<<<<<<< HEAD
module.exports = {
  login: require('./login'),
  register: require('./register'),
  invited: require('./invited'),
  revision: require('./revision'),
  comment: require('./comment'),
  me: {
    user: require('./me/user'),
    password: require('./me/password'),
    apiToken: require('./me/apiToken'),
  },
  admin: {
    app: require('./admin/app'),
    sec: require('./admin/sec'),
    mail: require('./admin/mail'),
    aws: require('./admin/aws'),
    google: require('./admin/google'),
    userInvite: require('./admin/userInvite'),
    slackSetting: require('./admin/slackSetting'),
  },
=======
exports.login = require('./login');
exports.register = require('./register');
exports.invited = require('./invited');
exports.revision = require('./revision');
exports.comment = require('./comment');
exports.me = {
  user: require('./me/user'),
  password: require('./me/password'),
  apiToken: require('./me/apiToken'),
};
exports.admin = {
  app: require('./admin/app'),
  sec: require('./admin/sec'),
  mail: require('./admin/mail'),
  aws: require('./admin/aws'),
  google: require('./admin/google'),
  plugin: require('./admin/plugin'),
  userInvite: require('./admin/userInvite'),
  slackSetting: require('./admin/slackSetting'),
>>>>>>> d9e1ec94
};<|MERGE_RESOLUTION|>--- conflicted
+++ resolved
@@ -1,4 +1,3 @@
-<<<<<<< HEAD
 module.exports = {
   login: require('./login'),
   register: require('./register'),
@@ -16,28 +15,8 @@
     mail: require('./admin/mail'),
     aws: require('./admin/aws'),
     google: require('./admin/google'),
+    plugin: require('./admin/plugin'),
     userInvite: require('./admin/userInvite'),
     slackSetting: require('./admin/slackSetting'),
   },
-=======
-exports.login = require('./login');
-exports.register = require('./register');
-exports.invited = require('./invited');
-exports.revision = require('./revision');
-exports.comment = require('./comment');
-exports.me = {
-  user: require('./me/user'),
-  password: require('./me/password'),
-  apiToken: require('./me/apiToken'),
-};
-exports.admin = {
-  app: require('./admin/app'),
-  sec: require('./admin/sec'),
-  mail: require('./admin/mail'),
-  aws: require('./admin/aws'),
-  google: require('./admin/google'),
-  plugin: require('./admin/plugin'),
-  userInvite: require('./admin/userInvite'),
-  slackSetting: require('./admin/slackSetting'),
->>>>>>> d9e1ec94
 };