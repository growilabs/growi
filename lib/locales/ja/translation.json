--- conflicted
+++ resolved
@@ -413,7 +413,6 @@
     "Enable Line Break": "Line Break を有効にする",
     "Enable Line Break desc": "ページテキスト中の改行を、HTML内で<code>&lt;br&gt;</code>として扱います",
     "Enable Line Break for comment": "コメント欄で Line Break を有効にする",
-<<<<<<< HEAD
     "Enable Line Break for comment desc": "コメント中の改行を、HTML内で<code>&lt;br&gt;</code>として扱います",
     "TBD": "(TBD: コメント欄の Markdown 化は未だ実装されていません)",
     "Prevent XSS(Cross Site Scripting)": "クロスサイトスクリプティング(XSS)をブロックする",
@@ -426,10 +425,6 @@
     "tag":"タグ",
     "tag attribute":"タグの属性",
     "Add white list desc":"ホワイトリストに追加したい要素をカンマ&lt;,&gt;で区切って追加してください"
-=======
-    "Enable Line Break for comment desc": "コメント中の改行を、HTML内で<code>&lt;br&gt;</code>として扱います"
-
->>>>>>> 99f421b2
   },
 
   "customize_page": {
