--- conflicted
+++ resolved
@@ -78,13 +78,11 @@
   }).then(function() {
     return self.setupSearcher();
   }).then(function() {
-<<<<<<< HEAD
     return self.setupMailer();
-=======
+  }).then(function() {
     return self.setupSlack();
   }).then(function() {
     return self.buildServer();
->>>>>>> 6e5b2b2b
   });
 }
 
