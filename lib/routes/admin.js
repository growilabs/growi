--- conflicted
+++ resolved
@@ -206,7 +206,6 @@
       return res.redirect('/admin/notification');
     }
 
-<<<<<<< HEAD
     var slack = crowi.slack;
     var bot = slack.initAppBot(true);
     var args = {
@@ -220,12 +219,6 @@
         req.flash('errorMessage', ['Failed to fetch access_token. Please do connect again.']);
         return res.redirect('/admin/notification');
       } else {
-=======
-    const slack = crowi.slack;
-    slack.getOauthAccessToken(code)
-    .then(data => {
-      debug('oauth response', data);
->>>>>>> 790edd92
         Config.updateNamespaceByArray('notification', {'slack:token': data.access_token}, function(err, config) {
           if (err) {
             req.flash('errorMessage', ['Failed to save access_token. Please try again.']);
@@ -234,16 +227,10 @@
             req.flash('successMessage', ['Successfully Connected!']);
           }
 
-<<<<<<< HEAD
           slack.initAppBot();
-=======
->>>>>>> 790edd92
           return res.redirect('/admin/notification');
         });
-    }).catch(err => {
-      debug('oauth response ERROR', err);
-      req.flash('errorMessage', ['Failed to fetch access_token. Please do connect again.']);
-      return res.redirect('/admin/notification');
+      }
     });
   };
 
