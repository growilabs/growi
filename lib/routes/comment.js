--- conflicted
+++ resolved
@@ -77,10 +77,6 @@
       updatedAt: new Date()
     });
 
-<<<<<<< HEAD
-    return res.json(ApiResponse.success({comment: createdComment}));
-    // NOTIFICATION: send comment notification here
-=======
     res.json(ApiResponse.success({comment: createdComment}));
 
     // slack notification
@@ -99,12 +95,12 @@
         });
 
         Promise.all(promises)
-          .catch(err => {
-            logger.error('Error occured in sending slack notification: ', err);
-          });
+        .catch(err => {
+          logger.error('Error occured in sending slack notification: ', err);
+        });
       }
     }
->>>>>>> a5e4a5f5
+    // NOTIFICATION: send comment notification here
   };
 
   /**
