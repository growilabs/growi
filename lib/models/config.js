--- conflicted
+++ resolved
@@ -203,7 +203,6 @@
     return method != 'none';
   };
 
-<<<<<<< HEAD
   configSchema.statics.isEnabledPlugins = function(config)
   {
     var defaultValue = getArrayForInstalling()['plugin:isEnabledPlugins'];
@@ -254,7 +253,6 @@
     return this.uglifiedCustomCss;
   }
 
-=======
   configSchema.statics.fileUploadEnabled = function(config)
   {
     const Config = this;
@@ -266,7 +264,6 @@
     return config.crowi['app:fileUpload'] || false;
   };
 
->>>>>>> 86aa0144
   configSchema.statics.hasSlackConfig = function(config)
   {
     if (!config.notification) {
