module.exports = function(crowi) {
  var mongoose = require('mongoose')
    , debug = require('debug')('growi:models:config')
    , uglifycss = require('uglifycss')
    , recommendedXssWhiteList = require('../util/recommendedXssWhiteList')
    , configSchema
    , Config

    , SECURITY_RESTRICT_GUEST_MODE_DENY = 'Deny'
    , SECURITY_RESTRICT_GUEST_MODE_READONLY = 'Readonly'

    , SECURITY_REGISTRATION_MODE_OPEN = 'Open'
    , SECURITY_REGISTRATION_MODE_RESTRICTED = 'Resricted'
    , SECURITY_REGISTRATION_MODE_CLOSED = 'Closed'
  ;

  configSchema = new mongoose.Schema({
    ns: { type: String, required: true, index: true },
    key: { type: String, required: true, index: true },
    value: { type: String, required: true }
  });

  /**
   * default values when GROWI is cleanly installed
   */
  function getArrayForInstalling() {
    let config = getDefaultCrowiConfigs();

    // overwrite
    config['app:fileUpload'] = true;
    config['security:isEnabledPassport'] = true;
    config['customize:behavior'] = 'growi';
    config['customize:layout'] = 'growi';
    config['customize:isSavedStatesOfTabChanges'] = false;

    return config;
  }

  /**
   * default values when migrated from Official Crowi
   */
  function getDefaultCrowiConfigs() {
    /* eslint-disable key-spacing */
    return {
      //'app:installed'     : "0.0.0",
      'app:confidential'  : '',

      'app:fileUpload'    : false,

      'security:restrictGuestMode'      : 'Deny',

      'security:registrationMode'      : 'Open',
      'security:registrationWhiteList' : [],

      'security:isEnabledPassport' : false,
      'security:passport-ldap:isEnabled' : false,
      'security:passport-ldap:serverUrl' : undefined,
      'security:passport-ldap:isUserBind' : undefined,
      'security:passport-ldap:bindDN' : undefined,
      'security:passport-ldap:bindDNPassword' : undefined,
      'security:passport-ldap:searchFilter' : undefined,
      'security:passport-ldap:attrMapUsername' : undefined,
      'security:passport-ldap:attrMapName' : undefined,
      'security:passport-ldap:attrMapMail' : undefined,
      'security:passport-ldap:groupSearchBase' : undefined,
      'security:passport-ldap:groupSearchFilter' : undefined,
      'security:passport-ldap:groupDnProperty' : undefined,
      'security:passport-ldap:isSameUsernameTreatedAsIdenticalUser': false,
      'security:passport-google:isEnabled' : false,
      'security:passport-github:isEnabled' : false,
      'security:passport-twitter:isEnabled' : false,

      'aws:bucket'          : 'growi',
      'aws:region'          : 'ap-northeast-1',
      'aws:accessKeyId'     : '',
      'aws:secretAccessKey' : '',

      'mail:from'         : '',
      'mail:smtpHost'     : '',
      'mail:smtpPort'     : '',
      'mail:smtpUser'     : '',
      'mail:smtpPassword' : '',

      'google:clientId'     : '',
      'google:clientSecret' : '',

      'plugin:isEnabledPlugins' : true,

      'customize:css' : '',
      'customize:script' : '',
      'customize:header' : '',
      'customize:title' : '',
      'customize:highlightJsStyle' : 'github',
      'customize:highlightJsStyleBorder' : false,
      'customize:theme' : 'default',
      'customize:behavior' : 'crowi',
      'customize:layout' : 'crowi',
      'customize:isEnabledTimeline' : true,
      'customize:isSavedStatesOfTabChanges' : true,
      'customize:isEnabledAttachTitleHeader' : false,

      'importer:esa:team_name': '',
      'importer:esa:access_token': '',
<<<<<<< HEAD
      'importer:qiita:team_name': '',
      'importer:qiita:access_token': '',
=======
>>>>>>> 5ad21294
    };
    /* eslint-enable */
  }

  function getDefaultMarkdownConfigs() {
    return {
      'markdown:xss:isEnabledPrevention': true,
      'markdown:xss:option': 2,
      'markdown:xss:tagWhiteList': [],
      'markdown:xss:attrWhiteList': [],
      'markdown:isEnabledLinebreaks': false,
      'markdown:isEnabledLinebreaksInComments': true,
    };
  }

  function getValueForCrowiNS(config, key) {
    // return the default value if undefined
    if (undefined === config.crowi || undefined === config.crowi[key]) {
      return getDefaultCrowiConfigs()[key];
    }

    return config.crowi[key];
  }

  configSchema.statics.getRestrictGuestModeLabels = function() {
    var labels = {};
    labels[SECURITY_RESTRICT_GUEST_MODE_DENY]     = 'security_setting.guest_mode.deny';
    labels[SECURITY_RESTRICT_GUEST_MODE_READONLY] = 'security_setting.guest_mode.readonly';

    return labels;
  };

  configSchema.statics.getRegistrationModeLabels = function() {
    var labels = {};
    labels[SECURITY_REGISTRATION_MODE_OPEN]       = 'security_setting.registration_mode.open';
    labels[SECURITY_REGISTRATION_MODE_RESTRICTED] = 'security_setting.registration_mode.restricted';
    labels[SECURITY_REGISTRATION_MODE_CLOSED]     = 'security_setting.registration_mode.closed';

    return labels;
  };

  configSchema.statics.updateConfigCache = function(ns, config) {
    var originalConfig = crowi.getConfig();
    var newNSConfig = originalConfig[ns] || {};
    Object.keys(config).forEach(function(key) {
      if (config[key] || config[key] === '' || config[key] === false) {
        newNSConfig[key] = config[key];
      }
    });

    originalConfig[ns] = newNSConfig;
    crowi.setConfig(originalConfig);

    // initialize custom css/script
    Config.initCustomCss(originalConfig);
    Config.initCustomScript(originalConfig);
  };

  // Execute only once for installing application
  configSchema.statics.applicationInstall = function(callback) {
    var Config = this;
    Config.count({ ns: 'crowi' }, function(err, count) {
      if (count > 0) {
        return callback(new Error('Application already installed'), null);
      }
      Config.updateNamespaceByArray('crowi', getArrayForInstalling(), function(err, configs) {

        Config.updateConfigCache('crowi', configs);
        return callback(err, configs);
      });
    });
  };

  configSchema.statics.setupCofigFormData = function(ns, config) {
    var defaultConfig = {};

    // set Default Settings
    if (ns === 'crowi') {
      defaultConfig = getDefaultCrowiConfigs();
    }
    else if (ns === 'markdown') {
      defaultConfig = getDefaultMarkdownConfigs();
    }

    if (!defaultConfig[ns]) {
      defaultConfig[ns] = {};
    }
    Object.keys(config[ns] || {}).forEach(function(key) {
      if (config[ns][key] !== undefined) {
        defaultConfig[key] = config[ns][key];
      }
    });
    return defaultConfig;
  };


  configSchema.statics.updateNamespaceByArray = function(ns, configs, callback) {
    var Config = this;
    if (configs.length < 0) {
      return callback(new Error('Argument #1 is not array.'), null);
    }

    Object.keys(configs).forEach(function(key) {
      var value = configs[key];

      Config.findOneAndUpdate(
        { ns: ns, key: key },
        { ns: ns, key: key, value: JSON.stringify(value) },
        { upsert: true, },
        function(err, config) {
          debug('Config.findAndUpdate', err, config);
        });
    });

    return callback(null, configs);
  };

  configSchema.statics.findAndUpdate = function(ns, key, value, callback) {
    var Config = this;
    Config.findOneAndUpdate(
      { ns: ns, key: key },
      { ns: ns, key: key, value: JSON.stringify(value) },
      { upsert: true, },
      function(err, config) {
        debug('Config.findAndUpdate', err, config);
        callback(err, config);
      });
  };

  configSchema.statics.getConfig = function(callback) {
  };

  configSchema.statics.loadAllConfig = function(callback) {
    var Config = this
      , config = {};
    config.crowi = {}; // crowi namespace

    Config.find()
      .sort({ns: 1, key: 1})
      .exec(function(err, doc) {

        doc.forEach(function(el) {
          if (!config[el.ns]) {
            config[el.ns] = {};
          }
          config[el.ns][el.key] = JSON.parse(el.value);
        });

        debug('Config loaded', config);

        // initialize custom css/script
        Config.initCustomCss(config);
        Config.initCustomScript(config);

        return callback(null, config);
      });
  };

  configSchema.statics.appTitle = function(config) {
    const key = 'app:title';
    return getValueForCrowiNS(config, key) || 'GROWI';
  };

  configSchema.statics.isEnabledPassport = function(config) {
    // always true if growi installed cleanly
    if (Object.keys(config.crowi).length == 0) {
      return true;
    }

    const key = 'security:isEnabledPassport';
    return getValueForCrowiNS(config, key);
  };

  configSchema.statics.isEnabledPassportLdap = function(config) {
    const key = 'security:passport-ldap:isEnabled';
    return getValueForCrowiNS(config, key);
  };

  configSchema.statics.isEnabledPassportGoogle = function(config) {
    const key = 'security:passport-google:isEnabled';
    return getValueForCrowiNS(config, key);
  };

  configSchema.statics.isEnabledPassportGitHub = function(config) {
    const key = 'security:passport-github:isEnabled';
    return getValueForCrowiNS(config, key);
  };

   configSchema.statics.isEnabledPassportTwitter = function(config) {
    const key = 'security:passport-twitter:isEnabled';
    return getValueForCrowiNS(config, key);
  };

  configSchema.statics.isSameUsernameTreatedAsIdenticalUser = function(config, providerType) {
    const key = `security:passport-${providerType}:isSameUsernameTreatedAsIdenticalUser`;
    return getValueForCrowiNS(config, key);
  };

  configSchema.statics.isUploadable = function(config) {
    var method = crowi.env.FILE_UPLOAD || 'aws';

    if (method == 'aws' && (
      !config.crowi['aws:accessKeyId'] ||
        !config.crowi['aws:secretAccessKey'] ||
        !config.crowi['aws:region'] ||
        !config.crowi['aws:bucket'])) {
      return false;
    }

    return method != 'none';
  };

  configSchema.statics.isGuesstAllowedToRead = function(config) {
    // return false if undefined
    if (undefined === config.crowi || undefined === config.crowi['security:restrictGuestMode']) {
      return false;
    }

    return SECURITY_RESTRICT_GUEST_MODE_READONLY === config.crowi['security:restrictGuestMode'];
  };

  configSchema.statics.isEnabledPlugins = function(config) {
    const key = 'plugin:isEnabledPlugins';
    return getValueForCrowiNS(config, key);
  };

  configSchema.statics.isEnabledLinebreaks = function(config) {
    const key = 'markdown:isEnabledLinebreaks';

    // return default value if undefined
    if (undefined === config.markdown || undefined === config.markdown[key]) {
      return getDefaultMarkdownConfigs()[key];
    }

    return config.markdown[key];
  };

  configSchema.statics.isEnabledLinebreaksInComments = function(config) {
    const key = 'markdown:isEnabledLinebreaksInComments';

    // return default value if undefined
    if (undefined === config.markdown || undefined === config.markdown[key]) {
      return getDefaultMarkdownConfigs()[key];
    }

    return config.markdown[key];
  };

  configSchema.statics.isEnabledXssPrevention = function(config) {
    const key = 'markdown:xss:isEnabledPrevention';

    // return default value if undefined
    if (undefined === config.markdown || undefined === config.markdown[key]) {
      return getDefaultMarkdownConfigs[key];
    }

    return config.markdown[key];
  };

  configSchema.statics.xssOption = function(config) {
    const key = 'markdown:xss:option';

    // return default value if undefined
    if (undefined === config.markdown || undefined === config.markdown[key]) {
      return getDefaultMarkdownConfigs[key];
    }

    return config.markdown[key];
  };

  configSchema.statics.tagWhiteList = function(config) {
    const key = 'markdown:xss:tagWhiteList';

    // return default value if undefined
    if (undefined === config.markdown || undefined === config.markdown[key]) {
      return getDefaultMarkdownConfigs[key];
    }

    if (this.isEnabledXssPrevention(config)) {
      switch (this.xssOption(config)) {
        case 1: // ignore all: use default option
          return [];

        case 2: // recommended
          return recommendedXssWhiteList.tags;

        case 3: // custom white list
          return config.markdown[key];

        default:
          return [];
      }
    }
    else {
      return [];
    }

  };

  configSchema.statics.attrWhiteList = function(config) {
    const key = 'markdown:xss:attrWhiteList';

    // return default value if undefined
    if (undefined === config.markdown || undefined === config.markdown[key]) {
      return getDefaultMarkdownConfigs[key];
    }

    if (this.isEnabledXssPrevention(config)) {
      switch (this.xssOption(config)) {
        case 1: // ignore all: use default option
          return [];

        case 2: // recommended
          return recommendedXssWhiteList.attrs;

        case 3: // custom white list
          return config.markdown[key];

        default:
          return [];
      }
    }
    else {
      return [];
    }
  };

  /**
   * initialize custom css strings
   */
  configSchema.statics.initCustomCss = function(config) {
    const key = 'customize:css';
    const rawCss = getValueForCrowiNS(config, key);
    // uglify and store
    this._customCss = uglifycss.processString(rawCss);
  };

  configSchema.statics.customCss = function(config) {
    return this._customCss;
  };

  configSchema.statics.initCustomScript = function(config) {
    const key = 'customize:script';
    const rawScript = getValueForCrowiNS(config, key);
    // store as is
    this._customScript = rawScript;
  };

  configSchema.statics.customScript = function(config) {
    return this._customScript;
  };

  configSchema.statics.customHeader = function(config) {
    const key = 'customize:header';
    return getValueForCrowiNS(config, key);
  };

  configSchema.statics.theme = function(config) {
    const key = 'customize:theme';
    return getValueForCrowiNS(config, key);
  };

  configSchema.statics.customTitle = function(config, page) {
    const key = 'customize:title';
    let customTitle = getValueForCrowiNS(config, key);

    if (customTitle == null || customTitle.trim().length == 0) {
      customTitle = '{{page}} - {{sitename}}';
    }

    // replace
    customTitle = customTitle
      .replace('{{sitename}}', this.appTitle(config))
      .replace('{{page}}', page);

    return crowi.xss.process(customTitle);
  };

  configSchema.statics.behaviorType = function(config) {
    const key = 'customize:behavior';
    return getValueForCrowiNS(config, key);
  };

  configSchema.statics.layoutType = function(config) {
    const key = 'customize:layout';
    return getValueForCrowiNS(config, key);
  };

  configSchema.statics.highlightJsStyle = function(config) {
    const key = 'customize:highlightJsStyle';
    return getValueForCrowiNS(config, key);
  };

  configSchema.statics.highlightJsStyleBorder = function(config) {
    const key = 'customize:highlightJsStyleBorder';
    return getValueForCrowiNS(config, key);
  };

  configSchema.statics.isEnabledTimeline = function(config) {
    const key = 'customize:isEnabledTimeline';
    return getValueForCrowiNS(config, key);
  };

  configSchema.statics.isSavedStatesOfTabChanges = function(config) {
    const key = 'customize:isSavedStatesOfTabChanges';
    return getValueForCrowiNS(config, key);
  };

  configSchema.statics.isEnabledAttachTitleHeader = function(config) {
    const key = 'customize:isEnabledAttachTitleHeader';
    return getValueForCrowiNS(config, key);
  };

  configSchema.statics.fileUploadEnabled = function(config) {
    const Config = this;

    if (!Config.isUploadable(config)) {
      return false;
    }

    // convert to boolean
    return !!config.crowi['app:fileUpload'];
  };

  configSchema.statics.hasSlackConfig = function(config) {
    return Config.hasSlackToken(config) || Config.hasSlackIwhUrl(config);
  };

  /**
   * for Slack Incoming Webhooks
   */
  configSchema.statics.hasSlackIwhUrl = function(config) {
    if (!config.notification) {
      return false;
    }
    return (config.notification['slack:incomingWebhookUrl'] ? true : false);
  };

  configSchema.statics.isIncomingWebhookPrioritized = function(config) {
    if (!config.notification) {
      return false;
    }
    return (config.notification['slack:isIncomingWebhookPrioritized'] ? true : false);
  };

  configSchema.statics.hasSlackToken = function(config) {
    if (!config.notification) {
      return false;
    }

    return (config.notification['slack:token'] ? true : false);
  };

  configSchema.statics.getLocalconfig = function(config) {
    const Config = this;
    const env = crowi.getEnv();

    const local_config = {
      crowi: {
        title: Config.appTitle(crowi),
        url: config.crowi['app:url'] || '',
      },
      upload: {
        image: Config.isUploadable(config),
        file: Config.fileUploadEnabled(config),
      },
      behaviorType: Config.behaviorType(config),
      layoutType: Config.layoutType(config),
      isEnabledLinebreaks: Config.isEnabledLinebreaks(config),
      isEnabledLinebreaksInComments: Config.isEnabledLinebreaksInComments(config),
      isEnabledXssPrevention: Config.isEnabledXssPrevention(config),
      xssOption: Config.xssOption(config),
      tagWhiteList: Config.tagWhiteList(config),
      attrWhiteList: Config.attrWhiteList(config),
      highlightJsStyleBorder: Config.highlightJsStyleBorder(config),
      isSavedStatesOfTabChanges: Config.isSavedStatesOfTabChanges(config),
      hasSlackConfig: Config.hasSlackConfig(config),
      env: {
        PLANTUML_URI: env.PLANTUML_URI || null,
        BLOCKDIAG_URI: env.BLOCKDIAG_URI || null,
        HACKMD_URI: env.HACKMD_URI || null,
        MATHJAX: env.MATHJAX || null,
      },
    };

    return local_config;
  };

  /*
  configSchema.statics.isInstalled = function(config)
  {
    if (!config.crowi) {
      return false;
    }

    if (config.crowi['app:installed']
       && config.crowi['app:installed'] !== '0.0.0') {
      return true;
    }

    return false;
  }
  */

  Config = mongoose.model('Config', configSchema);
  Config.SECURITY_REGISTRATION_MODE_OPEN       = SECURITY_REGISTRATION_MODE_OPEN;
  Config.SECURITY_REGISTRATION_MODE_RESTRICTED = SECURITY_REGISTRATION_MODE_RESTRICTED;
  Config.SECURITY_REGISTRATION_MODE_CLOSED     = SECURITY_REGISTRATION_MODE_CLOSED;


  return Config;
};<|MERGE_RESOLUTION|>--- conflicted
+++ resolved
@@ -101,11 +101,8 @@
 
       'importer:esa:team_name': '',
       'importer:esa:access_token': '',
-<<<<<<< HEAD
       'importer:qiita:team_name': '',
       'importer:qiita:access_token': '',
-=======
->>>>>>> 5ad21294
     };
     /* eslint-enable */
   }
