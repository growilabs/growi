--- conflicted
+++ resolved
@@ -172,17 +172,6 @@
     return Config.isEnabledTimeline(config);
   };
 
-<<<<<<< HEAD
-=======
-  locals.slackConfigured = function() {
-    let config = crowi.getConfig();
-    if (Config.hasSlackToken(config) || Config.hasSlackIwhUrl(config)) {
-      return true;
-    }
-    return false;
-  };
-
->>>>>>> 9a75386d
   locals.isUploadable = function() {
     let config = crowi.getConfig();
     return Config.isUploadable(config);
