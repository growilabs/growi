{% extends '../layout/2column.html' %}

{% block html_title %}ユーザー設定 · {{ path }}{% endblock %}

{% block content_head %}
<div class="header-wrap">
  <header id="page-header">
<<<<<<< HEAD
    <h1 class="title" id="">ユーザー設定</h1>
=======
  <h1 class="title" id="">ユーザー設定</h1>
>>>>>>> a3a02851
  </header>
</div>
{% endblock %}

{% block content_main %}
<div class="content-main">

  <ul class="nav nav-tabs">
    <li class="active"><a href="/me"><i class="fa fa-gears"></i> ユーザー情報</a></li>
    <li><a href="/me/password"><i class="fa fa-key"></i> パスワード設定</a></li>
    <li><a href="/me/apiToken"><i class="fa fa-rocket"></i> API設定</a></li>
  </ul>

  <div class="tab-content">

  {% set smessage = req.flash('successMessage') %}
  {% if smessage.length %}
  <div class="alert alert-success">
    {{ smessage }}
  </div>
  {% endif %}

  {% set wmessage = req.flash('warningMessage') %}
  {% if wmessage.length %}
  <div class="alert alert-danger">
    {{ wmessage }}
  </div>
  {% endif %}

  {% if req.form.errors.length > 0 %}
  <div class="alert alert-danger">
    <ul>
    {% for error in req.form.errors %}
      <li>{{ error }}</li>
    {% endfor %}
    </ul>
  </div>
  {% endif %}


  <div class="form-box">
    <form action="/me" method="post" class="form-horizontal" role="form">
      <fieldset>
        <legend>ユーザーの基本情報</legend>
      <div class="form-group">
        <label for="userForm[name]" class="col-sm-2 control-label">名前</label>
        <div class="col-sm-4">
          <input class="form-control" type="text" name="userForm[name]" value="{{ user.name }}" required>
        </div>
      </div>
      <div class="form-group {% if not user.email %}has-error{% endif %}">
        <label for="userForm[email]" class="col-sm-2 control-label">メールアドレス</label>
        <div class="col-sm-4">
          <input class="form-control" type="email" name="userForm[email]" value="{{ user.email }}" required>
        </div>
        <div class="col-sm-offset-2 col-sm-10">
          {# ↓ そのうちこのコードは削除する #}
          {% if not user.email %}
          <p class="help-block help-danger">
          メールアドレスは登録必須項目です。<br>
          (以前のバージョンのWikiで作成されたユーザー情報の場合、メールアドレスが登録されていません)<br>
          更新ボタンを押して新規登録してください。
          </p>
          {% endif %}

          {% if config.crowi['security:registrationWhiteList'] && config.crowi['security:registrationWhiteList'].length %}
          <p class="help-block">
          この Wiki では以下のメールアドレスのみ登録可能です。
          <ul>
            {% for em in config.crowi['security:registrationWhiteList'] %}
            <li><code>{{ em }}</code></li>
            {% endfor %}
          </ul>
          </p>
          {% endif %}
        </div>
      </div>

      <div class="form-group">
        <div class="col-sm-offset-2 col-sm-10">
          <button type="submit" class="btn btn-primary">更新</button>
        </div>
      </div>
    </fieldset>
    </form>
  </div>

  <div class="form-box">
    <fieldset>
      <legend>プロフィール画像の設定</legend>
        <div class="form-group">
          <div id="pictureUploadFormMessage"></div>
          <label for="" class="col-sm-3 control-label">
            現在の画像
          </label>
          <div class="col-sm-9">
            <p>
            <img src="{{ user|picture }}" width="64" id="settingUserPicture"><br>
            </p>
            <p>
            {% if user.image %}
            <form action="/me/picture/delete" method="post" class="form-horizontal" role="form" onsubmit="return window.confirm('削除してよろしいですか？');">
              <button type="submit" class="btn btn-danger">画像を削除</button>
            </form>
            {% elseif user.fbId %}
            プロフィール画像はFacebookから自動的に設定されています。
            {% endif %}
            </p>
          </div>
        </div> {# /.form-group# #}

        <div class="form-group">
          <label for="" class="col-sm-3 control-label">
            新しい画像をアップロード
          </label>
          <div class="col-sm-9">
            {% if isUploadable() %}
            <form action="/_api/me/picture/upload" id="pictureUploadForm" method="post" class="form-horizontal" role="form" enctype="multipart/form-data">
              <input name="userPicture" type="file" accept="image/*">
              <div id="pictureUploadFormProgress">
              </div>
            </form>
            {% else %}
            * 画像をアップロードをするための設定がされていません。<br>
            * アップロードできるようにするには、AWS またはローカルアップロードの設定をしてください。<br>
            {% endif %}
          </div>
        </div>
      </fieldset>
    </div>
    <script>
    $(function()
    {
      $("#pictureUploadForm input[name=userPicture]").on('change', function(){
        var $form = $('#pictureUploadForm');
        var fd = new FormData($form[0]);
        if ($(this).val() == '') {
          return false;
        }

        $('#pictureUploadFormProgress').html('<img src="/images/loading_s.gif"> アップロード中...');
        $.ajax($form.attr("action"), {
          type: 'post',
          processData: false,
          contentType: false,
          data: fd,
          dataType: 'json',
          success: function(data){
            if (data.status) {
              $('#settingUserPicture').attr('src', data.url + '?time=' + (new Date()));
              $('#pictureUploadFormMessage')
                .addClass('alert alert-success')
                .html('変更しました');
            } else {
              $('#pictureUploadFormMessage')
                .addClass('alert alert-danger')
                .html('変更中にエラーが発生しました。');
            }
            $('#pictureUploadFormProgress').html('');
          }
        });
        return false;
      });
    });
    </script>

  <div class="row">
    {% if facebookLoginEnabled() %}
    <div class="col-sm-6"> {# Facebook Connect #}

      <div class="form-box">
        <form action="/me/auth/facebook" method="post" class="form-horizontal" role="form" id="auth-connect-facebook">
          <fieldset>
            <legend><i class="fa fa-facebook-square"></i> Facebook設定</legend>

          {% if user.userId %}

          <div class="form-group">
            <div class="col-sm-12">
              <p>
                <a href="//www.facebook.com/{{ user.userId }}"><img src="//graph.facebook.com/{{ user.userId }}/picture?size=square" width="32"> </a>
                <input type="submit" name="disconnectFacebook" class="btn btn-default" value="接続を解除">
              </p>
              <p class="help-block">
              接続を解除すると、Facebookを利用してのログインができなくなります。<br>
              解除後はメールアドレスとパスワードでログインすることができます。
              </p>
            </div>
          </div>

          {% else %}

          <div class="form-group">
            <div class="col-sm-12">
              <div class="text-center">
                <input type="hidden" class="form-control" name="fbId">
                <button type="submit" id="btn-connect-facebook" class="btn btn-facebook">Facebookコネクト</button>
                <script>
                  $('#btn-connect-facebook').click(function(e)
                  {
                    var afterLogin = function(response) {
                      if (response.status !== 'connected') {
                        // TODO
                      } else {
                        var authR = response.authResponse;
                        $('#auth-connect-facebook input[name="fbId"]').val(authR.userID);
                        $('#auth-connect-facebook').submit();
                      }
                    };
                    FB.getLoginStatus(function(response) {
                      if (response.status === 'connected') {
                        afterLogin(response);
                      } else {
                        FB.login(function(response) {
                          afterLogin(response);
                        }, {scope: 'email'});
                      }
                    });

                    return false;
                  });
                </script>
              </div>
              <p class="help-block">
              Facebookコネクトをすると、Facebookでログイン可能になります。<br>
              メールアドレスとパスワードでのログインは引き続きご利用いただけます。
              </p>
            </div>
          </div>

          {% endif %}
          </div>
        </fieldset>
        </form>
    </div> {# /Facebook Connect #}

    {% endif %}
    {% if googleLoginEnabled() %}

    <div class="col-sm-6"> {# Google Connect #}

      <div class="form-box">
        <form action="/me/auth/google" method="post" class="form-horizontal" role="form">
          <fieldset>
            <legend><i class="fa fa-google-plus-square"></i> Google設定</legend>

            {% set wmessage = req.flash('warningMessage.auth.google') %}
            {% if wmessage.length %}
            <div class="alert alert-danger">
              {{ wmessage }}
            </div>
            {% endif %}

            <div class="form-group">
            {% if user.googleId %}

            <div class="col-sm-12">
              <p>
                接続されています

                <input type="submit" name="disconnectGoogle" class="btn btn-default" value="接続を解除">
              </p>
              <p class="help-block">
              接続を解除すると、Googleでログインができなくなります。<br>
              解除後はメールアドレスとパスワードでログインすることができます。
              </p>
            </div>

            {% else %}

            <div class="col-sm-12">
              <div class="text-center">
                <input type="submit" name="connectGoogle" class="btn btn-google" value="Googleコネクト">
              </div>
              <p class="help-block">
              Googleコネクトをすると、Googleアカウントでログイン可能になります。<br>
              </p>
              {% if config.crowi['security:registrationWhiteList'] && config.crowi['security:registrationWhiteList'].length %}
              <p class="help-block">
              この Wiki では、登録可能なメールアドレスが限定されているため、コネクト可能なGoogleアカウントは、以下のメールアドレスの発行できるGoogle Appsアカウントに限られます。
              </p>
              <ul>
                {% for em in config.crowi['security:registrationWhiteList'] %}
                <li><code>{{ em }}</code></li>
                {% endfor %}
              </ul>
              {% endif %}
            </div>

            {% endif %}
          </div>
        </fieldset>
      </form>
    </div> {# /Google Connect #}
    {% endif %}

  </div>

  </div> {# end of .tab-contents #}

  {#
  <div class="form-box">
    <form action="/me/username" method="post" class="form-horizontal" role="form">
      <fieldset>
        <legend>ユーザーID (ユーザー名) の変更</legend>
      <div class="form-group">
        <label for="userNameForm[username]" class="col-sm-2 control-label">ユーザーID</label>
        <div class="col-sm-4">
          <input class="form-control" type="text" name="userNameForm[username]" value="{{ user.username }}" required>
          <p class="help-block">すべてのマイページの</p>
        </div>
      </div>

      <div class="form-group">
        <div class="col-sm-offset-2 col-sm-10">
          <p class="alert alert-warning">
          ユーザーIDを変更すると、<code>/user/{{ user.username }}</code> 以下のページがすべて <code>/user/新しいユーザーID</code> の下に移動されます。<br>
          また、これまでのページにリダイレクトは設定されず、この操作の取り消しもできません。<br>
          実行には十分に注意をしてください。
          </p>
          <button type="submit" class="btn btn-warning">ユーザーIDの変更を実行する</button>
        </div>
      </div>
    </fieldset>
    </form>
  </div>
  #}

  </div>
</div>
{% endblock content_main %}

{% block content_footer %}
{% endblock content_footer %}

{% block footer %}
{% endblock footer %}
<|MERGE_RESOLUTION|>--- conflicted
+++ resolved
@@ -5,11 +5,7 @@
 {% block content_head %}
 <div class="header-wrap">
   <header id="page-header">
-<<<<<<< HEAD
     <h1 class="title" id="">ユーザー設定</h1>
-=======
-  <h1 class="title" id="">ユーザー設定</h1>
->>>>>>> a3a02851
   </header>
 </div>
 {% endblock %}
