<!DOCTYPE html>
<html>
{% block html_head %}
<head>
  <meta charset="utf-8">
  <meta http-equiv="X-UA-Compatible" content="IE=edge,chrome=1">
<<<<<<< HEAD
  <title>{% block html_title %}{{ path|path2name }} · {{ path }}{% endblock %} {{ appTitle() }}</title>
=======
  <title>{% block html_title %}{{ path|path2name }} · {{ path }} {{ config.crowi['app:title']|default('Crowi') }}{% endblock %}</title>
>>>>>>> 78eba1fa
  <meta name="description" content="">
  <meta name="author" content="">

  <meta name="viewport" content="width=device-width,initial-scale=1">

  <meta name="apple-mobile-web-app-title" content="{{ appTitle() }}">

  {% include '../widget/favicon.html' %}

  {{ customHeader() }}

  <!-- polyfills for IE11 -->
  <script>
    var userAgent = window.navigator.userAgent.toLowerCase();
    if (userAgent.indexOf('msie') != -1 || userAgent.indexOf('trident') != -1) {
      var scriptElement = document.createElement('script');
      scriptElement.src = 'https://cdnjs.cloudflare.com/ajax/libs/babel-polyfill/6.23.0/polyfill.min.js';
      var headElement = document.getElementsByTagName('head')[0];
      headElement.appendChild(scriptElement);
    }
  </script>

  <!-- jQuery, emojione -->
  <script src="https://cdn.jsdelivr.net/combine/npm/emojione@3.1.2,npm/jquery@3.3.1"></script>
  <!-- highlight.js -->
  <script src="https://cdn.jsdelivr.net/gh/highlightjs/cdn-release@9.12.0/build/highlight.min.js"></script>
  <script src="https://cdn.jsdelivr.net/combine/
gh/highlightjs/cdn-release@9.12.0/build/languages/dockerfile.min.js,
gh/highlightjs/cdn-release@9.12.0/build/languages/go.min.js,
gh/highlightjs/cdn-release@9.12.0/build/languages/gradle.min.js,
gh/highlightjs/cdn-release@9.12.0/build/languages/json.min.js,
gh/highlightjs/cdn-release@9.12.0/build/languages/less.min.js,
gh/highlightjs/cdn-release@9.12.0/build/languages/scss.min.js,
gh/highlightjs/cdn-release@9.12.0/build/languages/typescript.min.js,
gh/highlightjs/cdn-release@9.12.0/build/languages/yaml.min.js
" defer></script>

  {% if local_config.env.MATHJAX %}
    <!-- Mathjax -->
    <script type="text/x-mathjax-config" async>
      MathJax.Hub.Config({
        skipStartupTypeset: true,
        extensions: ["tex2jax.js"],
        jax: ["input/TeX", "output/SVG"],
        tex2jax: {
          processEscapes: true
        },
        showMathMenu: false,
        showMathMenuMSIE: false,
        showProcessingMessages: false,
        messageStyle: "none"
      });
    </script>
    <script src="https://cdnjs.cloudflare.com/ajax/libs/mathjax/2.7.2/MathJax.js" async></script>
  {% endif %}

  {% if env === 'development' %}
    <script src="/dll/vendor.dll.js"></script>
    <script src="{{ webpack_asset('dev').js }}" async></script>
    <!-- Browsersync -->
    <script id="__bs_script__">//<![CDATA[
      document.write("<script async src='http://HOST:3001/browser-sync/browser-sync-client.js?v=2.23.6'><\/script>".replace("HOST", location.hostname));
    //]]></script>
  {% endif %}

  <script src="{{ webpack_asset('commons').js }}" defer></script>
  {% if isEnabledPlugins() %}
  <script src="{{ webpack_asset('plugin').js }}" defer></script>
  {% endif %}
  {% block html_head_loading_legacy %}
  <script src="{{ webpack_asset('legacy').js }}" defer></script>
  {% endblock %}
  {% block html_head_loading_app %}
  <script src="{{ webpack_asset('app').js }}" defer></script>
  {% endblock %}

  <!-- styles -->
  {% block style_css_block %}
  <link rel="stylesheet" href="{{ webpack_asset('style').css }}">
  <link rel="stylesheet" href="{{ webpack_asset('style-theme-' + theme()).css }}">
  {% endblock %}

  <!-- Google Fonts -->
  <link href='https://fonts.googleapis.com/css?family=Lato:400,700' rel='stylesheet' type='text/css'>
  <!-- Font Awesome -->
  <link rel="stylesheet" href="https://cdn.jsdelivr.net/npm/font-awesome@4.7.0/css/font-awesome.min.css">
  <!-- Themify Icons -->
  <link rel="stylesheet" href="https://cdn.jsdelivr.net/npm/cd-themify-icons@0.0.1/index.min.css">
  <!-- Simple Line icons -->
  <link rel="stylesheet" href="https://cdn.jsdelivr.net/npm/simple-line-icons@2.4.1/css/simple-line-icons.min.css">
  <!-- emojione -->
  <link rel="stylesheet" href="https://cdn.jsdelivr.net/npm/emojione@3.1.2/extras/css/emojione.min.css">
  <!-- highlight.js -->
  <link rel="stylesheet" href="https://cdn.jsdelivr.net/npm/highlight.js@9.12.0/styles/{{ highlightJsStyle() }}.css">

  {% block html_additional_headers %}{% endblock %}

  <style>
    {{ customCss() }}
  </style>
</head>
{% endblock %}

{% block html_body %}
<body
  class="main-container content-wrapper {% block html_base_css %}{% endblock %}
      {% if !layoutType() || 'crowi' === layoutType() %}crowi{% else %}growi{% endif %}"
  data-me="{{ user._id.toString() }}"
  data-plugin-enabled="{{ isEnabledPlugins() }}"
  {% block html_base_attr %}{% endblock %}
  data-csrftoken="{{ csrf() }}"
  data-current-username="{% if user %}{{ user.username }}{% endif %}"
 >

<div id="wrapper">
  <!-- Navigation -->
  {% block layout_head_nav %}
  <nav class="navbar navbar-default navbar-static-top m-b-0">
    <div class="navbar-header">
      <a class="navbar-toggle hidden-sm hidden-md hidden-lg " href="javascript:void(0)" data-toggle="collapse" data-target=".navbar-collapse">
        <i class="ti-menu"></i>
      </a>
      <div class="top-left-part">
        <a class="logo" href="/">
          <b>
            <div class="logo-mark">{% include '../widget/logo.html' %}</div>
          </b>
          <span class="hidden-xs" style="color: black">
            {% set appTitle = appTitle() %}
            {% set appTitleFontSize = getAppTitleFontSize(appTitle) %}
            <span class="logo-text">
              <svg xmlns="http://www.w3.org/2000/svg">
                <text x="0" y="{{22+appTitleFontSize/2}}" font-size="{{appTitleFontSize}}">
                  {% block title %}{{ appTitle }}{% endblock %}
                </text>
              </svg>
            </span>
          </span>
        </a>
      </div>

      <ul class="nav navbar-top-links navbar-left hidden-xs">
        <li>
          <a class="open-close hidden-xs waves-effect waves-light">
            <i class="ti-menu"></i>
          </a>
        </li>
        <li>
          {% if searchConfigured() %}
          <div class="navbar-form navbar-left search-top" role="search" id="search-top"></div>
          {% endif %}
        </li>
      </ul>

      <ul class="nav navbar-top-links navbar-right pull-right">
        {% if user and user.admin %}
        <li id="">
          <a href="/admin" id="link-mypage">
            <i class="icon-settings"></i> {{ t('Admin') }}
          </a>
        </li>
        {% endif %}

        {% if user %}
        <li id="" class="dropdown">
          <a href="#" data-target="#create-page" data-toggle="modal">
            <i class="icon-pencil"></i> {{ t('New') }}
          </a>
        </li>
        <li class="dropdown">
          <a class="dropdown-toggle waves-effect waves-light" data-toggle="dropdown">
            <img src="{{ user|picture }}" class="picture img-circle" width="25" /> {{ user.name }}
          </a>
          <ul class="dropdown-menu">
            <li><a href="/user/{{ user.username }}"><i class="icon-fw icon-home"></i>{{ t('Home') }}</a></li>
            <li><a href="/me"><i class="icon-fw icon-wrench"></i>{{ t('User Settings') }}</a></li>
            <li role="separator" class="divider"></li>
            <li><a href="/trash"><i class="icon-fw icon-trash"></i>{{ t('Deleted Pages') }}</a></li>
            <li role="separator" class="divider"></li>
            <li><a href="/logout"><i class="icon-fw icon-power"></i>{{ t('Sign out') }}</a></li>
          </ul>
          <!-- /.dropdown-messages -->
        </li>
        {% else %}
        <li id="login-user"><a href="/login">Login</a></li>
        {% endif %}
        {% if config.crowi['app:confidential'] && config.crowi['app:confidential'] != '' %}
        <li class="confidential"><a href="#">{{ config.crowi['app:confidential'] }}</a></li>
        {% endif %}
      </ul>
    </div><!-- /.navbar-header -->
  </nav>
  {% include '../modal/create_page.html' %}
  {% endblock  %} {# layout_head_nav #}

  {% block sidebar %}
  <!-- Left navbar-header -->
  <div class="navbar-default sidebar" role="navigation">
    <div class="sidebar-nav navbar-collapse slimscrollsidebar">
      <ul class="nav" id="side-menu">
        <li class="sidebar-search hidden-sm hidden-md hidden-lg">
          {% if searchConfigured() %}
          <div class="search-sidebar" role="search" id="search-sidebar"></div>
          {% endif %}
        </li>

        <li><a href="#">(TBD) Create /Sidebar</a></li>
      </ul>
    </div>
  </div>
  <!-- Left navbar-header end -->
  {% endblock %}

  <!-- Page Content -->
  <div id="page-wrapper">
    {% block layout_main %}
    {% endblock %} {# layout_main #}
  </div><!-- /#page-wrapper -->

</div><!-- /#wrapper -->

{% include '../modal/shortcuts.html' %}

{% block body_end %}
{% endblock %}
</body>
{% endblock %}

<script type="application/json" id="crowi-context-hydrate">
{{ local_config|json|safe }}
</script>

{% block custom_script %}
<script>
  {{ customScript() }}
</script>
{% endblock %}

</html><|MERGE_RESOLUTION|>--- conflicted
+++ resolved
@@ -4,11 +4,7 @@
 <head>
   <meta charset="utf-8">
   <meta http-equiv="X-UA-Compatible" content="IE=edge,chrome=1">
-<<<<<<< HEAD
-  <title>{% block html_title %}{{ path|path2name }} · {{ path }}{% endblock %} {{ appTitle() }}</title>
-=======
-  <title>{% block html_title %}{{ path|path2name }} · {{ path }} {{ config.crowi['app:title']|default('Crowi') }}{% endblock %}</title>
->>>>>>> 78eba1fa
+  <title>{% block html_title %}{{ customTitle(path) }}{% endblock %}</title>
   <meta name="description" content="">
   <meta name="author" content="">
 
