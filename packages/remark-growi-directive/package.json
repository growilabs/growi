{
  "name": "@growi/remark-growi-directive",
  "version": "0.9.0",
  "description": "Remark plugin to support GROWI original directive (forked from remark-directive@2.0.1)",
  "license": "MIT",
  "private": "true",
  "keywords": [
    "unified",
    "remark",
    "remark-plugin",
    "plugin",
    "mdast",
    "markdown",
    "generic"
  ],
  "type": "module",
  "main": "dist/index.js",
  "typings": "dist/index.d.ts",
  "scripts": {
    "build": "yarn tsc -p tsconfig.build.json",
    "clean": "shx rm -rf dist",
    "dev": "yarn build",
    "watch": "yarn tsc -w",
    "test": "cross-env NODE_ENV=test npm run test-coverage",
    "test-api": "vitest run --coverage",
    "test-coverage": "c8 --check-coverage --branches 100 --functions 100 --lines 100 --statements 100 --reporter lcov npm run test-api",
    "lint": "yarn eslint \"**/*.{cjs, js,jsx,ts,tsx}\"",
    "lint:fix": "yarn eslint \"**/*.{cjs, js,jsx,ts,tsx}\" --fix"
  },
  "dependencies": {
    "@types/mdast": "^4.0.0",
    "@types/unist": "^3.0.0",
    "mdast-util-to-markdown": "^2.1.0",
    "micromark-factory-space": "^2.0.0",
    "micromark-factory-whitespace": "^2.0.0",
    "micromark-util-character": "^2.1.0",
    "micromark-util-symbol": "^2.0.0",
    "micromark-util-types": "^2.0.0",
    "parse-entities": "^4.0.0",
    "stringify-entities": "^4.0.0",
    "unified": "^11.0.0",
    "unist-util-visit-parents": "^6.0.0",
    "uvu": "^0.5.0"
  },
  "devDependencies": {
<<<<<<< HEAD
    "c8": "^7.0.0",
=======
    "@types/tape": "^4.0.0",
    "c8": "^8.0.0",
>>>>>>> e4eef840
    "html-void-elements": "^2.0.0",
    "is-hidden": "^2.0.0",
    "mdast-util-from-markdown": "^2.0.1",
    "micromark": "^4.0.0",
    "remark": "^15.0.1",
    "rimraf": "^3.0.0",
    "to-vfile": "^7.0.0",
    "type-coverage": "^2.0.0",
    "unist-util-remove-position": "^5.0.0"
  },
  "typeCoverage": {
    "atLeast": 100,
    "detail": true,
    "strict": true,
    "ignoreCatch": true
  }
}<|MERGE_RESOLUTION|>--- conflicted
+++ resolved
@@ -1,4 +1,3 @@
-{
   "name": "@growi/remark-growi-directive",
   "version": "0.9.0",
   "description": "Remark plugin to support GROWI original directive (forked from remark-directive@2.0.1)",
@@ -43,12 +42,7 @@
     "uvu": "^0.5.0"
   },
   "devDependencies": {
-<<<<<<< HEAD
-    "c8": "^7.0.0",
-=======
-    "@types/tape": "^4.0.0",
     "c8": "^8.0.0",
->>>>>>> e4eef840
     "html-void-elements": "^2.0.0",
     "is-hidden": "^2.0.0",
     "mdast-util-from-markdown": "^2.0.1",
