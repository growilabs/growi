import { fromMarkdown } from 'mdast-util-from-markdown';
import { toMarkdown } from 'mdast-util-to-markdown';
import { removePosition } from 'unist-util-remove-position';
import { describe, it, expect } from 'vitest';

import { DirectiveType } from '../src/mdast-util-growi-directive/consts.js';
import { directiveFromMarkdown, directiveToMarkdown } from '../src/mdast-util-growi-directive/index.js';
import { directive } from '../src/micromark-extension-growi-directive/index.js';


describe('markdown -> mdast', () => {
  it('should support directives (text)', () => {
    expect(
      fromMarkdown('a $b[c](d) e.', {
        extensions: [directive()],
        mdastExtensions: [directiveFromMarkdown],
      }).children[0],
    ).toEqual({
      type: 'paragraph',
      children: [
        {
          type: 'text',
          value: 'a ',
          position: {
            start: { line: 1, column: 1, offset: 0 },
            end: { line: 1, column: 3, offset: 2 },
          },
        },
        {
          type: DirectiveType.Text,
          name: 'b',
          attributes: { d: '' },
          children: [
            {
              type: 'text',
              value: 'c',
              position: {
                start: { line: 1, column: 6, offset: 5 },
                end: { line: 1, column: 7, offset: 6 },
              },
            },
          ],
          position: {
            start: { line: 1, column: 3, offset: 2 },
            end: { line: 1, column: 11, offset: 10 },
          },
        },
        {
          type: 'text',
          value: ' e.',
          position: {
            start: { line: 1, column: 11, offset: 10 },
            end: { line: 1, column: 14, offset: 13 },
          },
        },
      ],
      position: {
        start: { line: 1, column: 1, offset: 0 },
        end: { line: 1, column: 14, offset: 13 },
      },
    });
  });

  it('should support directives (leaf)', () => {
    expect(
      fromMarkdown('$a[b](c)', {
        extensions: [directive()],
        mdastExtensions: [directiveFromMarkdown],
      }).children[0],
    ).toEqual({
      type: DirectiveType.Leaf,
      name: 'a',
      attributes: { c: '' },
      children: [
        {
          type: 'text',
          value: 'b',
          position: {
            start: { line: 1, column: 4, offset: 3 },
            end: { line: 1, column: 5, offset: 4 },
          },
        },
      ],
      position: {
        start: { line: 1, column: 1, offset: 0 },
        end: { line: 1, column: 9, offset: 8 },
      },
<<<<<<< HEAD
    });
  });

  it('should support content in a label', () => {
    expect(
      removePosition(
        fromMarkdown('x $a[b *c*\nd]', {
          extensions: [directive()],
          mdastExtensions: [directiveFromMarkdown],
        }),
        true,
      ),
    ).toEqual({
=======
    },
    'should support directives (leaf)',
  );

  let tree = fromMarkdown('x $a[b *c*\nd]', {
    extensions: [directive()],
    mdastExtensions: [directiveFromMarkdown],
  });

  removePosition(tree, { force: true });

  t.deepEqual(
    tree,
    {
>>>>>>> e4eef840
      type: 'root',
      children: [
        {
          type: 'paragraph',
          children: [
            { type: 'text', value: 'x ' },
            {
              type: DirectiveType.Text,
              name: 'a',
              attributes: {},
              children: [
                { type: 'text', value: 'b ' },
                { type: 'emphasis', children: [{ type: 'text', value: 'c' }] },
                { type: 'text', value: '\nd' },
              ],
            },
          ],
        },
      ],
<<<<<<< HEAD
    });
  });

  it('should support attributes', () => {
    expect(
      removePosition(
        fromMarkdown('x $a(#b.c.d e=f g="h&amp;i&unknown;j")', {
          extensions: [directive()],
          mdastExtensions: [directiveFromMarkdown],
        }),
        true,
      ),
    ).toEqual({
=======
    },
    'should support content in a label',
  );

  tree = fromMarkdown('x $a(#b.c.d e=f g="h&amp;i&unknown;j")', {
    extensions: [directive()],
    mdastExtensions: [directiveFromMarkdown],
  });

  removePosition(tree, { force: true });

  t.deepEqual(
    tree,
    {
>>>>>>> e4eef840
      type: 'root',
      children: [
        {
          type: 'paragraph',
          children: [
            { type: 'text', value: 'x ' },
            {
              type: DirectiveType.Text,
              name: 'a',
              attributes: {
                '#b.c.d': '', e: 'f', g: 'h&i&unknown;j',
              },
              children: [],
            },
          ],
        },
      ],
<<<<<<< HEAD
    });
  });

  it('should support EOLs in attributes', () => {
    expect(
      removePosition(
        fromMarkdown('$a(b\nc="d\ne")', {
          extensions: [directive()],
          mdastExtensions: [directiveFromMarkdown],
        }),
        true,
      ),
    ).toEqual({
=======
    },
    'should support attributes',
  );

  tree = fromMarkdown('$a(b\nc="d\ne")', {
    extensions: [directive()],
    mdastExtensions: [directiveFromMarkdown],
  });

  removePosition(tree, { force: true });

  t.deepEqual(
    tree,
    {
>>>>>>> e4eef840
      type: 'root',
      children: [
        {
          type: 'paragraph',
          children: [
            {
              type: DirectiveType.Text,
              name: 'a',
              attributes: { b: '', c: 'd\ne' },
              children: [],
            },
          ],
        },
      ],
    });
  });
});

describe('mdast -> markdown', () => {
  it('should try to serialize a directive (text) w/o `name`', () => {
    expect(
      toMarkdown(
        {
          type: 'paragraph',
          children: [
            { type: 'text', value: 'a ' },
            // @ts-expect-error: `children`, `name` missing.
            { type: DirectiveType.Text },
            { type: 'text', value: ' b.' },
          ],
        },
        { extensions: [directiveToMarkdown] },
      ),
    ).toBe('a $ b.\n');
  });

  it('should serialize a directive (text) w/ `name`', () => {
    expect(
      toMarkdown(
        {
          type: 'paragraph',
          children: [
            { type: 'text', value: 'a ' },
            // @ts-expect-error: `children` missing.
            { type: DirectiveType.Text, name: 'b' },
            { type: 'text', value: ' c.' },
          ],
        },
        { extensions: [directiveToMarkdown] },
      ),
    ).toBe('a $b c.\n');
  });

  it('should serialize a directive (text) w/ `children`', () => {
    expect(
      toMarkdown(
        {
          type: 'paragraph',
          children: [
            { type: 'text', value: 'a ' },
            {
              type: DirectiveType.Text,
              name: 'b',
              children: [{ type: 'text', value: 'c' }],
            },
            { type: 'text', value: ' d.' },
          ],
        },
        { extensions: [directiveToMarkdown] },
      ),
    ).toBe('a $b[c] d.\n');
  });

  it('should escape brackets in a directive (text) label', () => {
    expect(
      toMarkdown(
        {
          type: 'paragraph',
          children: [
            { type: 'text', value: 'a ' },
            {
              type: DirectiveType.Text,
              name: 'b',
              children: [{ type: 'text', value: 'c[d]e' }],
            },
            { type: 'text', value: ' f.' },
          ],
        },
        { extensions: [directiveToMarkdown] },
      ),
    ).toBe('a $b[c\\[d\\]e] f.\n');
  });

  it('should support EOLs in a directive (text) label', () => {
    expect(
      toMarkdown(
        {
          type: 'paragraph',
          children: [
            { type: 'text', value: 'a ' },
            {
              type: DirectiveType.Text,
              name: 'b',
              children: [{ type: 'text', value: 'c\nd' }],
            },
            { type: 'text', value: ' e.' },
          ],
        },
        { extensions: [directiveToMarkdown] },
      ),
    ).toBe('a $b[c\nd] e.\n');
  });

  it('should serialize a directive (text) w/ `attributes`', () => {
    expect(
      toMarkdown(
        {
          type: 'paragraph',
          children: [
            { type: 'text', value: 'a ' },
            {
              type: DirectiveType.Text,
              name: 'b',
              // @ts-expect-error: should contain only `string`s
              attributes: {
                c: 'd', e: 'f', g: '', h: null, i: undefined, j: 2,
              },
              children: [],
            },
            { type: 'text', value: ' k.' },
          ],
        },
        { extensions: [directiveToMarkdown] },
      ),
    ).toBe('a $b(c="d" e="f" g j="2") k.\n');
  });

  it('should serialize a directive (text) w/ hash, dot notation attributes', () => {
    expect(
      toMarkdown(
        {
          type: 'paragraph',
          children: [
            { type: 'text', value: 'a ' },
            {
              type: DirectiveType.Text,
              name: 'b',
              attributes: { '#d': '', '.a.b.c': '', key: 'value' },
              children: [],
            },
            { type: 'text', value: ' k.' },
          ],
        },
        { extensions: [directiveToMarkdown] },
      ),
    ).toBe('a $b(#d .a.b.c key="value") k.\n');
  });

  it('should encode the quote in an attribute value (text)', () => {
    expect(
      toMarkdown(
        {
          type: 'paragraph',
          children: [
            { type: 'text', value: 'a ' },
            {
              type: DirectiveType.Text,
              name: 'b',
              attributes: { x: 'y"\'\r\nz' },
              children: [],
            },
            { type: 'text', value: ' k.' },
          ],
        },
        { extensions: [directiveToMarkdown] },
      ),
    ).toBe('a $b(x="y&#x22;\'\r\nz") k.\n');
  });

  it('should not use the `id` shortcut if impossible characters exist', () => {
    expect(
      toMarkdown(
        {
          type: 'paragraph',
          children: [
            { type: 'text', value: 'a ' },
            {
              type: DirectiveType.Text,
              name: 'b',
              attributes: { id: 'c#d' },
              children: [],
            },
            { type: 'text', value: ' e.' },
          ],
        },
        { extensions: [directiveToMarkdown] },
      ),
    ).toBe('a $b(id="c#d") e.\n');
  });

  it('should not use the `class` shortcut if impossible characters exist', () => {
    expect(
      toMarkdown(
        {
          type: 'paragraph',
          children: [
            { type: 'text', value: 'a ' },
            {
              type: DirectiveType.Text,
              name: 'b',
              attributes: { 'c.d': '', 'e<f': '' },
              children: [],
            },
            { type: 'text', value: ' g.' },
          ],
        },
        { extensions: [directiveToMarkdown] },
      ),
    ).toBe('a $b(c.d e<f) g.\n');
  });

  it('should not use the `class` shortcut if impossible characters exist (but should use it for classes that don\'t)', () => {
    expect(
      toMarkdown(
        {
          type: 'paragraph',
          children: [
            { type: 'text', value: 'a ' },
            {
              type: DirectiveType.Text,
              name: 'b',
              attributes: {
                'c.d': '', e: '', 'f<g': '', hij: '',
              },
              children: [],
            },
            { type: 'text', value: ' k.' },
          ],
        },
        { extensions: [directiveToMarkdown] },
      ),
    ).toBe('a $b(c.d e f<g hij) k.\n');
  });

  it('should try to serialize a directive (leaf) w/o `name`', () => {
    // @ts-expect-error: `children`, `name` missing.
    expect(
      toMarkdown(
        { type: DirectiveType.Leaf },
        { extensions: [directiveToMarkdown] },
      ),
    ).toBe('$\n');
  });

  it('should serialize a directive (leaf) w/ `name`', () => {
    // @ts-expect-error: `children` missing.
    expect(
      toMarkdown(
        { type: DirectiveType.Leaf, name: 'a' },
        { extensions: [directiveToMarkdown] },
      ),
    ).toBe('$a\n');
  });

  it('should serialize a directive (leaf) w/ `children`', () => {
    expect(
      toMarkdown(
        {
          type: DirectiveType.Leaf,
          name: 'a',
          children: [{ type: 'text', value: 'b' }],
        },
        { extensions: [directiveToMarkdown] },
      ),
    ).toBe('$a[b]\n');
  });

  it('should serialize a directive (leaf) w/ EOLs in `children`', () => {
    expect(
      toMarkdown(
        {
          type: DirectiveType.Leaf,
          name: 'a',
          children: [{ type: 'text', value: 'b\nc' }],
        },
        { extensions: [directiveToMarkdown] },
      ),
    ).toBe('$a[b&#xA;c]\n');
  });

  it('should serialize a directive (leaf) w/ EOLs in `attributes`', () => {
    expect(
      toMarkdown(
        {
          type: DirectiveType.Leaf,
          name: 'a',
          attributes: { '#b': '', '.c.d': '', key: 'e\nf' },
          children: [],
        },
        { extensions: [directiveToMarkdown] },
      ),
    ).toEqual('$a(#b .c.d key="e&#xA;f")\n');
  });

  it('should escape a `:` in phrasing when followed by an alpha', () => {
    expect(
      toMarkdown(
        {
          type: 'paragraph',
          children: [{ type: 'text', value: 'a$b' }],
        },
        { extensions: [directiveToMarkdown] },
      ),
    ).toEqual('a\\$b\n');
  });

  it('should not escape a `:` in phrasing when followed by a non-alpha', () => {
    expect(
      toMarkdown({
        type: 'paragraph',
        children: [{ type: 'text', value: 'a$9' }],
      }, { extensions: [directiveToMarkdown] }),
    ).toBe('a$9\n');
  });

  it('should not escape a `:` in phrasing when preceded by a colon', () => {
    expect(
      toMarkdown({
        type: 'paragraph',
        children: [{ type: 'text', value: 'a$c' }],
      }, { extensions: [directiveToMarkdown] }),
    ).toBe('a\\$c\n');
  });

  it('should not escape a `:` at a break', () => {
    expect(
      toMarkdown(
        {
          type: 'paragraph',
          children: [{ type: 'text', value: '$\na' }],
        },
        { extensions: [directiveToMarkdown] },
      ),
    ).toBe('$\na\n');
  });

  it('should not escape a `:` at a break when followed by an alpha', () => {
    expect(
      toMarkdown(
        {
          type: 'paragraph',
          children: [{ type: 'text', value: '$a' }],
        },
        { extensions: [directiveToMarkdown] },
      ),
    ).toBe('\\$a\n');
  });

  it('should escape a `:` at a break when followed by a colon', () => {
    expect(
      toMarkdown({
        type: 'paragraph',
        children: [{ type: 'text', value: '$\na' }],
      }, { extensions: [directiveToMarkdown] }),
    ).toBe('$\na\n');
  });

  it('should escape a `:` after a text directive', () => {
    expect(
      toMarkdown({
        type: 'paragraph',
        children: [
          { type: DirectiveType.Text, name: 'red', children: [] },
          { type: 'text', value: '$' },
        ],
      }, { extensions: [directiveToMarkdown] }),
    ).toBe('$red$\n');
  });

});<|MERGE_RESOLUTION|>--- conflicted
+++ resolved
@@ -85,24 +85,8 @@
         start: { line: 1, column: 1, offset: 0 },
         end: { line: 1, column: 9, offset: 8 },
       },
-<<<<<<< HEAD
     });
   });
-
-  it('should support content in a label', () => {
-    expect(
-      removePosition(
-        fromMarkdown('x $a[b *c*\nd]', {
-          extensions: [directive()],
-          mdastExtensions: [directiveFromMarkdown],
-        }),
-        true,
-      ),
-    ).toEqual({
-=======
-    },
-    'should support directives (leaf)',
-  );
 
   let tree = fromMarkdown('x $a[b *c*\nd]', {
     extensions: [directive()],
@@ -111,10 +95,9 @@
 
   removePosition(tree, { force: true });
 
-  t.deepEqual(
-    tree,
+  it('should support content in a label', () => {
+    expect(tree).toEqual(
     {
->>>>>>> e4eef840
       type: 'root',
       children: [
         {
@@ -134,24 +117,8 @@
           ],
         },
       ],
-<<<<<<< HEAD
     });
   });
-
-  it('should support attributes', () => {
-    expect(
-      removePosition(
-        fromMarkdown('x $a(#b.c.d e=f g="h&amp;i&unknown;j")', {
-          extensions: [directive()],
-          mdastExtensions: [directiveFromMarkdown],
-        }),
-        true,
-      ),
-    ).toEqual({
-=======
-    },
-    'should support content in a label',
-  );
 
   tree = fromMarkdown('x $a(#b.c.d e=f g="h&amp;i&unknown;j")', {
     extensions: [directive()],
@@ -160,10 +127,8 @@
 
   removePosition(tree, { force: true });
 
-  t.deepEqual(
-    tree,
-    {
->>>>>>> e4eef840
+  it('should support attributes', () => {
+    expect(tree).toEqual({
       type: 'root',
       children: [
         {
@@ -181,24 +146,8 @@
           ],
         },
       ],
-<<<<<<< HEAD
     });
   });
-
-  it('should support EOLs in attributes', () => {
-    expect(
-      removePosition(
-        fromMarkdown('$a(b\nc="d\ne")', {
-          extensions: [directive()],
-          mdastExtensions: [directiveFromMarkdown],
-        }),
-        true,
-      ),
-    ).toEqual({
-=======
-    },
-    'should support attributes',
-  );
 
   tree = fromMarkdown('$a(b\nc="d\ne")', {
     extensions: [directive()],
@@ -207,10 +156,8 @@
 
   removePosition(tree, { force: true });
 
-  t.deepEqual(
-    tree,
-    {
->>>>>>> e4eef840
+  it('should support EOLs in attributes', () => {
+    expect(tree).toEqual({
       type: 'root',
       children: [
         {
