{
  "name": "@growi/slack",
<<<<<<< HEAD
  "version": "5.0.0-RC.0",
=======
  "version": "4.5.15-RC.0",
>>>>>>> 8dfbb1cf
  "license": "MIT",
  "main": "dist/index.js",
  "typings": "dist/index.d.ts",
  "scripts": {
    "build": "yarn tsc && tsc-alias -p tsconfig.build.json",
    "tsc": "tsc -p tsconfig.build.json",
    "tsc:w": "yarn tsc -w",
    "test": "cross-env NODE_ENV=test jest --passWithNoTests",
    "lint": "eslint src --ext .ts",
    "lint:fix": "eslint src --ext .ts --fix"
  },
  "dependencies": {
    "@slack/oauth": "^2.0.1",
    "axios": "^0.24.0",
    "browser-bunyan": "^1.6.3",
    "bunyan": "^1.8.15",
    "extensible-custom-error": "^0.0.7",
    "http-errors": "^2.0.0",
    "qs": "^6.10.2",
    "universal-bunyan": "^0.9.2",
    "url-join": "^4.0.0"
  },
  "devDependencies": {
    "@types/express": "^4.17.11",
    "eslint-plugin-regex": "^1.8.0",
    "tsc-alias": "^1.2.9"
  }
}<|MERGE_RESOLUTION|>--- conflicted
+++ resolved
@@ -1,10 +1,6 @@
 {
   "name": "@growi/slack",
-<<<<<<< HEAD
   "version": "5.0.0-RC.0",
-=======
-  "version": "4.5.15-RC.0",
->>>>>>> 8dfbb1cf
   "license": "MIT",
   "main": "dist/index.js",
   "typings": "dist/index.d.ts",
