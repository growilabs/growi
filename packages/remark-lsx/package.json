--- conflicted
+++ resolved
@@ -1,10 +1,6 @@
 {
   "name": "@growi/remark-lsx",
-<<<<<<< HEAD
   "version": "6.1.5-RC.0",
-=======
-  "version": "6.1.4",
->>>>>>> 7b28451f
   "description": "GROWI plugin to list pages",
   "license": "MIT",
   "keywords": [
@@ -36,15 +32,9 @@
     "escape-string-regexp": "5.0.0 or above exports only ESM"
   },
   "dependencies": {
-<<<<<<< HEAD
-    "@growi/core": "link:../core",
-    "@growi/remark-growi-directive": "link:../remark-growi-directive",
-    "@growi/ui": "link:../ui",
-=======
-    "@growi/core": "^6.1.4",
-    "@growi/remark-growi-directive": "^6.1.4",
-    "@growi/ui": "^6.1.4",
->>>>>>> 7b28451f
+    "@growi/core": "^6.1.4-RC.0",
+    "@growi/remark-growi-directive": "^6.1.4-RC.0",
+    "@growi/ui": "^6.1.4-RC.0",
     "escape-string-regexp": "^4.0.0",
     "express": "^4.16.1",
     "mongoose": "^6.5.0",
