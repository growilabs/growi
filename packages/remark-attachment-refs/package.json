{
  "name": "@growi/remark-attachment-refs",
  "version": "1.0.0",
  "description": "Remark plugin to add ref/refimg/refs/refsimg tags",
  "license": "MIT",
  "private": "true",
  "keywords": [
    "growi",
    "growi-plugin"
  ],
  "files": [
    "dist"
  ],
  "type": "module",
  "exports": {
    "./dist/client": {
      "require": "./dist/client/index.cjs",
      "import": "./dist/client/index.js"
    },
    "./dist/client/*": {
      "require": "./dist/client/*",
      "import": "./dist/client/*"
    },
    "./dist/server": {
      "require": "./dist/server/index.cjs",
      "import": "./dist/server/index.js"
    }
  },
  "scripts": {
    "build": "run-p build:*",
    "build:server": "vite build -c vite.server.config.ts",
    "build:client": "vite build -c vite.client.config.ts",
    "clean": "shx rm -rf dist",
    "dev": "run-p dev:*",
    "dev:server": "vite build -c vite.server.config.ts --mode dev",
    "dev:client": "vite build -c vite.client.config.ts --mode dev",
    "watch": "run-p watch:*",
    "watch:client": "yarn dev:client -w --emptyOutDir=false",
    "watch:server": "yarn dev:server -w --emptyOutDir=false",
    "lint:js": "yarn eslint **/*.{js,jsx,ts,tsx}",
    "lint:styles": "stylelint \"src/**/*.scss\" \"src/**/*.css\"",
    "lint:typecheck": "tsc",
    "lint": "run-p lint:*",
    "test": ""
  },
  "dependencies": {
    "@growi/core": "link:../core",
    "@growi/remark-growi-directive": "link:../remark-growi-directive",
    "@growi/ui": "link:../ui",
    "axios": "^0.24.0",
    "bunyan": "^1.8.15",
<<<<<<< HEAD
    "hast-util-select": "^6.0.2",
=======
    "express": "^4.19.2",
    "hast-util-select": "^5.0.5",
>>>>>>> a1df3306
    "mongoose": "^6.11.3",
    "swr": "^2.0.3",
    "universal-bunyan": "^0.9.2",
    "xss": "^1.0.15"
  },
  "devDependencies": {
    "csstype": "^3.0.2",
    "eslint-plugin-regex": "^1.8.0",
    "hast-util-sanitize": "^5.0.1",
    "hast-util-select": "^5.0.5",
    "npm-run-all": "^4.1.5",
    "unified": "^11.0.0",
    "unist-util-visit": "^5.0.0"
  },
  "peerDependencies": {
    "react": "^18.2.0",
    "react-dom": "^18.2.0"
  }
}<|MERGE_RESOLUTION|>--- conflicted
+++ resolved
@@ -49,12 +49,8 @@
     "@growi/ui": "link:../ui",
     "axios": "^0.24.0",
     "bunyan": "^1.8.15",
-<<<<<<< HEAD
     "hast-util-select": "^6.0.2",
-=======
     "express": "^4.19.2",
-    "hast-util-select": "^5.0.5",
->>>>>>> a1df3306
     "mongoose": "^6.11.3",
     "swr": "^2.0.3",
     "universal-bunyan": "^0.9.2",
