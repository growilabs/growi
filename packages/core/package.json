{
  "name": "@growi/core",
  "version": "1.4.0",
  "description": "GROWI Core Libraries",
  "license": "MIT",
  "keywords": [
    "growi"
  ],
  "files": [
    "dist"
  ],
  "type": "module",
  "main": "dist/index.cjs",
  "module": "dist/index.js",
  "types": "dist/index.d.ts",
  "exports": {
    ".": {
      "import": "./dist/index.js",
      "require": "./dist/index.cjs"
    },
    "./dist/consts": {
      "import": "./dist/consts/index.js",
      "require": "./dist/consts/index.cjs"
    },
    "./dist/interfaces": {
      "import": "./dist/interfaces/index.js",
      "require": "./dist/interfaces/index.cjs"
    },
    "./dist/models": {
      "import": "./dist/models/index.js",
      "require": "./dist/models/index.cjs"
    },
    "./dist/models/serializers": {
      "import": "./dist/models/serializers/index.js",
      "require": "./dist/models/serializers/index.cjs"
    },
    "./dist/remark-plugins": {
      "import": "./dist/remark-plugins/index.js",
      "require": "./dist/remark-plugins/index.cjs"
    },
    "./dist/swr": {
      "import": "./dist/swr/index.js",
      "require": "./dist/swr/index.cjs"
    },
    "./dist/utils": {
      "import": "./dist/utils/index.js",
      "require": "./dist/utils/index.cjs"
    },
    "./dist/utils/page-path-utils": {
      "import": "./dist/utils/page-path-utils/index.js",
      "require": "./dist/utils/page-path-utils/index.cjs"
    },
    "./dist/utils/*": {
      "import": "./dist/utils/*.js",
      "require": "./dist/utils/*.cjs"
    }
  },
  "scripts": {
    "build": "vite build",
    "clean": "shx rm -rf dist",
    "dev": "vite build --mode dev",
    "watch": "pnpm run dev -w --emptyOutDir=false",
    "lint:js": "eslint **/*.{js,ts}",
    "lint:typecheck": "vue-tsc --noEmit",
    "lint": "npm-run-all -p lint:*",
    "test": "vitest run --coverage"
  },
  "// comments for dependencies": {
    "escape-string-regexp": "5.0.0 or above exports only ESM"
  },
  "dependencies": {
    "bson-objectid": "^2.0.4",
    "escape-string-regexp": "^4.0.0"
  },
  "devDependencies": {
<<<<<<< HEAD
    "mongoose": "^6.11.3",
=======
    "mongoose": "^6.13.6",
>>>>>>> 10256331
    "socket.io-client": "^4.7.5",
    "swr": "^2.2.2"
  }
}<|MERGE_RESOLUTION|>--- conflicted
+++ resolved
@@ -73,11 +73,7 @@
     "escape-string-regexp": "^4.0.0"
   },
   "devDependencies": {
-<<<<<<< HEAD
-    "mongoose": "^6.11.3",
-=======
     "mongoose": "^6.13.6",
->>>>>>> 10256331
     "socket.io-client": "^4.7.5",
     "swr": "^2.2.2"
   }
