{
  "name": "@growi/core",
<<<<<<< HEAD
  "version": "4.4.1-RC.0",
=======
  "version": "4.4.7-RC.0",
>>>>>>> f6682369
  "description": "GROWI Core Libraries",
  "license": "MIT",
  "keywords": [
    "growi"
  ],
  "main": "dist/cjs/index.js",
  "module": "dist/esm/index.js",
  "files": [
    "dist"
  ],
  "scripts": {
    "build": "run-p build:*",
    "build:cjs": "tsc -p tsconfig.build.cjs.json && tsc-alias -p tsconfig.build.cjs.json",
    "build:esm": "tsc -p tsconfig.build.esm.json && tsc-alias -p tsconfig.build.esm.json",
    "lint:js": "eslint **/*.{js,ts}",
    "lint:styles": "stylelint src/styles/scss/**/*.scss",
    "lint": "npm-run-all -p lint:*",
    "test": "jest --verbose"
  },
  "dependencies": {},
  "devDependencies": {}
}<|MERGE_RESOLUTION|>--- conflicted
+++ resolved
@@ -1,10 +1,6 @@
 {
   "name": "@growi/core",
-<<<<<<< HEAD
-  "version": "4.4.1-RC.0",
-=======
-  "version": "4.4.7-RC.0",
->>>>>>> f6682369
+  "version": "4.4.3-RC.0",
   "description": "GROWI Core Libraries",
   "license": "MIT",
   "keywords": [
