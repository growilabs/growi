--- conflicted
+++ resolved
@@ -24,7 +24,6 @@
   math: false,
 });
 
-<<<<<<< HEAD
 const marpSlide = new Marp({
   container: [
     new Element('div', { class: MARP_CONTAINER_CLASS_NAME }),
@@ -38,7 +37,6 @@
   html: false,
   math: false,
 });
-=======
 // TODO: to change better slide style
 // https://redmine.weseek.co.jp/issues/125680
 const marpSlideTheme = marp.themeSet.add(`
@@ -50,22 +48,11 @@
     }
 `);
 marp.themeSet.default = marpSlideTheme;
->>>>>>> 95cd13b4
 
 
 type Props = {
   options: PresentationOptions,
   children?: string,
-<<<<<<< HEAD
-  slideStyle?: 'true' | 'marp' | null,
-}
-
-export const Slides = (props: Props): JSX.Element => {
-  const { options, children, slideStyle } = props;
-  const {
-    rendererOptions, isDarkMode, disableSeparationByHeader,
-  } = options;
-=======
   hasMarpFlag?: boolean,
 }
 
@@ -79,41 +66,6 @@
   // TODO: can Marp rendering
   // https://redmine.weseek.co.jp/issues/115673
   if (hasMarpFlag) {
-    return (
-      <></>
-    );
-  }
->>>>>>> 95cd13b4
-
-  rendererOptions.remarkPlugins?.push([
-    extractSections.remarkPlugin,
-    {
-      isDarkMode,
-      disableSeparationByHeader,
-    },
-  ]);
-
-<<<<<<< HEAD
-
-  if (slideStyle === 'true') {
-    const { css } = marp.render('', { htmlAsArray: true });
-    return (
-      <>
-        <Head>
-          <style>{css}</style>
-        </Head>
-        <div className={`${MARP_CONTAINER_CLASS_NAME}`}>
-          <div className="slides">
-            <ReactMarkdown {...rendererOptions}>
-              { children ?? '## No Contents' }
-            </ReactMarkdown>
-          </div>
-        </div>
-      </>
-    );
-  }
-
-  if (slideStyle === 'marp') {
     const { html, css } = marpSlide.render(children ?? '');
     return (
       <>
@@ -131,9 +83,14 @@
     );
   }
 
+  rendererOptions.remarkPlugins?.push([
+    extractSections.remarkPlugin,
+    {
+      isDarkMode,
+      disableSeparationByHeader,
+    },
+  ]);
 
-=======
->>>>>>> 95cd13b4
   const { css } = marp.render('', { htmlAsArray: true });
   return (
     <>
