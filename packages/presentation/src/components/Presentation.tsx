--- conflicted
+++ resolved
@@ -9,7 +9,6 @@
 
 import 'reveal.js/dist/reveal.css';
 import './Presentation.global.scss';
-
 
 import styles from './Presentation.module.scss';
 
@@ -66,15 +65,8 @@
   }, [children, revealOptions]);
 
   return (
-<<<<<<< HEAD
     <div className={`grw-presentation ${styles['grw-presentation']} reveal`}>
-      <Slides options={options} presentation>{children}</Slides>
-=======
-    <div className={`grw-presentation ${styles['grw-presentation']} reveal ${MARP_CONTAINER_CLASS_NAME}`}>
-      <div className="slides">
-        <Slides options={options} hasMarpFlag={marp}>{children}</Slides>
-      </div>
->>>>>>> 39b21d2d
+      <Slides options={options} hasMarpFlag={marp}>{children}</Slides>
     </div>
   );
 };