--- conflicted
+++ resolved
@@ -31,20 +31,16 @@
     "@marp-team/marp-core": "^3.6.0",
     "@types/reveal.js": "^4.4.1",
     "eslint-plugin-regex": "^1.8.0",
-<<<<<<< HEAD
     "reveal.js": "^4.4.0",
     "mdast-util-frontmatter": "^1.0.0",
     "mdast-util-gfm": "^2.0.1",
-    "mdast-util-to-markdown": "^1.3.0"
-=======
+    "mdast-util-to-markdown": "^1.3.0",
     "hast-util-sanitize": "^4.1.0",
     "hast-util-select": "^5.0.5",
     "react-markdown": "^8.0.7",
-    "reveal.js": "^4.4.0",
     "unified": "^10.1.2",
     "unist-util-find-after": "^4.0.0",
     "unist-util-visit": "^4.0.0"
->>>>>>> 0c8b1149
   },
   "peerDependencies": {
     "next": "^13",
