--- conflicted
+++ resolved
@@ -31,11 +31,6 @@
     "next": "~12.2",
     "react": "^18.2.0",
     "react-dom": "^18.2.0",
-<<<<<<< HEAD
-    "react-markdown": "^8.0.3"
-=======
-    "react-markdown-customkeyprop": "^8.0.6-customkeyprop.0",
-    "reveal.js": "^4.4.0"
->>>>>>> 40c80612
+    "react-markdown-customkeyprop": "^8.0.6-customkeyprop.0"
   }
 }