--- conflicted
+++ resolved
@@ -1,10 +1,6 @@
 {
   "name": "@growi/presentation",
-<<<<<<< HEAD
   "version": "6.1.5-RC.0",
-=======
-  "version": "6.1.4",
->>>>>>> 7b28451f
   "description": "GROWI plugin for presentation",
   "license": "MIT",
   "keywords": [
@@ -28,11 +24,7 @@
     "version": "yarn version --no-git-tag-version"
   },
   "dependencies": {
-<<<<<<< HEAD
-    "@growi/core": "link:../core"
-=======
-    "@growi/core": "^6.1.4"
->>>>>>> 7b28451f
+    "@growi/core": "^6.1.4-RC.0"
   },
   "devDependencies": {
     "@marp-team/marp-core": "^3.6.0",
