{
  "name": "@growi/plugin-pukiwiki-like-linker",
  "version": "4.3.3-RC",
  "description": "GROWI plugin to add PukiwikiLikeLinker",
  "license": "MIT",
  "keywords": [
    "growi",
    "growi-plugin"
  ],
  "main": "dist/cjs/index.js",
  "module": "dist/esm/index.js",
  "files": ["dist"],
  "scripts": {
    "build": "run-p build:*",
    "build:cjs": "tsc -p tsconfig.build.cjs.json && tsc-alias -p tsconfig.build.cjs.json",
    "build:esm": "tsc -p tsconfig.build.esm.json && tsc-alias -p tsconfig.build.esm.json",
    "lint:js": "eslint **/*.{js,ts}",
    "lint": "run-p lint:*",
    "test": ""
  },
  "devDependencies": {
    "browser-bunyan": "^1.6.3",
    "stylelint": "^13.2.0",
    "stylelint-config-recess-order": "^2.0.1",
<<<<<<< HEAD
    "ts-jest": "^27.0.4",
    "tsc-alias": "^1.2.9",
    "typescript": "^4.2.3"
  },
  "dependencies": {
    "passport-cookie": "^1.0.9"
=======
    "tsc-alias": "^1.2.9"
>>>>>>> 48568ac4
  }
}<|MERGE_RESOLUTION|>--- conflicted
+++ resolved
@@ -22,15 +22,6 @@
     "browser-bunyan": "^1.6.3",
     "stylelint": "^13.2.0",
     "stylelint-config-recess-order": "^2.0.1",
-<<<<<<< HEAD
-    "ts-jest": "^27.0.4",
-    "tsc-alias": "^1.2.9",
-    "typescript": "^4.2.3"
-  },
-  "dependencies": {
-    "passport-cookie": "^1.0.9"
-=======
     "tsc-alias": "^1.2.9"
->>>>>>> 48568ac4
   }
 }