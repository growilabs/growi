--- conflicted
+++ resolved
@@ -90,12 +90,4 @@
       }
     }
   }
-<<<<<<< HEAD
-
-  .page-title {
-    flex: 1;
-    line-height: 1.2;
-  }
-=======
->>>>>>> c9092e8c
 }