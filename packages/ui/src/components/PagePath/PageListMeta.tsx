--- conflicted
+++ resolved
@@ -1,8 +1,4 @@
-<<<<<<< HEAD
 import type { FC } from 'react';
-=======
-import { FC } from 'react';
->>>>>>> a5873146
 
 import assert from 'assert';
 
