{
  "name": "@growi/ui",
<<<<<<< HEAD
  "version": "6.1.5-RC.0",
=======
  "version": "6.1.4",
>>>>>>> 7b28451f
  "description": "GROWI UI Libraries",
  "license": "MIT",
  "keywords": [
    "growi"
  ],
  "type": "module",
  "files": [
    "dist"
  ],
  "scripts": {
    "build": "vite build",
    "clean": "npx -y shx rm -rf dist",
    "dev": "vite build --mode dev",
    "watch": "yarn dev -w --emptyOutDir=false",
    "lint:js": "yarn eslint **/*.{js,ts}",
    "lint:typecheck": "tsc",
    "lint": "npm-run-all -p lint:*",
    "version": "yarn version --no-git-tag-version"
  },
  "dependencies": {
<<<<<<< HEAD
    "@growi/core": "link:../core"
=======
    "@growi/core": "^6.1.4"
>>>>>>> 7b28451f
  },
  "devDependencies": {
    "react": "^18.2.0"
  }
}<|MERGE_RESOLUTION|>--- conflicted
+++ resolved
@@ -1,10 +1,6 @@
 {
   "name": "@growi/ui",
-<<<<<<< HEAD
   "version": "6.1.5-RC.0",
-=======
-  "version": "6.1.4",
->>>>>>> 7b28451f
   "description": "GROWI UI Libraries",
   "license": "MIT",
   "keywords": [
@@ -25,11 +21,7 @@
     "version": "yarn version --no-git-tag-version"
   },
   "dependencies": {
-<<<<<<< HEAD
-    "@growi/core": "link:../core"
-=======
-    "@growi/core": "^6.1.4"
->>>>>>> 7b28451f
+    "@growi/core": "^6.1.4-RC.0"
   },
   "devDependencies": {
     "react": "^18.2.0"
