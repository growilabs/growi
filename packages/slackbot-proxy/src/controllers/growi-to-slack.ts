--- conflicted
+++ resolved
@@ -97,9 +97,6 @@
         return res.status(400).send({ message: 'installation is invalid' });
       }
 
-<<<<<<< HEAD
-      await testToSlack(token);
-=======
       try {
         await this.requestToGrowi(relation.growiUri, relation.tokenPtoG);
       }
@@ -107,9 +104,7 @@
         logger.error(err);
         return res.status(400).send({ message: `failed to request to GROWI. err: ${err.message}` });
       }
-
-      await relationTestToSlack(token);
->>>>>>> 369b035c
+      await testToSlack(token);
       return res.send({ relation });
     }
 
