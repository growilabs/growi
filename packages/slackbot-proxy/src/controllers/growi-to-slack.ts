--- conflicted
+++ resolved
@@ -27,12 +27,6 @@
 
 const logger = loggerFactory('slackbot-proxy:controllers:growi-to-slack');
 
-<<<<<<< HEAD
-// temporarily save for selection to growi
-const temporarySinglePostCommands = ['create', 'togetter'];
-
-=======
->>>>>>> 7fd08308
 @Controller('/g2s')
 export class GrowiToSlackCtrl {
 
