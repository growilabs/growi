--- conflicted
+++ resolved
@@ -329,23 +329,17 @@
     }
 
     // unregister
-<<<<<<< HEAD
     if (actionId === 'unregister') {
-=======
-    if (callbackId === 'unregister') {
->>>>>>> c66f1d1b
       await this.unregisterService.unregister(installation, authorizeResult, payload);
       return;
     }
 
-<<<<<<< HEAD
     // cancel action
     if (actionId === 'unregister:cancel') {
       await this.unregisterService.cancel(payload);
       return;
     }
 
-=======
     let privateMeta:any;
 
     if (payload.view != null) {
@@ -354,7 +348,6 @@
 
     const channelName = payload.channel?.name || privateMeta?.body?.channel_name || privateMeta?.channelName;
 
->>>>>>> c66f1d1b
     // forward to GROWI server
     if (actionId === 'select_growi') {
       // Send response immediately to avoid opelation_timeout error
