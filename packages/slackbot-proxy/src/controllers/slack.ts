import {
  BodyParams, Controller, Get, Inject, Post, Req, Res, UseBefore,
} from '@tsed/common';

import axios from 'axios';

import { WebAPICallResult } from '@slack/web-api';

import {
<<<<<<< HEAD
  markdownSectionBlock, GrowiCommand, parseSlashCommand, postEphemeralErrors, verifySlackRequest,
=======
  markdownSectionBlock, GrowiCommand, parseSlashCommand, postEphemeralErrors, verifySlackRequest, generateWebClient,
>>>>>>> e10157b4
} from '@growi/slack';

import { Relation } from '~/entities/relation';
import { SlackOauthReq } from '~/interfaces/slack-to-growi/slack-oauth-req';
import { InstallationRepository } from '~/repositories/installation';
import { RelationRepository } from '~/repositories/relation';
import { OrderRepository } from '~/repositories/order';
import { AddSigningSecretToReq } from '~/middlewares/slack-to-growi/add-signing-secret-to-req';
import { AuthorizeCommandMiddleware, AuthorizeInteractionMiddleware } from '~/middlewares/slack-to-growi/authorizer';
import { ExtractGrowiUriFromReq } from '~/middlewares/slack-to-growi/extract-growi-uri-from-req';
import { InstallerService } from '~/services/InstallerService';
import { SelectGrowiService } from '~/services/SelectGrowiService';
import { RegisterService } from '~/services/RegisterService';
import { UnregisterService } from '~/services/UnregisterService';
import { InvalidUrlError } from '../models/errors';
import loggerFactory from '~/utils/logger';


const logger = loggerFactory('slackbot-proxy:controllers:slack');


@Controller('/slack')
export class SlackCtrl {

  @Inject()
  installerService: InstallerService;

  @Inject()
  installationRepository: InstallationRepository;

  @Inject()
  relationRepository: RelationRepository;

  @Inject()
  orderRepository: OrderRepository;

  @Inject()
  selectGrowiService: SelectGrowiService;

  @Inject()
  registerService: RegisterService;

  @Inject()
  unregisterService: UnregisterService;

  /**
   * Send command to specified GROWIs
   * @param growiCommand
   * @param relations
   * @param body
   * @returns
   */
  private async sendCommand(growiCommand: GrowiCommand, relations: Relation[], body: any) {
    if (relations.length === 0) {
      throw new Error('relations must be set');
    }
    const botToken = relations[0].installation?.data.bot?.token; // relations[0] should be exist

    const promises = relations.map((relation: Relation) => {
      // generate API URL
      const url = new URL('/_api/v3/slack-integration/proxied/commands', relation.growiUri);
      return axios.post(url.toString(), {
        ...body,
        growiCommand,
      }, {
        headers: {
          'x-growi-ptog-tokens': relation.tokenPtoG,
        },
      });
    });

    // pickup PromiseRejectedResult only
    const results = await Promise.allSettled(promises);
    const rejectedResults: PromiseRejectedResult[] = results.filter((result): result is PromiseRejectedResult => result.status === 'rejected');

    try {
      // eslint-disable-next-line @typescript-eslint/no-non-null-assertion
      return postEphemeralErrors(rejectedResults, body.channel_id, body.user_id, botToken!);
    }
    catch (err) {
      logger.error(err);
    }
  }

  @Post('/commands')
  @UseBefore(AddSigningSecretToReq, verifySlackRequest, AuthorizeCommandMiddleware)
  async handleCommand(@Req() req: SlackOauthReq, @Res() res: Res): Promise<void|string|Res|WebAPICallResult> {
    const { body, authorizeResult } = req;

    if (body.text == null) {
      return 'No text.';
    }

    const growiCommand = parseSlashCommand(body);

    // register
    if (growiCommand.growiCommandType === 'register') {
      // Send response immediately to avoid opelation_timeout error
      // See https://api.slack.com/apis/connections/events-api#the-events-api__responding-to-events
      res.send();

      return this.registerService.process(growiCommand, authorizeResult, body as {[key:string]:string});
    }

    // unregister
    if (growiCommand.growiCommandType === 'unregister') {
      if (growiCommand.growiCommandArgs.length === 0) {
        return 'GROWI Urls is required.';
      }
      if (!growiCommand.growiCommandArgs.every(v => v.match(/^(https?:\/\/)/))) {
        return 'GROWI Urls must be urls.';
      }

      // Send response immediately to avoid opelation_timeout error
      // See https://api.slack.com/apis/connections/events-api#the-events-api__responding-to-events
      res.send();

      return this.unregisterService.process(growiCommand, authorizeResult, body as {[key:string]:string});
    }

    const installationId = authorizeResult.enterpriseId || authorizeResult.teamId;
    // eslint-disable-next-line @typescript-eslint/no-non-null-assertion
    const installation = await this.installationRepository.findByTeamIdOrEnterpriseId(installationId!);
    const relations = await this.relationRepository.createQueryBuilder('relation')
      .where('relation.installationId = :id', { id: installation?.id })
      .leftJoinAndSelect('relation.installation', 'installation')
      .getMany();

    if (relations.length === 0) {
      return res.json({
        blocks: [
          markdownSectionBlock('*No relation found.*'),
          markdownSectionBlock('Run `/growi register` first.'),
        ],
      });
    }

    // status
    if (growiCommand.growiCommandType === 'status') {
      return res.json({
        blocks: [
          markdownSectionBlock('*Found Relations to GROWI.*'),
          ...relations.map(relation => markdownSectionBlock(`GROWI url: ${relation.growiUri}`)),
        ],
      });
    }

    // Send response immediately to avoid opelation_timeout error
    // See https://api.slack.com/apis/connections/events-api#the-events-api__responding-to-events
    res.send();

    body.growiUris = [];
    relations.forEach((relation) => {
      if (relation.siglePostCommands.includes(growiCommand.growiCommandType)) {
        body.growiUris.push(relation.growiUri);
      }
    });

    if (body.growiUris != null && body.growiUris.length > 0) {
      return this.selectGrowiService.process(growiCommand, authorizeResult, body);
    }

    /*
     * forward to GROWI server
     */
<<<<<<< HEAD
    this.sendCommand(growiCommand, relations, body);
=======
    if (relationsForBroadcastUse.length > 0) {
      isCommandPermitted = true;
      this.sendCommand(growiCommand, relationsForBroadcastUse, body);
    }

    if (!isCommandPermitted) {
      const botToken = relations[0].installation?.data.bot?.token;

      // eslint-disable-next-line @typescript-eslint/no-non-null-assertion
      const client = generateWebClient(botToken!);

      return client.chat.postEphemeral({
        text: 'Error occured.',
        channel: body.channel_id,
        user: body.user_id,
        blocks: [
          markdownSectionBlock(`It is not allowed to run *'${growiCommand.growiCommandType}'* command to this GROWI.`),
        ],
      });
    }
>>>>>>> e10157b4
  }

  @Post('/interactions')
  @UseBefore(AuthorizeInteractionMiddleware, ExtractGrowiUriFromReq)
  async handleInteraction(@Req() req: SlackOauthReq, @Res() res: Res): Promise<void|string|Res|WebAPICallResult> {
    logger.info('receive interaction', req.authorizeResult);
    logger.debug('receive interaction', req.body);

    const { body, authorizeResult } = req;

    // Send response immediately to avoid opelation_timeout error
    // See https://api.slack.com/apis/connections/events-api#the-events-api__responding-to-events
    res.send();

    // pass
    if (body.ssl_check != null) {
      return;
    }

    const installationId = authorizeResult.enterpriseId || authorizeResult.teamId;
    // eslint-disable-next-line @typescript-eslint/no-non-null-assertion
    const installation = await this.installationRepository.findByTeamIdOrEnterpriseId(installationId!);

    const payload = JSON.parse(body.payload);
    const callBackId = payload?.view?.callback_id;

    // register
    if (callBackId === 'register') {
      try {
        await this.registerService.insertOrderRecord(installation, authorizeResult.botToken, payload);
      }
      catch (err) {
        if (err instanceof InvalidUrlError) {
          logger.info(err.message);
          return;
        }
        logger.error(err);
      }

      await this.registerService.notifyServerUriToSlack(authorizeResult.botToken, payload);
      return;
    }

    // unregister
    if (callBackId === 'unregister') {
      await this.unregisterService.unregister(installation, authorizeResult, payload);
      return;
    }

    // forward to GROWI server
    if (callBackId === 'select_growi') {
      const selectedGrowiInformation = await this.selectGrowiService.handleSelectInteraction(installation, payload);
      return this.sendCommand(selectedGrowiInformation.growiCommand, [selectedGrowiInformation.relation], selectedGrowiInformation.sendCommandBody);
    }

    /*
    * forward to GROWI server
    */
    const relation = await this.relationRepository.findOne({ installation, growiUri: req.growiUri });

    if (relation == null) {
      logger.error('*No relation found.*');
      return;
    }

    try {
      // generate API URL
      const url = new URL('/_api/v3/slack-integration/proxied/interactions', req.growiUri);
      await axios.post(url.toString(), {
        ...body,
      }, {
        headers: {
          'x-growi-ptog-tokens': relation.tokenPtoG,
        },
      });
    }
    catch (err) {
      logger.error(err);
    }
  }

  @Post('/events')
  async handleEvent(@BodyParams() body:{[key:string]:string} /* , @Res() res: Res */): Promise<void|string> {
    // eslint-disable-next-line max-len
    // see: https://api.slack.com/apis/connections/events-api#the-events-api__subscribing-to-event-types__events-api-request-urls__request-url-configuration--verification
    if (body.type === 'url_verification') {
      return body.challenge;
    }

    logger.info('receive event', body);

    return;
  }

  @Get('/oauth_redirect')
  async handleOauthRedirect(@Req() req: Req, @Res() res: Res): Promise<void> {

    if (req.query.state === '') {
      res.writeHead(500, { 'Content-Type': 'text/html; charset=utf-8' });
      res.end('<html>'
      + '<head><meta name="viewport" content="width=device-width,initial-scale=1"></head>'
      + '<body style="text-align:center; padding-top:20%;">'
      + '<h1>Illegal state, try it again.</h1>'
      + '<a href="/">'
      + 'Go to install page'
      + '</a>'
      + '</body></html>');
    }

    await this.installerService.installer.handleCallback(req, res, {
      success: (installation, metadata, req, res) => {
        logger.info('Success to install', { installation, metadata });

        const appPageUrl = `https://slack.com/apps/${installation.appId}`;

        res.writeHead(200, { 'Content-Type': 'text/html; charset=utf-8' });
        res.end('<html>'
        + '<head><meta name="viewport" content="width=device-width,initial-scale=1"></head>'
        + '<body style="text-align:center; padding-top:20%;">'
        + '<h1>Congratulations!</h1>'
        + '<p>GROWI Bot installation has succeeded.</p>'
        + `<a href="${appPageUrl}">`
        + 'Access to Slack App detail page.'
        + '</a>'
        + '</body></html>');
      },
      failure: (error, installOptions, req, res) => {
        res.writeHead(500, { 'Content-Type': 'text/html; charset=utf-8' });
        res.end('<html>'
        + '<head><meta name="viewport" content="width=device-width,initial-scale=1"></head>'
        + '<body style="text-align:center; padding-top:20%;">'
        + '<h1>GROWI Bot installation failed</h1>'
        + '<p>Please contact administrators of your workspace</p>'
        + 'Reference: <a href="https://slack.com/help/articles/222386767-Manage-app-installation-settings-for-your-workspace">'
        + 'Manage app installation settings for your workspace'
        + '</a>'
        + '</body></html>');
      },
    });
  }

}<|MERGE_RESOLUTION|>--- conflicted
+++ resolved
@@ -7,11 +7,7 @@
 import { WebAPICallResult } from '@slack/web-api';
 
 import {
-<<<<<<< HEAD
-  markdownSectionBlock, GrowiCommand, parseSlashCommand, postEphemeralErrors, verifySlackRequest,
-=======
   markdownSectionBlock, GrowiCommand, parseSlashCommand, postEphemeralErrors, verifySlackRequest, generateWebClient,
->>>>>>> e10157b4
 } from '@growi/slack';
 
 import { Relation } from '~/entities/relation';
@@ -177,9 +173,6 @@
     /*
      * forward to GROWI server
      */
-<<<<<<< HEAD
-    this.sendCommand(growiCommand, relations, body);
-=======
     if (relationsForBroadcastUse.length > 0) {
       isCommandPermitted = true;
       this.sendCommand(growiCommand, relationsForBroadcastUse, body);
@@ -200,7 +193,6 @@
         ],
       });
     }
->>>>>>> e10157b4
   }
 
   @Post('/interactions')
