import {
  BodyParams, Controller, Get, Inject, Post, Req, Res, UseBefore,
} from '@tsed/common';

import axios from 'axios';

import { parseSlashCommand } from '@growi/slack';
import { Installation } from '~/entities/installation';

import { InstallationRepository } from '~/repositories/installation';
import { RelationRepository } from '~/repositories/relation';
import { OrderRepository } from '~/repositories/order';
import { InstallerService } from '~/services/InstallerService';
import { RegisterService } from '~/services/RegisterService';

import loggerFactory from '~/utils/logger';
<<<<<<< HEAD
=======
import { AuthorizeCommandMiddleware, AuthorizeInteractionMiddleware } from '~/middlewares/authorizer';
import { AuthedReq } from '~/interfaces/authorized-req';
import { Relation } from '~/entities/relation';
>>>>>>> 7b196226

const logger = loggerFactory('slackbot-proxy:controllers:slack');

@Controller('/slack')
export class SlackCtrl {

  @Inject()
  installerService: InstallerService;

  @Inject()
  installationRepository: InstallationRepository;

  @Inject()
  relationRepository: RelationRepository;

  @Inject()
  orderRepository: OrderRepository;

  @Inject()
  registerService: RegisterService;

  @Get('/testsave')
  testsave(): void {
    const installation = new Installation();
    installation.data = {
      team: undefined,
      enterprise: undefined,
      user: {
        id: '',
        token: undefined,
        scopes: undefined,
      },
    };

    // const installationRepository = getRepository(Installation);

    this.installationRepository.save(installation);
  }


  @Get('/install')
  async install(): Promise<string> {
    const url = await this.installerService.installer.generateInstallUrl({
      // Add the scopes your app needs
      scopes: [
        'channels:history',
        'commands',
        'groups:history',
        'im:history',
        'mpim:history',
        'chat:write',
      ],
    });

    return `<a href="${url}">`
      // eslint-disable-next-line max-len
      + '<img alt="Add to Slack" height="40" width="139" src="https://platform.slack-edge.com/img/add_to_slack.png" srcSet="https://platform.slack-edge.com/img/add_to_slack.png 1x, https://platform.slack-edge.com/img/add_to_slack@2x.png 2x" />'
      + '</a>';
  }

<<<<<<< HEAD
  @Post('/events')
  async handleEvent(@BodyParams() body:{[key:string]:string}, @Res() res: Res): Promise<string> {
    // eslint-disable-next-line max-len
    // see: https://api.slack.com/apis/connections/events-api#the-events-api__subscribing-to-event-types__events-api-request-urls__request-url-configuration--verification
    if (body.type === 'url_verification') {
      return body.challenge;
    }
=======
  @Post('/commands')
  @UseBefore(AuthorizeCommandMiddleware)
  async handleCommand(@Req() req: AuthedReq, @Res() res: Res): Promise<void|string> {
    const { body, authorizeResult } = req;
>>>>>>> 7b196226

    if (body.text == null) {
      return 'No text.';
    }

<<<<<<< HEAD
    const parsedBody = parseSlashCommand(body);
    const executeGrowiCommand = this.growiCommandsMappings[parsedBody.growiCommandType];

    if (executeGrowiCommand == null) {
      return 'No executeGrowiCommand';
    }

=======
>>>>>>> 7b196226
    // Send response immediately to avoid opelation_timeout error
    // See https://api.slack.com/apis/connections/events-api#the-events-api__responding-to-events
    res.send();

<<<<<<< HEAD
    await executeGrowiCommand(body);

    const installation = await this.installationRepository.findByID('1');
    if (installation == null) {
      throw new Error('installation is reqiured');
=======
    const growiCommand = parseSlashCommand(body);

    // register
    if (growiCommand.growiCommandType === 'register') {
      await this.registerService.process(growiCommand, authorizeResult, body as {[key:string]:string});
      return;
>>>>>>> 7b196226
    }

    /*
     * forward to GROWI server
     */
    const installationId = authorizeResult.enterpriseId || authorizeResult.teamId;
    // eslint-disable-next-line @typescript-eslint/no-non-null-assertion
    const installation = await this.installationRepository.findByTeamIdOrEnterpriseId(installationId!);
    const relations = await this.relationRepository.find({ installation: installation?.id });

    await relations.map((relation: Relation) => {
      // generate API URL
      const url = new URL('/_api/v3/slack-bot/commands', relation.growiUri);
      return axios.post(url.toString(), {
        ...body,
        tokenPtoG: relation.tokenPtoG,
        growiCommand,
      });
    });
  }

  @Post('/interactions')
  @UseBefore(AuthorizeInteractionMiddleware)
  async handleInteraction(@Req() req: AuthedReq, @Res() res: Res): Promise<void|string> {
    logger.info('receive interaction', req.body);
    logger.info('receive interaction', req.authorizeResult);
    return;
  }

  @Post('/events')
  async handleEvent(@BodyParams() body:{[key:string]:string}, @Res() res: Res): Promise<void|string> {
    // eslint-disable-next-line max-len
    // see: https://api.slack.com/apis/connections/events-api#the-events-api__subscribing-to-event-types__events-api-request-urls__request-url-configuration--verification
    if (body.type === 'url_verification') {
      return body.challenge;
    }

    logger.info('receive event', body);

    return;
  }

  @Get('/oauth_redirect')
  async handleOauthRedirect(@Req() req: Req, @Res() res: Res): Promise<void> {

    if (req.query.state === '') {
      res.writeHead(500, { 'Content-Type': 'text/html; charset=utf-8' });
      res.end('<html>'
      + '<head><meta name="viewport" content="width=device-width,initial-scale=1"></head>'
      + '<body style="text-align:center; padding-top:20%;">'
      + '<h1>Illegal state, try it again.</h1>'
      + '<a href="/slack/install">'
      + 'Go to install page'
      + '</a>'
      + '</body></html>');
    }

    await this.installerService.installer.handleCallback(req, res, {
      success: (installation, metadata, req, res) => {
        logger.info('Success to install', { installation, metadata });

        const appPageUrl = `https://slack.com/apps/${installation.appId}`;

        res.writeHead(200, { 'Content-Type': 'text/html; charset=utf-8' });
        res.end('<html>'
        + '<head><meta name="viewport" content="width=device-width,initial-scale=1"></head>'
        + '<body style="text-align:center; padding-top:20%;">'
        + '<h1>Congratulations!</h1>'
        + '<p>GROWI Bot installation has succeeded.</p>'
        + `<a href="${appPageUrl}">`
        + 'Access to Slack App detail page.'
        + '</a>'
        + '</body></html>');
      },
      failure: (error, installOptions, req, res) => {
        res.writeHead(500, { 'Content-Type': 'text/html; charset=utf-8' });
        res.end('<html>'
        + '<head><meta name="viewport" content="width=device-width,initial-scale=1"></head>'
        + '<body style="text-align:center; padding-top:20%;">'
        + '<h1>GROWI Bot installation failed</h1>'
        + '<p>Please contact administrators of your workspace</p>'
        + 'Reference: <a href="https://slack.com/help/articles/222386767-Manage-app-installation-settings-for-your-workspace">'
        + 'Manage app installation settings for your workspace'
        + '</a>'
        + '</body></html>');
      },
    });
  }

}<|MERGE_RESOLUTION|>--- conflicted
+++ resolved
@@ -14,12 +14,9 @@
 import { RegisterService } from '~/services/RegisterService';
 
 import loggerFactory from '~/utils/logger';
-<<<<<<< HEAD
-=======
 import { AuthorizeCommandMiddleware, AuthorizeInteractionMiddleware } from '~/middlewares/authorizer';
 import { AuthedReq } from '~/interfaces/authorized-req';
 import { Relation } from '~/entities/relation';
->>>>>>> 7b196226
 
 const logger = loggerFactory('slackbot-proxy:controllers:slack');
 
@@ -80,53 +77,25 @@
       + '</a>';
   }
 
-<<<<<<< HEAD
-  @Post('/events')
-  async handleEvent(@BodyParams() body:{[key:string]:string}, @Res() res: Res): Promise<string> {
-    // eslint-disable-next-line max-len
-    // see: https://api.slack.com/apis/connections/events-api#the-events-api__subscribing-to-event-types__events-api-request-urls__request-url-configuration--verification
-    if (body.type === 'url_verification') {
-      return body.challenge;
-    }
-=======
   @Post('/commands')
   @UseBefore(AuthorizeCommandMiddleware)
   async handleCommand(@Req() req: AuthedReq, @Res() res: Res): Promise<void|string> {
     const { body, authorizeResult } = req;
->>>>>>> 7b196226
 
     if (body.text == null) {
       return 'No text.';
     }
 
-<<<<<<< HEAD
-    const parsedBody = parseSlashCommand(body);
-    const executeGrowiCommand = this.growiCommandsMappings[parsedBody.growiCommandType];
-
-    if (executeGrowiCommand == null) {
-      return 'No executeGrowiCommand';
-    }
-
-=======
->>>>>>> 7b196226
     // Send response immediately to avoid opelation_timeout error
     // See https://api.slack.com/apis/connections/events-api#the-events-api__responding-to-events
     res.send();
 
-<<<<<<< HEAD
-    await executeGrowiCommand(body);
-
-    const installation = await this.installationRepository.findByID('1');
-    if (installation == null) {
-      throw new Error('installation is reqiured');
-=======
     const growiCommand = parseSlashCommand(body);
 
     // register
     if (growiCommand.growiCommandType === 'register') {
       await this.registerService.process(growiCommand, authorizeResult, body as {[key:string]:string});
       return;
->>>>>>> 7b196226
     }
 
     /*
