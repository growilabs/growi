--- conflicted
+++ resolved
@@ -21,11 +21,10 @@
   installationRepository: InstallationRepository;
 
   @Inject()
-<<<<<<< HEAD
   orderRepository: OrderRepository;
-=======
+
+  @Inject()
   receiveService: ReceiveService;
->>>>>>> af4221de
 
   @Get('/testsave')
   testsave(): void {
@@ -67,11 +66,7 @@
   }
 
   @Post('/events')
-<<<<<<< HEAD
-  async handleEvent(@BodyParams() body: any, @Res() res: Res): Promise<string> {
-=======
-  handleEvent(@BodyParams() body:{[key:string]:string}, @Res() res: Res): string {
->>>>>>> af4221de
+  async handleEvent(@BodyParams() body:{[key:string]:string}, @Res() res: Res): Promise<string> {
     // Send response immediately to avoid opelation_timeout error
     // See https://api.slack.com/apis/connections/events-api#the-events-api__responding-to-events
 
