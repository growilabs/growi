--- conflicted
+++ resolved
@@ -94,79 +94,6 @@
       return;
     }
 
-<<<<<<< HEAD
-    return;
-  }
-
-  @Post('/interactions')
-  // TODO: using new middleware (5789 blocking)
-  // ~~@UseBefore(AuthorizeMiddleware)~~
-  async handleInteraction(@Req() req: AuthedReq, @Res() res: Res): Promise<void|string> {
-    const { body, authorizeResult } = req;
-    console.log('authorizeResult', authorizeResult);
-
-    logger.info('receive interaction', body);
-
-    const installation = await this.installationRepository.findByID('1');
-    if (installation == null) {
-      throw new Error('installation is reqiured');
-    }
-
-    const handleViewSubmission = async(inputValues) => {
-
-      const newGrowiUrl = inputValues.growiDomain.contents_input.value;
-      const newGrowiAccessToken = inputValues.growiAccessToken.contents_input.value;
-      const newProxyAccessToken = inputValues.proxyToken.contents_input.value;
-      console.log('newGrowiUrl', newGrowiUrl);
-      console.log('newGrowiAccessToken', newGrowiAccessToken);
-      console.log('newAccessToken', newProxyAccessToken);
-
-      const order = await this.orderRepository;
-
-      const growiUrl = order.metadata.propertiesMap.growiUrl;
-      const growiAccessToken = order.metadata.propertiesMap.growiAccessToken;
-      const proxyAccessToken = order.metadata.propertiesMap.proxyAccessToken;
-
-      console.log('order.metadata.propertiesMap', order.metadata.propertiesMap);
-
-      order.update({ growiUrl }, { growiUrl: newGrowiUrl });
-      order.update({ growiAccessToken }, { growiAccessToken: newGrowiAccessToken });
-      order.update({ proxyAccessToken }, { proxyAccessToken: newProxyAccessToken });
-      res.send();
-
-    };
-
-    if (body.payload != null) {
-      const payload = JSON.parse(body.payload);
-      const { type } = payload;
-      const inputValues = payload.view.state.values;
-
-      try {
-        switch (type) {
-          case 'view_submission':
-            await handleViewSubmission(inputValues);
-            break;
-          default:
-            break;
-        }
-      }
-      catch (error) {
-        throw new Error(error.message);
-      }
-
-    }
-    if (body.text == null) {
-      return 'No text.';
-    }
-
-    // Find the latest order by installationId and GROWIurl
-    let order = await this.orderRepository.findOne({
-      installation: installation.id,
-    }, {
-      order: {
-        createdAt: 'DESC',
-      },
-=======
     /*
      * forward to GROWI server
      */
@@ -183,13 +110,14 @@
         tokenPtoG: relation.tokenPtoG,
         growiCommand,
       });
->>>>>>> e90ef36d
     });
-  }
-
-<<<<<<< HEAD
-=======
+
+    // return;
+  }
+
   @Post('/interactions')
+  // TODO: using new middleware (5789 blocking)
+  // ~~@UseBefore(AuthorizeMiddleware)~~
   @UseBefore(AuthorizeInteractionMiddleware)
   async handleInteraction(@Req() req: AuthedReq, @Res() res: Res): Promise<void|string> {
     logger.info('receive interaction', req.body);
@@ -197,7 +125,96 @@
     return;
   }
 
->>>>>>> e90ef36d
+  // const { body, authorizeResult } = req;
+  // console.log('authorizeResult', authorizeResult);
+  //   logger.info('receive interaction', body);
+
+  //   const installation = await this.installationRepository.findByID('1');
+  //   if (installation == null) {
+  //     throw new Error('installation is reqiured');
+  //   }
+
+  //   const handleViewSubmission = async(inputValues) => {
+
+  //     const newGrowiUrl = inputValues.growiDomain.contents_input.value;
+  //     const newGrowiAccessToken = inputValues.growiAccessToken.contents_input.value;
+  //     const newProxyAccessToken = inputValues.proxyToken.contents_input.value;
+  //     console.log('newGrowiUrl', newGrowiUrl);
+  //     console.log('newGrowiAccessToken', newGrowiAccessToken);
+  //     console.log('newAccessToken', newProxyAccessToken);
+
+  //     const order = await this.orderRepository;
+
+  //     const growiUrl = order.metadata.propertiesMap.growiUrl;
+  //     const growiAccessToken = order.metadata.propertiesMap.growiAccessToken;
+  //     const proxyAccessToken = order.metadata.propertiesMap.proxyAccessToken;
+
+  //     console.log('order.metadata.propertiesMap', order.metadata.propertiesMap);
+
+  //     order.update({ growiUrl }, { growiUrl: newGrowiUrl });
+  //     order.update({ growiAccessToken }, { growiAccessToken: newGrowiAccessToken });
+  //     order.update({ proxyAccessToken }, { proxyAccessToken: newProxyAccessToken });
+  //     res.send();
+
+  //   };
+
+  //   if (body.payload != null) {
+  //     const payload = JSON.parse(body.payload);
+  //     const { type } = payload;
+  //     const inputValues = payload.view.state.values;
+
+  //     try {
+  //       switch (type) {
+  //         case 'view_submission':
+  //           await handleViewSubmission(inputValues);
+  //           break;
+  //         default:
+  //           break;
+  //       }
+  //     }
+  //     catch (error) {
+  //       throw new Error(error.message);
+  //     }
+
+  //   }
+  //   if (body.text == null) {
+  //     return 'No text.';
+  //   }
+
+  //   // Find the latest order by installationId and GROWIurl
+  //   let order = await this.orderRepository.findOne({
+  //     installation: installation.id,
+  //   }, {
+  //     order: {
+  //       createdAt: 'DESC',
+  //     },
+  /*
+     * forward to GROWI server
+     */
+  // const installationId = authorizeResult.enterpriseId || authorizeResult.teamId;
+  // // eslint-disable-next-line @typescript-eslint/no-non-null-assertion
+  // const installation = await this.installationRepository.findByTeamIdOrEnterpriseId(installationId!);
+  // const relations = await this.relationRepository.find({ installation: installation?.id });
+
+  // await relations.map((relation: Relation) => {
+  //   // generate API URL
+  //   const url = new URL('/_api/v3/slack-bot/commands', relation.growiUri);
+  //   return axios.post(url.toString(), {
+  //     ...body,
+  //     tokenPtoG: relation.tokenPtoG,
+  //     growiCommand,
+  //   });
+  // });
+  // }
+
+  // @Post('/interactions')
+  // @UseBefore(AuthorizeInteractionMiddleware)
+  // async handleInteraction(@Req() req: AuthedReq, @Res() res: Res): Promise<void|string> {
+  //   logger.info('receive interaction', req.body);
+  //   logger.info('receive interaction', req.authorizeResult);
+  //   return;
+  // }
+
   @Post('/events')
   async handleEvent(@BodyParams() body:{[key:string]:string}, @Res() res: Res): Promise<void|string> {
     // eslint-disable-next-line max-len
