--- conflicted
+++ resolved
@@ -86,13 +86,7 @@
       const { body } = req;
 
       if (body.payload == null) {
-<<<<<<< HEAD
-        // do nothing
-        this.logger.info('body does not have payload');
-        return;
-=======
         return next(createError(400, 'The request has no payload.'));
->>>>>>> c32e8202
       }
 
       const payload = JSON.parse(body.payload);
