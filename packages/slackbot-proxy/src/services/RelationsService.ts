import { Inject, Service } from '@tsed/di';

import axios from 'axios';
import { addHours } from 'date-fns';

<<<<<<< HEAD
// import { Relation } from '~/entities/relation';
import { REQUEST_TIMEOUT_FOR_PTOG } from '@growi/slack';
import { RelationMock } from '~/entities/relation-mock';
// import { RelationRepository } from '~/repositories/relation';
=======
import { RelationMock } from '~/entities/relation-mock';
>>>>>>> 3ddfb471
import { RelationMockRepository } from '~/repositories/relation-mock';

import loggerFactory from '~/utils/logger';

const logger = loggerFactory('slackbot-proxy:services:RelationsService');

@Service()
export class RelationsService {

  @Inject()
<<<<<<< HEAD
  // relationRepository: RelationRepository;

=======
>>>>>>> 3ddfb471
  relationMockRepository: RelationMockRepository;

  async getSupportedGrowiCommands(relation:RelationMock):Promise<any> {
    // generate API URL
    const url = new URL('/_api/v3/slack-integration/supported-commands', relation.growiUri);
    return axios.get(url.toString(), {
      headers: {
        'x-growi-ptog-tokens': relation.tokenPtoG,
      },
      timeout: REQUEST_TIMEOUT_FOR_PTOG,
    });
  }

  async syncSupportedGrowiCommands(relation:RelationMock): Promise<RelationMock> {
    const res = await this.getSupportedGrowiCommands(relation);
<<<<<<< HEAD
    const { permissionsForBroadcastUseCommands, permissionsForSingleUseCommands } = res.data;
    relation.permissionsForBroadcastUseCommands = permissionsForBroadcastUseCommands;
    relation.permissionsForSingleUseCommands = permissionsForSingleUseCommands;
    relation.expiredAtCommands = addHours(new Date(), 48);

    return this.relationMockRepository.save(relation);
  }

  async syncRelation(relation:RelationMock, baseDate:Date):Promise<RelationMock|null> {
=======

    // MOCK DATA MODIFY THIS GW-6972 ---------------
    /**
     * this code represents the update of cache (Relation schema) using request from GROWI
     */
    const { permissionsForBroadcastUseCommands, permissionsForSingleUseCommands } = res.data.data;
    if (relation !== null) {
      relation.permissionsForBroadcastUseCommands = permissionsForBroadcastUseCommands;
      relation.permissionsForSingleUseCommands = permissionsForSingleUseCommands;
      relation.expiredAtCommands = addHours(new Date(), 48);
      return this.relationMockRepository.save(relation);
    }
    throw Error('No relation exists.');
    // MOCK DATA MODIFY THIS GW-6972 ---------------
  }

  // MODIFY THIS METHOD USING ORIGINAL RELATION MODEL GW-6972
  async syncRelation(relation:RelationMock, baseDate:Date):Promise<RelationMock|null> {
    if (relation == null) return null;

>>>>>>> 3ddfb471
    const distanceMillisecondsToExpiredAt = relation.getDistanceInMillisecondsToExpiredAt(baseDate);

    if (distanceMillisecondsToExpiredAt < 0) {
      try {
        return await this.syncSupportedGrowiCommands(relation);
      }
      catch (err) {
        logger.error(err);
        return null;
      }
    }

    // 24 hours
    if (distanceMillisecondsToExpiredAt < 24 * 60 * 60 * 1000) {
      try {
        this.syncSupportedGrowiCommands(relation);
      }
      catch (err) {
        logger.error(err);
      }
    }

    return relation;
  }

<<<<<<< HEAD
  async isPermissionsForSingleUseCommands(relation:RelationMock, growiCommandType:string, channelName:string, baseDate:Date):Promise<boolean> {
=======
  async isSupportedGrowiCommandForSingleUse(relation:RelationMock, growiCommandType:string, baseDate:Date):Promise<boolean> {
>>>>>>> 3ddfb471
    const syncedRelation = await this.syncRelation(relation, baseDate);
    if (syncedRelation == null) {
      return false;
    }
<<<<<<< HEAD

    const permission = relation.permissionsForSingleUseCommands[growiCommandType];

    if (permission == null) {
      return false;
    }

    if (Array.isArray(permission)) {
      return permission.includes(channelName);
    }

    return permission;
  }

  async isPermissionsUseBroadcastCommands(relation:RelationMock, growiCommandType:string, channelName:string, baseDate:Date):Promise<boolean> {
=======
    // MOCK DATA THIS CODE SHOULD BE IMPLEMENTED IN GW-7017
    // return relationMock.supportedCommandsForSingleUse.includes(growiCommandType);
    return false;
    // MOCK DATA THIS CODE SHOULD BE IMPLEMENTED IN GW-7017
  }

  async isSupportedGrowiCommandForBroadcastUse(relation:RelationMock, growiCommandType:string, baseDate:Date):Promise<boolean> {
>>>>>>> 3ddfb471
    const syncedRelation = await this.syncRelation(relation, baseDate);
    if (syncedRelation == null) {
      return false;
    }
<<<<<<< HEAD

    const permission = relation.permissionsForBroadcastUseCommands[growiCommandType];

    if (permission == null) {
      return false;
    }

    if (Array.isArray(permission)) {
      return permission.includes(channelName);
    }

    return permission;
  }


  allowedRelations:RelationMock[] = [];

  getAllowedRelations():RelationMock[] {
    return this.allowedRelations;
  }

  disallowedGrowiUrls: Set<string> = new Set();

  getDisallowedGrowiUrls():Set<string> {
    return this.disallowedGrowiUrls;
  }

  commandName:string;

  getCommandName():string {
    return this.commandName;
  }


  async checkPermissionForInteractions(
      // eslint-disable-next-line @typescript-eslint/explicit-module-boundary-types
      relation:RelationMock, channelName:string, callbackId:string, actionId:string,
  ):Promise<void>/* Promise<{isPermittedForInteractions:boolean, commandName:string, allowedRelations:RelationMock[], disallowedGrowiUrls:Set<string>}> */ {


    const singleUse = Object.keys(relation.permissionsForSingleUseCommands);
    const broadCastUse = Object.keys(relation.permissionsForBroadcastUseCommands);
    let permissionForInteractions:boolean|string[];
    let isPermittedForInteractions!:boolean;

    [...singleUse, ...broadCastUse].forEach(async(tempCommandName) => {

      // ex. search OR search:handlerName
      const commandRegExp = new RegExp(`(^${tempCommandName}$)|(^${tempCommandName}:\\w+)`);

      // skip this forEach loop if the requested command is not in permissionsForBroadcastUseCommands and permissionsForSingleUseCommands
      if (!commandRegExp.test(actionId) && !commandRegExp.test(callbackId)) {
        return;
      }

      this.commandName = tempCommandName;

      // case: singleUse
      permissionForInteractions = relation.permissionsForSingleUseCommands[tempCommandName];

      // case: broadcastUse
      if (permissionForInteractions == null) {
        permissionForInteractions = relation.permissionsForBroadcastUseCommands[tempCommandName];
      }

      if (permissionForInteractions === true) {
        isPermittedForInteractions = true;
        return;
      }

      // check permission at channel level
      if (Array.isArray(permissionForInteractions)) {
        isPermittedForInteractions = true;
        return;
      }
    });

    if (!isPermittedForInteractions) {
      this.disallowedGrowiUrls.add(relation.growiUri);
    }

    this.allowedRelations.push(relation);
=======
    // MOCK DATA THIS CODE SHOULD BE IMPLEMENTED IN GW-7017
    // return relationMock.supportedCommandsForBroadcastUse.includes(growiCommandType);
    return true;
    // MOCK DATA THIS CODE SHOULD BE IMPLEMENTED IN GW-7017
>>>>>>> 3ddfb471
  }

}<|MERGE_RESOLUTION|>--- conflicted
+++ resolved
@@ -3,14 +3,10 @@
 import axios from 'axios';
 import { addHours } from 'date-fns';
 
-<<<<<<< HEAD
 // import { Relation } from '~/entities/relation';
 import { REQUEST_TIMEOUT_FOR_PTOG } from '@growi/slack';
 import { RelationMock } from '~/entities/relation-mock';
 // import { RelationRepository } from '~/repositories/relation';
-=======
-import { RelationMock } from '~/entities/relation-mock';
->>>>>>> 3ddfb471
 import { RelationMockRepository } from '~/repositories/relation-mock';
 
 import loggerFactory from '~/utils/logger';
@@ -21,11 +17,8 @@
 export class RelationsService {
 
   @Inject()
-<<<<<<< HEAD
   // relationRepository: RelationRepository;
 
-=======
->>>>>>> 3ddfb471
   relationMockRepository: RelationMockRepository;
 
   async getSupportedGrowiCommands(relation:RelationMock):Promise<any> {
@@ -41,17 +34,6 @@
 
   async syncSupportedGrowiCommands(relation:RelationMock): Promise<RelationMock> {
     const res = await this.getSupportedGrowiCommands(relation);
-<<<<<<< HEAD
-    const { permissionsForBroadcastUseCommands, permissionsForSingleUseCommands } = res.data;
-    relation.permissionsForBroadcastUseCommands = permissionsForBroadcastUseCommands;
-    relation.permissionsForSingleUseCommands = permissionsForSingleUseCommands;
-    relation.expiredAtCommands = addHours(new Date(), 48);
-
-    return this.relationMockRepository.save(relation);
-  }
-
-  async syncRelation(relation:RelationMock, baseDate:Date):Promise<RelationMock|null> {
-=======
 
     // MOCK DATA MODIFY THIS GW-6972 ---------------
     /**
@@ -72,7 +54,6 @@
   async syncRelation(relation:RelationMock, baseDate:Date):Promise<RelationMock|null> {
     if (relation == null) return null;
 
->>>>>>> 3ddfb471
     const distanceMillisecondsToExpiredAt = relation.getDistanceInMillisecondsToExpiredAt(baseDate);
 
     if (distanceMillisecondsToExpiredAt < 0) {
@@ -98,16 +79,11 @@
     return relation;
   }
 
-<<<<<<< HEAD
   async isPermissionsForSingleUseCommands(relation:RelationMock, growiCommandType:string, channelName:string, baseDate:Date):Promise<boolean> {
-=======
-  async isSupportedGrowiCommandForSingleUse(relation:RelationMock, growiCommandType:string, baseDate:Date):Promise<boolean> {
->>>>>>> 3ddfb471
     const syncedRelation = await this.syncRelation(relation, baseDate);
     if (syncedRelation == null) {
       return false;
     }
-<<<<<<< HEAD
 
     const permission = relation.permissionsForSingleUseCommands[growiCommandType];
 
@@ -123,20 +99,10 @@
   }
 
   async isPermissionsUseBroadcastCommands(relation:RelationMock, growiCommandType:string, channelName:string, baseDate:Date):Promise<boolean> {
-=======
-    // MOCK DATA THIS CODE SHOULD BE IMPLEMENTED IN GW-7017
-    // return relationMock.supportedCommandsForSingleUse.includes(growiCommandType);
-    return false;
-    // MOCK DATA THIS CODE SHOULD BE IMPLEMENTED IN GW-7017
-  }
-
-  async isSupportedGrowiCommandForBroadcastUse(relation:RelationMock, growiCommandType:string, baseDate:Date):Promise<boolean> {
->>>>>>> 3ddfb471
     const syncedRelation = await this.syncRelation(relation, baseDate);
     if (syncedRelation == null) {
       return false;
     }
-<<<<<<< HEAD
 
     const permission = relation.permissionsForBroadcastUseCommands[growiCommandType];
 
@@ -219,12 +185,6 @@
     }
 
     this.allowedRelations.push(relation);
-=======
-    // MOCK DATA THIS CODE SHOULD BE IMPLEMENTED IN GW-7017
-    // return relationMock.supportedCommandsForBroadcastUse.includes(growiCommandType);
-    return true;
-    // MOCK DATA THIS CODE SHOULD BE IMPLEMENTED IN GW-7017
->>>>>>> 3ddfb471
   }
 
 }