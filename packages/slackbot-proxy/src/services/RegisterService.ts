import { Inject, Service } from '@tsed/di';
import {
<<<<<<< HEAD
  WebClient, LogLevel, Block, ConversationsSelect,
} from '@slack/web-api';
import {
  markdownSectionBlock, markdownHeaderBlock, inputSectionBlock, GrowiCommand, inputBlock, respond,
=======
  markdownSectionBlock, markdownHeaderBlock, inputSectionBlock, GrowiCommand, GrowiCommandProcessor,
>>>>>>> 5d5d6c60
} from '@growi/slack';
import { AuthorizeResult } from '@slack/oauth';
import { OrderRepository } from '~/repositories/order';
import { Installation } from '~/entities/installation';
import { InvalidUrlError } from '../models/errors';

const isProduction = process.env.NODE_ENV === 'production';
const isOfficialMode = process.env.OFFICIAL_MODE === 'true';

@Service()
export class RegisterService implements GrowiCommandProcessor {

  @Inject()
  orderRepository: OrderRepository;

  async process(growiCommand: GrowiCommand, authorizeResult: AuthorizeResult, body: {[key:string]:string}): Promise<void> {
    const { botToken } = authorizeResult;

    const client = new WebClient(botToken, { logLevel: isProduction ? LogLevel.DEBUG : LogLevel.INFO });

    const conversationsSelectElement: ConversationsSelect = {
      action_id: 'conversation',
      type: 'conversations_select',
      response_url_enabled: true,
      default_to_current_conversation: true,
    };
    await client.views.open({
      trigger_id: body.trigger_id,
      view: {
        type: 'modal',
        callback_id: 'register',
        title: {
          type: 'plain_text',
          text: 'Register Credentials',
        },
        submit: {
          type: 'plain_text',
          text: 'Submit',
        },
        close: {
          type: 'plain_text',
          text: 'Close',
        },
        private_metadata: JSON.stringify({ channel: body.channel_name }),

        blocks: [
          inputBlock(conversationsSelectElement, 'conversation', 'Channel to which you want to add'),
          inputSectionBlock('growiUrl', 'GROWI domain', 'contents_input', false, 'https://example.com'),
          inputSectionBlock('tokenPtoG', 'Access Token Proxy to GROWI', 'contents_input', false, 'jBMZvpk.....'),
          inputSectionBlock('tokenGtoP', 'Access Token GROWI to Proxy', 'contents_input', false, 'sdg15av.....'),
        ],
      },
    });
  }

  async insertOrderRecord(
      installation: Installation | undefined,
      // eslint-disable-next-line @typescript-eslint/explicit-module-boundary-types
      botToken: string | undefined, payload: any,
  ): Promise<void> {
    const inputValues = payload.view.state.values;
    const growiUrl = inputValues.growiUrl.contents_input.value;
    const tokenPtoG = inputValues.tokenPtoG.contents_input.value;
    const tokenGtoP = inputValues.tokenGtoP.contents_input.value;

    try {
      // eslint-disable-next-line @typescript-eslint/no-unused-vars
      const url = new URL(growiUrl);
    }
    catch (error) {
      await respond(payload.response_urls[0].response_url, {
        text: 'Invalid URL',
        blocks: [
          markdownSectionBlock('Please enter a valid URL'),
        ],
      });
      throw new InvalidUrlError(growiUrl);
    }

    this.orderRepository.save({
      installation, growiUrl, tokenPtoG, tokenGtoP,
    });
  }

  async notifyServerUriToSlack(
      // eslint-disable-next-line @typescript-eslint/explicit-module-boundary-types
      botToken: string | undefined, payload: any,
  ): Promise<void> {

    const { channel } = JSON.parse(payload.view.private_metadata);

    const serverUri = process.env.SERVER_URI;

    const blocks: Block[] = [];

    if (isOfficialMode) {
      blocks.push(markdownHeaderBlock(':white_check_mark: 1. Install Official bot to Slack'));
      blocks.push(markdownHeaderBlock(':white_check_mark: 2. Register for GROWI Official Bot Proxy Service'));
      blocks.push(markdownSectionBlock('The request has been successfully accepted. However, registration has *NOT been completed* yet.'));
      blocks.push(markdownHeaderBlock(':arrow_right: 3. Test Connection'));
      blocks.push(markdownSectionBlock('*Test Connection* to complete the registration in your GROWI.'));
      blocks.push(markdownHeaderBlock(':white_large_square: 4. (Opt) Manage GROWI commands'));
      blocks.push(markdownSectionBlock('Modify permission settings if you need.'));
      await respond(payload.response_urls[0].response_url, {
        text: 'Proxy URL',
        blocks,
      });
      return;

    }

    blocks.push(markdownHeaderBlock(':white_check_mark: 1. Create Bot'));
    blocks.push(markdownHeaderBlock(':white_check_mark: 2. Install bot to Slack'));
    blocks.push(markdownHeaderBlock(':white_check_mark: 3. Register for your GROWI Custom Bot Proxy'));
    blocks.push(markdownSectionBlock('The request has been successfully accepted. However, registration has *NOT been completed* yet.'));
    blocks.push(markdownHeaderBlock(':arrow_right: 4. Set Proxy URL on GROWI'));
    blocks.push(markdownSectionBlock('Please enter and update the following Proxy URL to slack bot setting form in your GROWI'));
    blocks.push(markdownSectionBlock(`Proxy URL: ${serverUri}`));
    blocks.push(markdownHeaderBlock(':arrow_right: 5. Test Connection'));
    blocks.push(markdownSectionBlock('And *Test Connection* to complete the registration in your GROWI.'));
    blocks.push(markdownHeaderBlock(':white_large_square: 6. (Opt) Manage GROWI commands'));
    blocks.push(markdownSectionBlock('Modify permission settings if you need.'));
    await respond(payload.response_urls[0].response_url, {
      text: 'Proxy URL',
      blocks,
    });
    return;
  }

}<|MERGE_RESOLUTION|>--- conflicted
+++ resolved
@@ -1,13 +1,9 @@
 import { Inject, Service } from '@tsed/di';
 import {
-<<<<<<< HEAD
   WebClient, LogLevel, Block, ConversationsSelect,
 } from '@slack/web-api';
 import {
-  markdownSectionBlock, markdownHeaderBlock, inputSectionBlock, GrowiCommand, inputBlock, respond,
-=======
-  markdownSectionBlock, markdownHeaderBlock, inputSectionBlock, GrowiCommand, GrowiCommandProcessor,
->>>>>>> 5d5d6c60
+  markdownSectionBlock, markdownHeaderBlock, inputSectionBlock, GrowiCommand, inputBlock, respond, GrowiCommandProcessor,
 } from '@growi/slack';
 import { AuthorizeResult } from '@slack/oauth';
 import { OrderRepository } from '~/repositories/order';
