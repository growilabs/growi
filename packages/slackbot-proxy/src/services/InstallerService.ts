--- conflicted
+++ resolved
@@ -55,13 +55,8 @@
           return;
         },
         fetchInstallation: async(installQuery: InstallationQuery<boolean>) => {
-<<<<<<< HEAD
-          // eslint-disable-next-line @typescript-eslint/no-non-null-assertion
-          const id = installQuery.enterpriseId || installQuery.teamId;
-=======
           const id = installQuery.enterpriseId || installQuery.teamId;
 
->>>>>>> e90ef36d
           // eslint-disable-next-line @typescript-eslint/no-non-null-assertion
           const installation = await repository.findByTeamIdOrEnterpriseId(id!);
 
