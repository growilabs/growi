import { Service } from '@tsed/di';
<<<<<<< HEAD
import { SlashCommand } from '@slack/bolt';
import { openRegisterModal } from './RegisterService';
import { parse } from '../../../slack/src/utils/slash-command-parser';
=======
import { parse } from '@growi/slack/src/utils/slash-command-parser';
>>>>>>> 953242de

@Service()
export class ReceiveService {

<<<<<<< HEAD
  async receiveContentsFromSlack(body:SlashCommand) : Promise<string> {
=======
  receiveContentsFromSlack(body:{[key:string]:string}) : string {
>>>>>>> 953242de
    const parseBody = parse(body);

    if (parseBody.growiCommandType === 'register') {
      await openRegisterModal(body);
      return 'register action occurd';
    }

    return 'return receiveContentsFromSlack';
  }

}<|MERGE_RESOLUTION|>--- conflicted
+++ resolved
@@ -1,20 +1,11 @@
 import { Service } from '@tsed/di';
-<<<<<<< HEAD
-import { SlashCommand } from '@slack/bolt';
+import { parse } from '@growi/slack/src/utils/slash-command-parser';
 import { openRegisterModal } from './RegisterService';
-import { parse } from '../../../slack/src/utils/slash-command-parser';
-=======
-import { parse } from '@growi/slack/src/utils/slash-command-parser';
->>>>>>> 953242de
 
 @Service()
 export class ReceiveService {
 
-<<<<<<< HEAD
-  async receiveContentsFromSlack(body:SlashCommand) : Promise<string> {
-=======
   receiveContentsFromSlack(body:{[key:string]:string}) : string {
->>>>>>> 953242de
     const parseBody = parse(body);
 
     if (parseBody.growiCommandType === 'register') {
