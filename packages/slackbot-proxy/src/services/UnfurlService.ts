<<<<<<< HEAD
import axios from 'axios';
import { Inject, Service } from '@tsed/di';
import { GrowiEventProcessor, REQUEST_TIMEOUT_FOR_PTOG } from '@growi/slack';
=======
import { Service } from '@tsed/di';
import { GrowiEventProcessor } from '@growi/slack';
>>>>>>> 8d4b8a56
import {
  ChatUnfurlArguments, LinkUnfurls, MessageAttachment, WebClient,
} from '@slack/web-api';
import { format, parseISO } from 'date-fns';
import loggerFactory from '~/utils/logger';
import { RelationRepository } from '~/repositories/relation';

const logger = loggerFactory('slackbot-proxy:services:UnfurlService');

type UnfurlEventLinks = {
  url: string,
  domain: string,
}

export type UnfurlRequestEvent = {
  channel: string,

  // eslint-disable-next-line camelcase
  message_ts: string,

  links: UnfurlEventLinks[],
}

export type UnfurlPageResponseData = {
  isPrivate: boolean,
  pageBody: string,
  updatedAt: string,
  commentCount: number,
}

@Service()
export class UnfurlService implements GrowiEventProcessor {

  @Inject()
  relationRepository: RelationRepository;

  shouldHandleEvent(eventType: string): boolean {
    return eventType === 'link_shared';
  }

  async processEvent(client: WebClient, event: UnfurlRequestEvent): Promise<void> {
    const { channel, message_ts: ts, links } = event;

    const results = await Promise.allSettled(links.map(async(link) => {
      const { url: growiTargetUrl } = link;

      const urlObject = new URL(growiTargetUrl);

      const tokenPtoG = await this.getTokenPtoGFromUrlObject(urlObject);

      let result;
      try {
        // get origin from growiTargetUrl and create url to use
        const growiTargetUrlObject = new URL(growiTargetUrl);
        const url = new URL('/_api/v3/slack-integration/proxied/page-unfurl', growiTargetUrlObject.origin);

        result = await axios.post(url.toString(),
          { path: growiTargetUrlObject.pathname },
          {
            headers: {
              'x-growi-ptog-tokens': tokenPtoG,
            },
            timeout: REQUEST_TIMEOUT_FOR_PTOG,
          });
      }
      catch (err) {
        return logger.error(err);
      }

      const data = result.data?.data;
      if (data == null) {
        return logger.error('Malformed data found in axios response.');
      }

      // return early when page is private
      if (data.isPrivate) {
        return client.chat.unfurl({
          channel,
          ts,
          unfurls: {
            [growiTargetUrl]: {
              text: 'Page is not public.',
            },
          },
        });
      }

      // build unfurl arguments
<<<<<<< HEAD
      const unfurls = this.getLinkUnfurls(data as UnfurlPageResponseData, growiTargetUrl);
=======
      const unfurls = this.generateLinkUnfurls(resultOfAxiosRequestToGrowi, growiTargetUrl);
>>>>>>> 8d4b8a56
      const unfurlArgs: ChatUnfurlArguments = {
        channel,
        ts,
        unfurls,
      };

      await client.chat.unfurl(unfurlArgs);
    }));

    const rejectedResults: PromiseRejectedResult[] = results.filter((result): result is PromiseRejectedResult => result.status === 'rejected');

    if (rejectedResults.length > 0) {
      rejectedResults.forEach((rejected, i) => {
        logger.error(`Error occurred while unfurling (count: ${i}): `, rejected.reason.toString());
      });
    }
  }

<<<<<<< HEAD
  getLinkUnfurls(body: UnfurlPageResponseData, growiTargetUrl: string): LinkUnfurls {
    const { pageBody: text, updatedAt, commentCount } = body;

    const updatedAtFormatted = format(parseISO(updatedAt), 'yyyy-MM-dd HH:mm');
    const footer = `updated at: ${updatedAtFormatted}  comments: ${commentCount}`;
=======
  // eslint-disable-next-line @typescript-eslint/explicit-module-boundary-types
  generateLinkUnfurls(response: any /* TODO: change any to the other type 78968 */, growiTargetUrl: string): LinkUnfurls {
    const text = response.body;
    const updatedAt = format(parseISO(response.updatedAt), 'yyyy-MM-dd HH:mm');
    const footer = `updated at: ${updatedAt}  comments: ${response.comments}`;
>>>>>>> 8d4b8a56

    const attachment: MessageAttachment = {
      text,
      footer,
      actions: [
        {
          type: 'button',
          text: 'View',
          url: growiTargetUrl,
        },
        {
          type: 'button',
          text: 'Edit',
          url: `${growiTargetUrl}#edit`,
        },
      ],
    };

    const unfurls: LinkUnfurls = {
      [growiTargetUrl]: attachment,
    };

    return unfurls;
  }

  async getTokenPtoGFromUrlObject(urlObject: URL): Promise<string> {
    let relation;
    try {
      relation = await this.relationRepository.findOneByGrowiUri(urlObject.origin);
    }
    catch (err) {
      return logger.error('Error occurred while finding relation by growi uri:', err);
    }

    let tokenPtoG;
    if (relation != null) {
      tokenPtoG = relation.tokenPtoG;
    }
    else {
      return logger.error('Relation not found');
    }

    return tokenPtoG;
  }

}<|MERGE_RESOLUTION|>--- conflicted
+++ resolved
@@ -1,11 +1,6 @@
-<<<<<<< HEAD
 import axios from 'axios';
 import { Inject, Service } from '@tsed/di';
 import { GrowiEventProcessor, REQUEST_TIMEOUT_FOR_PTOG } from '@growi/slack';
-=======
-import { Service } from '@tsed/di';
-import { GrowiEventProcessor } from '@growi/slack';
->>>>>>> 8d4b8a56
 import {
   ChatUnfurlArguments, LinkUnfurls, MessageAttachment, WebClient,
 } from '@slack/web-api';
@@ -94,11 +89,7 @@
       }
 
       // build unfurl arguments
-<<<<<<< HEAD
-      const unfurls = this.getLinkUnfurls(data as UnfurlPageResponseData, growiTargetUrl);
-=======
-      const unfurls = this.generateLinkUnfurls(resultOfAxiosRequestToGrowi, growiTargetUrl);
->>>>>>> 8d4b8a56
+      const unfurls = this.generateLinkUnfurls(data as UnfurlPageResponseData, growiTargetUrl);
       const unfurlArgs: ChatUnfurlArguments = {
         channel,
         ts,
@@ -117,19 +108,11 @@
     }
   }
 
-<<<<<<< HEAD
-  getLinkUnfurls(body: UnfurlPageResponseData, growiTargetUrl: string): LinkUnfurls {
+  generateLinkUnfurls(body: UnfurlPageResponseData, growiTargetUrl: string): LinkUnfurls {
     const { pageBody: text, updatedAt, commentCount } = body;
 
     const updatedAtFormatted = format(parseISO(updatedAt), 'yyyy-MM-dd HH:mm');
     const footer = `updated at: ${updatedAtFormatted}  comments: ${commentCount}`;
-=======
-  // eslint-disable-next-line @typescript-eslint/explicit-module-boundary-types
-  generateLinkUnfurls(response: any /* TODO: change any to the other type 78968 */, growiTargetUrl: string): LinkUnfurls {
-    const text = response.body;
-    const updatedAt = format(parseISO(response.updatedAt), 'yyyy-MM-dd HH:mm');
-    const footer = `updated at: ${updatedAt}  comments: ${response.comments}`;
->>>>>>> 8d4b8a56
 
     const attachment: MessageAttachment = {
       text,
