{
  "name": "@growi/slackbot-proxy",
<<<<<<< HEAD
  "version": "6.0.10-slackbot-proxy.0",
=======
  "version": "6.0.15-slackbot-proxy.0",
>>>>>>> 8e34a584
  "license": "MIT",
  "scripts": {
    "build": "yarn tsc && tsc-alias -p tsconfig.build.json",
    "clean": "npx -y shx rm -rf dist",
    "cp:public": "cp -RT ./src/public ./dist/public",
    "cp:views": "cp -RT ./src/views ./dist/views",
    "cp:bootstrap": "cp -RT ./node_modules/bootstrap/dist ./dist/public/bootstrap",
    "cp:bootstrap:dev": "cp -RT ./node_modules/bootstrap/dist ./src/public/bootstrap",
    "tsc": "tsc -p tsconfig.build.json",
    "tsc:w": "yarn tsc -w",
    "dev:ci": "yarn dev --ci",
    "dev": "cross-env NODE_ENV=development ts-node-dev -r tsconfig-paths/register -r dotenv-flow/config --transpile-only src/index.ts",
    "start:prod:ci": "yarn start:prod --ci",
    "start:prod": "cross-env NODE_ENV=production node -r dotenv-flow/config dist/index.js",
    "postbuild": "yarn cp:public && yarn cp:views && yarn cp:bootstrap",
    "predev": "yarn cp:bootstrap:dev",
    "test": "cross-env NODE_ENV=test jest --passWithNoTests",
    "lint": "eslint src --ext .ts",
    "lint:fix": "eslint src --ext .ts --fix"
  },
  "// comments for dependencies": {
    "read-pkg-up": "v8 doesn't support CommonJS anymore. https://github.com/sindresorhus/read-pkg-up/issues/17"
  },
  "dependencies": {
    "@godaddy/terminus": "^4.9.0",
<<<<<<< HEAD
    "@growi/slack": "^6.0.10-RC.0",
=======
    "@growi/slack": "^6.0.15-RC.0",
>>>>>>> 8e34a584
    "@slack/oauth": "^2.0.1",
    "@slack/web-api": "^6.2.4",
    "@tsed/common": "^6.43.0",
    "@tsed/di": "^6.43.0",
    "@tsed/platform-express": "^6.43.0",
    "@tsed/swagger": "^6.43.0",
    "@tsed/typeorm": "^6.43.0",
    "axios": "^0.24.0",
    "browser-bunyan": "^1.6.3",
    "bunyan": "^1.8.15",
    "compression": "^1.7.4",
    "cookie-parser": "^1.4.5",
    "date-fns": "^2.23.0",
    "express-bunyan-logger": "^1.3.3",
    "extensible-custom-error": "^0.0.7",
    "helmet": "^4.6.0",
    "http-errors": "^2.0.0",
    "method-override": "^3.0.0",
    "mysql2": "^2.2.5",
    "read-pkg-up": "^7.0.1",
    "typeorm": "^0.2.31",
    "universal-bunyan": "^0.9.2"
  },
  "devDependencies": {
    "@tsed/core": "^6.43.0",
    "@tsed/exceptions": "^6.43.0",
    "@tsed/json-mapper": "^6.43.0",
    "@tsed/schema": "^6.43.0",
    "bootstrap": "^5.0.2",
    "browser-bunyan": "^1.6.3",
    "eslint-plugin-regex": "^1.8.0",
    "morgan": "^1.10.0",
    "ts-node-dev": "^2.0.0",
    "tsc-alias": "^1.2.9"
  }
}<|MERGE_RESOLUTION|>--- conflicted
+++ resolved
@@ -1,10 +1,6 @@
 {
   "name": "@growi/slackbot-proxy",
-<<<<<<< HEAD
-  "version": "6.0.10-slackbot-proxy.0",
-=======
   "version": "6.0.15-slackbot-proxy.0",
->>>>>>> 8e34a584
   "license": "MIT",
   "scripts": {
     "build": "yarn tsc && tsc-alias -p tsconfig.build.json",
@@ -30,11 +26,7 @@
   },
   "dependencies": {
     "@godaddy/terminus": "^4.9.0",
-<<<<<<< HEAD
-    "@growi/slack": "^6.0.10-RC.0",
-=======
     "@growi/slack": "^6.0.15-RC.0",
->>>>>>> 8e34a584
     "@slack/oauth": "^2.0.1",
     "@slack/web-api": "^6.2.4",
     "@tsed/common": "^6.43.0",
