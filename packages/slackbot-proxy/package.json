--- conflicted
+++ resolved
@@ -1,10 +1,6 @@
 {
   "name": "@growi/slackbot-proxy",
-<<<<<<< HEAD
   "version": "5.0.0-slackbot-proxy.0",
-=======
-  "version": "4.5.15-slackbot-proxy.0",
->>>>>>> 8dfbb1cf
   "license": "MIT",
   "scripts": {
     "build": "yarn tsc && tsc-alias -p tsconfig.build.json",
@@ -29,11 +25,7 @@
   },
   "dependencies": {
     "@godaddy/terminus": "^4.9.0",
-<<<<<<< HEAD
     "@growi/slack": "^5.0.0-RC.0",
-=======
-    "@growi/slack": "^4.5.15-RC.0",
->>>>>>> 8dfbb1cf
     "@slack/oauth": "^2.0.1",
     "@slack/web-api": "^6.2.4",
     "@tsed/common": "^6.43.0",
