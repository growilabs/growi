{
  "name": "@growi/plugin-attachment-refs",
<<<<<<< HEAD
  "version": "4.4.1-RC.0",
=======
  "version": "4.4.7-RC.0",
>>>>>>> f6682369
  "description": "GROWI Plugin to add ref/refimg/refs/refsimg tags",
  "license": "MIT",
  "keywords": [
    "growi",
    "growi-plugin"
  ],
  "main": "dist/cjs/index.js",
  "module": "dist/esm/index.js",
  "files": [
    "dist"
  ],
  "scripts": {
    "build": "run-p build:*",
    "build:cjs": "tsc -p tsconfig.build.cjs.json && tsc-alias -p tsconfig.build.cjs.json",
    "build:esm": "tsc -p tsconfig.build.esm.json && tsc-alias -p tsconfig.build.esm.json",
    "lint:js": "eslint **/*.{js,jsx,ts,tsx}",
    "lint:styles": "stylelint src/**/*.scss",
    "lint": "run-p lint:*",
    "test": ""
  },
  "dependencies": {
    "browser-bunyan": "^1.6.3",
    "bunyan": "^1.8.15",
    "http-errors": "^1.8.0",
    "react-images": "~1.0.0",
    "react-motion": "^0.5.2",
    "universal-bunyan": "^0.9.2"
  },
  "devDependencies": {
    "npm-run-all": "^4.1.5",
    "prettier-stylelint": "^0.4.2",
    "react": "^16.8.3",
    "react-dom": "^16.8.3"
  }
}<|MERGE_RESOLUTION|>--- conflicted
+++ resolved
@@ -1,10 +1,6 @@
 {
   "name": "@growi/plugin-attachment-refs",
-<<<<<<< HEAD
-  "version": "4.4.1-RC.0",
-=======
-  "version": "4.4.7-RC.0",
->>>>>>> f6682369
+  "version": "4.4.3-RC.0",
   "description": "GROWI Plugin to add ref/refimg/refs/refsimg tags",
   "license": "MIT",
   "keywords": [
