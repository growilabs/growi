--- conflicted
+++ resolved
@@ -1,10 +1,6 @@
 {
   "name": "@growi/plugin-attachment-refs",
-<<<<<<< HEAD
   "version": "5.0.0-RC.0",
-=======
-  "version": "4.5.15-RC.0",
->>>>>>> 8dfbb1cf
   "description": "GROWI Plugin to add ref/refimg/refs/refsimg tags",
   "license": "MIT",
   "keywords": [
