--- conflicted
+++ resolved
@@ -655,12 +655,11 @@
       "convert_recursively_desc": "Convert pages under this path recursively.",
       "button_label": "Convert"
     },
-<<<<<<< HEAD
     "toaster": {
       "page_migration_succeeded": "Conversion of page to v5 has been successfully completed.",
       "page_migration_failed_with_paths": "Conversion of {{paths}} to v5 has been failed.",
       "page_migration_failed": "Conversion of page to v5 has been failed."
-=======
+    },
     "by_path_modal": {
       "title": "Convert to new v5 compatible format",
       "description": "Enter a path and all pages under that path will be converted to v5 compatible format.",
@@ -670,7 +669,6 @@
       "error_grant_invalid": "Page permissions are incorrect. Please correct it and try again.",
       "error_page_not_found": "Page not found.",
       "error_duplicate_pages_found": "Multiple pages with the same path name were found. Please rename or delete and try again."
->>>>>>> 591174a1
     }
   },
   "security_setting": {
