{
  "Help": "Help",
  "view": "View",
  "Edit": "Edit",
  "Delete": "Delete",
  "delete_all": "Delete all",
  "Duplicate": "Duplicate",
  "Copy": "Copy",
  "preview":"Preview",
  "desktop":"Desktop",
  "phone":"Smartphone",
  "tablet":"Tablet",
  "Click to copy": "Click to copy",
  "Rename" : "Rename",
  "Move/Rename": "Move/Rename",
  "Moved": "Moved",
  "Redirected": "Redirected",
  "Unlinked": "Unlinked",
  "Like!": "Like!",
  "Seen by": "Seen by",
  "Done": "Done",
  "Cancel": "Cancel",
  "Create": "Create",
  "Description": "Description",
  "Admin": "Admin",
  "administrator": "Admin",
  "Tag": "Tag",
  "Tags": "Tags",
  "New": "New",
  "Close": "Close",
  "Shortcuts": "Shortcuts",
  "eg": "e.g.",
  "add": "Add",
  "Undo": "Undo",
  "Article": "Article",
  "Page": "Page",
  "Page Path": "Page path",
  "Category": "Category",
  "User": "User",
  "status": "Status",
  "account_id": "Account Id",
  "Update": "Update",
  "Update Page": "Update Page",
  "Error": "Error",
  "Warning": "Warning",
  "Sign in": "Sign in",
  "Sign up is here": "Sign up",
  "Sign in is here": "Sign in",
  "Sign up": "Sign up",
  "Sign up with Google Account": "Sign up with Google Account",
  "Sign in with Google Account": "Sign in with Google Account",
  "Sign up with this Google Account": "Sign up with this Google Account",
  "Example": "Example",
  "Taro Yamada": "John Doe",
  "List View": "List",
  "Timeline View": "Timeline",
  "History": "History",
  "attachment_data": "Attachment Data",
  "No_attachments_yet": "No attachments yet.",
  "Presentation Mode": "Presentation",
  "The end": "The end",
  "Not available for guest": "Not available for guest",
  "No users have liked this yet.": "No users have liked this yet.",
  "No users have bookmarked yet": "No users have bookmarked yet",
  "Create Archive Page": "Create Archive Page",
  "File type": "File type",
  "Target page": "Target page",
  "Include Attachment File": "Include Attachment File",
  "Include Comment": "Include Comment",
  "Include Subordinated Page": "Include Subordinated Page",
  "Include Subordinated Target Page": "include {{target}}",
  "All Subordinated Page": "All Subordinated Page",
  "Specify Hierarchy": "Specify Hierarchy",
  "Submitted the request to create the archive": "Submitted the request to create the archive",
  "username": "Username",
  "Created": "Created",
  "Last updated": "Updated",
  "Last_Login": "Last login",
  "Share": "Share",
  "Markdown Link": "Markdown Link",
  "Create/Edit Template": "Create/Edit template page",
  "Go to this version": "View this version",
  "View diff": "View diff",
  "No diff": "No diff",
  "User ID": "User ID",
  "User Information": "User information",
  "Basic Info": "Basic info",
  "Name": "Name",
  "Email": "Email",
  "Language": "Language",
  "English": "English",
  "Japanese": "Japanese",
  "Set Profile Image": "Set profile image",
  "Upload Image": "Upload image",
  "Current Image": "Current image",
  "Delete Image": "Delete Image",
  "Delete this image?": "Delete this image?",
  "Updated": "Updated",
  "Upload new image": "Upload new image",
  "Connected": "Connected",
  "Show": "Show",
  "Hide": "Hide",
  "Disclose E-mail": "Disclose E-mail",
  "page exists": "this page already exists",
  "Error occurred": "Error occurred",
  "Create today's": "Create today's ...",
  "Memo": "memo",
  "Input page name": "Input page name",
  "Input page name (optional)": "Input page name (optional)",
  "New Page": "New page",
  "Create under": "Create page under below:",
  "Wiki Management Home Page": "Wiki Management Home Page",
  "App Settings": "App Settings",
  "V5 Page Migration": "V5 Page Migration",
<<<<<<< HEAD
  "GROWI.4.9_new_schema": "GROWI.4.9 new schema",
=======
  "GROWI.5.0_new_schema": "GROWI.5.0 new schema",
>>>>>>> c7f1356a
  "See_more_detail_on_new_schema": "See more detail on <a href='#'>{{url}}</a> <i class='icon-share-alt'></i> ",
  "Site URL settings": "Site URL settings",
  "Markdown Settings": "Markdown Settings",
  "Customize": "Customize",
  "Notification Settings": "Notification Settings",
  "slack_integration": "Slack Integration",
  "External_Notification": "External Notification",
  "Legacy_Slack_Integration": "Legacy Slack Integration",
  "User_Management": "User Management",
  "external_account_management": "External Account Management",
  "UserGroup": "UserGroup",
  "UserGroup Management": "UserGroup Management",
  "Full Text Search Management": "Full Text Search Management",
  "Import Data": "Import Data",
  "Export Archive Data": "Export Archive Data",
  "Basic Settings": "Basic Settings",
  "Basic authentication": "Basic authentication",
  "Register limitation": "Register limitation",
  "The contents entered here will be shown in the header etc": "The contents entered here will be shown in the header etc",
  "Public": "Public",
  "Anyone with the link": "Anyone with the link",
  "Specified users only": "Specified users only",
  "Only me": "Only me",
  "Only inside the group": "Only inside the group",
  "page_list": "Page List",
  "scope_of_page_disclosure": "Scope of page disclosure",
  "set_point": "Set point",
  "always_displayed": "Always displayed",
  "always_hidden": "Always hidden",
  "displayed_or_hidden": "Displayed / Hidden",
  "Reselect the group": "Reselect the group",
  "Shareable link": "Shareable link",
  "The whitelist of registration permission E-mail address": "The whitelist of registration permission E-mail address",
  "Add tags for this page": "Add tags for this page",
  "Check All tags": "check all tags",
  "You have no tag, You can set tags on pages": "You have no tag, You can set tags on pages",
  "Show latest": "Show latest",
  "Load latest": "Load latest",
  "edited this page": "edited this page.",
  "List Drafts": "Drafts",
  "Deleted Pages": "Deleted Pages",
  "Sign out": "Logout",
  "Disassociate": "Disassociate",
  "No bookmarks yet": "No bookmarks yet",
  "add_bookmark": "Add to Bookmarks",
  "remove_bookmark": "Remove from Bookmarks",
  "Recent Created": "Recent Created",
  "Recent Changes": "Recent Changes",
  "Page Tree": "Page Tree",
  "original_path":"Original path",
  "new_path":"New path",
  "duplicated_path":"duplicated_path",
  "Link sharing is disabled": "Link sharing is disabled",
  "personal_dropdown": {
    "home": "Home",
    "settings": "Settings",
    "color_mode": "Color mode",
    "sidebar_mode": "Sidebar mode",
    "sidebar_mode_editor": "Sidebar mode on editor",
    "use_os_settings": "Use OS settings"
  },
  "form_validation": {
    "error_message": "Some values ​​are incorrect",
    "required": "%s is required",
    "invalid_syntax": "The syntax of %s is invalid.",
    "title_required": "Title is required."
  },
  "not_found_page": {
    "Create Page": "Create Page",
    "page_not_exist": "This page does not exist.",
    "page_not_exist_alert": "This page does not exist. Please create a new page."
  },
  "custom_navigation": {
    "no_page_list": "There are no pages under this page.",
    "link_sharing_is_disabled": "Link sharing is disabled."
  },
  "installer": {
    "setup": "Setup",
    "create_initial_account": "Create an initial account",
    "initial_account_will_be_administrator_automatically": "The initial account will be administrator automatically.",
    "unavaliable_user_id": "This 'User ID' is unavailable."
  },
  "breaking_changes": {
    "v346_using_basic_auth": "Basic Authentication currently in use will <strong>no longer be available</strong> in the near future. Remove settings from %s"
  },
  "page_register": {
    "send_email": "Send email",
    "notice": {
      "restricted": "Admin approval required.",
      "restricted_defail": "Once the admin approves your sign up, you'll be able to access this wiki."
    },
    "form_help": {
      "email": "You must have email address which listed below to sign up to this wiki.",
      "password": "Your password must be at least 6 characters long.",
      "user_id": "The URL of pages you create will contain your User ID. Your User ID can consist of letters, numbers, and some symbols."
    }
  },
  "page_me": {
    "form_help": {
      "profile_image1": "Image upload settings not completed.",
      "profile_image2": "Set up AWS or enable local uploads."
    }
  },
  "page_me_apitoken": {
    "api_token": "API Token",
    "notice": {
      "apitoken_issued": "API token is not issued.",
      "update_token1": "You can update to generate a new API token.",
      "update_token2": "You will need to update the API token in any existing processes."
    },
    "form_help": {}
  },
  "Password": "Password",
  "Password Settings": "Password settings",
  "personal_settings": {
  "disassociate_external_account": "Disassociate External Account",
  "disassociate_external_account_desc": "Are you sure to disassociate the <strong>{{providerType}}</strong> account <strong>{{accountId}}</strong>?",
  "set_new_password": "Set new Password",
  "update_password": "Update password",
    "current_password": "Current password",
    "new_password": "New password",
    "new_password_confirm": "Re-enter new password",
    "password_is_not_set": "Password is not set"
  },
  "security_settings": "Security settings",
  "share_links": {
    "Shere this page link to public": "Shere this page link to public",
    "share_link_list": "Share link list",
    "share_link_management": "Share Link Management",
    "No_share_links":"No share links",
    "Share Link": "Share Link",
    "Page Path": "Page Path",
    "share_link_notice":"remove all share links",
    "delete_all_share_links":"Delete all share links",
    "expire": "Expiration",
    "Days": "Days",
    "Custom": "Custom",
    "description": "Description",
    "enter_desc": "Enter description",
    "Unlimited": "unlimited",
    "Issue": "Issue",
    "share_settings" :"Share settings",
    "Invalid_Number_of_Date" : "You entered invalid value"
  },
  "API Settings": "API settings",
  "API Token Settings": "API token settings",
  "Current API Token": "Current API token",
  "Update API Token": "Update API token",
  "header_search_box": {
    "label": {
      "All pages": "All pages",
      "This tree": "This tree"
    },
    "item_label": {
      "All pages": "All pages",
      "This tree": "Only children of this tree"
    }
  },
  "in_app_notification": {
    "notification_list": "In-App Notification List",
    "see_all": "See All",
    "no_notification": "You don't have any notificatios.",
    "all": "All",
    "unopend": "Unread",
    "mark_all_as_read": "Mark all as read"
  },
  "in_app_notification_settings": {
    "in_app_notification_settings": "In-App Notification Settings",
    "subscribe_settings": "Settings to automatically subscribe (Receive notifications) to pages",
    "default_subscribe_rules": {
      "page_create": "Subscribe to the page when you create it."
    }
  },
  "editor_settings": {
    "editor_settings": "Editor Settings",
    "common_settings": {
      "common_settings": "Common Settings",
      "common_misspellings": "Textlint rules to find common misspellings from Wikipedia.",
      "max_comma": "Textlint rule is that limit maximum ten(,) count of sentence. Default: 4",
      "sentence_length": "Textlint rules that limit Maximum Length of Sentence. Default: 100",
      "en_capitalization": "Textlint rule that check capitalization in english text.",
      "no_unmatched_pair": "Textlint rule that check unmatched pairs like （ and ]",
      "date_weekday_mismatch": "Textlint rule that found mismatch between date and weekday.",
      "no_kangxi_radicals": "Textlint rule to prevent using kangxi radicals.",
      "no_surrogate_pair": "Detects surrogate pairs (D800-DBFF and DC00-DFFF)　in sentences.",
      "no_zero_width_spaces": "Textlint rule that disallow zero width spaces.",
      "period_in_list_item": "Textlint rule that check with or without period in list item.",
      "use_si_units": "Use of units other than SI unit units is prohibited."

      },
    "japanese_settings": {
      "japanese_settings": "Japanese Settings",
      "ja_no_abusage": "Textlint rules to check for common misuse.",
      "ja_hiragana_keishikimeishi": "Textlint rules to check easy-to-read Keishikimeishi(pronouns) written in Hiragana than Kanji.",
      "ja_no_inappropriate_words": "Textlint rules to check for inappropriate expressions",
      "ja_no_mixed_period": "Textlint rules to check that a paragraph always has a punctuation mark at the end.",
      "ja_no_redundant_expression": "Textlint rules that prohibits redundant expressions. Redundant expressions are expressions that make sense even if they are omitted from the sentence.",
      "max_kanji_continuous_len": "Textlint rules that limits the maximum number of consecutive Kanji. Default: 5",
      "max_ten": "Textlint rule is that limit maximum ten(、) count of sentence.",
      "no_double_negative_ja": "Textlint rules that detects double negation.",
      "no_doubled_conjunction": "Textlint rules to check duplicated same conjunctions.",
      "no_doubled_joshi": "Textlint rules that checks that the same particle appears consecutively in one sentence.",
      "no_dropping_the_ra": "Textlint rules that detects the word dropping the ra.",
      "no_hankaku_kana": "Textlint rules that disallow to use Half-width kana.",
      "prefer_tari_tari": "Textlint rules that checks tari tari.",
      "ja_unnatural_alphabet": "Detects unnatural alphabets.",
      "no_mixed_zenkaku_and_hankaku_alphabet": "Check for mixed full-width and half-width alphabets.",
      "no_nfd": "textlint rule that disallow to use NFD like UTF8-MAC Sonant mark."
    }
  },
  "copy_to_clipboard": {
    "Copy to clipboard": "Copy to clipboard",
    "Page path": "Page path",
    "Page URL": "Page URL",
    "Permanent link": "Permanent link",
    "Page path and permanent link": "Page path and permanent link",
    "Markdown link": "Markdown link"
  },
  "search_help": {
    "title": "Searching Help",
    "and": {
      "syntax help": "divide with space",
      "desc": "Search pages that include both {{word1}}, {{word2}} in the title or body"
    },
    "exclude": {
      "desc": "Exclude pages that include {{word}} in the title or body"
    },
    "phrase": {
      "syntax help": "surround with double quotes",
      "desc": "Search pages that include the phrase \"{{phrase}}\""
    },
    "prefix": {
      "desc": "Search only the pages that the title start with {{path}}"
    },
    "exclude_prefix": {
      "desc": "Exclude the pages that the title start with {{path}}"
    },
    "tag": {
      "desc": "Search for pages with {{tag}} tag"
    },
    "exclude_tag": {
      "desc": "Exclude pages with {{tag}} tag"
    }
  },
  "search": {
    "search page bodies": "Hit [Enter] key to full-text search"
  },
  "page_page": {
    "notice": {
      "version": "This is not the current version.",
      "moved": "This page was moved from",
      "moved_period": ".",
      "redirected": "You are redirected from",
      "redirected_period": ".",
      "duplicated": "This page was duplicated from",
      "duplicated_period": ".",
      "unlinked": "Redirect pages to this page have been deleted.",
      "restricted": "Access to this page is restricted",
      "stale": "More than {{count}} year has passed since last update.",
      "stale_plural": "More than {{count}} years has passed since last update.",
      "expiration": "This share link will expire at <strong>{{expiredAt}}</strong>.",
      "no_deadline":"This page has no expiration date"
    }
  },
  "page_table_of_contents": {
    "empty": "Table of Contents is empty"
  },
  "page_edit": {
    "Show active line": "Show active line",
    "auto_format_table": "Auto format table",
    "overwrite_scopes": "{{operation}} and Overwrite scopes of all descendants",
    "notice": {
      "conflict": "Couldn't save the changes you made because someone else was editing this page. Please re-edit the affected section after reloading the page."
    }
  },
  "page_comment": {
    "display_the_page_when_posting_this_comment": "Display the page when posting this comment"
  },
  "page_api_error": {
    "notfound_or_forbidden": "Original page is not found or forbidden.",
    "already_exists": "New page is already exists.",
    "outdated": "Page is updated someone and now outdated.",
    "user_not_admin": "Only admin user can delete completely"
  },
  "page_history": {
    "revision_list": "Revision list",
    "revision": "version",
    "comparing_source": "Source",
    "comparing_target": "Target",
    "comparing_revisions": "Comparing the difference",
    "compare_latest":"Compare latest revision",
    "compare_previous":"Compare previous revision"
  },
  "modal_rename": {
    "label": {
      "Move/Rename page": "Move/Rename page",
      "New page name": "New page name",
      "Fail to get subordinated pages": "Fail to get subordinated pages",
      "Fail to get exist path": "Fail to get exist path",
      "Rename without exist path": "Rename without exist path",
      "Current page name": "Current page name",
      "Recursively": "Recursively",
      "Do not update metadata": "Do not update metadata",
      "Redirect": "Redirect"
    },
    "help": {
      "redirect": "Redirect to new page if someone accesses under this path",
      "metadata": "Remains last update user and updated date as is",
      "recursive": "Move/Rename children of under this path recursively"
    }
  },
  "Put Back": "Put back",
  "Delete Completely": "Delete completely",
  "modal_delete": {
    "delete_page": "Delete page",
    "deleting_page": "Deleting page",
    "delete_recursively": "Delete child pages recursively.",
    "delete_completely": "Delete completely",
    "delete_completely_restriction": "You don't have the authority to delete pages completely.",
    "recursively": "Delete pages under this path recursively.",
    "completely": "Delete completely instead of putting it into trash."
  },
  "modal_empty":{
    "empty_the_trash": "Empty The Trash",
    "notice": "The pages deleted completely are unrecoverable."
  },
  "modal_duplicate": {
    "label": {
      "Duplicate page": "Duplicate page",
      "New page name": "New page name",
      "Fail to get subordinated pages": "Fail to get subordinated pages",
      "Current page name": "Current page name",
      "Recursively": "Recursively",
      "Duplicate without exist path": "Duplicate without exist path",
      "Same page already exists": "Same page already exists"
    },
    "help": {
      "recursive": "Duplicate children of under this path recursively"
    }
  },
  "modal_putback": {
    "label": {
      "Put Back Page": "Put back page",
      "recursively": "Put back recursively"
    },
    "help": {
      "recursively": "Put back page under this path recursively"
    }
  },
  "modal_shortcuts": {
    "global": {
      "title": "Global shortcuts",
      "Open/Close shortcut help": "Open/Close<br>shortcut help",
      "Edit Page": "Edit Page",
      "Create Page": "Create Page",
      "Search": "Search",
      "Show Contributors": "Show Contributors",
      "MirrorMode": "Mirror Mode",
      "Konami Code": "Konami Code",
      "konami_code_url": "https://en.wikipedia.org/wiki/Konami_Code"
    },
    "editor": {
      "title": "Editor shortcuts",
      "Indent": "Indent",
      "Outdent": "Outdent",
      "Save Page": "Save Page",
      "Delete Line": "Delete Line"
    },
    "commentform": {
      "title": "Comment Form shortcuts",
      "Post": "Post"
    }
  },
  "modal_enable_textlint": {
    "confirm_download_dict_and_enable_textlint": "Are you sure you want to enable Textlint? This will download 20MB of dictionary file.",
    "enable_textlint": "Enable Textlint",
    "dont_ask_again": "Don't ask again"
  },
  "modal_migrate":{
    "migrating_page": "Convert to new schema",
    "migrate_recursively": "Convert child pages recursively",
    "migrate_warning": "Once you conver to new schema, it can not be converted back to previous schema"
  },
  "modal_resolve_conflict": {
    "file_conflicting_with_newer_remote": "This file is conflicting with newer remote file",
    "resolve_conflict_message": "Please select page body",
    "resolve_conflict": "Resolve Conflict",
    "resolve_and_save" : "Resolve and save",
    "select_revision" : "Select {{revision}}",
    "requested_revision": "mine",
    "origin_revision": "origin",
    "latest_revision": "theirs",
    "selected_editable_revision": "Selected Page Body (Editable)"
  },
  "link_edit": {
    "edit_link": "Edit Link",
    "set_link_and_label": "Set link and label",
    "link": "Link",
    "placeholder_of_link_input": "Input page path or URL",
    "label": "Label",
    "path_format": "Path format",
    "use_relative_path": "Use relative path",
    "use_permanent_link": "Use permanent link",
    "notation": "Notation",
    "markdown": "Markdown",
    "GROWI_original": "GROWI original",
    "pukiwiki": "Pukiwiki",
    "preview": "Preview",
    "page_not_found_in_preview": "\"{{path}}\" is not a GROWI page."
  },
  "toaster": {
    "create_succeeded": "Succeeded to create {{target}}",
    "create_failed": "Failed to create {{target}}",
    "update_successed": "Succeeded to update {{target}}",
    "update_failed": "Failed to update {{target}}",
    "initialize_successed": "Succeeded to initialize {{target}}",
    "give_user_admin": "Succeeded to give {{username}} admin",
    "remove_user_admin": "Succeeded to remove {{username}} admin",
    "activate_user_success": "Succeeded to activating {{username}}",
    "deactivate_user_success": "Succeeded to deactivate {{username}}",
    "remove_user_success": "Succeeded to removing {{username}}",
    "remove_external_user_success": "Succeeded to remove {{accountId}}",
    "remove_share_link_success": "Succeeded to remove {{shareLinkId}}",
    "issue_share_link": "Succeeded to issue new share link",
    "remove_share_link": "Succeeded to remove {{count}} share links",
    "switch_disable_link_sharing_success": "Succeeded to update share link setting",
    "failed_to_reset_password":"Failed to reset password"
  },
  "template": {
    "modal_label": {
      "Create/Edit Template Page": "Create/Edit template page",
      "Create template under": "Create template page under this page"
    },
    "option_label": {
      "create/edit": "Create/Edit template page..",
      "select": "Select template page type"
    },
    "children": {
      "label": "Template for children",
      "desc": "Applies only to the same level pages which the template exists"
    },
    "decendants": {
      "label": "Template for descendants",
      "desc": "Applies to all decendant pages"
    }
  },
  "sandbox": {
    "header": "Header",
    "header_x": "Header {{index}}",
    "block": "Paragraph",
    "block_detail": "makes a paragraph",
    "empty_line": "Empty Line",
    "line_break": "Line Break",
    "line_break_detail": "(2 spaces) make a line break",
    "typography": "Typography",
    "italics": "Italics",
    "bold": "Bold",
    "italic_bold": "Italic Bold",
    "strikethrough": "strikethrough",
    "link": "Link",
    "code_highlight": "Code Highlight",
    "list": "List",
    "unordered_list_x": "Unordered List {{index}}",
    "ordered_list_x": "Ordered List {{index}}",
    "task": "Task",
    "task_checked": "Checked",
    "task_unchecked": "Unchecked",
    "quote": "Quote",
    "quote1": "You can write",
    "quote2": "multi-line quotations",
    "quote_nested": "Nested Quote",
    "table": "Table",
    "image": "Image",
    "alt_text": "Alt Text",
    "insert_image": "inserts an image",
    "open_sandbox": "Open Sandbox"
  },
  "hackmd": {
    "hack_md": "HackMD",
    "not_set_up": "HackMD is not set up.",
    "used_for_not_found": "Can not use HackMD to a page that does not exist.",
    "start_to_edit": "Start to edit with HackMD",
    "clone_page_content": "Click to clone page content and start to edit.",
    "unsaved_draft": "HackMD has unsaved draft.",
    "draft_outdated": "DRAFT MAY BE OUTDATED",
    "based_on_revision": "The current draft on HackMD is based on",
    "view_outdated_draft": "View the outdated draft on HackMD",
    "resume_to_edit": "Resume to edit with HackMD",
    "discard_changes": "Discard changes of HackMD",
    "integration_failed": "HackMD Integration failed",
    "fail_to_connect": "GROWI client failed to connect to GROWI agent for HackMD.",
    "check_configuration": "Check your configuration following <a href='https://docs.growi.org/guide/admin-cookbook/integrate-with-hackmd.html'>the manual</a>.",
    "not_initialized": "HackmdEditor component has not initialized",
    "someone_editing": "Someone editing this page on HackMD",
    "this_page_has_draft": "This page has a draft on HackMD",
    "need_to_associate_with_growi_to_use_hackmd_refer_to_this": "To use HackMD for simultaneous multi-person editing, need to associate HackMD with GROWI.Please refer to <a href='https://docs.growi.org/en/admin-guide/admin-cookbook/integrate-with-hackmd.html'>here</a>.",
    "need_to_make_page": "To use HackMD, please make a new page from the <a href='#edit'>built-in editor.</a>"
  },
  "slack_notification": {
    "popover_title": "Slack Notification",
    "popover_desc": "Input channel name. You can notify multiple channels by entering a comma-separated list."
  },
  "search_result": {
    "result_meta": "Search results for:",
    "deletion_mode_btn_lavel": "Select and delete page",
    "cancel": "Cancel",
    "delete": "Delete",
    "check_all": "Check all",
    "deletion_modal_header": "Delete page",
    "delete_completely": "Delete completely",
    "include_certain_path" : "Include {{pathToInclude}} path ",
    "delete_all_selected_page" : "Delete All",
    "currently_not_implemented":"This is not currently implemented",
    "search_again" : "Search again",
    "number_of_list_to_display" : "Display",
    "page_number_unit" : "pages",
    "sort_axis": {
      "relationScore": "Sort by relevance",
      "createdAt": "Creation date",
      "updatedAt": "Last update date"
    }
  },
  "security_setting": {
    "Guest Users Access": "Guest users access",
    "Fixed by env var": "This is fixed by the env var <code>%s=%s</code>.",
    "Register limitation": "Register limitation",
    "Register limitation desc": "Restriction of new users' registration",
    "The whitelist of registration permission E-mail address": "The whitelist of registration permission E-mail address",
    "users_without_account": "Users without account is not accessible",
    "example": "Example",
    "restrict_emails": "You can restrict email registration to your wiki by writing an email domain (beginning with @). ",
    "for_example": " For example, if you would like to restrict registration to users within the growi.org domain, you can write ",
    "in_this_case": "; in this case, only users within the growi.org domain would be able to register, and all other users would be rejected.",
    "insert_single": "Please insert single e-mail address per line.",
    "page_list_and_search_results": "Page list / Search results",
    "page_listing_1": "Page listing/searching<br>restricted by 'Only me'",
    "page_listing_1_desc": "Show pages that are restricted by 'Only me' option when listing/searching",
    "page_listing_2": "Page listing/searching<br>restricted by User group",
    "page_listing_2_desc": "Show pages that are restricted by User group when listing/searching",
    "page_access_and_delete_rights": "Page access / Delete rights",
    "complete_deletion": "Restrict complete deletion of pages",
    "complete_deletion_explain": "Restricts users who can completely delete pages.",
    "admin_only": "Admin only",
    "admin_and_author": "Admin and author",
    "anyone": "Anyone",
    "session": "Session",
    "max_age": "Max age (msec)",
    "max_age_desc": "Specifies the number (in milliseconds) to expire users session.<br>Default: 2592000000 (30days)",
    "max_age_caution": "Restarting the server is required after you modify this value.",
    "Authentication mechanism settings": "Authentication Mechanism Settings",
    "setup_is_not_yet_complete": "Setup is not yet complete",
    "alert_siteUrl_is_not_set": "'Site URL' is NOT set. Set it from the {{link}}",
    "xss_prevent_setting": "Prevent XSS(Cross Site Scripting)",
    "xss_prevent_setting_link": "Go to Markdown Settings",
    "callback_URL": "Callback URL",
    "providerName": "Provider Name",
    "issuerHost": "Issuer Host",
    "scope": "Scope",
    "desc_of_callback_URL": "Use it in the setting of the {{AuthName}} Identity provider",
    "authorization_endpoint": "Authorization Endpoint",
    "token_endpoint": "Token Endpoint",
    "revocation_endpoint": "Revocation Endpoint",
    "introspection_endpoint": "Introspection Endpoint",
    "userinfo_endpoint": "UserInfo Endpoint",
    "end_session_endpoint": "EndSessioin Endpoint",
    "registration_endpoint": "Registration Endpoint",
    "jwks_uri": "JSON Web Key Set URL",
    "clientID": "Client ID",
    "client_secret": "Client Secret",
    "updated_general_security_setting": "Succeeded to update security setting",
    "setup_not_completed_yet": "Setup not completed yet",
    "guest_mode": {
      "deny": "Deny (Registered users only)",
      "readonly": "Accept (Guests can read only)"
    },
    "registration_mode": {
      "open": "Open (Anyone can register)",
      "restricted": "Restricted (Requires approval by administrators)",
      "closed": "Closed (Invitation Only)"
    },
    "share_link_rights": "Share link rights",
    "enable_link_sharing": "Enable link sharing",
    "all_share_links": "All share links",
    "configuration": " Configuration",
    "optional": "Optional",
    "Treat username matching as identical": "Automatically bind external accounts newly logged in to local accounts when <code>username</code> match",
    "Treat username matching as identical_warn": "WARNING: Be aware of security because the system treats the same user as a match of <code>username</code>.",
    "Treat email matching as identical": "Automatically bind external accounts newly logged in to local accounts when <code>email</code> match",
    "Treat email matching as identical_warn": "WARNING: Be aware of security because the system treats the same user as a match of <code>email</code>.",
    "Use env var if empty": "Use env var <code>{{env}}</code> if empty",
    "Use default if both are empty": "If both ​​are empty, the default value <code>{{target}}</code> is used.",
    "missing mandatory configs": "The following mandatory items are not set in either database nor environment variables.",
    "Local": {
      "name": "ID/Password",
      "note for the only env option": "The LOCAL authentication is limited by the value of environment variable.<br>To change this setting, please change to false or delete the value of the environment variable <code>{{env}}</code> .",
      "enable_local": "Enable ID/Password",
      "password_reset_by_users": "Password reset by users",
      "enable_password_reset_by_users": "Enable password reset by users",
      "password_reset_desc": "when forgot password, users are able to reset it by themselves.",
      "email_authentication": "Email authentication on user registration",
      "enable_email_authentication": "Enable email authentication",
      "enable_email_authentication_desc": "Email authentication is going to be performed for user registration.",
      "please_enable_mailer": "Please setup mailer first.",
      "need_complete_mail_setting_warning": "To use the following functions, please complete the mail settings."
    },
    "ldap": {
      "enable_ldap": "Enable LDAP",
      "server_url_detail": "The LDAP URL of the directory service in the format <code>ldap://host:port/DN</code> or <code>ldaps://host:port/DN</code>.",
      "bind_mode": "Binding Mode",
      "bind_manager": "Manager Bind",
      "bind_user": "User Bind",
      "bind_DN_manager_detail": "The DN of the account that authenticates and queries the directory service",
      "bind_DN_user_detail1": "The query used to bind with the directory service.",
      "bind_DN_user_detail2": "Use <code>&#123;&#123;username&#125;&#125;</code> to reference the username entered in the login page.",
      "bind_DN_password": "Bind DN Password",
      "bind_DN_password_manager_detail": "The password for the Bind DN account.",
      "bind_DN_password_user_detail": "The password that is entered in the login page will be used to bind.",
      "search_filter": "Search Filter",
      "search_filter_detail1": "The query used to locate the authenticated user.",
      "search_filter_detail2": "Use <code>&#123;&#123;username&#125;&#125;</code> to reference the username entered in the login page.",
      "search_filter_detail3": "If empty, the filter <code>(uid=&#123;&#123;username&#125;&#125;)</code> is used.",
      "search_filter_example1": "Match with 'uid' or 'mail'",
      "search_filter_example2": "Match with 'sAMAccountName' for Active Directory",
      "username_detail": "Specification of mappings for <code>username</code> when creating new users",
      "name_detail": "Specification of mappings for full name when creating new users",
      "mail_detail": "Specification of mappings for mail address when creating new users",
      "group_search_base_DN": "Group Search Base DN",
      "group_search_base_DN_detail": "The base DN from which to search for groups. If defined, also <code>Group Search Filter</code> must be defined for the search to work.",
      "group_search_filter": "Group Search Filter",
      "group_search_filter_detail1": "The query used to filter for groups.",
      "group_search_filter_detail2": "Login via LDAP is accepted only when this query hits one or more groups.",
      "group_search_filter_detail3": "Use <code>&#123;&#123;dn&#125;&#125;</code> to have it replaced of the found user object.",
      "group_search_filter_detail4": "<code>(&(cn=group1)(memberUid=&#123;&#123;dn&#125;&#125;))</code> hits the groups which has <code>cn=group1</code> and <code>memberUid</code> includes the user's <code>uid</code>(when <code>Group DN Property</code> is not changed from the default value.)",
      "group_search_user_DN_property": "User DN Property",
      "group_search_user_DN_property_detail": "The property of user object to use in <code>&#123;&#123;dn&#125;&#125;</code> interpolation of <code>Group Search Filter</code>.",
      "test_config": "Test Saved Configuration",
      "updated_ldap": "Succeeded to update LDAP setting"
    },
    "SAML": {
      "name": "SAML",
      "enable_saml": "Enable SAML",
      "id_detail": "Specification of the name of attribute which can identify the user in SAML Identity Provider",
      "username_detail": "Specification of mappings for <code>username</code> when creating new users",
      "mapping_detail": "Specification of mappings for {{target}} when creating new users",
      "cert_detail": "PEM-encoded X.509 signing certificate to validate the response from IdP",
      "Use env var if empty": "If the value in the database is empty, the value of the environment variable <code>{{env}}</code> is used.",
      "note for the only env option": "The setting item that enables or disables the SAML authentication and the highlighted setting items use only the value of environment variables.<br>To change this setting, please change to false or delete the value of the environment variable <code>{{env}}</code> .",
      "attr_based_login_control_detail": "Limit who can sign up by using <code>&lt;saml: Attribute&gt;</code> element included in <code>&lt;saml: AttributeStatement&gt;</code> element and its child element <code>&lt;saml: AttributeValue&gt;</code>.",
      "attr_based_login_control_rule_help": "<h5>Supported Queries:</h5><ul><li>Terms</li><li>Fields</li><li>AND/NOT/OR Operator</li><li>Grouping</li></ul><h5>Unsupported Queries:</h5><ul><li>Wildcard, Fuzzy, Proximity, Range and Boosting</li><li>+/- Operator</li><li>Field Grouping</li></ul><h5>Escaping special characters</h5>It is needed to escape following special characters:<br><code>+ - && || ! ( ) { } [ ] ^ &quot; &tilde; * ? : &#92;</code> and <code>/</code>",
      "attr_based_login_control_rule_example1": "<h5>Example for conditions</h5>If a rule is <code>(Department: A || Department: B) && Position: Leader</code>, users who have either <code>Department: A</code> or <code>Department: B</code> and have <code>Position: Leader</code> <strong>can</strong> sign in.",
      "attr_based_login_control_rule_example2": "<h5>Example for escaping</h5>If you would like to use URL as a query value, escape the following:<br><code>http&#92;:&#92;/&#92;/schemas.example.com&#92;/ws&#92;/2005&#92;/05&#92;/identity&#92;/claims&#92;/emailaddress: &quot;myname@example.com&quot;</code>",
      "updated_saml": "Succeeded to update SAML setting"
    },
    "Basic": {
      "enable_basic": "Enable Basic",
      "name": "Basic Authentication",
      "desc_1": "Login with <code>username</code> in Authorization header.",
      "desc_2": "User will be automatically generated if not exist.",
      "updated_basic": "Succeeded to update Basic setting"
    },
    "OAuth": {
      "enable_oidc": "Enable OIDC",
      "register": "Register for %s",
      "change_redirect_url": "Enter <code>%s</code> <br>(where <code>%s</code> is your host name) for \"Authorized redirect URIs\".",
      "Google": {
        "enable_google": "Enable Google OAuth",
        "name": "Google OAuth",
        "register_1": "Access {{link}}",
        "register_2": "Create Project if no projects exist",
        "register_3": "Create Credentials &rightarrow; OAuth client ID &rightarrow; Select \"Web application\"",
        "register_4": "Register your OAuth App with one of Authorized redirect URIs as <code>{{url}}</code>",
        "register_5": "Copy and paste your ClientID and Client Secret above",
        "updated_google": "Succeeded to update Google OAuth setting"
      },
      "Facebook": {
        "name": "Facebook OAuth"
      },
      "Twitter": {
        "enable_twitter": "Enable Twitter OAuth",
        "name": "Twitter OAuth",
        "register_1": "Access {{link}}",
        "register_2": "Sign in Twitter",
        "register_3": "Create Credentials &rightarrow; OAuth client ID &rightarrow; Select \"Web application\"",
        "register_4": "Register your OAuth App with one of Authorized redirect URIs as <code>{{url}}</code>",
        "register_5": "Copy and paste your ClientID and Client Secret above",
        "updated_twitter": "Succeeded to update Twitter OAuth setting"
      },
      "GitHub": {
        "enable_github": "Enable GitHub OAuth",
        "name": "GitHub OAuth",
        "register_1": "Access {{link}}",
        "register_2": "Register your OAuth App with \"Authorization callback URL\" as <code>{{url}}</code>",
        "register_3": "Copy and paste your ClientID and Client Secret above",
        "updated_github": "Succeeded to update GitHub OAuth setting"
      },
      "OIDC": {
        "name": "OpenID Connect",
        "id_detail": "Specification of the name of attribute which can identify the user in OIDC claims",
        "username_detail": "Specification of mappings for <code>username</code> when creating new users",
        "name_detail": "Specification of mappings for <code>name</code> when creating new users",
        "mapping_detail": "Specification of mappings for %s when creating new users",
        "register_1": "Contant to OIDC IdP Administrator",
        "register_2": "Register your OIDC App with \"Authorization callback URL\" as <code>%s</code>",
        "register_3": "Copy and paste your ClientID and Client Secret above",
        "updated_oidc": "Succeeded to update OpenID Connect",
        "Use discovered URL if empty": "Use discovered URL from \"Issuer Host\" if empty"
      },
      "how_to": {
        "google": "How to configure Google OAuth?",
        "github": "How to configure GitHub OAuth?",
        "twitter": "How to configure Twitter OAuth?",
        "oidc": "How to configure OIDC?"
      }
    },
    "form_item_name": {
      "entryPoint": "Entry point",
      "issuer": "Issuer",
      "cert": "Certificate",
      "attrMapId": "ID",
      "attrMapUsername": "Username",
      "attrMapMail": "Mail Address",
      "attrMapFirstName": "First Name",
      "attrMapLastName": "Last Name",
      "ABLCRule": "Rule"
    }
  },
  "notification_setting": {
    "slack_incoming_configuration": "Slack Incoming Webhooks configuration",
    "prioritize_webhook": "Prioritize incoming webhook than Slack App",
    "prioritize_webhook_desc": "Check this option and GROWI use Incoming Webhooks even if Slack App settings are enabled.",
    "slack_app_configuration": "Slack app configuration",
    "slack_app_configuration_desc": "This is the way that compatible with Crowi,<br /> but not recommended in GROWI because it is <strong>too complex</strong>.",
    "use_instead":"Please use Slack Incoming Webhooks Configuration instead.",
    "how_to": {
      "header": "How to configure Incoming Webhooks?",
      "workspace": "(At Workspace) Add a hook",
      "workspace_desc1": "Go to <a href='https://slack.com/services/new/incoming-webhook'>Incoming Webhooks configuration page</a>.",
      "workspace_desc2": "Choose the default channel to post.",
      "workspace_desc3": "Add.",
      "at_growi": "(At GROWI admin page) Set Webhook URL",
      "at_growi_desc": "Input &rdquo;Webhook URL&rdquo; and submit on this page."
    },
    "user_trigger_notification_header": "Default notification settings for patterns",
    "pattern": "Pattern",
    "channel": "Channel",
    "pattern_desc": "Path name of wiki. Pattern expression with <code>*</code> can be used.",
    "channel_desc": "Slack channel name. Without <code>#</code>.",
    "valid_page": "Enable/disable Notification",
    "link_notification_help": "<strong>The page that is able to be viewed only by those who know the link 'Anyone with the link'</strong> is not notified always.",
    "just_me_notification_help": "<strong>The page that is restricted by 'Only Me'</strong> is notify when the page edited.",
    "group_notification_help": "<strong>The page that is restricted by 'User Group'</strong> is notify when the page edited.",
    "notification_list": "List of notification settings",
    "add_notification": "Add new",
    "trigger_path": "Trigger path",
    "trigger_path_help": "(expression with <code>*</code> is supported)",
    "trigger_events": "Trigger events",
    "notify_to": "Notify to",
    "back_to_list": "Go back to list",
    "notification_detail": "Notification Setting Details",
    "event_pageCreate": "When new page is \"CREATED\"",
    "event_pageEdit": "When page is \"EDITED\"",
    "event_pageDelete": "When page is \"DELETED\"",
    "event_pageMove": "When page is \"MOVED\" (renamed)",
    "event_pageLike": "When someone \"LIKES\" page",
    "event_comment": "When someone \"COMMENTS\" on page",
    "email": {
      "ifttt_link": "Create a new IFTTT applet with Email trigger"
    },
    "updated_slackApp": "Succeeded to update Slack App Configuration setting",
    "add_notification_pattern": "Add user trigger notification patterns",
    "delete_notification_pattern": "Delete notification pattern",
    "delete_notification_pattern_desc1": "Delete Path: {{path}}",
    "delete_notification_pattern_desc2": "Once deleted, it cannot be recovered",
    "toggle_notification": "Updated setting of {{path}}"
  },
  "full_text_search_management": {
    "elasticsearch_management": "Elasticsearch management",
    "connection_status": "Connection status",
    "connection_status_label_unconfigured": "UNCONFIGURED",
    "connection_status_label_connected": "CONNECTED",
    "connection_status_label_disconnected": "DISCONNECTED",
    "connection_status_label_erroroccured": "ERROR OCCURED ON SEARCH SERVICE",
    "indices_status": "Indices Status",
    "indices_status_label_normalized": "NORMALIZED",
    "indices_status_label_unnormalized": "REBUILDING or BROKEN",
    "indices_summary": "Indices summary",
    "reconnect": "Reconnect",
    "reconnect_button": "Try to reconnect",
    "reconnect_description": "Click the button to try to reconnect to Elasticsearch.",
    "normalize": "Normalize",
    "normalize_button": "Normalize indices",
    "normalize_description": "Click the button to repair broken indices.",
    "rebuild": "Rebuild",
    "rebuild_button": "Rebuild index",
    "rebuild_description_1": "Click the button to rebuild index and add all page datas.",
    "rebuild_description_2": "This may take a while."
  },
  "to_cloud_settings": "Open GROWI.cloud Settings",
  "login": {
    "Sign in error": "Login error",
    "Registration successful": "Registration successful",
    "Setup": "Setup"
  },
  "export_bulk": {
    "failed_to_export": "Failed to export",
    "failed_to_count_pages": "Failed to count pages",
    "export_page_markdown": "Export page as Markdown",
    "export_page_pdf": "Export page as PDF"
  },
  "message": {
    "successfully_connected": "Successfully Connected!",
    "fail_to_save_access_token": "Failed to save access_token. Please try again.",
    "fail_to_fetch_access_token": "Failed to fetch access_token. Please do connect again.",
    "successfully_disconnected": "Successfully Disconnected!",
    "strategy_has_not_been_set_up": "{{strategy}} has not been set up",
    "maximum_number_of_users": "Can not register more than the maximum number of users.",
    "database_error": "Database Server Error occured",
    "sign_in_failure": "Sign in failure.",
    "aws_sttings_required": "AWS settings required to use this function. Please ask the administrator.",
    "application_already_installed": "Application already installed.",
    "email_address_could_not_be_used": "This email address could not be used. (Make sure the allowed email address)",
    "user_id_is_not_available":"This User ID is not available.",
    "email_address_is_already_registered":"This email address is already registered.",
    "can_not_register_maximum_number_of_users":"Can not register more than the maximum number of users.",
    "failed_to_register":"Failed to register.",
    "successfully_created":"The user {{username}} is successfully created.",
    "can_not_activate_maximum_number_of_users":"Can not activate more than the maximum number of users.",
    "failed_to_activate":"Failed to activate.",
    "unable_to_use_this_user":"Unable to use this user.",
    "complete_to_install1":"Complete to Install GROWI ! Please login as admin account.",
    "complete_to_install2":"Complete to Install GROWI ! Please check each settings on this page first.",
    "failed_to_create_admin_user":"Failed to create admin user. {{errMessage}}",
    "successfully_send_email_auth":"We sent an email to {{email}}. Please click the URL in the email and complete the registration.",
    "incorrect_token_or_expired_url": "The token is incorrect or the URL has expired."
  },
  "grid_edit":{
    "create_bootstrap_4_grid":"Create Bootstrap 4 Grid",
    "grid_settings": "Grid Settings",
    "grid_pattern":"Grid Pattern",
    "division":"Divisions",
    "smart_no":"Smartphone / No Break",
    "break_point":"Break point by display size"
  },
  "validation":{
    "aws_region": "For the region, enter the AWS region name. ex):us-east-1",
    "aws_custom_endpoint":"For the custom endpoint, specify the URL that starts with http(s)://. Also, the trailing slash is not required.",
    "failed_to_send_a_test_email":"Failed to send a test email using SMTP. Please check your settings."
  },
  "forgot_password":{
    "forgot_password": "Forgot Password?",
    "send": "Send",
    "return_to_login": "Return to login",
    "reset_password": "Reset Password",
    "sign_in_instead": "Sign in instead",
    "password_reset_request_desc": "You can reset your password here.",
    "password_reset_excecution_desc": "Enter a new password",
    "new_password": "New Password",
    "confirm_new_password": "Confirm the new password",
    "email_is_required": "Email is required",
    "success_to_send_email": "Success to send email",
    "incorrect_token_or_expired_url": "The token is incorrect or the URL has expired. Please resend a password reset request via the link below.",
    "password_and_confirm_password_does_not_match": "Password and confirm password does not match"
  },
  "pagetree": {
    "private_legacy_pages": "Private Legacy Pages"
  },
  "duplicated_page_alert" : {
    "same_page_name_exists": "Same page name exits as「{{pageName}}」",
    "same_page_name_exists_at_path" : "Same page name as {{pageName}} exists at {{path}} ",
    "select_page_to_see" : "Select a page to see"
  }
}<|MERGE_RESOLUTION|>--- conflicted
+++ resolved
@@ -112,11 +112,7 @@
   "Wiki Management Home Page": "Wiki Management Home Page",
   "App Settings": "App Settings",
   "V5 Page Migration": "V5 Page Migration",
-<<<<<<< HEAD
-  "GROWI.4.9_new_schema": "GROWI.4.9 new schema",
-=======
   "GROWI.5.0_new_schema": "GROWI.5.0 new schema",
->>>>>>> c7f1356a
   "See_more_detail_on_new_schema": "See more detail on <a href='#'>{{url}}</a> <i class='icon-share-alt'></i> ",
   "Site URL settings": "Site URL settings",
   "Markdown Settings": "Markdown Settings",
