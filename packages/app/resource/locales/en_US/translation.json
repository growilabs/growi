--- conflicted
+++ resolved
@@ -1078,13 +1078,12 @@
     "belonging_to_no_group": "Could not find the groups you belong to.",
     "manage_user_groups": "Manage user groups"
   },
-<<<<<<< HEAD
   "crop_image_modal": {
     "image_crop": "Image Crop",
     "crop": "Crop",
     "reset": "Reset",
     "cancel": "Cancel"
-=======
+  },
   "fix_page_grant": {
     "modal": {
       "no_grant_available": "The list of selectable permissions could not be found. Please modify the permissions on the parent page first and try again.",
@@ -1109,6 +1108,5 @@
       "description": "You need to modify the permission settings for this page.",
       "btn_label": "Revision"
     }
->>>>>>> e4090227
   }
 }