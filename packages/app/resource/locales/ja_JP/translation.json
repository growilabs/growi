{
  "Help": "ヘルプ",
  "view": "View",
  "Edit": "編集",
  "Delete": "削除",
  "delete_all": "全て削除",
  "Duplicate": "複製",
  "Copy": "コピー",
  "preview":"プレビュー",
  "desktop":"パソコン",
  "phone":"スマホ",
  "tablet":"タブレット",
  "Click to copy": "クリックでコピー",
  "Move/Rename": "移動/名前変更",
  "Moved": "移動しました",
  "Redirected": "リダイレクトされました",
  "Unlinked": "リダイレクト削除",
  "Like!": "いいね！",
  "Seen by": "見た人",
  "Done": "完了",
  "Cancel": "キャンセル",
  "Create": "作成",
  "Admin": "管理",
  "administrator": "管理者",
  "Tag": "タグ",
  "Tags": "タグ",
  "New": "作成",
  "Close": "閉じる",
  "Shortcuts": "ショートカット",
  "eg": "例:",
  "add": "追加",
  "Undo": "元に戻す",
  "Article": "記事",
  "Page": "ページ",
  "Page Path": "ページパス",
  "Category": "カテゴリー",
  "User": "ユーザー",
  "status": "ステータス",
  "account_id": "アカウントID",
  "Initialize": "初期化",
  "Update": "更新",
  "Update Page": "ページを更新",
  "Warning": "注意",
  "Sign in": "ログイン",
  "Sign up is here": "新規登録はこちら",
  "Sign in is here": "ログインはこちら",
  "Sign up": "新規登録",
  "Sign up with Google Account": "Google で登録",
  "Sign in with Google Account": "Google でログイン",
  "Sign up with this Google Account": "この Google アカウントで登録します",
  "Example": "例",
  "Taro Yamada": "山田 太郎",
  "List View": "リスト表示",
  "Timeline View": "タイムライン",
  "History": "更新履歴",
  "attachment_data": "添付データ",
  "No_attachments_yet": "No attachments yet.",
  "Presentation Mode": "プレゼンテーション",
  "The end": "おしまい",
  "Not available for guest": "ゲストユーザーは利用できません",
  "Create Archive Page": "アーカイブページの作成",
  "Target page": "対象ページ",
  "File type": "ファイル形式",
  "Include Attachment File": "添付ファイルも含める",
  "Include Comment": "コメントも含める",
  "Include Subordinated Page": "配下ページも含める",
  "Include Subordinated Target Page": "{{target}} 下も含む",
  "All Subordinated Page": "全ての配下ページ",
  "Specify Hierarchy": "階層の深さを指定",
  "Submitted the request to create the archive": "アーカイブ作成のリクエストを正常に送信しました",
  "username": "ユーザー名",
  "Created": "作成日",
  "Last updated": "最終更新",
  "Last_Login": "最終ログイン",
  "Share": "共有",
  "Markdown Link": "Markdown形式のリンク",
  "Create/Edit Template": "テンプレートページの作成/編集",
  "Go to this version": "このバージョンを見る",
  "View diff": "差分を表示",
  "No diff": "差分なし",
  "User ID": "ユーザーID",
  "User Information": "ユーザー情報",
  "Basic Info": "ユーザーの基本情報",
  "Name": "名前",
  "Email": "メールアドレス",
  "Language": "言語",
  "English": "英語",
  "Japanese": "日本語",
  "Set Profile Image": "プロフィール画像の設定",
  "Upload Image": "画像をアップロード",
  "Current Image": "現在の画像",
  "Delete Image": "画像を削除",
  "Delete this image?": "削除してよろしいですか？",
  "Updated": "更新しました",
  "Upload new image": "新しい画像をアップロード",
  "Connected": "接続されています",
  "Show": "公開",
  "Hide": "非公開",
  "Disclose E-mail": "メールアドレスの公開",
  "page exists": "このページはすでに存在しています",
  "Error occurred": "エラーが発生しました",
  "Create today's": "今日の◯◯を作成",
  "Memo": "メモ",
  "Input page name": "ページ名を入力",
  "Input page name (optional)": "ページ名を入力(空欄OK)",
  "New Page": "新規ページ",
  "Create under": "ページを以下に作成",
  "Wiki Management Home Page": "Wiki管理トップ",
  "App Settings": "アプリ設定",
  "V5 Page Migration": "V5 ページマイグレーション",
  "Site URL settings": "サイトURL設定",
  "Markdown Settings": "マークダウン設定",
  "Customize": "カスタマイズ",
  "Notification Settings": "通知設定",
  "slack_integration": "Slack連携",
  "External_Notification": "外部ツールへの通知",
  "Legacy_Slack_Integration": "Slack連携 (レガシー)",
  "User_Management": "ユーザー管理",
  "external_account_management": "外部アカウント管理",
  "UserGroup Management": "グループ管理",
  "Full Text Search Management": "全文検索管理",
  "Import Data": "データインポート",
  "Export Archive Data": "データアーカイブ",
  "Basic Settings": "基本設定",
  "Register limitation": "登録の制限",
  "The contents entered here will be shown in the header etc": "ここに入力した内容は、ヘッダー等に表示されます。",
  "Public": "公開",
  "Anyone with the link": "リンクを知っている人のみ",
  "Specified users": "特定ユーザーのみ",
  "Only me": "自分のみ",
  "Only inside the group": "特定グループのみ",
  "page_list": "ページリスト",
  "scope_of_page_disclosure": "ページの公開範囲",
  "set_point": "設定値",
  "always_displayed": "表示 (固定)",
  "always_hidden": "非表示 (固定)",
  "displayed_or_hidden": "表示 / 非表示",
  "Reselect the group": "グループの再選択",
  "Shareable link": "このページの共有用URL",
  "The whitelist of registration permission E-mail address": "登録許可メールアドレスの<br>ホワイトリスト",
  "Add tags for this page": "タグを付ける",
  "You have no tag, You can set tags on pages": "使用中のタグがありません",
  "Show latest": "最新のページを表示",
  "Load latest": "最新版を読み込む",
  "edited this page": "さんがこのページを編集しました。",
  "List Drafts": "下書き一覧",
  "Deleted Pages": "削除済みページ",
  "Sign out": "ログアウト",
  "Disassociate": "連携解除",
  "Color mode": "カラーモード",
  "Sidebar mode": "サイドバーモード",
  "Sidebar mode on Editor": "サイドバーモード(編集時)",
  "No bookmarks yet": "No bookmarks yet",
  "Add to bookmark": "ブックマークに追加",
  "Recent Created": "最新の作成",
  "Recent Changes": "最新の変更",
  "Page Tree": "ページツリー",
  "original_path":"元のパス",
  "new_path":"新しいパス",
  "duplicated_path":"重複したパス",
  "Link sharing is disabled": "リンクのシェアは無効化されています",
  "personal_dropdown": {
    "home": "ホーム",
    "settings": "設定",
    "color_mode": "カラーモード",
    "sidebar_mode": "サイドバーモード",
    "sidebar_mode_editor": "サイドバーモード(編集時)",
    "use_os_settings": "OS設定を利用する"
  },
  "form_validation": {
    "error_message": "いくつかの値が設定されていません",
    "required": "%sに値を入力してください",
    "invalid_syntax": "%sの構文が不正です"
  },
  "not_found_page": {
    "Create Page": "ページを作成する",
    "page_not_exist": "このページは存在しません。",
    "page_not_exist_alert": "このページは存在しません。新たに作成する必要があります。"
  },
  "custom_navigation": {
    "no_page_list": "このページの配下にはページが存在しません。",
    "link_sharing_is_disabled": "リンクのシェアは無効化されています"
  },
  "installer": {
    "setup": "セットアップ",
    "create_initial_account": "最初のアカウントの作成",
    "initial_account_will_be_administrator_automatically": "初めに作成するアカウントは、自動的に管理者権限が付与されます",
    "unavaliable_user_id": "このユーザーIDは利用できません。"
  },
  "breaking_changes": {
    "v346_using_basic_auth": "現在利用中の Basic 認証機能は、近い将来<strong>廃止されます</strong>。%s から設定を削除してください。"
  },
  "page_register": {
    "notice": {
      "restricted": "この Wiki への新規登録は制限されています。",
      "restricted_defail": "利用を開始するには、新規登録後、管理者による承認が必要です。"
    },
    "form_help": {
      "email": "この Wiki では以下のメールアドレスのみ登録可能です。",
      "password": "パスワードには、6文字以上の半角英数字または記号等を設定してください。",
      "user_id": "ユーザーIDは、ユーザーページのURLなどに利用されます。半角英数字と一部の記号のみ利用できます。"
    }
  },
  "page_me": {
    "form_help": {
      "profile_image1": "画像をアップロードをするための設定がされていません。",
      "profile_image2": "アップロードできるようにするには、AWS またはローカルアップロードの設定をしてください。"
    }
  },
  "page_me_apitoken": {
    "api_token": "API Token",
    "notice": {
      "apitoken_issued": "API Token が設定されていません。",
      "update_token1": "API Token を更新すると、自動的に新しい Token が生成されます。",
      "update_token2": "現在の Token を利用している処理は動かなくなります。"
    },
    "form_help": {}
  },
  "Password": "パスワード",
  "Password Settings": "パスワード設定",
  "personal_settings":{
    "disassociate_external_account": "External Account の連携解除",
    "disassociate_external_account_desc": "<strong>{{providerType}}</strong> プロバイダーの <strong>{{accountId}}</strong> アカウントを連携解除します",
    "set_new_password": "パスワードを新規に設定",
    "update_password": "パスワードを更新",
    "current_password": "現在のパスワード",
    "new_password": "新しいパスワード",
    "new_password_confirm": "(確認用)",
    "password_is_not_set": "パスワードが設定されていません"
  },
  "security_settings": "セキュリティ設定",
  "share_links": {
    "Shere this page link to public": "外部に共有するリンクを発行する",
    "share_link_list": "共有リンクリスト",
    "share_link_management": "共有リンク管理",
    "No_share_links":"共有リンクが存在しません",
    "Share Link": "共有用リンク",
    "Page Path": "ページパス",
    "share_link_notice":"共有リンクを全て削除します",
    "delete_all_share_links":"全ての共有リンクを削除します",
    "expire": "有効期限",
    "Days": "日間",
    "Custom": "カスタム",
    "description": "概要",
    "enter_desc": "概要を入力",
    "Unlimited": "無期限",
    "Issue": "発行",
    "share_settings" :"共有設定",
    "Invalid_Number_of_Date" : "有効期限の日数には整数を入力してください"
  },
  "API Settings": "API設定",
  "API Token Settings": "API Token設定",
  "Current API Token": "現在のAPI Token",
  "Update API Token": "API Tokenを更新",
  "header_search_box": {
    "label": {
      "All pages": "全てのページ",
      "This tree": "この階層"
    },
    "item_label": {
      "All pages": "全てのページ",
      "This tree": "この階層下の子ページのみ"
    }
  },
  "editor_settings": {
    "editor_settings": "エディター設定",
    "common_settings": {
      "common_settings": "共通設定",
      "common_misspellings": "ウィキペディアから一般的なスペルミスを見つけます。",
      "max_comma": "文の読点（,）を最大10個に制限します。初期値: 4。",
      "sentence_length": "文の最大文字数を制限します。初期値: 100。",
      "en_capitalization": "英文の大文字化をチェックします",
      "no_unmatched_pair": "（ と ] のような一致しないペアをチェックします",
      "date_weekday_mismatch": "日付と平日の不一致を検出します。",
      "no_kangxi_radicals": "康熙帝の部首の使用を防ぎます。",
      "no_surrogate_pair": "文中のサロゲートペア（D800-DBFFおよびDC00-DFFF）を検出します。",
      "no_zero_width_spaces": "ゼロ幅スペースを許可しません。",
      "period_in_list_item": "リストアイテムのピリオドの有無をチェックします。",
      "use_si_units": "SI単位系以外の使用を禁止します。"
      },
    "japanese_settings": {
      "japanese_settings": "日本語設定",
      "ja_hiragana_keishikimeishi": "漢字よりひらがなで書かれた読みやすい形式名詞をチェックします。",
      "ja_no_abusage": "よくある誤用をチェックします。",
      "ja_no_inappropriate_words": "不適切表現をチェックします。",
      "ja_no_mixed_period": "パラグラフの末尾に必ず句点記号を付けていることをチェックします。",
      "ja_no_redundant_expression": "冗長な表現を禁止します。冗長な表現とは、その文から省いても意味が通じるような表現を示しています。",
      "max_kanji_continuous_len": "漢字が連続する最大文字数を制限します。初期値: 5。",
      "max_ten": "一文に利用できる、の数を制限します。一文の読点の数が多いと冗長で読みにくい文章となるため、読点の数を一定数以下にするルールです。 読点の数を減らすためには、句点(。)で文を区切る必要があります。",
      "no_double_negative_ja": "二重否定を検出します。",
      "no_doubled_conjunction": "同じ接続詞が連続して出現していないかどうかをチェックします。",
      "no_doubled_joshi": "1つの文中に同じ助詞が連続して出てくるのをチェックします。",
      "no_dropping_the_ra": "ら抜き言葉を検出します。",
      "no_hankaku_kana": "半角カナの利用を禁止します。",
      "prefer_tari_tari": "「〜たり〜たりする」をチェックします。",
      "ja_unnatural_alphabet": "不自然なアルファベットを検知します。",
      "no_mixed_zenkaku_and_hankaku_alphabet": "全角と半角アルファベットを混在をチェックします。",
      "no_nfd": "UTF8-MAC濁点のようなNFDの使用を禁止します。"
    }
  },
  "copy_to_clipboard": {
    "Copy to clipboard": "クリップボードにコピー",
    "Page path": "ページ名",
    "Page URL": "ページURL",
    "Permanent link": "パーマリンク",
    "Page path and permanent link": "ページ名とパーマリンク",
    "Markdown link": "マークダウン形式のリンク"
  },
  "search_help": {
    "title": "検索のヘルプ",
    "and": {
      "syntax help": "スペース区切り",
      "desc": "ページ名 or 本文に {{word1}}, {{word2}} の両方を含むページを検索"
    },
    "exclude": {
      "desc": "ページ名 or 本文に {{word}} を含むページを除外"
    },
    "phrase": {
      "syntax help": "ダブルクォートで囲う",
      "desc": "{{phrase}} という文章を含むページを検索"
    },
    "prefix": {
      "desc": "ページ名が {{path}} から始まるページに絞る"
    },
    "exclude_prefix": {
      "desc": "ページ名が {{path}} から始まるページを除外"
    },
    "tag": {
      "desc": "{{tag}} というタグを含むページを検索"
    },
    "exclude_tag": {
      "desc": "{{tag}} というタグを含むページを除外"
    }
  },
  "search": {
    "search page bodies": "[Enter] キー押下で全文検索"
  },
  "page_page": {
    "notice": {
      "version": "これは現在の版ではありません。",
      "moved": "このページは",
      "moved_period":"から移動しました。",
      "redirected": "リダイレクト元 >>",
      "redirected_period":"",
      "duplicated": "このページは",
      "duplicated_period": "から複製されました。",
      "unlinked": "このページへのリダイレクトは削除されました。",
      "restricted": "このページの閲覧は制限されています",
      "stale": "このページは最終更新日から{{count}}年以上が経過しています。",
      "expiration": "この共有パーマリンクの有効期限は <strong>{{expiredAt}}</strong> です。",
      "no_deadline": "このページに有効期限は設定されていません。"
    }
  },
  "page_table_of_contents": {
    "empty": "目次は空です"
  },
  "page_edit": {
    "Show active line": "アクティブ行をハイライト",
    "auto_format_table": "表の自動整形",
    "overwrite_scopes": "{{operation}}と同時に全ての配下ページのスコープを上書き",
    "notice": {
      "conflict": "すでに他の人がこのページを編集していたため保存できませんでした。ページを再読み込み後、自分の編集箇所のみ再度編集してください。"
    }
  },
  "page_comment": {
    "display_the_page_when_posting_this_comment": "投稿時のページを表示する"
  },
  "page_api_error": {
    "notfound_or_forbidden": "元のページが見つからないか、アクセス権がありません。",
    "already_exists": "新しいページが既に存在しています。",
    "outdated": "ページが他のユーザーによって更新されました。",
    "user_not_admin": "権限のあるユーザーのみが完全削除できます"
  },
  "page_history": {
    "revision_list": "更新履歴",
    "revision": "バージョン",
    "comparing_source": "ソース",
    "comparing_target": "ターゲット",
    "comparing_revisions": "差分を比較する",
    "compare_latest":"最新と比較",
    "compare_previous":"1つ前のバージョンと比較"
  },
  "modal_rename": {
    "label": {
      "Move/Rename page": "ページを移動/名前変更する",
      "New page name": "移動先のページ名",
      "Fail to get subordinated pages": "配下ページの取得に失敗しました",
      "Fail to get exist path": "存在するパスの取得に失敗しました",
      "Rename without exist path": "存在するパス以外を名前変更する",
      "Current page name": "現在のページ名",
      "Recursively": "再帰的に移動/名前変更",
      "Do not update metadata": "メタデータを更新しない",
      "Redirect": "リダイレクトする"
    },
    "help": {
      "redirect": "アクセスされた際に自動的に新しいページにジャンプします",
      "metadata": "最終更新ユーザー、最終更新日を更新せず維持します",
      "recursive": "配下のページも移動/名前変更します"
    }
  },
  "Put Back": "元に戻す",
  "Delete Completely": "完全削除",
  "modal_delete": {
    "delete_page": "ページを削除する",
    "deleting_page": "ページパス",
    "delete_recursively": "全ての子ページも削除",
    "delete_completely": "完全削除",
    "delete_completely_restriction": "完全削除をするための権限がありません。",
    "recursively": "配下のページも削除します",
    "completely": "ゴミ箱を経由せず、完全に削除します"
  },
  "modal_empty":{
    "empty_the_trash": "ゴミ箱を空にする",
    "notice": "完全削除したページは元に戻すことができません"
  },
  "modal_duplicate": {
    "label": {
      "Duplicate page": "ページを複製する",
      "New page name": "複製後のページ名",
      "Fail to get subordinated pages": "配下ページの取得に失敗しました",
      "Current page name": "現在のページ名",
      "Recursively": "再帰的に複製",
      "Duplicate without exist path": "存在するパス以外を複製する",
      "Same page already exists": "同じページがすでに存在します"
    },
    "help": {
      "recursive": "配下のページも複製します"
    }
  },
  "modal_putback": {
    "label": {
      "Put Back Page": "ページを元に戻す",
      "recursively": "全ての子ページも元に戻す"
    },
    "help": {
      "recursively": "配下のページも元に戻します"
    }
  },
  "modal_shortcuts": {
    "global": {
      "title": "グローバルショートカット",
      "Open/Close shortcut help": "ショートカットヘルプ<br>の表示/非表示",
      "Edit Page": "ページ編集",
      "Create Page": "ページ作成",
      "Show Contributors": "コントリビューター<br>を表示",
      "MirrorMode": "ミラーモード",
      "Konami Code": "コナミコマンド",
      "konami_code_url": "https://ja.wikipedia.org/wiki/コナミコマンド"
    },
    "editor": {
      "title": "エディターショートカット",
      "Indent": "インデント",
      "Outdent": "左インデント",
      "Save Page": "保存",
      "Delete Line": "行削除"
    },
    "commentform": {
      "title": "コメントフォームショートカット",
      "Post": "投稿"
    }
  },
  "modal_enable_textlint": {
    "confirm_download_dict_and_enable_textlint": "Textlintを有効にしますか？20MBの辞書ファイルをダウンロードします。",
    "enable_textlint": "Textlintを有効にする",
    "dont_ask_again": "常に許可する"
  },
  "link_edit": {
    "edit_link": "リンク編集",
    "set_link_and_label": "リンク情報",
    "link": "リンク",
    "placeholder_of_link_input": "ページパスまたはURLを入力してください",
    "label": "ラベル",
    "path_format": "ページパス設定",
    "use_relative_path": "相対パスを使う",
    "use_permanent_link": "パーマリンクを使う",
    "notation": "リンクの形式",
    "markdown": "マークダウン 記法",
    "GROWI_original": "GROWI 独自記法",
    "pukiwiki": "Pukiwiki 記法",
    "preview": "プレビュー",
    "page_not_found_in_preview": "\"{{path}}\" というページはありません。"
  },
  "toaster": {
    "update_successed": "{{target}}を更新しました",
    "initialize_successed": "{{target}}を初期化しました",
    "give_user_admin": "{{username}}を管理者に設定しました",
    "remove_user_admin": "{{username}}を管理者から外しました",
    "activate_user_success": "{{username}}を有効化しました",
    "deactivate_user_success": "{{username}}を無効化しました",
    "remove_user_success": "{{username}}を削除しました",
    "remove_external_user_success": "{{accountId}}を削除しました",
    "remove_share_link_success": "{{shareLinkId}}を削除しました",
    "issue_share_link": "共有リンクを作成しました",
    "remove_share_link": "共有リンクを{{count}}件削除しました",
    "switch_disable_link_sharing_success": "共有リンクの設定を変更しました",
    "failed_to_reset_password":"パスワードのリセットに失敗しました"
  },
  "template": {
    "modal_label": {
      "Create/Edit Template Page": "テンプレートページの作成/編集",
      "Create template under": "配下にテンプレートページを作成"
    },
    "option_label": {
      "select": "テンプレートタイプを選択してください",
      "create/edit": "テンプレートページの作成/編集.."
    },
    "children": {
      "label": "同一階層テンプレート",
      "desc": "テンプレートページが存在する階層にのみ適用されます"
    },
    "decendants": {
      "label": "下位層テンプレート",
      "desc": "テンプレートページが存在する下位層のすべてのページに適用されます"
    }
  },
  "sandbox": {
    "header": "見出し",
    "header_x": "見出し {{index}}",
    "block": "ブロック",
    "block_detail": "を挟むことで段落になります",
    "empty_line": "空白行",
    "line_break": "改行",
    "line_break_detail": "(スペース2つ) で改行されます",
    "typography": "タイポグラフィー",
    "italics": "斜体",
    "bold": "強調",
    "italic_bold": "イタリックボールド",
    "strikethrough": "取り消し線",
    "link": "リンク",
    "code_highlight": "コードハイライト",
    "list": "リスト",
    "unordered_list_x": "リスト {{index}}",
    "ordered_list_x": "番号付きリスト {{index}}",
    "task": "タスク",
    "task_checked": "チェック付き",
    "task_unchecked": "チェックなし",
    "quote": "引用",
    "quote1": "複数行の引用文を",
    "quote2": "書くことができます",
    "table": "テーブル",
    "quote_nested": "多重引用",
    "image": "画像",
    "alt_text": "Alt文字列",
    "insert_image": "で画像を挿入できます",
    "open_sandbox": "Sandbox を開く"
  },
  "hackmd":{
    "hack_md": "HackMD",
    "not_set_up": "HackMD はセットアップされていません",
    "used_for_not_found": "HackMD は新しいページの作成には利用できません",
    "start_to_edit": "HackMD を開始する",
    "clone_page_content": "ページを複製して編集を開始します",
    "unsaved_draft": "HackMD のドラフトが保存されていません",
    "draft_outdated": "ドラフトは古くなっている可能性があります",
    "based_on_revision": "現在のドラフトは次の revision に基づいています",
    "view_outdated_draft": "HackMD で古いドラフトを表示する",
    "resume_to_edit": "HackMD で編集を再開する",
    "discard_changes": "HackMD の変更を破棄する",
    "integration_failed": "HackMD の統合に失敗しました",
    "fail_to_connect": "GROWI クライアントが HackMD の GROWI agent に接続できませんでした。",
    "check_configuration": "<a href='https://docs.growi.org/ja/admin-guide/admin-cookbook/integrate-with-hackmd.html'>こちらのマニュアル</a>から設定を確認してください",
    "not_initialized": "HackMD コンポーネントは初期化されていません",
    "someone_editing": "このページは、HackMD で編集されています。",
    "this_page_has_draft": "このページは、HackMD のドラフトがあります。",
    "need_to_associate_with_growi_to_use_hackmd_refer_to_this": "HackMD を利用して同時多人数編集を行うには、HackMD と GROWI を連携する必要があります。<a href='https://docs.growi.org/ja/admin-guide/admin-cookbook/integrate-with-hackmd.html'>こちら</a>を参照してください。",
    "need_to_make_page": "HackMD を利用するためには、<a href='#edit'>ビルトインエディタ</a>で新しいページを作成してください。"
  },
  "slack_notification": {
    "popover_title": "Slack 通知",
    "popover_desc": "チャンネル名を入れてください。カンマ区切りのリストを入力することで複数のチャンネルに通知することができます。"
  },
  "search_result": {
    "result_meta": "検索結果:",
    "deletion_mode_btn_lavel": "ページを指定して削除",
    "cancel": "キャンセル",
    "delete": "削除",
    "check_all": "すべてチェック",
    "deletion_modal_header": "以下のページを削除",
    "delete_completely": "完全に削除する",
    "include_certain_path": "{{pathToInclude}}下を含む ",
    "delete_all_selected_page" : "一括削除",
<<<<<<< HEAD
    "currently_not_implemented":"現在未実装の機能です",
=======
    "search_again" : "再検索",
>>>>>>> 8065dd19
    "number_of_list_to_display" : "表示件数",
    "page_number_unit" : "件"
  },
  "security_setting": {
    "Guest Users Access": "ゲストユーザーのアクセス",
    "Fixed by env var": "環境変数 <code>{{forcewikimode}}={{wikimode}}</code> により固定されています。",
    "Register limitation": "登録の制限",
    "Register limitation desc": "新しいユーザーを登録する方法を制限します.",
    "The whitelist of registration permission E-mail address": "登録許可メールアドレスの<br>ホワイトリスト",
    "users_without_account": "アカウントを持たないユーザーはアクセス不可",
    "example": "例",
    "restrict_emails": "登録可能なメールアドレスを制限することができます。",
    "for_example": "例えば、",
    "in_this_case": "と記載することで、そのドメインのメールアドレスを持っている人のみ登録可能になります。",
    "insert_single": "1行に1メールアドレス入力してください。",
    "page_list_and_search_results": "ページリスト・検索結果",
    "page_listing_1": "ページのリスト表示と検索<br>'自分のみ'に閲覧制限しているページ",
    "page_listing_1_desc": "ページのリスト表示や検索結果において、'自分のみ'に閲覧制限をしているページをアクセス権のないユーザーにも表示します。",
    "page_listing_2": "ページのリスト表示と検索<br>特定グループに閲覧制限しているページ",
    "page_listing_2_desc": "ページのリスト表示や検索結果において、特定グループにのみ閲覧制限をしているページをアクセス権のないユーザーにも表示します。",
    "page_access_and_delete_rights": "ページの閲覧・削除権限",
    "complete_deletion": "ページの完全削除",
    "complete_deletion_explain": "ページを完全に削除できるユーザーを制限します。",
    "admin_only": "管理者のみ可能",
    "admin_and_author": "管理者とページ作者が可能",
    "anyone": "誰でも可能",
    "session": "セッション",
    "max_age": "有効期間 (ミリ秒)",
    "max_age_desc": "ユーザーのセッション情報の有効期間をミリ秒で指定できます。<br>デフォルト値: 2592000000 (30日間)",
    "max_age_caution": "この値を変更した後は、サーバーを再起動する必要があります。",
    "Authentication mechanism settings": "認証機構設定",
    "setup_is_not_yet_complete":"セットアップはまだ完了してません",
    "alert_siteUrl_is_not_set": "'サイトURL' が設定されていません。{{link}} から設定してください。",
    "xss_prevent_setting": "XSS(Cross Site Scripting)対策設定",
    "xss_prevent_setting_link": "マークダウン設定ページに移動",
    "callback_URL": "コールバックURL",
    "desc_of_callback_URL": "{{AuthName}} プロバイダ側の設定で利用してください。",
    "authorization_endpoint": "認可エンドポイント",
    "token_endpoint": "トークンエンドポイント",
    "revocation_endpoint": "失効エンドポイント",
    "introspection_endpoint": "検証エンドポイント",
    "userinfo_endpoint": "ユーザ情報エンドポイント",
    "end_session_endpoint": "セッション終了エンドポイント",
    "registration_endpoint": "登録エンドポイント",
    "jwks_uri": "JSON Web Key Set URL",
    "clientID": "クライアントID",
    "client_secret": "クライアントシークレット",
    "updated_general_security_setting": "セキュリティ設定を更新しました。",
    "setup_not_completed_yet": "まだセットアップは完了していません。",
    "guest_mode": {
      "deny": "拒否 (アカウントを持つユーザーのみ利用可能)",
      "readonly": "許可 (ゲストユーザーも閲覧のみ可能)"
    },
    "registration_mode": {
      "open": "公開 (だれでも登録可能)",
      "restricted": "制限 (登録完了には管理者の承認が必要)",
      "closed": "非公開 (登録には管理者による招待が必要)"
    },
    "share_link_rights": "シェアリンクの権限",
    "enable_link_sharing": "リンクのシェアを許可",
    "all_share_links": "全てのシェアリンク",
    "configuration": "設定",
    "optional": "オプション",
    "Treat username matching as identical": "新規ログイン時、<code>username</code> が一致したローカルアカウントが存在した場合は自動的に紐付ける",
    "Treat username matching as identical_warn": "警告: <code>username</code> の一致を以て同一ユーザーであるとみなすので、セキュリティに注意してください",
    "Treat email matching as identical": "新規ログイン時、<code>email</code> が一致したローカルアカウントが存在した場合は自動的に紐付ける",
    "Treat email matching as identical_warn": "警告: <code>email</code> の一致を以て同一ユーザーであるとみなすので、セキュリティに注意してください",
    "Use env var if empty": "空の場合、環境変数 <code>{{env}}</code> を利用します",
    "Use default if both are empty": "どちらの値も空の場合、デフォルト値 <code>{{target}}</code> を利用します",
    "missing mandatory configs": "以下の必須項目の値がデータベースと環境変数のどちらにも設定されていません",
    "Local": {
      "name": "ID/Password",
      "note for the only env option": "現在LOCAL認証のON/OFFは環境変数の値によって制限されています<br>この設定を変更する場合は環境変数 <code>{{env}}</code> の値をfalseに変更もしくは削除してください",
      "enable_local": "ID/Password を有効にする",
      "password_reset_by_users": "ユーザーによるパスワード再設定",
      "enable_password_reset_by_users": "ユーザーによるパスワード再設定を有効にする",
      "password_reset_desc": "ログイン時のパスワードを忘れた際に、ユーザー自身がパスワードを再設定できます。"
    },
    "ldap": {
      "enable_ldap": "LDAP を有効にする",
      "server_url_detail": "LDAP URLを <code>ldap://host:port/DN</code> または <code>ldaps://host:port/DN</code> の形式で入力してください。",
      "bind_mode": "Bind モード",
      "bind_manager": "管理者 Bind",
      "bind_user": "ユーザー Bind",
      "bind_DN_manager_detail": "ディレクトリーサービスに認証する際のアカウント DN",
      "bind_DN_user_detail1": "ディレクトリーサービスに Bind するアカウント DN を決定するためのクエリ",
      "bind_DN_user_detail2": "ログイン時に入力されるユーザー名を使用するには <code>&#123;&#123;username&#125;&#125;</code> の形式を使用してください。",
      "bind_DN_password": "Bind DN パスワード",
      "bind_DN_password_manager_detail": "Bind DN アカウントのパスワード",
      "bind_DN_password_user_detail": "ログイン時のパスワードが使用されます。",
      "search_filter": "検索フィルター",
      "search_filter_detail1": "認証されるユーザーを一意に決定するための LDAP フィルタ",
      "search_filter_detail2": "ログイン時のユーザー名を使用するには <code>&#123;&#123;username&#125;&#125;</code> の形式を使用してください。",
      "search_filter_detail3": "空欄の場合 <code>(uid=&#123;&#123;username&#125;&#125;)</code> が使用されます。",
      "search_filter_example1": "'uid' または 'mail' に一致",
      "search_filter_example2": "'sAMAccountName' に一致 (Active Directory)",
      "username_detail": "新規ユーザーのアカウント名(<code>username</code>)に関連付ける属性",
      "name_detail": "新規ユーザーの表示名に関連付ける属性",
      "mail_detail": "新規ユーザーのメールアドレスに関連付ける属性",
      "group_search_base_DN": "グループ検索ベース DN",
      "group_search_base_DN_detail": "グループ検索を実行するベース DN。利用する場合は <code>グループ検索フィルター</code> も入力する必要があります。",
      "group_search_filter": "グループ検索フィルター",
      "group_search_filter_detail1": "グループフィルターに用いるクエリ",
      "group_search_filter_detail2": "このクエリにヒットするグループがあったときのみ、LDAPでのログインが成功します。",
      "group_search_filter_detail3": "ログイン対象ユーザーオブジェクトのプロパティーで置換する場合は <code>&#123;&#123;dn&#125;&#125;</code> を用いてください。",
      "group_search_filter_detail4": "<code>(&(cn=group1)(memberUid=&#123;&#123;dn&#125;&#125;))</code> は <code>cn=group1</code> と、ユーザーの <code>uid</code> を含む <code>memberUid</code> を持つグループにヒットします(<code>ユーザーの DN プロパティー</code> がデフォルトから変更されていない場合)",
      "group_search_user_DN_property": "ユーザーの DN プロパティー",
      "group_search_user_DN_property_detail": "<code>グループ検索フィルター</code> 内の <code>&#123;&#123;dn&#125;&#125;</code> で置換される、ユーザーオブジェクトのプロパティー",
      "test_config": "ログインテスト",
      "updated_ldap": "LDAP設定 を更新しました"
    },
    "SAML": {
      "name": "SAML",
      "enable_saml": "SAML を有効にする",
      "id_detail": "SAML Identity プロバイダ内で一意に識別可能な値を格納している属性",
      "username_detail": "新規ユーザーのアカウント名(<code>username</code>)に関連付ける属性",
      "mapping_detail": "新規ユーザーの{{target}}に関連付ける属性",
      "cert_detail": "IdP からのレスポンスの validation を行うためのPEMエンコードされた X.509 証明書",
      "Use env var if empty": "データベース側の値が空の場合、環境変数 <code>{{env}}</code> の値を利用します",
      "note for the only env option": "現在SAML認証のON/OFFの設定値及びハイライトされている設定値は環境変数の値のみを使用するようになっています<br>この設定を変更する場合は環境変数 <code>{{env}}</code> の値をfalseに変更もしくは削除してください",
      "attr_based_login_control_detail": "SAMLの <code>&lt;saml:AttributeStatement&gt;</code> 要素に含まれる <code>&lt;saml:Attribute&gt;</code> 要素と、その子要素 <code>&lt;saml:AttributeValue&gt;</code> を利用してログインの可否を制御します。",
      "attr_based_login_control_rule_help": "<h5>利用可能なクエリ:</h5><ul><li>Terms</li><li>Fields</li><li>AND/NOT/OR Operator</li><li>Grouping</li></ul><h5>利用不可なクエリ:</h5><ul><li>Wildcard, Fuzzy, Proximity, Range and Boosting</li><li>+/- Operator</li><li>Field Grouping</li></ul><h5>特殊文字のエスケープ</h5>次の特殊文字はエスケープする必要があります。<code>+ - && || ! ( ) { } [ ] ^ &quot; &tilde; * ? : &#92;</code> and <code>/</code>",
      "attr_based_login_control_rule_example1": "<h5>条件式の例</h5>ルールに <code>(Department: A || Department: B) && Position: Leader</code> を指定した場合, <code>Department: A</code> または <code>Department: B</code> のどちらかに該当し、かつ <code>Position: Leader</code> を持つユーザーにログインを<strong>許可</strong>します。",
      "attr_based_login_control_rule_exampl2": "<h5>エスケープの例</h5>ルールに URL を利用したい場合は、次のようにエスケープしてください:<br><code>http&#92;:&#92;/&#92;/schemas.example.com&#92;/ws&#92;/2005&#92;/05&#92;/identity&#92;/claims&#92;/emailaddress: &quot;myname@example.com&quot;</code>",
      "updated_saml": "Succeeded to update SAML setting"
    },
    "Basic": {
      "enable_basic": "Basic を有効にする",
      "name": "Basic 認証",
      "desc_1": "Authorization ヘッダに格納されている <code>username</code> でログインします。",
      "desc_2": "ユーザーが存在しなかった場合は自動生成します。",
      "updated_basic": "Basic認証 を更新しました"
    },
    "OAuth": {
      "enable_oidc": "OIDC を有効にする",
      "register": "%sに登録",
      "change_redirect_url": "承認済みのリダイレクトURLに、 <code>%s</code> を入力",
      "Google": {
        "enable_google": "Google OAuth を有効にする",
        "name": "Google OAuth",
        "register_1": "{{link}}へアクセス",
        "register_2": "プロジェクトがない場合はプロジェクトを作成",
        "register_3": "認証情報を作成 &rightarrow; OAuthクライアントID &rightarrow; ウェブアプリケーションを選択",
        "register_4": "承認済みのリダイレクトURIを<code>{{url}}</code>としてGrowiを登録",
        "register_5": "上記フォームにクライアントIDとクライアントシークレットを入力",
        "updated_google": "Google OAuth を更新しました"
      },
      "Facebook": {
        "name": "Facebook OAuth"
      },
      "Twitter": {
        "enable_twitter": "Twitter OAuth を有効にする",
        "name": "Twitter OAuth",
        "register_1": "{{link}} へアクセス",
        "register_2": "Twitterにサインイン",
        "register_3": "Create New Appをクリック &rightarrow; Application Detailsの各項目を入力",
        "register_4": "Create your Twitter Applicationで作成",
        "register_5": "上記フォームにクライアントIDとクライアントシークレットを入力",
        "updated_twitter": "Twitter OAuth を更新しました"
      },
      "GitHub": {
        "enable_github": "GitHub OAuth を有効にする",
        "name": "GitHub OAuth",
        "register_1": "{{link}} へアクセス",
        "register_2": "\"Authorization callback URL\"を<code>{{url}}</code>としてGrowiを登録",
        "register_3": "上記フォームにクライアントIDとクライアントシークレットを入力",
        "updated_github": "GitHub OAuth を更新しました"
      },
      "OIDC": {
        "name": "OpenID Connect",
        "id_detail": "OIDC claims で一意に識別可能な値を格納している属性",
        "username_detail": "新規ユーザーのアカウント名(<code>username</code>)に関連付ける属性",
        "name_detail": "新規ユーザー名(<code>name</code>)に関連付ける属性",
        "mapping_detail": "新規ユーザーの{{target}}に関連付ける属性",
        "updated_oidc": "OpenID Connect を更新しました",
        "Use discovered URL if empty": "データベース側の値が空の場合、\"Issuer Host\"から検出した値を利用します。"
      },
      "how_to": {
        "google": "Google OAuth の設定方法",
        "github": "GitHub OAuth の設定方法",
        "twitter": "Twitter OAuth の設定方法"
      }
    },
    "form_item_name": {
      "entryPoint": "エントリーポイント",
      "issuer": "発行者",
      "cert": "証明書",
      "attrMapId": "ID",
      "attrMapUsername": "ユーザー名",
      "attrMapMail": "メールアドレス",
      "attrMapFirstName": "姓",
      "attrMapLastName": "名",
      "ABLCRule": "ルール"
    }
  },
  "notification_setting": {
    "slack_incoming_configuration": "Slack Incoming Webhooks 設定",
    "prioritize_webhook": "Slack アプリより Incoming Webhook を優先する",
    "prioritize_webhook_desc": "このオプションをオンにすると、 Slack App が有効になっていても GROWI は Incoming Webhook を使用します。",
    "slack_app_configuration": "Slack App 設定",
    "slack_app_configuration_desc": "Crowi 互換の機能です。<br /> <strong>設定が複雑すぎる</strong>のでオススメしません。",
    "use_instead": "代わりに Slack Incoming Webhooks 設定を使用してください。",
    "how_to": {
      "header": "Incoming Webhooks の設定方法",
      "workspace": "ワークスペースで Webhook を追加します。",
      "workspace_desc1": "<a href='https://slack.com/services/new/incoming-webhook'>Incoming Webhooks Configuration page</a> にアクセスします。",
      "workspace_desc2": "投稿するチャンネルを選びます。",
      "workspace_desc3": "追加します。",
      "at_growi": "GROWI 管理画面で Webhook URL を設定します。",
      "at_growi_desc": "このページで &rdquo;Webhook URL&rdquo; を入力して送信します。"
    },
    "user_trigger_notification_header": "デフォルトパターンの通知設定",
    "pattern": "パターン",
    "channel": "チャンネル名",
    "pattern_desc": "Wiki のパス名。 パスには <code>*</code> を使用できます。",
    "channel_desc": "<code>#</code> を除いた Slack チャンネル名",
    "valid_page": "通知の有効 / 無効",
    "link_notification_help": "<strong>linkを知っている人のみ閲覧できるページ</strong>は常に通知されません。",
    "just_me_notification_help": "<strong>'自分のみ'に閲覧制限をしているページ</strong>に変更を加えた際に通知する",
    "group_notification_help": "<strong>'特定グループにのみ'に閲覧制限をしているページ</strong>に変更を加えた際に通知する",
    "notification_list": "通知設定の一覧",
    "add_notification": "通知設定の追加",
    "trigger_path": "トリガーパス",
    "trigger_path_help": "(<code>*</code>が使用できます)",
    "trigger_events": "トリガーイベント",
    "notify_to": "通知先",
    "back_to_list": "通知設定一覧に戻る",
    "notification_detail": "通知詳細設定",
    "event_pageCreate": "ページが新規作成されたとき",
    "event_pageEdit": "ページが編集されたとき",
    "event_pageDelete": "ページが削除されたとき",
    "event_pageMove": "ページが移動(名前が変更)されたとき",
    "event_pageLike": "ページに「いいね」がついたとき",
    "event_comment": "コメントが投稿されたとき",
    "email": {
      "ifttt_link": "IFTTT でメールトリガの新しいアプレットを作る"
    },
    "updated_slackApp": "SlackApp設定を更新しました",
    "add_notification_pattern": "通知パターンを追加しました。",
    "delete_notification_pattern": "通知パターンを削除しました。",
    "delete_notification_pattern_desc1": "Path: {{path}} を削除します。",
    "delete_notification_pattern_desc2": "Once deleted, it cannot be recovered",
    "toggle_notification": "{{path}}の通知設定を変更しました"
  },
  "full_text_search_management": {
    "elasticsearch_management": "Elasticsearch 管理",
    "connection_status": "接続の状態",
    "connection_status_label_unconfigured": "設定されていません",
    "connection_status_label_connected": "接続されています",
    "connection_status_label_disconnected": "切断されています",
    "connection_status_label_erroroccured": "SearchService でエラーが発生しています",
    "indices_status": "インデックスの状態",
    "indices_status_label_normalized": "正規化されています",
    "indices_status_label_unnormalized": "リビルド中 または 破損しています",
    "indices_summary": "インデックスのサマリ",
    "reconnect": "再接続",
    "reconnect_button": "再接続の試行",
    "reconnect_description": "Elasticsearch への再接続を試みます。",
    "normalize": "正規化",
    "normalize_button": "インデックスの正規化",
    "normalize_description": "破損したインデックスを修復します。",
    "rebuild": "リビルド",
    "rebuild_button": "インデックスのリビルド",
    "rebuild_description_1": "全てのページのインデックスを削除し、作り直します。",
    "rebuild_description_2": "この作業には数秒かかります。"
  },
  "to_cloud_settings": "GROWI.cloud の管理画面へ",
  "login": {
    "Sign in error": "ログインエラー",
    "Registration successful": "登録完了",
    "Setup": "セットアップ"
  },
  "export_bulk": {
    "failed_to_export": "ページのエクスポートに失敗しました",
    "failed_to_count_pages": "ページ数の取得に失敗しました",
    "export_page_markdown": "マークダウン形式でページをエクスポート",
    "export_page_pdf": "PDF形式でページをエクスポート"
  },
  "message": {
    "successfully_connected": "接続に成功しました!",
    "fail_to_save_access_token": "アクセストークンの保存に失敗しました、再度お試しください。",
    "fail_to_fetch_access_token": "アクセストークンの取得に失敗しました、再度お試しください。",
    "successfully_disconnected": "切断に成功しました!",
    "strategy_has_not_been_set_up": "{{strategy}} はセットアップされていません。",
    "maximum_number_of_users": "ユーザー数が上限を超えたためアクティベートできません。",
    "database_error":"データベースサーバーに問題があります。",
    "sign_in_failure": "ログインに失敗しました。",
    "aws_sttings_required": "この機能にはAWS設定が必要です。管理者に訪ねて下さい。",
    "application_already_installed": "アプリケーションのインストールが完了しました。",
    "email_address_could_not_be_used":"このメールアドレスは使用できません。(許可されたメールアドレスを確認してください。)",
    "user_id_is_not_available":"このユーザーIDは使用できません。",
    "email_address_is_already_registered":"このメールアドレスは既に登録されています。",
    "can_not_register_maximum_number_of_users":"ユーザー数が上限を超えたため登録できません。",
    "failed_to_register":"登録に失敗しました。",
    "successfully_created":"{{username}} が作成されました。",
    "can_not_activate_maximum_number_of_users":"ユーザーが上限に達したためアクティベートできません。",
    "failed_to_activate":"アクティベートに失敗しました。",
    "unable_to_use_this_user":"利用できないユーザーIDです。",
    "complete_to_install1":"GROWI のインストールが完了しました！管理者アカウントでログインしてください。",
    "complete_to_install2":"GROWI のインストールが完了しました！はじめに、このページで各種設定を確認してください。",
    "failed_to_create_admin_user":"管理ユーザーの作成に失敗しました。{{errMessage}}"
  },
  "grid_edit":{
    "create_bootstrap_4_grid":"Bootstrap 4 グリッドを作成",
    "grid_settings": "グリッド設定",
    "grid_pattern":"グリッド　パターン",
    "division":"分割",
    "smart_no":"スマホ / 分割なし",
    "break_point":"画面サイズより分割"
  },
  "validation":{
    "aws_region": "リージョンには、AWSリージョン名を入力してください。例: ap-northeast-1",
    "aws_custom_endpoint": "カスタムエンドポイントは、http(s)://で始まるURLを指定してください。また、末尾の/は不要です。",
    "failed_to_send_a_test_email":"SMTPを利用したテストメール送信に失敗しました。設定をみなおしてください。"
  },
  "forgot_password":{
    "forgot_password": "パスワードをお忘れですか?",
    "send": "送信",
    "return_to_login": "ログイン画面に戻る",
    "reset_password": "パスワード リセット",
    "sign_in_instead": "ログインする",
    "password_reset_request_desc": "ここからパスワードリセットできます",
    "password_reset_excecution_desc": "新しいパスワードを入力してください",
    "new_password": "新しいパスワード",
    "confirm_new_password": "新しいパスワードの確認",
    "email_is_required": "メールを入力してください",
    "success_to_send_email": "メールを送信しました",
    "incorrect_token_or_expired_url":"トークンが正しくないか、URLの有効期限が切れています。 以下のリンクからパスワードリセットリクエストを再送信してください。",
    "password_and_confirm_password_does_not_match": "パスワードと確認パスワードが一致しません"
  }
}<|MERGE_RESOLUTION|>--- conflicted
+++ resolved
@@ -579,11 +579,8 @@
     "delete_completely": "完全に削除する",
     "include_certain_path": "{{pathToInclude}}下を含む ",
     "delete_all_selected_page" : "一括削除",
-<<<<<<< HEAD
     "currently_not_implemented":"現在未実装の機能です",
-=======
     "search_again" : "再検索",
->>>>>>> 8065dd19
     "number_of_list_to_display" : "表示件数",
     "page_number_unit" : "件"
   },
