{
  "Help": "ヘルプ",
  "view": "View",
  "Edit": "編集",
  "Delete": "削除",
  "delete_all": "全て削除",
  "Duplicate": "複製",
  "Copy": "コピー",
  "preview":"プレビュー",
  "desktop":"パソコン",
  "phone":"スマホ",
  "tablet":"タブレット",
  "Click to copy": "クリックでコピー",
  "Move/Rename": "移動/名前変更",
  "Moved": "移動しました",
  "Redirected": "リダイレクトされました",
  "Unlinked": "リダイレクト削除",
  "Like!": "いいね！",
  "Seen by": "見た人",
  "Done": "完了",
  "Cancel": "キャンセル",
  "Create": "作成",
  "Admin": "管理",
  "administrator": "管理者",
  "Tag": "タグ",
  "Tags": "タグ",
  "New": "作成",
  "Close": "閉じる",
  "Shortcuts": "ショートカット",
  "eg": "例:",
  "add": "追加",
  "Undo": "元に戻す",
  "Article": "記事",
  "Page": "ページ",
  "Page Path": "ページパス",
  "Category": "カテゴリー",
  "User": "ユーザー",
  "status": "ステータス",
  "account_id": "アカウントID",
  "Initialize": "初期化",
  "Update": "更新",
  "Update Page": "ページを更新",
  "Warning": "注意",
  "Sign in": "ログイン",
  "Sign up is here": "新規登録はこちら",
  "Sign in is here": "ログインはこちら",
  "Sign up": "新規登録",
  "Sign up with Google Account": "Google で登録",
  "Sign in with Google Account": "Google でログイン",
  "Sign up with this Google Account": "この Google アカウントで登録します",
  "Example": "例",
  "Taro Yamada": "山田 太郎",
  "List View": "リスト表示",
  "Timeline View": "タイムライン",
  "History": "更新履歴",
  "attachment_data": "添付データ",
  "No_attachments_yet": "No attachments yet.",
  "Presentation Mode": "プレゼンテーション",
  "The end": "おしまい",
  "Not available for guest": "ゲストユーザーは利用できません",
  "Create Archive Page": "アーカイブページの作成",
  "Target page": "対象ページ",
  "File type": "ファイル形式",
  "Include Attachment File": "添付ファイルも含める",
  "Include Comment": "コメントも含める",
  "Include Subordinated Page": "配下ページも含める",
  "All Subordinated Page": "全ての配下ページ",
  "Specify Hierarchy": "階層の深さを指定",
  "Submitted the request to create the archive": "アーカイブ作成のリクエストを正常に送信しました",
  "username": "ユーザー名",
  "Created": "作成日",
  "Last updated": "最終更新",
  "Last_Login": "最終ログイン",
  "Share": "共有",
  "Markdown Link": "Markdown形式のリンク",
  "Create/Edit Template": "テンプレートページの作成/編集",
  "Go to this version": "このバージョンを見る",
  "View diff": "差分を表示",
  "No diff": "差分なし",
  "User ID": "ユーザーID",
  "User Information": "ユーザー情報",
  "Basic Info": "ユーザーの基本情報",
  "Name": "名前",
  "Email": "メールアドレス",
  "Language": "言語",
  "English": "英語",
  "Japanese": "日本語",
  "Set Profile Image": "プロフィール画像の設定",
  "Upload Image": "画像をアップロード",
  "Current Image": "現在の画像",
  "Delete Image": "画像を削除",
  "Delete this image?": "削除してよろしいですか？",
  "Updated": "更新しました",
  "Upload new image": "新しい画像をアップロード",
  "Connected": "接続されています",
  "Show": "公開",
  "Hide": "非公開",
  "Disclose E-mail": "メールアドレスの公開",
  "page exists": "このページはすでに存在しています",
  "Error occurred": "エラーが発生しました",
  "Create today's": "今日の◯◯を作成",
  "Memo": "メモ",
  "Input page name": "ページ名を入力",
  "Input page name (optional)": "ページ名を入力(空欄OK)",
  "New Page": "新規ページ",
  "Create under": "ページを以下に作成",
  "Wiki Management Home Page": "Wiki管理トップ",
  "App Settings": "アプリ設定",
  "Site URL settings": "サイトURL設定",
  "Markdown Settings": "マークダウン設定",
  "Customize": "カスタマイズ",
  "Notification Settings": "通知設定",
  "slack_integration": "Slack連携",
  "External_Notification": "外部ツールへの通知",
  "Legacy_Slack_Integration": "Slack連携 (レガシー)",
  "User_Management": "ユーザー管理",
  "external_account_management": "外部アカウント管理",
  "UserGroup Management": "グループ管理",
  "Full Text Search Management": "全文検索管理",
  "Import Data": "データインポート",
  "Export Archive Data": "データアーカイブ",
  "Basic Settings": "基本設定",
  "Register limitation": "登録の制限",
  "The contents entered here will be shown in the header etc": "ここに入力した内容は、ヘッダー等に表示されます。",
  "Public": "公開",
  "Anyone with the link": "リンクを知っている人のみ",
  "Specified users": "特定ユーザーのみ",
  "Only me": "自分のみ",
  "Only inside the group": "特定グループのみ",
  "page_list": "ページリスト",
  "scope_of_page_disclosure": "ページの公開範囲",
  "set_point": "設定値",
  "always_displayed": "表示 (固定)",
  "always_hidden": "非表示 (固定)",
  "displayed_or_hidden": "表示 / 非表示",
  "Reselect the group": "グループの再選択",
  "Shareable link": "このページの共有用URL",
  "The whitelist of registration permission E-mail address": "登録許可メールアドレスの<br>ホワイトリスト",
  "Add tags for this page": "タグを付ける",
  "You have no tag, You can set tags on pages": "使用中のタグがありません",
  "Show latest": "最新のページを表示",
  "Load latest": "最新版を読み込む",
  "edited this page": "さんがこのページを編集しました。",
  "List Drafts": "下書き一覧",
  "Deleted Pages": "削除済みページ",
  "Sign out": "ログアウト",
  "Disassociate": "連携解除",
  "Color mode": "カラーモード",
  "Sidebar mode": "サイドバーモード",
  "Sidebar mode on Editor": "サイドバーモード(編集時)",
  "No bookmarks yet": "No bookmarks yet",
  "Recent Created": "最新の作成",
  "Recent Changes": "最新の変更",
  "original_path":"元のパス",
  "new_path":"新しいパス",
  "duplicated_path":"重複したパス",
  "Link sharing is disabled": "リンクのシェアは無効化されています",
  "personal_dropdown": {
    "home": "ホーム",
    "settings": "設定",
    "color_mode": "カラーモード",
    "sidebar_mode": "サイドバーモード",
    "sidebar_mode_editor": "サイドバーモード(編集時)",
    "use_os_settings": "OS設定を利用する"
  },
  "form_validation": {
    "error_message": "いくつかの値が設定されていません",
    "required": "%sに値を入力してください",
    "invalid_syntax": "%sの構文が不正です"
  },
  "not_found_page": {
    "Create Page": "ページを作成する",
    "page_not_exist": "このページは存在しません。",
    "page_not_exist_alert": "このページは存在しません。新たに作成する必要があります。"
  },
  "custom_navigation": {
    "no_page_list": "このページの配下にはページが存在しません。",
    "link_sharing_is_disabled": "リンクのシェアは無効化されています"
  },
  "installer": {
    "setup": "セットアップ",
    "create_initial_account": "最初のアカウントの作成",
    "initial_account_will_be_administrator_automatically": "初めに作成するアカウントは、自動的に管理者権限が付与されます",
    "unavaliable_user_id": "このユーザーIDは利用できません。"
  },
  "breaking_changes": {
    "v346_using_basic_auth": "現在利用中の Basic 認証機能は、近い将来<strong>廃止されます</strong>。%s から設定を削除してください。"
  },
  "page_register": {
    "notice": {
      "restricted": "この Wiki への新規登録は制限されています。",
      "restricted_defail": "利用を開始するには、新規登録後、管理者による承認が必要です。"
    },
    "form_help": {
      "email": "この Wiki では以下のメールアドレスのみ登録可能です。",
      "password": "パスワードには、6文字以上の半角英数字または記号等を設定してください。",
      "user_id": "ユーザーIDは、ユーザーページのURLなどに利用されます。半角英数字と一部の記号のみ利用できます。"
    }
  },
  "page_me": {
    "form_help": {
      "profile_image1": "画像をアップロードをするための設定がされていません。",
      "profile_image2": "アップロードできるようにするには、AWS またはローカルアップロードの設定をしてください。"
    }
  },
  "page_me_apitoken": {
    "api_token": "API Token",
    "notice": {
      "apitoken_issued": "API Token が設定されていません。",
      "update_token1": "API Token を更新すると、自動的に新しい Token が生成されます。",
      "update_token2": "現在の Token を利用している処理は動かなくなります。"
    },
    "form_help": {}
  },
  "Password": "パスワード",
  "Password Settings": "パスワード設定",
  "personal_settings":{
    "disassociate_external_account": "External Account の連携解除",
    "disassociate_external_account_desc": "<strong>{{providerType}}</strong> プロバイダーの <strong>{{accountId}}</strong> アカウントを連携解除します",
    "set_new_password": "パスワードを新規に設定",
    "update_password": "パスワードを更新",
    "current_password": "現在のパスワード",
    "new_password": "新しいパスワード",
    "new_password_confirm": "(確認用)",
    "password_is_not_set": "パスワードが設定されていません"
  },
  "security_settings": "セキュリティ設定",
  "share_links": {
    "Shere this page link to public": "外部に共有するリンクを発行する",
    "share_link_list": "共有リンクリスト",
    "share_link_management": "共有リンク管理",
    "No_share_links":"共有リンクが存在しません",
    "Share Link": "共有用リンク",
    "Page Path": "ページパス",
    "share_link_notice":"共有リンクを全て削除します",
    "delete_all_share_links":"全ての共有リンクを削除します",
    "expire": "有効期限",
    "Days": "日間",
    "Custom": "カスタム",
    "description": "概要",
    "enter_desc": "概要を入力",
    "Unlimited": "無期限",
    "Issue": "発行",
    "share_settings" :"共有設定",
    "Invalid_Number_of_Date" : "有効期限の日数には整数を入力してください"
  },
  "API Settings": "API設定",
  "API Token Settings": "API Token設定",
  "Current API Token": "現在のAPI Token",
  "Update API Token": "API Tokenを更新",
  "header_search_box": {
    "label": {
      "All pages": "全てのページ",
      "This tree": "この階層"
    },
    "item_label": {
      "All pages": "全てのページ",
      "This tree": "この階層下の子ページのみ"
    }
  },
<<<<<<< HEAD
  "in_app_notification_settings": {
    "in_app_notification_settings": "アプリ内通知設定",
    "subscribe_settings": "自動でページをサブスクライブする（通知を受け取る）設定",
    "default_subscribe_rules": {
      "page_create": "ページを作成した時にそのページをサブスクライブします。"
=======
  "editor_settings": {
    "editor_settings": "エディター設定",
    "common_settings": {
      "common_settings": "共通設定",
      "common_misspellings": "ウィキペディアから一般的なスペルミスを見つけます。",
      "max_comma": "文の読点（,）を最大10個に制限します。初期値: 4。",
      "sentence_length": "文の最大文字数を制限します。初期値: 100。",
      "en_capitalization": "英文の大文字化をチェックします",
      "no_unmatched_pair": "（ と ] のような一致しないペアをチェックします",
      "date_weekday_mismatch": "日付と平日の不一致を検出します。",
      "no_kangxi_radicals": "康熙帝の部首の使用を防ぎます。",
      "no_surrogate_pair": "文中のサロゲートペア（D800-DBFFおよびDC00-DFFF）を検出します。",
      "no_zero_width_spaces": "ゼロ幅スペースを許可しません。",
      "period_in_list_item": "リストアイテムのピリオドの有無をチェックします。",
      "use_si_units": "SI単位系以外の使用を禁止します。"
      },
    "japanese_settings": {
      "japanese_settings": "日本語設定",
      "ja_hiragana_keishikimeishi": "漢字よりひらがなで書かれた読みやすい形式名詞をチェックします。",
      "ja_no_abusage": "よくある誤用をチェックします。",
      "ja_no_inappropriate_words": "不適切表現をチェックします。",
      "ja_no_mixed_period": "パラグラフの末尾に必ず句点記号を付けていることをチェックします。",
      "ja_no_redundant_expression": "冗長な表現を禁止します。冗長な表現とは、その文から省いても意味が通じるような表現を示しています。",
      "max_kanji_continuous_len": "漢字が連続する最大文字数を制限します。初期値: 5。",
      "max_ten": "一文に利用できる、の数を制限します。一文の読点の数が多いと冗長で読みにくい文章となるため、読点の数を一定数以下にするルールです。 読点の数を減らすためには、句点(。)で文を区切る必要があります。",
      "no_double_negative_ja": "二重否定を検出します。",
      "no_doubled_conjunction": "同じ接続詞が連続して出現していないかどうかをチェックします。",
      "no_doubled_joshi": "1つの文中に同じ助詞が連続して出てくるのをチェックします。",
      "no_dropping_the_ra": "ら抜き言葉を検出します。",
      "no_hankaku_kana": "半角カナの利用を禁止します。",
      "prefer_tari_tari": "「〜たり〜たりする」をチェックします。",
      "ja_unnatural_alphabet": "不自然なアルファベットを検知します。",
      "no_mixed_zenkaku_and_hankaku_alphabet": "全角と半角アルファベットを混在をチェックします。",
      "no_nfd": "UTF8-MAC濁点のようなNFDの使用を禁止します。"
>>>>>>> 9e1ff798
    }
  },
  "copy_to_clipboard": {
    "Copy to clipboard": "クリップボードにコピー",
    "Page path": "ページ名",
    "Page URL": "ページURL",
    "Permanent link": "パーマリンク",
    "Page path and permanent link": "ページ名とパーマリンク",
    "Markdown link": "マークダウン形式のリンク"
  },
  "search_help": {
    "title": "検索のヘルプ",
    "and": {
      "syntax help": "スペース区切り",
      "desc": "ページ名 or 本文に {{word1}}, {{word2}} の両方を含むページを検索"
    },
    "exclude": {
      "desc": "ページ名 or 本文に {{word}} を含むページを除外"
    },
    "phrase": {
      "syntax help": "ダブルクォートで囲う",
      "desc": "{{phrase}} という文章を含むページを検索"
    },
    "prefix": {
      "desc": "ページ名が {{path}} から始まるページに絞る"
    },
    "exclude_prefix": {
      "desc": "ページ名が {{path}} から始まるページを除外"
    },
    "tag": {
      "desc": "{{tag}} というタグを含むページを検索"
    },
    "exclude_tag": {
      "desc": "{{tag}} というタグを含むページを除外"
    }
  },
  "search": {
    "search page bodies": "[Enter] キー押下で全文検索"
  },
  "page_page": {
    "notice": {
      "version": "これは現在の版ではありません。",
      "moved": "このページは",
      "moved_period":"から移動しました。",
      "redirected": "リダイレクト元 >>",
      "redirected_period":"",
      "duplicated": "このページは",
      "duplicated_period": "から複製されました。",
      "unlinked": "このページへのリダイレクトは削除されました。",
      "restricted": "このページの閲覧は制限されています",
      "stale": "このページは最終更新日から{{count}}年以上が経過しています。",
      "expiration": "この共有パーマリンクの有効期限は <strong>{{expiredAt}}</strong> です。",
      "no_deadline": "このページに有効期限は設定されていません。"
    }
  },
  "page_table_of_contents": {
    "empty": "目次は空です"
  },
  "page_edit": {
    "Show active line": "アクティブ行をハイライト",
    "auto_format_table": "表の自動整形",
    "overwrite_scopes": "{{operation}}と同時に全ての配下ページのスコープを上書き",
    "notice": {
      "conflict": "すでに他の人がこのページを編集していたため保存できませんでした。ページを再読み込み後、自分の編集箇所のみ再度編集してください。"
    }
  },
  "page_comment": {
    "display_the_page_when_posting_this_comment": "投稿時のページを表示する"
  },
  "page_api_error": {
    "notfound_or_forbidden": "元のページが見つからないか、アクセス権がありません。",
    "already_exists": "新しいページが既に存在しています。",
    "outdated": "ページが他のユーザーによって更新されました。",
    "user_not_admin": "権限のあるユーザーのみが完全削除できます"
  },
  "page_history": {
    "revision_list": "更新履歴",
    "revision": "バージョン",
    "comparing_source": "ソース",
    "comparing_target": "ターゲット",
    "comparing_revisions": "差分を比較する",
    "compare_latest":"最新と比較",
    "compare_previous":"1つ前のバージョンと比較"
  },
  "modal_rename": {
    "label": {
      "Move/Rename page": "ページを移動/名前変更する",
      "New page name": "移動先のページ名",
      "Fail to get subordinated pages": "配下ページの取得に失敗しました",
      "Fail to get exist path": "存在するパスの取得に失敗しました",
      "Rename without exist path": "存在するパス以外を名前変更する",
      "Current page name": "現在のページ名",
      "Recursively": "再帰的に移動/名前変更",
      "Do not update metadata": "メタデータを更新しない",
      "Redirect": "リダイレクトする"
    },
    "help": {
      "redirect": "アクセスされた際に自動的に新しいページにジャンプします",
      "metadata": "最終更新ユーザー、最終更新日を更新せず維持します",
      "recursive": "配下のページも移動/名前変更します"
    }
  },
  "Put Back": "元に戻す",
  "Delete Completely": "完全削除",
  "modal_delete": {
    "delete_page": "ページを削除する",
    "deleting_page": "ページパス",
    "delete_recursively": "全ての子ページも削除",
    "delete_completely": "完全削除",
    "delete_completely_restriction": "完全削除をするための権限がありません。",
    "recursively": "配下のページも削除します",
    "completely": "ゴミ箱を経由せず、完全に削除します"
  },
  "modal_empty":{
    "empty_the_trash": "ゴミ箱を空にする",
    "notice": "完全削除したページは元に戻すことができません"
  },
  "modal_duplicate": {
    "label": {
      "Duplicate page": "ページを複製する",
      "New page name": "複製後のページ名",
      "Fail to get subordinated pages": "配下ページの取得に失敗しました",
      "Current page name": "現在のページ名",
      "Recursively": "再帰的に複製",
      "Duplicate without exist path": "存在するパス以外を複製する",
      "Same page already exists": "同じページがすでに存在します"
    },
    "help": {
      "recursive": "配下のページも複製します"
    }
  },
  "modal_putback": {
    "label": {
      "Put Back Page": "ページを元に戻す",
      "recursively": "全ての子ページも元に戻す"
    },
    "help": {
      "recursively": "配下のページも元に戻します"
    }
  },
  "modal_shortcuts": {
    "global": {
      "title": "グローバルショートカット",
      "Open/Close shortcut help": "ショートカットヘルプ<br>の表示/非表示",
      "Edit Page": "ページ編集",
      "Create Page": "ページ作成",
      "Show Contributors": "コントリビューター<br>を表示",
      "MirrorMode": "ミラーモード",
      "Konami Code": "コナミコマンド",
      "konami_code_url": "https://ja.wikipedia.org/wiki/コナミコマンド"
    },
    "editor": {
      "title": "エディターショートカット",
      "Indent": "インデント",
      "Outdent": "左インデント",
      "Save Page": "保存",
      "Delete Line": "行削除"
    },
    "commentform": {
      "title": "コメントフォームショートカット",
      "Post": "投稿"
    }
  },
  "modal_enable_textlint": {
    "confirm_download_dict_and_enable_textlint": "Textlintを有効にしますか？20MBの辞書ファイルをダウンロードします。",
    "enable_textlint": "Textlintを有効にする",
    "dont_ask_again": "常に許可する"
  },
  "link_edit": {
    "edit_link": "リンク編集",
    "set_link_and_label": "リンク情報",
    "link": "リンク",
    "placeholder_of_link_input": "ページパスまたはURLを入力してください",
    "label": "ラベル",
    "path_format": "ページパス設定",
    "use_relative_path": "相対パスを使う",
    "use_permanent_link": "パーマリンクを使う",
    "notation": "リンクの形式",
    "markdown": "マークダウン 記法",
    "GROWI_original": "GROWI 独自記法",
    "pukiwiki": "Pukiwiki 記法",
    "preview": "プレビュー",
    "page_not_found_in_preview": "\"{{path}}\" というページはありません。"
  },
  "toaster": {
    "update_successed": "{{target}}を更新しました",
    "initialize_successed": "{{target}}を初期化しました",
    "give_user_admin": "{{username}}を管理者に設定しました",
    "remove_user_admin": "{{username}}を管理者から外しました",
    "activate_user_success": "{{username}}を有効化しました",
    "deactivate_user_success": "{{username}}を無効化しました",
    "remove_user_success": "{{username}}を削除しました",
    "remove_external_user_success": "{{accountId}}を削除しました",
    "remove_share_link_success": "{{shareLinkId}}を削除しました",
    "issue_share_link": "共有リンクを作成しました",
    "remove_share_link": "共有リンクを{{count}}件削除しました",
    "switch_disable_link_sharing_success": "共有リンクの設定を変更しました",
    "failed_to_reset_password":"パスワードのリセットに失敗しました"
  },
  "template": {
    "modal_label": {
      "Create/Edit Template Page": "テンプレートページの作成/編集",
      "Create template under": "配下にテンプレートページを作成"
    },
    "option_label": {
      "select": "テンプレートタイプを選択してください",
      "create/edit": "テンプレートページの作成/編集.."
    },
    "children": {
      "label": "同一階層テンプレート",
      "desc": "テンプレートページが存在する階層にのみ適用されます"
    },
    "decendants": {
      "label": "下位層テンプレート",
      "desc": "テンプレートページが存在する下位層のすべてのページに適用されます"
    }
  },
  "sandbox": {
    "header": "見出し",
    "header_x": "見出し {{index}}",
    "block": "ブロック",
    "block_detail": "を挟むことで段落になります",
    "empty_line": "空白行",
    "line_break": "改行",
    "line_break_detail": "(スペース2つ) で改行されます",
    "typography": "タイポグラフィー",
    "italics": "斜体",
    "bold": "強調",
    "italic_bold": "イタリックボールド",
    "strikethrough": "取り消し線",
    "link": "リンク",
    "code_highlight": "コードハイライト",
    "list": "リスト",
    "unordered_list_x": "リスト {{index}}",
    "ordered_list_x": "番号付きリスト {{index}}",
    "task": "タスク",
    "task_checked": "チェック付き",
    "task_unchecked": "チェックなし",
    "quote": "引用",
    "quote1": "複数行の引用文を",
    "quote2": "書くことができます",
    "table": "テーブル",
    "quote_nested": "多重引用",
    "image": "画像",
    "alt_text": "Alt文字列",
    "insert_image": "で画像を挿入できます",
    "open_sandbox": "Sandbox を開く"
  },
  "hackmd":{
    "hack_md": "HackMD",
    "not_set_up": "HackMD はセットアップされていません",
    "used_for_not_found": "HackMD は新しいページの作成には利用できません",
    "start_to_edit": "HackMD を開始する",
    "clone_page_content": "ページを複製して編集を開始します",
    "unsaved_draft": "HackMD のドラフトが保存されていません",
    "draft_outdated": "ドラフトは古くなっている可能性があります",
    "based_on_revision": "現在のドラフトは次の revision に基づいています",
    "view_outdated_draft": "HackMD で古いドラフトを表示する",
    "resume_to_edit": "HackMD で編集を再開する",
    "discard_changes": "HackMD の変更を破棄する",
    "integration_failed": "HackMD の統合に失敗しました",
    "fail_to_connect": "GROWI クライアントが HackMD の GROWI agent に接続できませんでした。",
    "check_configuration": "<a href='https://docs.growi.org/ja/admin-guide/admin-cookbook/integrate-with-hackmd.html'>こちらのマニュアル</a>から設定を確認してください",
    "not_initialized": "HackMD コンポーネントは初期化されていません",
    "someone_editing": "このページは、HackMD で編集されています。",
    "this_page_has_draft": "このページは、HackMD のドラフトがあります。",
    "need_to_associate_with_growi_to_use_hackmd_refer_to_this": "HackMD を利用して同時多人数編集を行うには、HackMD と GROWI を連携する必要があります。<a href='https://docs.growi.org/ja/admin-guide/admin-cookbook/integrate-with-hackmd.html'>こちら</a>を参照してください。",
    "need_to_make_page": "HackMD を利用するためには、<a href='#edit'>ビルトインエディタ</a>で新しいページを作成してください。"
  },
  "slack_notification": {
    "popover_title": "Slack 通知",
    "popover_desc": "チャンネル名を入れてください。カンマ区切りのリストを入力することで複数のチャンネルに通知することができます。"
  },
  "search_result": {
    "result_meta": "{{total}}件のページが見つかりました。検索ワード: \"{{keyword}}\"",
    "deletion_mode_btn_lavel": "ページを指定して削除",
    "cancel": "キャンセル",
    "delete": "削除",
    "check_all": "すべてチェック",
    "deletion_modal_header": "以下のページを削除",
    "delete_completely": "完全に削除する"
  },
  "security_setting": {
    "Guest Users Access": "ゲストユーザーのアクセス",
    "Fixed by env var": "環境変数 <code>{{forcewikimode}}={{wikimode}}</code> により固定されています。",
    "Register limitation": "登録の制限",
    "Register limitation desc": "新しいユーザーを登録する方法を制限します.",
    "The whitelist of registration permission E-mail address": "登録許可メールアドレスの<br>ホワイトリスト",
    "users_without_account": "アカウントを持たないユーザーはアクセス不可",
    "example": "例",
    "restrict_emails": "登録可能なメールアドレスを制限することができます。",
    "for_example": "例えば、",
    "in_this_case": "と記載することで、そのドメインのメールアドレスを持っている人のみ登録可能になります。",
    "insert_single": "1行に1メールアドレス入力してください。",
    "page_list_and_search_results": "ページリスト・検索結果",
    "page_listing_1": "ページのリスト表示と検索<br>'自分のみ'に閲覧制限しているページ",
    "page_listing_1_desc": "ページのリスト表示や検索結果において、'自分のみ'に閲覧制限をしているページをアクセス権のないユーザーにも表示します。",
    "page_listing_2": "ページのリスト表示と検索<br>特定グループに閲覧制限しているページ",
    "page_listing_2_desc": "ページのリスト表示や検索結果において、特定グループにのみ閲覧制限をしているページをアクセス権のないユーザーにも表示します。",
    "page_access_and_delete_rights": "ページの閲覧・削除権限",
    "complete_deletion": "ページの完全削除",
    "complete_deletion_explain": "ページを完全に削除できるユーザーを制限します。",
    "admin_only": "管理者のみ可能",
    "admin_and_author": "管理者とページ作者が可能",
    "anyone": "誰でも可能",
    "session": "セッション",
    "max_age": "有効期間 (ミリ秒)",
    "max_age_desc": "ユーザーのセッション情報の有効期間をミリ秒で指定できます。<br>デフォルト値: 2592000000 (30日間)",
    "max_age_caution": "この値を変更した後は、サーバーを再起動する必要があります。",
    "Authentication mechanism settings": "認証機構設定",
    "setup_is_not_yet_complete":"セットアップはまだ完了してません",
    "alert_siteUrl_is_not_set": "'サイトURL' が設定されていません。{{link}} から設定してください。",
    "xss_prevent_setting": "XSS(Cross Site Scripting)対策設定",
    "xss_prevent_setting_link": "マークダウン設定ページに移動",
    "callback_URL": "コールバックURL",
    "desc_of_callback_URL": "{{AuthName}} プロバイダ側の設定で利用してください。",
    "authorization_endpoint": "認可エンドポイント",
    "token_endpoint": "トークンエンドポイント",
    "revocation_endpoint": "失効エンドポイント",
    "introspection_endpoint": "検証エンドポイント",
    "userinfo_endpoint": "ユーザ情報エンドポイント",
    "end_session_endpoint": "セッション終了エンドポイント",
    "registration_endpoint": "登録エンドポイント",
    "jwks_uri": "JSON Web Key Set URL",
    "clientID": "クライアントID",
    "client_secret": "クライアントシークレット",
    "updated_general_security_setting": "セキュリティ設定を更新しました。",
    "setup_not_completed_yet": "まだセットアップは完了していません。",
    "guest_mode": {
      "deny": "拒否 (アカウントを持つユーザーのみ利用可能)",
      "readonly": "許可 (ゲストユーザーも閲覧のみ可能)"
    },
    "registration_mode": {
      "open": "公開 (だれでも登録可能)",
      "restricted": "制限 (登録完了には管理者の承認が必要)",
      "closed": "非公開 (登録には管理者による招待が必要)"
    },
    "share_link_rights": "シェアリンクの権限",
    "enable_link_sharing": "リンクのシェアを許可",
    "all_share_links": "全てのシェアリンク",
    "configuration": "設定",
    "optional": "オプション",
    "Treat username matching as identical": "新規ログイン時、<code>username</code> が一致したローカルアカウントが存在した場合は自動的に紐付ける",
    "Treat username matching as identical_warn": "警告: <code>username</code> の一致を以て同一ユーザーであるとみなすので、セキュリティに注意してください",
    "Treat email matching as identical": "新規ログイン時、<code>email</code> が一致したローカルアカウントが存在した場合は自動的に紐付ける",
    "Treat email matching as identical_warn": "警告: <code>email</code> の一致を以て同一ユーザーであるとみなすので、セキュリティに注意してください",
    "Use env var if empty": "空の場合、環境変数 <code>{{env}}</code> を利用します",
    "Use default if both are empty": "どちらの値も空の場合、デフォルト値 <code>{{target}}</code> を利用します",
    "missing mandatory configs": "以下の必須項目の値がデータベースと環境変数のどちらにも設定されていません",
    "Local": {
      "name": "ID/Password",
      "note for the only env option": "現在LOCAL認証のON/OFFは環境変数の値によって制限されています<br>この設定を変更する場合は環境変数 <code>{{env}}</code> の値をfalseに変更もしくは削除してください",
      "enable_local": "ID/Password を有効にする",
      "password_reset_by_users": "ユーザーによるパスワード再設定",
      "enable_password_reset_by_users": "ユーザーによるパスワード再設定を有効にする",
      "password_reset_desc": "ログイン時のパスワードを忘れた際に、ユーザー自身がパスワードを再設定できます。"
    },
    "ldap": {
      "enable_ldap": "LDAP を有効にする",
      "server_url_detail": "LDAP URLを <code>ldap://host:port/DN</code> または <code>ldaps://host:port/DN</code> の形式で入力してください。",
      "bind_mode": "Bind モード",
      "bind_manager": "管理者 Bind",
      "bind_user": "ユーザー Bind",
      "bind_DN_manager_detail": "ディレクトリーサービスに認証する際のアカウント DN",
      "bind_DN_user_detail1": "ディレクトリーサービスに Bind するアカウント DN を決定するためのクエリ",
      "bind_DN_user_detail2": "ログイン時に入力されるユーザー名を使用するには <code>&#123;&#123;username&#125;&#125;</code> の形式を使用してください。",
      "bind_DN_password": "Bind DN パスワード",
      "bind_DN_password_manager_detail": "Bind DN アカウントのパスワード",
      "bind_DN_password_user_detail": "ログイン時のパスワードが使用されます。",
      "search_filter": "検索フィルター",
      "search_filter_detail1": "認証されるユーザーを一意に決定するための LDAP フィルタ",
      "search_filter_detail2": "ログイン時のユーザー名を使用するには <code>&#123;&#123;username&#125;&#125;</code> の形式を使用してください。",
      "search_filter_detail3": "空欄の場合 <code>(uid=&#123;&#123;username&#125;&#125;)</code> が使用されます。",
      "search_filter_example1": "'uid' または 'mail' に一致",
      "search_filter_example2": "'sAMAccountName' に一致 (Active Directory)",
      "username_detail": "新規ユーザーのアカウント名(<code>username</code>)に関連付ける属性",
      "name_detail": "新規ユーザーの表示名に関連付ける属性",
      "mail_detail": "新規ユーザーのメールアドレスに関連付ける属性",
      "group_search_base_DN": "グループ検索ベース DN",
      "group_search_base_DN_detail": "グループ検索を実行するベース DN。利用する場合は <code>グループ検索フィルター</code> も入力する必要があります。",
      "group_search_filter": "グループ検索フィルター",
      "group_search_filter_detail1": "グループフィルターに用いるクエリ",
      "group_search_filter_detail2": "このクエリにヒットするグループがあったときのみ、LDAPでのログインが成功します。",
      "group_search_filter_detail3": "ログイン対象ユーザーオブジェクトのプロパティーで置換する場合は <code>&#123;&#123;dn&#125;&#125;</code> を用いてください。",
      "group_search_filter_detail4": "<code>(&(cn=group1)(memberUid=&#123;&#123;dn&#125;&#125;))</code> は <code>cn=group1</code> と、ユーザーの <code>uid</code> を含む <code>memberUid</code> を持つグループにヒットします(<code>ユーザーの DN プロパティー</code> がデフォルトから変更されていない場合)",
      "group_search_user_DN_property": "ユーザーの DN プロパティー",
      "group_search_user_DN_property_detail": "<code>グループ検索フィルター</code> 内の <code>&#123;&#123;dn&#125;&#125;</code> で置換される、ユーザーオブジェクトのプロパティー",
      "test_config": "ログインテスト",
      "updated_ldap": "LDAP設定 を更新しました"
    },
    "SAML": {
      "name": "SAML",
      "enable_saml": "SAML を有効にする",
      "id_detail": "SAML Identity プロバイダ内で一意に識別可能な値を格納している属性",
      "username_detail": "新規ユーザーのアカウント名(<code>username</code>)に関連付ける属性",
      "mapping_detail": "新規ユーザーの{{target}}に関連付ける属性",
      "cert_detail": "IdP からのレスポンスの validation を行うためのPEMエンコードされた X.509 証明書",
      "Use env var if empty": "データベース側の値が空の場合、環境変数 <code>{{env}}</code> の値を利用します",
      "note for the only env option": "現在SAML認証のON/OFFの設定値及びハイライトされている設定値は環境変数の値のみを使用するようになっています<br>この設定を変更する場合は環境変数 <code>{{env}}</code> の値をfalseに変更もしくは削除してください",
      "attr_based_login_control_detail": "SAMLの <code>&lt;saml:AttributeStatement&gt;</code> 要素に含まれる <code>&lt;saml:Attribute&gt;</code> 要素と、その子要素 <code>&lt;saml:AttributeValue&gt;</code> を利用してログインの可否を制御します。",
      "attr_based_login_control_rule_detail": "See <a href=\"https://lucene.apache.org/core/2_9_4/queryparsersyntax.html\" target=\"_blank\">Apache Lucene - Query Parser Syntax</a>.<h6>利用可能なクエリ:</h6><ul><li>Terms</li><li>Fields</li><li>AND/NOT/OR Operator</li><li>Grouping</li></ul><h6>利用不可なクエリ:</h6><ul><li>Wildcard, Fuzzy, Proximity, Range and Boosting</li><li>+/- Operator</li><li>Field Grouping</li></ul>",
      "attr_based_login_control_rule_example": "<h6>Example</h6>ルールに <code>(Department: A || Department: B) && Position: Leader</code> を指定した場合, <code>Department: A</code> または <code>Department: B</code> のどちらかに該当し、かつ <code>Position: Leader</code> を持つユーザーにログインを<strong>許可</strong>します。"
    },
    "Basic": {
      "enable_basic": "Basic を有効にする",
      "name": "Basic 認証",
      "desc_1": "Authorization ヘッダに格納されている <code>username</code> でログインします。",
      "desc_2": "ユーザーが存在しなかった場合は自動生成します。",
      "updated_basic": "Basic認証 を更新しました"
    },
    "OAuth": {
      "enable_oidc": "OIDC を有効にする",
      "register": "%sに登録",
      "change_redirect_url": "承認済みのリダイレクトURLに、 <code>%s</code> を入力",
      "Google": {
        "enable_google": "Google OAuth を有効にする",
        "name": "Google OAuth",
        "register_1": "{{link}}へアクセス",
        "register_2": "プロジェクトがない場合はプロジェクトを作成",
        "register_3": "認証情報を作成 &rightarrow; OAuthクライアントID &rightarrow; ウェブアプリケーションを選択",
        "register_4": "承認済みのリダイレクトURIを<code>{{url}}</code>としてGrowiを登録",
        "register_5": "上記フォームにクライアントIDとクライアントシークレットを入力",
        "updated_google": "Google OAuth を更新しました"
      },
      "Facebook": {
        "name": "Facebook OAuth"
      },
      "Twitter": {
        "enable_twitter": "Twitter OAuth を有効にする",
        "name": "Twitter OAuth",
        "register_1": "{{link}} へアクセス",
        "register_2": "Twitterにサインイン",
        "register_3": "Create New Appをクリック &rightarrow; Application Detailsの各項目を入力",
        "register_4": "Create your Twitter Applicationで作成",
        "register_5": "上記フォームにクライアントIDとクライアントシークレットを入力",
        "updated_twitter": "Twitter OAuth を更新しました"
      },
      "GitHub": {
        "enable_github": "GitHub OAuth を有効にする",
        "name": "GitHub OAuth",
        "register_1": "{{link}} へアクセス",
        "register_2": "\"Authorization callback URL\"を<code>{{url}}</code>としてGrowiを登録",
        "register_3": "上記フォームにクライアントIDとクライアントシークレットを入力",
        "updated_github": "GitHub OAuth を更新しました"
      },
      "OIDC": {
        "name": "OpenID Connect",
        "id_detail": "OIDC claims で一意に識別可能な値を格納している属性",
        "username_detail": "新規ユーザーのアカウント名(<code>username</code>)に関連付ける属性",
        "name_detail": "新規ユーザー名(<code>name</code>)に関連付ける属性",
        "mapping_detail": "新規ユーザーの{{target}}に関連付ける属性",
        "updated_oidc": "OpenID Connect を更新しました",
        "Use discovered URL if empty": "データベース側の値が空の場合、\"Issuer Host\"から検出した値を利用します。"
      },
      "how_to": {
        "google": "Google OAuth の設定方法",
        "github": "GitHub OAuth の設定方法",
        "twitter": "Twitter OAuth の設定方法"
      }
    },
    "form_item_name": {
      "entryPoint": "エントリーポイント",
      "issuer": "発行者",
      "cert": "証明書",
      "attrMapId": "ID",
      "attrMapUsername": "ユーザー名",
      "attrMapMail": "メールアドレス",
      "attrMapFirstName": "姓",
      "attrMapLastName": "名",
      "ABLCRule": "ルール"
    }
  },
  "notification_setting": {
    "slack_incoming_configuration": "Slack Incoming Webhooks 設定",
    "prioritize_webhook": "Slack アプリより Incoming Webhook を優先する",
    "prioritize_webhook_desc": "このオプションをオンにすると、 Slack App が有効になっていても GROWI は Incoming Webhook を使用します。",
    "slack_app_configuration": "Slack App 設定",
    "slack_app_configuration_desc": "Crowi 互換の機能です。<br /> <strong>設定が複雑すぎる</strong>のでオススメしません。",
    "use_instead": "代わりに Slack Incoming Webhooks 設定を使用してください。",
    "how_to": {
      "header": "Incoming Webhooks の設定方法",
      "workspace": "ワークスペースで Webhook を追加します。",
      "workspace_desc1": "<a href='https://slack.com/services/new/incoming-webhook'>Incoming Webhooks Configuration page</a> にアクセスします。",
      "workspace_desc2": "投稿するチャンネルを選びます。",
      "workspace_desc3": "追加します。",
      "at_growi": "GROWI 管理画面で Webhook URL を設定します。",
      "at_growi_desc": "このページで &rdquo;Webhook URL&rdquo; を入力して送信します。"
    },
    "user_trigger_notification_header": "デフォルトパターンの通知設定",
    "pattern": "パターン",
    "channel": "チャンネル名",
    "pattern_desc": "Wiki のパス名。 パスには <code>*</code> を使用できます。",
    "channel_desc": "<code>#</code> を除いた Slack チャンネル名",
    "valid_page": "通知の有効 / 無効",
    "link_notification_help": "<strong>linkを知っている人のみ閲覧できるページ</strong>は常に通知されません。",
    "just_me_notification_help": "<strong>'自分のみ'に閲覧制限をしているページ</strong>に変更を加えた際に通知する",
    "group_notification_help": "<strong>'特定グループにのみ'に閲覧制限をしているページ</strong>に変更を加えた際に通知する",
    "notification_list": "通知設定の一覧",
    "add_notification": "通知設定の追加",
    "trigger_path": "トリガーパス",
    "trigger_path_help": "(<code>*</code>が使用できます)",
    "trigger_events": "トリガーイベント",
    "notify_to": "通知先",
    "back_to_list": "通知設定一覧に戻る",
    "notification_detail": "通知詳細設定",
    "event_pageCreate": "ページが新規作成されたとき",
    "event_pageEdit": "ページが編集されたとき",
    "event_pageDelete": "ページが削除されたとき",
    "event_pageMove": "ページが移動(名前が変更)されたとき",
    "event_pageLike": "ページに「いいね」がついたとき",
    "event_comment": "コメントが投稿されたとき",
    "email": {
      "ifttt_link": "IFTTT でメールトリガの新しいアプレットを作る"
    },
    "updated_slackApp": "SlackApp設定を更新しました",
    "add_notification_pattern": "通知パターンを追加しました。",
    "delete_notification_pattern": "通知パターンを削除しました。",
    "delete_notification_pattern_desc1": "Path: {{path}} を削除します。",
    "delete_notification_pattern_desc2": "Once deleted, it cannot be recovered",
    "toggle_notification": "{{path}}の通知設定を変更しました"
  },
  "full_text_search_management": {
    "elasticsearch_management": "Elasticsearch 管理",
    "connection_status": "接続の状態",
    "connection_status_label_unconfigured": "設定されていません",
    "connection_status_label_connected": "接続されています",
    "connection_status_label_disconnected": "切断されています",
    "connection_status_label_erroroccured": "SearchService でエラーが発生しています",
    "indices_status": "インデックスの状態",
    "indices_status_label_normalized": "正規化されています",
    "indices_status_label_unnormalized": "リビルド中 または 破損しています",
    "indices_summary": "インデックスのサマリ",
    "reconnect": "再接続",
    "reconnect_button": "再接続の試行",
    "reconnect_description": "Elasticsearch への再接続を試みます。",
    "normalize": "正規化",
    "normalize_button": "インデックスの正規化",
    "normalize_description": "破損したインデックスを修復します。",
    "rebuild": "リビルド",
    "rebuild_button": "インデックスのリビルド",
    "rebuild_description_1": "全てのページのインデックスを削除し、作り直します。",
    "rebuild_description_2": "この作業には数秒かかります。"
  },
  "to_cloud_settings": "GROWI.cloud の管理画面へ",
  "login": {
    "Sign in error": "ログインエラー",
    "Registration successful": "登録完了",
    "Setup": "セットアップ"
  },
  "export_bulk": {
    "failed_to_export": "ページのエクスポートに失敗しました",
    "failed_to_count_pages": "ページ数の取得に失敗しました",
    "export_page_markdown": "マークダウン形式でページをエクスポート",
    "export_page_pdf": "PDF形式でページをエクスポート"
  },
  "message": {
    "successfully_connected": "接続に成功しました!",
    "fail_to_save_access_token": "アクセストークンの保存に失敗しました、再度お試しください。",
    "fail_to_fetch_access_token": "アクセストークンの取得に失敗しました、再度お試しください。",
    "successfully_disconnected": "切断に成功しました!",
    "strategy_has_not_been_set_up": "{{strategy}} はセットアップされていません。",
    "maximum_number_of_users": "ユーザー数が上限を超えたためアクティベートできません。",
    "database_error":"データベースサーバーに問題があります。",
    "sign_in_failure": "ログインに失敗しました。",
    "aws_sttings_required": "この機能にはAWS設定が必要です。管理者に訪ねて下さい。",
    "application_already_installed": "アプリケーションのインストールが完了しました。",
    "email_address_could_not_be_used":"このメールアドレスは使用できません。(許可されたメールアドレスを確認してください。)",
    "user_id_is_not_available":"このユーザーIDは使用できません。",
    "email_address_is_already_registered":"このメールアドレスは既に登録されています。",
    "can_not_register_maximum_number_of_users":"ユーザー数が上限を超えたため登録できません。",
    "failed_to_register":"登録に失敗しました。",
    "successfully_created":"{{username}} が作成されました。",
    "can_not_activate_maximum_number_of_users":"ユーザーが上限に達したためアクティベートできません。",
    "failed_to_activate":"アクティベートに失敗しました。",
    "unable_to_use_this_user":"利用できないユーザーIDです。",
    "complete_to_install1":"GROWI のインストールが完了しました！管理者アカウントでログインしてください。",
    "complete_to_install2":"GROWI のインストールが完了しました！はじめに、このページで各種設定を確認してください。",
    "failed_to_create_admin_user":"管理ユーザーの作成に失敗しました。{{errMessage}}"
  },
  "grid_edit":{
    "create_bootstrap_4_grid":"Bootstrap 4 グリッドを作成",
    "grid_settings": "グリッド設定",
    "grid_pattern":"グリッド　パターン",
    "division":"分割",
    "smart_no":"スマホ / 分割なし",
    "break_point":"画面サイズより分割"
  },
  "validation":{
    "aws_region": "リージョンには、AWSリージョン名を入力してください。例: ap-northeast-1",
    "aws_custom_endpoint": "カスタムエンドポイントは、http(s)://で始まるURLを指定してください。また、末尾の/は不要です。",
    "failed_to_send_a_test_email":"SMTPを利用したテストメール送信に失敗しました。設定をみなおしてください。"
  },
  "forgot_password":{
    "forgot_password": "パスワードをお忘れですか?",
    "send": "送信",
    "return_to_login": "ログイン画面に戻る",
    "reset_password": "パスワード リセット",
    "sign_in_instead": "ログインする",
    "password_reset_request_desc": "ここからパスワードリセットできます",
    "password_reset_excecution_desc": "新しいパスワードを入力してください",
    "new_password": "新しいパスワード",
    "confirm_new_password": "新しいパスワードの確認",
    "email_is_required": "メールを入力してください",
    "success_to_send_email": "メールを送信しました",
    "incorrect_token_or_expired_url":"トークンが正しくないか、URLの有効期限が切れています。 以下のリンクからパスワードリセットリクエストを再送信してください。",
    "password_and_confirm_password_does_not_match": "パスワードと確認パスワードが一致しません"
  }
}<|MERGE_RESOLUTION|>--- conflicted
+++ resolved
@@ -258,13 +258,13 @@
       "This tree": "この階層下の子ページのみ"
     }
   },
-<<<<<<< HEAD
   "in_app_notification_settings": {
     "in_app_notification_settings": "アプリ内通知設定",
     "subscribe_settings": "自動でページをサブスクライブする（通知を受け取る）設定",
     "default_subscribe_rules": {
       "page_create": "ページを作成した時にそのページをサブスクライブします。"
-=======
+    }
+  },
   "editor_settings": {
     "editor_settings": "エディター設定",
     "common_settings": {
@@ -299,7 +299,6 @@
       "ja_unnatural_alphabet": "不自然なアルファベットを検知します。",
       "no_mixed_zenkaku_and_hankaku_alphabet": "全角と半角アルファベットを混在をチェックします。",
       "no_nfd": "UTF8-MAC濁点のようなNFDの使用を禁止します。"
->>>>>>> 9e1ff798
     }
   },
   "copy_to_clipboard": {
