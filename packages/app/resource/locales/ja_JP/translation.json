{
  "Help": "ヘルプ",
  "view": "View",
  "Edit": "編集",
  "Delete": "削除",
  "delete_all": "全て削除",
  "Duplicate": "複製",
  "Copy": "コピー",
  "preview":"プレビュー",
  "desktop":"パソコン",
  "phone":"スマホ",
  "tablet":"タブレット",
  "Click to copy": "クリックでコピー",
  "Rename": "名前変更",
  "Move/Rename": "移動/名前変更",
  "Moved": "移動しました",
  "Redirected": "リダイレクトされました",
  "Unlinked": "リダイレクト削除",
  "Like!": "いいね！",
  "Seen by": "見た人",
  "Done": "完了",
  "Cancel": "キャンセル",
  "Create": "作成",
  "Description": "説明",
  "Admin": "管理",
  "administrator": "管理者",
  "Tag": "タグ",
  "Tags": "タグ",
  "New": "作成",
  "Close": "閉じる",
  "Shortcuts": "ショートカット",
  "eg": "例:",
  "add": "追加",
  "Undo": "元に戻す",
  "Article": "記事",
  "Page": "ページ",
  "Page Path": "ページパス",
  "Category": "カテゴリー",
  "User": "ユーザー",
  "status": "ステータス",
  "account_id": "アカウントID",
  "Initialize": "初期化",
  "Update": "更新",
  "Update Page": "ページを更新",
  "Error": "エラー",
  "Warning": "注意",
  "Sign in": "ログイン",
  "Sign up is here": "新規登録はこちら",
  "Sign in is here": "ログインはこちら",
  "Sign up": "新規登録",
  "Sign up with Google Account": "Google で登録",
  "Sign in with Google Account": "Google でログイン",
  "Sign up with this Google Account": "この Google アカウントで登録します",
  "Example": "例",
  "Taro Yamada": "山田 太郎",
  "List View": "リスト表示",
  "Timeline View": "タイムライン",
  "History": "更新履歴",
  "attachment_data": "添付データ",
  "No_attachments_yet": "No attachments yet.",
  "Presentation Mode": "プレゼンテーション",
  "The end": "おしまい",
  "Not available for guest": "ゲストユーザーは利用できません",
  "No users have bookmarked yet": "ブックマークしているユーザーはいません",
  "Create Archive Page": "アーカイブページの作成",
  "Target page": "対象ページ",
  "File type": "ファイル形式",
  "Include Attachment File": "添付ファイルも含める",
  "Include Comment": "コメントも含める",
  "Include Subordinated Page": "配下ページも含める",
  "Include Subordinated Target Page": "{{target}} 下も含む",
  "All Subordinated Page": "全ての配下ページ",
  "Specify Hierarchy": "階層の深さを指定",
  "Submitted the request to create the archive": "アーカイブ作成のリクエストを正常に送信しました",
  "username": "ユーザー名",
  "Created": "作成日",
  "Last updated": "最終更新",
  "Last_Login": "最終ログイン",
  "Share": "共有",
  "Markdown Link": "Markdown形式のリンク",
  "Create/Edit Template": "テンプレートページの作成/編集",
  "Go to this version": "このバージョンを見る",
  "View diff": "差分を表示",
  "No diff": "差分なし",
  "User ID": "ユーザーID",
  "User Information": "ユーザー情報",
  "Basic Info": "ユーザーの基本情報",
  "Name": "名前",
  "Email": "メールアドレス",
  "Language": "言語",
  "English": "英語",
  "Japanese": "日本語",
  "Set Profile Image": "プロフィール画像の設定",
  "Upload Image": "画像をアップロード",
  "Current Image": "現在の画像",
  "Delete Image": "画像を削除",
  "Delete this image?": "削除してよろしいですか？",
  "Updated": "更新しました",
  "Upload new image": "新しい画像をアップロード",
  "Connected": "接続されています",
  "Show": "公開",
  "Hide": "非公開",
  "Disclose E-mail": "メールアドレスの公開",
  "page exists": "このページはすでに存在しています",
  "Error occurred": "エラーが発生しました",
  "Create today's": "今日の◯◯を作成",
  "Memo": "メモ",
  "Input page name": "ページ名を入力",
  "Input page name (optional)": "ページ名を入力(空欄OK)",
  "New Page": "新規ページ",
  "Create under": "ページを以下に作成",
  "Wiki Management Home Page": "Wiki管理トップ",
  "App Settings": "アプリ設定",
  "V5 Page Migration": "V5 ページマイグレーション",
  "Site URL settings": "サイトURL設定",
  "Markdown Settings": "マークダウン設定",
  "Customize": "カスタマイズ",
  "Notification Settings": "通知設定",
  "slack_integration": "Slack連携",
  "External_Notification": "外部ツールへの通知",
  "Legacy_Slack_Integration": "Slack連携 (レガシー)",
  "User_Management": "ユーザー管理",
  "external_account_management": "外部アカウント管理",
  "UserGroup": "グループ",
  "UserGroup Management": "グループ管理",
  "Full Text Search Management": "全文検索管理",
  "Import Data": "データインポート",
  "Export Archive Data": "データアーカイブ",
  "Basic Settings": "基本設定",
  "Register limitation": "登録の制限",
  "The contents entered here will be shown in the header etc": "ここに入力した内容は、ヘッダー等に表示されます。",
  "Public": "公開",
  "Anyone with the link": "リンクを知っている人のみ",
  "Specified users": "特定ユーザーのみ",
  "Only me": "自分のみ",
  "Only inside the group": "特定グループのみ",
  "page_list": "ページリスト",
  "scope_of_page_disclosure": "ページの公開範囲",
  "set_point": "設定値",
  "always_displayed": "表示 (固定)",
  "always_hidden": "非表示 (固定)",
  "displayed_or_hidden": "表示 / 非表示",
  "Reselect the group": "グループの再選択",
  "Shareable link": "このページの共有用URL",
  "The whitelist of registration permission E-mail address": "登録許可メールアドレスの<br>ホワイトリスト",
  "Add tags for this page": "タグを付ける",
  "Check All tags": "全てのタグをチェックする",
  "You have no tag, You can set tags on pages": "使用中のタグがありません",
  "Show latest": "最新のページを表示",
  "Load latest": "最新版を読み込む",
  "edited this page": "さんがこのページを編集しました。",
  "List Drafts": "下書き一覧",
  "Deleted Pages": "削除済みページ",
  "Sign out": "ログアウト",
  "Disassociate": "連携解除",
  "Color mode": "カラーモード",
  "Sidebar mode": "サイドバーモード",
  "Sidebar mode on Editor": "サイドバーモード(編集時)",
  "No bookmarks yet": "No bookmarks yet",
  "add_bookmark": "ブックマークに追加",
  "remove_bookmark": "ブックマークから削除",
  "Recent Created": "最新の作成",
  "Recent Changes": "最新の変更",
  "Page Tree": "ページツリー",
  "original_path":"元のパス",
  "new_path":"新しいパス",
  "duplicated_path":"重複したパス",
  "Link sharing is disabled": "リンクのシェアは無効化されています",
  "personal_dropdown": {
    "home": "ホーム",
    "settings": "設定",
    "color_mode": "カラーモード",
    "sidebar_mode": "サイドバーモード",
    "sidebar_mode_editor": "サイドバーモード(編集時)",
    "use_os_settings": "OS設定を利用する"
  },
  "form_validation": {
    "error_message": "いくつかの値が設定されていません",
    "required": "%sに値を入力してください",
    "invalid_syntax": "%sの構文が不正です",
    "title_required": "タイトルを入力してください"
  },
  "not_found_page": {
    "Create Page": "ページを作成する",
    "page_not_exist": "このページは存在しません。",
    "page_not_exist_alert": "このページは存在しません。新たに作成する必要があります。"
  },
  "custom_navigation": {
    "no_page_list": "このページの配下にはページが存在しません。",
    "link_sharing_is_disabled": "リンクのシェアは無効化されています"
  },
  "installer": {
    "setup": "セットアップ",
    "create_initial_account": "最初のアカウントの作成",
    "initial_account_will_be_administrator_automatically": "初めに作成するアカウントは、自動的に管理者権限が付与されます",
    "unavaliable_user_id": "このユーザーIDは利用できません。"
  },
  "breaking_changes": {
    "v346_using_basic_auth": "現在利用中の Basic 認証機能は、近い将来<strong>廃止されます</strong>。%s から設定を削除してください。"
  },
  "page_register": {
    "send_email": "メールを送る",
    "notice": {
      "restricted": "この Wiki への新規登録は制限されています。",
      "restricted_defail": "利用を開始するには、新規登録後、管理者による承認が必要です。"
    },
    "form_help": {
      "email": "この Wiki では以下のメールアドレスのみ登録可能です。",
      "password": "パスワードには、6文字以上の半角英数字または記号等を設定してください。",
      "user_id": "ユーザーIDは、ユーザーページのURLなどに利用されます。半角英数字と一部の記号のみ利用できます。"
    }
  },
  "page_me": {
    "form_help": {
      "profile_image1": "画像をアップロードをするための設定がされていません。",
      "profile_image2": "アップロードできるようにするには、AWS またはローカルアップロードの設定をしてください。"
    }
  },
  "page_me_apitoken": {
    "api_token": "API Token",
    "notice": {
      "apitoken_issued": "API Token が設定されていません。",
      "update_token1": "API Token を更新すると、自動的に新しい Token が生成されます。",
      "update_token2": "現在の Token を利用している処理は動かなくなります。"
    },
    "form_help": {}
  },
  "Password": "パスワード",
  "Password Settings": "パスワード設定",
  "personal_settings":{
    "disassociate_external_account": "External Account の連携解除",
    "disassociate_external_account_desc": "<strong>{{providerType}}</strong> プロバイダーの <strong>{{accountId}}</strong> アカウントを連携解除します",
    "set_new_password": "パスワードを新規に設定",
    "update_password": "パスワードを更新",
    "current_password": "現在のパスワード",
    "new_password": "新しいパスワード",
    "new_password_confirm": "(確認用)",
    "password_is_not_set": "パスワードが設定されていません"
  },
  "security_settings": "セキュリティ設定",
  "share_links": {
    "Shere this page link to public": "外部に共有するリンクを発行する",
    "share_link_list": "共有リンクリスト",
    "share_link_management": "共有リンク管理",
    "No_share_links":"共有リンクが存在しません",
    "Share Link": "共有用リンク",
    "Page Path": "ページパス",
    "share_link_notice":"共有リンクを全て削除します",
    "delete_all_share_links":"全ての共有リンクを削除します",
    "expire": "有効期限",
    "Days": "日間",
    "Custom": "カスタム",
    "description": "概要",
    "enter_desc": "概要を入力",
    "Unlimited": "無期限",
    "Issue": "発行",
    "share_settings" :"共有設定",
    "Invalid_Number_of_Date" : "有効期限の日数には整数を入力してください"
  },
  "API Settings": "API設定",
  "API Token Settings": "API Token設定",
  "Current API Token": "現在のAPI Token",
  "Update API Token": "API Tokenを更新",
  "header_search_box": {
    "label": {
      "All pages": "全てのページ",
      "This tree": "この階層"
    },
    "item_label": {
      "All pages": "全てのページ",
      "This tree": "この階層下の子ページのみ"
    }
  },
  "in_app_notification": {
    "notification_list": "アプリ内通知一覧",
    "see_all": "通知一覧を見る",
    "no_notification": "通知はありません",
    "all": "全て",
    "unopend": "未読",
    "mark_all_as_read": "全て既読にする"
  },
  "in_app_notification_settings": {
    "in_app_notification_settings": "アプリ内通知設定",
    "subscribe_settings": "自動でページをサブスクライブする（通知を受け取る）設定",
    "default_subscribe_rules": {
      "page_create": "ページを作成した時にそのページをサブスクライブします。"
    }
  },
  "editor_settings": {
    "editor_settings": "エディター設定",
    "common_settings": {
      "common_settings": "共通設定",
      "common_misspellings": "ウィキペディアから一般的なスペルミスを見つけます。",
      "max_comma": "文の読点（,）を最大10個に制限します。初期値: 4。",
      "sentence_length": "文の最大文字数を制限します。初期値: 100。",
      "en_capitalization": "英文の大文字化をチェックします",
      "no_unmatched_pair": "（ と ] のような一致しないペアをチェックします",
      "date_weekday_mismatch": "日付と平日の不一致を検出します。",
      "no_kangxi_radicals": "康熙帝の部首の使用を防ぎます。",
      "no_surrogate_pair": "文中のサロゲートペア（D800-DBFFおよびDC00-DFFF）を検出します。",
      "no_zero_width_spaces": "ゼロ幅スペースを許可しません。",
      "period_in_list_item": "リストアイテムのピリオドの有無をチェックします。",
      "use_si_units": "SI単位系以外の使用を禁止します。"
      },
    "japanese_settings": {
      "japanese_settings": "日本語設定",
      "ja_hiragana_keishikimeishi": "漢字よりひらがなで書かれた読みやすい形式名詞をチェックします。",
      "ja_no_abusage": "よくある誤用をチェックします。",
      "ja_no_inappropriate_words": "不適切表現をチェックします。",
      "ja_no_mixed_period": "パラグラフの末尾に必ず句点記号を付けていることをチェックします。",
      "ja_no_redundant_expression": "冗長な表現を禁止します。冗長な表現とは、その文から省いても意味が通じるような表現を示しています。",
      "max_kanji_continuous_len": "漢字が連続する最大文字数を制限します。初期値: 5。",
      "max_ten": "一文に利用できる、の数を制限します。一文の読点の数が多いと冗長で読みにくい文章となるため、読点の数を一定数以下にするルールです。 読点の数を減らすためには、句点(。)で文を区切る必要があります。",
      "no_double_negative_ja": "二重否定を検出します。",
      "no_doubled_conjunction": "同じ接続詞が連続して出現していないかどうかをチェックします。",
      "no_doubled_joshi": "1つの文中に同じ助詞が連続して出てくるのをチェックします。",
      "no_dropping_the_ra": "ら抜き言葉を検出します。",
      "no_hankaku_kana": "半角カナの利用を禁止します。",
      "prefer_tari_tari": "「〜たり〜たりする」をチェックします。",
      "ja_unnatural_alphabet": "不自然なアルファベットを検知します。",
      "no_mixed_zenkaku_and_hankaku_alphabet": "全角と半角アルファベットを混在をチェックします。",
      "no_nfd": "UTF8-MAC濁点のようなNFDの使用を禁止します。"
    }
  },
  "copy_to_clipboard": {
    "Copy to clipboard": "クリップボードにコピー",
    "Page path": "ページ名",
    "Page URL": "ページURL",
    "Permanent link": "パーマリンク",
    "Page path and permanent link": "ページ名とパーマリンク",
    "Markdown link": "マークダウン形式のリンク"
  },
  "search_help": {
    "title": "検索のヘルプ",
    "and": {
      "syntax help": "スペース区切り",
      "desc": "ページ名 or 本文に {{word1}}, {{word2}} の両方を含むページを検索"
    },
    "exclude": {
      "desc": "ページ名 or 本文に {{word}} を含むページを除外"
    },
    "phrase": {
      "syntax help": "ダブルクォートで囲う",
      "desc": "{{phrase}} という文章を含むページを検索"
    },
    "prefix": {
      "desc": "ページ名が {{path}} から始まるページに絞る"
    },
    "exclude_prefix": {
      "desc": "ページ名が {{path}} から始まるページを除外"
    },
    "tag": {
      "desc": "{{tag}} というタグを含むページを検索"
    },
    "exclude_tag": {
      "desc": "{{tag}} というタグを含むページを除外"
    }
  },
  "search": {
    "search page bodies": "[Enter] キー押下で全文検索"
  },
  "page_page": {
    "notice": {
      "version": "これは現在の版ではありません。",
      "moved": "このページは",
      "moved_period":"から移動しました。",
      "redirected": "リダイレクト元 >>",
      "redirected_period":"",
      "duplicated": "このページは",
      "duplicated_period": "から複製されました。",
      "unlinked": "このページへのリダイレクトは削除されました。",
      "restricted": "このページの閲覧は制限されています",
      "stale": "このページは最終更新日から{{count}}年以上が経過しています。",
      "expiration": "この共有パーマリンクの有効期限は <strong>{{expiredAt}}</strong> です。",
      "no_deadline": "このページに有効期限は設定されていません。"
    }
  },
  "page_table_of_contents": {
    "empty": "目次は空です"
  },
  "page_edit": {
    "Show active line": "アクティブ行をハイライト",
    "auto_format_table": "表の自動整形",
    "overwrite_scopes": "{{operation}}と同時に全ての配下ページのスコープを上書き",
    "notice": {
      "conflict": "すでに他の人がこのページを編集していたため保存できませんでした。ページを再読み込み後、自分の編集箇所のみ再度編集してください。"
    }
  },
  "page_comment": {
    "display_the_page_when_posting_this_comment": "投稿時のページを表示する"
  },
  "page_api_error": {
    "notfound_or_forbidden": "元のページが見つからないか、アクセス権がありません。",
    "already_exists": "新しいページが既に存在しています。",
    "outdated": "ページが他のユーザーによって更新されました。",
    "user_not_admin": "権限のあるユーザーのみが完全削除できます"
  },
  "page_history": {
    "revision_list": "更新履歴",
    "revision": "バージョン",
    "comparing_source": "ソース",
    "comparing_target": "ターゲット",
    "comparing_revisions": "差分を比較する",
    "compare_latest":"最新と比較",
    "compare_previous":"1つ前のバージョンと比較"
  },
  "modal_rename": {
    "label": {
      "Move/Rename page": "ページを移動/名前変更する",
      "New page name": "移動先のページ名",
      "Fail to get subordinated pages": "配下ページの取得に失敗しました",
      "Fail to get exist path": "存在するパスの取得に失敗しました",
      "Rename without exist path": "存在するパス以外を名前変更する",
      "Current page name": "現在のページ名",
      "Recursively": "再帰的に移動/名前変更",
      "Do not update metadata": "メタデータを更新しない",
      "Redirect": "リダイレクトする"
    },
    "help": {
      "redirect": "アクセスされた際に自動的に新しいページにジャンプします",
      "metadata": "最終更新ユーザー、最終更新日を更新せず維持します",
      "recursive": "配下のページも移動/名前変更します"
    }
  },
  "Put Back": "元に戻す",
  "Delete Completely": "完全削除",
  "modal_delete": {
    "delete_page": "ページを削除する",
    "deleting_page": "ページパス",
    "delete_recursively": "全ての子ページも削除",
    "delete_completely": "完全削除",
    "delete_completely_restriction": "完全削除をするための権限がありません。",
    "recursively": "配下のページも削除します",
    "completely": "ゴミ箱を経由せず、完全に削除します"
  },
  "modal_empty":{
    "empty_the_trash": "ゴミ箱を空にする",
    "notice": "完全削除したページは元に戻すことができません"
  },
  "modal_duplicate": {
    "label": {
      "Duplicate page": "ページを複製する",
      "New page name": "複製後のページ名",
      "Fail to get subordinated pages": "配下ページの取得に失敗しました",
      "Current page name": "現在のページ名",
      "Recursively": "再帰的に複製",
      "Duplicate without exist path": "存在するパス以外を複製する",
      "Same page already exists": "同じページがすでに存在します"
    },
    "help": {
      "recursive": "配下のページも複製します"
    }
  },
  "modal_putback": {
    "label": {
      "Put Back Page": "ページを元に戻す",
      "recursively": "全ての子ページも元に戻す"
    },
    "help": {
      "recursively": "配下のページも元に戻します"
    }
  },
  "modal_shortcuts": {
    "global": {
      "title": "グローバルショートカット",
      "Open/Close shortcut help": "ショートカットヘルプ<br>の表示/非表示",
      "Edit Page": "ページ編集",
      "Create Page": "ページ作成",
      "Search": "検索",
      "Show Contributors": "コントリビューター<br>を表示",
      "MirrorMode": "ミラーモード",
      "Konami Code": "コナミコマンド",
      "konami_code_url": "https://ja.wikipedia.org/wiki/コナミコマンド"
    },
    "editor": {
      "title": "エディターショートカット",
      "Indent": "インデント",
      "Outdent": "左インデント",
      "Save Page": "保存",
      "Delete Line": "行削除"
    },
    "commentform": {
      "title": "コメントフォームショートカット",
      "Post": "投稿"
    }
  },
  "modal_enable_textlint": {
    "confirm_download_dict_and_enable_textlint": "Textlintを有効にしますか？20MBの辞書ファイルをダウンロードします。",
    "enable_textlint": "Textlintを有効にする",
    "dont_ask_again": "常に許可する"
  },
<<<<<<< HEAD
  "modal_migrate":{
    "migrating_page": "ページをマイグレート",
    "migrate_recursively": "全ての子ページもマイグレート"
=======
  "modal_resolve_conflict": {
    "file_conflicting_with_newer_remote": "サーバー側の新しいファイルと衝突します。",
    "resolve_conflict_message": "ページ本文を選んでください",
    "resolve_conflict": "衝突を解消",
    "resolve_and_save" : "解消し保存する",
    "select_revision" : "{{revision}}にする",
    "requested_revision": "送信された本文",
    "origin_revision": "送信する前の本文",
    "latest_revision": "最新の本文",
    "selected_editable_revision": "保存するページ本文(編集可能)"
>>>>>>> b3eb6b51
  },
  "link_edit": {
    "edit_link": "リンク編集",
    "set_link_and_label": "リンク情報",
    "link": "リンク",
    "placeholder_of_link_input": "ページパスまたはURLを入力してください",
    "label": "ラベル",
    "path_format": "ページパス設定",
    "use_relative_path": "相対パスを使う",
    "use_permanent_link": "パーマリンクを使う",
    "notation": "リンクの形式",
    "markdown": "マークダウン 記法",
    "GROWI_original": "GROWI 独自記法",
    "pukiwiki": "Pukiwiki 記法",
    "preview": "プレビュー",
    "page_not_found_in_preview": "\"{{path}}\" というページはありません。"
  },
  "toaster": {
    "create_succeeded": "新しい{{target}}が作成されました",
    "create_failed": "{{target}}の作成に失敗しました",
    "update_successed": "{{target}}を更新しました",
    "update_failed": "{{target}}の更新に失敗しました",
    "initialize_successed": "{{target}}を初期化しました",
    "give_user_admin": "{{username}}を管理者に設定しました",
    "remove_user_admin": "{{username}}を管理者から外しました",
    "activate_user_success": "{{username}}を有効化しました",
    "deactivate_user_success": "{{username}}を無効化しました",
    "remove_user_success": "{{username}}を削除しました",
    "remove_external_user_success": "{{accountId}}を削除しました",
    "remove_share_link_success": "{{shareLinkId}}を削除しました",
    "issue_share_link": "共有リンクを作成しました",
    "remove_share_link": "共有リンクを{{count}}件削除しました",
    "switch_disable_link_sharing_success": "共有リンクの設定を変更しました",
    "failed_to_reset_password":"パスワードのリセットに失敗しました"
  },
  "template": {
    "modal_label": {
      "Create/Edit Template Page": "テンプレートページの作成/編集",
      "Create template under": "配下にテンプレートページを作成"
    },
    "option_label": {
      "select": "テンプレートタイプを選択してください",
      "create/edit": "テンプレートページの作成/編集.."
    },
    "children": {
      "label": "同一階層テンプレート",
      "desc": "テンプレートページが存在する階層にのみ適用されます"
    },
    "decendants": {
      "label": "下位層テンプレート",
      "desc": "テンプレートページが存在する下位層のすべてのページに適用されます"
    }
  },
  "sandbox": {
    "header": "見出し",
    "header_x": "見出し {{index}}",
    "block": "ブロック",
    "block_detail": "を挟むことで段落になります",
    "empty_line": "空白行",
    "line_break": "改行",
    "line_break_detail": "(スペース2つ) で改行されます",
    "typography": "タイポグラフィー",
    "italics": "斜体",
    "bold": "強調",
    "italic_bold": "イタリックボールド",
    "strikethrough": "取り消し線",
    "link": "リンク",
    "code_highlight": "コードハイライト",
    "list": "リスト",
    "unordered_list_x": "リスト {{index}}",
    "ordered_list_x": "番号付きリスト {{index}}",
    "task": "タスク",
    "task_checked": "チェック付き",
    "task_unchecked": "チェックなし",
    "quote": "引用",
    "quote1": "複数行の引用文を",
    "quote2": "書くことができます",
    "table": "テーブル",
    "quote_nested": "多重引用",
    "image": "画像",
    "alt_text": "Alt文字列",
    "insert_image": "で画像を挿入できます",
    "open_sandbox": "Sandbox を開く"
  },
  "hackmd":{
    "hack_md": "HackMD",
    "not_set_up": "HackMD はセットアップされていません",
    "used_for_not_found": "HackMD は新しいページの作成には利用できません",
    "start_to_edit": "HackMD を開始する",
    "clone_page_content": "ページを複製して編集を開始します",
    "unsaved_draft": "HackMD のドラフトが保存されていません",
    "draft_outdated": "ドラフトは古くなっている可能性があります",
    "based_on_revision": "現在のドラフトは次の revision に基づいています",
    "view_outdated_draft": "HackMD で古いドラフトを表示する",
    "resume_to_edit": "HackMD で編集を再開する",
    "discard_changes": "HackMD の変更を破棄する",
    "integration_failed": "HackMD の統合に失敗しました",
    "fail_to_connect": "GROWI クライアントが HackMD の GROWI agent に接続できませんでした。",
    "check_configuration": "<a href='https://docs.growi.org/ja/admin-guide/admin-cookbook/integrate-with-hackmd.html'>こちらのマニュアル</a>から設定を確認してください",
    "not_initialized": "HackMD コンポーネントは初期化されていません",
    "someone_editing": "このページは、HackMD で編集されています。",
    "this_page_has_draft": "このページは、HackMD のドラフトがあります。",
    "need_to_associate_with_growi_to_use_hackmd_refer_to_this": "HackMD を利用して同時多人数編集を行うには、HackMD と GROWI を連携する必要があります。<a href='https://docs.growi.org/ja/admin-guide/admin-cookbook/integrate-with-hackmd.html'>こちら</a>を参照してください。",
    "need_to_make_page": "HackMD を利用するためには、<a href='#edit'>ビルトインエディタ</a>で新しいページを作成してください。"
  },
  "slack_notification": {
    "popover_title": "Slack 通知",
    "popover_desc": "チャンネル名を入れてください。カンマ区切りのリストを入力することで複数のチャンネルに通知することができます。"
  },
  "search_result": {
    "result_meta": "検索結果:",
    "deletion_mode_btn_lavel": "ページを指定して削除",
    "cancel": "キャンセル",
    "delete": "削除",
    "check_all": "すべてチェック",
    "deletion_modal_header": "以下のページを削除",
    "delete_completely": "完全に削除する",
    "include_certain_path": "{{pathToInclude}}下を含む ",
    "delete_all_selected_page" : "一括削除",
    "currently_not_implemented":"現在未実装の機能です",
    "search_again" : "再検索",
    "number_of_list_to_display" : "表示件数",
    "page_number_unit" : "件",
    "sort_axis": {
      "relationScore": "関連度順",
      "createdAt": "作成日時",
      "updatedAt": "更新日時"
    }
  },
  "security_setting": {
    "Guest Users Access": "ゲストユーザーのアクセス",
    "Fixed by env var": "環境変数 <code>{{forcewikimode}}={{wikimode}}</code> により固定されています。",
    "Register limitation": "登録の制限",
    "Register limitation desc": "新しいユーザーを登録する方法を制限します.",
    "The whitelist of registration permission E-mail address": "登録許可メールアドレスの<br>ホワイトリスト",
    "users_without_account": "アカウントを持たないユーザーはアクセス不可",
    "example": "例",
    "restrict_emails": "登録可能なメールアドレスを制限することができます。",
    "for_example": "例えば、",
    "in_this_case": "と記載することで、そのドメインのメールアドレスを持っている人のみ登録可能になります。",
    "insert_single": "1行に1メールアドレス入力してください。",
    "page_list_and_search_results": "ページリスト・検索結果",
    "page_listing_1": "ページのリスト表示と検索<br>'自分のみ'に閲覧制限しているページ",
    "page_listing_1_desc": "ページのリスト表示や検索結果において、'自分のみ'に閲覧制限をしているページをアクセス権のないユーザーにも表示します。",
    "page_listing_2": "ページのリスト表示と検索<br>特定グループに閲覧制限しているページ",
    "page_listing_2_desc": "ページのリスト表示や検索結果において、特定グループにのみ閲覧制限をしているページをアクセス権のないユーザーにも表示します。",
    "page_access_and_delete_rights": "ページの閲覧・削除権限",
    "complete_deletion": "ページの完全削除",
    "complete_deletion_explain": "ページを完全に削除できるユーザーを制限します。",
    "admin_only": "管理者のみ可能",
    "admin_and_author": "管理者とページ作者が可能",
    "anyone": "誰でも可能",
    "session": "セッション",
    "max_age": "有効期間 (ミリ秒)",
    "max_age_desc": "ユーザーのセッション情報の有効期間をミリ秒で指定できます。<br>デフォルト値: 2592000000 (30日間)",
    "max_age_caution": "この値を変更した後は、サーバーを再起動する必要があります。",
    "Authentication mechanism settings": "認証機構設定",
    "setup_is_not_yet_complete":"セットアップはまだ完了してません",
    "alert_siteUrl_is_not_set": "'サイトURL' が設定されていません。{{link}} から設定してください。",
    "xss_prevent_setting": "XSS(Cross Site Scripting)対策設定",
    "xss_prevent_setting_link": "マークダウン設定ページに移動",
    "callback_URL": "コールバックURL",
    "desc_of_callback_URL": "{{AuthName}} プロバイダ側の設定で利用してください。",
    "authorization_endpoint": "認可エンドポイント",
    "token_endpoint": "トークンエンドポイント",
    "revocation_endpoint": "失効エンドポイント",
    "introspection_endpoint": "検証エンドポイント",
    "userinfo_endpoint": "ユーザ情報エンドポイント",
    "end_session_endpoint": "セッション終了エンドポイント",
    "registration_endpoint": "登録エンドポイント",
    "jwks_uri": "JSON Web Key Set URL",
    "clientID": "クライアントID",
    "client_secret": "クライアントシークレット",
    "updated_general_security_setting": "セキュリティ設定を更新しました。",
    "setup_not_completed_yet": "まだセットアップは完了していません。",
    "guest_mode": {
      "deny": "拒否 (アカウントを持つユーザーのみ利用可能)",
      "readonly": "許可 (ゲストユーザーも閲覧のみ可能)"
    },
    "registration_mode": {
      "open": "公開 (だれでも登録可能)",
      "restricted": "制限 (登録完了には管理者の承認が必要)",
      "closed": "非公開 (登録には管理者による招待が必要)"
    },
    "share_link_rights": "シェアリンクの権限",
    "enable_link_sharing": "リンクのシェアを許可",
    "all_share_links": "全てのシェアリンク",
    "configuration": "設定",
    "optional": "オプション",
    "Treat username matching as identical": "新規ログイン時、<code>username</code> が一致したローカルアカウントが存在した場合は自動的に紐付ける",
    "Treat username matching as identical_warn": "警告: <code>username</code> の一致を以て同一ユーザーであるとみなすので、セキュリティに注意してください",
    "Treat email matching as identical": "新規ログイン時、<code>email</code> が一致したローカルアカウントが存在した場合は自動的に紐付ける",
    "Treat email matching as identical_warn": "警告: <code>email</code> の一致を以て同一ユーザーであるとみなすので、セキュリティに注意してください",
    "Use env var if empty": "空の場合、環境変数 <code>{{env}}</code> を利用します",
    "Use default if both are empty": "どちらの値も空の場合、デフォルト値 <code>{{target}}</code> を利用します",
    "missing mandatory configs": "以下の必須項目の値がデータベースと環境変数のどちらにも設定されていません",
    "Local": {
      "name": "ID/Password",
      "note for the only env option": "現在LOCAL認証のON/OFFは環境変数の値によって制限されています<br>この設定を変更する場合は環境変数 <code>{{env}}</code> の値をfalseに変更もしくは削除してください",
      "enable_local": "ID/Password を有効にする",
      "password_reset_by_users": "ユーザーによるパスワード再設定",
      "enable_password_reset_by_users": "ユーザーによるパスワード再設定を有効にする",
      "password_reset_desc": "ログイン時のパスワードを忘れた際に、ユーザー自身がパスワードを再設定できます。",
      "email_authentication": "ユーザー登録時のメール認証",
      "enable_email_authentication": "メール認証を有効にする",
      "enable_email_authentication_desc": "ユーザー登録時にメール認証を行います。",
      "please_enable_mailer": "メール認証を有効にするには、メール設定を完了させてください。",
      "need_complete_mail_setting_warning": "以下の機能を使えるようにするには、メール設定を完了させてください。"
    },
    "ldap": {
      "enable_ldap": "LDAP を有効にする",
      "server_url_detail": "LDAP URLを <code>ldap://host:port/DN</code> または <code>ldaps://host:port/DN</code> の形式で入力してください。",
      "bind_mode": "Bind モード",
      "bind_manager": "管理者 Bind",
      "bind_user": "ユーザー Bind",
      "bind_DN_manager_detail": "ディレクトリーサービスに認証する際のアカウント DN",
      "bind_DN_user_detail1": "ディレクトリーサービスに Bind するアカウント DN を決定するためのクエリ",
      "bind_DN_user_detail2": "ログイン時に入力されるユーザー名を使用するには <code>&#123;&#123;username&#125;&#125;</code> の形式を使用してください。",
      "bind_DN_password": "Bind DN パスワード",
      "bind_DN_password_manager_detail": "Bind DN アカウントのパスワード",
      "bind_DN_password_user_detail": "ログイン時のパスワードが使用されます。",
      "search_filter": "検索フィルター",
      "search_filter_detail1": "認証されるユーザーを一意に決定するための LDAP フィルタ",
      "search_filter_detail2": "ログイン時のユーザー名を使用するには <code>&#123;&#123;username&#125;&#125;</code> の形式を使用してください。",
      "search_filter_detail3": "空欄の場合 <code>(uid=&#123;&#123;username&#125;&#125;)</code> が使用されます。",
      "search_filter_example1": "'uid' または 'mail' に一致",
      "search_filter_example2": "'sAMAccountName' に一致 (Active Directory)",
      "username_detail": "新規ユーザーのアカウント名(<code>username</code>)に関連付ける属性",
      "name_detail": "新規ユーザーの表示名に関連付ける属性",
      "mail_detail": "新規ユーザーのメールアドレスに関連付ける属性",
      "group_search_base_DN": "グループ検索ベース DN",
      "group_search_base_DN_detail": "グループ検索を実行するベース DN。利用する場合は <code>グループ検索フィルター</code> も入力する必要があります。",
      "group_search_filter": "グループ検索フィルター",
      "group_search_filter_detail1": "グループフィルターに用いるクエリ",
      "group_search_filter_detail2": "このクエリにヒットするグループがあったときのみ、LDAPでのログインが成功します。",
      "group_search_filter_detail3": "ログイン対象ユーザーオブジェクトのプロパティーで置換する場合は <code>&#123;&#123;dn&#125;&#125;</code> を用いてください。",
      "group_search_filter_detail4": "<code>(&(cn=group1)(memberUid=&#123;&#123;dn&#125;&#125;))</code> は <code>cn=group1</code> と、ユーザーの <code>uid</code> を含む <code>memberUid</code> を持つグループにヒットします(<code>ユーザーの DN プロパティー</code> がデフォルトから変更されていない場合)",
      "group_search_user_DN_property": "ユーザーの DN プロパティー",
      "group_search_user_DN_property_detail": "<code>グループ検索フィルター</code> 内の <code>&#123;&#123;dn&#125;&#125;</code> で置換される、ユーザーオブジェクトのプロパティー",
      "test_config": "ログインテスト",
      "updated_ldap": "LDAP設定 を更新しました"
    },
    "SAML": {
      "name": "SAML",
      "enable_saml": "SAML を有効にする",
      "id_detail": "SAML Identity プロバイダ内で一意に識別可能な値を格納している属性",
      "username_detail": "新規ユーザーのアカウント名(<code>username</code>)に関連付ける属性",
      "mapping_detail": "新規ユーザーの{{target}}に関連付ける属性",
      "cert_detail": "IdP からのレスポンスの validation を行うためのPEMエンコードされた X.509 証明書",
      "Use env var if empty": "データベース側の値が空の場合、環境変数 <code>{{env}}</code> の値を利用します",
      "note for the only env option": "現在SAML認証のON/OFFの設定値及びハイライトされている設定値は環境変数の値のみを使用するようになっています<br>この設定を変更する場合は環境変数 <code>{{env}}</code> の値をfalseに変更もしくは削除してください",
      "attr_based_login_control_detail": "SAMLの <code>&lt;saml:AttributeStatement&gt;</code> 要素に含まれる <code>&lt;saml:Attribute&gt;</code> 要素と、その子要素 <code>&lt;saml:AttributeValue&gt;</code> を利用してログインの可否を制御します。",
      "attr_based_login_control_rule_help": "<h5>利用可能なクエリ:</h5><ul><li>Terms</li><li>Fields</li><li>AND/NOT/OR Operator</li><li>Grouping</li></ul><h5>利用不可なクエリ:</h5><ul><li>Wildcard, Fuzzy, Proximity, Range and Boosting</li><li>+/- Operator</li><li>Field Grouping</li></ul><h5>特殊文字のエスケープ</h5>次の特殊文字はエスケープする必要があります。<code>+ - && || ! ( ) { } [ ] ^ &quot; &tilde; * ? : &#92;</code> and <code>/</code>",
      "attr_based_login_control_rule_example1": "<h5>条件式の例</h5>ルールに <code>(Department: A || Department: B) && Position: Leader</code> を指定した場合, <code>Department: A</code> または <code>Department: B</code> のどちらかに該当し、かつ <code>Position: Leader</code> を持つユーザーにログインを<strong>許可</strong>します。",
      "attr_based_login_control_rule_exampl2": "<h5>エスケープの例</h5>ルールに URL を利用したい場合は、次のようにエスケープしてください:<br><code>http&#92;:&#92;/&#92;/schemas.example.com&#92;/ws&#92;/2005&#92;/05&#92;/identity&#92;/claims&#92;/emailaddress: &quot;myname@example.com&quot;</code>",
      "updated_saml": "Succeeded to update SAML setting"
    },
    "Basic": {
      "enable_basic": "Basic を有効にする",
      "name": "Basic 認証",
      "desc_1": "Authorization ヘッダに格納されている <code>username</code> でログインします。",
      "desc_2": "ユーザーが存在しなかった場合は自動生成します。",
      "updated_basic": "Basic認証 を更新しました"
    },
    "OAuth": {
      "enable_oidc": "OIDC を有効にする",
      "register": "%sに登録",
      "change_redirect_url": "承認済みのリダイレクトURLに、 <code>%s</code> を入力",
      "Google": {
        "enable_google": "Google OAuth を有効にする",
        "name": "Google OAuth",
        "register_1": "{{link}}へアクセス",
        "register_2": "プロジェクトがない場合はプロジェクトを作成",
        "register_3": "認証情報を作成 &rightarrow; OAuthクライアントID &rightarrow; ウェブアプリケーションを選択",
        "register_4": "承認済みのリダイレクトURIを<code>{{url}}</code>としてGrowiを登録",
        "register_5": "上記フォームにクライアントIDとクライアントシークレットを入力",
        "updated_google": "Google OAuth を更新しました"
      },
      "Facebook": {
        "name": "Facebook OAuth"
      },
      "Twitter": {
        "enable_twitter": "Twitter OAuth を有効にする",
        "name": "Twitter OAuth",
        "register_1": "{{link}} へアクセス",
        "register_2": "Twitterにサインイン",
        "register_3": "Create New Appをクリック &rightarrow; Application Detailsの各項目を入力",
        "register_4": "Create your Twitter Applicationで作成",
        "register_5": "上記フォームにクライアントIDとクライアントシークレットを入力",
        "updated_twitter": "Twitter OAuth を更新しました"
      },
      "GitHub": {
        "enable_github": "GitHub OAuth を有効にする",
        "name": "GitHub OAuth",
        "register_1": "{{link}} へアクセス",
        "register_2": "\"Authorization callback URL\"を<code>{{url}}</code>としてGrowiを登録",
        "register_3": "上記フォームにクライアントIDとクライアントシークレットを入力",
        "updated_github": "GitHub OAuth を更新しました"
      },
      "OIDC": {
        "name": "OpenID Connect",
        "id_detail": "OIDC claims で一意に識別可能な値を格納している属性",
        "username_detail": "新規ユーザーのアカウント名(<code>username</code>)に関連付ける属性",
        "name_detail": "新規ユーザー名(<code>name</code>)に関連付ける属性",
        "mapping_detail": "新規ユーザーの{{target}}に関連付ける属性",
        "updated_oidc": "OpenID Connect を更新しました",
        "Use discovered URL if empty": "データベース側の値が空の場合、\"Issuer Host\"から検出した値を利用します。"
      },
      "how_to": {
        "google": "Google OAuth の設定方法",
        "github": "GitHub OAuth の設定方法",
        "twitter": "Twitter OAuth の設定方法"
      }
    },
    "form_item_name": {
      "entryPoint": "エントリーポイント",
      "issuer": "発行者",
      "cert": "証明書",
      "attrMapId": "ID",
      "attrMapUsername": "ユーザー名",
      "attrMapMail": "メールアドレス",
      "attrMapFirstName": "姓",
      "attrMapLastName": "名",
      "ABLCRule": "ルール"
    }
  },
  "notification_setting": {
    "slack_incoming_configuration": "Slack Incoming Webhooks 設定",
    "prioritize_webhook": "Slack アプリより Incoming Webhook を優先する",
    "prioritize_webhook_desc": "このオプションをオンにすると、 Slack App が有効になっていても GROWI は Incoming Webhook を使用します。",
    "slack_app_configuration": "Slack App 設定",
    "slack_app_configuration_desc": "Crowi 互換の機能です。<br /> <strong>設定が複雑すぎる</strong>のでオススメしません。",
    "use_instead": "代わりに Slack Incoming Webhooks 設定を使用してください。",
    "how_to": {
      "header": "Incoming Webhooks の設定方法",
      "workspace": "ワークスペースで Webhook を追加します。",
      "workspace_desc1": "<a href='https://slack.com/services/new/incoming-webhook'>Incoming Webhooks Configuration page</a> にアクセスします。",
      "workspace_desc2": "投稿するチャンネルを選びます。",
      "workspace_desc3": "追加します。",
      "at_growi": "GROWI 管理画面で Webhook URL を設定します。",
      "at_growi_desc": "このページで &rdquo;Webhook URL&rdquo; を入力して送信します。"
    },
    "user_trigger_notification_header": "デフォルトパターンの通知設定",
    "pattern": "パターン",
    "channel": "チャンネル名",
    "pattern_desc": "Wiki のパス名。 パスには <code>*</code> を使用できます。",
    "channel_desc": "<code>#</code> を除いた Slack チャンネル名",
    "valid_page": "通知の有効 / 無効",
    "link_notification_help": "<strong>linkを知っている人のみ閲覧できるページ</strong>は常に通知されません。",
    "just_me_notification_help": "<strong>'自分のみ'に閲覧制限をしているページ</strong>に変更を加えた際に通知する",
    "group_notification_help": "<strong>'特定グループにのみ'に閲覧制限をしているページ</strong>に変更を加えた際に通知する",
    "notification_list": "通知設定の一覧",
    "add_notification": "通知設定の追加",
    "trigger_path": "トリガーパス",
    "trigger_path_help": "(<code>*</code>が使用できます)",
    "trigger_events": "トリガーイベント",
    "notify_to": "通知先",
    "back_to_list": "通知設定一覧に戻る",
    "notification_detail": "通知詳細設定",
    "event_pageCreate": "ページが新規作成されたとき",
    "event_pageEdit": "ページが編集されたとき",
    "event_pageDelete": "ページが削除されたとき",
    "event_pageMove": "ページが移動(名前が変更)されたとき",
    "event_pageLike": "ページに「いいね」がついたとき",
    "event_comment": "コメントが投稿されたとき",
    "email": {
      "ifttt_link": "IFTTT でメールトリガの新しいアプレットを作る"
    },
    "updated_slackApp": "SlackApp設定を更新しました",
    "add_notification_pattern": "通知パターンを追加しました。",
    "delete_notification_pattern": "通知パターンを削除しました。",
    "delete_notification_pattern_desc1": "Path: {{path}} を削除します。",
    "delete_notification_pattern_desc2": "Once deleted, it cannot be recovered",
    "toggle_notification": "{{path}}の通知設定を変更しました"
  },
  "full_text_search_management": {
    "elasticsearch_management": "Elasticsearch 管理",
    "connection_status": "接続の状態",
    "connection_status_label_unconfigured": "設定されていません",
    "connection_status_label_connected": "接続されています",
    "connection_status_label_disconnected": "切断されています",
    "connection_status_label_erroroccured": "SearchService でエラーが発生しています",
    "indices_status": "インデックスの状態",
    "indices_status_label_normalized": "正規化されています",
    "indices_status_label_unnormalized": "リビルド中 または 破損しています",
    "indices_summary": "インデックスのサマリ",
    "reconnect": "再接続",
    "reconnect_button": "再接続の試行",
    "reconnect_description": "Elasticsearch への再接続を試みます。",
    "normalize": "正規化",
    "normalize_button": "インデックスの正規化",
    "normalize_description": "破損したインデックスを修復します。",
    "rebuild": "リビルド",
    "rebuild_button": "インデックスのリビルド",
    "rebuild_description_1": "全てのページのインデックスを削除し、作り直します。",
    "rebuild_description_2": "この作業には数秒かかります。"
  },
  "to_cloud_settings": "GROWI.cloud の管理画面へ",
  "login": {
    "Sign in error": "ログインエラー",
    "Registration successful": "登録完了",
    "Setup": "セットアップ"
  },
  "export_bulk": {
    "failed_to_export": "ページのエクスポートに失敗しました",
    "failed_to_count_pages": "ページ数の取得に失敗しました",
    "export_page_markdown": "マークダウン形式でページをエクスポート",
    "export_page_pdf": "PDF形式でページをエクスポート"
  },
  "message": {
    "successfully_connected": "接続に成功しました!",
    "fail_to_save_access_token": "アクセストークンの保存に失敗しました、再度お試しください。",
    "fail_to_fetch_access_token": "アクセストークンの取得に失敗しました、再度お試しください。",
    "successfully_disconnected": "切断に成功しました!",
    "strategy_has_not_been_set_up": "{{strategy}} はセットアップされていません。",
    "maximum_number_of_users": "ユーザー数が上限を超えたためアクティベートできません。",
    "database_error":"データベースサーバーに問題があります。",
    "sign_in_failure": "ログインに失敗しました。",
    "aws_sttings_required": "この機能にはAWS設定が必要です。管理者に訪ねて下さい。",
    "application_already_installed": "アプリケーションのインストールが完了しました。",
    "email_address_could_not_be_used":"このメールアドレスは使用できません。(許可されたメールアドレスを確認してください。)",
    "user_id_is_not_available":"このユーザーIDは使用できません。",
    "email_address_is_already_registered":"このメールアドレスは既に登録されています。",
    "can_not_register_maximum_number_of_users":"ユーザー数が上限を超えたため登録できません。",
    "failed_to_register":"登録に失敗しました。",
    "successfully_created":"{{username}} が作成されました。",
    "can_not_activate_maximum_number_of_users":"ユーザーが上限に達したためアクティベートできません。",
    "failed_to_activate":"アクティベートに失敗しました。",
    "unable_to_use_this_user":"利用できないユーザーIDです。",
    "complete_to_install1":"GROWI のインストールが完了しました！管理者アカウントでログインしてください。",
    "complete_to_install2":"GROWI のインストールが完了しました！はじめに、このページで各種設定を確認してください。",
    "failed_to_create_admin_user":"管理ユーザーの作成に失敗しました。{{errMessage}}",
    "successfully_send_email_auth":"{{email}} にメールを送信しました。添付されたURLをクリックし、本登録を完了させてください",
    "incorrect_token_or_expired_url":"トークンが正しくないか、URLの有効期限が切れています。"
  },
  "grid_edit":{
    "create_bootstrap_4_grid":"Bootstrap 4 グリッドを作成",
    "grid_settings": "グリッド設定",
    "grid_pattern":"グリッド　パターン",
    "division":"分割",
    "smart_no":"スマホ / 分割なし",
    "break_point":"画面サイズより分割"
  },
  "validation":{
    "aws_region": "リージョンには、AWSリージョン名を入力してください。例: ap-northeast-1",
    "aws_custom_endpoint": "カスタムエンドポイントは、http(s)://で始まるURLを指定してください。また、末尾の/は不要です。",
    "failed_to_send_a_test_email":"SMTPを利用したテストメール送信に失敗しました。設定をみなおしてください。"
  },
  "forgot_password":{
    "forgot_password": "パスワードをお忘れですか?",
    "send": "送信",
    "return_to_login": "ログイン画面に戻る",
    "reset_password": "パスワード リセット",
    "sign_in_instead": "ログインする",
    "password_reset_request_desc": "ここからパスワードリセットできます",
    "password_reset_excecution_desc": "新しいパスワードを入力してください",
    "new_password": "新しいパスワード",
    "confirm_new_password": "新しいパスワードの確認",
    "email_is_required": "メールを入力してください",
    "success_to_send_email": "メールを送信しました",
    "incorrect_token_or_expired_url":"トークンが正しくないか、URLの有効期限が切れています。 以下のリンクからパスワードリセットリクエストを再送信してください。",
    "password_and_confirm_password_does_not_match": "パスワードと確認パスワードが一致しません"
  },
  "pagetree": {
    "private_legacy_pages": "待避所"
  }
}<|MERGE_RESOLUTION|>--- conflicted
+++ resolved
@@ -489,11 +489,10 @@
     "enable_textlint": "Textlintを有効にする",
     "dont_ask_again": "常に許可する"
   },
-<<<<<<< HEAD
   "modal_migrate":{
     "migrating_page": "ページをマイグレート",
     "migrate_recursively": "全ての子ページもマイグレート"
-=======
+  },
   "modal_resolve_conflict": {
     "file_conflicting_with_newer_remote": "サーバー側の新しいファイルと衝突します。",
     "resolve_conflict_message": "ページ本文を選んでください",
@@ -504,7 +503,6 @@
     "origin_revision": "送信する前の本文",
     "latest_revision": "最新の本文",
     "selected_editable_revision": "保存するページ本文(編集可能)"
->>>>>>> b3eb6b51
   },
   "link_edit": {
     "edit_link": "リンク編集",
