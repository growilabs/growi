--- conflicted
+++ resolved
@@ -654,12 +654,11 @@
       "convert_recursively_desc": "このページの配下のページを再起的に変換します",
       "button_label": "変換"
     },
-<<<<<<< HEAD
     "toaster": {
       "page_migration_succeeded": "ページの v5 互換形式への変換が正常に終了しました。",
       "page_migration_failed_with_paths": "{{paths}} の v5 互換形式への変換中にエラーが発生しました。",
       "page_migration_failed": "ページの v5 互換形式への変換中にエラーが発生しました。"
-=======
+    },
     "by_path_modal": {
       "title": "新しい v5 互換形式への変換",
       "description": "パスを入力することで、そのパスの配下のページを全て v5 互換形式に変換します",
@@ -669,7 +668,6 @@
       "error_grant_invalid": "ページの権限が正しくありません。修正してから再度実行してください",
       "error_page_not_found": "ページが見つかりませんでした",
       "error_duplicate_pages_found": "同名のパスを持つページが複数見つかりました。リネームまたは削除してから再度実行してください"
->>>>>>> 591174a1
     }
   },
   "security_setting": {
