--- conflicted
+++ resolved
@@ -1069,16 +1069,6 @@
     "belonging_to_no_group": "所属しているグループが見つかりませんでした。",
     "manage_user_groups": "グループ管理"
   },
-<<<<<<< HEAD
-  "tooltip": {
-    "like": "いいね！",
-    "cancel_like": "いいねを取り消す",
-    "bookmark": "ブックマーク",
-    "cancel_bookmark": "ブックマークを取り消す",
-    "receive_notifications": "通知を受け取る",
-    "stop_notification": "通知を止める",
-    "footprints": "足跡"
-=======
   "fix_page_grant": {
     "modal": {
       "no_grant_available": "選択可能な権限のリストが見つかりませんでした。まず親ページの権限を修正したのちに再試行してください。",
@@ -1103,6 +1093,14 @@
       "description": "このページの権限設定を修正する必要があります。",
       "btn_label": "修正"
     }
->>>>>>> 0d29ac59
+  },
+  "tooltip": {
+    "like": "いいね！",
+    "cancel_like": "いいねを取り消す",
+    "bookmark": "ブックマーク",
+    "cancel_bookmark": "ブックマークを取り消す",
+    "receive_notifications": "通知を受け取る",
+    "stop_notification": "通知を止める",
+    "footprints": "足跡"
   }
 }