--- conflicted
+++ resolved
@@ -995,36 +995,6 @@
     "password_and_confirm_password_does_not_match": "パスワードと確認パスワードが一致しません"
   },
   "emoji" :{
-<<<<<<< HEAD
-    "title": "Emoji Mart",
-    "search": "Search",
-    "clear": "Clear",
-    "notfound": "No Emoji Found",
-    "skintext": "Choose your default skin tone",
-    "categories": {
-      "search": "Search Results",
-      "recent": "Frequently Used",
-      "smileys": "Smileys & Emotion",
-      "people": "People & Body",
-      "nature": "Animals & Nature",
-      "foods": "Food & Drink",
-      "activity": "Activity",
-      "places": "Travel & Places",
-      "objects": "Objects",
-      "symbols": "Symbols",
-      "flags": "Flags",
-      "custom": "Custom"
-    },
-    "categorieslabel": "Emoji categories",
-    "skintones": {
-      "1": "Default Skin Tone",
-      "2": "Light Skin Tone",
-      "3": "Medium-Light Skin Tone",
-      "4": "Medium Skin Tone",
-      "5": "Medium-Dark Skin Tone",
-      "6": "Dark Skin Tone"
-    }
-=======
     "title": "絵文字を選択",
     "search": "探す",
     "clear": "リセット",
@@ -1076,6 +1046,5 @@
     "select_group": "グループを選ぶ",
     "belonging_to_no_group": "所属しているグループが見つかりませんでした。",
     "manage_user_groups": "グループ管理"
->>>>>>> 386c98ee
   }
 }