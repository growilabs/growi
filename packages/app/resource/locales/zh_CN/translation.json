{
  "Help": "帮助",
  "view": "View",
	"Edit": "编辑",
	"Delete": "删除",
	"delete_all": "删除所有",
	"Duplicate": "复制",
	"Copy": "复制",
  "preview":"预览",
  "desktop":"电脑",
  "phone":"手机",
  "tablet":"平板",
	"Login": "登录",
	"Click to copy": "点击复制",
	"Move/Rename": "移动/重命名",
	"Moved": "移动",
	"Redirected": "重定向",
	"Unlinked": "Unlinked",
	"Like!": "Like!",
	"Seen by": "Seen by",
  "Done": "Done",
  "Cancel": "取消",
	"Create": "创建",
	"Admin": "管理",
	"administrator": "管理员",
	"Tag": "标签",
	"Tags": "Tags",
  "New": "新建",
  "Close": "Close",
	"Shortcuts": "快捷方式",
	"eg": "e.g.",
	"add": "添加",
	"Undo": "撤销",
	"Article": "主题",
	"Page": "页面",
	"Page Path": "相对路径",
	"Category": "分类",
	"User": "用户",
	"status": "状态",
	"account_id": "用户Id",
	"Initialize": "初始化",
  "Update": "更新",
	"Update Page": "更新本页",
	"Warning": "警告",
  "Sign in": "登录",
	"Sign up is here": "注册",
	"Sign in is here": "登录",
	"Sign up": "注册",
	"Sign up with Google Account": "Sign up with Google Account",
	"Sign in with Google Account": "Sign in with Google Account",
	"Sign up with this Google Account": "Sign up with this Google Account",
	"Example": "例如",
	"Taro Yamada": "John Doe",
	"List View": "列表",
	"Timeline View": "时间线",
  "History": "历史",
  "attachment_data": "Attachment Data",
  "No_attachments_yet": "暂无附件",
	"Presentation Mode": "演示文稿",
  "The end": "结束",
  "Not available for guest": "Not available for guest",
  "Create Archive Page": "创建归档页",
  "File type": "文件类型",
  "Target page": "目标页面",
  "Include Attachment File": "包含附件",
  "Include Comment": "包含评论",
  "Include Subordinated Page": "包括子页面",
  "All Subordinated Page": "所有子页面",
  "Specify Hierarchy": "指定层级",
  "Submitted the request to create the archive": "提交创建归档请求",
  "username": "用户名",
	"Created": "创建",
	"Last updated": "上次更新",
  "Last_Login": "上次登录",
	"Share": "分享",
  "Share Link": "分享链接",
	"Markdown Link": "Markdown链接",
	"Create/Edit Template": "创建/编辑 模板页面",
	"Unportalize": "未启动",
	"Go to this version": "查看此版本",
	"View diff": "查看差异",
	"No diff": "无差异",
	"User ID": "用户ID",
	"Home": "首页",
	"My Drafts": "My Drafts",
	"User Settings": "用户设置",
	"User Information": "用户信息",
	"Basic Info": "基础信息",
	"Name": "姓名",
	"Email": "邮箱",
	"Language": "语言",
	"English": "英语",
	"Japanese": "日语",
	"Chinese": "简体中文",
	"Set Profile Image": "头像",
	"Upload Image": "上传图片",
	"Current Image": "当前图片",
	"Delete Image": "删除图片",
	"Delete this image?": "删除图片?",
	"Updated": "更新",
	"Upload new image": "上传新图像",
	"Connected": "Connected",
	"Show": "显示",
	"Hide": "隐藏",
	"Reset": "重置",
	"Disclose E-mail": "显示邮箱",
	"page exists": "页面已存在",
	"Error occurred": "Error occurred",
	"Create today's": "Create today's ...",
	"Memo": "memo",
	"Input page name": "Input page name",
	"Input page name (optional)": "Input page name (optional)",
	"New Page": "新页面",
	"Create under": "Create page under below:",
	"Wiki Management Home Page": "Wiki管理首页",
	"App Settings": "系统设置",
	"Site URL settings": "主页URL设置",
	"Markdown Settings": "Markdown设置",
	"Customize": "页面定制",
	"Notification Settings": "通知设置",
  "slack_integration": "Slack一体化",
  "External_Notification": "外部通知",
  "Legacy_Slack_Integration": "旧版Slack一体化",
	"User_Management": "用户管理",
	"external_account_management": "外部账户管理",
	"UserGroup Management": "用户组管理",
	"Full Text Search Management": "全文搜索管理",
	"Import Data": "导入数据",
	"Export Archive Data": "导出主题数据",
	"Basic Settings": "基础设置",
	"Basic authentication": "基本身份验证",
	"Register limitation": "注册限制",
	"The contents entered here will be shown in the header etc": "此处输入的内容将显示在标题等中",
	"Public": "公共",
	"Anyone with the link": "任何人",
	"Specified users only": "仅指定用户",
	"Only me": "只有我",
  "Only inside the group": "仅组内",
  "page_list": "Page List",
	"scope_of_page_disclosure": "页面公开范围",
	"set_point": "设定值",
	"always_displayed": "始终显示",
	"always_hidden": "总是隐藏",
	"displayed_or_hidden": "显示/隐藏",
	"Reselect the group": "重新选择组",
	"Shareable link": "可分享链接",
	"The whitelist of registration permission E-mail address": "注册许可电子邮件地址的白名单",
	"Add tags for this page": "添加标签",
	"You have no tag, You can set tags on pages": "你没有标签，可以在页面上设置标签",
	"Show latest": "显示最新",
	"Load latest": "家在最新",
	"edited this page": "edited this page.",
	"List Drafts": "草稿",
	"Deleted Pages": "已删除页",
	"Sign out": "退出",
  "Disassociate": "解除关联",
  "No bookmarks yet": "暂无书签",
	"Recent Created": "最新创建",
  "Recent Changes": "最新修改",
  "original_path":"Original path",
  "new_path":"New path",
  "duplicated_path":"duplicated_path",
  "Link sharing is disabled": "你不允许分享该链接",
	"form_validation": {
		"error_message": "有些值不正确",
		"required": "%s 是必需的",
		"invalid_syntax": "%s的语法无效。"
  },
  "not_found_page": {
    "Create Page": "创建页面",
    "page_not_exist": "该页面不存在",
    "page_not_exist_alert": "该页面不存在，请创建一个新页面"
  },
  "custom_navigation": {
    "no_page_list": "There are no pages under this page.",
    "link_sharing_is_disabled": "链接共享已被禁用"
  },
	"installer": {
		"setup": "安装",
		"create_initial_account": "创建初始用户",
		"initial_account_will_be_administrator_automatically": "初始帐户将自动成为管理员。",
		"unavaliable_user_id": "用户ID不可用"
	},
	"breaking_changes": {
		"v346_using_basic_auth": "当前使用的基本身份验证在不久的将来将不再可用。从%s中删除设置"
	},
	"page_register": {
    "send_email": "发电子邮件",
		"notice": {
			"restricted": "需要管理员批准。",
			"restricted_defail": "一旦管理员批准您的注册，您就可以访问此wiki。"
		},
		"form_help": {
			"email": "您必须有下面列出的电子邮件地址才能注册此wiki。",
			"password": "密码长度必须至少为6个字符。",
			"user_id": "您创建的网页的URL将包含您的用户ID。您的用户ID可以由字母、数字和一些符号组成。"
		}
	},
	"Settings": "设置",
	"page_me": {
		"form_help": {
			"profile_image1": "图像上传设置未完成。",
			"profile_image2": "设置AWS或启用本地上传。"
		}
	},
	"page_me_apitoken": {
    "api_token": "API Token",
		"notice": {
			"apitoken_issued": "API token 未发布。",
			"update_token1": "您可以更新以生成新的API令牌。",
			"update_token2": "您需要更新任何现有进程中的API令牌。"
		}
	},
	"Password": "密码",
	"Password Settings": "密码设置",
	"personal_settings": {
		"disassociate_external_account": "解除与外部帐户的关联",
		"disassociate_external_account_desc": "是否确实要解除与<strong>{{providerType}}</strong>帐户<strong>{{providerType}}</strong> 的关联？",
		"set_new_password": "设置新密码",
		"update_password": "更新密码",
		"current_password": "当前密码",
		"new_password": "新密码",
		"new_password_confirm": "重复新密码",
		"password_is_not_set": "密码未设置"
	},
	"Security Settings": "安全设置",
	"API Settings": "API设置",
	"API Token Settings": "API token 设置",
	"Current API Token": "当前 API token",
	"Update API Token": "更新 API token",
	"header_search_box": {
		"label": {
			"All pages": "所有页面",
			"This tree": "当前分支"
		},
		"item_label": {
			"All pages": "所有页面",
			"This tree": "当前分支以下内容"
		}
	},
	"copy_to_clipboard": {
		"Copy to clipboard": "复制到剪贴板",
		"Page path": "页面路径",
		"Page URL": "页面Url",
		"Parmanent link": "参数化链接",
		"Page path and parmanent link": "页面路径及参数化链接",
		"Markdown link": "Markdown链接"
	},
	"search_help": {
		"title": "搜索帮助",
		"and": {
			"syntax help": "用空格分隔",
			"desc": "在标题或正文中同时包含{{word1}、{{word2}的搜索页"
		},
		"exclude": {
			"desc": "排除标题或正文中包含{{word}的页"
		},
		"phrase": {
			"syntax help": "用双引号括起来",
			"desc": "包含短语“{{phrase}”的搜索页"
		},
		"prefix": {
			"desc": "只搜索标题以{{path}开头的页"
		},
		"exclude_prefix": {
			"desc": "排除标题以{{path}开头的页"
		},
		"tag": {
			"desc": "搜索带有{{tag}标记的页面"
		},
		"exclude_tag": {
			"desc": "排除带有{{tag}标记的页"
		}
	},
	"search": {
		"search page bodies": "按[回车]键进行全文搜索"
	},
	"page_page": {
		"notice": {
			"version": "这不是当前版本。",
			"moved": "此页已从",
      "moved_period": "",
			"redirected": "您将从",
      "redirected_period": "",
			"duplicated": "此页来自",
      "duplicated_period": "",
			"unlinked": "将网页重定向到此网页已被删除。",
			"restricted": "访问此页受到限制",
			"stale": "自上次更新以来，已超过{{count}年。",
      "stale_plural": "自上次更新以来已过去{{count}年以上。",
      "no_deadline": "This page has no expiration date"
		}
	},
	"page_edit": {
		"Show active line": "显示活动行",
		"auto_format_table": "自动格式化表格",
		"overwrite_scopes": "{{operation}和覆盖所有子体的作用域",
		"notice": {
			"conflict": "无法保存您所做的更改，因为其他人正在编辑此页。请在重新加载页面后重新编辑受影响的部分。"
		}
  },
  "page_table_of_contents": {
    "empty": "目录为空"
  },
  "page_comment": {
    "display_the_page_when_posting_this_comment": "Display the page when posting this comment"
  },
	"page_api_error": {
		"notfound_or_forbidden": "未找到或禁止原始页。",
		"already_exists": "新建页面已存在",
		"outdated": "页面已被某人更新，现在已过时。",
		"user_not_admin": "仅管理员用户可以完全删除"
  },
  "page_history": {
    "revision_list": "修订清单",
    "revision": "版本",
    "comparing_source": "源头",
    "comparing_target": "目标",
    "comparing_revisions": "比较两者的区别",
    "compare_latest":"比較最新版本",
    "compare_previous":"比較以前的版本"
  },
	"modal_rename": {
		"label": {
			"Move/Rename page": "页面 移动/重命名",
      "New page name": "新建页面名称",
      "Fail to get subordinated pages": "Fail to get subordinated pages",
      "Fail to get exist path": "Fail to get exist path",
      "Rename without exist path": "Rename without exist path",
			"Current page name": "当前页面名称",
			"Recursively": "递归地",
			"Do not update metadata": "不更新元数据",
			"Redirect": "重定向"
		},
		"help": {
			"redirect": "Redirect to new page if someone accesses <code>%s</code>",
			"metadata": "Remains last update user and updated date as is",
			"recursive": "Move/Rename children of under <code>%s</code> recursively"
		}
	},
	"Put Back": "Put back",
	"Delete Completely": "Delete completely",
	"modal_delete": {
		"delete_page": "Delete page",
		"deleting_page": "Deleting page",
		"delete_recursively": "Delete child pages recursively.",
		"delete_completely": "Delete completely",
		"delete_completely_restriction": "You don't have the authority to delete pages completely.",
		"recursively": "Delete children of <code>%s</code> recursively.",
		"completely": "Delete completely instead of putting it into trash."
	},
	"modal_empty": {
		"empty_the_trash": "Empty The Trash",
		"notice": "完全删除的页面是不可恢复的。"
	},
	"modal_duplicate": {
		"label": {
			"Duplicate page": "Duplicate page",
      "New page name": "New page name",
      "Fail to get subordinated pages": "Fail to get subordinated pages",
			"Current page name": "Current page name",
      "Recursively": "Recursively",
      "Duplicate without exist path": "Duplicate without exist path",
      "Same page already exists": "Same page already exists"
    },
    "help": {
      "recursive": "Duplicate children of under this path recursively"
    }
	},
	"modal_putback": {
		"label": {
			"Put Back Page": "Put back page",
			"recursively": "Put back recursively"
		},
		"help": {
			"recursively": "Put back children of under <code>%s</code> recursively"
		}
	},
	"modal_shortcuts": {
		"global": {
			"title": "全局快捷方式",
			"Open/Close shortcut help": "打开/关闭快捷方式帮助",
			"Edit Page": "编辑页面",
			"Create Page": "创建页面",
			"Show Contributors": "显示参与者",
			"Konami Code": "Konami Code",
			"konami_code_url": "https://en.wikipedia.org/wiki/Konami_Code"
		},
		"editor": {
			"title": "编辑器快捷方式",
			"Indent": "缩进",
			"Outdent": "回退缩进",
			"Save Page": "保存页面",
			"Delete Line": "删除行"
		},
		"commentform": {
			"title": "注释窗体快捷方式",
			"Post": "提交"
		}
	},
  "link_edit": {
    "edit_link": "Edit Link",
    "set_link_and_label": "Set link and label",
    "link": "Link",
    "placeholder_of_link_input": "Input page path or URL",
    "label": "Label",
    "path_format": "Path format",
    "use_relative_path": "Use relative path",
    "use_permanent_link": "Use permanent link",
    "notation": "Notation",
    "markdown": "Markdown",
    "GROWI_original": "GROWI original",
    "pukiwiki": "Pukiwiki",
    "preview": "Preview",
    "page_not_found_in_preview": "\"{{path}}\" is not a GROWI page."
  },
	"toaster": {
		"update_successed": "Succeeded to update {{target}}",
    "initialize_successed": "Succeeded to initialize {{target}}",
		"give_user_admin": "Succeeded to give {{username}} admin",
    "remove_user_admin": "Succeeded to remove {{username}} admin ",
		"activate_user_success": "Succeeded to activating {{username}}",
		"deactivate_user_success": "Succeeded to deactivate {{username}}",
		"remove_user_success": "Succeeded to removing {{username}} ",
    "remove_external_user_success": "Succeeded to remove {{accountId}} ",
    "switch_disable_link_sharing_success": "成功更新分享链接设置",
    "failed_to_reset_password":"Failed to reset password"
  },
	"template": {
		"modal_label": {
			"Create/Edit Template Page": "创建/编辑模板页",
			"Create template under": "在下面创建模板页：<br/><code><small>%s</small></code>"
		},
		"option_label": {
			"create/edit": "创建/编辑模板页。",
			"select": "选择模板页面类型"
		},
		"children": {
			"label": "子模板",
			"desc": "仅应用于模板存在的同一级别页"
		},
		"decendants": {
			"label": "子代模板",
			"desc": "适用于所有分散页"
		}
	},
	"sandbox": {
		"header": "标题",
		"header_x": "标题{{index}",
		"block": "段落",
		"block_detail": "写一段",
		"empty_line": "空行",
		"line_break": "换行符",
		"line_break_detail": "（2空格）换行",
		"typography": "排版",
		"italics": "斜体",
		"bold": "加粗",
		"italic_bold": "斜体加粗",
		"strikethrough": "删除线",
		"link": "链接",
		"code_highlight": "代码突出显示",
		"list": "列表",
		"unordered_list_x": "无序列表{{index}}",
		"ordered_list_x": "有序列表{{index}}",
		"task": "任务",
		"task_checked": "选中的",
		"task_unchecked": "未选中的",
		"quote": "引用",
		"quote1": "你可以写",
		"quote2": "多行引用",
		"quote_nested": "嵌套引用",
		"table": "表格",
		"image": "图片",
		"alt_text": "Alt文本",
		"insert_image": "插入图像",
		"open_sandbox": "开放式沙箱"
	},
	"hackmd": {
    "hack_md": "HackMD",
    "not_set_up": "HackMD is not set up.",
    "used_for_not_found": "Can not use HackMD to a page that does not exist.",
		"start_to_edit": "Start to edit with HackMD",
		"clone_page_content": "Click to clone page content and start to edit.",
		"unsaved_draft": "HackMD has unsaved draft.",
		"draft_outdated": "DRAFT MAY BE OUTDATED",
		"based_on_revision": "The current draft on HackMD is based on",
		"view_outdated_draft": "View the outdated draft on HackMD",
		"resume_to_edit": "Resume to edit with HackMD",
		"discard_changes": "Discard changes of HackMD",
		"integration_failed": "HackMD Integration failed",
		"fail_to_connect": "GROWI client failed to connect to GROWI agent for HackMD.",
		"check_configuration": "Check your configuration following <a href='https://docs.growi.org/guide/admin-cookbook/integrate-with-hackmd.html'>the manual</a>.",
		"not_initialized": "HackmdEditor component has not initialized",
		"someone_editing": "Someone editing this page on HackMD",
    "this_page_has_draft": "This page has a draft on HackMD",
    "need_to_associate_with_growi_to_use_hackmd_refer_to_this": "若要使用HackMD的多人同时编辑功能，请先关联HackMD和GROWI。详情请参考<a href='https://docs.growi.org/cn/admin-guide/admin-cookbook/integrate-with-hackmd.html'>这里</a>。",
    "need_to_make_page": "To use HackMD, please make a new page from the <a href='#edit'>built-in editor.</a>"
  },
  "slack_notification": {
    "popover_title": "Slack Notification",
    "popover_desc": "Input channel name. You can notify multiple channels by entering a comma-separated list."
  },
  "security_settings": "安全设置",
  "share_links": {
    "Shere this page link to public": "Shere this page link to public",
    "share_link_list": "Share link list",
    "share_link_management": "Share Link Management",
    "No_share_links":"No share links",
    "Share Link": "Share Link",
    "Page Path": "Page Path",
    "share_link_notice":"remove all share links",
    "delete_all_share_links":"Delete all share links",
    "expire": "Expiration",
    "Days": "Days",
    "Custom": "Custom",
    "description": "description",
    "enter_desc": "Enter description",
    "Unlimited": "unlimited",
    "Issue": "Issue",
    "share_settings" :"Share settings",
    "Invalid_Number_of_Date" : "You entered invalid value"
  },
	"security_setting": {
		"Guest Users Access": "来宾用户访问",
		"Fixed by env var": "这是由env var<code>%s=%s</code>修复的。",
		"Register limitation": "注册限制",
		"Register limitation desc": "限制新用户注册",
		"The whitelist of registration permission E-mail address": "注册许可电子邮件地址的白名单",
		"users_without_account": "无法访问没有帐户的用户",
		"example": "例子",
		"restrict_emails": "您可以通过编写电子邮件域（以@开头）将电子邮件注册限制为wiki。",
		"for_example": " 例如，如果要将注册限制为growi.org网站域，你可以写",
		"in_this_case": "；在这种情况下，只有growi.org网站域将能够注册，所有其他用户将被拒绝。",
		"insert_single": "请每行插入一个电子邮件地址。",
    "page_list_and_search_results": "页面列表/搜索结果",
		"page_listing_1": "页面列表/搜索<br>受“仅限我”限制",
		"page_listing_1_desc": "列出/搜索时显示受“仅限我”选项限制的页面",
		"page_listing_2": "页面列表/搜索<br>受用户组限制",
		"page_listing_2_desc": "显示列出/搜索时受用户组限制的页面",
    "page_access_and_delete_rights": "页面访问/删除权限",
		"complete_deletion": "限制完全删除页面",
		"complete_deletion_explain": "限制可以完全删除页面的用户。",
		"admin_only": "仅管理员",
		"admin_and_author": "管理员|作者",
		"anyone": "任何人",
    "session": "会议",
    "max_age": "有效期间  (msec)",
    "max_age_desc": "指定使用户会话过期的数量(以毫秒为单位)。<br>默认值: 2592000000 (30天)",
    "max_age_caution": "修改该值后需要重启服务器。",
		"Authentication mechanism settings": "身份验证机制设置",
		"setup_is_not_yet_complete": "安装尚未完成",
		"alert_siteUrl_is_not_set": "主页URL未设置，通过 {{link}} 设置",
		"xss_prevent_setting": "阻止XSS（跨站点脚本）",
		"xss_prevent_setting_link": "转到Markdown设置",
		"callback_URL": "回调URL",
		"providerName": "提供程序名称",
		"issuerHost": "发行者主机",
		"scope": "Scope",
		"desc_of_callback_URL": "在{{AuthName}}身份提供程序的设置中使用它",
    "authorization_endpoint": "Authorization Endpoint",
    "token_endpoint": "Token Endpoint",
    "revocation_endpoint": "Revocation Endpoint",
    "introspection_endpoint": "Introspection Endpoint",
    "userinfo_endpoint": "UserInfo Endpoint",
    "end_session_endpoint": "EndSessioin Endpoint",
    "registration_endpoint": "Registration Endpoint",
    "jwks_uri": "JSON Web Key Set URL",
		"clientID": "Client ID",
		"client_secret": "客户机密",
		"updated_general_security_setting": "更新安全设置成功",
		"setup_not_completed_yet": "安装尚未完成",
		"guest_mode": {
			"deny": "拒绝（仅限注册用户）",
			"readonly": "接受（来宾可以只读）"
		},
		"registration_mode": {
			"open": "打开（任何人都可以注册）",
			"restricted": "受限（需要管理员批准）",
			"closed": "已关闭（仅限邀请）"
		},
    "share_link_rights": "分享链接权",
    "enable_link_sharing": "启用链接共享",
    "all_share_links": "所有共享链接",
		"configuration": " 配置",
		"optional": "可选的",
		"Treat username matching as identical": "Automatically bind external accounts newly logged in to local accounts when <code>username</code> match",
		"Treat username matching as identical_warn": "WARNING: Be aware of security because the system treats the same user as a match of <code>username</code>.",
		"Treat email matching as identical": "Automatically bind external accounts newly logged in to local accounts when <code>email</code> match",
		"Treat email matching as identical_warn": "WARNING: Be aware of security because the system treats the same user as a match of <code>email</code>.",
		"Use env var if empty": "Use env var <code>{{env}}</code> if empty",
		"Use default if both are empty": "If both ​​are empty, the default value <code>{{target}}</code> is used.",
		"missing mandatory configs": "The following mandatory items are not set in either database nor environment variables.",
		"Local": {
			"name": "ID/Password",
			"note for the only env option": "The LOCAL authentication is limited by the value of environment variable.<br>To change this setting, please change to false or delete the value of the environment variable <code>{{env}}</code> .",
      "enable_local": "Enable ID/Password",
      "password_reset_by_users": "用户重置密码",
      "enable_password_reset_by_users": "启用用户重置密码",
      "password_reset_desc": "忘记密码时，用户可以自行重置",
      "email_authentication": "电子邮件认证",
      "enable_email_authentication": "启用电子邮件身份验证",
      "enable_email_authentication_desc": "ID/Password 认证机制的设置，请先启用 SMTP。"
		},
		"ldap": {
			"enable_ldap": "Enable LDAP",
			"server_url_detail": "The LDAP URL of the directory service in the format <code>ldap://host:port/DN</code> or <code>ldaps://host:port/DN</code>.",
			"bind_mode": "Binding Mode",
			"bind_manager": "Manager Bind",
			"bind_user": "User Bind",
			"bind_DN_manager_detail": "The DN of the account that authenticates and queries the directory service",
			"bind_DN_user_detail1": "The query used to bind with the directory service.",
			"bind_DN_user_detail2": "Use <code>&#123;&#123;username&#125;&#125;</code> to reference the username entered in the login page.",
			"bind_DN_password": "Bind DN Password",
			"bind_DN_password_manager_detail": "The password for the Bind DN account.",
			"bind_DN_password_user_detail": "The password that is entered in the login page will be used to bind.",
			"search_filter": "Search Filter",
			"search_filter_detail1": "The query used to locate the authenticated user.",
			"search_filter_detail2": "Use <code>&#123;&#123;username&#125;&#125;</code> to reference the username entered in the login page.",
			"search_filter_detail3": "If empty, the filter <code>(uid=&#123;&#123;username&#125;&#125;)</code> is used.",
			"search_filter_example1": "Match with 'uid' or 'mail'",
			"search_filter_example2": "Match with 'sAMAccountName' for Active Directory",
			"username_detail": "Specification of mappings for <code>username</code> when creating new users",
			"name_detail": "Specification of mappings for full name when creating new users",
			"mail_detail": "Specification of mappings for mail address when creating new users",
			"group_search_base_DN": "Group Search Base DN",
			"group_search_base_DN_detail": "The base DN from which to search for groups. If defined, also <code>Group Search Filter</code> must be defined for the search to work.",
			"group_search_filter": "Group Search Filter",
			"group_search_filter_detail1": "The query used to filter for groups.",
			"group_search_filter_detail2": "Login via LDAP is accepted only when this query hits one or more groups.",
			"group_search_filter_detail3": "Use <code>&#123;&#123;dn&#125;&#125;</code> to have it replaced of the found user object.",
			"group_search_filter_detail4": "<code>(&(cn=group1)(memberUid=&#123;&#123;dn&#125;&#125;))</code> hits the groups which has <code>cn=group1</code> and <code>memberUid</code> includes the user's <code>uid</code>(when <code>Group DN Property</code> is not changed from the default value.)",
			"group_search_user_DN_property": "User DN Property",
			"group_search_user_DN_property_detail": "The property of user object to use in <code>&#123;&#123;dn&#125;&#125;</code> interpolation of <code>Group Search Filter</code>.",
			"test_config": "Test Saved Configuration",
			"updated_ldap": "Succeeded to update LDAP setting"
		},
		"SAML": {
			"name": "SAML",
			"enable_saml": "Enable SAML",
			"id_detail": "Specification of the name of attribute which can identify the user in SAML Identity Provider",
			"username_detail": "Specification of mappings for <code>username</code> when creating new users",
			"mapping_detail": "Specification of mappings for {{target}} when creating new users",
			"cert_detail": "PEM-encoded X.509 signing certificate to validate the response from IdP",
			"Use env var if empty": "If the value in the database is empty, the value of the environment variable <code>{{env}}</code> is used.",
			"note for the only env option": "The setting item that enables or disables the SAML authentication and the highlighted setting items use only the value of environment variables.<br>To change this setting, please change to false or delete the value of the environment variable <code>{{env}}</code> .",
			"attr_based_login_control_detail": "Limit who can sign up by using <code>&lt;saml: Attribute&gt;</code> element included in <code>&lt;saml: AttributeStatement&gt;</code> element and its child element <code>&lt;saml: AttributeValue&gt;</code>.",
			"attr_based_login_control_rule_detail": "See <a href=\"https://lucene.apache.org/core/2_9_4/queryparsersyntax.html\" target=\"_blank\">Apache Lucene - Query Parser Syntax</a>.<h6>Supported Queries:</h6><ul><li>Terms</li><li>Fields</li><li>AND/NOT/OR Operator</li><li>Grouping</li></ul><h6>Unsupported Queries:</h6><ul><li>Wildcard, Fuzzy, Proximity, Range and Boosting</li><li>+/- Operator</li><li>Field Grouping</li></ul>",
			"attr_based_login_control_rule_example": "<h6>Example</h6>If a rule is <code>(Department: A || Department: B) && Position: Leader</code>, users who have either <code>Department: A</code> or <code>Department: B</code> and have <code>Position: Leader</code> <strong>can</strong> sign in.",
			"updated_saml": "Succeeded to update SAML setting"
		},
		"Basic": {
			"enable_basic": "Enable Basic",
			"name": "Basic Authentication",
			"desc_1": "Login with <code>username</code> in Authorization header.",
			"desc_2": "User will be automatically generated if not exist.",
			"updated_basic": "Succeeded to update Basic setting"
		},
		"OAuth": {
			"enable_oidc": "Enable OIDC",
			"register": "Register for %s",
			"change_redirect_url": "Enter <code>%s</code> <br>(where <code>%s</code> is your host name) for \"Authorized redirect URIs\".",
			"Google": {
				"enable_google": "Enable Google OAuth",
				"name": "Google OAuth",
				"register_1": "Access {{link}}",
				"register_2": "Create Project if no projects exist",
				"register_3": "Create Credentials &rightarrow; OAuth client ID &rightarrow; Select \"Web application\"",
				"register_4": "Register your OAuth App with one of Authorized redirect URIs as <code>{{url}}</code>",
				"register_5": "Copy and paste your ClientID and Client Secret above",
				"updated_google": "Succeeded to update Google OAuth setting"
			},
			"Facebook": {
				"name": "Facebook OAuth"
			},
			"Twitter": {
				"enable_twitter": "Enable Twitter OAuth",
				"name": "Twitter OAuth",
				"register_1": "Access {{link}}",
				"register_2": "Sign in Twitter",
				"register_3": "Create Credentials &rightarrow; OAuth client ID &rightarrow; Select \"Web application\"",
				"register_4": "Register your OAuth App with one of Authorized redirect URIs as <code>{{url}}</code>",
				"register_5": "Copy and paste your ClientID and Client Secret above",
				"updated_twitter": "Succeeded to update Twitter OAuth setting"
			},
			"GitHub": {
				"enable_github": "Enable GitHub OAuth",
				"name": "GitHub OAuth",
				"register_1": "Access {{link}}",
				"register_2": "Register your OAuth App with \"Authorization callback URL\" as <code>{{url}}</code>",
				"register_3": "Copy and paste your ClientID and Client Secret above",
				"updated_github": "Succeeded to update GitHub OAuth setting"
			},
			"OIDC": {
				"name": "OpenID Connect",
				"id_detail": "Specification of the name of attribute which can identify the user in OIDC claims",
				"username_detail": "Specification of mappings for <code>username</code> when creating new users",
				"name_detail": "Specification of mappings for <code>name</code> when creating new users",
				"mapping_detail": "Specification of mappings for %s when creating new users",
				"register_1": "Contant to OIDC IdP Administrator",
				"register_2": "Register your OIDC App with \"Authorization callback URL\" as <code>%s</code>",
				"register_3": "Copy and paste your ClientID and Client Secret above",
				"updated_oidc": "Succeeded to update OpenID Connect",
        "Use discovered URL if empty": "Use discovered URL from \"Issuer Host\" if empty"
			},
			"how_to": {
				"google": "How to configure Google OAuth?",
				"github": "How to configure GitHub OAuth?",
				"twitter": "How to configure Twitter OAuth?",
				"oidc": "How to configure OIDC?"
			}
		},
		"form_item_name": {
			"entryPoint": "Entry point",
			"issuer": "Issuer",
			"cert": "Certificate",
			"attrMapId": "ID",
			"attrMapUsername": "Username",
			"attrMapMail": "Mail Address",
			"attrMapFirstName": "First Name",
			"attrMapLastName": "Last Name",
			"ABLCRule": "Rule"
		}
	},
	"notification_setting": {
		"slack_incoming_configuration": "Slack Incoming Webhooks configuration",
		"prioritize_webhook": "Prioritize incoming webhook than Slack App",
		"prioritize_webhook_desc": "Check this option and GROWI use Incoming Webhooks even if Slack App settings are enabled.",
		"slack_app_configuration": "Slack app configuration",
		"slack_app_configuration_desc": "This is the way that compatible with Crowi,<br /> but not recommended in GROWI because it is <strong>too complex</strong>.",
		"use_instead": "Please use Slack Incoming Webhooks Configuration instead.",
		"how_to": {
			"header": "How to configure Incoming Webhooks?",
			"workspace": "(At Workspace) Add a hook",
			"workspace_desc1": "Go to <a href='https://slack.com/services/new/incoming-webhook'>Incoming Webhooks configuration page</a>.",
			"workspace_desc2": "Choose the default channel to post.",
			"workspace_desc3": "Add.",
			"at_growi": "(At GROWI admin page) Set Webhook URL",
			"at_growi_desc": "Input &rdquo;Webhook URL&rdquo; and submit on this page."
		},
		"user_trigger_notification_header": "Default notification settings for patterns",
		"pattern": "Pattern",
		"channel": "Channel",
		"pattern_desc": "Path name of wiki. Pattern expression with <code>*</code> can be used.",
		"channel_desc": "Slack channel name. Without <code>#</code>.",
		"valid_page": "启用/禁用通知",
		"link_notification_help": "<strong>只有那些知道“链接的任何人”链接的人才能查看的页面并不总是得到通知。</strong> ",
		"just_me_notification_help": "<strong>被“仅限我”限制的页在编辑时被通知。</strong>",
		"group_notification_help": "<strong>被“用户组”限制的页面在编辑时被通知。</strong>",
		"notification_list": "List of notification settings",
		"add_notification": "Add new",
		"trigger_path": "Trigger path",
		"trigger_path_help": "(expression with <code>*</code> is supported)",
		"trigger_events": "Trigger events",
		"notify_to": "Notify to",
		"back_to_list": "Go back to list",
		"notification_detail": "Notification Setting Details",
		"event_pageCreate": "When new page is \"CREATED\"",
		"event_pageEdit": "When page is \"EDITED\"",
		"event_pageDelete": "When page is \"DELETED\"",
		"event_pageMove": "When page is \"MOVED\" (renamed)",
		"event_pageLike": "When someone \"LIKES\" page",
		"event_comment": "When someone \"COMMENTS\" on page",
		"email": {
			"ifttt_link": "Create a new IFTTT applet with Email trigger"
		},
		"updated_slackApp": "Succeeded to update Slack App Configuration setting",
		"add_notification_pattern": "Add user trigger notification patterns",
		"delete_notification_pattern": "Delete notification pattern",
		"delete_notification_pattern_desc1": "Delete Path: {{path}}",
		"delete_notification_pattern_desc2": "Once deleted, it cannot be recovered",
		"toggle_notification": "Updated setting of {{path}}"
	},
	"full_text_search_management": {
		"elasticsearch_management": "Elasticsearch管理",
		"connection_status": "连接状态",
		"connection_status_label_unconfigured": "未配置",
		"connection_status_label_connected": "已连接",
		"connection_status_label_disconnected": "断开的",
		"connection_status_label_erroroccured": "搜索服务出错",
		"indices_status": "索引状态",
		"indices_status_label_normalized": "标准化",
		"indices_status_label_unnormalized": "重建或损坏",
		"indices_summary": "索引摘要",
		"reconnect": "重新连接",
		"reconnect_button": "尝试重新连接",
		"reconnect_description": "单击按钮尝试重新连接到Elasticsearch。",
		"normalize": "规范化",
		"normalize_button": "规范化索引",
		"normalize_description": "单击按钮修复损坏的索引。",
		"rebuild": "重建",
		"rebuild_button": "重建索引",
		"rebuild_description_1": "单击按钮以重新生成索引并添加所有页面数据。",
		"rebuild_description_2": "这可能需要一段时间。"
	},
	"personal_dropdown": {
		"home": "家",
		"settings": "设置",
		"color_mode": "颜色模式",
		"sidebar_mode": "边栏模式",
		"sidebar_mode_editor": "编辑器上的边栏模式",
		"use_os_settings": "使用操作系统设置"
	},
	"search_result": {
		"result_meta": "在{{total}中找到了{{keyword}。",
		"deletion_mode_btn_lavel": "选择并删除页面",
		"cancel": "取消",
		"delete": "删除",
		"check_all": "全部检查",
		"deletion_modal_header": "删除页",
		"delete_completely": "完全删除"
	},
	"to_cloud_settings": "進入 GROWI.cloud 的管理界面",
	"login": {
		"Sign in error": "登录错误",
		"Registration successful": "注册成功",
		"Setup": "安装程序"
	},
  "export_bulk": {
    "failed_to_export": "导出失败",
    "failed_to_count_pages": "页面计数失败",
    "export_page_markdown": "以Markdown格式导出页面",
    "export_page_pdf": "以PDF格式导出页面"
  },
	"message": {
		"successfully_connected": "连接成功！",
		"fail_to_save_access_token": "无法保存访问令牌。请再试一次。",
		"fail_to_fetch_access_token": "无法获取访问令牌。请重新连接。",
		"successfully_disconnected": "成功断开连接！",
		"strategy_has_not_been_set_up": "{{strategy}尚未设置",
		"maximum_number_of_users": "注册的用户数不能超过最大值。",
		"database_error": "发生数据库服务器错误",
		"sign_in_failure": "登录失败。",
		"aws_sttings_required": "使用此功能所需的AWS设置。请询问管理员。",
		"application_already_installed": "应用程序已安装。",
		"email_address_could_not_be_used": "无法使用此电子邮件地址。（确保允许的电子邮件地址）",
		"user_id_is_not_available.": "此用户ID不可用。",
		"email_address_is_already_registered": "此电子邮件地址已注册。",
		"can_not_register_maximum_number_of_users": "注册的用户数不能超过最大值。",
		"failed_to_register": "注册失败。",
		"successfully_created": "已成功创建用户{{username}。",
		"can_not_activate_maximum_number_of_users": "无法激活超过最大用户数的用户。",
		"failed_to_activate": "无法激活。",
		"unable_to_use_this_user": "无法使用此用户。",
		"complete_to_install1": "完成安装GROWI！请以管理员帐户登录。",
		"complete_to_install2": "完成安装GROWI！请先检查此页上的每个设置。",
		"failed_to_create_admin_user": "无法创建管理用户。{{errMessage}",
<<<<<<< HEAD
    "successfully_send_email_auth":"我们向 {{email}} 发送了一封电子邮件。 请点击邮件中的网址并完成注册。"
=======
    "incorrect_token_or_expired_url":"令牌不正确或 URL 已过期。"
>>>>>>> ae29d22c
	},
  "grid_edit":{
    "create_bootstrap_4_grid":"创建Bootstrap 4网格",
    "grid_settings": "网格设置",
    "grid_pattern": "网格样式",
    "division":"分割",
    "smart_no":"手机/不分割",
    "break_point":"按画面大小分割"
  },
  "validation":{
    "aws_region": "关于地区，请输入AWS地区名，例如：ap-east-1",
    "aws_custom_endpoint": "关于自定义端点，请指定以http(s)://开头的URL，链接末尾不需要添加“/”",
    "failed_to_send_a_test_email":"SMTP方式测试邮件发送失败，请检查相关设定。"
  },
  "forgot_password":{
    "forgot_password": "忘记密码？",
    "send": "发送",
    "return_to_login": "返回登录",
    "reset_password": "重设密码",
    "sign_in_instead": "改为登录",
    "password_reset_request_desc": "您可以在此处重置密码",
    "password_reset_excecution_desc": "输入新的密码",
    "new_password": "新密码",
    "confirm_new_password": "确认新密码",
    "email_is_required": "电子邮件是必需的",
    "success_to_send_email": "我发了一封电子邮件",
    "incorrect_token_or_expired_url":"令牌不正确或 URL 已过期。 请通过以下链接重新发送密码重置请求",
    "password_and_confirm_password_does_not_match": "密码和确认密码不匹配"
  }
}<|MERGE_RESOLUTION|>--- conflicted
+++ resolved
@@ -844,11 +844,8 @@
 		"complete_to_install1": "完成安装GROWI！请以管理员帐户登录。",
 		"complete_to_install2": "完成安装GROWI！请先检查此页上的每个设置。",
 		"failed_to_create_admin_user": "无法创建管理用户。{{errMessage}",
-<<<<<<< HEAD
-    "successfully_send_email_auth":"我们向 {{email}} 发送了一封电子邮件。 请点击邮件中的网址并完成注册。"
-=======
+    "successfully_send_email_auth":"我们向 {{email}} 发送了一封电子邮件。 请点击邮件中的网址并完成注册。",
     "incorrect_token_or_expired_url":"令牌不正确或 URL 已过期。"
->>>>>>> ae29d22c
 	},
   "grid_edit":{
     "create_bootstrap_4_grid":"创建Bootstrap 4网格",
