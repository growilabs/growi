--- conflicted
+++ resolved
@@ -467,11 +467,10 @@
     "enable_textlint": "启用Textlint",
     "dont_ask_again": "不要再问"
   },
-<<<<<<< HEAD
   "modal_migrate":{
     "migrating_page": "迁移页面",
     "migrate_recursively": "迁移所有子页面"
-=======
+  },
   "modal_resolve_conflict": {
     "file_conflicting_with_newer_remote": "此文件与较新的远程文件冲突",
     "resolve_conflict_message": "选择页面正文",
@@ -482,7 +481,6 @@
     "origin_revision": "发送前的页面正文",
     "latest_revision": "最新页面正文",
     "selected_editable_revision": "选定的可编辑页面正文"
->>>>>>> b3eb6b51
   },
   "link_edit": {
     "edit_link": "Edit Link",
