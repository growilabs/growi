{
  "Help": "帮助",
  "view": "View",
	"Edit": "编辑",
	"Delete": "删除",
	"delete_all": "删除所有",
	"Duplicate": "复制",
	"Copy": "复制",
  "preview":"预览",
  "desktop":"电脑",
  "phone":"手机",
  "tablet":"平板",
	"Login": "登录",
	"Click to copy": "点击复制",
  "Rename": "重命名",
	"Move/Rename": "移动/重命名",
	"Redirected": "重定向",
	"Unlinked": "Unlinked",
	"Like!": "Like!",
	"Seen by": "Seen by",
  "Done": "Done",
  "Cancel": "取消",
	"Create": "创建",
  "Description": "描述",
	"Admin": "管理",
	"administrator": "管理员",
	"Tag": "标签",
	"Tags": "Tags",
  "New": "新建",
  "Close": "Close",
	"Shortcuts": "快捷方式",
	"eg": "e.g.",
	"add": "添加",
	"Undo": "撤销",
	"Article": "主题",
	"Page": "页面",
	"Page Path": "相对路径",
	"Category": "分类",
	"User": "用户",
	"status": "状态",
	"account_id": "用户Id",
	"Initialize": "初始化",
  "Update": "更新",
	"Update Page": "更新本页",
	"Error": "误差",
	"Warning": "警告",
  "Sign in": "登录",
	"Sign up is here": "注册",
	"Sign in is here": "登录",
	"Sign up": "注册",
	"Sign up with Google Account": "Sign up with Google Account",
	"Sign in with Google Account": "Sign in with Google Account",
	"Sign up with this Google Account": "Sign up with this Google Account",
	"Example": "例如",
	"Taro Yamada": "John Doe",
	"List View": "列表",
	"Timeline View": "时间线",
  "History": "历史",
  "attachment_data": "Attachment Data",
  "No_attachments_yet": "暂无附件",
	"Presentation Mode": "演示文稿",
  "The end": "结束",
  "Not available for guest": "Not available for guest",
  "No users have liked this yet": "还没有用户喜欢这个",
  "No users have bookmarked yet": "还没有用户加入书签",
  "Create Archive Page": "创建归档页",
  "File type": "文件类型",
  "Target page": "目标页面",
  "Include Attachment File": "包含附件",
  "Include Comment": "包含评论",
  "Include Subordinated Page": "包括子页面",
  "Include Subordinated Target Page": "包括 {{target}}",
  "All Subordinated Page": "所有子页面",
  "Specify Hierarchy": "指定层级",
  "Submitted the request to create the archive": "提交创建归档请求",
  "username": "用户名",
	"Created": "创建",
	"Last updated": "上次更新",
  "Last_Login": "上次登录",
	"Share": "分享",
  "Share Link": "分享链接",
	"Markdown Link": "Markdown链接",
	"Create/Edit Template": "创建/编辑 模板页面",
	"Unportalize": "未启动",
	"Go to this version": "查看此版本",
	"View diff": "查看差异",
	"No diff": "无差异",
	"User ID": "用户ID",
	"Home": "首页",
	"My Drafts": "My Drafts",
	"User Settings": "用户设置",
	"User Information": "用户信息",
	"Basic Info": "基础信息",
	"Name": "姓名",
	"Email": "邮箱",
	"Language": "语言",
	"English": "英语",
	"Japanese": "日语",
	"Chinese": "简体中文",
	"Set Profile Image": "头像",
	"Upload Image": "上传图片",
	"Current Image": "当前图片",
	"Delete Image": "删除图片",
	"Delete this image?": "删除图片?",
	"Updated": "更新",
	"Upload new image": "上传新图像",
	"Connected": "Connected",
	"Show": "显示",
	"Hide": "隐藏",
  "Loading": "加载...",
	"Reset": "重置",
	"Disclose E-mail": "显示邮箱",
	"page exists": "页面已存在",
	"Error occurred": "Error occurred",
	"Create today's": "Create today's ...",
	"Memo": "memo",
	"Input page name": "Input page name",
	"Input page name (optional)": "Input page name (optional)",
	"New Page": "新页面",
	"Create under": "Create page under below:",
	"Wiki Management Home Page": "Wiki管理首页",
	"App Settings": "系统设置",
  "V5 Page Migration": "转换为V5的兼容性",
  "GROWI.5.0_new_schema": "GROWI.5.0 new schema",
  "See_more_detail_on_new_schema": "更多详情请见<a href='#'>{{url}}</a> <i class='icon-share-alt'></i> ",
	"Site URL settings": "主页URL设置",
	"Markdown Settings": "Markdown设置",
	"Customize": "页面定制",
	"Notification Settings": "通知设置",
  "slack_integration": "Slack一体化",
  "External_Notification": "外部通知",
  "Legacy_Slack_Integration": "旧版Slack一体化",
	"User_Management": "用户管理",
	"external_account_management": "外部账户管理",
  "UserGroup": "用户组",
  "ChildUserGroup": "儿童用户组",
	"UserGroup Management": "用户组管理",
	"Full Text Search Management": "全文搜索管理",
	"Import Data": "导入数据",
	"Export Archive Data": "导出主题数据",
	"Basic Settings": "基础设置",
	"Basic authentication": "基本身份验证",
	"Register limitation": "注册限制",
	"The contents entered here will be shown in the header etc": "此处输入的内容将显示在标题等中",
	"Public": "公共",
	"Anyone with the link": "任何人",
	"Specified users only": "仅指定用户",
	"Only me": "只有我",
  "Only inside the group": "仅组内",
  "page_list": "Page List",
	"scope_of_page_disclosure": "页面公开范围",
	"set_point": "设定值",
	"always_displayed": "始终显示",
	"always_hidden": "总是隐藏",
	"displayed_or_hidden": "显示/隐藏",
	"Reselect the group": "重新选择组",
	"Shareable link": "可分享链接",
	"The whitelist of registration permission E-mail address": "注册许可电子邮件地址的白名单",
	"Add tags for this page": "添加标签",
  "popular_tags": "流行标签",
  "Check All tags": "检查所有标签",
	"You have no tag, You can set tags on pages": "你没有标签，可以在页面上设置标签",
	"Show latest": "显示最新",
	"Load latest": "家在最新",
	"edited this page": "edited this page.",
	"List Drafts": "草稿",
	"Deleted Pages": "已删除页",
	"Sign out": "退出",
  "Disassociate": "解除关联",
  "No bookmarks yet": "暂无书签",
  "add_bookmark": "添加到书签",
  "remove_bookmark": "从书签中删除",
	"Recent Created": "最新创建",
  "Recent Changes": "最新修改",
  "Page Tree": "页面树",
  "original_path":"Original path",
  "new_path":"New path",
  "duplicated_path":"Duplicated path",
  "Link sharing is disabled": "你不允许分享该链接",
  "successfully_saved_the_page": "成功地保存了该页面",
  "you_can_not_create_page_with_this_name": "您无法使用此名称创建页面",
  "not_allowed_to_see_this_page": "你不能看到这个页面",
  "Confirm": "确定",
  "Successfully requested": "进程成功接受",
	"form_validation": {
		"error_message": "有些值不正确",
		"required": "%s 是必需的",
		"invalid_syntax": "%s的语法无效。",
    "title_required": "标题是必需的。",
    "slashed_are_not_yet_supported": "目前还不支持包含斜线的标题"
  },
  "not_found_page": {
    "Create Page": "创建页面",
    "page_not_exist": "该页面不存在",
    "page_not_exist_alert": "该页面不存在，请创建一个新页面"
  },
  "custom_navigation": {
    "no_page_list": "There are no pages under this page.",
    "link_sharing_is_disabled": "链接共享已被禁用"
  },
	"installer": {
		"setup": "安装",
		"create_initial_account": "创建初始用户",
		"initial_account_will_be_administrator_automatically": "初始帐户将自动成为管理员。",
		"unavaliable_user_id": "用户ID不可用"
	},
	"breaking_changes": {
		"v346_using_basic_auth": "当前使用的基本身份验证在不久的将来将不再可用。从%s中删除设置"
	},
	"page_register": {
    "send_email": "发电子邮件",
		"notice": {
			"restricted": "需要管理员批准。",
			"restricted_defail": "一旦管理员批准您的注册，您就可以访问此wiki。"
		},
		"form_help": {
			"email": "您必须有下面列出的电子邮件地址才能注册此wiki。",
			"password": "密码长度必须至少为8个字符。",
			"user_id": "您创建的网页的URL将包含您的用户ID。您的用户ID可以由字母、数字和一些符号组成。"
		}
	},
	"Settings": "设置",
	"page_me": {
		"form_help": {
			"profile_image1": "图像上传设置未完成。",
			"profile_image2": "设置AWS或启用本地上传。"
		}
	},
	"page_me_apitoken": {
    "api_token": "API Token",
		"notice": {
			"apitoken_issued": "API token 未发布。",
			"update_token1": "您可以更新以生成新的API令牌。",
			"update_token2": "您需要更新任何现有进程中的API令牌。"
		}
	},
	"Password": "密码",
	"Password Settings": "密码设置",
	"personal_settings": {
		"disassociate_external_account": "解除与外部帐户的关联",
		"disassociate_external_account_desc": "是否确实要解除与<strong>{{providerType}}</strong>帐户<strong>{{providerType}}</strong> 的关联？",
		"set_new_password": "设置新密码",
		"update_password": "更新密码",
		"current_password": "当前密码",
		"new_password": "新密码",
		"new_password_confirm": "重复新密码",
		"password_is_not_set": "密码未设置"
	},
	"Security Settings": "安全设置",
	"API Settings": "API设置",
	"API Token Settings": "API token 设置",
	"Current API Token": "当前 API token",
	"Update API Token": "更新 API token",
	"header_search_box": {
		"label": {
			"All pages": "所有页面",
			"This tree": "当前分支"
		},
		"item_label": {
			"All pages": "所有页面",
			"This tree": "当前分支以下内容"
		}
  },
  "in_app_notification": {
    "notification_list": "应用内通知列表",
    "see_all": "查看通知列表",
    "no_notification": "您没有任何通知",
    "all": "全部",
    "unopend": "未读",
    "mark_all_as_read" : "标记为已读"
  },
  "in_app_notification_settings": {
    "in_app_notification_settings": "在应用程序通知设置",
    "subscribe_settings": "自动订阅（接收通知）页面的设置",
    "default_subscribe_rules": {
      "page_create": "创建页面时订阅页面。"
    }
  },
  "editor_settings": {
    "editor_settings": "编辑器设置",
    "common_settings": {
      "common_settings": "常用设置",
      "common_misspellings": "从 Wikipedia 中查找常见拼写错误的 Textlint。",
      "max_comma": "Textlint 规则是限制句子的最大十（,）个计数。默认：4。",
      "sentence_length": "限制最大句子长度的 Textlint 默认: 100。",
      "en_capitalization": "检查英文文本大小写的 Textlint 规则。",
      "no_unmatched_pair": "检查不匹配对的 Textlint 规则，如 ( 和 ]",
      "date_weekday_mismatch": "发现日期和工作日之间不匹配的 Textlint 规则。",
      "no_kangxi_radicals": "防止使用康熙部首的 Textlint 规则。",
      "no_surrogate_pair": "检测句子中的代理对（D800-DBFF 和 DC00-DFFF）。",
      "no_zero_width_spaces": "不允许零宽度空格的 Textlint 规则。",
      "period_in_list_item": "在列表项中检查是否有句点的 Textlint 规则。",
      "use_si_units": "禁止使用 SI 单位以外的单位。"
      },
    "japanese_settings": {
      "japanese_settings": "日语设置",
      "ja_no_abusage": "用于检查常见误用的 Textlint 规则。",
      "ja_hiragana_keishikimeishi": "Textlint 规则检查易于阅读的 Keishikimeishi（代词）用平假名而不是汉字编写。",
      "ja_no_inappropriate_words": "Textlint 规则来检查不适当的表达",
      "ja_no_mixed_period": "Textlint 规则用于检查段落末尾是否总是有标点符号。",
      "ja_no_redundant_expression": "禁止冗余表达式的 Textlint 规则。冗余表达式是即使从句子中省略也有意义的表达式。",
      "max_kanji_continuous_len": "限制连续汉字的最大数量的 Textlint 规则。默认：5。",
      "max_ten": "Textlint 规则是限制句子的最大十（、）个计数。",
      "no_double_negative_ja": "检测双重否定的 Textlint 规则。",
      "no_doubled_conjunction": "Textlint 规则来检查重复的相同连词。",
      "no_doubled_joshi": "Textlint 规则，用于检查同一个粒子是否连续出现在一个句子中。",
      "no_dropping_the_ra": "检测丢弃 ra 的单词的 Textlint 规则。",
      "no_hankaku_kana": "不允许使用半角假名的 Textlint 规则。",
      "prefer_tari_tari": "检查 tari tari 的 Textlint 规则。",
      "ja_unnatural_alphabet": "检测不自然的字母。",
      "no_mixed_zenkaku_and_hankaku_alphabet": "检查混合的全角和半角字母。",
      "no_nfd": "禁止使用 UTF8-MAC 浊音等 NFD。"
    }
  },
	"copy_to_clipboard": {
		"Copy to clipboard": "复制到剪贴板",
		"Page path": "页面路径",
		"Page URL": "页面Url",
		"Parmanent link": "参数化链接",
		"Page path and parmanent link": "页面路径及参数化链接",
		"Markdown link": "Markdown链接"
	},
	"search_help": {
		"title": "搜索帮助",
		"and": {
			"syntax help": "用空格分隔",
			"desc": "在标题或正文中同时包含{{word1}、{{word2}的搜索页"
		},
		"exclude": {
			"desc": "排除标题或正文中包含{{word}的页"
		},
		"phrase": {
			"syntax help": "用双引号括起来",
			"desc": "包含短语“{{phrase}”的搜索页"
		},
		"prefix": {
			"desc": "只搜索标题以{{path}开头的页"
		},
		"exclude_prefix": {
			"desc": "排除标题以{{path}开头的页"
		},
		"tag": {
			"desc": "搜索带有{{tag}标记的页面"
		},
		"exclude_tag": {
			"desc": "排除带有{{tag}标记的页"
		}
	},
	"search": {
		"search page bodies": "按[回车]键进行全文搜索"
	},
	"page_page": {
		"notice": {
			"version": "这不是当前版本。",
			"redirected": "您将从",
      "redirected_period": "",
			"unlinked": "将网页重定向到此网页已被删除。",
			"restricted": "访问此页受到限制",
			"stale": "自上次更新以来，已超过{{count}年。",
      "stale_plural": "自上次更新以来已过去{{count}年以上。",
      "no_deadline": "This page has no expiration date"
		}
	},
	"page_edit": {
		"Show active line": "显示活动行",
		"auto_format_table": "自动格式化表格",
		"overwrite_scopes": "{{operation}和覆盖所有子体的作用域",
		"notice": {
			"conflict": "无法保存您所做的更改，因为其他人正在编辑此页。请在重新加载页面后重新编辑受影响的部分。"
		}
  },
  "page_comment": {
    "display_the_page_when_posting_this_comment": "Display the page when posting this comment"
  },
	"page_api_error": {
		"notfound_or_forbidden": "未找到或禁止原始页。",
		"already_exists": "具有该路径的页面已存在",
		"outdated": "页面已被某人更新，现在已过时。",
		"user_not_admin": "仅管理员用户可以删除"
  },
  "page_history": {
    "revision_list": "修订清单",
    "revision": "版本",
    "comparing_source": "源头",
    "comparing_target": "目标",
    "comparing_revisions": "比较两者的区别",
    "compare_latest":"比較最新版本",
    "compare_previous":"比較以前的版本"
  },
	"modal_rename": {
		"label": {
      "Move/Rename page": "页面 移动/重命名",
      "New page name": "新建页面名称",
      "Failed to get subordinated pages": "Failed to get subordinated pages",
      "Failed to get exist path": "Failed to get exist path",
      "Current page name": "当前页面名称",
      "Rename this page only": "仅重命名此页面",
      "Force rename all child pages": "强制重命名所有子页面 ",
      "Other options": "其他选项",
      "Do not update metadata": "不更新元数据",
      "Redirect": "重定向"
		},
		"help": {
      "redirect": "Redirect to new page if someone accesses <code>%s</code>",
      "metadata": "Remains last update user and updated date as is",
      "recursive": "Move/Rename children of under <code>%s</code> recursively"
		}
	},
	"Put Back": "Put back",
  "Delete Completely": "Delete completely",
  "page_has_been_reverted": "{{path}} 已还原",
	"modal_delete": {
		"delete_page": "Delete page",
		"deleting_page": "Deleting page",
		"delete_recursively": "Delete child pages recursively.",
		"delete_completely": "Delete completely",
		"delete_completely_restriction": "You don't have the authority to delete pages completely.",
		"recursively": "Delete children of <code>%s</code> recursively.",
		"completely": "Delete completely instead of putting it into trash."
  },
  "deleted_pages": "将 {{path}} 放入垃圾箱",
  "deleted_pages_completely": "{{path}} 已被完全删除",
  "renamed_pages": "移动/重命名 {{path}}",
	"modal_empty": {
		"empty_the_trash": "Empty The Trash",
		"notice": "完全删除的页面是不可恢复的。"
	},
	"modal_duplicate": {
		"label": {
			"Duplicate page": "Duplicate page",
      "New page name": "New page name",
      "Failed to get subordinated pages": "Failed to get subordinated pages",
			"Current page name": "Current page name",
      "Recursively": "Recursively",
      "Duplicate without exist path": "Duplicate without exist path",
      "Same page already exists": "Same page already exists"
    },
    "help": {
      "recursive": "Duplicate children of under this path recursively"
    }
  },
  "duplicated_pages": "{{fromPath}} 已重复",
	"modal_putback": {
		"label": {
			"Put Back Page": "Put back page",
			"recursively": "Put back recursively"
		},
		"help": {
			"recursively": "Put back children of under <code>%s</code> recursively"
		}
	},
	"modal_shortcuts": {
		"global": {
			"title": "全局快捷方式",
			"Open/Close shortcut help": "打开/关闭快捷方式帮助",
			"Edit Page": "编辑页面",
			"Create Page": "创建页面",
      "Search": "搜索",
			"Show Contributors": "显示参与者",
			"Konami Code": "Konami Code",
			"konami_code_url": "https://en.wikipedia.org/wiki/Konami_Code"
		},
		"editor": {
			"title": "编辑器快捷方式",
			"Indent": "缩进",
			"Outdent": "回退缩进",
			"Save Page": "保存页面",
			"Delete Line": "删除行"
		},
		"commentform": {
			"title": "注释窗体快捷方式",
			"Post": "提交"
		}
	},
  "modal_enable_textlint": {
    "confirm_download_dict_and_enable_textlint": "您确定要启用 Textlint 吗？这将下载 20MB 的字典文件。",
    "enable_textlint": "启用Textlint",
    "dont_ask_again": "不要再问"
  },
  "modal_resolve_conflict": {
    "file_conflicting_with_newer_remote": "此文件与较新的远程文件冲突",
    "resolve_conflict_message": "选择页面正文",
    "resolve_conflict": "解决冲突",
    "resolve_and_save" : "解决冲突并保存",
    "select_revision" : "选择{{revision}}",
    "requested_revision": "发送的页面正文",
    "origin_revision": "发送前的页面正文",
    "latest_revision": "最新页面正文",
    "selected_editable_revision": "选定的可编辑页面正文"
  },
  "link_edit": {
    "edit_link": "Edit Link",
    "set_link_and_label": "Set link and label",
    "link": "Link",
    "placeholder_of_link_input": "Input page path or URL",
    "label": "Label",
    "path_format": "Path format",
    "use_relative_path": "Use relative path",
    "use_permanent_link": "Use permanent link",
    "notation": "Notation",
    "markdown": "Markdown",
    "GROWI_original": "GROWI original",
    "pukiwiki": "Pukiwiki",
    "preview": "Preview",
    "page_not_found_in_preview": "\"{{path}}\" is not a GROWI page."
  },
	"toaster": {
    "create_succeeded": "Succeeded to create {{target}}",
    "create_failed": "Failed to create {{target}}",
		"update_successed": "Succeeded to update {{target}}",
    "update_failed": "Failed to update {{target}}",
    "initialize_successed": "Succeeded to initialize {{target}}",
		"give_user_admin": "Succeeded to give {{username}} admin",
    "remove_user_admin": "Succeeded to remove {{username}} admin ",
		"activate_user_success": "Succeeded to activating {{username}}",
		"deactivate_user_success": "Succeeded to deactivate {{username}}",
		"remove_user_success": "Succeeded to removing {{username}} ",
    "remove_external_user_success": "Succeeded to remove {{accountId}} ",
    "switch_disable_link_sharing_success": "成功更新分享链接设置",
    "failed_to_reset_password":"Failed to reset password"
  },
	"template": {
		"modal_label": {
			"Create/Edit Template Page": "创建/编辑模板页",
			"Create template under": "在下面创建模板页：<br/><code><small>%s</small></code>"
		},
		"option_label": {
			"create/edit": "创建/编辑模板页。",
			"select": "选择模板页面类型"
		},
		"children": {
			"label": "子模板",
			"desc": "仅应用于模板存在的同一级别页"
		},
		"decendants": {
			"label": "子代模板",
			"desc": "适用于所有分散页"
		}
	},
	"sandbox": {
		"header": "标题",
		"header_x": "标题{{index}",
		"block": "段落",
		"block_detail": "写一段",
		"empty_line": "空行",
		"line_break": "换行符",
		"line_break_detail": "（2空格）换行",
		"typography": "排版",
		"italics": "斜体",
		"bold": "加粗",
		"italic_bold": "斜体加粗",
		"strikethrough": "删除线",
		"link": "链接",
		"code_highlight": "代码突出显示",
		"list": "列表",
		"unordered_list_x": "无序列表{{index}}",
		"ordered_list_x": "有序列表{{index}}",
		"task": "任务",
		"task_checked": "选中的",
		"task_unchecked": "未选中的",
		"quote": "引用",
		"quote1": "你可以写",
		"quote2": "多行引用",
		"quote_nested": "嵌套引用",
		"table": "表格",
		"image": "图片",
		"alt_text": "Alt文本",
		"insert_image": "插入图像",
		"open_sandbox": "开放式沙箱"
	},
	"hackmd": {
    "hack_md": "HackMD",
    "not_set_up": "HackMD is not set up.",
    "used_for_not_found": "Can not use HackMD to a page that does not exist.",
		"start_to_edit": "Start to edit with HackMD",
		"clone_page_content": "Click to clone page content and start to edit.",
		"unsaved_draft": "HackMD has unsaved draft.",
		"draft_outdated": "DRAFT MAY BE OUTDATED",
		"based_on_revision": "The current draft on HackMD is based on",
		"view_outdated_draft": "View the outdated draft on HackMD",
		"resume_to_edit": "Resume to edit with HackMD",
		"discard_changes": "Discard changes of HackMD",
		"integration_failed": "HackMD Integration failed",
		"fail_to_connect": "GROWI client failed to connect to GROWI agent for HackMD.",
		"check_configuration": "Check your configuration following <a href='https://docs.growi.org/guide/admin-cookbook/integrate-with-hackmd.html'>the manual</a>.",
		"not_initialized": "HackmdEditor component has not initialized",
		"someone_editing": "Someone editing this page on HackMD",
    "this_page_has_draft": "This page has a draft on HackMD",
    "need_to_associate_with_growi_to_use_hackmd_refer_to_this": "若要使用HackMD的多人同时编辑功能，请先关联HackMD和GROWI。详情请参考<a href='https://docs.growi.org/cn/admin-guide/admin-cookbook/integrate-with-hackmd.html'>这里</a>。",
    "need_to_make_page": "To use HackMD, please make a new page from the <a href='#edit'>built-in editor.</a>"
  },
  "slack_notification": {
    "popover_title": "Slack Notification",
    "popover_desc": "Input channel name. You can notify multiple channels by entering a comma-separated list."
  },
  "security_settings": "安全设置",
  "share_links": {
    "Shere this page link to public": "Shere this page link to public",
    "share_link_list": "Share link list",
    "share_link_management": "Share Link Management",
    "No_share_links":"No share links",
    "Share Link": "Share Link",
    "Page Path": "Page Path",
    "share_link_notice":"remove all share links",
    "delete_all_share_links":"Delete all share links",
    "expire": "Expiration",
    "Days": "Days",
    "Custom": "Custom",
    "description": "description",
    "enter_desc": "Enter description",
    "Unlimited": "unlimited",
    "Issue": "Issue",
    "share_settings" :"Share settings",
    "Invalid_Number_of_Date" : "You entered invalid value"
  },
	"security_setting": {
		"Guest Users Access": "来宾用户访问",
		"Fixed by env var": "这是由env var<code>%s=%s</code>修复的。",
		"Register limitation": "注册限制",
		"Register limitation desc": "限制新用户注册",
		"The whitelist of registration permission E-mail address": "注册许可电子邮件地址的白名单",
		"users_without_account": "无法访问没有帐户的用户",
		"example": "例子",
		"restrict_emails": "您可以通过编写电子邮件域（以@开头）将电子邮件注册限制为wiki。",
		"for_example": " 例如，如果要将注册限制为growi.org网站域，你可以写",
		"in_this_case": "；在这种情况下，只有growi.org网站域将能够注册，所有其他用户将被拒绝。",
		"insert_single": "请每行插入一个电子邮件地址。",
    "page_list_and_search_results": "页面列表/搜索结果",
		"page_listing_1": "页面列表/搜索<br>受“仅限我”限制",
		"page_listing_1_desc": "列出/搜索时显示受“仅限我”选项限制的页面",
		"page_listing_2": "页面列表/搜索<br>受用户组限制",
		"page_listing_2_desc": "显示列出/搜索时受用户组限制的页面",
    "page_access_rights": "页面访问",
    "page_delete_rights": "删除权限",
    "page_delete": "删除",
    "page_delete_completely": "彻底删除",
    "other_options": "其他选项",
    "deletion_explain": "限制用户对选定的单一页面进行垃圾处理。",
    "complete_deletion_explain": "限制可以完全删除所选单页的用户。",
    "recursive_deletion_explain": "限制用户可以捣毁包括子孙在内的页面。",
    "recursive_complete_deletion_explain": "限制可以完全删除页面的用户，包括子孙。",
    "inherit": "继承（使用与单页相同的设置）。",
		"admin_only": "仅管理员",
		"admin_and_author": "管理员|作者",
		"anyone": "任何人",
    "session": "会议",
    "max_age": "有效期间  (msec)",
    "max_age_desc": "指定使用户会话过期的数量(以毫秒为单位)。<br>默认值: 2592000000 (30天)",
    "max_age_caution": "修改该值后需要重启服务器。",
    "forced_update_desc": "设置已被强行更改。以前的设置: ",
    "page_delete_rights_caution": "\"删除/全部删除\"权限（包括后代页面）被强制强于\"删除/完全删除\"权限。 <br> <br> 仅管理员 > 管理员|作者 > 何人",
		"Authentication mechanism settings": "身份验证机制设置",
		"setup_is_not_yet_complete": "安装尚未完成",
		"alert_siteUrl_is_not_set": "主页URL未设置，通过 {{link}} 设置",
		"xss_prevent_setting": "阻止XSS（跨站点脚本）",
		"xss_prevent_setting_link": "转到Markdown设置",
		"callback_URL": "回调URL",
		"providerName": "提供程序名称",
		"issuerHost": "发行者主机",
		"scope": "Scope",
		"desc_of_callback_URL": "在{{AuthName}}身份提供程序的设置中使用它",
    "authorization_endpoint": "Authorization Endpoint",
    "token_endpoint": "Token Endpoint",
    "revocation_endpoint": "Revocation Endpoint",
    "introspection_endpoint": "Introspection Endpoint",
    "userinfo_endpoint": "UserInfo Endpoint",
    "end_session_endpoint": "EndSessioin Endpoint",
    "registration_endpoint": "Registration Endpoint",
    "jwks_uri": "JSON Web Key Set URL",
		"clientID": "Client ID",
		"client_secret": "客户机密",
		"updated_general_security_setting": "更新安全设置成功",
		"setup_not_completed_yet": "安装尚未完成",
		"guest_mode": {
			"deny": "拒绝（仅限注册用户）",
			"readonly": "接受（来宾可以只读）"
		},
		"registration_mode": {
			"open": "打开（任何人都可以注册）",
			"restricted": "受限（需要管理员批准）",
			"closed": "已关闭（仅限邀请）"
		},
    "share_link_rights": "分享链接权",
    "enable_link_sharing": "启用链接共享",
    "all_share_links": "所有共享链接",
		"configuration": " 配置",
		"optional": "可选的",
		"Treat username matching as identical": "Automatically bind external accounts newly logged in to local accounts when <code>username</code> match",
		"Treat username matching as identical_warn": "WARNING: Be aware of security because the system treats the same user as a match of <code>username</code>.",
		"Treat email matching as identical": "Automatically bind external accounts newly logged in to local accounts when <code>email</code> match",
		"Treat email matching as identical_warn": "WARNING: Be aware of security because the system treats the same user as a match of <code>email</code>.",
		"Use env var if empty": "Use env var <code>{{env}}</code> if empty",
		"Use default if both are empty": "If both ​​are empty, the default value <code>{{target}}</code> is used.",
		"missing mandatory configs": "The following mandatory items are not set in either database nor environment variables.",
		"Local": {
			"name": "ID/Password",
			"note for the only env option": "The LOCAL authentication is limited by the value of environment variable.<br>To change this setting, please change to false or delete the value of the environment variable <code>{{env}}</code> .",
      "enable_local": "Enable ID/Password",
      "password_reset_by_users": "用户重置密码",
      "enable_password_reset_by_users": "启用用户重置密码",
      "password_reset_desc": "忘记密码时，用户可以自行重置",
      "email_authentication": "用户注册时的电子邮件身份验证",
      "enable_email_authentication": "启用电子邮件身份验证",
      "enable_email_authentication_desc": "用户注册将执行电子邮件身份验证。",
      "please_enable_mailer": "请先设置邮件程序。",
      "need_complete_mail_setting_warning": "要使用以下功能，请完成邮件设置。"
		},
		"ldap": {
			"enable_ldap": "Enable LDAP",
			"server_url_detail": "The LDAP URL of the directory service in the format <code>ldap://host:port/DN</code> or <code>ldaps://host:port/DN</code>.",
			"bind_mode": "Binding Mode",
			"bind_manager": "Manager Bind",
			"bind_user": "User Bind",
			"bind_DN_manager_detail": "The DN of the account that authenticates and queries the directory service",
			"bind_DN_user_detail1": "The query used to bind with the directory service.",
			"bind_DN_user_detail2": "Use <code>&#123;&#123;username&#125;&#125;</code> to reference the username entered in the login page.",
			"bind_DN_password": "Bind DN Password",
			"bind_DN_password_manager_detail": "The password for the Bind DN account.",
			"bind_DN_password_user_detail": "The password that is entered in the login page will be used to bind.",
			"search_filter": "Search Filter",
			"search_filter_detail1": "The query used to locate the authenticated user.",
			"search_filter_detail2": "Use <code>&#123;&#123;username&#125;&#125;</code> to reference the username entered in the login page.",
			"search_filter_detail3": "If empty, the filter <code>(uid=&#123;&#123;username&#125;&#125;)</code> is used.",
			"search_filter_example1": "Match with 'uid' or 'mail'",
			"search_filter_example2": "Match with 'sAMAccountName' for Active Directory",
			"username_detail": "Specification of mappings for <code>username</code> when creating new users",
			"name_detail": "Specification of mappings for full name when creating new users",
			"mail_detail": "Specification of mappings for mail address when creating new users",
			"group_search_base_DN": "Group Search Base DN",
			"group_search_base_DN_detail": "The base DN from which to search for groups. If defined, also <code>Group Search Filter</code> must be defined for the search to work.",
			"group_search_filter": "Group Search Filter",
			"group_search_filter_detail1": "The query used to filter for groups.",
			"group_search_filter_detail2": "Login via LDAP is accepted only when this query hits one or more groups.",
			"group_search_filter_detail3": "Use <code>&#123;&#123;dn&#125;&#125;</code> to have it replaced of the found user object.",
			"group_search_filter_detail4": "<code>(&(cn=group1)(memberUid=&#123;&#123;dn&#125;&#125;))</code> hits the groups which has <code>cn=group1</code> and <code>memberUid</code> includes the user's <code>uid</code>(when <code>Group DN Property</code> is not changed from the default value.)",
			"group_search_user_DN_property": "User DN Property",
			"group_search_user_DN_property_detail": "The property of user object to use in <code>&#123;&#123;dn&#125;&#125;</code> interpolation of <code>Group Search Filter</code>.",
			"test_config": "Test Saved Configuration",
			"updated_ldap": "Succeeded to update LDAP setting"
		},
		"SAML": {
			"name": "SAML",
			"enable_saml": "Enable SAML",
			"id_detail": "Specification of the name of attribute which can identify the user in SAML Identity Provider",
			"username_detail": "Specification of mappings for <code>username</code> when creating new users",
			"mapping_detail": "Specification of mappings for {{target}} when creating new users",
			"cert_detail": "PEM-encoded X.509 signing certificate to validate the response from IdP",
			"Use env var if empty": "If the value in the database is empty, the value of the environment variable <code>{{env}}</code> is used.",
			"note for the only env option": "The setting item that enables or disables the SAML authentication and the highlighted setting items use only the value of environment variables.<br>To change this setting, please change to false or delete the value of the environment variable <code>{{env}}</code> .",
			"attr_based_login_control_detail": "Limit who can sign up by using <code>&lt;saml: Attribute&gt;</code> element included in <code>&lt;saml: AttributeStatement&gt;</code> element and its child element <code>&lt;saml: AttributeValue&gt;</code>.",
			"attr_based_login_control_rule_help": "<h5>Supported Queries:</h5><ul><li>Terms</li><li>Fields</li><li>AND/NOT/OR Operator</li><li>Grouping</li></ul><h5>Unsupported Queries:</h5><ul><li>Wildcard, Fuzzy, Proximity, Range and Boosting</li><li>+/- Operator</li><li>Field Grouping</li></ul><h5>Escaping special characters</h5>It is needed to escape following special characters:<br><code>+ - && || ! ( ) { } [ ] ^ &quot; &tilde; * ? : &#92;</code> and <code>/</code>",
			"attr_based_login_control_rule_example1": "<h5>Example for conditions</h5>If a rule is <code>(Department: A || Department: B) && Position: Leader</code>, users who have either <code>Department: A</code> or <code>Department: B</code> and have <code>Position: Leader</code> <strong>can</strong> sign in.",
      "attr_based_login_control_rule_example2": "<h5>Example for escaping</h5>If you would like to use URL as a query value, escape the following:<br><code>http&#92;:&#92;/&#92;/schemas.example.com&#92;/ws&#92;/2005&#92;/05&#92;/identity&#92;/claims&#92;/emailaddress: &quot;myname@example.com&quot;</code>",
      "updated_saml": "Succeeded to update SAML setting"
		},
		"Basic": {
			"enable_basic": "Enable Basic",
			"name": "Basic Authentication",
			"desc_1": "Login with <code>username</code> in Authorization header.",
			"desc_2": "User will be automatically generated if not exist.",
			"updated_basic": "Succeeded to update Basic setting"
		},
		"OAuth": {
			"enable_oidc": "Enable OIDC",
			"register": "Register for %s",
			"change_redirect_url": "Enter <code>%s</code> <br>(where <code>%s</code> is your host name) for \"Authorized redirect URIs\".",
			"Google": {
				"enable_google": "Enable Google OAuth",
				"name": "Google OAuth",
				"register_1": "Access {{link}}",
				"register_2": "Create Project if no projects exist",
				"register_3": "Create Credentials &rightarrow; OAuth client ID &rightarrow; Select \"Web application\"",
				"register_4": "Register your OAuth App with one of Authorized redirect URIs as <code>{{url}}</code>",
				"register_5": "Copy and paste your ClientID and Client Secret above",
				"updated_google": "Succeeded to update Google OAuth setting"
			},
			"Facebook": {
				"name": "Facebook OAuth"
			},
			"Twitter": {
				"enable_twitter": "Enable Twitter OAuth",
				"name": "Twitter OAuth",
				"register_1": "Access {{link}}",
				"register_2": "Sign in Twitter",
				"register_3": "Create Credentials &rightarrow; OAuth client ID &rightarrow; Select \"Web application\"",
				"register_4": "Register your OAuth App with one of Authorized redirect URIs as <code>{{url}}</code>",
				"register_5": "Copy and paste your ClientID and Client Secret above",
				"updated_twitter": "Succeeded to update Twitter OAuth setting"
			},
			"GitHub": {
				"enable_github": "Enable GitHub OAuth",
				"name": "GitHub OAuth",
				"register_1": "Access {{link}}",
				"register_2": "Register your OAuth App with \"Authorization callback URL\" as <code>{{url}}</code>",
				"register_3": "Copy and paste your ClientID and Client Secret above",
				"updated_github": "Succeeded to update GitHub OAuth setting"
			},
			"OIDC": {
				"name": "OpenID Connect",
				"id_detail": "Specification of the name of attribute which can identify the user in OIDC claims",
				"username_detail": "Specification of mappings for <code>username</code> when creating new users",
				"name_detail": "Specification of mappings for <code>name</code> when creating new users",
				"mapping_detail": "Specification of mappings for %s when creating new users",
				"register_1": "Contant to OIDC IdP Administrator",
				"register_2": "Register your OIDC App with \"Authorization callback URL\" as <code>%s</code>",
				"register_3": "Copy and paste your ClientID and Client Secret above",
				"updated_oidc": "Succeeded to update OpenID Connect",
        "Use discovered URL if empty": "Use discovered URL from \"Issuer Host\" if empty"
			},
			"how_to": {
				"google": "How to configure Google OAuth?",
				"github": "How to configure GitHub OAuth?",
				"twitter": "How to configure Twitter OAuth?",
				"oidc": "How to configure OIDC?"
			}
		},
		"form_item_name": {
			"entryPoint": "Entry point",
			"issuer": "Issuer",
			"cert": "Certificate",
			"attrMapId": "ID",
			"attrMapUsername": "Username",
			"attrMapMail": "Mail Address",
			"attrMapFirstName": "First Name",
			"attrMapLastName": "Last Name",
			"ABLCRule": "Rule"
		}
	},
	"notification_setting": {
		"slack_incoming_configuration": "Slack Incoming Webhooks configuration",
		"prioritize_webhook": "Prioritize incoming webhook than Slack App",
		"prioritize_webhook_desc": "Check this option and GROWI use Incoming Webhooks even if Slack App settings are enabled.",
		"slack_app_configuration": "Slack app configuration",
		"slack_app_configuration_desc": "This is the way that compatible with Crowi,<br /> but not recommended in GROWI because it is <strong>too complex</strong>.",
		"use_instead": "Please use Slack Incoming Webhooks Configuration instead.",
		"how_to": {
			"header": "How to configure Incoming Webhooks?",
			"workspace": "(At Workspace) Add a hook",
			"workspace_desc1": "Go to <a href='https://slack.com/services/new/incoming-webhook'>Incoming Webhooks configuration page</a>.",
			"workspace_desc2": "Choose the default channel to post.",
			"workspace_desc3": "Add.",
			"at_growi": "(At GROWI admin page) Set Webhook URL",
			"at_growi_desc": "Input &rdquo;Webhook URL&rdquo; and submit on this page."
		},
		"user_trigger_notification_header": "Default notification settings for patterns",
		"pattern": "Pattern",
		"channel": "Channel",
		"pattern_desc": "Path name of wiki. Pattern expression with <code>*</code> can be used.",
		"channel_desc": "Slack channel name. Without <code>#</code>.",
		"valid_page": "启用/禁用通知",
		"link_notification_help": "<strong>只有那些知道“链接的任何人”链接的人才能查看的页面并不总是得到通知。</strong> ",
		"just_me_notification_help": "<strong>被“仅限我”限制的页在编辑时被通知。</strong>",
		"group_notification_help": "<strong>被“用户组”限制的页面在编辑时被通知。</strong>",
		"notification_list": "List of notification settings",
		"add_notification": "Add new",
		"trigger_path": "Trigger path",
		"trigger_path_help": "(expression with <code>*</code> is supported)",
		"trigger_events": "Trigger events",
		"notify_to": "Notify to",
		"back_to_list": "Go back to list",
		"notification_detail": "Notification Setting Details",
		"event_pageCreate": "When new page is \"CREATED\"",
		"event_pageEdit": "When page is \"EDITED\"",
		"event_pageDelete": "When page is \"DELETED\"",
		"event_pageMove": "When page is \"MOVED\" (renamed)",
		"event_pageLike": "When someone \"LIKES\" page",
		"event_comment": "When someone \"COMMENTS\" on page",
		"email": {
			"ifttt_link": "Create a new IFTTT applet with Email trigger"
		},
		"updated_slackApp": "Succeeded to update Slack App Configuration setting",
		"add_notification_pattern": "Add user trigger notification patterns",
		"delete_notification_pattern": "Delete notification pattern",
		"delete_notification_pattern_desc1": "Delete Path: {{path}}",
		"delete_notification_pattern_desc2": "Once deleted, it cannot be recovered",
		"toggle_notification": "Updated setting of {{path}}"
	},
	"full_text_search_management": {
		"elasticsearch_management": "Elasticsearch管理",
		"connection_status": "连接状态",
		"connection_status_label_unconfigured": "未配置",
		"connection_status_label_connected": "已连接",
		"connection_status_label_disconnected": "断开的",
		"connection_status_label_erroroccured": "搜索服务出错",
		"indices_status": "索引状态",
		"indices_status_label_normalized": "标准化",
		"indices_status_label_unnormalized": "重建或损坏",
		"indices_summary": "索引摘要",
		"reconnect": "重新连接",
		"reconnect_button": "尝试重新连接",
		"reconnect_description": "单击按钮尝试重新连接到Elasticsearch。",
		"normalize": "规范化",
		"normalize_button": "规范化索引",
		"normalize_description": "单击按钮修复损坏的索引。",
		"rebuild": "重建",
		"rebuild_button": "重建索引",
		"rebuild_description_1": "单击按钮以重新生成索引并添加所有页面数据。",
		"rebuild_description_2": "这可能需要一段时间。"
	},
	"personal_dropdown": {
		"home": "家",
		"settings": "设置",
		"color_mode": "颜色模式",
		"sidebar_mode": "边栏模式",
		"sidebar_mode_editor": "编辑器上的边栏模式",
		"use_os_settings": "使用操作系统设置"
	},
	"search_result": {
		"result_meta": "搜索结果:",
		"deletion_mode_btn_lavel": "选择并删除页面",
		"cancel": "取消",
		"delete": "删除",
		"check_all": "全部检查",
		"deletion_modal_header": "删除页",
		"delete_completely": "完全删除",
    "include_certain_path": "包含 {{pathToInclude}} 路径 ",
    "delete_all_selected_page": "删除所有",
    "currently_not_implemented": "这是当前未实现的功能",
    "search_again" : "再次搜索",
    "number_of_list_to_display" : "显示器的数量",
    "page_number_unit" : "例",
    "sort_axis": {
      "relationScore": "按相关性排序",
      "createdAt": "按创建日期排序",
      "updatedAt": "按更新日期排序"
    }
	},
  "private_legacy_pages": {
    "bulk_operation": "批量操作",
    "convert_all_selected_pages": "全部转换为新的v5兼容格式",
		"input_path_to_convert": "输入一个转换页面的路径",
    "alert_title": "存在旧的v4兼容格式的私人网页。",
    "alert_desc1": "在这一页，你可以用复选框选择页面，并通过屏幕上方的批量操作按钮批量转换为新的v5兼容格式。",
    "nopages_title": "恭喜你。准备使用GROWI v5!",
    "nopages_desc1": "现在你能管理的所有页面似乎都是v5兼容的格式。",
    "detail_info": "请参见 <a href='https://docs.growi.org/en/admin-guide/upgrading/50x.html' target='_blank' class='alert-link'>升级GROWI到v5.0.x <i class='icon-share-alt'></i></a>.的详细内容。",
    "modal": {
      "title": "转换为新的v5兼容格式",
      "converting_pages": "转换页面",
      "convert_recursively_label": "递归地转换子页面。",
      "convert_recursively_desc": "递归地转换该路径下的页面。",
      "button_label": "转换"
    },
<<<<<<< HEAD
    "toaster": {
      "page_migration_succeeded": "页面到 v5 兼容格式的转换已成功完成。",
      "page_migration_failed_with_paths": "将 {{paths}} 转换为 v5 兼容格式时出错",
      "page_migration_failed": "将页面转换为 v5 兼容格式时出错。"
=======
    "by_path_modal": {
      "title": "转换为新的v5兼容格式",
      "description": "输入一个路径，该路径下的所有页面将被转换为v5兼容格式。",
      "button_label": "转换",
      "success": "成功地请求转换。",
      "error": "请求转换失败。",
      "error_grant_invalid": "页面权限不正确。请更正并重试。",
      "error_page_not_found": "没有找到页面。",
      "error_duplicate_pages_found": "发现多个具有相同路径名称的页面。请重新命名或删除并重试。"
>>>>>>> 591174a1
    }
  },
	"to_cloud_settings": "進入 GROWI.cloud 的管理界面",
	"login": {
		"Sign in error": "登录错误",
		"Registration successful": "注册成功",
		"Setup": "安装程序"
	},
  "export_bulk": {
    "failed_to_export": "导出失败",
    "failed_to_count_pages": "页面计数失败",
    "export_page_markdown": "以Markdown格式导出页面",
    "export_page_pdf": "以PDF格式导出页面"
  },
	"message": {
		"successfully_connected": "连接成功！",
		"fail_to_save_access_token": "无法保存访问令牌。请再试一次。",
		"fail_to_fetch_access_token": "无法获取访问令牌。请重新连接。",
		"successfully_disconnected": "成功断开连接！",
		"strategy_has_not_been_set_up": "{{strategy}尚未设置",
		"maximum_number_of_users": "注册的用户数不能超过最大值。",
		"database_error": "发生数据库服务器错误",
		"sign_in_failure": "登录失败。",
		"aws_sttings_required": "使用此功能所需的AWS设置。请询问管理员。",
		"application_already_installed": "应用程序已安装。",
		"email_address_could_not_be_used": "无法使用此电子邮件地址。（确保允许的电子邮件地址）",
		"user_id_is_not_available": "此用户ID不可用。",
		"email_address_is_already_registered": "此电子邮件地址已注册。",
		"can_not_register_maximum_number_of_users": "注册的用户数不能超过最大值。",
		"failed_to_register": "注册失败。",
		"successfully_created": "已成功创建用户{{username}。",
		"can_not_activate_maximum_number_of_users": "无法激活超过最大用户数的用户。",
		"failed_to_activate": "无法激活。",
		"unable_to_use_this_user": "无法使用此用户。",
		"complete_to_install1": "完成安装GROWI！请以管理员帐户登录。",
		"complete_to_install2": "完成安装GROWI！请先检查此页上的每个设置。",
		"failed_to_create_admin_user": "无法创建管理用户。{{errMessage}",
    "successfully_send_email_auth":"我们向 {{email}} 发送了一封电子邮件。 请点击邮件中的网址并完成注册。",
    "incorrect_token_or_expired_url":"令牌不正确或 URL 已过期。"
	},
  "grid_edit":{
    "create_bootstrap_4_grid":"创建Bootstrap 4网格",
    "grid_settings": "网格设置",
    "grid_pattern": "网格样式",
    "division":"分割",
    "smart_no":"手机/不分割",
    "break_point":"按画面大小分割"
  },
  "validation":{
    "aws_region": "关于地区，请输入AWS地区名，例如：ap-east-1",
    "aws_custom_endpoint": "关于自定义端点，请指定以http(s)://开头的URL，链接末尾不需要添加“/”",
    "failed_to_send_a_test_email":"SMTP方式测试邮件发送失败，请检查相关设定。"
  },
  "forgot_password":{
    "forgot_password": "忘记密码？",
    "send": "发送",
    "return_to_login": "返回登录",
    "reset_password": "重设密码",
    "sign_in_instead": "改为登录",
    "password_reset_request_desc": "您可以在此处重置密码",
    "password_reset_excecution_desc": "输入新的密码",
    "new_password": "新密码",
    "confirm_new_password": "确认新密码",
    "email_is_required": "电子邮件是必需的",
    "success_to_send_email": "我发了一封电子邮件",
    "incorrect_token_or_expired_url":"令牌不正确或 URL 已过期。 请通过以下链接重新发送密码重置请求",
    "password_and_confirm_password_does_not_match": "密码和确认密码不匹配"
  },
  "maintenance_mode":{
    "maintenance_mode": "维护模式",
    "growi_is_under_maintenance": "GROWI正在进行维护。请等待，直到它结束。",
    "admin_page": "管理员页",
    "login": "登录",
    "logout": "登出"
  },
  "pagetree": {
    "private_legacy_pages": "私人遗留页面",
    "cannot_rename_a_title_that_contains_slash": "不能重命名包含 ’/' 的标题",
    "you_cannot_move_this_page_now": "你现在不能移动这个页面",
    "something_went_wrong_with_moving_page": "移动页面时出了问题"
  },
  "duplicated_page_alert" : {
    "same_page_name_exists": "页面名称「{{pageName}}」是重复的",
    "same_page_name_exists_at_path" : "在”{{path}}” 中，有不止一个名为”{{pageName}}”的页面",
    "select_page_to_see" : "请在下面选择你想去的页面。"
  },
  "user_group": {
    "select_group": "选择组别",
    "belonging_to_no_group": "无法找到你所属的团体。",
    "manage_user_groups": "管理用户组"
  }
}<|MERGE_RESOLUTION|>--- conflicted
+++ resolved
@@ -941,12 +941,11 @@
       "convert_recursively_desc": "递归地转换该路径下的页面。",
       "button_label": "转换"
     },
-<<<<<<< HEAD
     "toaster": {
       "page_migration_succeeded": "页面到 v5 兼容格式的转换已成功完成。",
       "page_migration_failed_with_paths": "将 {{paths}} 转换为 v5 兼容格式时出错",
       "page_migration_failed": "将页面转换为 v5 兼容格式时出错。"
-=======
+    },
     "by_path_modal": {
       "title": "转换为新的v5兼容格式",
       "description": "输入一个路径，该路径下的所有页面将被转换为v5兼容格式。",
@@ -956,7 +955,6 @@
       "error_grant_invalid": "页面权限不正确。请更正并重试。",
       "error_page_not_found": "没有找到页面。",
       "error_duplicate_pages_found": "发现多个具有相同路径名称的页面。请重新命名或删除并重试。"
->>>>>>> 591174a1
     }
   },
 	"to_cloud_settings": "進入 GROWI.cloud 的管理界面",
