{
  "Help": "帮助",
  "view": "View",
	"Edit": "编辑",
	"Delete": "删除",
	"delete_all": "删除所有",
	"Duplicate": "复制",
	"Copy": "复制",
  "preview":"预览",
  "desktop":"电脑",
  "phone":"手机",
  "tablet":"平板",
	"Login": "登录",
	"Click to copy": "点击复制",
  "Rename": "重命名",
	"Move/Rename": "移动/重命名",
	"Redirected": "重定向",
	"Unlinked": "Unlinked",
	"Like!": "Like!",
	"Seen by": "Seen by",
  "Done": "Done",
  "Cancel": "取消",
	"Create": "创建",
  "Description": "描述",
	"Admin": "管理",
	"administrator": "管理员",
	"Tag": "标签",
	"Tags": "Tags",
  "New": "新建",
  "Close": "Close",
	"Shortcuts": "快捷方式",
	"eg": "e.g.",
	"add": "添加",
	"Undo": "撤销",
	"Article": "主题",
	"Page": "页面",
	"Page Path": "相对路径",
	"Category": "分类",
	"User": "用户",
	"status": "状态",
	"account_id": "用户Id",
	"Initialize": "初始化",
  "Update": "更新",
	"Update Page": "更新本页",
	"Error": "误差",
	"Warning": "警告",
  "Sign in": "登录",
	"Sign up is here": "注册",
	"Sign in is here": "登录",
	"Sign up": "注册",
	"Sign up with Google Account": "Sign up with Google Account",
	"Sign in with Google Account": "Sign in with Google Account",
	"Sign up with this Google Account": "Sign up with this Google Account",
	"Example": "例如",
	"Taro Yamada": "John Doe",
	"List View": "列表",
	"Timeline View": "时间线",
  "History": "历史",
  "attachment_data": "Attachment Data",
  "No_attachments_yet": "暂无附件",
	"Presentation Mode": "演示文稿",
  "The end": "结束",
  "Not available for guest": "Not available for guest",
  "No users have liked this yet": "还没有用户喜欢这个",
  "No users have bookmarked yet": "还没有用户加入书签",
  "Create Archive Page": "创建归档页",
  "File type": "文件类型",
  "Target page": "目标页面",
  "Include Attachment File": "包含附件",
  "Include Comment": "包含评论",
  "Include Subordinated Page": "包括子页面",
  "Include Subordinated Target Page": "包括 {{target}}",
  "All Subordinated Page": "所有子页面",
  "Specify Hierarchy": "指定层级",
  "Submitted the request to create the archive": "提交创建归档请求",
  "username": "用户名",
	"Created": "创建",
	"Last updated": "上次更新",
  "Last_Login": "上次登录",
	"Share": "分享",
  "Share Link": "分享链接",
	"Markdown Link": "Markdown链接",
	"Create/Edit Template": "创建/编辑 模板页面",
	"Unportalize": "未启动",
	"Go to this version": "查看此版本",
	"View diff": "查看差异",
	"No diff": "无差异",
	"User ID": "用户ID",
	"Home": "首页",
	"My Drafts": "My Drafts",
	"User Settings": "用户设置",
	"User Information": "用户信息",
	"Basic Info": "基础信息",
	"Name": "姓名",
	"Email": "邮箱",
	"Language": "语言",
	"English": "英语",
	"Japanese": "日语",
	"Chinese": "简体中文",
	"Set Profile Image": "头像",
	"Upload Image": "上传图片",
	"Current Image": "当前图片",
	"Delete Image": "删除图片",
	"Delete this image?": "删除图片?",
	"Updated": "更新",
	"Upload new image": "上传新图像",
	"Connected": "Connected",
	"Show": "显示",
	"Hide": "隐藏",
  "Loading": "加载...",
	"Reset": "重置",
	"Disclose E-mail": "显示邮箱",
	"page exists": "页面已存在",
	"Error occurred": "Error occurred",
	"Create today's": "Create today's ...",
	"Memo": "memo",
	"Input page name": "Input page name",
	"Input page name (optional)": "Input page name (optional)",
	"New Page": "新页面",
	"Create under": "Create page under below:",
	"Wiki Management Home Page": "Wiki管理首页",
	"App Settings": "系统设置",
  "V5 Page Migration": "转换为V5的兼容性",
  "GROWI.5.0_new_schema": "GROWI.5.0 new schema",
  "See_more_detail_on_new_schema": "更多详情请见<a href='#'>{{url}}</a> <i class='icon-share-alt'></i> ",
	"Site URL settings": "主页URL设置",
	"Markdown Settings": "Markdown设置",
	"Customize": "页面定制",
	"Notification Settings": "通知设置",
  "slack_integration": "Slack一体化",
  "External_Notification": "外部通知",
  "Legacy_Slack_Integration": "旧版Slack一体化",
	"User_Management": "用户管理",
	"external_account_management": "外部账户管理",
  "UserGroup": "用户组",
  "ChildUserGroup": "儿童用户组",
	"UserGroup Management": "用户组管理",
	"Full Text Search Management": "全文搜索管理",
	"Import Data": "导入数据",
	"Export Archive Data": "导出主题数据",
	"Basic Settings": "基础设置",
	"Basic authentication": "基本身份验证",
	"Register limitation": "注册限制",
	"The contents entered here will be shown in the header etc": "此处输入的内容将显示在标题等中",
	"Public": "公共",
	"Anyone with the link": "任何人",
	"Specified users only": "仅指定用户",
	"Only me": "只有我",
  "Only inside the group": "仅组内",
  "page_list": "Page List",
	"scope_of_page_disclosure": "页面公开范围",
	"set_point": "设定值",
	"always_displayed": "始终显示",
	"always_hidden": "总是隐藏",
	"displayed_or_hidden": "显示/隐藏",
	"Reselect the group": "重新选择组",
	"Shareable link": "可分享链接",
	"The whitelist of registration permission E-mail address": "注册许可电子邮件地址的白名单",
	"Add tags for this page": "添加标签",
  "popular_tags": "流行标签",
  "Check All tags": "检查所有标签",
	"You have no tag, You can set tags on pages": "你没有标签，可以在页面上设置标签",
	"Show latest": "显示最新",
	"Load latest": "家在最新",
	"edited this page": "edited this page.",
	"List Drafts": "草稿",
	"Deleted Pages": "已删除页",
	"Sign out": "退出",
  "Disassociate": "解除关联",
  "No bookmarks yet": "暂无书签",
  "add_bookmark": "添加到书签",
  "remove_bookmark": "从书签中删除",
	"Recent Created": "最新创建",
  "Recent Changes": "最新修改",
  "Page Tree": "页面树",
  "original_path":"Original path",
  "new_path":"New path",
  "duplicated_path":"Duplicated path",
  "Link sharing is disabled": "你不允许分享该链接",
  "successfully_saved_the_page": "成功地保存了该页面",
  "you_can_not_create_page_with_this_name": "您无法使用此名称创建页面",
  "not_allowed_to_see_this_page": "你不能看到这个页面",
  "Confirm": "确定",
  "Successfully requested": "进程成功接受",
	"form_validation": {
		"error_message": "有些值不正确",
		"required": "%s 是必需的",
		"invalid_syntax": "%s的语法无效。",
    "title_required": "标题是必需的。"
  },
  "not_found_page": {
    "Create Page": "创建页面",
    "page_not_exist": "该页面不存在",
    "page_not_exist_alert": "该页面不存在，请创建一个新页面"
  },
  "custom_navigation": {
    "no_page_list": "There are no pages under this page.",
    "link_sharing_is_disabled": "链接共享已被禁用"
  },
	"installer": {
		"setup": "安装",
		"create_initial_account": "创建初始用户",
		"initial_account_will_be_administrator_automatically": "初始帐户将自动成为管理员。",
		"unavaliable_user_id": "用户ID不可用"
	},
	"breaking_changes": {
		"v346_using_basic_auth": "当前使用的基本身份验证在不久的将来将不再可用。从%s中删除设置"
	},
	"page_register": {
    "send_email": "发电子邮件",
		"notice": {
			"restricted": "需要管理员批准。",
			"restricted_defail": "一旦管理员批准您的注册，您就可以访问此wiki。"
		},
		"form_help": {
			"email": "您必须有下面列出的电子邮件地址才能注册此wiki。",
			"password": "密码长度必须至少为8个字符。",
			"user_id": "您创建的网页的URL将包含您的用户ID。您的用户ID可以由字母、数字和一些符号组成。"
		}
	},
	"Settings": "设置",
	"page_me": {
		"form_help": {
			"profile_image1": "图像上传设置未完成。",
			"profile_image2": "设置AWS或启用本地上传。"
		}
	},
	"page_me_apitoken": {
    "api_token": "API Token",
		"notice": {
			"apitoken_issued": "API token 未发布。",
			"update_token1": "您可以更新以生成新的API令牌。",
			"update_token2": "您需要更新任何现有进程中的API令牌。"
		}
	},
	"Password": "密码",
	"Password Settings": "密码设置",
	"personal_settings": {
		"disassociate_external_account": "解除与外部帐户的关联",
		"disassociate_external_account_desc": "是否确实要解除与<strong>{{providerType}}</strong>帐户<strong>{{providerType}}</strong> 的关联？",
		"set_new_password": "设置新密码",
		"update_password": "更新密码",
		"current_password": "当前密码",
		"new_password": "新密码",
		"new_password_confirm": "重复新密码",
		"password_is_not_set": "密码未设置"
	},
	"Security Settings": "安全设置",
	"API Settings": "API设置",
	"API Token Settings": "API token 设置",
	"Current API Token": "当前 API token",
	"Update API Token": "更新 API token",
	"header_search_box": {
		"label": {
			"All pages": "所有页面",
			"This tree": "当前分支"
		},
		"item_label": {
			"All pages": "所有页面",
			"This tree": "当前分支以下内容"
		}
  },
  "in_app_notification": {
    "notification_list": "应用内通知列表",
    "see_all": "查看通知列表",
    "no_notification": "您没有任何通知",
    "all": "全部",
    "unopend": "未读",
    "mark_all_as_read" : "标记为已读"
  },
  "in_app_notification_settings": {
    "in_app_notification_settings": "在应用程序通知设置",
    "subscribe_settings": "自动订阅（接收通知）页面的设置",
    "default_subscribe_rules": {
      "page_create": "创建页面时订阅页面。"
    }
  },
  "editor_settings": {
    "editor_settings": "编辑器设置",
    "common_settings": {
      "common_settings": "常用设置",
      "common_misspellings": "从 Wikipedia 中查找常见拼写错误的 Textlint。",
      "max_comma": "Textlint 规则是限制句子的最大十（,）个计数。默认：4。",
      "sentence_length": "限制最大句子长度的 Textlint 默认: 100。",
      "en_capitalization": "检查英文文本大小写的 Textlint 规则。",
      "no_unmatched_pair": "检查不匹配对的 Textlint 规则，如 ( 和 ]",
      "date_weekday_mismatch": "发现日期和工作日之间不匹配的 Textlint 规则。",
      "no_kangxi_radicals": "防止使用康熙部首的 Textlint 规则。",
      "no_surrogate_pair": "检测句子中的代理对（D800-DBFF 和 DC00-DFFF）。",
      "no_zero_width_spaces": "不允许零宽度空格的 Textlint 规则。",
      "period_in_list_item": "在列表项中检查是否有句点的 Textlint 规则。",
      "use_si_units": "禁止使用 SI 单位以外的单位。"
      },
    "japanese_settings": {
      "japanese_settings": "日语设置",
      "ja_no_abusage": "用于检查常见误用的 Textlint 规则。",
      "ja_hiragana_keishikimeishi": "Textlint 规则检查易于阅读的 Keishikimeishi（代词）用平假名而不是汉字编写。",
      "ja_no_inappropriate_words": "Textlint 规则来检查不适当的表达",
      "ja_no_mixed_period": "Textlint 规则用于检查段落末尾是否总是有标点符号。",
      "ja_no_redundant_expression": "禁止冗余表达式的 Textlint 规则。冗余表达式是即使从句子中省略也有意义的表达式。",
      "max_kanji_continuous_len": "限制连续汉字的最大数量的 Textlint 规则。默认：5。",
      "max_ten": "Textlint 规则是限制句子的最大十（、）个计数。",
      "no_double_negative_ja": "检测双重否定的 Textlint 规则。",
      "no_doubled_conjunction": "Textlint 规则来检查重复的相同连词。",
      "no_doubled_joshi": "Textlint 规则，用于检查同一个粒子是否连续出现在一个句子中。",
      "no_dropping_the_ra": "检测丢弃 ra 的单词的 Textlint 规则。",
      "no_hankaku_kana": "不允许使用半角假名的 Textlint 规则。",
      "prefer_tari_tari": "检查 tari tari 的 Textlint 规则。",
      "ja_unnatural_alphabet": "检测不自然的字母。",
      "no_mixed_zenkaku_and_hankaku_alphabet": "检查混合的全角和半角字母。",
      "no_nfd": "禁止使用 UTF8-MAC 浊音等 NFD。"
    }
  },
	"copy_to_clipboard": {
		"Copy to clipboard": "复制到剪贴板",
		"Page path": "页面路径",
		"Page URL": "页面Url",
		"Parmanent link": "参数化链接",
		"Page path and parmanent link": "页面路径及参数化链接",
		"Markdown link": "Markdown链接"
	},
	"search_help": {
		"title": "搜索帮助",
		"and": {
			"syntax help": "用空格分隔",
			"desc": "在标题或正文中同时包含{{word1}、{{word2}的搜索页"
		},
		"exclude": {
			"desc": "排除标题或正文中包含{{word}的页"
		},
		"phrase": {
			"syntax help": "用双引号括起来",
			"desc": "包含短语“{{phrase}”的搜索页"
		},
		"prefix": {
			"desc": "只搜索标题以{{path}开头的页"
		},
		"exclude_prefix": {
			"desc": "排除标题以{{path}开头的页"
		},
		"tag": {
			"desc": "搜索带有{{tag}标记的页面"
		},
		"exclude_tag": {
			"desc": "排除带有{{tag}标记的页"
		}
	},
	"search": {
		"search page bodies": "按[回车]键进行全文搜索"
	},
	"page_page": {
		"notice": {
			"version": "这不是当前版本。",
			"redirected": "您将从",
      "redirected_period": "",
			"unlinked": "将网页重定向到此网页已被删除。",
			"restricted": "访问此页受到限制",
			"stale": "自上次更新以来，已超过{{count}年。",
      "stale_plural": "自上次更新以来已过去{{count}年以上。",
      "no_deadline": "This page has no expiration date"
		}
	},
	"page_edit": {
		"Show active line": "显示活动行",
		"auto_format_table": "自动格式化表格",
		"overwrite_scopes": "{{operation}和覆盖所有子体的作用域",
		"notice": {
			"conflict": "无法保存您所做的更改，因为其他人正在编辑此页。请在重新加载页面后重新编辑受影响的部分。"
		}
  },
  "page_comment": {
    "display_the_page_when_posting_this_comment": "Display the page when posting this comment",
    "no_user_found": "未找到用户名"
  },
	"page_api_error": {
		"notfound_or_forbidden": "未找到或禁止原始页。",
		"already_exists": "具有该路径的页面已存在",
		"outdated": "页面已被某人更新，现在已过时。",
		"user_not_admin": "仅管理员用户可以删除"
  },
  "page_history": {
    "revision_list": "修订清单",
    "revision": "版本",
    "comparing_source": "源头",
    "comparing_target": "目标",
    "comparing_revisions": "比较两者的区别",
    "compare_latest":"比較最新版本",
    "compare_previous":"比較以前的版本"
  },
	"modal_rename": {
		"label": {
      "Move/Rename page": "页面 移动/重命名",
      "New page name": "新建页面名称",
      "Failed to get subordinated pages": "Failed to get subordinated pages",
      "Failed to get exist path": "Failed to get exist path",
      "Current page name": "当前页面名称",
      "Rename this page only": "仅重命名此页面",
      "Force rename all child pages": "强制重命名所有子页面 ",
      "Other options": "其他选项",
      "Do not update metadata": "不更新元数据",
      "Redirect": "重定向"
		},
		"help": {
      "redirect": "Redirect to new page if someone accesses <code>%s</code>",
      "metadata": "Remains last update user and updated date as is",
      "recursive": "Move/Rename children of under <code>%s</code> recursively"
		}
	},
	"Put Back": "Put back",
  "Delete Completely": "Delete completely",
  "page_has_been_reverted": "{{path}} 已还原",
	"modal_delete": {
		"delete_page": "Delete page",
		"deleting_page": "Deleting page",
		"delete_recursively": "Delete child pages recursively.",
		"delete_completely": "Delete completely",
		"delete_completely_restriction": "You don't have the authority to delete pages completely.",
		"recursively": "Delete children of <code>%s</code> recursively.",
		"completely": "Delete completely instead of putting it into trash."
  },
  "deleted_pages": "将 {{path}} 放入垃圾箱",
  "deleted_pages_completely": "{{path}} 已被完全删除",
  "renamed_pages": "移动/重命名 {{path}}",
  "empty_trash": "清空垃圾",
	"modal_empty": {
		"empty_the_trash": "清空垃圾",
    "empty_the_trash_button": "清空垃圾",
    "not_deletable_notice": "由于缺乏权限，一些页面不能被删除",
		"notice": "完全删除的页面是不可恢复的。"
	},
	"modal_duplicate": {
		"label": {
			"Duplicate page": "Duplicate page",
      "New page name": "New page name",
      "Failed to get subordinated pages": "Failed to get subordinated pages",
			"Current page name": "Current page name",
      "Recursively": "Recursively",
      "Duplicate without exist path": "Duplicate without exist path",
      "Same page already exists": "Same page already exists"
    },
    "help": {
      "recursive": "Duplicate children of under this path recursively"
    }
  },
  "duplicated_pages": "{{fromPath}} 已重复",
	"modal_putback": {
		"label": {
			"Put Back Page": "Put back page",
			"recursively": "Put back recursively"
		},
		"help": {
			"recursively": "Put back children of under <code>%s</code> recursively"
		}
	},
	"modal_shortcuts": {
		"global": {
			"title": "全局快捷方式",
			"Open/Close shortcut help": "打开/关闭快捷方式帮助",
			"Edit Page": "编辑页面",
			"Create Page": "创建页面",
      "Search": "搜索",
			"Show Contributors": "显示参与者",
			"Konami Code": "Konami Code",
			"konami_code_url": "https://en.wikipedia.org/wiki/Konami_Code"
		},
		"editor": {
			"title": "编辑器快捷方式",
			"Indent": "缩进",
			"Outdent": "回退缩进",
			"Save Page": "保存页面",
			"Delete Line": "删除行"
		},
		"commentform": {
			"title": "注释窗体快捷方式",
			"Post": "提交"
		}
	},
  "modal_enable_textlint": {
    "confirm_download_dict_and_enable_textlint": "您确定要启用 Textlint 吗？这将下载 20MB 的字典文件。",
    "enable_textlint": "启用Textlint",
    "dont_ask_again": "不要再问"
  },
  "modal_resolve_conflict": {
    "file_conflicting_with_newer_remote": "此文件与较新的远程文件冲突",
    "resolve_conflict_message": "选择页面正文",
    "resolve_conflict": "解决冲突",
    "resolve_and_save" : "解决冲突并保存",
    "select_revision" : "选择{{revision}}",
    "requested_revision": "发送的页面正文",
    "origin_revision": "发送前的页面正文",
    "latest_revision": "最新页面正文",
    "selected_editable_revision": "选定的可编辑页面正文"
  },
  "link_edit": {
    "edit_link": "Edit Link",
    "set_link_and_label": "Set link and label",
    "link": "Link",
    "placeholder_of_link_input": "Input page path or URL",
    "label": "Label",
    "path_format": "Path format",
    "use_relative_path": "Use relative path",
    "use_permanent_link": "Use permanent link",
    "notation": "Notation",
    "markdown": "Markdown",
    "GROWI_original": "GROWI original",
    "pukiwiki": "Pukiwiki",
    "preview": "Preview",
    "page_not_found_in_preview": "\"{{path}}\" is not a GROWI page."
  },
	"toaster": {
    "create_succeeded": "Succeeded to create {{target}}",
    "create_failed": "Failed to create {{target}}",
		"update_successed": "Succeeded to update {{target}}",
    "update_failed": "Failed to update {{target}}",
    "initialize_successed": "Succeeded to initialize {{target}}",
		"give_user_admin": "Succeeded to give {{username}} admin",
    "remove_user_admin": "Succeeded to remove {{username}} admin ",
		"activate_user_success": "Succeeded to activating {{username}}",
		"deactivate_user_success": "Succeeded to deactivate {{username}}",
		"remove_user_success": "Succeeded to removing {{username}} ",
    "remove_external_user_success": "Succeeded to remove {{accountId}} ",
    "switch_disable_link_sharing_success": "成功更新分享链接设置",
    "failed_to_reset_password":"Failed to reset password"
  },
	"template": {
		"modal_label": {
			"Create/Edit Template Page": "创建/编辑模板页",
			"Create template under": "在下面创建模板页：<br/><code><small>%s</small></code>"
		},
		"option_label": {
			"create/edit": "创建/编辑模板页。",
			"select": "选择模板页面类型"
		},
		"children": {
			"label": "子模板",
			"desc": "仅应用于模板存在的同一级别页"
		},
		"decendants": {
			"label": "子代模板",
			"desc": "适用于所有分散页"
		}
	},
	"sandbox": {
		"header": "标题",
		"header_x": "标题{{index}",
		"block": "段落",
		"block_detail": "写一段",
		"empty_line": "空行",
		"line_break": "换行符",
		"line_break_detail": "（2空格）换行",
		"typography": "排版",
		"italics": "斜体",
		"bold": "加粗",
		"italic_bold": "斜体加粗",
		"strikethrough": "删除线",
		"link": "链接",
		"code_highlight": "代码突出显示",
		"list": "列表",
		"unordered_list_x": "无序列表{{index}}",
		"ordered_list_x": "有序列表{{index}}",
		"task": "任务",
		"task_checked": "选中的",
		"task_unchecked": "未选中的",
		"quote": "引用",
		"quote1": "你可以写",
		"quote2": "多行引用",
		"quote_nested": "嵌套引用",
		"table": "表格",
		"image": "图片",
		"alt_text": "Alt文本",
		"insert_image": "插入图像",
		"open_sandbox": "开放式沙箱"
	},
	"hackmd": {
    "hack_md": "HackMD",
    "not_set_up": "HackMD is not set up.",
    "used_for_not_found": "Can not use HackMD to a page that does not exist.",
		"start_to_edit": "Start to edit with HackMD",
		"clone_page_content": "Click to clone page content and start to edit.",
		"unsaved_draft": "HackMD has unsaved draft.",
		"draft_outdated": "DRAFT MAY BE OUTDATED",
		"based_on_revision": "The current draft on HackMD is based on",
		"view_outdated_draft": "View the outdated draft on HackMD",
		"resume_to_edit": "Resume to edit with HackMD",
		"discard_changes": "Discard changes of HackMD",
		"integration_failed": "HackMD Integration failed",
		"fail_to_connect": "GROWI client failed to connect to GROWI agent for HackMD.",
		"check_configuration": "Check your configuration following <a href='https://docs.growi.org/guide/admin-cookbook/integrate-with-hackmd.html'>the manual</a>.",
		"not_initialized": "HackmdEditor component has not initialized",
		"someone_editing": "Someone editing this page on HackMD",
    "this_page_has_draft": "This page has a draft on HackMD",
    "need_to_associate_with_growi_to_use_hackmd_refer_to_this": "若要使用HackMD的多人同时编辑功能，请先关联HackMD和GROWI。详情请参考<a href='https://docs.growi.org/cn/admin-guide/admin-cookbook/integrate-with-hackmd.html'>这里</a>。",
    "need_to_make_page": "To use HackMD, please make a new page from the <a href='#edit'>built-in editor.</a>"
  },
  "slack_notification": {
    "popover_title": "Slack Notification",
    "popover_desc": "Input channel name. You can notify multiple channels by entering a comma-separated list."
  },
  "security_settings": "安全设置",
  "share_links": {
    "Shere this page link to public": "Shere this page link to public",
    "share_link_list": "Share link list",
    "share_link_management": "Share Link Management",
    "No_share_links":"No share links",
    "Share Link": "Share Link",
    "Page Path": "Page Path",
    "share_link_notice":"remove all share links",
    "delete_all_share_links":"Delete all share links",
    "expire": "Expiration",
    "Days": "Days",
    "Custom": "Custom",
    "description": "description",
    "enter_desc": "Enter description",
    "Unlimited": "unlimited",
    "Issue": "Issue",
    "share_settings" :"Share settings",
    "Invalid_Number_of_Date" : "You entered invalid value"
  },
	"security_setting": {
		"Guest Users Access": "来宾用户访问",
		"Fixed by env var": "这是由env var<code>%s=%s</code>修复的。",
		"Register limitation": "注册限制",
		"Register limitation desc": "限制新用户注册",
		"The whitelist of registration permission E-mail address": "注册许可电子邮件地址的白名单",
		"users_without_account": "无法访问没有帐户的用户",
		"example": "例子",
		"restrict_emails": "您可以通过编写电子邮件域（以@开头）将电子邮件注册限制为wiki。",
		"for_example": " 例如，如果要将注册限制为growi.org网站域，你可以写",
		"in_this_case": "；在这种情况下，只有growi.org网站域将能够注册，所有其他用户将被拒绝。",
		"insert_single": "请每行插入一个电子邮件地址。",
    "page_list_and_search_results": "页面列表/搜索结果",
		"page_listing_1": "页面列表/搜索<br>受“仅限我”限制",
		"page_listing_1_desc": "列出/搜索时显示受“仅限我”选项限制的页面",
		"page_listing_2": "页面列表/搜索<br>受用户组限制",
		"page_listing_2_desc": "显示列出/搜索时受用户组限制的页面",
    "page_access_rights": "页面访问",
    "page_delete_rights": "删除权限",
    "page_delete": "删除",
    "page_delete_completely": "彻底删除",
    "other_options": "其他选项",
    "deletion_explain": "限制用户对选定的单一页面进行垃圾处理。",
    "complete_deletion_explain": "限制可以完全删除所选单页的用户。",
    "recursive_deletion_explain": "限制用户可以捣毁包括子孙在内的页面。",
    "recursive_complete_deletion_explain": "限制可以完全删除页面的用户，包括子孙。",
    "inherit": "继承（使用与单页相同的设置）。",
		"admin_only": "仅管理员",
		"admin_and_author": "管理员|作者",
		"anyone": "任何人",
    "session": "会议",
    "max_age": "有效期间  (msec)",
    "max_age_desc": "指定使用户会话过期的数量(以毫秒为单位)。<br>默认值: 2592000000 (30天)",
    "max_age_caution": "修改该值后需要重启服务器。",
    "forced_update_desc": "设置已被强行更改。以前的设置: ",
    "page_delete_rights_caution": "\"删除/全部删除\"权限（包括后代页面）被强制强于\"删除/完全删除\"权限。 <br> <br> 仅管理员 > 管理员|作者 > 何人",
		"Authentication mechanism settings": "身份验证机制设置",
		"setup_is_not_yet_complete": "安装尚未完成",
		"alert_siteUrl_is_not_set": "主页URL未设置，通过 {{link}} 设置",
		"xss_prevent_setting": "阻止XSS（跨站点脚本）",
		"xss_prevent_setting_link": "转到Markdown设置",
		"callback_URL": "回调URL",
		"providerName": "提供程序名称",
		"issuerHost": "发行者主机",
		"scope": "Scope",
		"desc_of_callback_URL": "在{{AuthName}}身份提供程序的设置中使用它",
    "authorization_endpoint": "Authorization Endpoint",
    "token_endpoint": "Token Endpoint",
    "revocation_endpoint": "Revocation Endpoint",
    "introspection_endpoint": "Introspection Endpoint",
    "userinfo_endpoint": "UserInfo Endpoint",
    "end_session_endpoint": "EndSessioin Endpoint",
    "registration_endpoint": "Registration Endpoint",
    "jwks_uri": "JSON Web Key Set URL",
		"clientID": "Client ID",
		"client_secret": "客户机密",
		"updated_general_security_setting": "更新安全设置成功",
		"setup_not_completed_yet": "安装尚未完成",
		"guest_mode": {
			"deny": "拒绝（仅限注册用户）",
			"readonly": "接受（来宾可以只读）"
		},
		"registration_mode": {
			"open": "打开（任何人都可以注册）",
			"restricted": "受限（需要管理员批准）",
			"closed": "已关闭（仅限邀请）"
		},
    "share_link_rights": "分享链接权",
    "enable_link_sharing": "启用链接共享",
    "all_share_links": "所有共享链接",
		"configuration": " 配置",
		"optional": "可选的",
		"Treat username matching as identical": "Automatically bind external accounts newly logged in to local accounts when <code>username</code> match",
		"Treat username matching as identical_warn": "WARNING: Be aware of security because the system treats the same user as a match of <code>username</code>.",
		"Treat email matching as identical": "Automatically bind external accounts newly logged in to local accounts when <code>email</code> match",
		"Treat email matching as identical_warn": "WARNING: Be aware of security because the system treats the same user as a match of <code>email</code>.",
		"Use env var if empty": "Use env var <code>{{env}}</code> if empty",
		"Use default if both are empty": "If both ​​are empty, the default value <code>{{target}}</code> is used.",
		"missing mandatory configs": "The following mandatory items are not set in either database nor environment variables.",
		"Local": {
			"name": "ID/Password",
			"note for the only env option": "The LOCAL authentication is limited by the value of environment variable.<br>To change this setting, please change to false or delete the value of the environment variable <code>{{env}}</code> .",
      "enable_local": "Enable ID/Password",
      "password_reset_by_users": "用户重置密码",
      "enable_password_reset_by_users": "启用用户重置密码",
      "password_reset_desc": "忘记密码时，用户可以自行重置",
      "email_authentication": "用户注册时的电子邮件身份验证",
      "enable_email_authentication": "启用电子邮件身份验证",
      "enable_email_authentication_desc": "用户注册将执行电子邮件身份验证。",
      "please_enable_mailer": "请先设置邮件程序。",
      "need_complete_mail_setting_warning": "要使用以下功能，请完成邮件设置。"
		},
		"ldap": {
			"enable_ldap": "Enable LDAP",
			"server_url_detail": "The LDAP URL of the directory service in the format <code>ldap://host:port/DN</code> or <code>ldaps://host:port/DN</code>.",
			"bind_mode": "Binding Mode",
			"bind_manager": "Manager Bind",
			"bind_user": "User Bind",
			"bind_DN_manager_detail": "The DN of the account that authenticates and queries the directory service",
			"bind_DN_user_detail1": "The query used to bind with the directory service.",
			"bind_DN_user_detail2": "Use <code>&#123;&#123;username&#125;&#125;</code> to reference the username entered in the login page.",
			"bind_DN_password": "Bind DN Password",
			"bind_DN_password_manager_detail": "The password for the Bind DN account.",
			"bind_DN_password_user_detail": "The password that is entered in the login page will be used to bind.",
			"search_filter": "Search Filter",
			"search_filter_detail1": "The query used to locate the authenticated user.",
			"search_filter_detail2": "Use <code>&#123;&#123;username&#125;&#125;</code> to reference the username entered in the login page.",
			"search_filter_detail3": "If empty, the filter <code>(uid=&#123;&#123;username&#125;&#125;)</code> is used.",
			"search_filter_example1": "Match with 'uid' or 'mail'",
			"search_filter_example2": "Match with 'sAMAccountName' for Active Directory",
			"username_detail": "Specification of mappings for <code>username</code> when creating new users",
			"name_detail": "Specification of mappings for full name when creating new users",
			"mail_detail": "Specification of mappings for mail address when creating new users",
			"group_search_base_DN": "Group Search Base DN",
			"group_search_base_DN_detail": "The base DN from which to search for groups. If defined, also <code>Group Search Filter</code> must be defined for the search to work.",
			"group_search_filter": "Group Search Filter",
			"group_search_filter_detail1": "The query used to filter for groups.",
			"group_search_filter_detail2": "Login via LDAP is accepted only when this query hits one or more groups.",
			"group_search_filter_detail3": "Use <code>&#123;&#123;dn&#125;&#125;</code> to have it replaced of the found user object.",
			"group_search_filter_detail4": "<code>(&(cn=group1)(memberUid=&#123;&#123;dn&#125;&#125;))</code> hits the groups which has <code>cn=group1</code> and <code>memberUid</code> includes the user's <code>uid</code>(when <code>Group DN Property</code> is not changed from the default value.)",
			"group_search_user_DN_property": "User DN Property",
			"group_search_user_DN_property_detail": "The property of user object to use in <code>&#123;&#123;dn&#125;&#125;</code> interpolation of <code>Group Search Filter</code>.",
			"test_config": "Test Saved Configuration",
			"updated_ldap": "Succeeded to update LDAP setting"
		},
		"SAML": {
			"name": "SAML",
			"enable_saml": "Enable SAML",
			"id_detail": "Specification of the name of attribute which can identify the user in SAML Identity Provider",
			"username_detail": "Specification of mappings for <code>username</code> when creating new users",
			"mapping_detail": "Specification of mappings for {{target}} when creating new users",
			"cert_detail": "PEM-encoded X.509 signing certificate to validate the response from IdP",
			"Use env var if empty": "If the value in the database is empty, the value of the environment variable <code>{{env}}</code> is used.",
			"note for the only env option": "The setting item that enables or disables the SAML authentication and the highlighted setting items use only the value of environment variables.<br>To change this setting, please change to false or delete the value of the environment variable <code>{{env}}</code> .",
			"attr_based_login_control_detail": "Limit who can sign up by using <code>&lt;saml: Attribute&gt;</code> element included in <code>&lt;saml: AttributeStatement&gt;</code> element and its child element <code>&lt;saml: AttributeValue&gt;</code>.",
			"attr_based_login_control_rule_help": "<h5>Supported Queries:</h5><ul><li>Terms</li><li>Fields</li><li>AND/NOT/OR Operator</li><li>Grouping</li></ul><h5>Unsupported Queries:</h5><ul><li>Wildcard, Fuzzy, Proximity, Range and Boosting</li><li>+/- Operator</li><li>Field Grouping</li></ul><h5>Escaping special characters</h5>It is needed to escape following special characters:<br><code>+ - && || ! ( ) { } [ ] ^ &quot; &tilde; * ? : &#92;</code> and <code>/</code>",
			"attr_based_login_control_rule_example1": "<h5>Example for conditions</h5>If a rule is <code>(Department: A || Department: B) && Position: Leader</code>, users who have either <code>Department: A</code> or <code>Department: B</code> and have <code>Position: Leader</code> <strong>can</strong> sign in.",
      "attr_based_login_control_rule_example2": "<h5>Example for escaping</h5>If you would like to use URL as a query value, escape the following:<br><code>http&#92;:&#92;/&#92;/schemas.example.com&#92;/ws&#92;/2005&#92;/05&#92;/identity&#92;/claims&#92;/emailaddress: &quot;myname@example.com&quot;</code>",
      "updated_saml": "Succeeded to update SAML setting"
		},
		"Basic": {
			"enable_basic": "Enable Basic",
			"name": "Basic Authentication",
			"desc_1": "Login with <code>username</code> in Authorization header.",
			"desc_2": "User will be automatically generated if not exist.",
			"updated_basic": "Succeeded to update Basic setting"
		},
		"OAuth": {
			"enable_oidc": "Enable OIDC",
			"register": "Register for %s",
			"change_redirect_url": "Enter <code>%s</code> <br>(where <code>%s</code> is your host name) for \"Authorized redirect URIs\".",
			"Google": {
				"enable_google": "Enable Google OAuth",
				"name": "Google OAuth",
				"register_1": "Access {{link}}",
				"register_2": "Create Project if no projects exist",
				"register_3": "Create Credentials &rightarrow; OAuth client ID &rightarrow; Select \"Web application\"",
				"register_4": "Register your OAuth App with one of Authorized redirect URIs as <code>{{url}}</code>",
				"register_5": "Copy and paste your ClientID and Client Secret above",
				"updated_google": "Succeeded to update Google OAuth setting"
			},
			"Facebook": {
				"name": "Facebook OAuth"
			},
			"Twitter": {
				"enable_twitter": "Enable Twitter OAuth",
				"name": "Twitter OAuth",
				"register_1": "Access {{link}}",
				"register_2": "Sign in Twitter",
				"register_3": "Create Credentials &rightarrow; OAuth client ID &rightarrow; Select \"Web application\"",
				"register_4": "Register your OAuth App with one of Authorized redirect URIs as <code>{{url}}</code>",
				"register_5": "Copy and paste your ClientID and Client Secret above",
				"updated_twitter": "Succeeded to update Twitter OAuth setting"
			},
			"GitHub": {
				"enable_github": "Enable GitHub OAuth",
				"name": "GitHub OAuth",
				"register_1": "Access {{link}}",
				"register_2": "Register your OAuth App with \"Authorization callback URL\" as <code>{{url}}</code>",
				"register_3": "Copy and paste your ClientID and Client Secret above",
				"updated_github": "Succeeded to update GitHub OAuth setting"
			},
			"OIDC": {
				"name": "OpenID Connect",
				"id_detail": "Specification of the name of attribute which can identify the user in OIDC claims",
				"username_detail": "Specification of mappings for <code>username</code> when creating new users",
				"name_detail": "Specification of mappings for <code>name</code> when creating new users",
				"mapping_detail": "Specification of mappings for %s when creating new users",
				"register_1": "Contant to OIDC IdP Administrator",
				"register_2": "Register your OIDC App with \"Authorization callback URL\" as <code>%s</code>",
				"register_3": "Copy and paste your ClientID and Client Secret above",
				"updated_oidc": "Succeeded to update OpenID Connect",
        "Use discovered URL if empty": "Use discovered URL from \"Issuer Host\" if empty"
			},
			"how_to": {
				"google": "How to configure Google OAuth?",
				"github": "How to configure GitHub OAuth?",
				"twitter": "How to configure Twitter OAuth?",
				"oidc": "How to configure OIDC?"
			}
		},
		"form_item_name": {
			"entryPoint": "Entry point",
			"issuer": "Issuer",
			"cert": "Certificate",
			"attrMapId": "ID",
			"attrMapUsername": "Username",
			"attrMapMail": "Mail Address",
			"attrMapFirstName": "First Name",
			"attrMapLastName": "Last Name",
			"ABLCRule": "Rule"
		}
	},
	"notification_setting": {
		"slack_incoming_configuration": "Slack Incoming Webhooks configuration",
		"prioritize_webhook": "Prioritize incoming webhook than Slack App",
		"prioritize_webhook_desc": "Check this option and GROWI use Incoming Webhooks even if Slack App settings are enabled.",
		"slack_app_configuration": "Slack app configuration",
		"slack_app_configuration_desc": "This is the way that compatible with Crowi,<br /> but not recommended in GROWI because it is <strong>too complex</strong>.",
		"use_instead": "Please use Slack Incoming Webhooks Configuration instead.",
		"how_to": {
			"header": "How to configure Incoming Webhooks?",
			"workspace": "(At Workspace) Add a hook",
			"workspace_desc1": "Go to <a href='https://slack.com/services/new/incoming-webhook'>Incoming Webhooks configuration page</a>.",
			"workspace_desc2": "Choose the default channel to post.",
			"workspace_desc3": "Add.",
			"at_growi": "(At GROWI admin page) Set Webhook URL",
			"at_growi_desc": "Input &rdquo;Webhook URL&rdquo; and submit on this page."
		},
		"user_trigger_notification_header": "Default notification settings for patterns",
		"pattern": "Pattern",
		"channel": "Channel",
		"pattern_desc": "Path name of wiki. Pattern expression with <code>*</code> can be used.",
		"channel_desc": "Slack channel name. Without <code>#</code>.",
		"valid_page": "启用/禁用通知",
		"link_notification_help": "<strong>只有那些知道“链接的任何人”链接的人才能查看的页面并不总是得到通知。</strong> ",
		"just_me_notification_help": "<strong>被“仅限我”限制的页在编辑时被通知。</strong>",
		"group_notification_help": "<strong>被“用户组”限制的页面在编辑时被通知。</strong>",
		"notification_list": "List of notification settings",
		"add_notification": "Add new",
		"trigger_path": "Trigger path",
		"trigger_path_help": "(expression with <code>*</code> is supported)",
		"trigger_events": "Trigger events",
		"notify_to": "Notify to",
		"back_to_list": "Go back to list",
		"notification_detail": "Notification Setting Details",
		"event_pageCreate": "When new page is \"CREATED\"",
		"event_pageEdit": "When page is \"EDITED\"",
		"event_pageDelete": "When page is \"DELETED\"",
		"event_pageMove": "When page is \"MOVED\" (renamed)",
		"event_pageLike": "When someone \"LIKES\" page",
		"event_comment": "When someone \"COMMENTS\" on page",
		"email": {
			"ifttt_link": "Create a new IFTTT applet with Email trigger"
		},
		"updated_slackApp": "Succeeded to update Slack App Configuration setting",
		"add_notification_pattern": "Add user trigger notification patterns",
		"delete_notification_pattern": "Delete notification pattern",
		"delete_notification_pattern_desc1": "Delete Path: {{path}}",
		"delete_notification_pattern_desc2": "Once deleted, it cannot be recovered",
		"toggle_notification": "Updated setting of {{path}}"
	},
	"full_text_search_management": {
		"elasticsearch_management": "Elasticsearch管理",
		"connection_status": "连接状态",
		"connection_status_label_unconfigured": "未配置",
		"connection_status_label_connected": "已连接",
		"connection_status_label_disconnected": "断开的",
		"connection_status_label_erroroccured": "搜索服务出错",
		"indices_status": "索引状态",
		"indices_status_label_normalized": "标准化",
		"indices_status_label_unnormalized": "重建或损坏",
		"indices_summary": "索引摘要",
		"reconnect": "重新连接",
		"reconnect_button": "尝试重新连接",
		"reconnect_description": "单击按钮尝试重新连接到Elasticsearch。",
		"normalize": "规范化",
		"normalize_button": "规范化索引",
		"normalize_description": "单击按钮修复损坏的索引。",
		"rebuild": "重建",
		"rebuild_button": "重建索引",
		"rebuild_description_1": "单击按钮以重新生成索引并添加所有页面数据。",
		"rebuild_description_2": "这可能需要一段时间。"
	},
	"personal_dropdown": {
		"home": "家",
		"settings": "设置",
		"color_mode": "颜色模式",
		"sidebar_mode": "边栏模式",
		"sidebar_mode_editor": "编辑器上的边栏模式",
		"use_os_settings": "使用操作系统设置"
	},
	"search_result": {
		"result_meta": "搜索结果:",
		"deletion_mode_btn_lavel": "选择并删除页面",
		"cancel": "取消",
		"delete": "删除",
		"check_all": "全部检查",
		"deletion_modal_header": "删除页",
		"delete_completely": "完全删除",
    "include_certain_path": "包含 {{pathToInclude}} 路径 ",
    "delete_all_selected_page": "删除所有",
    "currently_not_implemented": "这是当前未实现的功能",
    "search_again" : "再次搜索",
    "number_of_list_to_display" : "显示器的数量",
    "page_number_unit" : "例",
    "sort_axis": {
      "relationScore": "按相关性排序",
      "createdAt": "按创建日期排序",
      "updatedAt": "按更新日期排序"
    }
	},
  "private_legacy_pages": {
    "bulk_operation": "批量操作",
    "convert_all_selected_pages": "全部转换为新的v5兼容格式",
		"input_path_to_convert": "输入一个转换页面的路径",
    "alert_title": "存在旧的v4兼容格式的私人网页。",
    "alert_desc1": "在这一页，你可以用复选框选择页面，并通过屏幕上方的批量操作按钮批量转换为新的v5兼容格式。",
    "nopages_title": "恭喜你。准备使用GROWI v5!",
    "nopages_desc1": "现在你能管理的所有页面似乎都是v5兼容的格式。",
    "detail_info": "请参见 <a href='https://docs.growi.org/en/admin-guide/upgrading/50x.html' target='_blank' class='alert-link'>升级GROWI到v5.0.x <i class='icon-share-alt'></i></a>.的详细内容。",
    "modal": {
      "title": "转换为新的v5兼容格式",
      "converting_pages": "转换页面",
      "convert_recursively_label": "递归地转换子页面。",
      "convert_recursively_desc": "递归地转换该路径下的页面。",
      "button_label": "转换"
    },
    "toaster": {
      "page_migration_succeeded": "已成功将所选页面转换为 v5 兼容格式。",
      "page_migration_failed_with_paths": "将 {{paths}} 转换为 v5 兼容格式时出错",
      "page_migration_failed": "将页面转换为 v5 兼容格式时出错。"
    },
    "by_path_modal": {
      "title": "转换为新的v5兼容格式",
      "alert": "这一操作不能被撤销，用户不能查看的页面也要进行处理。",
      "checkbox_label": "明白了",
      "description": "输入一个路径，该路径下的所有页面将被转换为v5兼容格式。",
      "button_label": "转换",
      "success": "成功地请求转换。",
      "error": "请求转换失败。",
      "error_grant_invalid": "页面权限不正确。请更正并重试。",
      "error_page_not_found": "没有找到页面。",
      "error_duplicate_pages_found": "发现多个具有相同路径名称的页面。请重新命名或删除并重试。"
    }
  },
	"to_cloud_settings": "進入 GROWI.cloud 的管理界面",
	"login": {
		"Sign in error": "登录错误",
		"Registration successful": "注册成功",
		"Setup": "安装程序"
	},
  "export_bulk": {
    "failed_to_export": "导出失败",
    "failed_to_count_pages": "页面计数失败",
    "export_page_markdown": "以Markdown格式导出页面",
    "export_page_pdf": "以PDF格式导出页面"
  },
	"message": {
		"successfully_connected": "连接成功！",
		"fail_to_save_access_token": "无法保存访问令牌。请再试一次。",
		"fail_to_fetch_access_token": "无法获取访问令牌。请重新连接。",
		"successfully_disconnected": "成功断开连接！",
		"strategy_has_not_been_set_up": "{{strategy}尚未设置",
		"maximum_number_of_users": "注册的用户数不能超过最大值。",
		"database_error": "发生数据库服务器错误",
		"sign_in_failure": "登录失败。",
		"aws_sttings_required": "使用此功能所需的AWS设置。请询问管理员。",
		"application_already_installed": "应用程序已安装。",
		"email_address_could_not_be_used": "无法使用此电子邮件地址。（确保允许的电子邮件地址）",
		"user_id_is_not_available": "此用户ID不可用。",
		"email_address_is_already_registered": "此电子邮件地址已注册。",
		"can_not_register_maximum_number_of_users": "注册的用户数不能超过最大值。",
		"failed_to_register": "注册失败。",
		"successfully_created": "已成功创建用户{{username}。",
		"can_not_activate_maximum_number_of_users": "无法激活超过最大用户数的用户。",
		"failed_to_activate": "无法激活。",
		"unable_to_use_this_user": "无法使用此用户。",
		"complete_to_install1": "完成安装GROWI！请以管理员帐户登录。",
		"complete_to_install2": "完成安装GROWI！请先检查此页上的每个设置。",
		"failed_to_create_admin_user": "无法创建管理用户。{{errMessage}",
    "successfully_send_email_auth":"我们向 {{email}} 发送了一封电子邮件。 请点击邮件中的网址并完成注册。",
    "incorrect_token_or_expired_url":"令牌不正确或 URL 已过期。"
	},
  "grid_edit":{
    "create_bootstrap_4_grid":"创建Bootstrap 4网格",
    "grid_settings": "网格设置",
    "grid_pattern": "网格样式",
    "division":"分割",
    "smart_no":"手机/不分割",
    "break_point":"按画面大小分割"
  },
  "validation":{
    "aws_region": "关于地区，请输入AWS地区名，例如：ap-east-1",
    "aws_custom_endpoint": "关于自定义端点，请指定以http(s)://开头的URL，链接末尾不需要添加“/”",
    "failed_to_send_a_test_email":"SMTP方式测试邮件发送失败，请检查相关设定。"
  },
  "forgot_password":{
    "forgot_password": "忘记密码？",
    "send": "发送",
    "return_to_login": "返回登录",
    "reset_password": "重设密码",
    "sign_in_instead": "改为登录",
    "password_reset_request_desc": "您可以在此处重置密码",
    "password_reset_excecution_desc": "输入新的密码",
    "new_password": "新密码",
    "confirm_new_password": "确认新密码",
    "email_is_required": "电子邮件是必需的",
    "success_to_send_email": "我发了一封电子邮件",
    "incorrect_token_or_expired_url":"令牌不正确或 URL 已过期。 请通过以下链接重新发送密码重置请求",
    "password_and_confirm_password_does_not_match": "密码和确认密码不匹配"
  },
  "emoji" :{
    "title": "选择一个表情符号",
    "search": "搜索",
    "clear": "重置",
    "notfound": "找不到表情符号",
    "skintext": "选择您的默认肤色",
    "categories": {
      "search": "搜索结果",
      "recent": "经常使用",
      "smileys": "笑脸和情感",
      "people": "人和身体",
      "nature": "动物与自然",
      "foods": "食物和饮料",
      "activity": "活动",
      "places": "旅行和地方",
      "objects": "对象",
      "symbols": "符号",
      "flags": "旗帜",
      "custom": "定制"
    },
    "categorieslabel": "表情符号类别",
    "skintones": {
      "1": "默认肤色",
      "2": "浅肤色",
      "3": "中浅肤色",
      "4": "中等肤色",
      "5": "中深肤色",
      "6": "深色肤色"
    }
  },
  "maintenance_mode":{
    "maintenance_mode": "维护模式",
    "growi_is_under_maintenance": "GROWI正在进行维护。请等待，直到它结束。",
    "admin_page": "管理员页",
    "login": "登录",
    "logout": "登出"
  },
  "pagetree": {
    "private_legacy_pages": "私人遗留页面",
    "cannot_rename_a_title_that_contains_slash": "不能重命名包含 ’/' 的标题",
    "you_cannot_move_this_page_now": "你现在不能移动这个页面",
    "something_went_wrong_with_moving_page": "移动页面时出了问题"
  },
  "duplicated_page_alert" : {
    "same_page_name_exists": "页面名称「{{pageName}}」是重复的",
    "same_page_name_exists_at_path" : "在”{{path}}” 中，有不止一个名为”{{pageName}}”的页面",
    "select_page_to_see" : "请在下面选择你想去的页面。"
  },
  "user_group": {
    "select_group": "选择组别",
    "belonging_to_no_group": "无法找到你所属的团体。",
    "manage_user_groups": "管理用户组"
  },
<<<<<<< HEAD
  "crop_image_modal": {
    "image_crop": "图像裁剪",
    "crop": "修剪",
    "reset": "重启",
    "cancel": "取消"
=======
  "fix_page_grant": {
    "modal": {
      "no_grant_available": "无法找到可选择的权限列表。 请先修改父页的权限，然后再试一次。",
      "need_to_fix_grant": "为了正确使用该功能，需要修改与该页面相关的权限。 <br> 请从以下选项中选择进行更改。",
      "grant_label": {
        "isForbidden": "无权查看的机构",
        "currentPageGrantLabel": "本页的权限: ",
        "parentPageGrantLabel": "父页的权限: ",
        "docLink": "关于修改授权的更多信息，请参见此<a href='https://docs.growi.org/ja/admin-guide/admin-cookbook/integrate-with-hackmd.html'>此链接</a>"
      },
      "radio_btn": {
        "restrected": "只有那些知道链接的人",
        "only_me": "只对自己说",
        "grant_group": "仅限特定群体"
      },
      "select_group_default_text": "选择组别",
      "alert_message_select_group": "未选择组别",
      "btn_label": "蜕变",
      "title": "修改后的授权书"
    },
    "alert": {
      "description": "本页的授权设置需要修改。",
      "btn_label": "修改"
    }
>>>>>>> e4090227
  }
}<|MERGE_RESOLUTION|>--- conflicted
+++ resolved
@@ -1081,13 +1081,12 @@
     "belonging_to_no_group": "无法找到你所属的团体。",
     "manage_user_groups": "管理用户组"
   },
-<<<<<<< HEAD
   "crop_image_modal": {
     "image_crop": "图像裁剪",
     "crop": "修剪",
     "reset": "重启",
     "cancel": "取消"
-=======
+  },
   "fix_page_grant": {
     "modal": {
       "no_grant_available": "无法找到可选择的权限列表。 请先修改父页的权限，然后再试一次。",
@@ -1112,6 +1111,5 @@
       "description": "本页的授权设置需要修改。",
       "btn_label": "修改"
     }
->>>>>>> e4090227
   }
 }