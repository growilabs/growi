--- conflicted
+++ resolved
@@ -236,14 +236,13 @@
 			"All pages": "所有页面",
 			"This tree": "当前分支以下内容"
 		}
-<<<<<<< HEAD
 	},
   "in_app_notification_settings": {
     "in_app_notification_settings": "在应用程序通知设置",
     "subscribe_settings": "自动订阅（接收通知）页面的设置",
     "default_subscribe_rules": {
       "page_create": "创建页面时订阅页面。"
-=======
+    }
   },
   "editor_settings": {
     "editor_settings": "编辑器设置",
@@ -279,7 +278,6 @@
       "ja_unnatural_alphabet": "检测不自然的字母。",
       "no_mixed_zenkaku_and_hankaku_alphabet": "检查混合的全角和半角字母。",
       "no_nfd": "禁止使用 UTF8-MAC 浊音等 NFD。"
->>>>>>> 9e1ff798
     }
   },
 	"copy_to_clipboard": {
