{
  "name": "@growi/app",
  "version": "4.5.9-RC.0",
  "license": "MIT",
  "scripts": {
    "//// for production": "",
    "start": "yarn build && yarn server",
    "build": "run-p build:*",
    "build:client": "yarn cross-env NODE_ENV=production webpack --config config/webpack.prod.js",
    "build:server": "yarn cross-env NODE_ENV=production tsc -p tsconfig.build.server.json && tsc-alias -p tsconfig.build.server.json",
    "clean": "npx shx rm -rf dist transpiled",
    "prebuild": "yarn cross-env NODE_ENV=production run-p clean resources:*",
    "postbuild": "npx shx mv transpiled/src dist && npx shx cp -r src/server/views dist/server/ && npx shx rm -rf transpiled",
    "server": "yarn cross-env NODE_ENV=production node -r dotenv-flow/config --expose_gc dist/server/app.js",
    "server:ci": "yarn server --ci",
    "preserver": "yarn cross-env NODE_ENV=production yarn migrate",
    "migrate": "node -r dotenv-flow/config node_modules/.bin/migrate-mongo up",
    "//// for development": "",
    "dev": "run-p dev:client dev:server",
    "dev:client": "yarn cross-env NODE_ENV=development webpack --config config/webpack.dev.js --progress --watch",
    "dev:client:nowatch": "yarn cross-env NODE_ENV=development webpack --config config/webpack.dev.js",
    "dev:server": "yarn cross-env NODE_ENV=development ts-node-dev --inspect --expose-gc -r tsconfig-paths/register -r dotenv-flow/config --transpile-only src/server/app.ts",
    "predev:client": "yarn cross-env NODE_ENV=development run-p resources:*",
    "predev:server": "yarn cross-env NODE_ENV=development yarn dev:migrate:up",
    "dev:migrate-mongo": "yarn cross-env NODE_ENV=development yarn ts-node node_modules/.bin/migrate-mongo",
    "dev:migrate": "yarn dev:migrate:up",
    "dev:migrate:create": "yarn dev:migrate-mongo create",
    "dev:migrate:status": "yarn dev:migrate-mongo status",
    "dev:migrate:up": "yarn dev:migrate-mongo up",
    "dev:migrate:down": "yarn dev:migrate-mongo down",
    "cy:run": "cypress run --headless",
    "//// for CI": "",
    "dev:ci": "yarn dev:client:nowatch && yarn dev:server --ci",
    "predev:ci": "run-p resources:*",
    "lint:typecheck": "npx tsc",
    "lint:eslint": "eslint --quiet \"**/*.{js,jsx,ts,tsx}\"",
    "lint:styles": "stylelint src/**/*.scss",
    "lint:swagger2openapi": "node node_modules/.bin/oas-validate tmp/swagger.json",
    "lint": "run-p lint:*",
    "test": "cross-env NODE_ENV=test jest --passWithNoTests -- ",
    "prelint:eslint": "yarn resources:plugin",
    "prelint:swagger2openapi": "yarn openapi:v3",
    "reg:run": "reg-suit run",
    "//// misc": "",
    "console": "yarn cross-env NODE_ENV=development yarn ts-node --experimental-repl-await src/server/console.js",
    "swagger-jsdoc": "swagger-jsdoc -o tmp/swagger.json -d config/swagger-definition.js",
    "openapi:v3": "yarn cross-env API_VERSION=3 yarn swagger-jsdoc -- \"src/server/routes/apiv3/**/*.js\" \"src/server/models/**/*.js\"",
    "openapi:v1": "yarn cross-env API_VERSION=1 yarn swagger-jsdoc -- \"src/server/*/*.js\" \"src/server/models/**/*.js\"",
    "resources:plugin": "yarn ts-node bin/generate-plugin-definitions-source.ts",
    "resources:dl-resources": "yarn ts-node bin/download-cdn-resources.ts",
    "ts-node": "ts-node -r tsconfig-paths/register -r dotenv-flow/config --transpile-only"
  },
  "// comments for dependencies": {
    "openid-client": "Node.js 12 or higher is required for openid-client@3 and above.",
    "escape-string-regexp": "5.0.0 or above exports only ESM",
    "string-width": "5.0.0 or above exports only ESM."
  },
  "dependencies": {
    "@browser-bunyan/console-formatted-stream": "^1.6.2",
    "@godaddy/terminus": "^4.9.0",
    "@google-cloud/storage": "^5.8.5",
    "@growi/codemirror-textlint": "^4.5.9-RC.0",
    "@growi/plugin-attachment-refs": "^4.5.9-RC.0",
    "@growi/plugin-lsx": "^4.5.9-RC.0",
    "@growi/plugin-pukiwiki-like-linker": "^4.5.9-RC.0",
    "@growi/slack": "^4.5.9-RC.0",
    "@promster/express": "^5.1.0",
    "@promster/server": "^6.0.3",
    "@slack/events-api": "^3.0.0",
    "@slack/web-api": "^6.2.4",
    "@slack/webhook": "^6.0.0",
    "JSONStream": "^1.3.5",
    "archiver": "^5.3.0",
    "array.prototype.flatmap": "^1.2.2",
    "async-canvas-to-blob": "^1.0.3",
    "aws-sdk": "^2.1044.0",
    "axios": "^0.24.0",
    "axios-retry": "^3.2.4",
    "body-parser": "^1.18.2",
    "browser-bunyan": "^1.6.3",
    "bunyan": "^1.8.15",
    "check-node-version": "^4.1.0",
    "compression": "^1.7.4",
    "connect-flash": "~0.1.1",
    "connect-mongo": "^4.6.0",
    "connect-redis": "^4.0.4",
    "cookie-parser": "^1.4.5",
    "csrf": "^3.1.0",
    "date-fns": "^2.23.0",
    "detect-indent": "^7.0.0",
    "diff": "^5.0.0",
    "diff_match_patch": "^0.1.1",
    "elasticsearch": "^16.0.0",
    "entities": "^2.0.0",
    "esa-nodejs": "^0.0.7",
    "escape-string-regexp": "=4.0.0",
    "express": "^4.16.1",
    "express-bunyan-logger": "^1.3.3",
    "express-form": "~0.12.0",
    "express-mongo-sanitize": "^2.1.0",
    "express-rate-limit": "^5.3.0",
    "express-session": "^1.16.1",
    "express-validator": "^6.1.1",
    "express-webpack-assets": "^0.1.0",
<<<<<<< HEAD
    "extensible-custom-error": "^0.0.7",
    "got": "^8.3.2",
=======
>>>>>>> c24b04c5
    "graceful-fs": "^4.1.11",
    "helmet": "^4.6.0",
    "http-errors": "~1.8.0",
    "i18next": "^20.3.2",
    "i18next-express-middleware": "^2.0.0",
    "i18next-node-fs-backend": "^2.1.3",
    "i18next-sprintf-postprocessor": "^0.2.2",
    "is-iso-date": "^0.0.1",
    "lucene-query-parser": "^1.2.0",
    "md5": "^2.2.1",
    "method-override": "^3.0.0",
    "migrate-mongo": "^8.2.3",
    "mkdirp": "^1.0.3",
    "mongoose": "^6.0.13",
    "mongoose-gridfs": "^1.2.42",
    "mongoose-paginate-v2": "^1.3.9",
    "mongoose-unique-validator": "^2.0.3",
    "multer": "~1.4.0",
    "multer-autoreap": "^1.0.3",
    "nocache": "^3.0.1",
    "nodemailer": "^6.6.2",
    "nodemailer-ses-transport": "~1.5.0",
    "openid-client": "=2.5.0",
    "p-retry": "^4.0.0",
    "passport": "^0.5.0",
    "passport-github": "^1.1.0",
    "passport-google-oauth20": "^2.0.0",
    "passport-http": "^0.3.0",
    "passport-ldapauth": "^3.0.1",
    "passport-local": "^1.0.0",
    "passport-saml": "^3.2.0",
    "passport-twitter": "^1.0.4",
    "prom-client": "^13.0.0",
    "react-card-flip": "^1.0.10",
    "react-image-crop": "^8.3.0",
    "react-tagcloud": "^2.1.1",
    "reconnecting-websocket": "^4.4.0",
    "redis": "^3.0.2",
    "rimraf": "^3.0.0",
    "socket.io": "^4.2.0",
    "stream-to-promise": "^3.0.0",
    "string-width": "=4.2.2",
    "swagger-jsdoc": "^3.4.0",
    "swig-templates": "^2.0.2",
    "uglifycss": "^0.0.29",
    "universal-bunyan": "^0.9.2",
    "unzipper": "^0.10.5",
    "url-join": "^4.0.0",
    "validator": "^13.6.0",
    "ws": "^8.3.0",
    "xss": "^1.0.6"
  },
  "// comments for defDependencies": {
    "@handsontable/react": "v3 requires handsontable >= 7.0.0.",
    "handsontable": "v7.0.0 or above is no loger MIT lisence.",
    "ts-loader": "v9 is not compatible with webpack@5"
  },
  "devDependencies": {
    "@alienfast/i18next-loader": "^1.1.4",
    "@growi/ui": "^4.5.9-RC.0",
    "@handsontable/react": "=2.1.0",
    "@types/compression": "^1.7.0",
    "@types/express": "^4.17.11",
    "@types/jquery": "^3.5.8",
    "@types/multer": "^1.4.5",
    "@types/react-dom": "^17.0.9",
    "autoprefixer": "^9.0.0",
    "bootstrap": "^4.5.0",
    "browser-sync": "^2.27.7",
    "bunyan-debug": "^2.0.0",
    "cli": "~1.0.1",
    "codemirror": "^5.63.0",
    "colors": "^1.2.5",
    "connect-browser-sync": "^2.1.0",
    "core-js": "=2.6.9",
    "css-loader": "^3.0.0",
    "csv-to-markdown-table": "^1.0.1",
    "diff2html": "^3.1.2",
    "eazy-logger": "^3.1.0",
    "eslint-plugin-cypress": "^2.12.1",
    "file-loader": "^5.0.2",
    "handsontable": "=6.2.2",
    "hard-source-webpack-plugin": "^0.13.1",
    "i18next-browser-languagedetector": "^4.0.1",
    "imports-loader": "^0.8.0",
    "jquery-slimscroll": "^1.3.8",
    "jquery-ui": "^1.12.1",
    "jquery.cookie": "~1.4.1",
    "jshint": "^2.13.0",
    "load-css-file": "^1.0.0",
    "lodash-webpack-plugin": "^0.11.5",
    "markdown-it": "^10.0.0",
    "markdown-it-blockdiag": "^1.1.1",
    "markdown-it-drawio-viewer": "^1.3.1",
    "markdown-it-emoji": "^1.4.0",
    "markdown-it-footnote": "^3.0.1",
    "markdown-it-mathjax": "^2.0.0",
    "markdown-it-named-headers": "^0.0.4",
    "markdown-it-plantuml": "^1.3.0",
    "markdown-it-task-checkbox": "^1.0.6",
    "markdown-it-toc-and-anchor-with-slugid": "^1.1.4",
    "markdown-table": "^1.1.1",
    "mini-css-extract-plugin": "^0.9.0",
    "morgan": "^1.10.0",
    "node-dev": "^4.0.0",
    "normalize-path": "^3.0.0",
    "null-loader": "^3.0.0",
    "on-headers": "^1.0.1",
    "optimize-css-assets-webpack-plugin": "^5.0.3",
    "penpal": "^4.0.0",
    "plantuml-encoder": "^1.2.5",
    "postcss-loader": "^3.0.0",
    "prettier": "^1.19.1",
    "react": "^16.8.3",
    "react-bootstrap-typeahead": "^3.4.7",
    "react-codemirror2": "^6.0.0",
    "react-copy-to-clipboard": "^5.0.1",
    "react-dom": "^16.8.3",
    "react-dropzone": "^11.2.4",
    "react-frame-component": "^4.0.0",
    "react-hotkeys": "^2.0.0",
    "react-i18next": "^11.1.0",
    "react-waypoint": "^10.1.0",
    "reactstrap": "^8.9.0",
    "replacestream": "^4.0.3",
    "reveal.js": "^3.5.0",
    "sass": "^1.43.4",
    "sass-loader": "^10.1.1",
    "simple-load-script": "^1.0.2",
    "socket.io-client": "^4.2.0",
    "sticky-events": "^3.4.11",
    "style-loader": "^1.0.0",
    "styled-components": "^5.0.1",
    "swagger2openapi": "^5.3.1",
    "swr": "^1.1.2",
    "terser-webpack-plugin": "^4.1.0",
    "throttle-debounce": "^2.0.0",
    "toastr": "^2.1.2",
    "ts-loader": "^8.3.0",
    "ts-node-dev": "^1.1.6",
    "tsc-alias": "^1.2.9",
    "tsconfig-paths-webpack-plugin": "^3.5.1",
    "unstated": "^2.1.1",
    "webpack": "^4.46.0",
    "webpack-assets-manifest": "^3.1.1",
    "webpack-bundle-analyzer": "^3.9.0",
    "webpack-cli": "^4.9.1"
  }
}<|MERGE_RESOLUTION|>--- conflicted
+++ resolved
@@ -102,11 +102,7 @@
     "express-session": "^1.16.1",
     "express-validator": "^6.1.1",
     "express-webpack-assets": "^0.1.0",
-<<<<<<< HEAD
     "extensible-custom-error": "^0.0.7",
-    "got": "^8.3.2",
-=======
->>>>>>> c24b04c5
     "graceful-fs": "^4.1.11",
     "helmet": "^4.6.0",
     "http-errors": "~1.8.0",
