{
  "name": "@growi/app",
  "version": "5.1.0-RC.2",
  "license": "MIT",
  "scripts": {
    "//// for production": "",
    "build": "yarn next build",
    "start": "yarn next start",
    "//// for production (obsolete)": "",
    "start:obsolete": "yarn build && yarn server",
    "build:obsolete": "run-p build:*",
    "build:client": "yarn cross-env NODE_ENV=production webpack --config config/webpack.prod.js",
    "build:server": "yarn cross-env NODE_ENV=production tsc -p tsconfig.build.server.json && tsc-alias -p tsconfig.build.server.json",
    "clean": "npx -y shx rm -rf dist transpiled",
    "prebuild": "yarn cross-env NODE_ENV=production run-p clean resources:*",
    "postbuild": "npx -y shx mv transpiled/src dist && npx -y shx cp -r transpiled/config/* config && npx -y shx cp -r src/server/views dist/server/ && npx -y shx rm -rf transpiled",
    "server": "yarn cross-env NODE_ENV=production node -r dotenv-flow/config dist/server/app.js",
    "server:ci": "yarn server --ci",
    "preserver": "yarn cross-env NODE_ENV=production yarn migrate",
    "migrate": "node -r dotenv-flow/config node_modules/.bin/migrate-mongo up",
    "//// for development": "",
    "dev": "yarn cross-env NODE_ENV=development ts-node-dev -r tsconfig-paths/register -r dotenv-flow/config --inspect --transpile-only src/server/app.ts",
    "predev": "yarn cross-env NODE_ENV=development run-p resources:* dev:migrate:up",
    "dev:migrate-mongo": "yarn cross-env NODE_ENV=development yarn ts-node node_modules/.bin/migrate-mongo",
    "dev:migrate": "yarn dev:migrate:up",
    "dev:migrate:create": "yarn dev:migrate-mongo create",
    "dev:migrate:status": "yarn dev:migrate-mongo status",
    "dev:migrate:up": "yarn dev:migrate-mongo up",
    "dev:migrate:down": "yarn dev:migrate-mongo down",
    "cy:run": "cypress run --browser chrome",
    "//// for CI": "",
    "dev:ci": "yarn dev --ci",
    "predev:ci": "run-p resources:*",
    "lint:typecheck": "npx -y tsc",
    "lint:eslint": "eslint --quiet \"**/*.{js,jsx,ts,tsx}\"",
    "lint:styles": "stylelint src/**/*.scss",
    "lint:swagger2openapi": "node node_modules/.bin/oas-validate tmp/swagger.json",
    "lint": "run-p lint:*",
    "test": "cross-env NODE_ENV=test jest --passWithNoTests -- ",
    "test:ci": "cross-env NODE_ENV=test jest",
    "prelint:eslint": "yarn resources:plugin",
    "prelint:swagger2openapi": "yarn openapi:v3",
    "reg:run": "reg-suit run",
    "//// misc": "",
    "console": "yarn cross-env NODE_ENV=development yarn ts-node --experimental-repl-await src/server/console.js",
    "swagger-jsdoc": "swagger-jsdoc -o tmp/swagger.json -d config/swagger-definition.js",
    "openapi:v3": "yarn cross-env API_VERSION=3 yarn swagger-jsdoc -- \"src/server/routes/apiv3/**/*.js\" \"src/server/models/**/*.js\"",
    "openapi:v1": "yarn cross-env API_VERSION=1 yarn swagger-jsdoc -- \"src/server/*/*.js\" \"src/server/models/**/*.js\"",
    "resources:plugin": "yarn ts-node bin/generate-plugin-definitions-source.ts",
    "resources:dl-resources": "yarn ts-node bin/download-cdn-resources.ts",
    "ts-node": "ts-node -r tsconfig-paths/register -r dotenv-flow/config --transpile-only"
  },
  "// comments for dependencies": {
    "openid-client": "Node.js 12 or higher is required for openid-client@3 and above.",
    "escape-string-regexp": "5.0.0 or above exports only ESM",
    "string-width": "5.0.0 or above exports only ESM."
  },
  "dependencies": {
    "@aws-sdk/client-s3": "^3.58.0",
    "@aws-sdk/s3-request-presigner": "^3.58.0",
    "@browser-bunyan/console-formatted-stream": "^1.6.2",
    "@elastic/elasticsearch6": "npm:@elastic/elasticsearch@^6.8.8",
    "@elastic/elasticsearch7": "npm:@elastic/elasticsearch@^7.17.0",
    "@godaddy/terminus": "^4.9.0",
    "@google-cloud/storage": "^5.8.5",
    "@growi/codemirror-textlint": "^5.1.0-RC.2",
    "@growi/plugin-attachment-refs": "^5.1.0-RC.2",
    "@growi/plugin-lsx": "^5.1.0-RC.2",
    "@growi/plugin-pukiwiki-like-linker": "^5.1.0-RC.2",
    "@growi/slack": "^5.1.0-RC.2",
    "@promster/express": "^7.0.2",
    "@promster/server": "^7.0.4",
    "@slack/events-api": "^3.0.0",
    "@slack/web-api": "^6.2.4",
    "@slack/webhook": "^6.0.0",
    "JSONStream": "^1.3.5",
    "archiver": "^5.3.0",
    "array.prototype.flatmap": "^1.2.2",
    "async-canvas-to-blob": "^1.0.3",
    "aws-sdk": "^2.1044.0",
    "axios": "^0.24.0",
    "axios-retry": "^3.2.4",
    "body-parser": "^1.18.2",
    "browser-bunyan": "^1.6.3",
    "bunyan": "^1.8.15",
    "check-node-version": "^4.1.0",
    "compression": "^1.7.4",
    "connect-flash": "~0.1.1",
    "connect-mongo": "^4.6.0",
    "connect-redis": "^4.0.4",
    "cookie-parser": "^1.4.5",
    "csurf": "^1.11.0",
    "date-fns": "^2.23.0",
    "detect-indent": "^7.0.0",
    "diff": "^5.0.0",
    "diff_match_patch": "^0.1.1",
    "entities": "^2.0.0",
    "esa-node": "^0.2.2",
    "escape-string-regexp": "=4.0.0",
    "eslint-plugin-regex": "^1.8.0",
    "expose-gc": "^1.0.0",
    "express": "^4.16.1",
    "express-bunyan-logger": "^1.3.3",
    "express-mongo-sanitize": "^2.1.0",
    "express-session": "^1.16.1",
    "express-validator": "^6.14.0",
    "express-webpack-assets": "^0.1.0",
    "extensible-custom-error": "^0.0.7",
    "graceful-fs": "^4.1.11",
    "helmet": "^4.6.0",
    "http-errors": "^2.0.0",
    "i18next-chained-backend": "^3.0.2",
    "i18next-http-backend": "^1.4.1",
    "i18next-localstorage-backend": "^3.1.3",
    "is-iso-date": "^0.0.1",
    "lucene-query-parser": "^1.2.0",
    "md5": "^2.2.1",
    "method-override": "^3.0.0",
    "migrate-mongo": "^8.2.3",
    "mkdirp": "^1.0.3",
    "mongoose": "^6.0.13",
    "mongoose-gridfs": "^1.2.42",
    "mongoose-paginate-v2": "^1.3.9",
    "mongoose-unique-validator": "^2.0.3",
    "multer": "~1.4.0",
    "multer-autoreap": "^1.0.3",
    "next": "^12.1.6",
    "next-i18next": "^11.0.0",
    "next-transpile-modules": "^9.0.0",
    "nocache": "^3.0.1",
    "nodemailer": "^6.6.2",
    "nodemailer-ses-transport": "~1.5.0",
    "openid-client": "^5.1.2",
    "p-retry": "^4.0.0",
    "passport": "^0.5.0",
    "passport-github": "^1.1.0",
    "passport-google-oauth20": "^2.0.0",
    "passport-http": "^0.3.0",
    "passport-ldapauth": "^3.0.1",
    "passport-local": "^1.0.0",
    "passport-saml": "^3.2.0",
    "passport-twitter": "^1.0.4",
    "prom-client": "^13.0.0",
    "rate-limiter-flexible": "^2.3.7",
    "react": "^18.2.0",
    "react-card-flip": "^1.0.10",
    "react-datepicker": "^4.7.0",
    "react-dnd": "^14.0.5",
    "react-dnd-html5-backend": "^14.1.0",
    "react-dom": "^18.2.0",
    "react-image-crop": "^8.3.0",
    "react-multiline-clamp": "^2.0.0",
    "reconnecting-websocket": "^4.4.0",
    "redis": "^3.0.2",
    "rimraf": "^3.0.0",
    "socket.io": "^4.2.0",
    "stream-to-promise": "^3.0.0",
    "string-width": "=4.2.2",
    "swagger-jsdoc": "^6.1.0",
    "swig-templates": "^2.0.2",
    "uglifycss": "^0.0.29",
    "universal-bunyan": "^0.9.2",
    "unzipper": "^0.10.5",
    "url-join": "^4.0.0",
    "validator": "^13.7.0",
    "ws": "^8.3.0",
    "xss": "^1.0.6"
  },
  "// comments for defDependencies": {
    "@handsontable/react": "v3 requires handsontable >= 7.0.0.",
    "handsontable": "v7.0.0 or above is no loger MIT lisence."
  },
  "devDependencies": {
<<<<<<< HEAD
    "@growi/ui": "^5.1.0-RC.1",
=======
    "@alienfast/i18next-loader": "^1.1.4",
    "@growi/ui": "^5.1.0-RC.2",
>>>>>>> b1f096fd
    "@handsontable/react": "=2.1.0",
    "@types/compression": "^1.7.0",
    "@types/express": "^4.17.11",
    "@types/jquery": "^3.5.8",
    "@types/multer": "^1.4.5",
    "autoprefixer": "^9.0.0",
    "bootstrap": "^4.6.1",
    "browser-sync": "^2.27.7",
    "bunyan-debug": "^2.0.0",
    "cli": "~1.0.1",
    "codemirror": "^5.64.0",
    "colors": "=1.4.0",
    "connect-browser-sync": "^2.1.0",
    "core-js": "=2.6.9",
    "csv-to-markdown-table": "^1.0.1",
    "diff2html": "^3.1.2",
    "eazy-logger": "^3.1.0",
    "emoji-mart": "npm:panta82-emoji-mart@^3.0.1",
    "eslint-plugin-cypress": "^2.12.1",
    "eslint-plugin-regex": "^1.8.0",
    "handsontable": "=6.2.2",
    "i18next-hmr": "^1.7.7",
    "jquery-slimscroll": "^1.3.8",
    "jquery-ui": "^1.12.1",
    "jquery.cookie": "~1.4.1",
    "jshint": "^2.13.0",
    "load-css-file": "^1.0.0",
    "markdown-it": "^10.0.0",
    "markdown-it-blockdiag": "^1.1.1",
    "markdown-it-drawio-viewer": "^1.3.1",
    "markdown-it-emoji": "^1.4.0",
    "markdown-it-emoji-mart": "^0.1.1",
    "markdown-it-footnote": "^3.0.1",
    "markdown-it-mathjax": "^2.0.0",
    "markdown-it-named-headers": "^0.0.4",
    "markdown-it-plantuml": "^1.3.0",
    "markdown-it-task-checkbox": "^1.0.6",
    "markdown-it-toc-and-anchor-with-slugid": "^1.1.4",
    "markdown-table": "^1.1.1",
    "material-icons": "^1.11.3",
    "morgan": "^1.10.0",
    "normalize-path": "^3.0.0",
    "penpal": "^4.0.0",
    "plantuml-encoder": "^1.2.5",
    "prettier": "^1.19.1",
    "react-bootstrap-typeahead": "^5.2.2",
    "react-codemirror2": "^6.0.0",
    "react-copy-to-clipboard": "^5.0.1",
    "react-dropzone": "^11.2.4",
    "react-frame-component": "^4.0.0",
    "react-hotkeys": "^2.0.0",
    "react-use-ripple": "^1.5.2",
    "react-waypoint": "^10.1.0",
    "reactstrap": "^8.9.0",
    "replacestream": "^4.0.3",
    "reveal.js": "^4.3.1",
    "sass": "^1.53.0",
    "simple-line-icons": "^2.5.5",
    "simple-load-script": "^1.0.2",
    "simplebar-react": "^2.3.6",
    "socket.io-client": "^4.2.0",
    "sticky-events": "^3.4.11",
    "swagger2openapi": "^5.3.1",
    "swr": "^1.1.2",
    "throttle-debounce": "^3.0.1",
    "toastr": "^2.1.2",
    "ts-node-dev": "^2.0.0",
    "tsc-alias": "^1.2.9",
    "unstated": "^2.1.1",
    "webpack-manifest-plugin": "^5.0.0"
  }
}<|MERGE_RESOLUTION|>--- conflicted
+++ resolved
@@ -171,12 +171,8 @@
     "handsontable": "v7.0.0 or above is no loger MIT lisence."
   },
   "devDependencies": {
-<<<<<<< HEAD
-    "@growi/ui": "^5.1.0-RC.1",
-=======
     "@alienfast/i18next-loader": "^1.1.4",
     "@growi/ui": "^5.1.0-RC.2",
->>>>>>> b1f096fd
     "@handsontable/react": "=2.1.0",
     "@types/compression": "^1.7.0",
     "@types/express": "^4.17.11",
