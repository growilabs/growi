# syntax = docker/dockerfile:1.4


##
## packages-json-picker
##
FROM node:16-slim AS packages-json-picker

ENV optDir /opt

WORKDIR ${optDir}
COPY ["package.json", "yarn.lock", "lerna.json", "./"]
COPY packages packages
# Find and remove non-package.json files
RUN find packages \! -name "package.json" -mindepth 2 -maxdepth 2 -print | xargs rm -rf


##
## deps-resolver
##
FROM node:16-slim AS deps-resolver

ENV optDir /opt

WORKDIR ${optDir}

<<<<<<< HEAD
RUN set -eux; \
	apt-get update; \
	apt-get install -y python3 build-essential;
=======
ENV nodeModulesGrowiPackagesDir ${optDir}/node_modules/@growi
# expect a string seperated by commas (e.g. "A,B")
ENV removeNodeModulesSymlinkPaths ${nodeModulesGrowiPackagesDir}/slackbot-proxy
>>>>>>> 8f01b628

# copy files
COPY --from=packages-json-picker ${optDir} .

# setup (with network-timeout = 1 hour)
RUN yarn config set network-timeout 3600000
RUN npx -y lerna bootstrap -- --frozen-lockfile

# remove unnecessary symlinks
RUN rm -f $(echo ${removeNodeModulesSymlinkPaths} | sed -e "s/,/ /g")

# make artifacts
RUN tar -cf node_modules.tar \
  node_modules \
  packages/*/node_modules



##
## deps-resolver-prod
##
FROM deps-resolver AS deps-resolver-prod

# remove unnecessary packages
RUN rm -rf packages/slackbot-proxy

RUN npx -y lerna bootstrap -- --production
# make artifacts
RUN tar -cf node_modules.tar \
  node_modules \
  packages/*/node_modules


##
## prebuilder
##
FROM node:16-slim AS prebuilder

ENV optDir /opt

WORKDIR ${optDir}

# copy dependent packages
COPY --from=deps-resolver \
  ${optDir}/node_modules.tar ${optDir}/

# extract node_modules.tar
RUN tar -xf node_modules.tar
RUN rm node_modules.tar



##
## builder
##
FROM prebuilder AS builder

ENV optDir /opt

WORKDIR ${optDir}

# ignore eslint and stylelint
COPY ["package.json", "lerna.json", "tsconfig.base.json", "./"]
# copy all related packages
COPY packages/app packages/app
COPY packages/core packages/core
COPY packages/codemirror-textlint packages/codemirror-textlint
COPY packages/slack packages/slack
COPY packages/ui packages/ui
COPY packages/remark-drawio packages/remark-drawio
COPY packages/remark-growi-directive packages/remark-growi-directive
COPY packages/remark-lsx packages/remark-lsx
COPY packages/hackmd packages/hackmd
COPY packages/preset-themes packages/preset-themes

# build
RUN yarn lerna run build

# make artifacts
RUN tar -cf packages.tar \
  package.json \
  packages/app/.next \
  packages/app/config \
  packages/app/public \
  packages/app/resource \
  packages/app/tmp \
  packages/app/.env.production* \
  packages/app/next.config.js \
  packages/*/package.json \
  packages/*/dist



##
## release
##
FROM node:16-slim
LABEL maintainer Yuki Takei <yuki@weseek.co.jp>

ENV NODE_ENV production

ENV optDir /opt
ENV appDir ${optDir}/growi

# Add gosu
# see: https://github.com/tianon/gosu/blob/1.13/INSTALL.md
RUN set -eux; \
	apt-get update; \
	apt-get install -y gosu; \
	rm -rf /var/lib/apt/lists/*; \
# verify that the binary works
	gosu nobody true

COPY --from=deps-resolver-prod --chown=node:node \
  ${optDir}/node_modules.tar ${appDir}/
COPY --from=builder --chown=node:node \
  ${optDir}/packages.tar ${appDir}/

# extract artifacts as 'node' user
USER node
WORKDIR ${appDir}
RUN tar -xf node_modules.tar
RUN tar -xf packages.tar
RUN rm node_modules.tar packages.tar

COPY --chown=node:node --chmod=700 packages/app/docker/docker-entrypoint.sh /

USER root
WORKDIR ${appDir}/packages/app

VOLUME /data
EXPOSE 3000

ENTRYPOINT ["/docker-entrypoint.sh"]
CMD ["yarn migrate && node -r dotenv-flow/config --expose_gc dist/server/app.js"]<|MERGE_RESOLUTION|>--- conflicted
+++ resolved
@@ -24,15 +24,13 @@
 
 WORKDIR ${optDir}
 
-<<<<<<< HEAD
+ENV nodeModulesGrowiPackagesDir ${optDir}/node_modules/@growi
+# expect a string seperated by commas (e.g. "A,B")
+ENV removeNodeModulesSymlinkPaths ${nodeModulesGrowiPackagesDir}/slackbot-proxy
+
 RUN set -eux; \
 	apt-get update; \
 	apt-get install -y python3 build-essential;
-=======
-ENV nodeModulesGrowiPackagesDir ${optDir}/node_modules/@growi
-# expect a string seperated by commas (e.g. "A,B")
-ENV removeNodeModulesSymlinkPaths ${nodeModulesGrowiPackagesDir}/slackbot-proxy
->>>>>>> 8f01b628
 
 # copy files
 COPY --from=packages-json-picker ${optDir} .
