// ***********************************************
// This example commands.js shows you how to
// create various custom commands and overwrite
// existing commands.
//
// For more comprehensive examples of custom
// commands please read more here:
// https://on.cypress.io/custom-commands
// ***********************************************
//
//
// -- This is a parent command --
// Cypress.Commands.add('login', (email, password) => { ... })
//
//
// -- This is a child command --
// Cypress.Commands.add('drag', { prevSubject: 'element'}, (subject, options) => { ... })
//
//
// -- This is a dual command --
// Cypress.Commands.add('dismiss', { prevSubject: 'optional'}, (subject, options) => { ... })
//
//
// -- This will overwrite an existing command --
// Cypress.Commands.overwrite('visit', (originalFn, url, options) => { ... })


Cypress.Commands.add('getByTestid', (selector, options?) => {
  return cy.get(`[data-testid=${selector}]`, options);
});

Cypress.Commands.add('login', (username, password) => {
  cy.session(username, () => {
    cy.visit('/page-to-return-after-login');
    cy.getByTestid('tiUsernameForLogin').type(username);
    cy.getByTestid('tiPasswordForLogin').type(password);

    cy.intercept('POST', '/_api/v3/login').as('login');
    cy.getByTestid('btnSubmitForLogin').click();
    cy.wait('@login')
  });
});

<<<<<<< HEAD
Cypress.Commands.add('waitSkeletonDisappear', () => {
  cy.get('.grw-skelton').should('exist');
  cy.get('.grw-skelton').should('not.exist');
=======
/**
 * use only for the pages which use component with skeleton
 */
Cypress.Commands.add('waitUntilSkeletonDisappear', () => {
  cy.get('.grw-skeleton').should('exist');
  cy.get('.grw-skeleton').should('not.exist');
>>>>>>> c9fd864d
});

let isSidebarCollapsed: boolean | undefined;

Cypress.Commands.add('collapseSidebar', (isCollapsed, force=false) => {

  if (!force && isSidebarCollapsed === isCollapsed) {
    return;
  }

  const isGrowiPage = Cypress.$('div.growi').length > 0;
  if (!isGrowiPage) {
    cy.visit('/page-to-toggle-sidebar-collapsed');
  }

  cy.getByTestid('grw-contextual-navigation-sub').then(($contents) => {
    const isCurrentCollapsed = $contents.hasClass('d-none');
    // toggle when the current state and isCoolapsed is not match
    if (isCurrentCollapsed !== isCollapsed) {
      cy.getByTestid("grw-navigation-resize-button").click({force: true});

      // wait until saving UserUISettings
      // eslint-disable-next-line cypress/no-unnecessary-waiting
      cy.wait(1500);
    }
  });

  isSidebarCollapsed = isCollapsed;
});<|MERGE_RESOLUTION|>--- conflicted
+++ resolved
@@ -41,18 +41,12 @@
   });
 });
 
-<<<<<<< HEAD
-Cypress.Commands.add('waitSkeletonDisappear', () => {
-  cy.get('.grw-skelton').should('exist');
-  cy.get('.grw-skelton').should('not.exist');
-=======
 /**
  * use only for the pages which use component with skeleton
  */
 Cypress.Commands.add('waitUntilSkeletonDisappear', () => {
   cy.get('.grw-skeleton').should('exist');
   cy.get('.grw-skeleton').should('not.exist');
->>>>>>> c9fd864d
 });
 
 let isSidebarCollapsed: boolean | undefined;
