--- conflicted
+++ resolved
@@ -30,21 +30,19 @@
     cy.screenshot(`${ssPrefix}-sandbox-headers`, { capture: 'viewport' });
   });
 
-<<<<<<< HEAD
+  it('/Sandbox/Math is successfully loaded', () => {
+    cy.visit('/Sandbox/Math');
+    cy.screenshot(`${ssPrefix}-sandbox-math`, { capture: 'viewport' });
+  });
+
   it('/Sandbox with edit is successfully loaded', () => {
     cy.visit('/Sandbox#edit');
     cy.screenshot(`${ssPrefix}-sandbox-edit-page`, { capture: 'viewport' });
   })
-=======
+
   it('/user/admin is successfully loaded', () => {
     cy.visit('/user/admin', {  });
     cy.screenshot(`${ssPrefix}-user-admin`, { capture: 'viewport' });
   });
 
-  it('/Sandbox/Math is successfully loaded', () => {
-    cy.visit('/Sandbox/Math');
-    cy.screenshot(`${ssPrefix}-sandbox-math`, { capture: 'viewport' });
-  });
-
->>>>>>> a3b669a3
 });