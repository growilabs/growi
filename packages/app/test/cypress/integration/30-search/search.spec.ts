context('Access to search result page', () => {
  const ssPrefix = 'access-to-result-page-directly-';

  beforeEach(() => {
    // login
    cy.fixture("user-admin.json").then(user => {
      cy.login(user.username, user.password);
    });
    // collapse sidebar
    cy.collapseSidebar(true);
  });

  it('/_search with "q" param is successfully loaded', () => {
    cy.visit('/_search', { qs: { q: 'labels alerts cards blocks' } });

    cy.getByTestid('search-result-base').should('be.visible');
    cy.getByTestid('search-result-list').should('be.visible');
    cy.getByTestid('search-result-content').should('be.visible');
    cy.get('#wiki').should('be.visible')
    cy.get('.search-result-content-body-container').scrollTo('top'); // for avoid mismatch by auto auto scrolling
    cy.screenshot(`${ssPrefix}with-q`);
  });

  it('checkboxes behaviors', () => {
    cy.visit('/_search', { qs: { q: 'labels alerts cards blocks' } });

    cy.getByTestid('search-result-base').should('be.visible');
    cy.getByTestid('search-result-list').should('be.visible');
    cy.getByTestid('search-result-content').should('be.visible');
    cy.get('#wiki').should('be.visible');

    cy.getByTestid('cb-select').first().click({force: true});
    cy.screenshot(`${ssPrefix}the-first-checkbox-on`);
    cy.getByTestid('cb-select').first().click({force: true});
    cy.screenshot(`${ssPrefix}the-first-checkbox-off`);

    // click select all checkbox
    cy.getByTestid('cb-select-all').click({force: true});
    cy.screenshot(`${ssPrefix}the-select-all-checkbox-1`);
    cy.getByTestid('cb-select').first().click({force: true});
    cy.screenshot(`${ssPrefix}the-select-all-checkbox-2`);
    cy.getByTestid('cb-select').first().click({force: true});
    cy.screenshot(`${ssPrefix}the-select-all-checkbox-3`);
    cy.getByTestid('cb-select-all').click({force: true});
    cy.screenshot(`${ssPrefix}the-select-all-checkbox-4`);
  });

});

context('Access to legacy private pages', () => {
  const ssPrefix = 'access-to-legacy-private-pages-directly-';

  beforeEach(() => {
    // login
    cy.fixture("user-admin.json").then(user => {
      cy.login(user.username, user.password);
    });
    // collapse sidebar
    cy.collapseSidebar(true);
  });

  it('/_private-legacy-pages is successfully loaded', () => {
    cy.visit('/_private-legacy-pages');

    cy.getByTestid('search-result-base').should('be.visible');
    cy.getByTestid('search-result-private-legacy-pages').should('be.visible');

    cy.screenshot(`${ssPrefix}shown`);
  });

});

context('Search all pages', () => {
  const ssPrefix = 'search-all-pages-';

  beforeEach(() => {
    // login
    cy.fixture("user-admin.json").then(user => {
      cy.login(user.username, user.password);
    });
    // collapse sidebar
    cy.collapseSidebar(true);
  });

  it(`Search all pages by word is successfully loaded`, () => {
    const searchText = 'help';

    cy.visit('/');
    cy.get('.rbt-input').click();
    cy.get('.rbt-menu.dropdown-menu.show').should('be.visible').within(() => {
      cy.screenshot(`${ssPrefix}1-search-input-focused`);
    })

    cy.get('.rbt-input-main').type(`${searchText}`);
    cy.screenshot(`${ssPrefix}2-insert-search-text`, { capture: 'viewport'});
    cy.get('.rbt-input-main').type('{enter}');


    cy.getByTestid('search-result-base').should('be.visible');
    cy.getByTestid('search-result-list').should('be.visible');
    cy.getByTestid('search-result-content').should('be.visible');
<<<<<<< HEAD
    cy.get('#wiki').should('be.visible')
    cy.get('.search-result-content-body-container').scrollTo('top'); // for avoid mismatch by auto auto scrolling
=======
    cy.get('#wiki').should('be.visible');
    // eslint-disable-next-line cypress/no-unnecessary-waiting
    cy.wait(500); // wait for 500 ms for Scroll
    // force to add 'active' to pass VRT: https://github.com/weseek/growi/pull/6603
    cy.getByTestid('page-list-item-L').first().invoke('addClass', 'active');
>>>>>>> 947b9a92
    cy.screenshot(`${ssPrefix}3-search-page-results`, { capture: 'viewport'});

    cy.getByTestid('open-page-item-control-btn').eq(1).click();
    cy.getByTestid('search-result-content').should('be.visible');
    cy.get('#wiki').should('be.visible')
    cy.get('.search-result-content-body-container').scrollTo('top'); // for avoid mismatch by auto auto scrolling
    cy.screenshot(`${ssPrefix}4-click-three-dots-menu`, {capture: 'viewport'});

    //Add bookmark
    cy.getByTestid('add-remove-bookmark-btn').click({force: true});
    cy.get('.btn-bookmark.active').should('be.visible');
    cy.screenshot(`${ssPrefix}5-add-bookmark`, {capture: 'viewport'});

    // Duplicate page
    cy.getByTestid('open-page-duplicate-modal-btn').first().click({force: true});
    cy.getByTestid('page-duplicate-modal').should('be.visible');
    cy.screenshot(`${ssPrefix}6-duplicate-page`, {capture: 'viewport'});

    // Close Modal
    cy.get('body').type('{esc}');

    // Move / Rename Page
    cy.getByTestid('open-page-move-rename-modal-btn').first().click({force: true});
    cy.getByTestid('page-rename-modal').should('be.visible');
    cy.screenshot(`${ssPrefix}7-move-rename-page`, {capture: 'viewport'});

    // Close Modal
    cy.get('body').type('{esc}');

    // Delete page
    cy.getByTestid('open-page-delete-modal-btn').first().click({ force: true});
    cy.getByTestid('page-delete-modal').should('be.visible');
    cy.screenshot(`${ssPrefix}8-delete-page`, {capture: 'viewport'});
  });

  it(`Search all pages by tag is successfully loaded `, () => {
    const tag = 'help';
    const searchText = `tag:${tag}`;
    cy.visit('/');
    // Add tag
    cy.get('#edit-tags-btn-wrapper-for-tooltip > a').click({force: true});
    cy.get('#edit-tag-modal').should('be.visible');

    cy.get('#edit-tag-modal').within(() => {
      cy.get('.rbt-input-main').type(tag);
      cy.get('#tag-typeahead-asynctypeahead').should('be.visible');
      cy.get('#tag-typeahead-asynctypeahead-item-0').should('be.visible');
      cy.get('a#tag-typeahead-asynctypeahead-item-0').click({force: true})
    });

    cy.get('#edit-tag-modal').within(() => {
      cy.get('div.modal-footer > button').click();
    });

    cy.visit('/');
    cy.get('.rbt-input').click();
    cy.get('.rbt-input-main').type(`${searchText}`);
    cy.screenshot(`${ssPrefix}1-insert-search-text-with-tag`, { capture: 'viewport'});
    cy.get('.rbt-input-main').type('{enter}');

    cy.getByTestid('search-result-base').should('be.visible');
    cy.getByTestid('search-result-list').should('be.visible');
    cy.getByTestid('search-result-content').should('be.visible');
    cy.get('#wiki').should('be.visible');
    // force to add 'active' to pass VRT: https://github.com/weseek/growi/pull/6603
    cy.getByTestid('page-list-item-L').first().invoke('addClass', 'active');
    cy.screenshot(`${ssPrefix}2-search-with-tag-result`, {capture: 'viewport'});

    cy.getByTestid('open-page-item-control-btn').first().click();
    cy.getByTestid('search-result-content').should('be.visible');
    cy.get('#wiki').should('be.visible');
    cy.screenshot(`${ssPrefix}3-click-three-dots-menu-search-with-tag`, {capture: 'viewport'});

  });

  it('Successfully order page search results by tag', () => {
    const tag = 'help';

    cy.visit('/');
    cy.get('.grw-taglabels-container > form > a').contains(tag).click();
    cy.getByTestid('search-result-base').should('be.visible');
    cy.getByTestid('search-result-list').should('be.visible');
    cy.getByTestid('search-result-content').should('be.visible');
    cy.get('#wiki').should('be.visible');
    // force to add 'active' to pass VRT: https://github.com/weseek/growi/pull/6603
    cy.getByTestid('page-list-item-L').first().invoke('addClass', 'active');
    cy.screenshot(`${ssPrefix}1-tag-order-click-tag-name`, {capture: 'viewport'});

    cy.get('.grw-search-page-nav').within(() => {
      cy.get('button.dropdown-toggle').first().click({force: true});
      cy.get('.dropdown-menu-right').should('be.visible');
      cy.get('.dropdown-menu-right > button:nth-child(1)').click({force: true});
    });
    cy.getByTestid('search-result-base').should('be.visible');
    cy.getByTestid('search-result-list').should('be.visible');
    cy.getByTestid('search-result-content').should('be.visible');
    cy.get('#wiki').should('be.visible');
    cy.screenshot(`${ssPrefix}2-tag-order-by-relevance`);

    cy.get('.grw-search-page-nav').within(() => {
      cy.get('button.dropdown-toggle').first().click({force: true});
      cy.get('.dropdown-menu-right').should('be.visible');
      cy.get('.dropdown-menu-right > button:nth-child(2)').click({force: true});
    });
    cy.getByTestid('search-result-base').should('be.visible');
    cy.getByTestid('search-result-list').should('be.visible');
    cy.getByTestid('search-result-content').should('be.visible');
    cy.get('#wiki').should('be.visible');
    cy.screenshot(`${ssPrefix}3-tag-order-by-creation-date`);

    cy.get('.grw-search-page-nav').within(() => {
      cy.get('button.dropdown-toggle').first().click({force: true});
      cy.get('.dropdown-menu-right').should('be.visible');
      cy.get('.dropdown-menu-right > button:nth-child(3)').click({force: true});
    });
    cy.getByTestid('search-result-base').should('be.visible');
    cy.getByTestid('search-result-list').should('be.visible');
    cy.getByTestid('search-result-content').should('be.visible');
    cy.get('#wiki').should('be.visible');
    cy.screenshot(`${ssPrefix}4-tag-order-by-last-update-date`);
  });

});

context('Search current tree with "prefix":', () => {
  const ssPrefix = 'search-current-tree-';

  beforeEach(() => {
    // login
    cy.fixture("user-admin.json").then(user => {
      cy.login(user.username, user.password);
    });
    // collapse sidebar
    cy.collapseSidebar(true);
  });

  it(`Search current tree by word is successfully loaded`, () => {
    const searchText = 'help';
    cy.visit('/');
    cy.getByTestid('select-search-scope').first().click({force: true});
    cy.get('.input-group-prepend.show > div > button:nth-child(2)').click({force: true});
    cy.get('.rbt-input').click();
    cy.get('.rbt-menu.dropdown-menu.show').should('be.visible').within(() => {
      cy.screenshot(`${ssPrefix}1-search-input-focused`);
    })
    cy.get('.rbt-input').type(`${searchText}`);
    cy.screenshot(`${ssPrefix}2-insert-search-text`, { capture: 'viewport'});
    cy.get('.rbt-input').type('{enter}');

    cy.getByTestid('search-result-base').should('be.visible');
    cy.getByTestid('search-result-list').should('be.visible');
    cy.getByTestid('search-result-content').should('be.visible');
    cy.get('#wiki').should('be.visible')
    cy.get('.search-result-content-body-container').scrollTo('top'); // for avoid mismatch by auto auto scrolling
    cy.screenshot(`${ssPrefix}3-search-page-results`, { capture: 'viewport'});

    cy.getByTestid('open-page-item-control-btn').first().click();
    cy.getByTestid('search-result-content').should('be.visible');
    cy.get('#wiki').should('be.visible')
    cy.get('.search-result-content-body-container').scrollTo('top'); // for avoid mismatch by auto auto scrolling
    cy.screenshot(`${ssPrefix}4-click-three-dots-menu`, {capture: 'viewport'});
  });

});<|MERGE_RESOLUTION|>--- conflicted
+++ resolved
@@ -17,7 +17,8 @@
     cy.getByTestid('search-result-list').should('be.visible');
     cy.getByTestid('search-result-content').should('be.visible');
     cy.get('#wiki').should('be.visible')
-    cy.get('.search-result-content-body-container').scrollTo('top'); // for avoid mismatch by auto auto scrolling
+    // for avoid mismatch by auto auto scrolling
+    cy.get('.search-result-content-body-container').scrollTo('top');
     cy.screenshot(`${ssPrefix}with-q`);
   });
 
@@ -28,6 +29,8 @@
     cy.getByTestid('search-result-list').should('be.visible');
     cy.getByTestid('search-result-content').should('be.visible');
     cy.get('#wiki').should('be.visible');
+    // for avoid mismatch by auto auto scrolling
+    cy.get('.search-result-content-body-container').scrollTo('top');
 
     cy.getByTestid('cb-select').first().click({force: true});
     cy.screenshot(`${ssPrefix}the-first-checkbox-on`);
@@ -99,22 +102,18 @@
     cy.getByTestid('search-result-base').should('be.visible');
     cy.getByTestid('search-result-list').should('be.visible');
     cy.getByTestid('search-result-content').should('be.visible');
-<<<<<<< HEAD
-    cy.get('#wiki').should('be.visible')
-    cy.get('.search-result-content-body-container').scrollTo('top'); // for avoid mismatch by auto auto scrolling
-=======
-    cy.get('#wiki').should('be.visible');
-    // eslint-disable-next-line cypress/no-unnecessary-waiting
-    cy.wait(500); // wait for 500 ms for Scroll
+    cy.get('#wiki').should('be.visible')
+    // for avoid mismatch by auto auto scrolling
+    cy.get('.search-result-content-body-container').scrollTo('top');
     // force to add 'active' to pass VRT: https://github.com/weseek/growi/pull/6603
     cy.getByTestid('page-list-item-L').first().invoke('addClass', 'active');
->>>>>>> 947b9a92
     cy.screenshot(`${ssPrefix}3-search-page-results`, { capture: 'viewport'});
 
     cy.getByTestid('open-page-item-control-btn').eq(1).click();
     cy.getByTestid('search-result-content').should('be.visible');
     cy.get('#wiki').should('be.visible')
-    cy.get('.search-result-content-body-container').scrollTo('top'); // for avoid mismatch by auto auto scrolling
+    // for avoid mismatch by auto auto scrolling
+    cy.get('.search-result-content-body-container').scrollTo('top');
     cy.screenshot(`${ssPrefix}4-click-three-dots-menu`, {capture: 'viewport'});
 
     //Add bookmark
@@ -262,13 +261,15 @@
     cy.getByTestid('search-result-list').should('be.visible');
     cy.getByTestid('search-result-content').should('be.visible');
     cy.get('#wiki').should('be.visible')
-    cy.get('.search-result-content-body-container').scrollTo('top'); // for avoid mismatch by auto auto scrolling
+    // for avoid mismatch by auto auto scrolling
+    cy.get('.search-result-content-body-container').scrollTo('top');
     cy.screenshot(`${ssPrefix}3-search-page-results`, { capture: 'viewport'});
 
     cy.getByTestid('open-page-item-control-btn').first().click();
     cy.getByTestid('search-result-content').should('be.visible');
     cy.get('#wiki').should('be.visible')
-    cy.get('.search-result-content-body-container').scrollTo('top'); // for avoid mismatch by auto auto scrolling
+    // for avoid mismatch by auto auto scrolling
+    cy.get('.search-result-content-body-container').scrollTo('top');
     cy.screenshot(`${ssPrefix}4-click-three-dots-menu`, {capture: 'viewport'});
   });
 
