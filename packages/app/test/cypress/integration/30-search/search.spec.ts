// context('Access to search result page', () => {
//   const ssPrefix = 'access-to-result-page-directly-';

//   beforeEach(() => {
//     // login
//     cy.fixture("user-admin.json").then(user => {
//       cy.login(user.username, user.password);
//     });
//     // collapse sidebar
//     cy.collapseSidebar(true);
//   });

//   it('/_search with "q" param is successfully loaded', () => {
//     cy.visit('/_search', { qs: { q: 'labels alerts cards blocks' } });

//     cy.getByTestid('search-result-base').should('be.visible');
//     cy.getByTestid('search-result-list').should('be.visible');
//     cy.getByTestid('search-result-content').should('be.visible');
//     cy.get('.wiki').should('be.visible');
//     // for avoid mismatch by auto scrolling
//     cy.get('.search-result-content-body-container').scrollTo('top');
//     cy.screenshot(`${ssPrefix}with-q`);
//   });

//   it('checkboxes behaviors', () => {
//     cy.visit('/_search', { qs: { q: 'labels alerts cards blocks' } });

//     cy.getByTestid('search-result-base').should('be.visible');
//     cy.getByTestid('search-result-list').should('be.visible');
//     cy.getByTestid('search-result-content').should('be.visible');
//     cy.get('.wiki').should('be.visible');
//     // for avoid mismatch by auto scrolling
//     cy.get('.search-result-content-body-container').scrollTo('top');

//     // force to add 'active' to pass VRT: https://github.com/weseek/growi/pull/6603
//     cy.getByTestid('page-list-item-L').first().invoke('addClass', 'active');

//     cy.getByTestid('cb-select').first().click({force: true});
//     cy.screenshot(`${ssPrefix}the-first-checkbox-on`);
//     cy.getByTestid('cb-select').first().click({force: true});
//     cy.screenshot(`${ssPrefix}the-first-checkbox-off`);

//     // click select all checkbox
//     cy.getByTestid('cb-select-all').click({force: true});
//     cy.screenshot(`${ssPrefix}the-select-all-checkbox-1`);
//     cy.getByTestid('cb-select').first().click({force: true});
//     cy.screenshot(`${ssPrefix}the-select-all-checkbox-2`);
//     cy.getByTestid('cb-select').first().click({force: true});
//     cy.screenshot(`${ssPrefix}the-select-all-checkbox-3`);
//     cy.getByTestid('cb-select-all').click({force: true});
//     cy.screenshot(`${ssPrefix}the-select-all-checkbox-4`);
//   });

// });

// context('Access to legacy private pages', () => {
//   const ssPrefix = 'access-to-legacy-private-pages-directly-';

//   beforeEach(() => {
//     // login
//     cy.fixture("user-admin.json").then(user => {
//       cy.login(user.username, user.password);
//     });
//     // collapse sidebar
//     cy.collapseSidebar(true);
//   });

//   it('/_private-legacy-pages is successfully loaded', () => {
//     cy.visit('/_private-legacy-pages');

//     cy.getByTestid('search-result-base').should('be.visible');
//     cy.getByTestid('search-result-private-legacy-pages').should('be.visible');

//     cy.screenshot(`${ssPrefix}shown`);
//   });

// });

context('Search all pages', () => {
  const ssPrefix = 'search-all-pages-';

  beforeEach(() => {
    // login
    cy.fixture("user-admin.json").then(user => {
      cy.login(user.username, user.password);
    });
    // collapse sidebar
    cy.collapseSidebar(true);
  });

  it(`Search all pages by word is successfully loaded`, () => {
    const searchText = 'help';

    cy.visit('/');
    cy.get('.rbt-input').click();
    // cy.get('.rbt-menu.dropdown-menu.show').should('be.visible').within(() => {
    //   cy.screenshot(`${ssPrefix}1-search-input-focused`);
    // })

    cy.get('.rbt-input-main').type(`${searchText}`);
    cy.screenshot(`${ssPrefix}2-insert-search-text`, { capture: 'viewport'});
    cy.get('.rbt-input-main').type('{enter}');


    cy.getByTestid('search-result-base').should('be.visible');
    cy.getByTestid('search-result-list').should('be.visible');
    cy.getByTestid('search-result-content').should('be.visible');
    cy.get('.wiki').should('be.visible');
    // force to add 'active' to pass VRT: https://github.com/weseek/growi/pull/6603
    cy.getByTestid('page-list-item-L').first().invoke('addClass', 'active');
    // for avoid mismatch by auto scrolling
    cy.get('.search-result-content-body-container').scrollTo('top');
    // eslint-disable-next-line cypress/no-unnecessary-waiting
    cy.wait(1500);
    cy.screenshot(`${ssPrefix}3-search-page-results`, { capture: 'viewport'});

    cy.getByTestid('open-page-item-control-btn').eq(1).click();
    cy.getByTestid('search-result-content').should('be.visible');
    cy.get('.wiki').should('be.visible');
    // for avoid mismatch by auto scrolling
    // cy.get('.search-result-content-body-container').scrollTo('top');
    cy.get('.search-result-content-body-container').within(() => {
      //       cy.get('.rbt-input-main').type(tag);
      //       cy.get('#tag-typeahead-asynctypeahead').should('be.visible');
      //       cy.get('#tag-typeahead-asynctypeahead-item-0').should('be.visible');
      //       cy.get('a#tag-typeahead-asynctypeahead-item-0').click({force: true})
      cy.get('.highlighted-keyword').should('be.visible');
    });
    cy.screenshot(`${ssPrefix}4-click-three-dots-menu`, {capture: 'viewport'});

    //Add bookmark
    cy.getByTestid('add-remove-bookmark-btn').click({force: true});
    cy.get('.btn-bookmark.active').should('be.visible');
    cy.screenshot(`${ssPrefix}5-add-bookmark`, {capture: 'viewport'}); //here

<<<<<<< HEAD
  //  // Duplicate page
  //   cy.getByTestid('open-page-duplicate-modal-btn').first().click({force: true});
  //   cy.getByTestid('page-duplicate-modal').should('be.visible');
  //   cy.screenshot(`${ssPrefix}6-duplicate-page`, {capture: 'viewport'});
=======
    // Duplicate page
    cy.getByTestid('open-page-duplicate-modal-btn').first().click({force: true});
    cy.getByTestid('page-duplicate-modal').should('be.visible').within(() => {
      cy.screenshot(`${ssPrefix}6-duplicate-page`);
    });
>>>>>>> 07964068

  //   // Close Modal
  //   cy.get('body').type('{esc}');

<<<<<<< HEAD
  //   // Move / Rename Page
  //   cy.getByTestid('open-page-move-rename-modal-btn').first().click({force: true});
  //   cy.getByTestid('page-rename-modal').should('be.visible');
  //   cy.screenshot(`${ssPrefix}7-move-rename-page`, {capture: 'viewport'});
=======
    // Move / Rename Page
    cy.getByTestid('open-page-move-rename-modal-btn').first().click({force: true});
    cy.getByTestid('page-rename-modal').should('be.visible').within(() => {
      cy.screenshot(`${ssPrefix}7-move-rename-page`);
    });
>>>>>>> 07964068

  //   // Close Modal
  //   cy.get('body').type('{esc}');

<<<<<<< HEAD
  //   // Delete page
  //   cy.getByTestid('open-page-delete-modal-btn').first().click({ force: true});
  //   cy.getByTestid('page-delete-modal').should('be.visible');
  //   cy.screenshot(`${ssPrefix}8-delete-page`, {capture: 'viewport'});
=======
    // Delete page
    cy.getByTestid('open-page-delete-modal-btn').first().click({ force: true});
    cy.getByTestid('page-delete-modal').should('be.visible').within(() => {
      cy.screenshot(`${ssPrefix}8-delete-page`);
    });
>>>>>>> 07964068
  });

//   it(`Search all pages by tag is successfully loaded `, () => {
//     const tag = 'help';
//     const searchText = `tag:${tag}`;
//     cy.visit('/');
//     // Add tag
//     cy.get('#edit-tags-btn-wrapper-for-tooltip > a').click({force: true});
//     cy.get('#edit-tag-modal').should('be.visible');

//     cy.get('#edit-tag-modal').within(() => {
//       cy.get('.rbt-input-main').type(tag);
//       cy.get('#tag-typeahead-asynctypeahead').should('be.visible');
//       cy.get('#tag-typeahead-asynctypeahead-item-0').should('be.visible');
//       cy.get('a#tag-typeahead-asynctypeahead-item-0').click({force: true})
//     });

//     cy.get('#edit-tag-modal').within(() => {
//       cy.get('div.modal-footer > button').click();
//     });

//     cy.visit('/');
//     cy.get('.rbt-input').click({force: true});
//     cy.get('.rbt-input-main').type(`${searchText}`);
//     cy.screenshot(`${ssPrefix}1-insert-search-text-with-tag`, { capture: 'viewport'});
//     cy.get('.rbt-input-main').type('{enter}');

//     cy.getByTestid('search-result-base').should('be.visible');
//     cy.getByTestid('search-result-list').should('be.visible');
//     cy.getByTestid('search-result-content').should('be.visible');
//     cy.get('.wiki').should('be.visible');
//     // force to add 'active' to pass VRT: https://github.com/weseek/growi/pull/6603
//     cy.getByTestid('page-list-item-L').first().invoke('addClass', 'active');
//     cy.screenshot(`${ssPrefix}2-search-with-tag-result`, {capture: 'viewport'});

//     cy.getByTestid('open-page-item-control-btn').first().click();
//     cy.getByTestid('search-result-content').should('be.visible');
//     cy.get('.wiki').should('be.visible');
//     cy.screenshot(`${ssPrefix}3-click-three-dots-menu-search-with-tag`, {capture: 'viewport'});

//   });

//   it('Successfully order page search results by tag', () => {
//     const tag = 'help';

//     cy.visit('/');
//     cy.get('.grw-taglabels-container > div > a').contains(tag).click();
//     cy.getByTestid('search-result-base').should('be.visible');
//     cy.getByTestid('search-result-list').should('be.visible');
//     cy.getByTestid('search-result-content').should('be.visible');
//     cy.get('.wiki').should('be.visible');
//     // force to add 'active' to pass VRT: https://github.com/weseek/growi/pull/6603
//     cy.getByTestid('page-list-item-L').first().invoke('addClass', 'active');
//     cy.screenshot(`${ssPrefix}1-tag-order-click-tag-name`, {capture: 'viewport'});

//     cy.get('.grw-search-page-nav').within(() => {
//       cy.get('button.dropdown-toggle').first().click({force: true});
//       cy.get('.dropdown-menu-right').should('be.visible');
//       cy.get('.dropdown-menu-right > button:nth-child(1)').click({force: true});
//     });
//     cy.getByTestid('search-result-base').should('be.visible');
//     cy.getByTestid('search-result-list').should('be.visible');
//     cy.getByTestid('search-result-content').should('be.visible');
//     cy.get('.wiki').should('be.visible');
//     cy.screenshot(`${ssPrefix}2-tag-order-by-relevance`);

//     cy.get('.grw-search-page-nav').within(() => {
//       cy.get('button.dropdown-toggle').first().click({force: true});
//       cy.get('.dropdown-menu-right').should('be.visible');
//       cy.get('.dropdown-menu-right > button:nth-child(2)').click({force: true});
//     });
//     cy.getByTestid('search-result-base').should('be.visible');
//     cy.getByTestid('search-result-list').should('be.visible');
//     cy.getByTestid('search-result-content').should('be.visible');
//     cy.get('.wiki').should('be.visible');
//     cy.screenshot(`${ssPrefix}3-tag-order-by-creation-date`);

//     cy.get('.grw-search-page-nav').within(() => {
//       cy.get('button.dropdown-toggle').first().click({force: true});
//       cy.get('.dropdown-menu-right').should('be.visible');
//       cy.get('.dropdown-menu-right > button:nth-child(3)').click({force: true});
//     });
//     cy.getByTestid('search-result-base').should('be.visible');
//     cy.getByTestid('search-result-list').should('be.visible');
//     cy.getByTestid('search-result-content').should('be.visible');
//     cy.get('.wiki').should('be.visible');
//     cy.screenshot(`${ssPrefix}4-tag-order-by-last-update-date`);
//   });

// });

// context('Search current tree with "prefix":', () => {
//   const ssPrefix = 'search-current-tree-';

//   beforeEach(() => {
//     // login
//     cy.fixture("user-admin.json").then(user => {
//       cy.login(user.username, user.password);
//     });
//     // collapse sidebar
//     cy.collapseSidebar(true);
//   });

  // it(`Search current tree by word is successfully loaded`, () => {
  //   const searchText = 'help';
  //   cy.visit('/');
  //   cy.getByTestid('select-search-scope').first().click({force: true});
  //   cy.get('.input-group-prepend.show > div > button:nth-child(2)').click({force: true});
  //   cy.get('.rbt-input').click();
  //   cy.get('.rbt-menu.dropdown-menu.show').should('be.visible').within(() => {
  //     cy.screenshot(`${ssPrefix}1-search-input-focused`);
  //   })
  //   cy.get('.rbt-input').type(`${searchText}`);
  //   cy.screenshot(`${ssPrefix}2-insert-search-text`, { capture: 'viewport'});
  //   cy.get('.rbt-input').type('{enter}');

  //   cy.getByTestid('search-result-base').should('be.visible');
  //   cy.getByTestid('search-result-list').should('be.visible');
  //   cy.getByTestid('search-result-content').should('be.visible');
  //   cy.get('.wiki').should('be.visible');
  //   // force to add 'active' to pass VRT: https://github.com/weseek/growi/pull/6603
  //   cy.getByTestid('page-list-item-L').first().invoke('addClass', 'active');
  //   // for avoid mismatch by auto scrolling
  //   cy.get('.search-result-content-body-container').scrollTo('top');
  //   // eslint-disable-next-line cypress/no-unnecessary-waiting
  //   cy.wait(1500);
  //   cy.screenshot(`${ssPrefix}3-search-page-results`, { capture: 'viewport'});

  //   cy.getByTestid('open-page-item-control-btn').first().click();
  //   cy.getByTestid('search-result-content').should('be.visible');
  //   cy.get('.wiki').should('be.visible');
  //   // for avoid mismatch by auto scrolling
  //   cy.get('.search-result-content-body-container').scrollTo('top');
  //   cy.screenshot(`${ssPrefix}4-click-three-dots-menu`, {capture: 'viewport'});
  // });

});<|MERGE_RESOLUTION|>--- conflicted
+++ resolved
@@ -133,51 +133,30 @@
     cy.get('.btn-bookmark.active').should('be.visible');
     cy.screenshot(`${ssPrefix}5-add-bookmark`, {capture: 'viewport'}); //here
 
-<<<<<<< HEAD
-  //  // Duplicate page
-  //   cy.getByTestid('open-page-duplicate-modal-btn').first().click({force: true});
-  //   cy.getByTestid('page-duplicate-modal').should('be.visible');
-  //   cy.screenshot(`${ssPrefix}6-duplicate-page`, {capture: 'viewport'});
-=======
-    // Duplicate page
-    cy.getByTestid('open-page-duplicate-modal-btn').first().click({force: true});
-    cy.getByTestid('page-duplicate-modal').should('be.visible').within(() => {
-      cy.screenshot(`${ssPrefix}6-duplicate-page`);
-    });
->>>>>>> 07964068
+    // // Duplicate page
+    // cy.getByTestid('open-page-duplicate-modal-btn').first().click({force: true});
+    // cy.getByTestid('page-duplicate-modal').should('be.visible').within(() => {
+    //   cy.screenshot(`${ssPrefix}6-duplicate-page`);
+    // });
 
   //   // Close Modal
   //   cy.get('body').type('{esc}');
 
-<<<<<<< HEAD
-  //   // Move / Rename Page
-  //   cy.getByTestid('open-page-move-rename-modal-btn').first().click({force: true});
-  //   cy.getByTestid('page-rename-modal').should('be.visible');
-  //   cy.screenshot(`${ssPrefix}7-move-rename-page`, {capture: 'viewport'});
-=======
-    // Move / Rename Page
-    cy.getByTestid('open-page-move-rename-modal-btn').first().click({force: true});
-    cy.getByTestid('page-rename-modal').should('be.visible').within(() => {
-      cy.screenshot(`${ssPrefix}7-move-rename-page`);
-    });
->>>>>>> 07964068
+    // // Move / Rename Page
+    // cy.getByTestid('open-page-move-rename-modal-btn').first().click({force: true});
+    // cy.getByTestid('page-rename-modal').should('be.visible').within(() => {
+    //   cy.screenshot(`${ssPrefix}7-move-rename-page`);
+    // });
 
   //   // Close Modal
   //   cy.get('body').type('{esc}');
 
-<<<<<<< HEAD
-  //   // Delete page
+  //   //  Delete page
   //   cy.getByTestid('open-page-delete-modal-btn').first().click({ force: true});
-  //   cy.getByTestid('page-delete-modal').should('be.visible');
-  //   cy.screenshot(`${ssPrefix}8-delete-page`, {capture: 'viewport'});
-=======
-    // Delete page
-    cy.getByTestid('open-page-delete-modal-btn').first().click({ force: true});
-    cy.getByTestid('page-delete-modal').should('be.visible').within(() => {
-      cy.screenshot(`${ssPrefix}8-delete-page`);
-    });
->>>>>>> 07964068
-  });
+  //   cy.getByTestid('page-delete-modal').should('be.visible').within(() => {
+  //     cy.screenshot(`${ssPrefix}8-delete-page`);
+  //   });
+});
 
 //   it(`Search all pages by tag is successfully loaded `, () => {
 //     const tag = 'help';
