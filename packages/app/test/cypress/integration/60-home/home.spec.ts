--- conflicted
+++ resolved
@@ -15,14 +15,10 @@
     cy.getByTestid('grw-personal-dropdown').click();
     cy.getByTestid('grw-personal-dropdown').find('.dropdown-menu .btn-group > .btn-outline-secondary:eq(0)').click();
 
-<<<<<<< HEAD
-    cy.get('.grw-skeleton').should('not.exist');
-=======
     // eslint-disable-next-line cypress/no-unnecessary-waiting
     cy.wait(2000); // wait for calcViewHeight and rendering
 
-    cy.get('.grw-skelton').should('not.exist');
->>>>>>> eeb3ec5e
+    cy.get('.grw-skeleton').should('not.exist');
     // for check download toc data
     cy.get('.toc-link').should('be.visible');
 
