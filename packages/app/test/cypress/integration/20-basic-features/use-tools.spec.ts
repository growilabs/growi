--- conflicted
+++ resolved
@@ -288,10 +288,6 @@
     /* eslint-disable cypress/no-unnecessary-waiting */
     cy.wait(150); // wait for toastr to change its color occured by mouseover
     cy.screenshot(`${ssPrefix}4-click-done`);
-<<<<<<< HEAD
-=======
-
->>>>>>> 2d4b6d06
   });
 
   it('Successfully duplicate page by generated tag', () => {
@@ -314,13 +310,8 @@
     cy.getByTestid('search-result-base').should('be.visible');
     cy.getByTestid('search-result-list').should('be.visible');
     cy.getByTestid('search-result-content').should('be.visible');
-<<<<<<< HEAD
-    cy.waitUntilSpinnerDisappear();
-    // cy.get('#wiki').should('be.visible');
-=======
     cy.get('#revision-loader').should('be.visible');
 
->>>>>>> 2d4b6d06
     // force to add 'active' to pass VRT: https://github.com/weseek/growi/pull/6603
     cy.getByTestid('page-list-item-L').first().invoke('addClass', 'active');
     cy.screenshot(`${ssPrefix}1-click-tag-name`);
@@ -363,10 +354,6 @@
 
     // Search result page
     cy.get('.grw-tag-label').should('be.visible').contains(tag).click();
-<<<<<<< HEAD
-
-=======
->>>>>>> 2d4b6d06
     cy.getByTestid('search-result-base').should('be.visible');
     cy.getByTestid('search-result-list').should('be.visible');
     cy.getByTestid('search-result-content').should('be.visible');
@@ -374,10 +361,6 @@
 
     // eslint-disable-next-line cypress/no-unnecessary-waiting
     cy.wait(300);
-<<<<<<< HEAD
-    cy.waitUntilSpinnerDisappear();
-=======
->>>>>>> 2d4b6d06
     cy.screenshot(`${ssPrefix}1-click-tag-name`);
 
     cy.getByTestid('search-result-list').within(() => {
