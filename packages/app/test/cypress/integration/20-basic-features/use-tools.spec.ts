context('Switch Sidebar content', () => {
  const ssPrefix = 'switch-sidebar-content';

  beforeEach(() => {
    // login
    cy.fixture("user-admin.json").then(user => {
      cy.login(user.username, user.password);
    });
  });

  it('PageTree is successfully shown', () => {
    cy.collapseSidebar(false);
    cy.visit('/page');
    cy.getByTestid('grw-sidebar-nav-primary-page-tree').click();
    // eslint-disable-next-line cypress/no-unnecessary-waiting
    cy.wait(1500);
    cy.screenshot(`${ssPrefix}-pagetree-after-load`, { capture: 'viewport' });
  });

});


context('Modal for page operation', () => {

  const ssPrefix = 'modal-for-page-operation-';

  beforeEach(() => {
    // login
    cy.fixture("user-admin.json").then(user => {
      cy.login(user.username, user.password);
    });
    cy.collapseSidebar(true);
  });
  it("PageCreateModal is shown and closed successfully", () => {
    cy.visit('/');
    cy.getByTestid('newPageBtn').click();

    cy.getByTestid('page-create-modal').should('be.visible').within(() => {
      cy.screenshot(`${ssPrefix}new-page-modal-opened`);
      cy.get('button.close').click();

    });
    cy.screenshot(`${ssPrefix}page-create-modal-closed`, {capture: 'viewport'});
  });
  it("Successfully Create Today's page", () => {
    const pageName = "Today's page";
    cy.visit('/');
    cy.getByTestid('newPageBtn').click();

    cy.getByTestid('page-create-modal').should('be.visible').within(() => {
      cy.get('.page-today-input2').type(pageName);
      cy.screenshot(`${ssPrefix}today-add-page-name`);
      cy.getByTestid('btn-create-memo').click();
    });
    cy.getByTestid('page-editor').should('be.visible');
    cy.getByTestid('save-page-btn').click();
    cy.get('body').should('not.have.class', 'on-edit');

    cy.getByTestid('grw-contextual-sub-nav').should('be.visible');
    cy.screenshot(`${ssPrefix}create-today-page`);
  });
  it('Successfully create page under specific path', () => {
    const pageName = 'child';

    cy.visit('/SandBox');
    cy.getByTestid('newPageBtn').click();

    cy.getByTestid('page-create-modal').should('be.visible').within(() => {
      cy.get('.rbt-input-main').type(pageName);
      cy.screenshot(`${ssPrefix}under-path-add-page-name`);
      cy.getByTestid('btn-create-page-under-below').click();
    });
    cy.getByTestid('page-editor').should('be.visible');
    cy.getByTestid('save-page-btn').click();
    cy.get('body').should('not.have.class', 'on-edit');

    cy.getByTestid('grw-contextual-sub-nav').should('be.visible');
    cy.screenshot(`${ssPrefix}create-page-under-specific-page`);
  });

  it('Trying to create template page under the root page fail', () => {
    cy.visit('/');
    cy.getByTestid('newPageBtn').click();

    cy.getByTestid('page-create-modal').should('be.visible').within(() => {
      cy.get('#template-type').click();
      cy.get('#template-type').next().find('button:eq(0)').click({force: true});
      cy.get('#dd-template-type').next().find('button').click({force: true});
    });
    cy.get('.toast-error').should('be.visible').invoke('attr', 'style', 'opacity: 1');
    cy.screenshot(`${ssPrefix}create-template-for-children-error`, {capture: 'viewport'});
    cy.get('.toast-error').should('be.visible').click();

    cy.getByTestid('page-create-modal').should('be.visible').within(() => {
      cy.get('#template-type').click();
      cy.get('#template-type').next().find('button:eq(1)').click({force: true});
      cy.get('#dd-template-type').next().find('button').click({force: true});
    });
    cy.get('.toast-error').should('be.visible').invoke('attr', 'style', 'opacity: 1');
    cy.screenshot(`${ssPrefix}create-template-for-descendants-error`, {capture: 'viewport'});
  });

  it('PageDeleteModal is shown successfully', () => {
    cy.visit('/Sandbox/Bootstrap4');

<<<<<<< HEAD
    cy.get('#grw-subnav-container').within(() => {
       cy.getByTestid('open-page-item-control-btn').click();
       cy.getByTestid('open-page-delete-modal-btn').click();
=======
     cy.get('#grw-subnav-container').within(() => {
       cy.getByTestid('open-page-item-control-btn', { timeout: 10000 }).should('be.visible').click();
       cy.getByTestid('open-page-delete-modal-btn', { timeout: 10000 }).should('be.visible').click();
>>>>>>> f7b29e51
    });

     cy.getByTestid('page-delete-modal').should('be.visible').screenshot(`${ssPrefix}-delete-bootstrap4`);
  });

  it('PageDuplicateModal is shown successfully', () => {
    cy.visit('/Sandbox/Bootstrap4', {  });

    cy.getByTestid('grw-contextual-sub-nav').within(() => {
      cy.getByTestid('open-page-item-control-btn').click();
      cy.getByTestid('open-page-duplicate-modal-btn').click();
    });

    cy.getByTestid('page-duplicate-modal').should('be.visible').screenshot(`${ssPrefix}-duplicate-bootstrap4`);
  });

  it('PageMoveRenameModal is shown successfully', () => {
    cy.visit('/Sandbox/Bootstrap4', {  });

    cy.getByTestid('grw-contextual-sub-nav').within(() => {
      cy.getByTestid('open-page-item-control-btn').click();
      cy.getByTestid('open-page-move-rename-modal-btn').click({force: true});
    });

    cy.getByTestid('page-rename-modal').should('be.visible').screenshot(`${ssPrefix}-rename-bootstrap4`);
  });

});


context('Open presentation modal', () => {

  const ssPrefix = 'access-to-presentation-modal-';

  beforeEach(() => {
    // login
    cy.fixture("user-admin.json").then(user => {
      cy.login(user.username, user.password);
    });
    cy.collapseSidebar(true);
  });

  it('PresentationModal for "/" is shown successfully', () => {
    cy.visit('/');

    cy.get('#grw-subnav-container').within(() => {
      cy.getByTestid('open-page-item-control-btn').click({force: true});
      cy.getByTestid('open-presentation-modal-btn').click({force: true});
    });

    // eslint-disable-next-line cypress/no-unnecessary-waiting
    cy.wait(1500);
    cy.screenshot(`${ssPrefix}-open-top`);
  });

});

context('Page Accessories Modal', () => {

  const ssPrefix = 'access-to-page-accessories-modal';

  beforeEach(() => {
    // login
    cy.fixture("user-admin.json").then(user => {
      cy.login(user.username, user.password);
    });
    cy.collapseSidebar(true);
  });

  it('Page History is shown successfully', () => {
     cy.visit('/Sandbox/Bootstrap4', {  });
     cy.get('#grw-subnav-container').within(() => {
       cy.getByTestid('open-page-item-control-btn').click();
       cy.getByTestid('open-page-accessories-modal-btn-with-history-tab').click();
    });

     cy.getByTestid('page-accessories-modal').should('be.visible')
     cy.getByTestid('page-history').should('be.visible')
     cy.screenshot(`${ssPrefix}-open-page-history-bootstrap4`);
  });
  it('Page Attachment Data is shown successfully', () => {
     cy.visit('/Sandbox/Bootstrap4', {  });
     cy.get('#grw-subnav-container').within(() => {
       cy.getByTestid('open-page-item-control-btn').click();
       cy.getByTestid('open-page-accessories-modal-btn-with-attachment-data-tab').click();
    });

     cy.getByTestid('page-accessories-modal').should('be.visible')
     cy.getByTestid('page-attachment').should('be.visible')
     cy.screenshot(`${ssPrefix}-open-page-attachment-data-bootstrap4`);
  });
  it('Share Link Management is shown successfully', () => {
    cy.visit('/Sandbox/Bootstrap4', { });
    cy.get('#grw-subnav-container').within(() => {
      cy.getByTestid('open-page-item-control-btn').click();
      cy.getByTestid('open-page-accessories-modal-btn-with-share-link-management-data-tab').click();
   });

   cy.getByTestid('page-accessories-modal').should('be.visible');
   cy.getByTestid('share-link-management').should('be.visible');
   cy.screenshot(`${ssPrefix}-open-share-link-management-bootstrap4`);
  });

});

context('Tag Oprations', () =>{

  beforeEach(() => {
    // login
    cy.fixture("user-admin.json").then(user => {
      cy.login(user.username, user.password);
    });
    cy.collapseSidebar(true);
  });

  it('Successfully add new tag', () => {
    const ssPrefix = 'tag-operations-add-new-tag-'
    const tag = 'we';
    cy.visit('/');

    cy.get('#edit-tags-btn-wrapper-for-tooltip > a').click({force: true});
    cy.get('#edit-tag-modal').should('be.visible').screenshot(`${ssPrefix}1-edit-tag-input`);

    cy.get('#edit-tag-modal').within(() => {
      cy.get('.rbt-input-main').type(tag, {force: true});
      cy.get('#tag-typeahead-asynctypeahead').should('be.visible');
      cy.get('#tag-typeahead-asynctypeahead-item-0').should('be.visible');
      cy.screenshot(`${ssPrefix}2-type-tag-name`);
    });

    cy.get('#edit-tag-modal').within(() => {
      cy.get('#tag-typeahead-asynctypeahead').should('be.visible');
      cy.get('#tag-typeahead-asynctypeahead-item-0').should('be.visible');
      cy.get('a#tag-typeahead-asynctypeahead-item-0').click({force: true})
      cy.screenshot(`${ssPrefix}3-insert-tag-name`, {capture: 'viewport'});
    });

    cy.get('#edit-tag-modal').within(() => {
      cy.get('div.modal-footer > button').click();
    });

    cy.get('.toast').should('be.visible').trigger('mouseover');
    cy.get('.grw-taglabels-container > form > a').contains(tag).should('exist');
    /* eslint-disable cypress/no-unnecessary-waiting */
    cy.wait(150); // wait for toastr to change its color occured by mouseover
    cy.screenshot(`${ssPrefix}4-click-done`, {capture: 'viewport'});

  });

  it('Successfully duplicate page by generated tag', () => {
    const ssPrefix = 'tag-operations-page-duplicate-';
    const tag = 'we';
    const newPageName = 'our';
    cy.visit('/');
    cy.get('.grw-taglabels-container > form > a').contains(tag).click();
    cy.getByTestid('search-result-base').should('be.visible');
    cy.getByTestid('search-result-list').should('be.visible');
    cy.getByTestid('search-result-content').should('be.visible');
    cy.get('#wiki').should('be.visible');
    // force to add 'active' to pass VRT: https://github.com/weseek/growi/pull/6603
    cy.getByTestid('page-list-item-L').first().invoke('addClass', 'active');
    cy.screenshot(`${ssPrefix}1-click-tag-name`, {capture: 'viewport'});

    cy.getByTestid('open-page-item-control-btn').first().click({force: true});
    // eslint-disable-next-line cypress/no-unnecessary-waiting
    cy.wait(1500); // for wait rendering pagelist info
    cy.screenshot(`${ssPrefix}2-click-three-dots-menu`, {capture: 'viewport'});

    cy.getByTestid('open-page-duplicate-modal-btn').first().click({force: true});
    cy.getByTestid('page-duplicate-modal').should('be.visible');
    cy.getByTestid('page-duplicate-modal').within(() => {
      cy.get('.rbt-input-main').type(newPageName, {force: true});
    }).screenshot(`${ssPrefix}3-duplicate-page`, {capture: 'viewport'});

    cy.getByTestid('page-duplicate-modal').within(() => {
      cy.get('.modal-footer > button.btn').click();
    });
    cy.visit(`/${newPageName}`);
    cy.getByTestid('wiki').should('exist');
    cy.screenshot(`${ssPrefix}4-duplicated-page`, {capture: 'viewport'});
  });

  it('Successfully rename page from generated tag', () => {
    const ssPrefix = 'tag-operations-page-rename-';
    const tag = 'we';
    const oldPageName = '/our';
    const newPageName = '/ourus';

    cy.visit('/');
    cy.get('.grw-taglabels-container > form > a').contains(tag).click();
    cy.getByTestid('search-result-base').should('be.visible');
    cy.getByTestid('search-result-list').should('be.visible');
    cy.getByTestid('search-result-content').should('be.visible');
    cy.get('#wiki').should('be.visible');
    cy.screenshot(`${ssPrefix}1-click-tag-name`, {capture: 'viewport'});

    cy.getByTestid('search-result-list').within(() => {
      cy.get('.list-group-item').each(($row) => {
        if($row.find('a').text() === oldPageName){
          cy.wrap($row).within(() => {
            cy.getByTestid('open-page-item-control-btn').first().click();
            cy.getByTestid('page-item-control-menu').should('have.class', 'show').first().within(() => {
            // eslint-disable-next-line cypress/no-unnecessary-waiting
            cy.wait(300);
            cy.screenshot(`${ssPrefix}2-open-page-item-control-menu`);
            })
          });
        }
      });
    });

    cy.getByTestid('search-result-list').within(() => {
      cy.get('.list-group-item').each(($row) => {
        if($row.find('a').text() === oldPageName){
          cy.wrap($row).within(() => {
            cy.getByTestid('open-page-move-rename-modal-btn').click({force: true});
          });
        }
      });
    });

    cy.getByTestid('page-rename-modal').should('be.visible').within(() => {
      cy.get('.rbt-input-main').clear().type(newPageName,{force: true});
    }).screenshot(`${ssPrefix}3-insert-new-page-name`);

    cy.getByTestid('page-rename-modal').should('be.visible').within(() => {
      cy.get('.modal-footer > button').click();
    });

    cy.visit(`/${newPageName}`);
    cy.getByTestid('grw-tag-labels').should('be.visible');
    cy.screenshot(`${ssPrefix}4-new-page-name-applied`, {capture: 'viewport'});
  });

});<|MERGE_RESOLUTION|>--- conflicted
+++ resolved
@@ -103,15 +103,9 @@
   it('PageDeleteModal is shown successfully', () => {
     cy.visit('/Sandbox/Bootstrap4');
 
-<<<<<<< HEAD
-    cy.get('#grw-subnav-container').within(() => {
-       cy.getByTestid('open-page-item-control-btn').click();
-       cy.getByTestid('open-page-delete-modal-btn').click();
-=======
      cy.get('#grw-subnav-container').within(() => {
        cy.getByTestid('open-page-item-control-btn', { timeout: 10000 }).should('be.visible').click();
        cy.getByTestid('open-page-delete-modal-btn', { timeout: 10000 }).should('be.visible').click();
->>>>>>> f7b29e51
     });
 
      cy.getByTestid('page-delete-modal').should('be.visible').screenshot(`${ssPrefix}-delete-bootstrap4`);
