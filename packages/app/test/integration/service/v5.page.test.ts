--- conflicted
+++ resolved
@@ -231,7 +231,98 @@
       },
     ]);
 
-<<<<<<< HEAD
+    /**
+     * Delete
+     */
+    const pageIdForDelete1 = new mongoose.Types.ObjectId();
+    const pageIdForDelete2 = new mongoose.Types.ObjectId();
+    const pageIdForDelete3 = new mongoose.Types.ObjectId();
+    const pageIdForDelete4 = new mongoose.Types.ObjectId();
+    const pageIdForDelete5 = new mongoose.Types.ObjectId();
+
+    await Page.insertMany([
+      {
+        path: '/trash/v5_PageForDelete1',
+        grant: Page.GRANT_PUBLIC,
+        creator: dummyUser1,
+        lastUpdateUser: dummyUser1._id,
+        parent: rootPage._id,
+        status: Page.STATUS_DELETED,
+      },
+      {
+        path: '/v5_PageForDelete2',
+        grant: Page.GRANT_PUBLIC,
+        creator: dummyUser1,
+        lastUpdateUser: dummyUser1._id,
+        parent: rootPage._id,
+        status: Page.STATUS_PUBLISHED,
+      },
+      {
+        _id: pageIdForDelete1,
+        path: '/v5_PageForDelete3',
+        grant: Page.GRANT_PUBLIC,
+        creator: dummyUser1,
+        lastUpdateUser: dummyUser1._id,
+        parent: rootPage._id,
+        status: Page.STATUS_PUBLISHED,
+      },
+      {
+        _id: pageIdForDelete2,
+        path: '/v5_PageForDelete3/v5_PageForDelete4',
+        grant: Page.GRANT_PUBLIC,
+        parent: pageIdForDelete1,
+        status: Page.STATUS_PUBLISHED,
+        isEmpty: true,
+      },
+      {
+        path: '/v5_PageForDelete3/v5_PageForDelete4/v5_PageForDelete5',
+        grant: Page.GRANT_PUBLIC,
+        creator: dummyUser1,
+        lastUpdateUser: dummyUser1._id,
+        parent: pageIdForDelete2,
+        status: Page.STATUS_PUBLISHED,
+      },
+      {
+        _id: pageIdForDelete3,
+        path: '/v5_PageForDelete6',
+        grant: Page.GRANT_PUBLIC,
+        creator: dummyUser1,
+        lastUpdateUser: dummyUser1._id,
+        parent: rootPage._id,
+        status: Page.STATUS_PUBLISHED,
+      },
+      {
+        _id: pageIdForDelete4,
+        path: '/user',
+        grant: Page.GRANT_PUBLIC,
+        parent: rootPage._id,
+        status: Page.STATUS_PUBLISHED,
+        isEmpty: true,
+      },
+      {
+        _id: pageIdForDelete5,
+        path: '/user/v5DummyUser1',
+        grant: Page.GRANT_PUBLIC,
+        creator: dummyUser1,
+        lastUpdateUser: dummyUser1._id,
+        parent: pageIdForDelete4,
+        status: Page.STATUS_PUBLISHED,
+      },
+    ]);
+
+    const tagIdForDelete1 = new mongoose.Types.ObjectId();
+    const tagIdForDelete2 = new mongoose.Types.ObjectId();
+
+    await Tag.insertMany([
+      { _id: tagIdForDelete1, name: 'TagForDelete1' },
+      { _id: tagIdForDelete2, name: 'TagForDelete2' },
+    ]);
+
+    await PageTagRelation.insertMany([
+      { relatedPage: pageIdForDelete3, relatedTag: tagIdForDelete1 },
+      { relatedPage: pageIdForDelete3, relatedTag: tagIdForDelete2 },
+    ]);
+
     /*
      * Duplicate
      */
@@ -295,32 +386,10 @@
       {
         _id: pageIdForDuplicate4,
         path: '/v5_PageForDuplicate3',
-=======
-    /**
-     * Delete
-     */
-    const pageIdForDelete1 = new mongoose.Types.ObjectId();
-    const pageIdForDelete2 = new mongoose.Types.ObjectId();
-    const pageIdForDelete3 = new mongoose.Types.ObjectId();
-    const pageIdForDelete4 = new mongoose.Types.ObjectId();
-    const pageIdForDelete5 = new mongoose.Types.ObjectId();
-
-    await Page.insertMany([
-      {
-        path: '/trash/v5_PageForDelete1',
-        grant: Page.GRANT_PUBLIC,
-        creator: dummyUser1,
-        lastUpdateUser: dummyUser1._id,
-        status: Page.STATUS_DELETED,
-      },
-      {
-        path: '/v5_PageForDelete2',
->>>>>>> 33a14c8d
-        grant: Page.GRANT_PUBLIC,
-        creator: dummyUser1,
-        lastUpdateUser: dummyUser1._id,
-        parent: rootPage._id,
-<<<<<<< HEAD
+        grant: Page.GRANT_PUBLIC,
+        creator: dummyUser1,
+        lastUpdateUser: dummyUser1._id,
+        parent: rootPage._id,
         revision: revisionIdForDuplicate3,
       },
       {
@@ -344,18 +413,10 @@
       {
         _id: pageIdForDuplicate7,
         path: '/v5_PageForDuplicate4',
-=======
-        status: Page.STATUS_PUBLISHED,
-      },
-      {
-        _id: pageIdForDelete1,
-        path: '/v5_PageForDelete3',
->>>>>>> 33a14c8d
-        grant: Page.GRANT_PUBLIC,
-        creator: dummyUser1,
-        lastUpdateUser: dummyUser1._id,
-        parent: rootPage._id,
-<<<<<<< HEAD
+        grant: Page.GRANT_PUBLIC,
+        creator: dummyUser1,
+        lastUpdateUser: dummyUser1._id,
+        parent: rootPage._id,
         revision: revisionIdForDuplicate6,
       },
       {
@@ -386,34 +447,10 @@
       {
         _id: pageIdForDuplicate11,
         path: '/v5_PageForDuplicate6',
-=======
-        status: Page.STATUS_PUBLISHED,
-      },
-      {
-        _id: pageIdForDelete2,
-        path: '/v5_PageForDelete3/v5_PageForDelete4',
-        grant: Page.GRANT_PUBLIC,
-        parent: pageIdForDelete1,
-        status: Page.STATUS_PUBLISHED,
-        isEmpty: true,
-      },
-      {
-        path: '/v5_PageForDelete3/v5_PageForDelete4/v5_PageForDelete5',
-        grant: Page.GRANT_PUBLIC,
-        creator: dummyUser1,
-        lastUpdateUser: dummyUser1._id,
-        parent: pageIdForDelete2,
-        status: Page.STATUS_PUBLISHED,
-      },
-      {
-        _id: pageIdForDelete3,
-        path: '/v5_PageForDelete6',
->>>>>>> 33a14c8d
-        grant: Page.GRANT_PUBLIC,
-        creator: dummyUser1,
-        lastUpdateUser: dummyUser1._id,
-        parent: rootPage._id,
-<<<<<<< HEAD
+        grant: Page.GRANT_PUBLIC,
+        creator: dummyUser1,
+        lastUpdateUser: dummyUser1._id,
+        parent: rootPage._id,
         revision: revisionIdForDuplicate9,
       },
       {
@@ -553,41 +590,6 @@
       },
     ]);
 
-=======
-        status: Page.STATUS_PUBLISHED,
-      },
-      {
-        _id: pageIdForDelete4,
-        path: '/user',
-        grant: Page.GRANT_PUBLIC,
-        parent: rootPage._id,
-        status: Page.STATUS_PUBLISHED,
-        isEmpty: true,
-      },
-      {
-        _id: pageIdForDelete5,
-        path: '/user/v5DummyUser1',
-        grant: Page.GRANT_PUBLIC,
-        creator: dummyUser1,
-        lastUpdateUser: dummyUser1._id,
-        parent: pageIdForDelete4,
-        status: Page.STATUS_PUBLISHED,
-      },
-    ]);
-
-    const tagIdForDelete1 = new mongoose.Types.ObjectId();
-    const tagIdForDelete2 = new mongoose.Types.ObjectId();
-
-    await Tag.insertMany([
-      { _id: tagIdForDelete1, name: 'TagForDelete1' },
-      { _id: tagIdForDelete2, name: 'TagForDelete2' },
-    ]);
-
-    await PageTagRelation.insertMany([
-      { relatedPage: pageIdForDelete3, relatedTag: tagIdForDelete1 },
-      { relatedPage: pageIdForDelete3, relatedTag: tagIdForDelete2 },
-    ]);
->>>>>>> 33a14c8d
   });
 
   describe('Rename', () => {
@@ -754,7 +756,6 @@
       expect(isThrown).toBe(true);
     });
   });
-<<<<<<< HEAD
 
   describe('Duplicate', () => {
 
@@ -903,7 +904,6 @@
       expect(duplicatedGrandchild.revision.body).toBe(basePageGrandhild.revision.body);
     });
   });
-=======
   describe('Delete', () => {
     const deletePage = async(page, user, options, isRecursively) => {
       const mockedResumableDeleteDescendants = jest.spyOn(crowi.pageService, 'resumableDeleteDescendants').mockReturnValue(null);
@@ -1019,7 +1019,6 @@
     });
   });
 
->>>>>>> 33a14c8d
 });
 
 describe('PageService page operations with non-public pages', () => {
