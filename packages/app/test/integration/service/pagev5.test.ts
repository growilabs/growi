/* eslint-disable no-unused-vars */
import { advanceTo } from 'jest-date-mock';

import mongoose from 'mongoose';

import { getInstance } from '../setup-crowi';

describe('PageService page operations with only public pages', () => {

  let dummyUser1;
  let dummyUser2;

  let crowi;
  let Page;
  let Revision;
  let User;
  let Tag;
  let PageTagRelation;
  let Bookmark;
  let Comment;
  let ShareLink;
  let PageRedirect;
  let xssSpy;

  let rootPage;

  // pass unless the data is one of [false, 0, '', null, undefined, NaN]
  const expectAllToBeTruthy = (dataList) => {
    dataList.forEach((data) => {
      expect(data).toBeTruthy();
    });
  };

  // duplicate
  // parents
  let v5PageForDuplicate1;
  let v5PageForDuplicate2;
  let v5PageForDuplicate3;
  let v5PageForDuplicate4;
  let v5PageForDuplicate5;
  let v5PageForDuplicate6;
  let v5PageForDuplicate7;

  let tag1;
  let tag2;

  beforeAll(async() => {
    crowi = await getInstance();
    await crowi.configManager.updateConfigsInTheSameNamespace('crowi', { 'app:isV5Compatible': true });

    User = mongoose.model('User');
    Page = mongoose.model('Page');
    Revision = mongoose.model('Revision');
    Tag = mongoose.model('Tag');
    PageTagRelation = mongoose.model('PageTagRelation');
    Bookmark = mongoose.model('Bookmark');
    Comment = mongoose.model('Comment');
    ShareLink = mongoose.model('ShareLink');
    PageRedirect = mongoose.model('PageRedirect');

    /*
     * Common
     */
    await User.insertMany([
      { name: 'dummyUser1', username: 'dummyUser1', email: 'dummyUser1@example.com' },
      { name: 'dummyUser2', username: 'dummyUser2', email: 'dummyUser2@example.com' },
    ]);

    dummyUser1 = await User.findOne({ username: 'dummyUser1' });
    dummyUser2 = await User.findOne({ username: 'dummyUser2' });

    xssSpy = jest.spyOn(crowi.xss, 'process').mockImplementation(path => path);

    // delete root page if any created by other test file
    const pages = await Page.find({ path: '/' });
    if (pages.length > 0) {
      await Page.deleteOne({ path: '/' });
    }
    // then create new root page
    rootPage = await Page.create('/', 'body', dummyUser1._id, {});

    /*
     * Rename
     */
    const pageIdForRename1 = new mongoose.Types.ObjectId();
    const pageIdForRename2 = new mongoose.Types.ObjectId();
    const pageIdForRename3 = new mongoose.Types.ObjectId();
    const pageIdForRename4 = new mongoose.Types.ObjectId();
    const pageIdForRename5 = new mongoose.Types.ObjectId();

    const pageIdForRename7 = new mongoose.Types.ObjectId();
    const pageIdForRename8 = new mongoose.Types.ObjectId();
    const pageIdForRename9 = new mongoose.Types.ObjectId();
    const pageIdForRename10 = new mongoose.Types.ObjectId();
    const pageIdForRename11 = new mongoose.Types.ObjectId();
    const pageIdForRename12 = new mongoose.Types.ObjectId();
    const pageIdForRename13 = new mongoose.Types.ObjectId();
    const pageIdForRename14 = new mongoose.Types.ObjectId();

    const pageIdForRename16 = new mongoose.Types.ObjectId();

    // Create Pages
    await Page.insertMany([
      // parents
      {
        _id: pageIdForRename1,
        path: '/v5_ParentForRename1',
        grant: Page.GRANT_PUBLIC,
        creator: dummyUser1,
        lastUpdateUser: dummyUser1._id,
        parent: rootPage._id,
      },
      {
        _id: pageIdForRename2,
        path: '/v5_ParentForRename2',
        grant: Page.GRANT_PUBLIC,
        parent: rootPage._id,
        isEmpty: true,
      },
      {
        // id not needed for this data
        path: '/v5_ParentForRename2/dummyChild1',
        grant: Page.GRANT_PUBLIC,
        creator: dummyUser1,
        lastUpdateUser: dummyUser1._id,
        parent: pageIdForRename2,
      },
      {
        _id: pageIdForRename3,
        path: '/v5_ParentForRename3',
        grant: Page.GRANT_PUBLIC,
        creator: dummyUser1,
        lastUpdateUser: dummyUser1._id,
        parent: rootPage._id,
      },
      {
        _id: pageIdForRename4,
        path: '/v5_ParentForRename4',
        grant: Page.GRANT_PUBLIC,
        creator: dummyUser1,
        lastUpdateUser: dummyUser1._id,
        parent: rootPage._id,
      },
      {
        _id: pageIdForRename5,
        path: '/v5_ParentForRename5',
        grant: Page.GRANT_PUBLIC,
        creator: dummyUser1,
        lastUpdateUser: dummyUser1._id,
        parent: rootPage._id,
      },
      {
        _id: pageIdForRename7,
        path: '/v5_ParentForRename7',
        grant: Page.GRANT_PUBLIC,
        creator: dummyUser1,
        lastUpdateUser: dummyUser1._id,
        parent: rootPage._id,
      },
      {
        _id: pageIdForRename8,
        path: '/v5_ParentForRename8',
        grant: Page.GRANT_PUBLIC,
        creator: dummyUser1,
        lastUpdateUser: dummyUser1._id,
        parent: rootPage._id,
      },
      {
        _id: pageIdForRename9,
        path: '/v5_ParentForRename9',
        grant: Page.GRANT_PUBLIC,
        creator: dummyUser1,
        lastUpdateUser: dummyUser1._id,
        parent: rootPage._id,
      },
      // children
      {
        _id: pageIdForRename10,
        path: '/v5_ChildForRename1',
        grant: Page.GRANT_PUBLIC,
        creator: dummyUser1,
        lastUpdateUser: dummyUser1._id,
        parent: rootPage._id,
      },
      {
        _id: pageIdForRename11,
        path: '/v5_ChildForRename2',
        grant: Page.GRANT_PUBLIC,
        creator: dummyUser1,
        lastUpdateUser: dummyUser1._id,
        parent: rootPage._id,
      },
      {
        _id: pageIdForRename12,
        path: '/v5_ChildForRename3',
        grant: Page.GRANT_PUBLIC,
        creator: dummyUser1,
        lastUpdateUser: dummyUser1._id,
        parent: rootPage._id,
        updatedAt: new Date('2021'),
      },
      {
        _id: pageIdForRename13,
        path: '/v5_ChildForRename4',
        grant: Page.GRANT_PUBLIC,
        creator: dummyUser1,
        lastUpdateUser: dummyUser1._id,
        parent: rootPage._id,
      },
      {
        _id: pageIdForRename14,
        path: '/v5_ChildForRename5',
        grant: Page.GRANT_PUBLIC,
        creator: dummyUser1,
        lastUpdateUser: dummyUser1._id,
        parent: rootPage._id,
      },
      {
        _id: pageIdForRename16,
        path: '/v5_ChildForRename7',
        grant: Page.GRANT_PUBLIC,
        parent: rootPage._id,
        isEmpty: true,
      },
<<<<<<< HEAD
    ]);
    // Find pages as Parent
    parentForRename1 = await Page.findOne({ path: '/v5_ParentForRename1' });
    parentForRename2 = await Page.findOne({ path: '/v5_ParentForRename2' });
    parentForRename3 = await Page.findOne({ path: '/v5_ParentForRename3' });
    parentForRename4 = await Page.findOne({ path: '/v5_ParentForRename4' });
    parentForRename5 = await Page.findOne({ path: '/v5_ParentForRename5' });
    parentForRename6 = await Page.findOne({ path: '/v5_ParentForRename6' });
    parentForRename7 = await Page.findOne({ path: '/v5_ParentForRename7' });
    parentForRename8 = await Page.findOne({ path: '/v5_ParentForRename8' });
    // Find pages as Child
    childForRename1 = await Page.findOne({ path: '/v5_ChildForRename1' });
    childForRename2 = await Page.findOne({ path: '/v5_ChildForRename2' });
    childForRename3 = await Page.findOne({ path: '/v5_ChildForRename3' });
    childForRename4 = await Page.findOne({ path: '/v5_ChildForRename4' });
    childForRename5 = await Page.findOne({ path: '/v5_ChildForRename5' });
    childForRename6 = await Page.findOne({ path: '/v5_ChildForRename6' });
    childForRename7 = await Page.findOne({ path: '/v5_ChildForRename7' });

    // create grandchild
    await Page.insertMany([
=======
>>>>>>> da817a9e
      // Grandchild
      {
        path: '/v5_ChildForRename5/v5_GrandchildForRename5',
        grant: Page.GRANT_PUBLIC,
        creator: dummyUser1,
        lastUpdateUser: dummyUser1._id,
        parent: pageIdForRename14,
        updatedAt: new Date('2021'),
      },
      {
        path: '/v5_ChildForRename7/v5_GrandchildForRename7',
        grant: Page.GRANT_PUBLIC,
        creator: dummyUser1,
        lastUpdateUser: dummyUser1._id,
        parent: pageIdForRename16,
      },
    ]);

    /*
     * Duplicate
     */
    // page ids
    const duplicatePageId1 = new mongoose.Types.ObjectId();
    const duplicatePageId2 = new mongoose.Types.ObjectId();
    const duplicatePageId3 = new mongoose.Types.ObjectId();
    const duplicatePageId4 = new mongoose.Types.ObjectId();
    const duplicatePageId5 = new mongoose.Types.ObjectId();
    const duplicatePageId6 = new mongoose.Types.ObjectId();
    const duplicatePageId7 = new mongoose.Types.ObjectId();
    const duplicatePageId8 = new mongoose.Types.ObjectId();
    const duplicatePageId9 = new mongoose.Types.ObjectId();
    const duplicatePageId10 = new mongoose.Types.ObjectId();
    const duplicatePageId11 = new mongoose.Types.ObjectId();
    const duplicatePageId12 = new mongoose.Types.ObjectId();
    const duplicatePageId13 = new mongoose.Types.ObjectId();
    const duplicatePageId14 = new mongoose.Types.ObjectId();
    const duplicatePageId15 = new mongoose.Types.ObjectId();

    // revision ids
    const revisionId1 = new mongoose.Types.ObjectId();
    const revisionId2 = new mongoose.Types.ObjectId();
    const revisionId3 = new mongoose.Types.ObjectId();
    const revisionId4 = new mongoose.Types.ObjectId();
    const revisionId5 = new mongoose.Types.ObjectId();
    const revisionId6 = new mongoose.Types.ObjectId();
    const revisionId7 = new mongoose.Types.ObjectId();
    const revisionId8 = new mongoose.Types.ObjectId();
    const revisionId9 = new mongoose.Types.ObjectId();
    const revisionId10 = new mongoose.Types.ObjectId();
    const revisionId11 = new mongoose.Types.ObjectId();
    const revisionId12 = new mongoose.Types.ObjectId();

    await Page.insertMany([
      {
        _id: duplicatePageId1,
        path: '/v5_PageForDuplicate1',
        grant: Page.GRANT_PUBLIC,
        creator: dummyUser1,
        lastUpdateUser: dummyUser1._id,
        parent: rootPage._id,
        revision: revisionId1,
      },
      {
        _id: duplicatePageId2,
        path: '/v5_PageForDuplicate2',
        grant: Page.GRANT_PUBLIC,
        parent: rootPage._id,
        isEmpty: true,
      },
      {
        _id: duplicatePageId3,
        path: '/v5_PageForDuplicate2/v5_ChildForDuplicate2',
        grant: Page.GRANT_PUBLIC,
        creator: dummyUser1,
        lastUpdateUser: dummyUser1._id,
        parent: duplicatePageId2,
        revision: revisionId2,
      },
      {
        _id: duplicatePageId4,
        path: '/v5_PageForDuplicate3',
        grant: Page.GRANT_PUBLIC,
        creator: dummyUser1,
        lastUpdateUser: dummyUser1._id,
        parent: rootPage._id,
        revision: revisionId3,
      },
      {
        _id: duplicatePageId5,
        path: '/v5_PageForDuplicate3/v5_Child_1_ForDuplicate3',
        grant: Page.GRANT_PUBLIC,
        creator: dummyUser1,
        lastUpdateUser: dummyUser1._id,
        parent: duplicatePageId4,
        revision: revisionId4,
      },
      {
        _id: duplicatePageId6,
        path: '/v5_PageForDuplicate3/v5_Child_2_ForDuplicate3',
        grant: Page.GRANT_PUBLIC,
        creator: dummyUser1,
        lastUpdateUser: dummyUser1._id,
        parent: duplicatePageId4,
        revision: revisionId5,
      },
      {
        _id: duplicatePageId7,
        path: '/v5_PageForDuplicate4',
        grant: Page.GRANT_PUBLIC,
        creator: dummyUser1,
        lastUpdateUser: dummyUser1._id,
        parent: rootPage._id,
        revision: revisionId6,
      },
      {
        _id: duplicatePageId8,
        path: '/v5_PageForDuplicate4/v5_empty_PageForDuplicate4',
        grant: Page.GRANT_PUBLIC,
        parent: duplicatePageId7,
        isEmpty: true,
      },
      {
        _id: duplicatePageId9,
        path: '/v5_PageForDuplicate4/v5_empty_PageForDuplicate4/v5_grandchild_PageForDuplicate4',
        grant: Page.GRANT_PUBLIC,
        creator: dummyUser1,
        lastUpdateUser: dummyUser1._id,
        parent: duplicatePageId8,
        revision: revisionId7,
      },
      {
        _id: duplicatePageId10,
        path: '/v5_PageForDuplicate5',
        grant: Page.GRANT_PUBLIC,
        creator: dummyUser1,
        lastUpdateUser: dummyUser1._id,
        parent: rootPage._id,
        revision: revisionId8,
      },
      {
        _id: duplicatePageId11,
        path: '/v5_PageForDuplicate6',
        grant: Page.GRANT_PUBLIC,
        creator: dummyUser1,
        lastUpdateUser: dummyUser1._id,
        parent: rootPage._id,
        revision: revisionId9,
      },
      {
        _id: duplicatePageId13,
        path: '/v5_empty_PageForDuplicate7',
        grant: Page.GRANT_PUBLIC,
        parent: rootPage._id,
        isEmpty: true,
      },
      {
        _id: duplicatePageId14,
        path: '/v5_empty_PageForDuplicate7/v5_child_PageForDuplicate7',
        grant: Page.GRANT_PUBLIC,
        creator: dummyUser1,
        lastUpdateUser: dummyUser1._id,
        parent: duplicatePageId13,
        revision: revisionId11,
      },
      {
        _id: duplicatePageId15,
        path: '/v5_empty_PageForDuplicate7/v5_child_PageForDuplicate7/v5_grandchild_PageForDuplicate7',
        grant: Page.GRANT_PUBLIC,
        creator: dummyUser1,
        lastUpdateUser: dummyUser1._id,
        parent: duplicatePageId14,
        revision: revisionId12,
      },
    ]);

    // Revision
    await Revision.insertMany([
      {
        _id: revisionId1,
        body: 'body1',
        format: 'markdown',
        pageId: duplicatePageId1,
        author: dummyUser1,
      },
      {
        _id: revisionId2,
        body: 'body3',
        format: 'markdown',
        pageId: duplicatePageId3,
        author: dummyUser1,
      },
      {
        _id: revisionId3,
        body: 'parent_page_body4',
        format: 'markdown',
        pageId: duplicatePageId4,
        author: dummyUser1,
      },
      {
        _id: revisionId4,
        body: 'revision_id_4_child_page_body',
        format: 'markdown',
        pageId: duplicatePageId5,
        author: dummyUser1,
      },
      {
        _id: revisionId5,
        body: 'revision_id_5_child_page_body',
        format: 'markdown',
        pageId: duplicatePageId6,
        author: dummyUser1,
      },
      {
        _id: revisionId6,
        body: '/v5_PageForDuplicate4',
        format: 'markdown',
        pageId: duplicatePageId7,
        author: dummyUser1,
      },
      {
        _id: revisionId7,
        body: '/v5_PageForDuplicate4/v5_empty_PageForDuplicate4/v5_grandchild_PageForDuplicate4',
        format: 'markdown',
        pageId: duplicatePageId9,
        author: dummyUser1,
      },
      {
        _id: revisionId8,
        body: '/v5_PageForDuplicate5',
        format: 'markdown',
        pageId: duplicatePageId10,
        author: dummyUser1,
      },
      {
        _id: revisionId9,
        body: '/v5_PageForDuplicate6',
        format: 'markdown',
        pageId: duplicatePageId11,
        author: dummyUser1,
      },
      {
        _id: revisionId10,
        body: '/v5_PageForDuplicate6',
        format: 'comment',
        pageId: duplicatePageId12,
        author: dummyUser1,
      },
      {
        _id: revisionId11,
        body: '/v5_child_PageForDuplicate7',
        format: 'markdown',
        pageId: duplicatePageId14,
        author: dummyUser1,
      },
      {
        _id: revisionId12,
        body: '/v5_grandchild_PageForDuplicate7',
        format: 'markdown',
        pageId: duplicatePageId15,
        author: dummyUser1,
      },
    ]);
    v5PageForDuplicate1 = await Page.findOne({ path: '/v5_PageForDuplicate1' });
    v5PageForDuplicate2 = await Page.findOne({ path: '/v5_PageForDuplicate2' });
    v5PageForDuplicate3 = await Page.findOne({ path: '/v5_PageForDuplicate3' });
    v5PageForDuplicate4 = await Page.findOne({ path: '/v5_PageForDuplicate4' });
    v5PageForDuplicate5 = await Page.findOne({ path: '/v5_PageForDuplicate5' });
    v5PageForDuplicate6 = await Page.findOne({ path: '/v5_PageForDuplicate6' });
    v5PageForDuplicate7 = await Page.findOne({ path: '/v5_empty_PageForDuplicate7' });

    await Tag.insertMany([
      { name: 'Tag1' },
      { name: 'Tag2' },
    ]);

    tag1 = await Tag.findOne({ name: 'Tag1' });
    tag2 = await Tag.findOne({ name: 'Tag2' });

    await PageTagRelation.insertMany([
      { relatedPage: v5PageForDuplicate5._id, relatedTag: tag1 },
      { relatedPage: v5PageForDuplicate5._id, relatedTag: tag2 },
    ]);

    await Comment.insertMany([
      {
        commentPosition: -1,
        isMarkdown: true,
        page: v5PageForDuplicate6._id,
        creator: dummyUser1._id,
        revision: revisionId10,
        comment: 'this is comment',
      },
    ]);

  });

  describe('Rename', () => {

    const renamePage = async(page, newPagePath, user, options) => {
    // mock return value
      const mockedResumableRenameDescendants = jest.spyOn(crowi.pageService, 'resumableRenameDescendants').mockReturnValue(null);
      const mockedCreateAndSendNotifications = jest.spyOn(crowi.pageService, 'createAndSendNotifications').mockReturnValue(null);
      const renamedPage = await crowi.pageService.renamePage(page, newPagePath, user, options);

      // retrieve the arguments passed when calling method resumableRenameDescendants inside renamePage method
      const argsForResumableRenameDescendants = mockedResumableRenameDescendants.mock.calls[0];

      // restores the original implementation
      mockedResumableRenameDescendants.mockRestore();
      mockedCreateAndSendNotifications.mockRestore();

      // rename descendants
      await crowi.pageService.resumableRenameDescendants(...argsForResumableRenameDescendants);

      return renamedPage;
    };

    test('Should NOT rename top page', async() => {
<<<<<<< HEAD
=======
      expectAllToBeTruthy([rootPage]);
>>>>>>> da817a9e
      let isThrown = false;
      try {
        await crowi.pageService.renamePage(rootPage, '/new_root', dummyUser1, {});
      }
      catch (err) {
        isThrown = true;
      }

      expect(isThrown).toBe(true);
    });

    test('Should rename/move to under non-empty page', async() => {
      const parentPage = await Page.findOne({ path: '/v5_ParentForRename1' });
      const childPage = await Page.findOne({ path: '/v5_ChildForRename1' });
      expectAllToBeTruthy([childPage, parentPage]);

      const newPath = '/v5_ParentForRename1/renamedChildForRename1';
      const renamedPage = await renamePage(childPage, newPath, dummyUser1, {});

      expect(xssSpy).toHaveBeenCalled();
      expect(renamedPage.path).toBe(newPath);
<<<<<<< HEAD
      expect(renamedPage.parent).toStrictEqual(parentForRename1._id);
=======
      expect(renamedPage.parent).toStrictEqual(parentPage._id);

>>>>>>> da817a9e
    });

    test('Should rename/move to under empty page', async() => {
      const parentPage = await Page.findOne({ path: '/v5_ParentForRename2' });
      const childPage = await Page.findOne({ path: '/v5_ChildForRename2' });
      expectAllToBeTruthy([childPage, parentPage]);
      expect(parentPage.isEmpty).toBe(true);

      const newPath = '/v5_ParentForRename2/renamedChildForRename2';
      const renamedPage = await renamePage(childPage, newPath, dummyUser1, {});

      expect(xssSpy).toHaveBeenCalled();
      expect(renamedPage.path).toBe(newPath);
      expect(parentPage.isEmpty).toBe(true);
      expect(renamedPage.parent).toStrictEqual(parentPage._id);
    });

    test('Should rename/move with option updateMetadata: true', async() => {
      const parentPage = await Page.findOne({ path: '/v5_ParentForRename3' });
      const childPage = await Page.findOne({ path: '/v5_ChildForRename3' });
      expectAllToBeTruthy([childPage, parentPage]);
      expect(childPage.lastUpdateUser).toStrictEqual(dummyUser1._id);

      const newPath = '/v5_ParentForRename3/renamedChildForRename3';
      const oldUdpateAt = childPage.updatedAt;
      const renamedPage = await renamePage(childPage, newPath, dummyUser2, { updateMetadata: true });

      expect(xssSpy).toHaveBeenCalled();
      expect(renamedPage.path).toBe(newPath);
      expect(renamedPage.parent).toStrictEqual(parentPage._id);
      expect(renamedPage.lastUpdateUser).toStrictEqual(dummyUser2._id);
      expect(renamedPage.updatedAt.getFullYear()).toBeGreaterThan(oldUdpateAt.getFullYear());
    });

    // ****************** TODO ******************
    // uncomment the next test when working on 88097
    // ******************************************
    // test('Should move with option createRedirectPage: true', async() => {
    // const parentPage = await Page.findOne({ path: '/v5_ParentForRename4' });
    // const childPage = await Page.findOne({ path: '/v5_ChildForRename4' });
    // expectAllToBeTruthy([parentPage, childPage]);

    //   // rename target page
    //   const newPath = '/v5_ParentForRename4/renamedChildForRename4';
    //   const renamedPage = await renamePage(childPage, newPath, dummyUser2, { createRedirectPage: true });
    //   const pageRedirect = await PageRedirect.find({ fromPath: childPage.path, toPath: renamedPage.path });

    // expect(xssSpy).toHaveBeenCalled();
    //   expect(renamedPage.path).toBe(newPath);
    //   expect(renamedPage.parent).toStrictEqual(parentPage._id);
    //   expect(pageRedirect.length).toBeGreaterThan(0);
    // });

    test('Should rename/move with descendants', async() => {
      const parentPage = await Page.findOne({ path: '/v5_ParentForRename5' });
      const childPage = await Page.findOne({ path: '/v5_ChildForRename5' });
      expectAllToBeTruthy([parentPage, childPage]);

      const newPath = '/v5_ParentForRename5/renamedChildForRename5';
      const renamedPage = await renamePage(childPage, newPath, dummyUser1, {});
      // find child of renamed page
      const grandchild = await Page.findOne({ parent: renamedPage._id });

      expect(xssSpy).toHaveBeenCalled();
      expect(renamedPage.path).toBe(newPath);
      expect(renamedPage.parent).toStrictEqual(parentPage._id);
      // grandchild's parent should be the renamed page
      expect(grandchild.parent).toStrictEqual(renamedPage._id);
      expect(grandchild.path).toBe('/v5_ParentForRename5/renamedChildForRename5/v5_GrandchildForRename5');
    });

    test('Should rename/move empty page', async() => {
      const parentPage = await Page.findOne({ path: '/v5_ParentForRename7' });
      const childPage = await Page.findOne({ path: '/v5_ChildForRename7' });
      expectAllToBeTruthy([parentPage, childPage]);
      expect(childPage.isEmpty).toBe(true);

      const newPath = '/v5_ParentForRename7/renamedChildForRename7';
      const renamedPage = await renamePage(childPage, newPath, dummyUser1, {});
      const grandchild = await Page.findOne({ parent: renamedPage._id });

      expect(xssSpy).toHaveBeenCalled();
      expect(renamedPage.path).toBe(newPath);
      expect(renamedPage.isEmpty).toBe(true);
      expect(renamedPage.parent).toStrictEqual(parentPage._id);
      // grandchild's parent should be renamed page
      expect(grandchild.parent).toStrictEqual(renamedPage._id);
      expect(grandchild.path).toBe('/v5_ParentForRename7/renamedChildForRename7/v5_GrandchildForRename7');
    });
    test('Should NOT rename/move with existing path', async() => {
      const page = await Page.findOne({ path: '/v5_ParentForRename8' });
      expectAllToBeTruthy([page]);

      const newPath = '/v5_ParentForRename9';
      let isThrown;
      try {
        await renamePage(page, newPath, dummyUser1, {});
      }
      catch (err) {
        isThrown = true;
      }

      expect(isThrown).toBe(true);
    });
  });

  describe('Duplicate', () => {

    const duplicate = async(page, newPagePath, user, isRecursively) => {
      // mock return value
      const mockedResumableDuplicateDescendants = jest.spyOn(crowi.pageService, 'resumableDuplicateDescendants').mockReturnValue(null);
      const mockedCreateAndSendNotifications = jest.spyOn(crowi.pageService, 'createAndSendNotifications').mockReturnValue(null);
      const duplicatedPage = await crowi.pageService.duplicate(page, newPagePath, user, isRecursively);

      // retrieve the arguments passed when calling method resumableDuplicateDescendants inside duplicate method
      const argsForResumableDuplicateDescendants = mockedResumableDuplicateDescendants.mock.calls[0];

      // restores the original implementation
      mockedResumableDuplicateDescendants.mockRestore();
      mockedCreateAndSendNotifications.mockRestore();

      // duplicate descendants
      if (isRecursively) {
        await crowi.pageService.resumableDuplicateDescendants(...argsForResumableDuplicateDescendants);
      }

      return duplicatedPage;
    };

    test('Should duplicate single page', async() => {
      const newPagePath = '/duplicatedv5PageForDuplicate1';
      const duplicatedPage = await duplicate(v5PageForDuplicate1, newPagePath, dummyUser1, false);
      const duplicatedRevision = await Revision.findOne({ pageId: duplicatedPage._id });
      const baseRevision = await Revision.findOne({ pageId: v5PageForDuplicate1._id });

      // new path
      expect(xssSpy).toHaveBeenCalled();
      expect(duplicatedPage.path).toBe(newPagePath);
      expect(duplicatedPage._id).not.toStrictEqual(v5PageForDuplicate1._id);
      expect(duplicatedPage.revision).toStrictEqual(duplicatedRevision._id);
      expect(duplicatedRevision.body).toEqual(baseRevision.body);
    });
    test('Should NOT duplicate single empty page', async() => {
      const newPagePath = '/duplicatedv5PageForDuplicate2';
      let isThrown;
      let duplicatedPage;
      try {
        duplicatedPage = await duplicate(v5PageForDuplicate2, newPagePath, dummyUser1, false);
      }
      catch (err) {
        isThrown = true;
      }

      expect(duplicatedPage).toBeFalsy();
      expect(isThrown).toBe(true);
    });
    test('Should duplicate multiple pages', async() => {
      const newPagePath = '/duplicatedv5PageForDuplicate3';
      const duplicatedPage = await duplicate(v5PageForDuplicate3, newPagePath, dummyUser1, true);
      const childrenForBasePage = await Page.find({ parent: v5PageForDuplicate3._id }).populate({ path: 'revision', model: 'Revision' });
      const childrenForDuplicatedPage = await Page.find({ parent: duplicatedPage._id }).populate({ path: 'revision', model: 'Revision' });

      const revisionBodyOfChildrenForBasePage = childrenForBasePage.map(p => p.revision.body);
      const revisionBodyOfChildrenForDuplicatedPage = childrenForDuplicatedPage.map(p => p.revision.body);

      expect(xssSpy).toHaveBeenCalled();
      expect(duplicatedPage.path).toBe(newPagePath);
      expect(childrenForDuplicatedPage.length).toBe(childrenForBasePage.length);
      expect(revisionBodyOfChildrenForDuplicatedPage).toEqual(expect.arrayContaining(revisionBodyOfChildrenForBasePage));
    });
    test('Should duplicate multiple pages with empty child in it', async() => {
      const newPagePath = '/duplicatedv5PageForDuplicate4';
      const duplicatedPage = await duplicate(v5PageForDuplicate4, newPagePath, dummyUser1, true);
      const duplicatedChild = await Page.findOne({ parent: duplicatedPage._id });
      const duplicatedGrandchild = await Page.find({ parent: duplicatedChild._id });

      expect(xssSpy).toHaveBeenCalled();
      expect(duplicatedPage.path).toBe(newPagePath);
      expect(duplicatedChild.isEmpty).toBe(true);
      expect(duplicatedGrandchild.length).toBeGreaterThan(0);
    });
    test('Should duplicate tags', async() => {
      const newPagePath = '/duplicatedv5PageForDuplicate5';
      const duplicatedPage = await duplicate(v5PageForDuplicate5, newPagePath, dummyUser1, false);
      const duplicatedTagRelations = await PageTagRelation.find({ relatedPage: duplicatedPage._id });

      expect(xssSpy).toHaveBeenCalled();
      expect(duplicatedPage.path).toBe(newPagePath);
      expect(duplicatedTagRelations.length).toBeGreaterThanOrEqual(2);
    });
    test('Should NOT duplicate comments', async() => {
      const newPagePath = '/duplicatedv5PageForDuplicate6';
      const duplicatedPage = await duplicate(v5PageForDuplicate6, newPagePath, dummyUser1, false);
      const comments = await Comment.find({ page: v5PageForDuplicate6._id });
      const duplicatedComments = await Comment.find({ page: duplicatedPage._id });

      expect(xssSpy).toHaveBeenCalled();
      expect(duplicatedPage.path).toBe(newPagePath);
      expect(comments.length).toBe(1);
      expect(duplicatedComments.length).toBe(0);
    });

    test('Should duplicate empty page with descendants', async() => {
      const newPagePath = '/duplicatedv5EmptyPageForDuplicate7';
      const basePageChild = await Page.findOne({ parent: v5PageForDuplicate7._id }).populate({ path: 'revision', model: 'Revision' });
      const basePageGrandhild = await Page.findOne({ parent: basePageChild._id }).populate({ path: 'revision', model: 'Revision' });
      const duplicatedPage = await duplicate(v5PageForDuplicate7, newPagePath, dummyUser1, true);
      const duplicatedChild = await Page.findOne({ parent: duplicatedPage._id }).populate({ path: 'revision', model: 'Revision' });
      const duplicatedGrandchild = await Page.findOne({ parent: duplicatedChild._id }).populate({ path: 'revision', model: 'Revision' });

      expect(xssSpy).toHaveBeenCalled();
      expect(duplicatedPage.path).toBe(newPagePath);
      expect(duplicatedPage.isEmpty).toBe(true);
      expect(basePageChild.revision.body).toBe(duplicatedChild.revision.body);
      expect(basePageGrandhild.revision.body).toBe(duplicatedGrandchild.revision.body);
    });
  });

  afterAll(async() => {
    await Page.deleteMany({});
    await User.deleteMany({});
    await Revision.deleteMany({});
    await Tag.deleteMany({});
    await PageTagRelation.deleteMany({});
  });
});

describe('PageService page operations with non-public pages', () => {
  // TODO: write test code
});<|MERGE_RESOLUTION|>--- conflicted
+++ resolved
@@ -222,30 +222,6 @@
         parent: rootPage._id,
         isEmpty: true,
       },
-<<<<<<< HEAD
-    ]);
-    // Find pages as Parent
-    parentForRename1 = await Page.findOne({ path: '/v5_ParentForRename1' });
-    parentForRename2 = await Page.findOne({ path: '/v5_ParentForRename2' });
-    parentForRename3 = await Page.findOne({ path: '/v5_ParentForRename3' });
-    parentForRename4 = await Page.findOne({ path: '/v5_ParentForRename4' });
-    parentForRename5 = await Page.findOne({ path: '/v5_ParentForRename5' });
-    parentForRename6 = await Page.findOne({ path: '/v5_ParentForRename6' });
-    parentForRename7 = await Page.findOne({ path: '/v5_ParentForRename7' });
-    parentForRename8 = await Page.findOne({ path: '/v5_ParentForRename8' });
-    // Find pages as Child
-    childForRename1 = await Page.findOne({ path: '/v5_ChildForRename1' });
-    childForRename2 = await Page.findOne({ path: '/v5_ChildForRename2' });
-    childForRename3 = await Page.findOne({ path: '/v5_ChildForRename3' });
-    childForRename4 = await Page.findOne({ path: '/v5_ChildForRename4' });
-    childForRename5 = await Page.findOne({ path: '/v5_ChildForRename5' });
-    childForRename6 = await Page.findOne({ path: '/v5_ChildForRename6' });
-    childForRename7 = await Page.findOne({ path: '/v5_ChildForRename7' });
-
-    // create grandchild
-    await Page.insertMany([
-=======
->>>>>>> da817a9e
       // Grandchild
       {
         path: '/v5_ChildForRename5/v5_GrandchildForRename5',
@@ -564,10 +540,7 @@
     };
 
     test('Should NOT rename top page', async() => {
-<<<<<<< HEAD
-=======
       expectAllToBeTruthy([rootPage]);
->>>>>>> da817a9e
       let isThrown = false;
       try {
         await crowi.pageService.renamePage(rootPage, '/new_root', dummyUser1, {});
@@ -589,12 +562,8 @@
 
       expect(xssSpy).toHaveBeenCalled();
       expect(renamedPage.path).toBe(newPath);
-<<<<<<< HEAD
-      expect(renamedPage.parent).toStrictEqual(parentForRename1._id);
-=======
       expect(renamedPage.parent).toStrictEqual(parentPage._id);
 
->>>>>>> da817a9e
     });
 
     test('Should rename/move to under empty page', async() => {
