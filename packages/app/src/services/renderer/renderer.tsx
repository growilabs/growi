// allow only types to import from react
import { ComponentType } from 'react';

import { isClient } from '@growi/core';
import * as drawioPlugin from '@growi/remark-drawio';
import growiDirective from '@growi/remark-growi-directive';
import { Lsx, LsxImmutable } from '@growi/remark-lsx/components';
import * as lsxGrowiPlugin from '@growi/remark-lsx/services/renderer';
import { Schema as SanitizeOption } from 'hast-util-sanitize';
import { SpecialComponents } from 'react-markdown/lib/ast-to-react';
import { NormalComponents } from 'react-markdown/lib/complex-types';
import { ReactMarkdownOptions } from 'react-markdown/lib/react-markdown';
import katex from 'rehype-katex';
import raw from 'rehype-raw';
import sanitize, { defaultSchema as sanitizeDefaultSchema } from 'rehype-sanitize';
import slug from 'rehype-slug';
import { HtmlElementNode } from 'rehype-toc';
import breaks from 'remark-breaks';
import emoji from 'remark-emoji';
import gfm from 'remark-gfm';
import math from 'remark-math';
import deepmerge from 'ts-deepmerge';
import { PluggableList, Pluggable, PluginTuple } from 'unified';


import { CodeBlock } from '~/components/ReactMarkdownComponents/CodeBlock';
import { DrawioViewerWithEditButton } from '~/components/ReactMarkdownComponents/DrawioViewerWithEditButton';
import { Header } from '~/components/ReactMarkdownComponents/Header';
import { NextLink } from '~/components/ReactMarkdownComponents/NextLink';
import { Table } from '~/components/ReactMarkdownComponents/Table';
import { TableWithEditButton } from '~/components/ReactMarkdownComponents/TableWithEditButton';
import { RendererConfig } from '~/interfaces/services/renderer';
import { registerGrowiFacade } from '~/utils/growi-facade';
import loggerFactory from '~/utils/logger';

import * as addClass from './rehype-plugins/add-class';
import * as addLineNumberAttribute from './rehype-plugins/add-line-number-attribute';
import * as keywordHighlighter from './rehype-plugins/keyword-highlighter';
import { relativeLinks } from './rehype-plugins/relative-links';
import { relativeLinksByPukiwikiLikeLinker } from './rehype-plugins/relative-links-by-pukiwiki-like-linker';
import * as toc from './rehype-plugins/relocate-toc';
import * as plantuml from './remark-plugins/plantuml';
import { pukiwikiLikeLinker } from './remark-plugins/pukiwiki-like-linker';
import * as table from './remark-plugins/table';
import * as xsvToTable from './remark-plugins/xsv-to-table';

// import CsvToTable from './PreProcessor/CsvToTable';
// import EasyGrid from './PreProcessor/EasyGrid';
// import Linker from './PreProcessor/Linker';
// import XssFilter from './PreProcessor/XssFilter';
// import BlockdiagConfigurer from './markdown-it/blockdiag';
// import DrawioViewerConfigurer from './markdown-it/drawio-viewer';
// import EmojiConfigurer from './markdown-it/emoji';
// import FooternoteConfigurer from './markdown-it/footernote';
// import HeaderConfigurer from './markdown-it/header';
// import HeaderLineNumberConfigurer from './markdown-it/header-line-number';
// import HeaderWithEditLinkConfigurer from './markdown-it/header-with-edit-link';
// import LinkerByRelativePathConfigurer from './markdown-it/link-by-relative-path';
// import MathJaxConfigurer from './markdown-it/mathjax';
// import PlantUMLConfigurer from './markdown-it/plantuml';
// import TableConfigurer from './markdown-it/table';
// import TableWithHandsontableButtonConfigurer from './markdown-it/table-with-handsontable-button';
// import TaskListsConfigurer from './markdown-it/task-lists';
// import TocAndAnchorConfigurer from './markdown-it/toc-and-anchor';


const logger = loggerFactory('growi:util:GrowiRenderer');

// declare const hljs;

// type MarkdownSettings = {
//   breaks?: boolean,
// };

// export default class GrowiRenderer {

//   RendererConfig: RendererConfig;

//   constructor(RendererConfig: RendererConfig, pagePath?: Nullable<string>) {
//     this.RendererConfig = RendererConfig;
//     this.pagePath = pagePath;

//     if (isClient() && (window as CustomWindow).growiRenderer != null) {
//       this.preProcessors = (window as CustomWindow).growiRenderer.preProcessors;
//       this.postProcessors = (window as CustomWindow).growiRenderer.postProcessors;
//     }
//     else {
//       this.preProcessors = [
//         new EasyGrid(),
//         new Linker(),
//         new CsvToTable(),
//         new XssFilter({
//           isEnabledXssPrevention: this.RendererConfig.isEnabledXssPrevention,
//           tagWhiteList: this.RendererConfig.tagWhiteList,
//           attrWhiteList: this.RendererConfig.attrWhiteList,
//         }),
//       ];
//       this.postProcessors = [
//       ];
//     }

//     this.init = this.init.bind(this);
//     this.addConfigurers = this.addConfigurers.bind(this);
//     this.setMarkdownSettings = this.setMarkdownSettings.bind(this);
//     this.configure = this.configure.bind(this);
//     this.process = this.process.bind(this);
//     this.codeRenderer = this.codeRenderer.bind(this);
//   }

//   init() {
//     let parser: Processor = unified().use(parse);
//     this.remarkPlugins.forEach((item) => {
//       parser = applyPlugin(parser, item);
//     });

//     let rehype: Processor = parser.use(remark2rehype);
//     this.rehypePlugins.forEach((item) => {
//       rehype = applyPlugin(rehype, item);
//     });

//     this.processor = rehype.use(rehype2react, {
//       createElement: React.createElement,
//       components: {
//         // a: NextLink,
//       },
//     });
//   }

//   init() {
//     // init markdown-it
//     this.md = new MarkdownIt({
//       html: true,
//       linkify: true,
//       highlight: this.codeRenderer,
//     });

//     this.isMarkdownItConfigured = false;

//     this.markdownItConfigurers = [
//       new TaskListsConfigurer(),
//       new HeaderConfigurer(),
//       new EmojiConfigurer(),
//       new MathJaxConfigurer(),
//       new DrawioViewerConfigurer(),
//       new PlantUMLConfigurer(this.RendererConfig),
//       new BlockdiagConfigurer(this.RendererConfig),
//     ];

//     if (this.pagePath != null) {
//       this.markdownItConfigurers.push(
//         new LinkerByRelativePathConfigurer(this.pagePath),
//       );
//     }
//   }

//   addConfigurers(configurers: any[]): void {
//     this.markdownItConfigurers.push(...configurers);
//   }

//   setMarkdownSettings(settings: MarkdownSettings): void {
//     this.md.set(settings);
//   }

//   configure(): void {
//     if (!this.isMarkdownItConfigured) {
//       this.markdownItConfigurers.forEach((configurer) => {
//         configurer.configure(this.md);
//       });
//     }
//   }

//   preProcess(markdown, context) {
//     let processed = markdown;
//     for (let i = 0; i < this.preProcessors.length; i++) {
//       if (!this.preProcessors[i].process) {
//         continue;
//       }
//       processed = this.preProcessors[i].process(processed, context);
//     }

//     return processed;
//   }

//   process(markdown, context) {
//     return this.md.render(markdown, context);
//   }

//   postProcess(html, context) {
//     let processed = html;
//     for (let i = 0; i < this.postProcessors.length; i++) {
//       if (!this.postProcessors[i].process) {
//         continue;
//       }
//       processed = this.postProcessors[i].process(processed, context);
//     }

//     return processed;
//   }

//   codeRenderer(code, langExt) {
//     const noborder = (!this.RendererConfig.highlightJsStyleBorder) ? 'hljs-no-border' : '';

//     let citeTag = '';
//     let hljsLang = 'plaintext';
//     let showLinenumbers = false;

//     if (langExt) {
//       // https://regex101.com/r/qGs7eZ/3
//       const match = langExt.match(/^([^:=\n]+)?(=([^:=\n]*))?(:([^:=\n]*))?(=([^:=\n]*))?$/);

//       const lang = match[1];
//       const fileName = match[5] || null;
//       showLinenumbers = (match[2] != null) || (match[6] != null);

//       if (fileName != null) {
//         citeTag = `<cite>${fileName}</cite>`;
//       }
//       if (hljs.getLanguage(lang)) {
//         hljsLang = lang;
//       }
//     }

//     let highlightCode = code;
//     try {
//       highlightCode = hljs.highlight(hljsLang, code, true).value;

//       // add line numbers
//       if (showLinenumbers) {
//         highlightCode = hljs.lineNumbersValue((highlightCode));
//       }
//     }
//     catch (err) {
//       logger.error(err);
//     }

//     return `<pre class="hljs ${noborder}">${citeTag}<code>${highlightCode}</code></pre>`;
//   }

// }

type SanitizePlugin = PluginTuple<[SanitizeOption]>;
export type RendererOptions = Omit<ReactMarkdownOptions, 'remarkPlugins' | 'rehypePlugins' | 'components' | 'children'> & {
  remarkPlugins: PluggableList,
  rehypePlugins: PluggableList,
  components?:
    | Partial<
        Omit<NormalComponents, keyof SpecialComponents>
        & SpecialComponents
        & {
          [elem: string]: ComponentType<any>,
        }
      >
    | undefined
};

const commonSanitizeOption: SanitizeOption = deepmerge(
  sanitizeDefaultSchema,
  {
    clobberPrefix: 'mdcont-',
    attributes: {
      '*': ['class', 'className', 'style'],
    },
  },
);

const isSanitizePlugin = (pluggable: Pluggable): pluggable is SanitizePlugin => {
  if (!Array.isArray(pluggable) || pluggable.length < 2) {
    return false;
  }
  const sanitizeOption = pluggable[1];
  return 'tagNames' in sanitizeOption && 'attributes' in sanitizeOption;
};

const hasSanitizePlugin = (options: RendererOptions, shouldBeTheLastItem: boolean): boolean => {
  const { rehypePlugins } = options;
  if (rehypePlugins == null || rehypePlugins.length === 0) {
    return false;
  }

  return shouldBeTheLastItem
    ? isSanitizePlugin(rehypePlugins.slice(-1)[0]) // evaluate the last one
    : rehypePlugins.some(rehypePlugin => isSanitizePlugin(rehypePlugin));
};

const verifySanitizePlugin = (options: RendererOptions, shouldBeTheLastItem = true): void => {
  if (hasSanitizePlugin(options, shouldBeTheLastItem)) {
    return;
  }

  throw new Error('The specified options does not have sanitize plugin in \'rehypePlugins\'');
};

const generateCommonOptions = (pagePath: string|undefined, config: RendererConfig): RendererOptions => {
  return {
    remarkPlugins: [
      gfm,
      emoji,
      pukiwikiLikeLinker,
      growiDirective,
    ],
    rehypePlugins: [
      [relativeLinksByPukiwikiLikeLinker, { pagePath }],
      [relativeLinks, { pagePath }],
      raw,
      [addClass.rehypePlugin, {
        table: 'table table-bordered',
      }],
    ],
    components: {
      a: NextLink,
      code: CodeBlock,
    },
  };
};

export const generateViewOptions = (
    pagePath: string,
    config: RendererConfig,
    storeTocNode: (toc: HtmlElementNode) => void,
): RendererOptions => {

  const options = generateCommonOptions(pagePath, config);

  const { remarkPlugins, rehypePlugins, components } = options;

  // add remark plugins
  remarkPlugins.push(
    math,
    [plantuml.remarkPlugin, { baseUrl: config.plantumlUri }],
    drawioPlugin.remarkPlugin,
    xsvToTable.remarkPlugin,
    lsxGrowiPlugin.remarkPlugin,
  );
  if (config.isEnabledLinebreaks) {
    remarkPlugins.push(breaks);
  }

  const rehypeSanitizePlugin: Pluggable<any[]> | (() => void) = config.isEnabledXssPrevention
    ? [sanitize, deepmerge(commonSanitizeOption, lsxGrowiPlugin.sanitizeOption)]
    : () => {};

  // add rehype plugins
  rehypePlugins.push(
    slug,
    [lsxGrowiPlugin.rehypePlugin, { pagePath }],
<<<<<<< HEAD
    rehypeSanitizePlugin,
=======
    [sanitize, deepmerge(
      commonSanitizeOption,
      drawioPlugin.sanitizeOption,
      lsxGrowiPlugin.sanitizeOption,
    )],
>>>>>>> b6a7b124
    katex,
    [toc.rehypePluginStore, { storeTocNode }],
    // [autoLinkHeadings, {
    //   behavior: 'append',
    // }]
  );

  // add components
  if (components != null) {
    components.h1 = Header;
    components.h2 = Header;
    components.h3 = Header;
    components.lsx = Lsx;
    components.drawio = DrawioViewerWithEditButton;
    components.table = TableWithEditButton;
  }

  // // Add configurers for viewer
  // renderer.addConfigurers([
  //   new FooternoteConfigurer(),
  //   new TocAndAnchorConfigurer(),
  //   new HeaderLineNumberConfigurer(),
  //   new HeaderWithEditLinkConfigurer(),
  //   new TableWithHandsontableButtonConfigurer(),
  // ]);

  // renderer.setMarkdownSettings({ breaks: rendererSettings.isEnabledLinebreaks });
  // renderer.configure();

  if (config.isEnabledXssPrevention) {
    verifySanitizePlugin(options, false);
  }
  return options;
};

export const generateTocOptions = (config: RendererConfig, tocNode: HtmlElementNode | undefined): RendererOptions => {

  const options = generateCommonOptions(undefined, config);

  const { rehypePlugins } = options;

  // add remark plugins
  // remarkPlugins.push();


  const rehypeSanitizePlugin: Pluggable<any[]> | (() => void) = config.isEnabledXssPrevention
    ? [sanitize, deepmerge(commonSanitizeOption, lsxGrowiPlugin.sanitizeOption)]
    : () => {};

  // add rehype plugins
  rehypePlugins.push(
    [toc.rehypePluginRestore, { tocNode }],
    rehypeSanitizePlugin,
  );
  // renderer.rehypePlugins.push([autoLinkHeadings, {
  //   behavior: 'append',
  // }]);

  if (config.isEnabledXssPrevention) {
    verifySanitizePlugin(options);
  }
  return options;
};

export const generateSimpleViewOptions = (config: RendererConfig, pagePath: string, highlightKeywords?: string | string[]): RendererOptions => {
  const options = generateCommonOptions(pagePath, config);

  const { remarkPlugins, rehypePlugins, components } = options;

  // add remark plugins
  remarkPlugins.push(
    math,
    [plantuml.remarkPlugin, { baseUrl: config.plantumlUri }],
    drawioPlugin.remarkPlugin,
    xsvToTable.remarkPlugin,
    lsxGrowiPlugin.remarkPlugin,
    table.remarkPlugin,
  );
  if (config.isEnabledLinebreaks) {
    remarkPlugins.push(breaks);
  }

  const rehypeSanitizePlugin: Pluggable<any[]> | (() => void) = config.isEnabledXssPrevention
    ? [sanitize, deepmerge(commonSanitizeOption, lsxGrowiPlugin.sanitizeOption)]
    : () => {};

  // add rehype plugins
  rehypePlugins.push(
    [lsxGrowiPlugin.rehypePlugin, { pagePath }],
    [keywordHighlighter.rehypePlugin, { keywords: highlightKeywords }],
<<<<<<< HEAD
    rehypeSanitizePlugin,
=======
    [sanitize, deepmerge(
      commonSanitizeOption,
      drawioPlugin.sanitizeOption,
      lsxGrowiPlugin.sanitizeOption,
    )],
>>>>>>> b6a7b124
    katex,
  );

  // add components
  if (components != null) {
    components.lsx = LsxImmutable;
    components.drawio = drawioPlugin.DrawioViewer;
    components.table = Table;
  }

  if (config.isEnabledXssPrevention) {
    verifySanitizePlugin(options, false);
  }
  return options;
};

export const generatePreviewOptions = (config: RendererConfig, pagePath: string): RendererOptions => {
  const options = generateCommonOptions(pagePath, config);

  const { remarkPlugins, rehypePlugins, components } = options;

  // add remark plugins
  remarkPlugins.push(
    math,
    [plantuml.remarkPlugin, { baseUrl: config.plantumlUri }],
    drawioPlugin.remarkPlugin,
    xsvToTable.remarkPlugin,
    lsxGrowiPlugin.remarkPlugin,
    table.remarkPlugin,
  );
  if (config.isEnabledLinebreaks) {
    remarkPlugins.push(breaks);
  }

  const rehypeSanitizePlugin: Pluggable<any[]> | (() => void) = config.isEnabledXssPrevention
    ? [sanitize, deepmerge(commonSanitizeOption, lsxGrowiPlugin.sanitizeOption)]
    : () => {};

  // add rehype plugins
  rehypePlugins.push(
    [lsxGrowiPlugin.rehypePlugin, { pagePath }],
    addLineNumberAttribute.rehypePlugin,
<<<<<<< HEAD
    rehypeSanitizePlugin,
=======
    [sanitize, deepmerge(
      commonSanitizeOption,
      lsxGrowiPlugin.sanitizeOption,
      drawioPlugin.sanitizeOption,
      addLineNumberAttribute.sanitizeOption,
    )],
>>>>>>> b6a7b124
    katex,
  );

  // add components
  if (components != null) {
    components.lsx = LsxImmutable;
    components.drawio = drawioPlugin.DrawioViewer;
    components.table = Table;
  }

<<<<<<< HEAD
  if (config.isEnabledXssPrevention) {
    verifySanitizePlugin(options, false);
  }
=======
  // verifySanitizePlugin(options, false);
>>>>>>> b6a7b124
  return options;
};

export const generateOthersOptions = (config: RendererConfig): RendererOptions => {
  const options = generateCommonOptions(undefined, config);
  const { rehypePlugins } = options;

  // renderer.addConfigurers([
  //   new TableConfigurer(),
  // ]);

  // renderer.setMarkdownSettings({ breaks: rendererSettings.isEnabledLinebreaks });
  // renderer.configure();

  const rehypeSanitizePlugin: Pluggable<any[]> | (() => void) = config.isEnabledXssPrevention
    ? [sanitize, deepmerge(commonSanitizeOption, lsxGrowiPlugin.sanitizeOption)]
    : () => {};

  // add rehype plugins
  rehypePlugins.push(
    rehypeSanitizePlugin,
  );

  if (config.isEnabledXssPrevention) {
    verifySanitizePlugin(options);
  }
  return options;
};


// register to facade
if (isClient()) {
  registerGrowiFacade({
    markdownRenderer: {
      optionsGenerators: {
        generateViewOptions,
        generatePreviewOptions,
      },
    },
  });
}<|MERGE_RESOLUTION|>--- conflicted
+++ resolved
@@ -343,15 +343,11 @@
   rehypePlugins.push(
     slug,
     [lsxGrowiPlugin.rehypePlugin, { pagePath }],
-<<<<<<< HEAD
-    rehypeSanitizePlugin,
-=======
     [sanitize, deepmerge(
       commonSanitizeOption,
       drawioPlugin.sanitizeOption,
       lsxGrowiPlugin.sanitizeOption,
     )],
->>>>>>> b6a7b124
     katex,
     [toc.rehypePluginStore, { storeTocNode }],
     // [autoLinkHeadings, {
@@ -442,15 +438,11 @@
   rehypePlugins.push(
     [lsxGrowiPlugin.rehypePlugin, { pagePath }],
     [keywordHighlighter.rehypePlugin, { keywords: highlightKeywords }],
-<<<<<<< HEAD
-    rehypeSanitizePlugin,
-=======
     [sanitize, deepmerge(
       commonSanitizeOption,
       drawioPlugin.sanitizeOption,
       lsxGrowiPlugin.sanitizeOption,
     )],
->>>>>>> b6a7b124
     katex,
   );
 
@@ -493,16 +485,12 @@
   rehypePlugins.push(
     [lsxGrowiPlugin.rehypePlugin, { pagePath }],
     addLineNumberAttribute.rehypePlugin,
-<<<<<<< HEAD
-    rehypeSanitizePlugin,
-=======
     [sanitize, deepmerge(
       commonSanitizeOption,
       lsxGrowiPlugin.sanitizeOption,
       drawioPlugin.sanitizeOption,
       addLineNumberAttribute.sanitizeOption,
     )],
->>>>>>> b6a7b124
     katex,
   );
 
@@ -513,13 +501,7 @@
     components.table = Table;
   }
 
-<<<<<<< HEAD
-  if (config.isEnabledXssPrevention) {
-    verifySanitizePlugin(options, false);
-  }
-=======
   // verifySanitizePlugin(options, false);
->>>>>>> b6a7b124
   return options;
 };
 
