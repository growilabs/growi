--- conflicted
+++ resolved
@@ -158,12 +158,9 @@
 
     const { isMailerSetup } = appContainer.config;
     let registerAction = '/register';
-<<<<<<< HEAD
+
     let submitText = t('Sign up');
-    if (isEmailAuthenticationEnabled === true) {
-=======
     if (isEmailAuthenticationEnabled) {
->>>>>>> 70d44a74
       registerAction = '/user-activation/register';
       submitText = t('page_register.send_email');
     }
