--- conflicted
+++ resolved
@@ -1,8 +1,4 @@
-<<<<<<< HEAD
-import React, { useEffect, useState } from 'react';
-=======
 import React, { useEffect, useRef } from 'react';
->>>>>>> 5a503403
 
 import PropTypes from 'prop-types';
 
