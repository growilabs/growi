import React, { FC, memo, useCallback } from 'react';

import { scheduleToPutUserUISettings } from '~/client/services/user-ui-settings';
import { SidebarContentsType } from '~/interfaces/ui';
import { useCurrentUser, useIsSharedUser } from '~/stores/context';
import { useCurrentSidebarContents } from '~/stores/ui';


type PrimaryItemProps = {
  contents: SidebarContentsType,
  label: string,
  iconName: string,
  onItemSelected: (contents: SidebarContentsType) => void,
}

const PrimaryItem: FC<PrimaryItemProps> = (props: PrimaryItemProps) => {
  const {
    contents, label, iconName, onItemSelected,
  } = props;

  const { data: currentContents, mutate } = useCurrentSidebarContents();

  const isSelected = contents === currentContents;

  const itemSelectedHandler = useCallback(() => {
    if (onItemSelected != null) {
      onItemSelected(contents);
    }

    mutate(contents, false);
    scheduleToPutUserUISettings({ currentSidebarContents: contents });
  }, [contents, mutate, onItemSelected]);

  const labelForTestId = label.toLowerCase().replace(' ', '-');

  return (
    <button
      type="button"
<<<<<<< HEAD
      data-testid={props.label === 'Page Tree' ? 'sidebar-pagetree' : ''}
=======
      data-testid={`grw-sidebar-nav-primary-${labelForTestId}`}
>>>>>>> d90e0c70
      className={`d-block btn btn-primary ${isSelected ? 'active' : ''}`}
      onClick={itemSelectedHandler}
    >
      <i className="material-icons">{iconName}</i>
    </button>
  );
};

type SecondaryItemProps = {
  label: string,
  href: string,
  iconName: string,
  isBlank?: boolean,
}

const SecondaryItem: FC<SecondaryItemProps> = memo((props: SecondaryItemProps) => {
  const { iconName, href, isBlank } = props;

  return (
    <a href={href} className="d-block btn btn-primary" target={`${isBlank ? '_blank' : ''}`}>
      <i className="material-icons">{iconName}</i>
    </a>
  );
});


type Props = {
  onItemSelected: (contents: SidebarContentsType) => void,
}

const SidebarNav: FC<Props> = (props: Props) => {

  const { data: isSharedUser } = useIsSharedUser();
  const { data: currentUser } = useCurrentUser();

  const isAdmin = currentUser?.admin;
  const isLoggedIn = currentUser != null;

  const { onItemSelected } = props;

  return (
    <div className="grw-sidebar-nav">
      <div className="grw-sidebar-nav-primary-container">
        {!isSharedUser && <PrimaryItem contents={SidebarContentsType.CUSTOM} label="Custom Sidebar" iconName="code" onItemSelected={onItemSelected} />}
        {!isSharedUser && <PrimaryItem contents={SidebarContentsType.RECENT} label="Recent Changes" iconName="update" onItemSelected={onItemSelected} />}
        {!isSharedUser && <PrimaryItem contents={SidebarContentsType.TREE} label="Page Tree" iconName="format_list_bulleted" onItemSelected={onItemSelected} />}
        {/* <PrimaryItem id="tag" label="Tags" iconName="icon-tag" /> */}
        {/* <PrimaryItem id="favorite" label="Favorite" iconName="fa fa-bookmark-o" /> */}
        {!isSharedUser && <PrimaryItem contents={SidebarContentsType.TAG} label="Tags" iconName="tag" onItemSelected={onItemSelected} /> }
        {/* <PrimaryItem id="favorite" label="Favorite" iconName="icon-star" /> */}
      </div>
      <div className="grw-sidebar-nav-secondary-container">
        {isAdmin && <SecondaryItem label="Admin" iconName="settings" href="/admin" />}
        {isLoggedIn && <SecondaryItem label="Draft" iconName="file_copy" href="/me/drafts" />}
        <SecondaryItem label="Help" iconName="help" href="https://docs.growi.org" isBlank />
        <SecondaryItem label="Trash" iconName="delete" href="/trash" />
      </div>
    </div>
  );

};

export default SidebarNav;<|MERGE_RESOLUTION|>--- conflicted
+++ resolved
@@ -36,11 +36,7 @@
   return (
     <button
       type="button"
-<<<<<<< HEAD
-      data-testid={props.label === 'Page Tree' ? 'sidebar-pagetree' : ''}
-=======
       data-testid={`grw-sidebar-nav-primary-${labelForTestId}`}
->>>>>>> d90e0c70
       className={`d-block btn btn-primary ${isSelected ? 'active' : ''}`}
       onClick={itemSelectedHandler}
     >
