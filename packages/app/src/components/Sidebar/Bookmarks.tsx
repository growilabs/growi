
import React from 'react';

import { DevidedPagePath } from '@growi/core';
import PropTypes from 'prop-types';
import { useTranslation } from 'react-i18next';
import { UncontrolledTooltip, DropdownToggle } from 'reactstrap';

import LinkedPagePath from '~/models/linked-page-path';
import { useSWRInifiniteBookmarkedPage } from '~/stores/bookmark';
import { useCurrentUser } from '~/stores/context';

import { MenuItemType, PageItemControl } from '../Common/Dropdown/PageItemControl';
import PagePathHierarchicalLink from '../PagePathHierarchicalLink';

import InfiniteScroll from './InfiniteScroll';


const BookmarksItem = ({ data }) => {
  const { page } = data;
  const dPagePath = new DevidedPagePath(page.path, false, true);
  const linkedPagePathLatter = new LinkedPagePath(dPagePath.latter);
  const bookmarkItemId = `bookmark-item-${data._id}`;
  return (
    <>
      <li className="list-group-item py-3 px-0" id={bookmarkItemId}>
        <div className="d-flex w-100 justify-content-between">
          <h5 className="my-0">
            <PagePathHierarchicalLink linkedPagePath={linkedPagePathLatter} basePath={dPagePath.isRoot ? undefined : dPagePath.former} />
          </h5>
          <PageItemControl
            pageId={page._id}
            isEnableActions
            forceHideMenuItems={[MenuItemType.DUPLICATE]}
          >
            <DropdownToggle color="transparent" className="border-0 rounded btn-page-item-control p-0 grw-visible-on-hover mr-1">
              <i className="icon-options fa fa-rotate-90 p-1"></i>
            </DropdownToggle>
          </PageItemControl>

          <UncontrolledTooltip
            modifiers={{ preventOverflow: { boundariesElement: 'window' } }}
            autohide={false}
            placement="left"
            target={bookmarkItemId}
          >
            {data.page.path}
          </UncontrolledTooltip>
        </div>
      </li>

    </>
  );

};

BookmarksItem.propTypes = {
  data: PropTypes.any,
};

const Bookmarks = () : JSX.Element => {
  const { t } = useTranslation('');
  const { data: currentUser } = useCurrentUser();
  const swr = useSWRInifiniteBookmarkedPage(currentUser?._id);
  const isEmpty = swr.data?.[0].docs.length === 0;
  const isReachingEnd = isEmpty || (swr.data && swr.data[0].nextPage == null);

  return (
    <>
      <div className="grw-sidebar-content-header p-3">
        <h3 className="mb-0">{t('Bookmarks')}</h3>
      </div>
      <div className="grw-bookmarks-list p-3">
        {isEmpty ? t('No bookmarks yet') : (
          <div>
            <ul className="list-group list-group-flush">
              <InfiniteScroll
                swrInifiniteResponse={swr}
                isReachingEnd={isReachingEnd}
              >
                {paginationResult => paginationResult?.docs.map(data => (
<<<<<<< HEAD
                  <BookmarksItem key={data._id} data={data} />
=======
                  <><BookmarksItem key={data._id} data={data} />
                    <UncontrolledTooltip
                      modifiers={{ preventOverflow: { boundariesElement: 'window' } }}
                      autohide={false}
                      placement="right"
                      target={`bookmark-item-${data._id}`}
                    >
                      {data.page.path}
                    </UncontrolledTooltip>
                  </>
>>>>>>> 09ab2d8a
                ))
                }
              </InfiniteScroll>
            </ul>
          </div>
        )}
      </div>
    </>
  );

};

export default Bookmarks;<|MERGE_RESOLUTION|>--- conflicted
+++ resolved
@@ -79,20 +79,17 @@
                 isReachingEnd={isReachingEnd}
               >
                 {paginationResult => paginationResult?.docs.map(data => (
-<<<<<<< HEAD
-                  <BookmarksItem key={data._id} data={data} />
-=======
-                  <><BookmarksItem key={data._id} data={data} />
-                    <UncontrolledTooltip
-                      modifiers={{ preventOverflow: { boundariesElement: 'window' } }}
-                      autohide={false}
-                      placement="right"
-                      target={`bookmark-item-${data._id}`}
-                    >
+                  <>
+                    <BookmarksItem key={data._id} data={data} />
+                      <UncontrolledTooltip
+                        modifiers={{ preventOverflow: { boundariesElement: 'window' } }}
+                        autohide={false}
+                        placement="right"
+                        target={`bookmark-item-${data._id}`}
+                      >
                       {data.page.path}
-                    </UncontrolledTooltip>
+                      </UncontrolledTooltip>
                   </>
->>>>>>> 09ab2d8a
                 ))
                 }
               </InfiniteScroll>
