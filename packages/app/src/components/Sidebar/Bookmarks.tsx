
import React, { useCallback, useEffect, useState } from 'react';

import { DevidedPagePath } from '@growi/core';
import { useTranslation } from 'react-i18next';
import { UncontrolledTooltip, DropdownToggle } from 'reactstrap';

import { toastError } from '~/client/util/apiNotification';
import { apiv3Get } from '~/client/util/apiv3-client';
import { IPageHasId } from '~/interfaces/page';
import { useCurrentUser, useIsGuestUser } from '~/stores/context';
import loggerFactory from '~/utils/logger';

<<<<<<< HEAD
import { MenuItemType, PageItemControl } from '../Common/Dropdown/PageItemControl';
import PagePathHierarchicalLink from '../PagePathHierarchicalLink';
=======
const logger = loggerFactory('growi:BookmarkList');
>>>>>>> 1c1b1a9a

// TODO: Remove pagination and apply  scrolling (not infinity)
const ACTIVE_PAGE = 1;

type Props = {
  pages: IPageHasId[]
}

<<<<<<< HEAD
const BookmarksItem = ({ data }) => {
  const { page } = data;
  const dPagePath = new DevidedPagePath(page.path, false, true);
  const linkedPagePathLatter = new LinkedPagePath(dPagePath.latter);
  const bookmarkItemId = `bookmark-item-${data._id}`;
  return (
    <>
      <li className="list-group-item py-3 px-0" id={bookmarkItemId}>
        <div className="d-flex w-100 justify-content-between">
          <h5 className="my-0">
            <PagePathHierarchicalLink linkedPagePath={linkedPagePathLatter} basePath={dPagePath.isRoot ? undefined : dPagePath.former} />
          </h5>
          <PageItemControl
            pageId={page._id}
            isEnableActions
            forceHideMenuItems={[MenuItemType.DUPLICATE]}
          >
            <DropdownToggle color="transparent" className="border-0 rounded btn-page-item-control p-0 grw-visible-on-hover mr-1">
              <i className="icon-options fa fa-rotate-90 p-1"></i>
            </DropdownToggle>
          </PageItemControl>

          <UncontrolledTooltip
            modifiers={{ preventOverflow: { boundariesElement: 'window' } }}
            autohide={false}
            placement="left"
            target={bookmarkItemId}
          >
            {data.page.path}
          </UncontrolledTooltip>
        </div>
      </li>

    </>
  );
=======
const BookmarksItem = (props: Props) => {
  const { pages } = props;

  const generateBookmarkedPageList = pages.map((page) => {
    const dPagePath = new DevidedPagePath(page.path, false, true);
    const { latter: pageTitle, former: formerPagePath } = dPagePath;
    return (
      <div key={page._id}>
        <li className="list-group-item list-group-item-action border-0 py-0 pr-3 d-flex align-items-center" id={`bookmark-item-${page._id}`}>
          <a href={`/${page._id}`} className="grw-bookmarks-title-anchor flex-grow-1">
            <p className={`text-truncate m-auto ${page.isEmpty && 'grw-sidebar-text-muted'}`}>{pageTitle}</p>
          </a>
        </li>
        <UncontrolledTooltip
          modifiers={{ preventOverflow: { boundariesElement: 'window' } }}
          autohide={false}
          placement="right"
          target={`bookmark-item-${page._id}`}
        >
          { formerPagePath || '/' }
        </UncontrolledTooltip>
      </div>
    );
  });
>>>>>>> 1c1b1a9a


  return (
    <>
      <ul className="grw-bookmarks-list list-group p-3">
        <div className="grw-bookmarks-item-container">
          {generateBookmarkedPageList}
        </div>
      </ul>
    </>
  );
};


const Bookmarks = () : JSX.Element => {
  const { t } = useTranslation();
  const { data: currentUser } = useCurrentUser();
  const { data: isGuestUser } = useIsGuestUser();
  const [pages, setPages] = useState<IPageHasId[]>([]);

  const getMyBookmarkList = useCallback(async() => {
    // TODO: Remove pagination and apply  scrolling (not infinity)
    const page = ACTIVE_PAGE;

    try {
      const res = await apiv3Get(`/bookmarks/${currentUser?._id}`, { page });
      const { paginationResult } = res.data;
      setPages(paginationResult.docs.map((page) => {
        return {
          ...page.page,
        };
      }));
    }
    catch (error) {
      logger.error('failed to fetch data', error);
      toastError(error, 'Error occurred in bookmark page list');
    }
  }, [currentUser]);

  useEffect(() => {
    getMyBookmarkList();
  }, [getMyBookmarkList]);

  const renderBar = () => {
    if (isGuestUser) {
      return (
        <h3 className="pl-3">
          { t('Not available for guest') }
        </h3>
      );
    }
    if (pages.length === 0) {
      return (
        <h3 className="pl-3">
          { t('No bookmarks yet') }
        </h3>
      );
    }
    return null;
  };

  return (
    <>
      <div className="grw-sidebar-content-header p-3">
        <h3 className="mb-0">{t('Bookmarks')}</h3>
      </div>
<<<<<<< HEAD
      <div className="grw-bookmarks-list p-3">
        {isEmpty ? t('No bookmarks yet') : (
          <div>
            <ul className="list-group list-group-flush">
              <InfiniteScroll
                swrInifiniteResponse={swr}
                isReachingEnd={isReachingEnd}
              >
                {paginationResult => paginationResult?.docs.map(data => (
                  <>
                    <BookmarksItem key={data._id} data={data} />
                    <UncontrolledTooltip
                      modifiers={{ preventOverflow: { boundariesElement: 'window' } }}
                      autohide={false}
                      placement="right"
                      target={`bookmark-item-${data._id}`}
                    >
                      {data.page.path}
                    </UncontrolledTooltip>
                  </>
                ))
                }
              </InfiniteScroll>
            </ul>
          </div>
        )}
      </div>
=======
      { renderBar() }
      <BookmarksItem pages={pages} />
>>>>>>> 1c1b1a9a
    </>
  );

};

export default Bookmarks;<|MERGE_RESOLUTION|>--- conflicted
+++ resolved
@@ -11,12 +11,10 @@
 import { useCurrentUser, useIsGuestUser } from '~/stores/context';
 import loggerFactory from '~/utils/logger';
 
-<<<<<<< HEAD
+
 import { MenuItemType, PageItemControl } from '../Common/Dropdown/PageItemControl';
-import PagePathHierarchicalLink from '../PagePathHierarchicalLink';
-=======
+
 const logger = loggerFactory('growi:BookmarkList');
->>>>>>> 1c1b1a9a
 
 // TODO: Remove pagination and apply  scrolling (not infinity)
 const ACTIVE_PAGE = 1;
@@ -25,20 +23,22 @@
   pages: IPageHasId[]
 }
 
-<<<<<<< HEAD
-const BookmarksItem = ({ data }) => {
-  const { page } = data;
-  const dPagePath = new DevidedPagePath(page.path, false, true);
-  const linkedPagePathLatter = new LinkedPagePath(dPagePath.latter);
-  const bookmarkItemId = `bookmark-item-${data._id}`;
-  return (
-    <>
-      <li className="list-group-item py-3 px-0" id={bookmarkItemId}>
-        <div className="d-flex w-100 justify-content-between">
-          <h5 className="my-0">
-            <PagePathHierarchicalLink linkedPagePath={linkedPagePathLatter} basePath={dPagePath.isRoot ? undefined : dPagePath.former} />
-          </h5>
-          <PageItemControl
+const BookmarksItem = (props: Props) => {
+  const { pages } = props;
+
+  const generateBookmarkedPageList = pages.map((page) => {
+    const dPagePath = new DevidedPagePath(page.path, false, true);
+    const { latter: pageTitle, former: formerPagePath } = dPagePath;
+    const bookmarkItemId = `bookmark-item-${page._id}`;
+    return (
+      <div key={page._id}>
+        <li className="list-group-item list-group-item-action border-0 py-0 pr-3 d-flex align-items-center" id={bookmarkItemId}>
+          <a href={`/${page._id}`} className="grw-bookmarks-title-anchor flex-grow-1">
+            <p className={`text-truncate m-auto ${page.isEmpty && 'grw-sidebar-text-muted'}`}>{pageTitle}</p>
+          </a>
+        </li>
+
+        <PageItemControl
             pageId={page._id}
             isEnableActions
             forceHideMenuItems={[MenuItemType.DUPLICATE]}
@@ -48,45 +48,17 @@
             </DropdownToggle>
           </PageItemControl>
 
-          <UncontrolledTooltip
-            modifiers={{ preventOverflow: { boundariesElement: 'window' } }}
-            autohide={false}
-            placement="left"
-            target={bookmarkItemId}
-          >
-            {data.page.path}
-          </UncontrolledTooltip>
-        </div>
-      </li>
-
-    </>
-  );
-=======
-const BookmarksItem = (props: Props) => {
-  const { pages } = props;
-
-  const generateBookmarkedPageList = pages.map((page) => {
-    const dPagePath = new DevidedPagePath(page.path, false, true);
-    const { latter: pageTitle, former: formerPagePath } = dPagePath;
-    return (
-      <div key={page._id}>
-        <li className="list-group-item list-group-item-action border-0 py-0 pr-3 d-flex align-items-center" id={`bookmark-item-${page._id}`}>
-          <a href={`/${page._id}`} className="grw-bookmarks-title-anchor flex-grow-1">
-            <p className={`text-truncate m-auto ${page.isEmpty && 'grw-sidebar-text-muted'}`}>{pageTitle}</p>
-          </a>
-        </li>
         <UncontrolledTooltip
           modifiers={{ preventOverflow: { boundariesElement: 'window' } }}
           autohide={false}
           placement="right"
-          target={`bookmark-item-${page._id}`}
+          target={bookmarkItemId}
         >
           { formerPagePath || '/' }
         </UncontrolledTooltip>
       </div>
     );
   });
->>>>>>> 1c1b1a9a
 
 
   return (
@@ -153,38 +125,8 @@
       <div className="grw-sidebar-content-header p-3">
         <h3 className="mb-0">{t('Bookmarks')}</h3>
       </div>
-<<<<<<< HEAD
-      <div className="grw-bookmarks-list p-3">
-        {isEmpty ? t('No bookmarks yet') : (
-          <div>
-            <ul className="list-group list-group-flush">
-              <InfiniteScroll
-                swrInifiniteResponse={swr}
-                isReachingEnd={isReachingEnd}
-              >
-                {paginationResult => paginationResult?.docs.map(data => (
-                  <>
-                    <BookmarksItem key={data._id} data={data} />
-                    <UncontrolledTooltip
-                      modifiers={{ preventOverflow: { boundariesElement: 'window' } }}
-                      autohide={false}
-                      placement="right"
-                      target={`bookmark-item-${data._id}`}
-                    >
-                      {data.page.path}
-                    </UncontrolledTooltip>
-                  </>
-                ))
-                }
-              </InfiniteScroll>
-            </ul>
-          </div>
-        )}
-      </div>
-=======
       { renderBar() }
       <BookmarksItem pages={pages} />
->>>>>>> 1c1b1a9a
     </>
   );
 
