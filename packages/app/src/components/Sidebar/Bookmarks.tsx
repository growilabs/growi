--- conflicted
+++ resolved
@@ -11,92 +11,7 @@
 import { usePageDeleteModal } from '~/stores/modal';
 
 
-<<<<<<< HEAD
 import BookmarkItem from './Bookmarks/BookmarkItem';
-=======
-import ClosableTextInput, { AlertInfo, AlertType } from '../Common/ClosableTextInput';
-import { MenuItemType, PageItemControl } from '../Common/Dropdown/PageItemControl';
-
-
-type Props = {
-  bookmarkedPage: IPageHasId,
-  onUnbookmarked: () => void,
-  onRenamed: () => void,
-  onClickDeleteMenuItem: (pageToDelete: IPageToDeleteWithMeta) => void
-}
-
-const BookmarkItem = (props: Props) => {
-  const {
-    bookmarkedPage, onUnbookmarked, onRenamed, onClickDeleteMenuItem,
-  } = props;
-  const { t } = useTranslation();
-  const [isRenameInputShown, setRenameInputShown] = useState(false);
-  const dPagePath = new DevidedPagePath(bookmarkedPage.path, false, true);
-  const { latter: pageTitle, former, isRoot } = dPagePath;
-  const formerPagePath = isRoot ? pageTitle : pathUtils.addTrailingSlash(former);
-  const bookmarkItemId = `bookmark-item-${bookmarkedPage._id}`;
-
-  const bookmarkMenuItemClickHandler = useCallback(async() => {
-    await unbookmark(bookmarkedPage._id);
-    onUnbookmarked();
-  }, [onUnbookmarked, bookmarkedPage]);
-
-  const renameMenuItemClickHandler = useCallback(() => {
-    setRenameInputShown(true);
-  }, []);
-
-  const inputValidator = (title: string | null): AlertInfo | null => {
-    if (title == null || title === '' || title.trim() === '') {
-      return {
-        type: AlertType.WARNING,
-        message: t('form_validation.title_required'),
-      };
-    }
-
-    return null;
-  };
-
-  const pressEnterForRenameHandler = useCallback(async(inputText: string) => {
-    const parentPath = pathUtils.addTrailingSlash(nodePath.dirname(bookmarkedPage.path ?? ''));
-    const newPagePath = nodePath.resolve(parentPath, inputText);
-    if (newPagePath === bookmarkedPage.path) {
-      setRenameInputShown(false);
-      return;
-    }
-
-    try {
-      setRenameInputShown(false);
-      await apiv3Put('/pages/rename', {
-        pageId: bookmarkedPage._id,
-        revisionId: bookmarkedPage.revision,
-        newPagePath,
-      });
-      onRenamed();
-      toastSuccess(t('renamed_pages', { path: bookmarkedPage.path }));
-    }
-    catch (err) {
-      setRenameInputShown(true);
-      toastError(err);
-    }
-  }, [bookmarkedPage, onRenamed, t]);
-
-  const deleteMenuItemClickHandler = useCallback(async(_pageId: string, pageInfo: IPageInfoAll | undefined): Promise<void> => {
-    if (bookmarkedPage._id == null || bookmarkedPage.path == null) {
-      throw Error('_id and path must not be null.');
-    }
-
-    const pageToDelete: IPageToDeleteWithMeta = {
-      data: {
-        _id: bookmarkedPage._id,
-        revision: bookmarkedPage.revision as string,
-        path: bookmarkedPage.path,
-      },
-      meta: pageInfo,
-    };
-
-    onClickDeleteMenuItem(pageToDelete);
-  }, [bookmarkedPage, onClickDeleteMenuItem]);
->>>>>>> f490320e
 
 
 const Bookmarks = () : JSX.Element => {
