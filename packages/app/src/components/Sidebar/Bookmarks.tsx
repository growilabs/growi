--- conflicted
+++ resolved
@@ -83,27 +83,16 @@
   const { data: isGuestUser } = useIsGuestUser();
   const { data: pages, mutate: mutateCurrentUserBookmark } = useSWRCurrentUserBookmark(currentUser?._id, ACTIVE_PAGE);
 
-<<<<<<< HEAD
-  const renderBar = () => {
-    if (isGuestUser) {
-      return (
-        <h3 className="pl-3">
-          { t('Not available for guest') }
-        </h3>
-      );
-    }
-    if (pages?.length === 0) {
-=======
+
   const renderBookmarksItem = () => {
     if (pages.length === 0) {
->>>>>>> ee787170
       return (
         <h3 className="pl-3">
           { t('No bookmarks yet') }
         </h3>
       );
     }
-    return <BookmarksItem pages={pages} />;
+    return  <BookmarksItem pages={pages} refreshBookmarkList={mutateCurrentUserBookmark} />;
   };
 
   return (
@@ -111,10 +100,7 @@
       <div className="grw-sidebar-content-header p-3">
         <h3 className="mb-0">{t('Bookmarks')}</h3>
       </div>
-<<<<<<< HEAD
-      { renderBar() }
-      <BookmarksItem pages={pages} refreshBookmarkList={mutateCurrentUserBookmark} />
-=======
+
       { isGuestUser
         ? (
           <h3 className="pl-3">
@@ -123,7 +109,6 @@
         ) : renderBookmarksItem()
       }
 
->>>>>>> ee787170
     </>
   );
 
