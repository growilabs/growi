--- conflicted
+++ resolved
@@ -1,15 +1,10 @@
 
-<<<<<<< HEAD
 import React, { useCallback, useEffect } from 'react';
-=======
-import React from 'react';
->>>>>>> b11dedc7
 
 import { DevidedPagePath } from '@growi/core';
 import PropTypes from 'prop-types';
 import { useTranslation } from 'react-i18next';
 import { UncontrolledTooltip, DropdownToggle } from 'reactstrap';
-<<<<<<< HEAD
 
 import { unbookmark } from '~/client/services/page-operation';
 import LinkedPagePath from '~/models/linked-page-path';
@@ -53,7 +48,7 @@
           <UncontrolledTooltip
             modifiers={{ preventOverflow: { boundariesElement: 'window' } }}
             autohide={false}
-            placement="left"
+            placement="right"
             target={bookmarkItemId}
           >
             {page.path}
@@ -81,67 +76,6 @@
   useEffect(() => {
     swr.mutate();
   }, []);
-=======
-
-import LinkedPagePath from '~/models/linked-page-path';
-import { useSWRInifiniteBookmarkedPage } from '~/stores/bookmark';
-import { useCurrentUser } from '~/stores/context';
-
-import { MenuItemType, PageItemControl } from '../Common/Dropdown/PageItemControl';
-import PagePathHierarchicalLink from '../PagePathHierarchicalLink';
-
-import InfiniteScroll from './InfiniteScroll';
-
-
-const BookmarksItem = ({ data }) => {
-  const { page } = data;
-  const dPagePath = new DevidedPagePath(page.path, false, true);
-  const linkedPagePathLatter = new LinkedPagePath(dPagePath.latter);
-  const bookmarkItemId = `bookmark-item-${data._id}`;
-  return (
-    <>
-      <li className="list-group-item py-3 px-0" id={bookmarkItemId}>
-        <div className="d-flex w-100 justify-content-between">
-          <h5 className="my-0">
-            <PagePathHierarchicalLink linkedPagePath={linkedPagePathLatter} basePath={dPagePath.isRoot ? undefined : dPagePath.former} />
-          </h5>
-          <PageItemControl
-            pageId={page._id}
-            isEnableActions
-            forceHideMenuItems={[MenuItemType.DUPLICATE]}
-          >
-            <DropdownToggle color="transparent" className="border-0 rounded btn-page-item-control p-0 grw-visible-on-hover mr-1">
-              <i className="icon-options fa fa-rotate-90 p-1"></i>
-            </DropdownToggle>
-          </PageItemControl>
-
-          <UncontrolledTooltip
-            modifiers={{ preventOverflow: { boundariesElement: 'window' } }}
-            autohide={false}
-            placement="left"
-            target={bookmarkItemId}
-          >
-            {data.page.path}
-          </UncontrolledTooltip>
-        </div>
-      </li>
-
-    </>
-  );
-
-};
-
-BookmarksItem.propTypes = {
-  data: PropTypes.any,
-};
-
-const Bookmarks = () : JSX.Element => {
-  const { t } = useTranslation('');
-  const { data: currentUser } = useCurrentUser();
-  const swr = useSWRInifiniteBookmarkedPage(currentUser?._id);
-  const isEmpty = swr.data?.[0].docs.length === 0;
-  const isReachingEnd = isEmpty || (swr.data && swr.data[0].nextPage == null);
->>>>>>> b11dedc7
 
   return (
     <>
@@ -157,21 +91,7 @@
                 isReachingEnd={isReachingEnd}
               >
                 {paginationResult => paginationResult?.docs.map(data => (
-<<<<<<< HEAD
                   <BookmarksItem key={data._id} data={data} swr={swr} />
-=======
-                  <>
-                    <BookmarksItem key={data._id} data={data} />
-                      <UncontrolledTooltip
-                        modifiers={{ preventOverflow: { boundariesElement: 'window' } }}
-                        autohide={false}
-                        placement="right"
-                        target={`bookmark-item-${data._id}`}
-                      >
-                      {data.page.path}
-                      </UncontrolledTooltip>
-                  </>
->>>>>>> b11dedc7
                 ))
                 }
               </InfiniteScroll>
