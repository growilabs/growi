--- conflicted
+++ resolved
@@ -1,109 +1,18 @@
 
 import React, { useCallback, useEffect, useState } from 'react';
 
-<<<<<<< HEAD
 import nodePath from 'path';
-
 import { DevidedPagePath, pathUtils } from '@growi/core';
-import PropTypes from 'prop-types';
-=======
-import { DevidedPagePath } from '@growi/core';
->>>>>>> d24af488
 import { useTranslation } from 'react-i18next';
 import { UncontrolledTooltip, DropdownToggle } from 'reactstrap';
 
 import { unbookmark } from '~/client/services/page-operation';
-<<<<<<< HEAD
 import { toastError, toastSuccess } from '~/client/util/apiNotification';
-import { apiv3Put } from '~/client/util/apiv3-client';
-import LinkedPagePath from '~/models/linked-page-path';
-import { useSWRInifiniteBookmarkedPage } from '~/stores/bookmark';
-import { useCurrentUser } from '~/stores/context';
-
-import ClosableTextInput, { AlertInfo, AlertType } from '../Common/ClosableTextInput';
-import { MenuItemType, PageItemControl } from '../Common/Dropdown/PageItemControl';
-import PagePathHierarchicalLink from '../PagePathHierarchicalLink';
-
-import InfiniteScroll from './InfiniteScroll';
-
-const BookmarksItem = ({ data, swr }) : JSX.Element => {
-  const { t } = useTranslation('');
-  const { page } = data;
-  const dPagePath = new DevidedPagePath(page.path, false, true);
-  const linkedPagePathLatter = new LinkedPagePath(dPagePath.latter);
-  const bookmarkItemId = `bookmark-item-${data._id}`;
-  const [isRenameInputShown, setRenameInputShown] = useState(false);
-
-  const bookmarkMenuItemClickHandler = useCallback(async() => {
-    await unbookmark(page.id);
-    swr.mutate();
-  }, [swr, page]);
-
-  const renameMenuItemClickHandler = useCallback(() => {
-    setRenameInputShown(true);
-  }, []);
-
-  const inputValidator = (title: string | null): AlertInfo | null => {
-    if (title == null || title === '' || title.trim() === '') {
-      return {
-        type: AlertType.WARNING,
-        message: t('form_validation.title_required'),
-      };
-    }
-
-    return null;
-  };
-
-  const onPressEnterForRenameHandler = useCallback(async(inputText: string) => {
-    const parentPath = pathUtils.addTrailingSlash(nodePath.dirname(page.path ?? ''));
-    const newPagePath = nodePath.resolve(parentPath, inputText);
-
-    if (newPagePath === page.path) {
-      setRenameInputShown(false);
-      return;
-    }
-
-    try {
-      setRenameInputShown(false);
-      await apiv3Put('/pages/rename', {
-        pageId: page._id,
-        revisionId: page.revision,
-        newPagePath,
-      });
-      swr.mutate();
-      toastSuccess(t('renamed_pages', { path: page.path }));
-    }
-    catch (err) {
-      setRenameInputShown(true);
-      toastError(err);
-    }
-  }, [swr, page, t]);
-
-  return (
-    <>
-      <li className="list-group-item py-3 px-2" id={bookmarkItemId}>
-        <div className="d-flex w-100 justify-content-between">
-          { isRenameInputShown ? (
-            <ClosableTextInput
-              value={nodePath.basename(page.path ?? '')}
-              placeholder={t('Input page name')}
-              onClickOutside={() => { setRenameInputShown(false) }}
-              onPressEnter={onPressEnterForRenameHandler}
-              inputValidator={inputValidator}
-            />
-          ) : (
-            <h5 className="my-0">
-              <PagePathHierarchicalLink linkedPagePath={linkedPagePathLatter} basePath={dPagePath.isRoot ? undefined : dPagePath.former} />
-            </h5>
-          )}
-
-=======
-import { toastError } from '~/client/util/apiNotification';
-import { apiv3Get } from '~/client/util/apiv3-client';
+import { apiv3Get, apiv3Put } from '~/client/util/apiv3-client';
 import { IPageHasId } from '~/interfaces/page';
 import { useCurrentUser, useIsGuestUser } from '~/stores/context';
 import loggerFactory from '~/utils/logger';
-
+import ClosableTextInput, { AlertInfo, AlertType } from '../Common/ClosableTextInput';
 import { MenuItemType, PageItemControl } from '../Common/Dropdown/PageItemControl';
 
 const logger = loggerFactory('growi:BookmarkList');
@@ -116,12 +25,14 @@
 }
 
 const BookmarksItem = (props: Props) => {
+  const { t } = useTranslation();
   const { pages, refreshBookmarkList } = props;
 
   const generateBookmarkedPageList = pages?.map((page) => {
     const dPagePath = new DevidedPagePath(page.path, false, true);
     const { latter: pageTitle, former: formerPagePath } = dPagePath;
     const bookmarkItemId = `bookmark-item-${page._id}`;
+    const [isRenameInputShown, setRenameInputShown] = useState(false);
 
     const bookmarkMenuItemClickHandler = (async() => {
       await unbookmark(page._id);
@@ -129,61 +40,72 @@
     });
 
 
+    const renameMenuItemClickHandler = () => {
+      setRenameInputShown(true);
+    };
+
+    const inputValidator = (title: string | null): AlertInfo | null => {
+      if (title == null || title === '' || title.trim() === '') {
+        return {
+          type: AlertType.WARNING,
+          message: t('form_validation.title_required'),
+        };
+      }
+
+      return null;
+    };
+
+    const onPressEnterForRenameHandler = useCallback(async(inputText: string) => {
+      const parentPath = pathUtils.addTrailingSlash(nodePath.dirname(page.path ?? ''));
+      const newPagePath = nodePath.resolve(parentPath, inputText);
+
+      if (newPagePath === page.path) {
+        setRenameInputShown(false);
+        return;
+      }
+
+      try {
+        setRenameInputShown(false);
+        await apiv3Put('/pages/rename', {
+          pageId: page._id,
+          revisionId: page.revision,
+          newPagePath,
+        });
+        refreshBookmarkList();
+        toastSuccess(t('renamed_pages', { path: page.path }));
+      }
+      catch (err) {
+        setRenameInputShown(true);
+        toastError(err);
+      }
+    }, [page, t]);
+
     return (
       <div className="d-flex justify-content-between" key={page._id}>
         <li className="list-group-item list-group-item-action border-0 py-0 pr-3 d-flex align-items-center" id={bookmarkItemId}>
-          <a href={`/${page._id}`} className="grw-bookmarks-title-anchor flex-grow-1">
-            <p className={`text-truncate m-auto ${page.isEmpty && 'grw-sidebar-text-muted'}`}>{pageTitle}</p>
-          </a>
->>>>>>> d24af488
+          { isRenameInputShown ? (
+            <ClosableTextInput
+              value={nodePath.basename(page.path ?? '')}
+              placeholder={t('Input page name')}
+              onClickOutside={() => { setRenameInputShown(false) }}
+              onPressEnter={onPressEnterForRenameHandler}
+              inputValidator={inputValidator}
+            />
+          ) : (
+            <a href={`/${page._id}`} className="grw-bookmarks-title-anchor flex-grow-1">
+              <p className={`text-truncate m-auto ${page.isEmpty && 'grw-sidebar-text-muted'}`}>{pageTitle}</p>
+            </a>
+          )}
           <PageItemControl
             pageId={page._id}
             isEnableActions
             forceHideMenuItems={[MenuItemType.DUPLICATE]}
             onClickBookmarkMenuItem={bookmarkMenuItemClickHandler}
-<<<<<<< HEAD
-            onClickRenameMenuItem={renameMenuItemClickHandler}
-=======
->>>>>>> d24af488
           >
             <DropdownToggle color="transparent" className="border-0 rounded btn-page-item-control p-0 grw-visible-on-hover mr-1">
               <i className="icon-options fa fa-rotate-90 p-1"></i>
             </DropdownToggle>
           </PageItemControl>
-<<<<<<< HEAD
-
-          <UncontrolledTooltip
-            modifiers={{ preventOverflow: { boundariesElement: 'window' } }}
-            autohide={false}
-            placement="left"
-            target={bookmarkItemId}
-          >
-            {page.path}
-          </UncontrolledTooltip>
-        </div>
-      </li>
-
-    </>
-  );
-
-};
-
-BookmarksItem.propTypes = {
-  data: PropTypes.any,
-  swr: PropTypes.any,
-};
-
-const Bookmarks = () : JSX.Element => {
-  const { t } = useTranslation('');
-  const { data: currentUser } = useCurrentUser();
-  const swr = useSWRInifiniteBookmarkedPage(currentUser?._id);
-  const isEmpty = swr.data?.[0].docs.length === 0;
-  const isReachingEnd = isEmpty || (swr.data && swr.data[0].nextPage == null);
-
-  useEffect(() => {
-    swr.mutate();
-  }, []);
-=======
           <UncontrolledTooltip
             modifiers={{ preventOverflow: { boundariesElement: 'window' } }}
             autohide={false}
@@ -247,32 +169,12 @@
     }
     return <BookmarksItem pages={pages} refreshBookmarkList={getMyBookmarkList} />;
   };
->>>>>>> d24af488
 
   return (
     <>
       <div className="grw-sidebar-content-header p-3">
         <h3 className="mb-0">{t('Bookmarks')}</h3>
       </div>
-<<<<<<< HEAD
-      <div className="grw-bookmarks-list p-3">
-        {isEmpty ? t('No bookmarks yet') : (
-          <div>
-            <ul className="list-group list-group-flush">
-              <InfiniteScroll
-                swrInifiniteResponse={swr}
-                isReachingEnd={isReachingEnd}
-              >
-                {paginationResult => paginationResult?.docs.map(data => (
-                  <BookmarksItem key={data._id} data={data} swr={swr} />
-                ))
-                }
-              </InfiniteScroll>
-            </ul>
-          </div>
-        )}
-      </div>
-=======
 
       { isGuestUser
         ? (
@@ -282,7 +184,6 @@
         ) : renderBookmarksItem()
       }
 
->>>>>>> d24af488
     </>
   );
 
