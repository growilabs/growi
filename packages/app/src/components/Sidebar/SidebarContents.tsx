--- conflicted
+++ resolved
@@ -4,11 +4,8 @@
 import { useCurrentSidebarContents } from '~/stores/ui';
 import RecentChanges from './RecentChanges';
 import CustomSidebar from './CustomSidebar';
-<<<<<<< HEAD
 import PageTree from './PageTree';
-=======
 import Tag from './Tag';
->>>>>>> d061cd2b
 
 type Props = {
 };
@@ -21,13 +18,10 @@
     case SidebarContentsType.RECENT:
       Contents = RecentChanges;
       break;
-<<<<<<< HEAD
     case SidebarContentsType.TREE:
       Contents = PageTree;
-=======
     case SidebarContentsType.TAG:
       Contents = Tag;
->>>>>>> d061cd2b
       break;
     default:
       Contents = CustomSidebar;
