import React from 'react';

import { SidebarContentsType } from '~/interfaces/ui';
import { useCurrentSidebarContents } from '~/stores/ui';

<<<<<<< HEAD
import Bookmarks from './Bookmarks';
=======
>>>>>>> 09328f04
import CustomSidebar from './CustomSidebar';
import PageTree from './PageTree';
import RecentChanges from './RecentChanges';
import Tag from './Tag';

export const SidebarContents = (): JSX.Element => {
  const { data: currentSidebarContents } = useCurrentSidebarContents();

  let Contents;
  switch (currentSidebarContents) {
    case SidebarContentsType.RECENT:
      Contents = RecentChanges;
      break;
    case SidebarContentsType.CUSTOM:
      Contents = CustomSidebar;
      break;
    case SidebarContentsType.TAG:
      Contents = Tag;
      break;
    case SidebarContentsType.BOOKMARKS:
      Contents = Bookmarks;
      break;
    default:
      Contents = PageTree;
  }

  return (
    <Contents />
  );

};<|MERGE_RESOLUTION|>--- conflicted
+++ resolved
@@ -3,10 +3,7 @@
 import { SidebarContentsType } from '~/interfaces/ui';
 import { useCurrentSidebarContents } from '~/stores/ui';
 
-<<<<<<< HEAD
 import Bookmarks from './Bookmarks';
-=======
->>>>>>> 09328f04
 import CustomSidebar from './CustomSidebar';
 import PageTree from './PageTree';
 import RecentChanges from './RecentChanges';
