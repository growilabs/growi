import React, {
  useCallback, useEffect, useState,
} from 'react';
import PropTypes from 'prop-types';

<<<<<<< HEAD
import { useTranslation } from 'react-i18next';
=======
import { useTranslation, withTranslation } from 'react-i18next';
>>>>>>> 76339b79

import { UserPicture } from '@growi/ui';
import { DevidedPagePath } from '@growi/core';

import PagePathHierarchicalLink from '~/components/PagePathHierarchicalLink';
<<<<<<< HEAD
=======
import { apiv3Get } from '~/client/util/apiv3-client';
>>>>>>> 76339b79
import { toastError } from '~/client/util/apiNotification';
import { useSWRxRecentlyUpdated } from '~/stores/page';
import loggerFactory from '~/utils/logger';

import LinkedPagePath from '~/models/linked-page-path';

import FootstampIcon from '../FootstampIcon';


import FormattedDistanceDate from '../FormattedDistanceDate';

const logger = loggerFactory('growi:History');

function PageItemLower({ page }) {
  return (
    <div className="d-flex justify-content-between grw-recent-changes-item-lower pt-1">
      <div className="d-flex">
        <div className="footstamp-icon mr-1 d-inline-block"><FootstampIcon /></div>
        <div className="mr-2 grw-list-counts d-inline-block">{page.seenUsers.length}</div>
        <div className="icon-bubble mr-1 d-inline-block"></div>
        <div className="mr-2 grw-list-counts d-inline-block">{page.commentCount}</div>
      </div>
      <div className="grw-formatted-distance-date small mt-auto">
        <FormattedDistanceDate id={page._id} date={page.updatedAt} />
      </div>
    </div>
  );
}
PageItemLower.propTypes = {
  page: PropTypes.any,
};
function LargePageItem({ page }) {
  const dPagePath = new DevidedPagePath(page.path, false, true);
  const linkedPagePathFormer = new LinkedPagePath(dPagePath.former);
  const linkedPagePathLatter = new LinkedPagePath(dPagePath.latter);
  const FormerLink = () => (
    <div className="grw-page-path-text-muted-container small">
      <PagePathHierarchicalLink linkedPagePath={linkedPagePathFormer} />
    </div>
  );

  let locked;
  if (page.grant !== 1) {
    locked = <span><i className="icon-lock ml-2" /></span>;
  }

  const tags = page.tags;
  const tagElements = tags.map((tag) => {
    return (
      <a key={tag.name} href={`/_search?q=tag:${tag.name}`} className="grw-tag-label badge badge-secondary mr-2 small">
        {tag.name}
      </a>
    );
  });

  return (
    <li className="list-group-item py-3 px-0">
      <div className="d-flex w-100">
        <UserPicture user={page.lastUpdateUser} size="md" noTooltip />
        <div className="flex-grow-1 ml-2">
          { !dPagePath.isRoot && <FormerLink /> }
          <h5 className="my-2">
            <PagePathHierarchicalLink linkedPagePath={linkedPagePathLatter} basePath={dPagePath.isRoot ? undefined : dPagePath.former} />
            {locked}
          </h5>
          <div className="grw-tag-labels mt-1 mb-2">
            { tagElements }
          </div>
          <PageItemLower page={page} />
        </div>
      </div>
    </li>
  );
}
LargePageItem.propTypes = {
  page: PropTypes.any,
};

function SmallPageItem({ page }) {
  const dPagePath = new DevidedPagePath(page.path, false, true);
  const linkedPagePathFormer = new LinkedPagePath(dPagePath.former);
  const linkedPagePathLatter = new LinkedPagePath(dPagePath.latter);
  const FormerLink = () => (
    <div className="grw-page-path-text-muted-container small">
      <PagePathHierarchicalLink linkedPagePath={linkedPagePathFormer} />
    </div>
  );

  let locked;
  if (page.grant !== 1) {
    locked = <span><i className="icon-lock ml-2" /></span>;
  }

  return (
    <li className="list-group-item py-2 px-0">
      <div className="d-flex w-100">
        <UserPicture user={page.lastUpdateUser} size="md" noTooltip />
        <div className="flex-grow-1 ml-2">
          { !dPagePath.isRoot && <FormerLink /> }
          <h5 className="my-0">
            <PagePathHierarchicalLink linkedPagePath={linkedPagePathLatter} basePath={dPagePath.isRoot ? undefined : dPagePath.former} />
            {locked}
          </h5>
          <PageItemLower page={page} />
        </div>
      </div>
    </li>
  );
}
SmallPageItem.propTypes = {
  page: PropTypes.any,
};
<<<<<<< HEAD
=======


const RecentChanges = () => {

  const { t } = useTranslation();
  const { data: pages, error, mutate } = useSWRxRecentlyUpdated();

  if (error != null) {
    toastError(error, 'Error occurred in updating History');
  }

  const [isRecentChangesSidebarSmall, setIsRecentChangesSidebarSmall] = useState(false);

  const retrieveSizePreferenceFromLocalStorage = useCallback(() => {
    if (window.localStorage.isRecentChangesSidebarSmall === 'true') {
      setIsRecentChangesSidebarSmall(true);
    }
  });

  const changeSizeHandler = useCallback((e) => {
    setIsRecentChangesSidebarSmall(e.target.checked);
    window.localStorage.setItem('isRecentChangesSidebarSmall', e.target.checked);
  }, []);

  // componentDidMount
  useEffect(() => {
    retrieveSizePreferenceFromLocalStorage();
  }, [retrieveSizePreferenceFromLocalStorage]);

  return (
    <>
      <div className="grw-sidebar-content-header p-3 d-flex">
        <h3 className="mb-0  text-nowrap">{t('Recent Changes')}</h3>
        <button type="button" className="btn btn-sm ml-auto grw-btn-reload" onClick={() => mutate()}>
          <i className="icon icon-reload"></i>
        </button>
        <div className="d-flex align-items-center">
          <div className="grw-recent-changes-resize-button custom-control custom-switch ml-1">
            <input
              id="recentChangesResize"
              className="custom-control-input"
              type="checkbox"
              checked={isRecentChangesSidebarSmall}
              onChange={changeSizeHandler}
            />
            <label className="custom-control-label" htmlFor="recentChangesResize">
            </label>
          </div>
        </div>
      </div>
      <div className="grw-sidebar-content-body grw-recent-changes p-3">
        <ul className="list-group list-group-flush">
          {(pages || []).map(page => (isRecentChangesSidebarSmall
            ? <SmallPageItem key={page._id} page={page} />
            : <LargePageItem key={page._id} page={page} />))}
        </ul>
      </div>
    </>
  );

};

// export default RecentChanges;


class DeprecatedRecentChanges extends React.Component {

  static propTypes = {
    t: PropTypes.func.isRequired, // i18next
  };

  constructor(props) {
    super(props);
    this.state = {
      isRecentChangesSidebarSmall: false,
      recentlyUpdatedPages: [],
    };
    this.reloadData = this.reloadData.bind(this);
  }
>>>>>>> 76339b79


const RecentChanges = () => {

<<<<<<< HEAD
  const { t } = useTranslation();
  const { data: pages, error, mutate } = useSWRxRecentlyUpdated();

  if (error != null) {
    toastError(error, 'Error occurred in updating History');
=======
  async reloadData() {
    try {
      const { data } = await apiv3Get('/pages/recent');
      this.setState({ recentlyUpdatedPages: data.pages });
    }
    catch (error) {
      logger.error('failed to save', error);
      toastError(error, 'Error occurred in updating History');
    }
>>>>>>> 76339b79
  }

  const [isRecentChangesSidebarSmall, setIsRecentChangesSidebarSmall] = useState(false);

  const retrieveSizePreferenceFromLocalStorage = useCallback(() => {
    if (window.localStorage.isRecentChangesSidebarSmall === 'true') {
      setIsRecentChangesSidebarSmall(true);
    }
  });

  const changeSizeHandler = useCallback((e) => {
    setIsRecentChangesSidebarSmall(e.target.checked);
    window.localStorage.setItem('isRecentChangesSidebarSmall', e.target.checked);
  }, []);

<<<<<<< HEAD
  // componentDidMount
  useEffect(() => {
    retrieveSizePreferenceFromLocalStorage();
  }, [retrieveSizePreferenceFromLocalStorage]);

  return (
    <>
      <div className="grw-sidebar-content-header p-3 d-flex">
        <h3 className="mb-0">{t('Recent Changes')}</h3>
        {/* <h3 className="mb-0">{t('Recent Created')}</h3> */} {/* TODO: impl switching */}
        <button type="button" className="btn btn-sm ml-auto grw-btn-reload-rc" onClick={() => mutate()}>
          <i className="icon icon-reload"></i>
        </button>
        <div className="grw-recent-changes-resize-button custom-control custom-switch ml-2">
          <input
            id="recentChangesResize"
            className="custom-control-input"
            type="checkbox"
            checked={isRecentChangesSidebarSmall}
            onChange={changeSizeHandler}
          />
          <label className="custom-control-label" htmlFor="recentChangesResize">
          </label>
        </div>
      </div>
      <div className="grw-sidebar-content-body grw-recent-changes p-3">
        <ul className="list-group list-group-flush">
          {(pages || []).map(page => (isRecentChangesSidebarSmall
            ? <SmallPageItem key={page._id} page={page} />
            : <LargePageItem key={page._id} page={page} />))}
        </ul>
      </div>
    </>
  );

};

export default RecentChanges;
=======
  render() {
    const { t } = this.props;

    return (
      <>
        <div className="grw-sidebar-content-header p-3 d-flex">
          <h3 className="mb-0">{t('Recent Changes')}</h3>
          {/* <h3 className="mb-0">{t('Recent Created')}</h3> */} {/* TODO: impl switching */}
          <button type="button" className="btn btn-sm ml-auto grw-btn-reload-rc" onClick={this.reloadData}>
            <i className="icon icon-reload"></i>
          </button>
          <div className="grw-recent-changes-resize-button custom-control custom-switch ml-2">
            <input
              id="recentChangesResize"
              className="custom-control-input"
              type="checkbox"
              checked={this.state.isRecentChangesSidebarSmall}
              onChange={this.changeSizeHandler}
            />
            <label className="custom-control-label" htmlFor="recentChangesResize">
            </label>
          </div>
        </div>
        <div className="grw-sidebar-content-body grw-recent-changes p-3">
          <ul className="list-group list-group-flush">
            {this.state.recentlyUpdatedPages.map(page => (this.state.isRecentChangesSidebarSmall
              ? <SmallPageItem key={page._id} page={page} />
              : <LargePageItem key={page._id} page={page} />))}
          </ul>
        </div>
      </>
    );
  }

}


export default withTranslation()(DeprecatedRecentChanges);
>>>>>>> 76339b79
<|MERGE_RESOLUTION|>--- conflicted
+++ resolved
@@ -3,20 +3,13 @@
 } from 'react';
 import PropTypes from 'prop-types';
 
-<<<<<<< HEAD
-import { useTranslation } from 'react-i18next';
-=======
 import { useTranslation, withTranslation } from 'react-i18next';
->>>>>>> 76339b79
 
 import { UserPicture } from '@growi/ui';
 import { DevidedPagePath } from '@growi/core';
 
 import PagePathHierarchicalLink from '~/components/PagePathHierarchicalLink';
-<<<<<<< HEAD
-=======
 import { apiv3Get } from '~/client/util/apiv3-client';
->>>>>>> 76339b79
 import { toastError } from '~/client/util/apiNotification';
 import { useSWRxRecentlyUpdated } from '~/stores/page';
 import loggerFactory from '~/utils/logger';
@@ -129,8 +122,6 @@
 SmallPageItem.propTypes = {
   page: PropTypes.any,
 };
-<<<<<<< HEAD
-=======
 
 
 const RecentChanges = () => {
@@ -210,18 +201,10 @@
     };
     this.reloadData = this.reloadData.bind(this);
   }
->>>>>>> 76339b79
 
 
 const RecentChanges = () => {
 
-<<<<<<< HEAD
-  const { t } = useTranslation();
-  const { data: pages, error, mutate } = useSWRxRecentlyUpdated();
-
-  if (error != null) {
-    toastError(error, 'Error occurred in updating History');
-=======
   async reloadData() {
     try {
       const { data } = await apiv3Get('/pages/recent');
@@ -231,7 +214,6 @@
       logger.error('failed to save', error);
       toastError(error, 'Error occurred in updating History');
     }
->>>>>>> 76339b79
   }
 
   const [isRecentChangesSidebarSmall, setIsRecentChangesSidebarSmall] = useState(false);
@@ -247,46 +229,6 @@
     window.localStorage.setItem('isRecentChangesSidebarSmall', e.target.checked);
   }, []);
 
-<<<<<<< HEAD
-  // componentDidMount
-  useEffect(() => {
-    retrieveSizePreferenceFromLocalStorage();
-  }, [retrieveSizePreferenceFromLocalStorage]);
-
-  return (
-    <>
-      <div className="grw-sidebar-content-header p-3 d-flex">
-        <h3 className="mb-0">{t('Recent Changes')}</h3>
-        {/* <h3 className="mb-0">{t('Recent Created')}</h3> */} {/* TODO: impl switching */}
-        <button type="button" className="btn btn-sm ml-auto grw-btn-reload-rc" onClick={() => mutate()}>
-          <i className="icon icon-reload"></i>
-        </button>
-        <div className="grw-recent-changes-resize-button custom-control custom-switch ml-2">
-          <input
-            id="recentChangesResize"
-            className="custom-control-input"
-            type="checkbox"
-            checked={isRecentChangesSidebarSmall}
-            onChange={changeSizeHandler}
-          />
-          <label className="custom-control-label" htmlFor="recentChangesResize">
-          </label>
-        </div>
-      </div>
-      <div className="grw-sidebar-content-body grw-recent-changes p-3">
-        <ul className="list-group list-group-flush">
-          {(pages || []).map(page => (isRecentChangesSidebarSmall
-            ? <SmallPageItem key={page._id} page={page} />
-            : <LargePageItem key={page._id} page={page} />))}
-        </ul>
-      </div>
-    </>
-  );
-
-};
-
-export default RecentChanges;
-=======
   render() {
     const { t } = this.props;
 
@@ -324,5 +266,4 @@
 }
 
 
-export default withTranslation()(DeprecatedRecentChanges);
->>>>>>> 76339b79
+export default withTranslation()(DeprecatedRecentChanges);