import React, { FC } from 'react';

import AppContainer from '~/client/services/AppContainer';
import loggerFactory from '~/utils/logger';
import { useSWRxPageByPath } from '~/stores/page';

import { withUnstatedContainers } from '../UnstatedUtils';
import RevisionRenderer from '../Page/RevisionRenderer';
import { IRevision } from '~/interfaces/revision';

const logger = loggerFactory('growi:cli:CustomSidebar');


const SidebarNotFound = () => {
  return (
    <div className="grw-sidebar-content-header h5 text-center p-3">
      <a href="/Sidebar#edit">
        <i className="icon-magic-wand"></i> Create <strong>/Sidebar</strong> page
      </a>
    </div>
  );
};

type Props = {
  appContainer: AppContainer,
};

const CustomSidebar: FC<Props> = (props: Props) => {

  const { appContainer } = props;

  const renderer = appContainer.getRenderer('sidebar');

  const { data: page, mutate } = useSWRxPageByPath('/Sidebar');

  const isLoading = page === undefined;
<<<<<<< HEAD
  const markdown = (page?.revision as IRevision)?.body;
=======
  const markdown = (page?.revision as IRevision | undefined)?.body;
>>>>>>> e481dfe0

  return (
    <>
      <div className="grw-sidebar-content-header p-3 d-flex">
        <h3 className="mb-0">
          Custom Sidebar
          <a className="h6 ml-2" href="/Sidebar"><i className="icon-pencil"></i></a>
        </h3>
        <button type="button" className="btn btn-sm btn-outline-secondary ml-auto" onClick={() => mutate()}>
          <i className="icon icon-reload"></i>
        </button>
      </div>
      { !isLoading && markdown == null && <SidebarNotFound /> }
      {/* eslint-disable-next-line react/no-danger */}
      { markdown != null && (
        <div className="p-3">
          <RevisionRenderer
            growiRenderer={renderer}
            markdown={markdown}
            additionalClassName="grw-custom-sidebar-content"
          />
        </div>
      ) }
    </>
  );

};

/**
 * Wrapper component for using unstated
 */
const CustomSidebarWrapper = withUnstatedContainers(CustomSidebar, [AppContainer]);

export default CustomSidebarWrapper;<|MERGE_RESOLUTION|>--- conflicted
+++ resolved
@@ -34,11 +34,7 @@
   const { data: page, mutate } = useSWRxPageByPath('/Sidebar');
 
   const isLoading = page === undefined;
-<<<<<<< HEAD
-  const markdown = (page?.revision as IRevision)?.body;
-=======
   const markdown = (page?.revision as IRevision | undefined)?.body;
->>>>>>> e481dfe0
 
   return (
     <>
