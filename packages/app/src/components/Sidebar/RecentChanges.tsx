import React, {
  memo, useCallback, useEffect, useState,
} from 'react';
<<<<<<< HEAD

import { DevidedPagePath, isPopulated } from '@growi/core';
import { UserPicture, FootstampIcon } from '@growi/ui';
import { useTranslation } from 'next-i18next';
import Link from 'next/link';

import PagePathHierarchicalLink from '~/components/PagePathHierarchicalLink';
import { IPageHasId } from '~/interfaces/page';
import LinkedPagePath from '~/models/linked-page-path';
import { useSWRInifinitexRecentlyUpdated } from '~/stores/page-listing';
=======

import { DevidedPagePath } from '@growi/core';
import { UserPicture, FootstampIcon } from '@growi/ui';
import PropTypes from 'prop-types';
import { useTranslation } from 'react-i18next';


import PagePathHierarchicalLink from '~/components/PagePathHierarchicalLink';
import LinkedPagePath from '~/models/linked-page-path';
import { useSWRInifinitexRecentlyUpdated } from '~/stores/page';
>>>>>>> 855d38de
import loggerFactory from '~/utils/logger';

import FormattedDistanceDate from '../FormattedDistanceDate';

import InfiniteScroll from './InfiniteScroll';

<<<<<<< HEAD
import TagLabelsStyles from '../Page/TagLabels.module.scss';
import styles from './RecentChanges.module.scss';

=======
>>>>>>> 855d38de

const logger = loggerFactory('growi:History');

type PageItemProps = {
  page: IPageHasId,
}

const PageItemLower = memo(({ page }: PageItemProps): JSX.Element => {
  return (
    <div className="d-flex justify-content-between grw-recent-changes-item-lower pt-1">
      <div className="d-flex">
        <div className="footstamp-icon mr-1 d-inline-block"><FootstampIcon /></div>
        <div className="mr-2 grw-list-counts d-inline-block">{page.seenUsers.length}</div>
        <div className="icon-bubble mr-1 d-inline-block"></div>
        <div className="mr-2 grw-list-counts d-inline-block">{page.commentCount}</div>
      </div>
      <div className="grw-formatted-distance-date small mt-auto">
        <FormattedDistanceDate id={page._id} date={page.updatedAt} />
      </div>
    </div>
  );
});
PageItemLower.displayName = 'PageItemLower';


const LargePageItem = memo(({ page }: PageItemProps): JSX.Element => {
  const dPagePath = new DevidedPagePath(page.path, false, true);
  const linkedPagePathFormer = new LinkedPagePath(dPagePath.former);
  const linkedPagePathLatter = new LinkedPagePath(dPagePath.latter);
  const FormerLink = () => (
    <div className="grw-page-path-text-muted-container small">
      <PagePathHierarchicalLink linkedPagePath={linkedPagePathFormer} />
    </div>
  );

  let locked;
  if (page.grant !== 1) {
    locked = <span><i className="icon-lock ml-2" /></span>;
  }

  const tags = page.tags;
  const tagElements = tags.map((tag) => {
    if (!isPopulated(tag)) {
      return <></>;
    }
    return (
      <Link key={tag.name} href={`/_search?q=tag:${tag.name}`} prefetch={false}>
        <a className="grw-tag-label badge badge-secondary mr-2 small">
          {tag.name}
        </a>
      </Link>
    );
  });

  return (
    <li className={`list-group-item ${styles['list-group-item']} py-3 px-0`}>
      <div className="d-flex w-100">
        <UserPicture user={page.lastUpdateUser} size="md" noTooltip />
        <div className="flex-grow-1 ml-2">
          { !dPagePath.isRoot && <FormerLink /> }
          <h5 className="my-2">
            <PagePathHierarchicalLink linkedPagePath={linkedPagePathLatter} basePath={dPagePath.isRoot ? undefined : dPagePath.former} />
            {locked}
          </h5>
          <div className="grw-tag-labels mt-1 mb-2">
            { tagElements }
          </div>
          <PageItemLower page={page} />
        </div>
      </div>
    </li>
  );
});
LargePageItem.displayName = 'LargePageItem';


const SmallPageItem = memo(({ page }: PageItemProps): JSX.Element => {
  const dPagePath = new DevidedPagePath(page.path, false, true);
  const linkedPagePathFormer = new LinkedPagePath(dPagePath.former);
  const linkedPagePathLatter = new LinkedPagePath(dPagePath.latter);
  const FormerLink = () => (
    <div className="grw-page-path-text-muted-container small">
      <PagePathHierarchicalLink linkedPagePath={linkedPagePathFormer} />
    </div>
  );

  let locked;
  if (page.grant !== 1) {
    locked = <span><i className="icon-lock ml-2" /></span>;
  }

  return (
    <li className="list-group-item py-2 px-0">
      <div className="d-flex w-100">
        <UserPicture user={page.lastUpdateUser} size="md" noTooltip />
        <div className="flex-grow-1 ml-2">
          { !dPagePath.isRoot && <FormerLink /> }
          <h5 className="my-0">
            <PagePathHierarchicalLink linkedPagePath={linkedPagePathLatter} basePath={dPagePath.isRoot ? undefined : dPagePath.former} />
            {locked}
          </h5>
          <PageItemLower page={page} />
        </div>
      </div>
    </li>
  );
});
SmallPageItem.displayName = 'SmallPageItem';

const RecentChanges = (): JSX.Element => {
  const PER_PAGE = 20;
  const { t } = useTranslation();
  const swr = useSWRInifinitexRecentlyUpdated();
  const [isRecentChangesSidebarSmall, setIsRecentChangesSidebarSmall] = useState(false);
  const isEmpty = swr.data?.[0].length === 0;
  const isReachingEnd = isEmpty || (swr.data && swr.data[swr.data.length - 1]?.length < PER_PAGE);
  const retrieveSizePreferenceFromLocalStorage = useCallback(() => {
    if (window.localStorage.isRecentChangesSidebarSmall === 'true') {
      setIsRecentChangesSidebarSmall(true);
    }
  }, []);

  const changeSizeHandler = useCallback((e) => {
    setIsRecentChangesSidebarSmall(e.target.checked);
    window.localStorage.setItem('isRecentChangesSidebarSmall', e.target.checked);
  }, []);

  // componentDidMount
  useEffect(() => {
    retrieveSizePreferenceFromLocalStorage();
  }, [retrieveSizePreferenceFromLocalStorage]);

  return (
    <div data-testid="grw-recent-changes">
      <div className="grw-sidebar-content-header p-3 d-flex">
        <h3 className="mb-0  text-nowrap">{t('Recent Changes')}</h3>
        <button type="button" className="btn btn-sm ml-auto grw-btn-reload" onClick={() => swr.mutate()}>
          <i className="icon icon-reload"></i>
        </button>
        <div className="d-flex align-items-center">
          <div className={`grw-recent-changes-resize-button ${styles['grw-recent-changes-resize-button']} custom-control custom-switch ml-1`}>
            <input
              id="recentChangesResize"
              className="custom-control-input"
              type="checkbox"
              checked={isRecentChangesSidebarSmall}
              onChange={changeSizeHandler}
            />
            <label className="custom-control-label" htmlFor="recentChangesResize">
            </label>
          </div>
        </div>
      </div>
      <div className="grw-recent-changes p-3">
        <ul className="list-group list-group-flush">
          <InfiniteScroll
            swrInifiniteResponse={swr}
            isReachingEnd={isReachingEnd}
          >
            {pages => pages.map(page => (
              isRecentChangesSidebarSmall
                ? <SmallPageItem key={page._id} page={page} />
                : <LargePageItem key={page._id} page={page} />
            ))
            }
          </InfiniteScroll>
        </ul>
      </div>
    </div>
  );

};
export default RecentChanges;<|MERGE_RESOLUTION|>--- conflicted
+++ resolved
@@ -1,7 +1,6 @@
 import React, {
   memo, useCallback, useEffect, useState,
 } from 'react';
-<<<<<<< HEAD
 
 import { DevidedPagePath, isPopulated } from '@growi/core';
 import { UserPicture, FootstampIcon } from '@growi/ui';
@@ -12,30 +11,15 @@
 import { IPageHasId } from '~/interfaces/page';
 import LinkedPagePath from '~/models/linked-page-path';
 import { useSWRInifinitexRecentlyUpdated } from '~/stores/page-listing';
-=======
-
-import { DevidedPagePath } from '@growi/core';
-import { UserPicture, FootstampIcon } from '@growi/ui';
-import PropTypes from 'prop-types';
-import { useTranslation } from 'react-i18next';
-
-
-import PagePathHierarchicalLink from '~/components/PagePathHierarchicalLink';
-import LinkedPagePath from '~/models/linked-page-path';
-import { useSWRInifinitexRecentlyUpdated } from '~/stores/page';
->>>>>>> 855d38de
 import loggerFactory from '~/utils/logger';
 
 import FormattedDistanceDate from '../FormattedDistanceDate';
 
 import InfiniteScroll from './InfiniteScroll';
 
-<<<<<<< HEAD
 import TagLabelsStyles from '../Page/TagLabels.module.scss';
 import styles from './RecentChanges.module.scss';
 
-=======
->>>>>>> 855d38de
 
 const logger = loggerFactory('growi:History');
 
