--- conflicted
+++ resolved
@@ -1,10 +1,7 @@
 import React, { FC, memo } from 'react';
 
-<<<<<<< HEAD
-=======
 import Link from 'next/link';
 
->>>>>>> e42cb411
 import { useTranslation } from 'next-i18next';
 
 export const PrivateLegacyPagesLink: FC = memo(() => {
