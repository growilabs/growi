--- conflicted
+++ resolved
@@ -300,11 +300,7 @@
             onClickDeleteButton={onClickDeleteButton}
             onClickRenameButton={onClickRenameButton}
             isEnableActions={isEnableActions}
-<<<<<<< HEAD
-            isDeletable={!page.isEmpty && !isTopPage(page.path as string) && !isUserPage(page.path as string)}
-=======
             isDeletable={isDeletable}
->>>>>>> e35b7073
           />
         </div>
       </li>
