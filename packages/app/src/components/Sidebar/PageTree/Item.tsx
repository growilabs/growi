import React, {
  useCallback, useState, FC, useEffect,
} from 'react';
import { DropdownToggle } from 'reactstrap';
import { useTranslation } from 'react-i18next';

import { useDrag, useDrop } from 'react-dnd';

import nodePath from 'path';

import { pathUtils, pagePathUtils } from '@growi/core';

import { toastWarning, toastError, toastSuccess } from '~/client/util/apiNotification';

import { useSWRxPageChildren } from '~/stores/page-listing';
import { apiv3Put, apiv3Post } from '~/client/util/apiv3-client';
import { IPageForPageDeleteModal } from '~/stores/modal';

import TriangleIcon from '~/components/Icons/TriangleIcon';
import { bookmark, unbookmark } from '~/client/services/page-operation';
import ClosableTextInput, { AlertInfo, AlertType } from '../../Common/ClosableTextInput';
import { PageItemControl } from '../../Common/Dropdown/PageItemControl';
import { ItemNode } from './ItemNode';

interface ItemProps {
  isEnableActions: boolean
  itemNode: ItemNode
  targetPathOrId?: string
  isOpen?: boolean
  isEnabledAttachTitleHeader?: boolean
  onClickDuplicateMenuItem?(pageId: string, path: string): void
  onClickRenameMenuItem?(pageId: string, revisionId: string, path: string): void
  onClickDeleteMenuItem?(pageToDelete: IPageForPageDeleteModal, callback?: VoidFunction): void
  onSelfDeleted?: VoidFunction
}

// Utility to mark target
const markTarget = (children: ItemNode[], targetPathOrId?: string): void => {
  if (targetPathOrId == null) {
    return;
  }

  children.forEach((node) => {
    if (node.page._id === targetPathOrId || node.page.path === targetPathOrId) {
      node.page.isTarget = true;
    }
    return node;
  });
};


const bookmarkMenuItemClickHandler = async(_pageId: string, _newValue: boolean): Promise<void> => {
  const bookmarkOperation = _newValue ? bookmark : unbookmark;
  await bookmarkOperation(_pageId);
};


type ItemCountProps = {
  descendantCount: number
}

const ItemCount: FC<ItemCountProps> = (props:ItemCountProps) => {
  return (
    <>
      <span className="grw-pagetree-count badge badge-pill badge-light text-muted">
        {props.descendantCount}
      </span>
    </>
  );
};

const Item: FC<ItemProps> = (props: ItemProps) => {
  const { t } = useTranslation();
  const {
    itemNode, targetPathOrId, isOpen: _isOpen = false, isEnabledAttachTitleHeader,
    onClickDuplicateMenuItem, onClickRenameMenuItem, onClickDeleteMenuItem, isEnableActions, onSelfDeleted,
  } = props;

  const { page, children } = itemNode;

  const [pageTitle, setPageTitle] = useState(page.path);
  const [currentChildren, setCurrentChildren] = useState(children);
  const [isOpen, setIsOpen] = useState(_isOpen);
  const [isNewPageInputShown, setNewPageInputShown] = useState(false);
  const [shouldHide, setShouldHide] = useState(false);
  // const [isRenameInputShown, setRenameInputShown] = useState(false);

  const { data, mutate: mutateChildren } = useSWRxPageChildren(isOpen ? page._id : null);

  // hasDescendants flag
  const isChildrenLoaded = currentChildren?.length > 0;
  const hasDescendants = (page.descendantCount != null && page?.descendantCount > 0) || isChildrenLoaded;

  // to re-show hidden item when useDrag end() callback
  const displayDroppedItemByPageId = useCallback((pageId) => {
    const target = document.getElementById(`pagetree-item-${pageId}`);
    if (target == null) {
      return;
    }

    // wait 500ms to avoid removing before d-none is set by useDrag end() callback
    setTimeout(() => {
      target.classList.remove('d-none');
    }, 500);
  }, []);

  const [{ isDragging }, drag] = useDrag(() => ({
    type: 'PAGE_TREE',
    item: { page },
    end: (item, monitor) => {
      // in order to set d-none to dropped Item
      const dropResult = monitor.getDropResult();
      if (dropResult != null) {
        setShouldHide(true);
      }
    },
    collect: monitor => ({
      isDragging: monitor.isDragging(),
    }),
  }));

  const pageItemDropHandler = async(item, monitor) => {
    if (page == null || page.path == null) {
      return;
    }

    const { page: droppedPage } = item;

    const pageTitle = nodePath.basename(droppedPage.path);
    const newParentPath = page.path;
    const newPagePath = nodePath.join(newParentPath, pageTitle);

    try {
      await apiv3Put('/pages/rename', {
        pageId: droppedPage._id,
        revisionId: droppedPage.revision,
        newPagePath,
        isRenameRedirect: false,
        isRemainMetadata: false,
      });

      await mutateChildren();

      // force open
      setIsOpen(true);
    }
    catch (err) {
      // display the dropped item
      displayDroppedItemByPageId(droppedPage._id);

      if (err.code === 'operation__blocked') {
        toastWarning(t('pagetree.you_cannot_move_this_page_now'));
      }
      else {
        toastError(t('pagetree.something_went_wrong_with_moving_page'));
      }
    }
  };

  const [{ isOver }, drop] = useDrop(() => ({
    accept: 'PAGE_TREE',
    drop: pageItemDropHandler,
    hover: (item, monitor) => {
      // when a drag item is overlapped more than 1 sec, the drop target item will be opened.
      if (monitor.isOver()) {
        setTimeout(() => {
          if (monitor.isOver()) {
            setIsOpen(true);
          }
        }, 1000);
      }
    },
    collect: monitor => ({
      isOver: monitor.isOver(),
    }),
  }));

  const hasChildren = useCallback((): boolean => {
    return currentChildren != null && currentChildren.length > 0;
  }, [currentChildren]);

  const onClickLoadChildren = useCallback(async() => {
    setIsOpen(!isOpen);
  }, [isOpen]);

  const onClickPlusButton = useCallback(() => {
    setNewPageInputShown(true);
  }, []);

  const duplicateMenuItemClickHandler = useCallback((): void => {
    if (onClickDuplicateMenuItem == null) {
      return;
    }

    const { _id: pageId, path } = page;

    if (pageId == null || path == null) {
      throw Error('Any of _id and path must not be null.');
    }

    onClickDuplicateMenuItem(pageId, path);
  }, [onClickDuplicateMenuItem, page]);


  /*
  * Rename: TODO: rename page title on input form by #87757
  */

  // const onClickRenameButton = useCallback(async(_pageId: string): Promise<void> => {
  //   setRenameInputShown(true);
  // }, []);

  // const onPressEnterForRenameHandler = async(inputText: string) => {
  //   const parentPath = getParentPagePath(page.path as string)
  //   const newPagePath = `${parentPath}/${inputText}`;

  //   try {
  //     setPageTitle(inputText);
  //     setRenameInputShown(false);
  //     await apiv3Put('/pages/rename', { newPagePath, pageId: page._id, revisionId: page.revision });
  //   }
  //   catch (err) {
  //     // open ClosableInput and set pageTitle back to the previous title
  //     setPageTitle(nodePath.basename(pageTitle as string));
  //     setRenameInputShown(true);
  //     toastError(err);
  //   }
  // };

  const renameMenuItemClickHandler = useCallback((): void => {
    if (onClickRenameMenuItem == null) {
      return;
    }

    const { _id: pageId, revision: revisionId, path } = page;

    if (pageId == null || revisionId == null || path == null) {
      throw Error('Any of _id and revisionId and path must not be null.');
    }

    onClickRenameMenuItem(pageId, revisionId as string, path);
  }, [onClickRenameMenuItem, page]);

  const deleteMenuItemClickHandler = useCallback(async(_pageId: string, pageInfo): Promise<void> => {
    if (onClickDeleteMenuItem == null) {
      return;
    }

    const { _id: pageId, revision: revisionId, path } = page;

    if (pageId == null || revisionId == null || path == null) {
      throw Error('Any of _id, revision, and path must not be null.');
    }

    const pageToDelete: IPageForPageDeleteModal = {
      pageId,
      revisionId: revisionId as string,
      path,
      isAbleToDeleteCompletely: pageInfo?.isAbleToDeleteCompletely,
    };
<<<<<<< HEAD
    const { isAbleToDeleteCompletely } = pageInfo;
=======
>>>>>>> 215b26f6

    onClickDeleteMenuItem(pageToDelete, async() => {
      if (onSelfDeleted != null) await onSelfDeleted();
    });
  }, [onClickDeleteMenuItem, page, onSelfDeleted]);

  const onPressEnterForCreateHandler = async(inputText: string) => {
    setNewPageInputShown(false);
    const parentPath = pathUtils.addTrailingSlash(page.path as string);
    const newPagePath = `${parentPath}${inputText}`;
    const isCreatable = pagePathUtils.isCreatablePage(newPagePath);

    if (!isCreatable) {
      toastWarning(t('you_can_not_create_page_with_this_name'));
      return;
    }

    let initBody = '';
    if (isEnabledAttachTitleHeader) {
      initBody = pathUtils.attachTitleHeader(newPagePath);
    }

    try {
      await apiv3Post('/pages/', {
        path: newPagePath,
        body: initBody,
        grant: page.grant,
        grantUserGroupId: page.grantedGroup,
        createFromPageTree: true,
      });
      mutateChildren();
      toastSuccess(t('successfully_saved_the_page'));
    }
    catch (err) {
      toastError(err);
    }
  };

  const inputValidator = (title: string | null): AlertInfo | null => {
    if (title == null || title === '' || title.trim() === '') {
      return {
        type: AlertType.WARNING,
        message: t('form_validation.title_required'),
      };
    }

    if (title.includes('/')) {
      return {
        type: AlertType.WARNING,
        message: t('form_validation.slashed_are_not_yet_supported'),
      };
    }

    return null;
  };

  // didMount
  useEffect(() => {
    if (hasChildren()) setIsOpen(true);
  }, [hasChildren]);

  /*
   * Make sure itemNode.children and currentChildren are synced
   */
  useEffect(() => {
    if (children.length > currentChildren.length) {
      markTarget(children, targetPathOrId);
      setCurrentChildren(children);
    }
  }, [children, currentChildren.length, targetPathOrId]);

  /*
   * When swr fetch succeeded
   */
  useEffect(() => {
    if (isOpen && data != null) {
      const newChildren = ItemNode.generateNodesFromPages(data.children);
      markTarget(newChildren, targetPathOrId);
      setCurrentChildren(newChildren);
    }
  }, [data, isOpen, targetPathOrId]);

  return (
    <div id={`pagetree-item-${page._id}`} className={`grw-pagetree-item-container ${isOver ? 'grw-pagetree-is-over' : ''} ${shouldHide ? 'd-none' : ''}`}>
      <li
        ref={(c) => { drag(c); drop(c) }}
        className={`list-group-item list-group-item-action border-0 py-1 d-flex align-items-center ${page.isTarget ? 'grw-pagetree-is-target' : ''}`}
      >
        <div className="grw-triangle-container d-flex justify-content-center">
          {hasDescendants && (
            <button
              type="button"
              className={`grw-pagetree-button btn ${isOpen ? 'grw-pagetree-open' : ''}`}
              onClick={onClickLoadChildren}
            >
              <div className="grw-triangle-icon d-flex justify-content-center">
                <TriangleIcon />
              </div>
            </button>
          )}
        </div>
        {/* TODO: rename page title on input form by 87757 */}
        {/* { isRenameInputShown && (
          <ClosableTextInput
            isShown
            value={nodePath.basename(pageTitle as string)}
            placeholder={t('Input page name')}
            onClickOutside={() => { setRenameInputShown(false) }}
            onPressEnter={onPressEnterForRenameHandler}
            inputValidator={inputValidator}
          />
        )}
        { !isRenameInputShown && ( */}
        <a href={`/${page._id}`} className="grw-pagetree-title-anchor flex-grow-1">
          <p className={`text-truncate m-auto ${page.isEmpty && 'text-muted'}`}>{nodePath.basename(pageTitle as string) || '/'}</p>
        </a>
        {/* )} */}
        {(page.descendantCount != null && page.descendantCount > 0) && (
          <div className="grw-pagetree-count-wrapper">
            <ItemCount descendantCount={page.descendantCount} />
          </div>
        )}
        <div className="grw-pagetree-control d-none">
          <PageItemControl
            pageId={page._id}
            isEnableActions={isEnableActions}
            onClickBookmarkMenuItem={bookmarkMenuItemClickHandler}
            onClickDuplicateMenuItem={duplicateMenuItemClickHandler}
            onClickRenameMenuItem={renameMenuItemClickHandler}
            onClickDeleteMenuItem={deleteMenuItemClickHandler}
          >
            <DropdownToggle color="transparent" className="border-0 rounded btn-page-item-control p-0">
              <i className="icon-options fa fa-rotate-90 text-muted p-1"></i>
            </DropdownToggle>
          </PageItemControl>
          <button
            type="button"
            className="border-0 rounded btn-page-item-control p-0"
            onClick={onClickPlusButton}
          >
            <i className="icon-plus text-muted d-block p-1" />
          </button>
        </div>
      </li>

      {isEnableActions && (
        <ClosableTextInput
          isShown={isNewPageInputShown}
          placeholder={t('Input page name')}
          onClickOutside={() => { setNewPageInputShown(false) }}
          onPressEnter={onPressEnterForCreateHandler}
          inputValidator={inputValidator}
        />
      )}
      {
        isOpen && hasChildren() && currentChildren.map(node => (
          <div key={node.page._id} className="grw-pagetree-item-children">
            <Item
              isEnableActions={isEnableActions}
              itemNode={node}
              isOpen={false}
              targetPathOrId={targetPathOrId}
              isEnabledAttachTitleHeader={isEnabledAttachTitleHeader}
              onClickDuplicateMenuItem={onClickDuplicateMenuItem}
              onClickRenameMenuItem={onClickRenameMenuItem}
              onClickDeleteMenuItem={onClickDeleteMenuItem}
              onSelfDeleted={async() => { await mutateChildren() }}
            />
          </div>
        ))
      }
    </div>
  );

};

export default Item;<|MERGE_RESOLUTION|>--- conflicted
+++ resolved
@@ -258,10 +258,6 @@
       path,
       isAbleToDeleteCompletely: pageInfo?.isAbleToDeleteCompletely,
     };
-<<<<<<< HEAD
-    const { isAbleToDeleteCompletely } = pageInfo;
-=======
->>>>>>> 215b26f6
 
     onClickDeleteMenuItem(pageToDelete, async() => {
       if (onSelfDeleted != null) await onSelfDeleted();
