--- conflicted
+++ resolved
@@ -427,27 +427,6 @@
             </button>
           )}
         </div>
-<<<<<<< HEAD
-        { isRenameInputShown && (
-          <ClosableTextInput
-            isShown
-            value={nodePath.basename(page.path ?? '')}
-            placeholder={t('Input page name')}
-            onClickOutside={() => { setRenameInputShown(false) }}
-            onPressEnter={onPressEnterForRenameHandler}
-            inputValidator={inputValidator}
-          />
-        )}
-        { isRenaming && (
-          <i className="fa fa-spinner fa-pulse mr-2 text-muted"></i>
-        )}
-        { !isRenameInputShown && (
-          <a href={`/${page._id}`} className="grw-pagetree-title-anchor flex-grow-1">
-            <p className={`text-truncate m-auto ${page.isEmpty && 'text-muted'}`}>{nodePath.basename(page.path ?? '') || '/'}</p>
-          </a>
-        )}
-        {(descendantCount > 0) && (
-=======
         { isRenameInputShown
           ? (
             <ClosableTextInput
@@ -459,12 +438,16 @@
             />
           )
           : (
-            <a href={`/${page._id}`} className="grw-pagetree-title-anchor flex-grow-1">
-              <p className={`text-truncate m-auto ${page.isEmpty && 'text-muted'}`}>{nodePath.basename(page.path ?? '') || '/'}</p>
-            </a>
+            <>
+              { isRenaming && (
+                <i className="fa fa-spinner fa-pulse mr-2 text-muted"></i>
+              )}
+              <a href={`/${page._id}`} className="grw-pagetree-title-anchor flex-grow-1">
+                <p className={`text-truncate m-auto ${page.isEmpty && 'text-muted'}`}>{nodePath.basename(page.path ?? '') || '/'}</p>
+              </a>
+            </>
           )}
         {descendantCount > 0 && !isRenameInputShown && (
->>>>>>> 9f4ed057
           <div className="grw-pagetree-count-wrapper">
             <ItemCount descendantCount={descendantCount} />
           </div>
