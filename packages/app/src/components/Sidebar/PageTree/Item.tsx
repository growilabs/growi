--- conflicted
+++ resolved
@@ -26,7 +26,6 @@
   return;
 };
 
-<<<<<<< HEAD
 type ItemControlProps = {
   onClickOpenModalButtonHandler?(): void
 }
@@ -41,9 +40,6 @@
     handler();
   };
 
-=======
-const ItemContol: FC = () => {
->>>>>>> 05f99ab4
   return (
     <>
       <button
@@ -51,42 +47,23 @@
         className="btn-link nav-link dropdown-toggle dropdown-toggle-no-caret border-0 rounded grw-btn-page-management py-0"
         data-toggle="dropdown"
       >
-<<<<<<< HEAD
-        <i className="fa fa-ellipsis-v text-muted"></i>
+        <i className="icon-options-vertical text-muted"></i>
       </button>
       <button
         type="button"
         className="btn-link nav-link border-0 rounded grw-btn-page-management py-0"
         onClick={onClickHandler}
       >
-        <i className="fa fa-plus-circle text-muted"></i>
+        <i className="icon-plus text-muted"></i>
       </button>
     </>
   );
 });
-=======
-        <i className="icon-options-vertical text-muted"></i>
-      </button>
-      <button
-        type="button"
-        className="btn-link nav-link dropdown-toggle dropdown-toggle-no-caret border-0 rounded grw-btn-page-management py-0"
-        data-toggle="dropdown"
-      >
-        <i className="icon-plus text-muted"></i>
-      </button>
-    </>
-  );
-};
->>>>>>> 05f99ab4
 
 const ItemCount: FC = () => {
   return (
     <>
-<<<<<<< HEAD
-      <span className="badge badge-pill badge-light">
-=======
       <span className="grw-pagetree-count badge badge-pill badge-light">
->>>>>>> 05f99ab4
         10
       </span>
     </>
@@ -166,19 +143,11 @@
         <a href={page._id} className="grw-pagetree-title-anchor flex-grow-1">
           <p className="grw-pagetree-title m-auto">{nodePath.basename(page.path as string) || '/'}</p>
         </a>
-<<<<<<< HEAD
-        <div className="grw-pagetree-count">
-          <ItemCount />
-        </div>
-        <div className="grw-pagetree-control">
-          <ItemControl onClickOpenModalButtonHandler={onClickOpenModalButtonHandler} />
-=======
         <div className="grw-pagetree-count-wrapper">
           <ItemCount />
         </div>
         <div className="grw-pagetree-control d-none">
-          <ItemContol />
->>>>>>> 05f99ab4
+          <ItemControl onClickOpenModalButtonHandler={onClickOpenModalButtonHandler} />
         </div>
       </div>
       {
