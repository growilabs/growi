import React, {
  useCallback, useState, FC, useEffect, memo,
} from 'react';
import nodePath from 'path';
import { useTranslation } from 'react-i18next';
import { pagePathUtils } from '@growi/core';
import { useDrag, useDrop } from 'react-dnd';
import { toastWarning, toastError } from '~/client/util/apiNotification';

import { ItemNode } from './ItemNode';
import { IPageHasId } from '~/interfaces/page';
import { useSWRxPageChildren } from '../../../stores/page-listing';
import ClosableTextInput, { AlertInfo, AlertType } from '../../Common/ClosableTextInput';
import PageItemControl from '../../Common/Dropdown/PageItemControl';
import { IPageForPageDeleteModal } from '~/components/PageDeleteModal';
import { apiv3Put } from '~/client/util/apiv3-client';

import TriangleIcon from '~/components/Icons/TriangleIcon';

const { isTopPage, isUserNamePage } = pagePathUtils;


interface ItemProps {
  isEnableActions: boolean
  itemNode: ItemNode
  targetPathOrId?: string
  isOpen?: boolean
  onClickDeleteByPage?(page: IPageForPageDeleteModal): void
}

// Utility to mark target
const markTarget = (children: ItemNode[], targetPathOrId?: string): void => {
  if (targetPathOrId == null) {
    return;
  }

  children.forEach((node) => {
    if (node.page._id === targetPathOrId || node.page.path === targetPathOrId) {
      node.page.isTarget = true;
    }
    return node;
  });
};

type ItemControlProps = {
  page: Partial<IPageHasId>
  isEnableActions: boolean
  isDeletable: boolean
  onClickPlusButton?(): void
  onClickDeleteButton?(): void
  onClickRenameButton?(): void
}


const ItemControl: FC<ItemControlProps> = memo((props: ItemControlProps) => {
  const onClickPlusButton = () => {
    if (props.onClickPlusButton == null) {
      return;
    }

    props.onClickPlusButton();
  };

  const onClickDeleteButtonHandler = () => {
    if (props.onClickDeleteButton == null) {
      return;
    }

    props.onClickDeleteButton();
  };

  const onClickRenameButtonHandler = () => {
    if (props.onClickRenameButton == null) {
      return;
    }

    props.onClickRenameButton();
  };

  if (props.page == null) {
    return <></>;
  }

  return (
    <>
      <PageItemControl
        page={props.page}
        onClickDeleteButtonHandler={onClickDeleteButtonHandler}
        isEnableActions={props.isEnableActions}
        isDeletable={props.isDeletable}
        onClickRenameButtonHandler={onClickRenameButtonHandler}
      />
      <button
        type="button"
        className="border-0 rounded grw-btn-page-management p-0"
        onClick={onClickPlusButton}
      >
        <i className="icon-plus text-muted d-block p-1" />
      </button>
    </>
  );
});


type ItemCountProps = {
  descendantCount: number
}

const ItemCount: FC<ItemCountProps> = (props:ItemCountProps) => {
  return (
    <>
      <span className="grw-pagetree-count badge badge-pill badge-light text-muted">
        {props.descendantCount}
      </span>
    </>
  );
};

const Item: FC<ItemProps> = (props: ItemProps) => {
  const { t } = useTranslation();
  const {
    itemNode, targetPathOrId, isOpen: _isOpen = false, onClickDeleteByPage, isEnableActions,
  } = props;

  const { page, children } = itemNode;

  const [pageTitle, setPageTitle] = useState(page.path);
  const [currentChildren, setCurrentChildren] = useState(children);
  const [isOpen, setIsOpen] = useState(_isOpen);
  const [isNewPageInputShown, setNewPageInputShown] = useState(false);
  const [isRenameInputShown, setRenameInputShown] = useState(false);

  const { data, error } = useSWRxPageChildren(isOpen ? page._id : null);

  const hasDescendants = (page.descendantCount != null && page?.descendantCount > 0);

  const isDeletable = !page.isEmpty && !isTopPage(page.path as string) && !isUserNamePage(page.path as string);

  const [{ isDragging }, drag] = useDrag(() => ({
    type: 'PAGE_TREE',
    item: { page },
    collect: monitor => ({
      isDragging: monitor.isDragging(),
    }),
  }));

  const pageItemDropHandler = () => {
    // TODO: hit an api to rename the page by 85175
    // eslint-disable-next-line no-console
    console.log('pageItem was droped!!');
  };

  const [{ isOver }, drop] = useDrop(() => ({
    accept: 'PAGE_TREE',
    drop: pageItemDropHandler,
    hover: (item, monitor) => {
      // when a drag item is overlapped more than 1 sec, the drop target item will be opened.
      if (monitor.isOver()) {
        setTimeout(() => {
          if (monitor.isOver()) {
            setIsOpen(true);
          }
        }, 1000);
      }
    },
    collect: monitor => ({
      isOver: monitor.isOver(),
    }),
  }));

  const hasChildren = useCallback((): boolean => {
    return currentChildren != null && currentChildren.length > 0;
  }, [currentChildren]);

  const onClickLoadChildren = useCallback(async() => {
    setIsOpen(!isOpen);
  }, [isOpen]);

  const onClickPlusButton = useCallback(() => {
    setNewPageInputShown(true);
  }, []);

  const onClickDeleteButton = useCallback(() => {
    if (onClickDeleteByPage == null) {
      return;
    }

    const { _id: pageId, revision: revisionId, path } = page;

    if (pageId == null || revisionId == null || path == null) {
      throw Error('Any of _id, revision, and path must not be null.');
    }

    const pageToDelete: IPageForPageDeleteModal = {
      pageId,
      revisionId: revisionId as string,
      path,
    };

    onClickDeleteByPage(pageToDelete);
  }, [page, onClickDeleteByPage]);


  const onClickRenameButton = useCallback(() => {
    setRenameInputShown(true);
  }, []);

  const onPressEnterForRenameHandler = async(inputText: string) => {
    if (inputText == null || inputText === '' || inputText.trim() === '' || inputText.includes('/')) {
      return;
    }

    const parentPath = nodePath.dirname(page.path as string);
    const newPagePath = `${parentPath}/${inputText}`;

    try {
      setPageTitle(inputText);
      setRenameInputShown(false);
      await apiv3Put('/pages/rename', { newPagePath, pageId: page._id, revisionId: page.revision });
    }
    catch (err) {
      // open ClosableInput and set pageTitle back to the previous title
      setPageTitle(nodePath.basename(pageTitle as string));
      setRenameInputShown(true);
      toastError(err);
    }
  };


  // TODO: go to create page page
  const onPressEnterForCreateHandler = () => {
    toastWarning(t('search_result.currently_not_implemented'));
    setNewPageInputShown(false);
  };

  const inputValidator = (title: string | null): AlertInfo | null => {
    if (title == null || title === '' || title.trim() === '') {
      return {
        type: AlertType.WARNING,
        message: t('form_validation.title_required'),
      };
    }

    if (title.includes('/')) {
      return {
        type: AlertType.WARNING,
        message: t('form_validation.slashed_are_not_yet_supported'),
      };
    }

    return null;
  };

  // didMount
  useEffect(() => {
    if (hasChildren()) setIsOpen(true);
  }, []);

  /*
   * Make sure itemNode.children and currentChildren are synced
   */
  useEffect(() => {
    if (children.length > currentChildren.length) {
      markTarget(children, targetPathOrId);
      setCurrentChildren(children);
    }
  }, []);

  /*
   * When swr fetch succeeded
   */
  useEffect(() => {
    if (isOpen && error == null && data != null) {
      const newChildren = ItemNode.generateNodesFromPages(data.children);
      markTarget(newChildren, targetPathOrId);
      setCurrentChildren(newChildren);
    }
  }, [data, isOpen]);

  return (
    <div className={`grw-pagetree-item-container ${isOver ? 'grw-pagetree-is-over' : ''}`}>
      <li
        ref={(c) => { drag(c); drop(c) }}
        className={`list-group-item list-group-item-action border-0 py-1 d-flex align-items-center ${page.isTarget ? 'grw-pagetree-is-target' : ''}`}
      >
        <div className="grw-triangle-container d-flex justify-content-center">
          {hasDescendants && (
            <button
              type="button"
              className={`grw-pagetree-button btn ${isOpen ? 'grw-pagetree-open' : ''}`}
              onClick={onClickLoadChildren}
            >
              <div className="grw-triangle-icon d-flex justify-content-center">
                <TriangleIcon />
              </div>
            </button>
          )}
        </div>
        { isRenameInputShown && (
          <ClosableTextInput
            isShown
            value={nodePath.basename(pageTitle as string)}
            placeholder={t('Input page name')}
            onClickOutside={() => { setRenameInputShown(false) }}
            onPressEnter={onPressEnterForRenameHandler}
            inputValidator={inputValidator}
          />
        )}
        { !isRenameInputShown && (
<<<<<<< HEAD
          <a href={page._id} className="grw-pagetree-title-anchor flex-grow-1">
            <p className={`text-truncate m-auto ${page.isEmpty && 'text-muted'}`}>{nodePath.basename(pageTitle as string) || '/'}</p>
=======
          <a
            href={page._id}
            className="grw-pagetree-title-anchor flex-grow-1"
          >
            <p className={`text-truncate m-auto ${page.isEmpty && 'text-muted'}`}>{nodePath.basename(page.path as string) || '/'}</p>
>>>>>>> 77c62ffc
          </a>
        )}
        {(page.descendantCount != null && page.descendantCount > 0) && (
          <div className="grw-pagetree-count-wrapper">
            <ItemCount descendantCount={page.descendantCount} />
          </div>
        )}
        <div className="grw-pagetree-control d-none">
          <ItemControl
            page={page}
            onClickPlusButton={onClickPlusButton}
            onClickDeleteButton={onClickDeleteButton}
            onClickRenameButton={onClickRenameButton}
            isEnableActions={isEnableActions}
            isDeletable={isDeletable}
          />
        </div>
      </li>

      {isEnableActions && (
        <ClosableTextInput
          isShown={isNewPageInputShown}
          placeholder={t('Input page name')}
          onClickOutside={() => { setNewPageInputShown(false) }}
          onPressEnter={onPressEnterForCreateHandler}
          inputValidator={inputValidator}
        />
      )}
      {
        isOpen && hasChildren() && currentChildren.map(node => (
          <div key={node.page._id} className="grw-pagetree-item-children">
            <Item
              isEnableActions={isEnableActions}
              itemNode={node}
              isOpen={false}
              targetPathOrId={targetPathOrId}
              onClickDeleteByPage={onClickDeleteByPage}
            />
          </div>
        ))
      }
    </div>
  );

};

export default Item;<|MERGE_RESOLUTION|>--- conflicted
+++ resolved
@@ -307,16 +307,8 @@
           />
         )}
         { !isRenameInputShown && (
-<<<<<<< HEAD
           <a href={page._id} className="grw-pagetree-title-anchor flex-grow-1">
             <p className={`text-truncate m-auto ${page.isEmpty && 'text-muted'}`}>{nodePath.basename(pageTitle as string) || '/'}</p>
-=======
-          <a
-            href={page._id}
-            className="grw-pagetree-title-anchor flex-grow-1"
-          >
-            <p className={`text-truncate m-auto ${page.isEmpty && 'text-muted'}`}>{nodePath.basename(page.path as string) || '/'}</p>
->>>>>>> 77c62ffc
           </a>
         )}
         {(page.descendantCount != null && page.descendantCount > 0) && (
