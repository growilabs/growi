import React, {
  useCallback, useState, FC, useEffect,
} from 'react';
import { DropdownToggle } from 'reactstrap';
import { useTranslation } from 'react-i18next';

import { useDrag, useDrop } from 'react-dnd';

import nodePath from 'path';

import { pathUtils, pagePathUtils } from '@growi/core';

import loggerFactory from '~/utils/logger';

import { toastWarning, toastError, toastSuccess } from '~/client/util/apiNotification';

import { useSWRxPageChildren } from '~/stores/page-listing';
import { apiv3Put, apiv3Post } from '~/client/util/apiv3-client';
import { IPageForPageRenameModal, IPageForPageDuplicateModal } from '~/stores/modal';

import TriangleIcon from '~/components/Icons/TriangleIcon';
import { bookmark, unbookmark } from '~/client/services/page-operation';
import ClosableTextInput, { AlertInfo, AlertType } from '../../Common/ClosableTextInput';
import { PageItemControl } from '../../Common/Dropdown/PageItemControl';
import { ItemNode } from './ItemNode';
<<<<<<< HEAD
import { usePageTreeDescCountMap } from '~/stores/ui';
=======
import { IPageHasId, IPageInfoAll, IPageToDeleteWithMeta } from '~/interfaces/page';


const logger = loggerFactory('growi:cli:Item');

>>>>>>> cbfa9f72

interface ItemProps {
  isEnableActions: boolean
  itemNode: ItemNode
  targetPathOrId?: string
  isScrolled: boolean,
  isOpen?: boolean
  isEnabledAttachTitleHeader?: boolean
  onClickDuplicateMenuItem?(pageToDuplicate: IPageForPageDuplicateModal): void
  onClickRenameMenuItem?(pageToRename: IPageForPageRenameModal): void
  onClickDeleteMenuItem?(pageToDelete: IPageToDeleteWithMeta): void
}

// Utility to mark target
const markTarget = (children: ItemNode[], targetPathOrId?: string): void => {
  if (targetPathOrId == null) {
    return;
  }

  children.forEach((node) => {
    if (node.page._id === targetPathOrId || node.page.path === targetPathOrId) {
      node.page.isTarget = true;
    }
    return node;
  });
};


const bookmarkMenuItemClickHandler = async(_pageId: string, _newValue: boolean): Promise<void> => {
  const bookmarkOperation = _newValue ? bookmark : unbookmark;
  await bookmarkOperation(_pageId);
};


/**
 * Return new page path after the droppedPagePath is moved under the newParentPagePath
 * @param droppedPagePath
 * @param newParentPagePath
 * @returns
 */
const getNewPathAfterMoved = (droppedPagePath: string, newParentPagePath: string): string => {
  const pageTitle = nodePath.basename(droppedPagePath);
  return nodePath.join(newParentPagePath, pageTitle);
};

/**
 * Return whether the fromPage could be moved under the newParentPage
 * @param fromPage
 * @param newParentPage
 * @param printLog
 * @returns
 */
const canMoveUnderNewParent = (fromPage?: Partial<IPageHasId>, newParentPage?: Partial<IPageHasId>, printLog = false): boolean => {
  if (fromPage == null || newParentPage == null || fromPage.path == null || newParentPage.path == null) {
    if (printLog) {
      logger.warn('Any of page, page.path or droppedPage.path is null');
    }
    return false;
  }

  const newPathAfterMoved = getNewPathAfterMoved(fromPage.path, newParentPage.path);
  return pagePathUtils.canMoveByPath(fromPage.path, newPathAfterMoved);
};


type ItemCountProps = {
  descendantCount: number
}

const ItemCount: FC<ItemCountProps> = (props:ItemCountProps) => {
  return (
    <>
      <span className="grw-pagetree-count badge badge-pill badge-light text-muted">
        {props.descendantCount}
      </span>
    </>
  );
};

const Item: FC<ItemProps> = (props: ItemProps) => {
  const { t } = useTranslation();
  const {
    itemNode, targetPathOrId, isOpen: _isOpen = false, isEnabledAttachTitleHeader,
    onClickDuplicateMenuItem, onClickRenameMenuItem, onClickDeleteMenuItem, isEnableActions,
  } = props;

  const { page, children } = itemNode;

  const [pageTitle, setPageTitle] = useState(page.path);
  const [currentChildren, setCurrentChildren] = useState(children);
  const [isOpen, setIsOpen] = useState(_isOpen);
  const [isNewPageInputShown, setNewPageInputShown] = useState(false);
  const [shouldHide, setShouldHide] = useState(false);
  // const [isRenameInputShown, setRenameInputShown] = useState(false);

  const { data, mutate: mutateChildren } = useSWRxPageChildren(isOpen ? page._id : null);

  // descendantCount
  const { getDescCount } = usePageTreeDescCountMap();
  const descendantCount = getDescCount(page._id) || page.descendantCount || 0;


  // hasDescendants flag
  const isChildrenLoaded = currentChildren?.length > 0;
  const hasDescendants = descendantCount > 0 || isChildrenLoaded;

  // to re-show hidden item when useDrag end() callback
  const displayDroppedItemByPageId = useCallback((pageId) => {
    const target = document.getElementById(`pagetree-item-${pageId}`);
    if (target == null) {
      return;
    }

    // wait 500ms to avoid removing before d-none is set by useDrag end() callback
    setTimeout(() => {
      target.classList.remove('d-none');
    }, 500);
  }, []);

  const [{ isDragging }, drag] = useDrag(() => ({
    type: 'PAGE_TREE',
    item: { page },
    end: (item, monitor) => {
      // in order to set d-none to dropped Item
      const dropResult = monitor.getDropResult();
      if (dropResult != null) {
        setShouldHide(true);
      }
    },
    collect: monitor => ({
      isDragging: monitor.isDragging(),
    }),
  }));

  const pageItemDropHandler = async(item: ItemNode) => {
    const { page: droppedPage } = item;

    if (!canMoveUnderNewParent(droppedPage, page, true)) {
      return;
    }

    if (droppedPage.path == null || page.path == null) {
      return;
    }

    const newPagePath = getNewPathAfterMoved(droppedPage.path, page.path);

    try {
      await apiv3Put('/pages/rename', {
        pageId: droppedPage._id,
        revisionId: droppedPage.revision,
        newPagePath,
        isRenameRedirect: false,
        isRemainMetadata: false,
      });

      await mutateChildren();

      // force open
      setIsOpen(true);
    }
    catch (err) {
      // display the dropped item
      displayDroppedItemByPageId(droppedPage._id);

      if (err.code === 'operation__blocked') {
        toastWarning(t('pagetree.you_cannot_move_this_page_now'));
      }
      else {
        toastError(t('pagetree.something_went_wrong_with_moving_page'));
      }
    }
  };

  const [{ isOver }, drop] = useDrop<ItemNode, Promise<void>, { isOver: boolean }>(() => ({
    accept: 'PAGE_TREE',
    drop: pageItemDropHandler,
    hover: (item, monitor) => {
      // when a drag item is overlapped more than 1 sec, the drop target item will be opened.
      if (monitor.isOver()) {
        setTimeout(() => {
          if (monitor.isOver()) {
            setIsOpen(true);
          }
        }, 1000);
      }
    },
    canDrop: (item) => {
      const { page: droppedPage } = item;
      return canMoveUnderNewParent(droppedPage, page);
    },
    collect: monitor => ({
      isOver: monitor.isOver(),
    }),
  }));

  const hasChildren = useCallback((): boolean => {
    return currentChildren != null && currentChildren.length > 0;
  }, [currentChildren]);

  const onClickLoadChildren = useCallback(async() => {
    setIsOpen(!isOpen);
  }, [isOpen]);

  const onClickPlusButton = useCallback(() => {
    setNewPageInputShown(true);
  }, []);

  const duplicateMenuItemClickHandler = useCallback((): void => {
    if (onClickDuplicateMenuItem == null) {
      return;
    }

    const { _id: pageId, path } = page;

    if (pageId == null || path == null) {
      throw Error('Any of _id and path must not be null.');
    }

    const pageToDuplicate = { pageId, path };

    onClickDuplicateMenuItem(pageToDuplicate);
  }, [onClickDuplicateMenuItem, page]);


  /*
  * Rename: TODO: rename page title on input form by #87757
  */

  // const onClickRenameButton = useCallback(async(_pageId: string): Promise<void> => {
  //   setRenameInputShown(true);
  // }, []);

  // const onPressEnterForRenameHandler = async(inputText: string) => {
  //   const parentPath = getParentPagePath(page.path as string)
  //   const newPagePath = `${parentPath}/${inputText}`;

  //   try {
  //     setPageTitle(inputText);
  //     setRenameInputShown(false);
  //     await apiv3Put('/pages/rename', { newPagePath, pageId: page._id, revisionId: page.revision });
  //   }
  //   catch (err) {
  //     // open ClosableInput and set pageTitle back to the previous title
  //     setPageTitle(nodePath.basename(pageTitle as string));
  //     setRenameInputShown(true);
  //     toastError(err);
  //   }
  // };

  const renameMenuItemClickHandler = useCallback((): void => {
    if (onClickRenameMenuItem == null) {
      return;
    }

    const { _id: pageId, revision: revisionId, path } = page;

    if (!page.isEmpty && revisionId == null) {
      throw Error('Existing page should have revisionId');
    }

    if (pageId == null || path == null) {
      throw Error('Any of _id and revisionId and path must not be null.');
    }

    const pageToRename: IPageForPageRenameModal = {
      pageId,
      revisionId: revisionId as string,
      path,
    };

    onClickRenameMenuItem(pageToRename);
  }, [onClickRenameMenuItem, page]);

  const deleteMenuItemClickHandler = useCallback(async(_pageId: string, pageInfo: IPageInfoAll | undefined): Promise<void> => {
    if (page._id == null || page.revision == null || page.path == null) {
      throw Error('Any of _id, revision, and path must not be null.');
    }

    const pageToDelete: IPageToDeleteWithMeta = {
      data: {
        _id: page._id,
        revision: page.revision as string,
        path: page.path,
      },
      meta: pageInfo,
    };

    if (onClickDeleteMenuItem != null) {
      onClickDeleteMenuItem(pageToDelete);
    }
  }, [onClickDeleteMenuItem, page]);

  const onPressEnterForCreateHandler = async(inputText: string) => {
    setNewPageInputShown(false);
    const parentPath = pathUtils.addTrailingSlash(page.path as string);
    const newPagePath = `${parentPath}${inputText}`;
    const isCreatable = pagePathUtils.isCreatablePage(newPagePath);

    if (!isCreatable) {
      toastWarning(t('you_can_not_create_page_with_this_name'));
      return;
    }

    let initBody = '';
    if (isEnabledAttachTitleHeader) {
      const pageTitle = pathUtils.addHeadingSlash(nodePath.basename(newPagePath));
      initBody = pathUtils.attachTitleHeader(pageTitle);
    }

    try {
      await apiv3Post('/pages/', {
        path: newPagePath,
        body: initBody,
        grant: page.grant,
        grantUserGroupId: page.grantedGroup,
        createFromPageTree: true,
      });
      mutateChildren();
      toastSuccess(t('successfully_saved_the_page'));
    }
    catch (err) {
      toastError(err);
    }
  };

  const inputValidator = (title: string | null): AlertInfo | null => {
    if (title == null || title === '' || title.trim() === '') {
      return {
        type: AlertType.WARNING,
        message: t('form_validation.title_required'),
      };
    }

    if (title.includes('/')) {
      return {
        type: AlertType.WARNING,
        message: t('form_validation.slashed_are_not_yet_supported'),
      };
    }

    return null;
  };

  useEffect(() => {
    if (!props.isScrolled && page.isTarget) {
      document.dispatchEvent(new CustomEvent('targetItemRendered'));
    }
  }, [props.isScrolled, page.isTarget]);

  // didMount
  useEffect(() => {
    if (hasChildren()) setIsOpen(true);
  }, [hasChildren]);

  /*
   * Make sure itemNode.children and currentChildren are synced
   */
  useEffect(() => {
    if (children.length > currentChildren.length) {
      markTarget(children, targetPathOrId);
      setCurrentChildren(children);
    }
  }, [children, currentChildren.length, targetPathOrId]);

  /*
   * When swr fetch succeeded
   */
  useEffect(() => {
    if (isOpen && data != null) {
      const newChildren = ItemNode.generateNodesFromPages(data.children);
      markTarget(newChildren, targetPathOrId);
      setCurrentChildren(newChildren);
    }
  }, [data, isOpen, targetPathOrId]);

  return (
    <div id={`pagetree-item-${page._id}`} className={`grw-pagetree-item-container ${isOver ? 'grw-pagetree-is-over' : ''} ${shouldHide ? 'd-none' : ''}`}>
      <li
        ref={(c) => { drag(c); drop(c) }}
        className={`list-group-item list-group-item-action border-0 py-0 d-flex align-items-center ${page.isTarget ? 'grw-pagetree-is-target' : ''}`}
        id={page.isTarget ? 'grw-pagetree-is-target' : `grw-pagetree-list-${page._id}`}
      >
        <div className="grw-triangle-container d-flex justify-content-center">
          {hasDescendants && (
            <button
              type="button"
              className={`grw-pagetree-button btn ${isOpen ? 'grw-pagetree-open' : ''}`}
              onClick={onClickLoadChildren}
            >
              <div className="grw-triangle-icon d-flex justify-content-center">
                <TriangleIcon />
              </div>
            </button>
          )}
        </div>
        {/* TODO: rename page title on input form by 87757 */}
        {/* { isRenameInputShown && (
          <ClosableTextInput
            isShown
            value={nodePath.basename(pageTitle as string)}
            placeholder={t('Input page name')}
            onClickOutside={() => { setRenameInputShown(false) }}
            onPressEnter={onPressEnterForRenameHandler}
            inputValidator={inputValidator}
          />
        )}
        { !isRenameInputShown && ( */}
        <a href={`/${page._id}`} className="grw-pagetree-title-anchor flex-grow-1">
          <p className={`text-truncate m-auto ${page.isEmpty && 'text-muted'}`}>{nodePath.basename(pageTitle as string) || '/'}</p>
        </a>
        {/* )} */}
        {(descendantCount > 0) && (
          <div className="grw-pagetree-count-wrapper">
            <ItemCount descendantCount={descendantCount} />
          </div>
        )}
        <div className="grw-pagetree-control d-flex">
          <PageItemControl
            pageId={page._id}
            isEnableActions={isEnableActions}
            onClickBookmarkMenuItem={bookmarkMenuItemClickHandler}
            onClickDuplicateMenuItem={duplicateMenuItemClickHandler}
            onClickRenameMenuItem={renameMenuItemClickHandler}
            onClickDeleteMenuItem={deleteMenuItemClickHandler}
          >
            {/* pass the color property to reactstrap dropdownToggle props. https://6-4-0--reactstrap.netlify.app/components/dropdowns/  */}
            <DropdownToggle color="transparent" className="border-0 rounded btn-page-item-control p-0 grw-visible-on-hover">
              <i className="icon-options fa fa-rotate-90 text-muted p-1"></i>
            </DropdownToggle>
          </PageItemControl>
          <button
            type="button"
            className="border-0 rounded btn btn-page-item-control p-0 grw-visible-on-hover"
            onClick={onClickPlusButton}
          >
            <i className="icon-plus text-muted d-block p-1" />
          </button>
        </div>
      </li>

      {isEnableActions && (
        <ClosableTextInput
          isShown={isNewPageInputShown}
          placeholder={t('Input page name')}
          onClickOutside={() => { setNewPageInputShown(false) }}
          onPressEnter={onPressEnterForCreateHandler}
          inputValidator={inputValidator}
        />
      )}
      {
        isOpen && hasChildren() && currentChildren.map(node => (
          <div key={node.page._id} className="grw-pagetree-item-children">
            <Item
              isEnableActions={isEnableActions}
              itemNode={node}
              isOpen={false}
              isScrolled={props.isScrolled}
              targetPathOrId={targetPathOrId}
              isEnabledAttachTitleHeader={isEnabledAttachTitleHeader}
              onClickDuplicateMenuItem={onClickDuplicateMenuItem}
              onClickRenameMenuItem={onClickRenameMenuItem}
              onClickDeleteMenuItem={onClickDeleteMenuItem}
            />
          </div>
        ))
      }
    </div>
  );

};

export default Item;<|MERGE_RESOLUTION|>--- conflicted
+++ resolved
@@ -23,15 +23,12 @@
 import ClosableTextInput, { AlertInfo, AlertType } from '../../Common/ClosableTextInput';
 import { PageItemControl } from '../../Common/Dropdown/PageItemControl';
 import { ItemNode } from './ItemNode';
-<<<<<<< HEAD
 import { usePageTreeDescCountMap } from '~/stores/ui';
-=======
 import { IPageHasId, IPageInfoAll, IPageToDeleteWithMeta } from '~/interfaces/page';
 
 
 const logger = loggerFactory('growi:cli:Item');
 
->>>>>>> cbfa9f72
 
 interface ItemProps {
   isEnableActions: boolean
