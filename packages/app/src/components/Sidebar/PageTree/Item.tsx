import React, {
  useCallback, useState, FC, useEffect, ReactNode,
} from 'react';

import nodePath from 'path';

import { pathUtils, pagePathUtils, Nullable } from '@growi/core';
import { useTranslation } from 'next-i18next';
import Link from 'next/link';
import { useDrag, useDrop } from 'react-dnd';
import { UncontrolledTooltip, DropdownToggle } from 'reactstrap';

import { bookmark, unbookmark, resumeRenameOperation } from '~/client/services/page-operation';
import { toastWarning, toastError, toastSuccess } from '~/client/util/apiNotification';
import { apiv3Put, apiv3Post } from '~/client/util/apiv3-client';
import TriangleIcon from '~/components/Icons/TriangleIcon';
import {
  IPageHasId, IPageInfoAll, IPageToDeleteWithMeta,
} from '~/interfaces/page';
import { useSWRxCurrentUserBookmarks } from '~/stores/bookmark';
import { IPageForPageDuplicateModal } from '~/stores/modal';
import { useSWRxPageChildren } from '~/stores/page-listing';
import { usePageTreeDescCountMap } from '~/stores/ui';
import loggerFactory from '~/utils/logger';
import { shouldRecoverPagePaths } from '~/utils/page-operation';

import ClosableTextInput, { AlertInfo, AlertType } from '../../Common/ClosableTextInput';
import CountBadge from '../../Common/CountBadge';
import { PageItemControl } from '../../Common/Dropdown/PageItemControl';

import { ItemNode } from './ItemNode';


const logger = loggerFactory('growi:cli:Item');


interface ItemProps {
  isEnableActions: boolean
  itemNode: ItemNode
  targetPathOrId?: Nullable<string>
  isOpen?: boolean
  isEnabledAttachTitleHeader?: boolean
  onRenamed?(): void
  onClickDuplicateMenuItem?(pageToDuplicate: IPageForPageDuplicateModal): void
  onClickDeleteMenuItem?(pageToDelete: IPageToDeleteWithMeta): void
}

// Utility to mark target
const markTarget = (children: ItemNode[], targetPathOrId?: Nullable<string>): void => {
  if (targetPathOrId == null) {
    return;
  }

  children.forEach((node) => {
    if (node.page._id === targetPathOrId || node.page.path === targetPathOrId) {
      node.page.isTarget = true;
    }
    return node;
  });
};

/**
 * Return new page path after the droppedPagePath is moved under the newParentPagePath
 * @param droppedPagePath
 * @param newParentPagePath
 * @returns
 */
const getNewPathAfterMoved = (droppedPagePath: string, newParentPagePath: string): string => {
  const pageTitle = nodePath.basename(droppedPagePath);
  return nodePath.join(newParentPagePath, pageTitle);
};

/**
 * Return whether the fromPage could be moved under the newParentPage
 * @param fromPage
 * @param newParentPage
 * @param printLog
 * @returns
 */
const isDroppable = (fromPage?: Partial<IPageHasId>, newParentPage?: Partial<IPageHasId>, printLog = false): boolean => {
  if (fromPage == null || newParentPage == null || fromPage.path == null || newParentPage.path == null) {
    if (printLog) {
      logger.warn('Any of page, page.path or droppedPage.path is null');
    }
    return false;
  }

  const newPathAfterMoved = getNewPathAfterMoved(fromPage.path, newParentPage.path);
  return pagePathUtils.canMoveByPath(fromPage.path, newPathAfterMoved) && !pagePathUtils.isUsersTopPage(newParentPage.path);
};

// Component wrapper to make a child element not draggable
// https://github.com/react-dnd/react-dnd/issues/335
type NotDraggableProps = {
  children: ReactNode,
};
const NotDraggableForClosableTextInput = (props: NotDraggableProps): JSX.Element => {
  return <div draggable onDragStart={e => e.preventDefault()}>{props.children}</div>;
};


const Item: FC<ItemProps> = (props: ItemProps) => {
  const { t } = useTranslation();
  const {
    itemNode, targetPathOrId, isOpen: _isOpen = false, isEnabledAttachTitleHeader,
    onRenamed, onClickDuplicateMenuItem, onClickDeleteMenuItem, isEnableActions,
  } = props;

  const { page, children } = itemNode;

  const [currentChildren, setCurrentChildren] = useState(children);
  const [isOpen, setIsOpen] = useState(_isOpen);
  const [isNewPageInputShown, setNewPageInputShown] = useState(false);
  const [shouldHide, setShouldHide] = useState(false);
  const [isRenameInputShown, setRenameInputShown] = useState(false);
  const [isCreating, setCreating] = useState(false);

  const { data, mutate: mutateChildren } = useSWRxPageChildren(isOpen ? page._id : null);
  const { mutate: mutateCurrentUserBookmarks } = useSWRxCurrentUserBookmarks();

  // descendantCount
  const { getDescCount } = usePageTreeDescCountMap();
  const descendantCount = getDescCount(page._id) || page.descendantCount || 0;


  // hasDescendants flag
  const isChildrenLoaded = currentChildren?.length > 0;
  const hasDescendants = descendantCount > 0 || isChildrenLoaded;

  // to re-show hidden item when useDrag end() callback
  const displayDroppedItemByPageId = useCallback((pageId) => {
    const target = document.getElementById(`pagetree-item-${pageId}`);
    if (target == null) {
      return;
    }

    // wait 500ms to avoid removing before d-none is set by useDrag end() callback
    setTimeout(() => {
      target.classList.remove('d-none');
    }, 500);
  }, []);

  const [, drag] = useDrag({
    type: 'PAGE_TREE',
    item: { page },
    canDrag: () => {
      if (page.path == null) {
        return false;
      }
      return !pagePathUtils.isUsersProtectedPages(page.path);
    },
    end: (item, monitor) => {
      // in order to set d-none to dropped Item
      const dropResult = monitor.getDropResult();
      if (dropResult != null) {
        setShouldHide(true);
      }
    },
    collect: monitor => ({
      isDragging: monitor.isDragging(),
      canDrag: monitor.canDrag(),
    }),
  });

  const pageItemDropHandler = async(item: ItemNode) => {
    const { page: droppedPage } = item;

    if (!isDroppable(droppedPage, page, true)) {
      return;
    }

    if (droppedPage.path == null || page.path == null) {
      return;
    }

    const newPagePath = getNewPathAfterMoved(droppedPage.path, page.path);

    try {
      await apiv3Put('/pages/rename', {
        pageId: droppedPage._id,
        revisionId: droppedPage.revision,
        newPagePath,
        isRenameRedirect: false,
        updateMetadata: true,
      });

      await mutateChildren();

      if (onRenamed != null) {
        onRenamed();
      }

      // force open
      setIsOpen(true);
    }
    catch (err) {
      // display the dropped item
      displayDroppedItemByPageId(droppedPage._id);

      if (err.code === 'operation__blocked') {
        toastWarning(t('pagetree.you_cannot_move_this_page_now'));
      }
      else {
        toastError(t('pagetree.something_went_wrong_with_moving_page'));
      }
    }
  };

  const [{ isOver }, drop] = useDrop<ItemNode, Promise<void>, { isOver: boolean }>(() => ({
    accept: 'PAGE_TREE',
    drop: pageItemDropHandler,
    hover: (item, monitor) => {
      // when a drag item is overlapped more than 1 sec, the drop target item will be opened.
      if (monitor.isOver()) {
        setTimeout(() => {
          if (monitor.isOver()) {
            setIsOpen(true);
          }
        }, 600);
      }
    },
    canDrop: (item) => {
      const { page: droppedPage } = item;
      return isDroppable(droppedPage, page);
    },
    collect: monitor => ({
      isOver: monitor.isOver(),
    }),
  }));

  const hasChildren = useCallback((): boolean => {
    return currentChildren != null && currentChildren.length > 0;
  }, [currentChildren]);

  const onClickLoadChildren = useCallback(async() => {
    setIsOpen(!isOpen);
  }, [isOpen]);

  const onClickPlusButton = useCallback(() => {
    setNewPageInputShown(true);

    if (hasDescendants) {
      setIsOpen(true);
    }
  }, [hasDescendants]);

  const bookmarkMenuItemClickHandler = async(_pageId: string, _newValue: boolean): Promise<void> => {
    const bookmarkOperation = _newValue ? bookmark : unbookmark;
    await bookmarkOperation(_pageId);
    mutateCurrentUserBookmarks();
  };

  const duplicateMenuItemClickHandler = useCallback((): void => {
    if (onClickDuplicateMenuItem == null) {
      return;
    }

    const { _id: pageId, path } = page;

    if (pageId == null || path == null) {
      throw Error('Any of _id and path must not be null.');
    }

    const pageToDuplicate = { pageId, path };

    onClickDuplicateMenuItem(pageToDuplicate);
  }, [onClickDuplicateMenuItem, page]);

  const renameMenuItemClickHandler = useCallback(() => {
    setRenameInputShown(true);
  }, []);

  const pressEnterForRenameHandler = async(inputText: string) => {
    const parentPath = pathUtils.addTrailingSlash(nodePath.dirname(page.path ?? ''));
    const newPagePath = nodePath.resolve(parentPath, inputText);

    if (newPagePath === page.path) {
      setRenameInputShown(false);
      return;
    }

    try {
      setRenameInputShown(false);
      await apiv3Put('/pages/rename', {
        pageId: page._id,
        revisionId: page.revision,
        newPagePath,
      });

      if (onRenamed != null) {
        onRenamed();
      }

      toastSuccess(t('renamed_pages', { path: page.path }));
    }
    catch (err) {
      setRenameInputShown(true);
      toastError(err);
    }
  };

  const deleteMenuItemClickHandler = useCallback(async(_pageId: string, pageInfo: IPageInfoAll | undefined): Promise<void> => {
    if (onClickDeleteMenuItem == null) {
      return;
    }

    if (page._id == null || page.path == null) {
      throw Error('_id and path must not be null.');
    }

    const pageToDelete: IPageToDeleteWithMeta = {
      data: {
        _id: page._id,
        revision: page.revision as string,
        path: page.path,
      },
      meta: pageInfo,
    };

    onClickDeleteMenuItem(pageToDelete);
  }, [onClickDeleteMenuItem, page]);

  const onPressEnterForCreateHandler = async(inputText: string) => {
    setNewPageInputShown(false);
    const parentPath = pathUtils.addTrailingSlash(page.path as string);
    const newPagePath = nodePath.resolve(parentPath, inputText);
    const isCreatable = pagePathUtils.isCreatablePage(newPagePath);

    if (!isCreatable) {
      toastWarning(t('you_can_not_create_page_with_this_name'));
      return;
    }

    let initBody = '';
    if (isEnabledAttachTitleHeader) {
      const pageTitle = nodePath.basename(newPagePath);
      initBody = pathUtils.attachTitleHeader(pageTitle);
    }

    try {
      setCreating(true);

      await apiv3Post('/pages/', {
        path: newPagePath,
        body: initBody,
        grant: page.grant,
        grantUserGroupId: page.grantedGroup,
        createFromPageTree: true,
      });

      mutateChildren();

      if (!hasDescendants) {
        setIsOpen(true);
      }

      toastSuccess(t('successfully_saved_the_page'));
    }
    catch (err) {
      toastError(err);
    }
    finally {
      setCreating(false);
    }
  };

  const inputValidator = (title: string | null): AlertInfo | null => {
    if (title == null || title === '' || title.trim() === '') {
      return {
        type: AlertType.WARNING,
        message: t('form_validation.title_required'),
      };
    }

    return null;
  };

  /**
   * Users do not need to know if all pages have been renamed.
   * Make resuming rename operation appears to be working fine to allow users for a seamless operation.
   */
  const pathRecoveryMenuItemClickHandler = async(pageId: string): Promise<void> => {
    try {
      await resumeRenameOperation(pageId);

      if (onRenamed != null) {
        onRenamed();
      }

      toastSuccess(t('page_operation.paths_recovered'));
    }
    catch {
      toastError(t('page_operation.path_recovery_failed'));
    }
  };

  // didMount
  useEffect(() => {
    if (hasChildren()) setIsOpen(true);
  }, [hasChildren]);

  /*
   * Make sure itemNode.children and currentChildren are synced
   */
  useEffect(() => {
    if (children.length > currentChildren.length) {
      markTarget(children, targetPathOrId);
      setCurrentChildren(children);
    }
  }, [children, currentChildren.length, targetPathOrId]);

  /*
   * When swr fetch succeeded
   */
  useEffect(() => {
    if (isOpen && data != null) {
      const newChildren = ItemNode.generateNodesFromPages(data.children);
      markTarget(newChildren, targetPathOrId);
      setCurrentChildren(newChildren);
    }
  }, [data, isOpen, targetPathOrId]);

  // Rename process
  // Icon that draw attention from users for some actions
  const shouldShowAttentionIcon = page.processData != null ? shouldRecoverPagePaths(page.processData) : false;

  return (
    <div
      id={`pagetree-item-${page._id}`}
      className={`grw-pagetree-item-container ${isOver ? 'grw-pagetree-is-over' : ''}
    ${shouldHide ? 'd-none' : ''}`}
    >
      <li
        ref={(c) => { drag(c); drop(c) }}
        className={`list-group-item list-group-item-action border-0 py-0 pr-3 d-flex align-items-center
        ${page.isTarget ? 'grw-pagetree-current-page-item' : ''}`}
        id={page.isTarget ? 'grw-pagetree-current-page-item' : `grw-pagetree-list-${page._id}`}
      >
        <div className="grw-triangle-container d-flex justify-content-center">
          {hasDescendants && (
            <button
              type="button"
              className={`grw-pagetree-triangle-btn btn ${isOpen ? 'grw-pagetree-open' : ''}`}
              onClick={onClickLoadChildren}
            >
              <div className="d-flex justify-content-center">
                <TriangleIcon />
              </div>
            </button>
          )}
        </div>
        { isRenameInputShown
          ? (
<<<<<<< HEAD
            <ClosableTextInput
              value={nodePath.basename(page.path ?? '')}
              placeholder={t('Input page name')}
              onClickOutside={() => { setRenameInputShown(false) }}
              onPressEnter={pressEnterForRenameHandler}
              inputValidator={inputValidator}
            />
=======
            <div className="flex-fill">
              <NotDraggableForClosableTextInput>
                <ClosableTextInput
                  value={nodePath.basename(page.path ?? '')}
                  placeholder={t('Input page name')}
                  onClickOutside={() => { setRenameInputShown(false) }}
                  onPressEnter={onPressEnterForRenameHandler}
                  inputValidator={inputValidator}
                />
              </NotDraggableForClosableTextInput>
            </div>
>>>>>>> 09328f04
          )
          : (
            <>
              { shouldShowAttentionIcon && (
                <>
                  <i id="path-recovery" className="fa fa-warning mr-2 text-warning"></i>
                  <UncontrolledTooltip placement="top" target="path-recovery" fade={false}>
                    {t('tooltip.operation.attention.rename')}
                  </UncontrolledTooltip>
                </>
              )}

              <Link href={`/${page._id}`} prefetch={false}>
                <a className="grw-pagetree-title-anchor flex-grow-1">
                  <p className={`text-truncate m-auto ${page.isEmpty && 'grw-sidebar-text-muted'}`}>{nodePath.basename(page.path ?? '') || '/'}</p>
                </a>
              </Link>
            </>
          )}
        {descendantCount > 0 && !isRenameInputShown && (
          <div className="grw-pagetree-count-wrapper">
            <CountBadge count={descendantCount} />
          </div>
        )}
        <div className="grw-pagetree-control d-flex">
          <PageItemControl
            pageId={page._id}
            isEnableActions={isEnableActions}
            onClickBookmarkMenuItem={bookmarkMenuItemClickHandler}
            onClickDuplicateMenuItem={duplicateMenuItemClickHandler}
            onClickRenameMenuItem={renameMenuItemClickHandler}
            onClickDeleteMenuItem={deleteMenuItemClickHandler}
            onClickPathRecoveryMenuItem={pathRecoveryMenuItemClickHandler}
            isInstantRename
            // Todo: It is wanted to find a better way to pass operationProcessData to PageItemControl
            operationProcessData={page.processData}
          >
            {/* pass the color property to reactstrap dropdownToggle props. https://6-4-0--reactstrap.netlify.app/components/dropdowns/  */}
            <DropdownToggle color="transparent" className="border-0 rounded btn-page-item-control p-0 grw-visible-on-hover mr-1">
              <i className="icon-options fa fa-rotate-90 p-1"></i>
            </DropdownToggle>
          </PageItemControl>
          {!pagePathUtils.isUsersTopPage(page.path ?? '') && (
            <button
              type="button"
              className="border-0 rounded btn btn-page-item-control p-0 grw-visible-on-hover"
              onClick={onClickPlusButton}
            >
              <i className="icon-plus d-block p-0" />
            </button>
          )}
        </div>
      </li>

      {isEnableActions && isNewPageInputShown && (
        <div className="flex-fill">
          <NotDraggableForClosableTextInput>
            <ClosableTextInput
              placeholder={t('Input page name')}
              onClickOutside={() => { setNewPageInputShown(false) }}
              onPressEnter={onPressEnterForCreateHandler}
              inputValidator={inputValidator}
            />
          </NotDraggableForClosableTextInput>
        </div>
      )}
      {
        isOpen && hasChildren() && currentChildren.map((node, index) => (
          <div key={node.page._id} className="grw-pagetree-item-children">
            <Item
              isEnableActions={isEnableActions}
              itemNode={node}
              isOpen={false}
              targetPathOrId={targetPathOrId}
              isEnabledAttachTitleHeader={isEnabledAttachTitleHeader}
              onRenamed={onRenamed}
              onClickDuplicateMenuItem={onClickDuplicateMenuItem}
              onClickDeleteMenuItem={onClickDeleteMenuItem}
            />
            { isCreating && (currentChildren.length - 1 === index) && (
              <div className="text-muted text-center">
                <i className="fa fa-spinner fa-pulse mr-1"></i>
              </div>
            )}
          </div>
        ))
      }
    </div>
  );

};

export default Item;<|MERGE_RESOLUTION|>--- conflicted
+++ resolved
@@ -270,7 +270,7 @@
     setRenameInputShown(true);
   }, []);
 
-  const pressEnterForRenameHandler = async(inputText: string) => {
+  const onPressEnterForRenameHandler = async(inputText: string) => {
     const parentPath = pathUtils.addTrailingSlash(nodePath.dirname(page.path ?? ''));
     const newPagePath = nodePath.resolve(parentPath, inputText);
 
@@ -451,15 +451,6 @@
         </div>
         { isRenameInputShown
           ? (
-<<<<<<< HEAD
-            <ClosableTextInput
-              value={nodePath.basename(page.path ?? '')}
-              placeholder={t('Input page name')}
-              onClickOutside={() => { setRenameInputShown(false) }}
-              onPressEnter={pressEnterForRenameHandler}
-              inputValidator={inputValidator}
-            />
-=======
             <div className="flex-fill">
               <NotDraggableForClosableTextInput>
                 <ClosableTextInput
@@ -471,7 +462,6 @@
                 />
               </NotDraggableForClosableTextInput>
             </div>
->>>>>>> 09328f04
           )
           : (
             <>
