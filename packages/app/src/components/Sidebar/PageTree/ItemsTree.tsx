--- conflicted
+++ resolved
@@ -1,9 +1,5 @@
-<<<<<<< HEAD
-import React, { FC, useState } from 'react';
+import React, { FC } from 'react';
 import { pagePathUtils } from '@growi/core';
-=======
-import React, { FC } from 'react';
->>>>>>> 2acb7cb9
 
 import { IPage } from '../../../interfaces/page';
 import { ItemNode } from './ItemNode';
@@ -57,39 +53,11 @@
  * ItemsTree
  */
 const ItemsTree: FC = () => {
-<<<<<<< HEAD
-  const [initialNode, setInitialNode] = useState<ItemNode | null>(null);
-
-  // initial request this is important
-  const { data: ancestorsChildrenData, error } = useSWRxPageAncestorsChildren(path);
-  // secondary request
-  const { data: ancestorsData, error: error2 } = useSWRxPageAncestors(path, id);
-
-
-  if (error != null || error2 != null) {
-    return null;
-  }
-
-  if (ancestorsData == null) {
-    return null;
-  }
-
-  /*
-   * When initial request is taking long
-   */
-  if (ancestorsChildrenData == null) {
-    const { targetAndAncestors } = ancestorsData;
-    const newInitialNode = generateInitialNode(targetAndAncestors);
-    setInitialNode(newInitialNode); // rerender
-  }
-=======
   // TODO: get from props
   const path = '/Sandbox/Bootstrap4';
 
-  // initial request
   const { data: targetAndAncestors, error } = useTargetAndAncestors();
 
-  // secondary request
   const { data: ancestorsChildrenData, error: error2 } = useSWRxPageAncestorsChildren(targetAndAncestors != null ? path : null);
 
   if (error != null || error2 != null) {
@@ -101,27 +69,14 @@
   }
 
   const initialNode = generateInitialNode(targetAndAncestors);
->>>>>>> 2acb7cb9
 
   /*
-   * When initial request finishes
+   * When swr request finishes
    */
   if (ancestorsChildrenData != null) {
     // increment initialNode
-    const { targetAndAncestors } = ancestorsData;
     const { ancestorsChildren } = ancestorsChildrenData;
-    const ancestors = targetAndAncestors.filter(page => page.path !== path);
 
-<<<<<<< HEAD
-    const newInitialNode = generateInitialNodeWithChildren(ancestors, ancestorsChildren);
-    setInitialNode(newInitialNode); // rerender
-  }
-
-  if (initialNode == null) {
-    return null;
-  }
-
-=======
     // flatten ancestors
     const partialChildren: ItemNode[] = [];
     let currentNode = initialNode;
@@ -138,7 +93,6 @@
     });
   }
 
->>>>>>> 2acb7cb9
   const isOpen = true;
   return (
     <>
