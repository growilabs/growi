import React, {
  useEffect, useRef, useState, useMemo, useCallback,
} from 'react';
import { useTranslation } from 'react-i18next';

import { debounce } from 'throttle-debounce';

import loggerFactory from '~/utils/logger';

import { usePageTreeTermManager, useSWRxPageAncestorsChildren, useSWRxRootPage } from '~/stores/page-listing';
import { TargetAndAncestors } from '~/interfaces/page-listing-results';
import { IPageHasId, IPageToDeleteWithMeta } from '~/interfaces/page';
import { OnDuplicatedFunction, OnDeletedFunction } from '~/interfaces/ui';
import { SocketEventName, UpdateDescCountData, UpdateDescCountRawData } from '~/interfaces/websocket';
import { toastError, toastSuccess } from '~/client/util/apiNotification';
import {
  IPageForPageDuplicateModal, usePageDuplicateModal, usePageDeleteModal,
} from '~/stores/modal';

import { useIsEnabledAttachTitleHeader } from '~/stores/context';
import { useFullTextSearchTermManager } from '~/stores/search';
import { useDescendantsPageListForCurrentPathTermManager } from '~/stores/page';
import { useGlobalSocket } from '~/stores/websocket';
import { usePageTreeDescCountMap, useSidebarScrollerRef } from '~/stores/ui';

import { ItemNode } from './ItemNode';
import Item from './Item';

const logger = loggerFactory('growi:cli:ItemsTree');

/*
 * Utility to generate initial node
 */
const generateInitialNodeBeforeResponse = (targetAndAncestors: Partial<IPageHasId>[]): ItemNode => {
  const nodes = targetAndAncestors.map((page): ItemNode => {
    return new ItemNode(page, []);
  });

  // update children for each node
  const rootNode = nodes.reduce((child, parent) => {
    parent.children = [child];
    return parent;
  });

  return rootNode;
};

const generateInitialNodeAfterResponse = (ancestorsChildren: Record<string, Partial<IPageHasId>[]>, rootNode: ItemNode): ItemNode => {
  const paths = Object.keys(ancestorsChildren);

  let currentNode = rootNode;
  paths.every((path) => {
    // stop rendering when non-migrated pages found
    if (currentNode == null) {
      return false;
    }

    const childPages = ancestorsChildren[path];
    currentNode.children = ItemNode.generateNodesFromPages(childPages);
    const nextNode = currentNode.children.filter((node) => {
      return paths.includes(node.page.path as string);
    })[0];
    currentNode = nextNode;
    return true;
  });

  return rootNode;
};


type ItemsTreeProps = {
  isEnableActions: boolean
  targetPath: string
  targetPathOrId?: string
  targetAndAncestorsData?: TargetAndAncestors
}

<<<<<<< HEAD
const renderByInitialNode = (
    initialNode: ItemNode,
    isEnableActions: boolean,
    isScrolled: boolean,
    targetPathOrId?: string,
    isEnabledAttachTitleHeader?: boolean,
    onRenamed?: () => void,
    onClickDuplicateMenuItem?: (pageToDuplicate: IPageForPageDuplicateModal) => void,
    onClickDeleteMenuItem?: (pageToDelete: IPageToDeleteWithMeta) => void,
): JSX.Element => {

  return (
    <ul className="grw-pagetree list-group p-3">
      <Item
        key={initialNode.page.path}
        targetPathOrId={targetPathOrId}
        itemNode={initialNode}
        isOpen
        isEnabledAttachTitleHeader={isEnabledAttachTitleHeader}
        isEnableActions={isEnableActions}
        onRenamed={onRenamed}
        onClickDuplicateMenuItem={onClickDuplicateMenuItem}
        onClickDeleteMenuItem={onClickDeleteMenuItem}
        isScrolled={isScrolled}
      />
    </ul>
  );
};

// --- Auto scroll related vars and util ---

const SCROLL_OFFSET_TOP = window.innerHeight / 2;

const scrollTargetItem = () => {
  const scrollElement = document.getElementById('grw-sidebar-contents-scroll-target');
  const target = document.getElementById('grw-pagetree-current-page-item');
  if (scrollElement != null && target != null) {
    smoothScrollIntoView(target, SCROLL_OFFSET_TOP, scrollElement);
  }
};
// --- end ---


=======
>>>>>>> 02266642
/*
 * ItemsTree
 */
const ItemsTree = (props: ItemsTreeProps): JSX.Element => {
  const {
    targetPath, targetPathOrId, targetAndAncestorsData, isEnableActions,
  } = props;

  const { t } = useTranslation();

  const { data: ancestorsChildrenData, error: error1 } = useSWRxPageAncestorsChildren(targetPath);
  const { data: rootPageData, error: error2 } = useSWRxRootPage();
  const { data: isEnabledAttachTitleHeader } = useIsEnabledAttachTitleHeader();
  const { open: openDuplicateModal } = usePageDuplicateModal();
  const { open: openDeleteModal } = usePageDeleteModal();
  const { data: sidebarScrollerRef } = useSidebarScrollerRef();

  const { data: socket } = useGlobalSocket();
  const { data: ptDescCountMap, update: updatePtDescCountMap } = usePageTreeDescCountMap();

  // for mutation
  const { advance: advancePt } = usePageTreeTermManager();
  const { advance: advanceFts } = useFullTextSearchTermManager();
  const { advance: advanceDpl } = useDescendantsPageListForCurrentPathTermManager();

  const [isInitialScrollCompleted, setIsInitialScrollCompleted] = useState(false);

  const rootElemRef = useRef(null);


  const isSecondStageRendering = ancestorsChildrenData != null && rootPageData != null;

  useEffect(() => {
    if (socket == null) {
      return;
    }

    socket.on(SocketEventName.UpdateDescCount, (data: UpdateDescCountRawData) => {
      // save to global state
      const newData: UpdateDescCountData = new Map(Object.entries(data));

      updatePtDescCountMap(newData);
    });

    return () => { socket.off(SocketEventName.UpdateDescCount) };

  }, [socket, ptDescCountMap, updatePtDescCountMap]);

  const onRenamed = () => {
    advancePt();
    advanceFts();
    advanceDpl();
  };

  const onClickDuplicateMenuItem = (pageToDuplicate: IPageForPageDuplicateModal) => {
    // eslint-disable-next-line @typescript-eslint/no-unused-vars
    const duplicatedHandler: OnDuplicatedFunction = (fromPath, toPath) => {
      toastSuccess(t('duplicated_pages', { fromPath }));

      advancePt();
      advanceFts();
      advanceDpl();
    };

    openDuplicateModal(pageToDuplicate, { onDuplicated: duplicatedHandler });
  };

  const onClickDeleteMenuItem = (pageToDelete: IPageToDeleteWithMeta) => {
    const onDeletedHandler: OnDeletedFunction = (pathOrPathsToDelete, isRecursively, isCompletely) => {
      if (typeof pathOrPathsToDelete !== 'string') {
        return;
      }

      const path = pathOrPathsToDelete;

      if (isCompletely) {
        toastSuccess(t('deleted_pages_completely', { path }));
      }
      else {
        toastSuccess(t('deleted_pages', { path }));
      }

      advancePt();
      advanceFts();
      advanceDpl();
    };

    openDeleteModal([pageToDelete], { onDeleted: onDeletedHandler });
  };

  // ***************************  Scroll on init ***************************
  const scrollOnInit = useCallback(() => {
    const scrollTargetElement = document.getElementById('grw-pagetree-is-target');

    if (sidebarScrollerRef?.current == null || scrollTargetElement == null) {
      return;
    }

    logger.debug('scrollOnInit has invoked');

    const scrollElement = sidebarScrollerRef.current.getScrollElement();

    // NOTE: could not use scrollIntoView
    //  https://stackoverflow.com/questions/11039885/scrollintoview-causing-the-whole-page-to-move

    // calculate the center point
    const scrollTop = scrollTargetElement.offsetTop - scrollElement.getBoundingClientRect().height / 2;
    scrollElement.scrollTo({ top: scrollTop });

    setIsInitialScrollCompleted(true);
  }, [sidebarScrollerRef]);

  const scrollOnInitDebounced = useMemo(() => debounce(500, scrollOnInit), [scrollOnInit]);

  useEffect(() => {
    if (!isSecondStageRendering || isInitialScrollCompleted) {
      return;
    }

    const rootElement = rootElemRef.current as HTMLElement | null;
    if (rootElement == null) {
      return;
    }

    const observerCallback = (mutationRecords: MutationRecord[]) => {
      mutationRecords.forEach(() => scrollOnInitDebounced());
    };

    const observer = new MutationObserver(observerCallback);
    observer.observe(rootElement, { childList: true, subtree: true });

    // first call for the situation that all rendering is complete at this point
    scrollOnInitDebounced();

    return () => {
      observer.disconnect();
    };
  }, [isInitialScrollCompleted, isSecondStageRendering, scrollOnInitDebounced]);
  // *******************************  end  *******************************

  if (error1 != null || error2 != null) {
    // TODO: improve message
    toastError('Error occurred while fetching pages to render PageTree');
    return <></>;
  }

  let initialItemNode;
  /*
   * Render second stage
   */
  if (isSecondStageRendering) {
    initialItemNode = generateInitialNodeAfterResponse(ancestorsChildrenData.ancestorsChildren, new ItemNode(rootPageData.rootPage));
  }
  /*
   * Before swr response comes back
   */
  else if (targetAndAncestorsData != null) {
    initialItemNode = generateInitialNodeBeforeResponse(targetAndAncestorsData.targetAndAncestors);
  }

  if (initialItemNode != null) {
    return (
      <ul className="grw-pagetree list-group p-3" ref={rootElemRef}>
        <Item
          key={initialItemNode.page.path}
          targetPathOrId={targetPathOrId}
          itemNode={initialItemNode}
          isOpen
          isEnabledAttachTitleHeader={isEnabledAttachTitleHeader}
          isEnableActions={isEnableActions}
          onRenamed={onRenamed}
          onClickDuplicateMenuItem={onClickDuplicateMenuItem}
          onClickDeleteMenuItem={onClickDeleteMenuItem}
        />
      </ul>
    );
  }

  return <></>;
};

export default ItemsTree;<|MERGE_RESOLUTION|>--- conflicted
+++ resolved
@@ -75,52 +75,6 @@
   targetAndAncestorsData?: TargetAndAncestors
 }
 
-<<<<<<< HEAD
-const renderByInitialNode = (
-    initialNode: ItemNode,
-    isEnableActions: boolean,
-    isScrolled: boolean,
-    targetPathOrId?: string,
-    isEnabledAttachTitleHeader?: boolean,
-    onRenamed?: () => void,
-    onClickDuplicateMenuItem?: (pageToDuplicate: IPageForPageDuplicateModal) => void,
-    onClickDeleteMenuItem?: (pageToDelete: IPageToDeleteWithMeta) => void,
-): JSX.Element => {
-
-  return (
-    <ul className="grw-pagetree list-group p-3">
-      <Item
-        key={initialNode.page.path}
-        targetPathOrId={targetPathOrId}
-        itemNode={initialNode}
-        isOpen
-        isEnabledAttachTitleHeader={isEnabledAttachTitleHeader}
-        isEnableActions={isEnableActions}
-        onRenamed={onRenamed}
-        onClickDuplicateMenuItem={onClickDuplicateMenuItem}
-        onClickDeleteMenuItem={onClickDeleteMenuItem}
-        isScrolled={isScrolled}
-      />
-    </ul>
-  );
-};
-
-// --- Auto scroll related vars and util ---
-
-const SCROLL_OFFSET_TOP = window.innerHeight / 2;
-
-const scrollTargetItem = () => {
-  const scrollElement = document.getElementById('grw-sidebar-contents-scroll-target');
-  const target = document.getElementById('grw-pagetree-current-page-item');
-  if (scrollElement != null && target != null) {
-    smoothScrollIntoView(target, SCROLL_OFFSET_TOP, scrollElement);
-  }
-};
-// --- end ---
-
-
-=======
->>>>>>> 02266642
 /*
  * ItemsTree
  */
