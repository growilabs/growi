--- conflicted
+++ resolved
@@ -3,21 +3,12 @@
 
 import { usePageTreeTermManager, useSWRxPageAncestorsChildren, useSWRxRootPage } from '~/stores/page-listing';
 import { TargetAndAncestors } from '~/interfaces/page-listing-results';
-<<<<<<< HEAD
-import { IPageHasId, IPageToDeleteWithMeta, IPageToRenameWithMeta } from '~/interfaces/page';
-import { OnDuplicatedFunction, OnRenamedFunction, OnDeletedFunction } from '~/interfaces/ui';
-import { SocketEventName, UpdateDescCountData, UpdateDescCountRawData } from '~/interfaces/websocket';
-import { toastError, toastSuccess } from '~/client/util/apiNotification';
-import {
-  IPageForPageDuplicateModal, usePageDuplicateModal, usePageRenameModal, usePageDeleteModal,
-=======
 import { IPageHasId, IPageToDeleteWithMeta } from '~/interfaces/page';
 import { OnDuplicatedFunction, OnDeletedFunction } from '~/interfaces/ui';
 import { SocketEventName, UpdateDescCountData, UpdateDescCountRawData } from '~/interfaces/websocket';
 import { toastError, toastSuccess } from '~/client/util/apiNotification';
 import {
   IPageForPageDuplicateModal, usePageDuplicateModal, usePageDeleteModal,
->>>>>>> b5171a4e
 } from '~/stores/modal';
 import { smoothScrollIntoView } from '~/client/util/smooth-scroll';
 
@@ -85,10 +76,6 @@
     isEnabledAttachTitleHeader?: boolean,
     onRenamed?: () => void,
     onClickDuplicateMenuItem?: (pageToDuplicate: IPageForPageDuplicateModal) => void,
-<<<<<<< HEAD
-    onClickRenameMenuItem?: (pageToRename: IPageToRenameWithMeta) => void,
-=======
->>>>>>> b5171a4e
     onClickDeleteMenuItem?: (pageToDelete: IPageToDeleteWithMeta) => void,
 ): JSX.Element => {
 
@@ -197,21 +184,6 @@
     openDuplicateModal(pageToDuplicate, { onDuplicated: duplicatedHandler });
   };
 
-<<<<<<< HEAD
-  const onClickRenameMenuItem = (pageToRename: IPageToRenameWithMeta) => {
-    const renamedHandler: OnRenamedFunction = (path) => {
-      toastSuccess(t('renamed_pages', { path }));
-
-      advancePt();
-      advanceFts();
-      advanceDpl();
-    };
-
-    openRenameModal(pageToRename, { onRenamed: renamedHandler });
-  };
-
-=======
->>>>>>> b5171a4e
   const onClickDeleteMenuItem = (pageToDelete: IPageToDeleteWithMeta) => {
     const onDeletedHandler: OnDeletedFunction = (pathOrPathsToDelete, isRecursively, isCompletely) => {
       if (typeof pathOrPathsToDelete !== 'string') {
