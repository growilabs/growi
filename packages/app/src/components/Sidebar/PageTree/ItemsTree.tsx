--- conflicted
+++ resolved
@@ -128,13 +128,9 @@
         return;
       }
 
-<<<<<<< HEAD
-    const path = pathOrPathsToDelete;
-=======
       onItemDeleted();
 
       const path = pathOrPathsToDelete;
->>>>>>> 33a14c8d
 
       if (isCompletely) {
         toastSuccess(t('deleted_pages_completely', { path }));
