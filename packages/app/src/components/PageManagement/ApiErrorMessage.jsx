import React from 'react';

import PropTypes from 'prop-types';
<<<<<<< HEAD
import quotemeta from 'quotemeta';
import { useTranslation } from 'react-i18next';
=======
import { useTranslation } from 'next-i18next';
>>>>>>> 4ad869e1

const ApiErrorMessage = (props) => {
  const { t } = useTranslation();
  const {
    errorCode, errorMessage, targetPath,
  } = props;

  function reload() {
    window.location.reload();
  }

  function renderMessageByErrorCode() {
    switch (errorCode) {
      case 'already_exists':
        return (
          <>
            <strong><i className="icon-fw icon-ban"></i>{ t('page_api_error.already_exists') }</strong>
            <small><a href={quotemeta(targetPath)}>{targetPath} <i className="icon-login"></i></a></small>
          </>
        );
      case 'notfound_or_forbidden':
        return (
          <strong><i className="icon-fw icon-ban"></i>{ t('page_api_error.notfound_or_forbidden') }</strong>
        );
      case 'user_not_admin':
        return (
          <strong><i className="icon-fw icon-ban"></i>{ t('page_api_error.user_not_admin') }</strong>
        );
      case 'outdated':
        return (
          <>
            <strong><i className="icon-fw icon-bulb"></i> { t('page_api_error.outdated') }</strong>
            <a className="btn-link" onClick={reload}>
              <i className="fa fa-angle-double-right"></i> { t('Load latest') }
            </a>
          </>
        );
      case 'invalid_path':
        return (
          <strong><i className="icon-fw icon-ban"></i> Invalid path</strong>
        );
      default:
        return (
          <strong><i className="icon-fw icon-ban"></i> Unknown error occured</strong>
        );
    }
  }

  if (errorCode != null) {
    return (
      <span className="text-danger">
        {renderMessageByErrorCode()}
      </span>
    );
  }

  if (errorMessage != null) {
    return (
      <span className="text-danger">
        {errorMessage}
      </span>
    );
  }

  // render null if no error has occurred
  return null;

};

ApiErrorMessage.propTypes = {
  errorCode:    PropTypes.string,
  errorMessage: PropTypes.string,
  targetPath:   PropTypes.string,
};

export default ApiErrorMessage;<|MERGE_RESOLUTION|>--- conflicted
+++ resolved
@@ -1,12 +1,10 @@
 import React from 'react';
 
 import PropTypes from 'prop-types';
-<<<<<<< HEAD
+
 import quotemeta from 'quotemeta';
-import { useTranslation } from 'react-i18next';
-=======
 import { useTranslation } from 'next-i18next';
->>>>>>> 4ad869e1
+
 
 const ApiErrorMessage = (props) => {
   const { t } = useTranslation();
