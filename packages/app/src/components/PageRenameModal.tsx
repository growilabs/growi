--- conflicted
+++ resolved
@@ -3,12 +3,10 @@
 } from 'react';
 
 import { pagePathUtils } from '@growi/core';
-<<<<<<< HEAD
+
 import quotemeta from 'quotemeta';
-import { useTranslation } from 'react-i18next';
-=======
 import { useTranslation } from 'next-i18next';
->>>>>>> 4ad869e1
+
 import {
   Collapse, Modal, ModalHeader, ModalBody, ModalFooter,
 } from 'reactstrap';
