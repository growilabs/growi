--- conflicted
+++ resolved
@@ -1,13 +1,9 @@
 import React from 'react';
 
-<<<<<<< HEAD
-import { useSWRxPageComment } from '~/stores/comment';
 import { useCurrentPageId } from '~/stores/context';
-=======
 import { useCommentPreviewOptions } from '~/stores/renderer';
 
 import { useSWRxPageComment } from '../../stores/comment';
->>>>>>> 7012c42a
 
 import { CommentEditor } from './CommentEditor';
 
@@ -23,7 +19,6 @@
 
   return (
     <CommentEditor
-      rendererOptions={rendererOptions}
       replyTo={undefined}
       onCommentButtonClicked={mutate}
       isForNewComment
