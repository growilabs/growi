import React from 'react';

import { Nullable } from '@growi/core';

import { RendererOptions } from '~/services/renderer/renderer';

import { useSWRxPageComment } from '../../stores/comment';

import { CommentEditor } from './CommentEditor';

<<<<<<< HEAD

type Props = {
  pageId?: Nullable<string>,
  rendererOptions: RendererOptions,
}

=======
type Props = {
  pageId?: Nullable<string>,
  rendererOptions: RendererOptions,
}

>>>>>>> 7e8ce7d8
export const CommentEditorLazyRenderer = (props: Props): JSX.Element => {

  const { pageId, rendererOptions } = props;

  const { mutate } = useSWRxPageComment(pageId);

  return (
    <CommentEditor
      rendererOptions={rendererOptions}
      replyTo={undefined}
      onCommentButtonClicked={mutate}
      isForNewComment
    />
  );
};<|MERGE_RESOLUTION|>--- conflicted
+++ resolved
@@ -8,20 +8,11 @@
 
 import { CommentEditor } from './CommentEditor';
 
-<<<<<<< HEAD
-
 type Props = {
   pageId?: Nullable<string>,
   rendererOptions: RendererOptions,
 }
 
-=======
-type Props = {
-  pageId?: Nullable<string>,
-  rendererOptions: RendererOptions,
-}
-
->>>>>>> 7e8ce7d8
 export const CommentEditorLazyRenderer = (props: Props): JSX.Element => {
 
   const { pageId, rendererOptions } = props;
