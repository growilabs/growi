--- conflicted
+++ resolved
@@ -14,13 +14,8 @@
 import RevisionRenderer from '../Page/RevisionRenderer';
 import Username from '../User/Username';
 
-<<<<<<< HEAD
 import { CommentControl } from './CommentControl';
-import CommentEditor from './CommentEditor';
-=======
-import CommentControl from './CommentControl';
 import { CommentEditor } from './CommentEditor';
->>>>>>> dbcbfe5c
 
 type CommentProps = {
   comment: ICommentHasId,
