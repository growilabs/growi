--- conflicted
+++ resolved
@@ -12,12 +12,8 @@
 import { apiPostForm } from '~/client/util/apiv1-client';
 import { useSWRxPageComment } from '~/stores/comment';
 import {
-<<<<<<< HEAD
   useCurrentPagePath, useCurrentPageId, useCurrentUser, useRevisionId, useIsSlackConfigured,
   useEditorConfig,
-=======
-  useCurrentPagePath, useCurrentPageId, useCurrentUser, useRevisionId, useRendererConfig,
->>>>>>> 6d13c930
 } from '~/stores/context';
 import { useSWRxSlackChannels, useIsSlackEnabled } from '~/stores/editor';
 import { useIsMobile } from '~/stores/ui';
@@ -25,14 +21,7 @@
 
 import { CustomNavTab } from '../CustomNavigation/CustomNav';
 import NotAvailableForGuest from '../NotAvailableForGuest';
-<<<<<<< HEAD
 import { SlackNotification } from '../SlackNotification';
-=======
-// import Editor from '../PageEditor/Editor';
-import { SlackNotification } from '../SlackNotification';
-
-import CommentPreview from './CommentPreview';
->>>>>>> 6d13c930
 
 import { CommentPreview } from './CommentPreview';
 
@@ -50,10 +39,6 @@
 };
 
 type PropsType = {
-<<<<<<< HEAD
-=======
-  rendererOptions: RendererOptions,
->>>>>>> 6d13c930
   isForNewComment?: boolean,
   replyTo?: string,
   currentCommentId?: string,
@@ -71,13 +56,8 @@
 export const CommentEditor = (props: PropsType): JSX.Element => {
 
   const {
-<<<<<<< HEAD
     isForNewComment, replyTo,
     currentCommentId, commentBody, onCancelButtonClicked, onCommentButtonClicked,
-=======
-    rendererOptions, isForNewComment, replyTo,
-    currentCommentId, commentBody, commentCreator, onCancelButtonClicked, onCommentButtonClicked,
->>>>>>> 6d13c930
   } = props;
   const { data: currentUser } = useCurrentUser();
   const { data: currentPagePath } = useCurrentPagePath();
@@ -87,16 +67,8 @@
   const { data: isMobile } = useIsMobile();
   const { data: isSlackEnabled, mutate: mutateIsSlackEnabled } = useIsSlackEnabled();
   const { data: slackChannelsData } = useSWRxSlackChannels(currentPagePath);
-<<<<<<< HEAD
   const { data: isSlackConfigured } = useIsSlackConfigured();
   const { data: editorConfig } = useEditorConfig();
-=======
-  const { data: config } = useRendererConfig();
-
-  // const isUploadable = config.upload.image || config.upload.file;
-  // const isUploadableFile = config.upload.file;
-  // const isSlackConfigured = config.isSlackConfigured;
->>>>>>> 6d13c930
 
   const [isReadyToUse, setIsReadyToUse] = useState(!isForNewComment);
   // TODO: Refactor comment and markdown variable names or logic after presentation
@@ -280,14 +252,9 @@
       </Button>
     );
 
-<<<<<<< HEAD
     const Editor = dynamic(() => import('../PageEditor/Editor'), { ssr: false });
     // TODO: typescriptize Editor
     const AnyEditor = Editor as any;
-=======
-    // // TODO: typescriptize Editor
-    // const AnyEditor = Editor as any;
->>>>>>> 6d13c930
 
     if (editorConfig === undefined) {
       return <></>;
@@ -375,10 +342,4 @@
     </div>
   );
 
-<<<<<<< HEAD
-};
-=======
-};
-
-export default CommentEditor;
->>>>>>> 6d13c930
+};