--- conflicted
+++ resolved
@@ -15,7 +15,7 @@
 import { RendererOptions } from '~/services/renderer/renderer';
 import { useSWRxPageComment } from '~/stores/comment';
 import {
-  useCurrentPagePath, useCurrentPageId, useCurrentUser, useRevisionId, useGrowiRendererConfig
+  useCurrentPagePath, useCurrentPageId, useCurrentUser, useRevisionId, useGrowiRendererConfig,
 } from '~/stores/context';
 import { useSWRxSlackChannels, useIsSlackEnabled } from '~/stores/editor';
 import { useIsMobile } from '~/stores/ui';
@@ -43,13 +43,7 @@
 };
 
 type PropsType = {
-<<<<<<< HEAD
-  growiRenderer: GrowiRenderer,
-=======
-  appContainer: AppContainer,
-
   rendererOptions: RendererOptions,
->>>>>>> 7f01c3b2
   isForNewComment?: boolean,
   replyTo?: string,
   currentCommentId?: string,
@@ -68,11 +62,7 @@
 const CommentEditor = (props: PropsType): JSX.Element => {
 
   const {
-<<<<<<< HEAD
-    growiRenderer, isForNewComment, replyTo,
-=======
-    appContainer, rendererOptions, isForNewComment, replyTo,
->>>>>>> 7f01c3b2
+    rendererOptions, isForNewComment, replyTo,
     currentCommentId, commentBody, commentCreator, onCancelButtonClicked, onCommentButtonClicked,
   } = props;
   const { data: currentUser } = useCurrentUser();
