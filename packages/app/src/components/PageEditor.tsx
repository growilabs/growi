--- conflicted
+++ resolved
@@ -16,11 +16,8 @@
 import { toastSuccess, toastError } from '~/client/util/apiNotification';
 import { apiGet, apiPostForm } from '~/client/util/apiv1-client';
 import { IEditorMethods } from '~/interfaces/editor-methods';
-<<<<<<< HEAD
+import { OptionsToSave } from '~/interfaces/page-operation';
 import { SocketEventName } from '~/interfaces/websocket';
-=======
-import { OptionsToSave } from '~/interfaces/page-operation';
->>>>>>> 94546606
 import {
   useCurrentPathname, useCurrentPageId, useIsEnabledAttachTitleHeader, useTemplateBodyData,
   useIsEditable, useIsUploadableFile, useIsUploadableImage, useIsNotFound, useIsIndentSizeForced,
@@ -28,11 +25,8 @@
 import {
   useCurrentIndentSize, useSWRxSlackChannels, useIsSlackEnabled, useIsTextlintEnabled, usePageTagsForEditors,
   useIsEnabledUnsavedWarning,
-<<<<<<< HEAD
   useIsConflict,
-=======
   useEditingMarkdown,
->>>>>>> 94546606
 } from '~/stores/editor';
 import { useCurrentPagePath, useSWRxCurrentPage } from '~/stores/page';
 import { usePreviewOptions } from '~/stores/renderer';
@@ -124,7 +118,6 @@
   const editorRef = useRef<IEditorMethods>(null);
   const previewRef = useRef<HTMLDivElement>(null);
 
-<<<<<<< HEAD
   const checkIsConflict = useCallback((data) => {
     const { s2cMessagePageUpdated } = data;
 
@@ -158,8 +151,6 @@
   //   return optionsToSave;
   // }, [grantData, isSlackEnabled, pageTags, slackChannelsData]);
 
-=======
->>>>>>> 94546606
   const setMarkdownWithDebounce = useMemo(() => debounce(100, throttle(150, (value: string, isClean: boolean) => {
     markdownToSave.current = value;
     setMarkdownToPreview(value);
