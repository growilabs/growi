--- conflicted
+++ resolved
@@ -81,13 +81,9 @@
   const { data: isUploadableFile } = useIsUploadableFile();
   const { data: isUploadableImage } = useIsUploadableImage();
 
-<<<<<<< HEAD
   const { data: rendererOptions, mutate: mutateRendererOptions } = usePreviewOptions();
-=======
-  const { data: rendererOptions } = usePreviewOptions();
   const { mutate: mutateIsEnabledUnsavedWarning } = useIsEnabledUnsavedWarning();
   const saveOrUpdate = useSaveOrUpdate();
->>>>>>> 183da70e
 
   const currentRevisionId = currentPage?.revision?._id;
 
