--- conflicted
+++ resolved
@@ -14,12 +14,9 @@
 import { usePageDeleteModal } from '~/stores/modal';
 
 import BookmarkFolderNameInput from './Bookmarks/BookmarkFolderNameInput';
-<<<<<<< HEAD
 import CompressIcon from './Icons/CompressIcon';
 import ExpandIcon from './Icons/ExpandIcon';
-=======
 import BookmarkFolderTree from './Bookmarks/BookmarkFolderTree';
->>>>>>> 20124c6c
 import FolderPlusIcon from './Icons/FolderPlusIcon';
 import { BookmarkList } from './PageList/BookmarkList';
 
@@ -108,12 +105,8 @@
           </div>
         )}
         {
-<<<<<<< HEAD
-          <BookmarkContents isExpanded={isExpanded}/>
-=======
           <BookmarkFolderTree />
 
->>>>>>> 20124c6c
         }
         <div id="user-bookmark-list" className={`page-list p-3 ${styles['page-list']}`}>
           <div className="grw-bookmarks-list-container">
