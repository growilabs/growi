--- conflicted
+++ resolved
@@ -8,35 +8,29 @@
 
 const logger = loggerFactory('growi:PageHistory');
 
-<<<<<<< HEAD
 type PageHistoryProps = {
   sourceRevisionId?: string,
   targetRevisionId?: string
   onClose: () => void
 }
+
 export const PageHistory: React.FC<PageHistoryProps> = (props: PageHistoryProps) => {
   const { sourceRevisionId, targetRevisionId, onClose } = props;
+
+  const { data: currentPageId } = useCurrentPageId();
+  const { data: currentPagePath } = useCurrentPagePath();
+
   return (
     <div className="revision-history" data-testid="page-history">
-      <PageRevisionTable
-        sourceRevisionId={sourceRevisionId}
-        targetRevisionId={targetRevisionId}
-        onClose={onClose}
-      />
-=======
-export const PageHistory: React.FC<{ onClose: () => void }> = ({ onClose }) => {
-  const { data: currentPageId } = useCurrentPageId();
-  const { data: currentPagePath } = useCurrentPagePath();
-  return (
-    <div className="revision-history" data-testid="page-history">
-      { currentPageId && currentPagePath && (
+      {currentPageId && currentPagePath && (
         <PageRevisionTable
+          sourceRevisionId={sourceRevisionId}
+          targetRevisionId={targetRevisionId}
           currentPageId={currentPageId}
-          currentPagePath = {currentPagePath}
+          currentPagePath={currentPagePath}
           onClose={onClose}
         />
       )}
->>>>>>> 0aae3aec
     </div>
   );
 };