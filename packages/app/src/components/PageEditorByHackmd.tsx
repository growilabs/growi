import React, {
  useCallback, useRef, useState, useEffect,
} from 'react';

import EventEmitter from 'events';

import { pathUtils } from '@growi/core';
import Link from 'next/link';
import { useRouter } from 'next/router';
import { useTranslation } from 'react-i18next';
import urljoin from 'url-join';

import { useSaveOrUpdate } from '~/client/services/page-operation';
import { toastError, toastSuccess } from '~/client/util/apiNotification';
import { apiPost } from '~/client/util/apiv1-client';
import { IResHackmdIntegrated, IResHackmdDiscard } from '~/interfaces/hackmd';
import { OptionsToSave } from '~/interfaces/page-operation';
import {
  useCurrentPageId, useCurrentPathname, useHackmdUri, useIsNotFound,
} from '~/stores/context';
import {
  useSWRxSlackChannels, useIsSlackEnabled, usePageTagsForEditors,
} from '~/stores/editor';
import {
  usePageIdOnHackmd, useHasDraftOnHackmd, useRevisionIdHackmdSynced, useIsHackmdDraftUpdatingInRealtime,
} from '~/stores/hackmd';
import { useCurrentPagePath, useSWRxCurrentPage, useSWRxTagsInfo } from '~/stores/page';
import { useRemoteRevisionId } from '~/stores/remote-latest-page';
import {
  EditorMode,
  useEditorMode, useSelectedGrant,
} from '~/stores/ui';
import loggerFactory from '~/utils/logger';

import HackmdEditor from './PageEditorByHackmd/HackmdEditor';

const logger = loggerFactory('growi:PageEditorByHackmd');


declare global {
  // eslint-disable-next-line vars-on-top, no-var
  var globalEmitter: EventEmitter;
}


type HackEditorRef = {
  getValue: () => Promise<string>
};

export const PageEditorByHackmd = (): JSX.Element => {

  const { t } = useTranslation();
  const router = useRouter();

  const { data: isNotFound } = useIsNotFound();
  const { data: editorMode, mutate: mutateEditorMode } = useEditorMode();
  const { data: currentPagePath } = useCurrentPagePath();
  const { data: currentPathname } = useCurrentPathname();
  const { data: slackChannelsData } = useSWRxSlackChannels(currentPagePath);
  const { data: isSlackEnabled } = useIsSlackEnabled();
  const { data: pageId, mutate: mutateCurrentPageId } = useCurrentPageId();
  const { data: pageTags } = usePageTagsForEditors(pageId);
  const { mutate: mutateTagsInfo } = useSWRxTagsInfo(pageId);
  const { data: grant } = useSelectedGrant();
  const { data: hackmdUri } = useHackmdUri();
  const saveOrUpdate = useSaveOrUpdate();

  const { returnPathForURL } = pathUtils;

  // pageData
  const { data: pageData, mutate: mutatePageData } = useSWRxCurrentPage();
  const revision = pageData?.revision;

  const slackChannels = slackChannelsData?.toString();

  const [isInitialized, setIsInitialized] = useState(false);
  const [isInitializing, setIsInitializing] = useState(false);
  // for error
  const [hasError, setHasError] = useState(false);
  const [errorMessage, setErrorMessage] = useState('');
  const [errorReason, setErrorReason] = useState('');

  // state from pageContainer
  const { data: pageIdOnHackmd, mutate: mutatePageIdOnHackmd } = usePageIdOnHackmd();
  const { data: hasDraftOnHackmd, mutate: mutateHasDraftOnHackmd } = useHasDraftOnHackmd();
  const { data: revisionIdHackmdSynced, mutate: mutateRevisionIdHackmdSynced } = useRevisionIdHackmdSynced();
<<<<<<< HEAD
  const { mutate: mutateIsEnabledUnsavedWarning } = useIsEnabledUnsavedWarning();
  const { data: isHackmdDraftUpdatingInRealtime, mutate: mutateIsHackmdDraftUpdatingInRealtime } = useIsHackmdDraftUpdatingInRealtime(false);
=======
  const [isHackmdDraftUpdatingInRealtime, setIsHackmdDraftUpdatingInRealtime] = useState(false);
>>>>>>> 94546606
  const { data: remoteRevisionId, mutate: mutateRemoteRevisionId } = useRemoteRevisionId(revision?._id);

  const hackmdEditorRef = useRef<HackEditorRef>(null);

  const saveAndReturnToViewHandler = useCallback(async(opts?: {overwriteScopesOfDescendants: boolean}) => {
    if (editorMode !== EditorMode.HackMD) { return }

    try {
      if (isSlackEnabled == null || currentPathname == null || slackChannels == null || grant == null || revision == null || hackmdEditorRef.current == null) {
        throw new Error('Some materials to save are invalid');
      }

      const optionsToSave: OptionsToSave = {
        isSlackEnabled,
        slackChannels,
        grant: grant.grant,
        grantUserGroupId: grant.grantedGroup?.id,
        grantUserGroupName: grant.grantedGroup?.name,
        pageTags: pageTags ?? [],
        isSyncRevisionToHackmd: true,
        ...opts,
      };

      const markdown = await hackmdEditorRef.current.getValue();

      const { page } = await saveOrUpdate(markdown, { pageId, path: currentPagePath || currentPathname, revisionId: revision?._id }, optionsToSave);
      await mutatePageData();
      await mutateTagsInfo();

      if (page == null) {
        return;
      }
      if (isNotFound) {
        await router.push(`/${page._id}`);
      }
      else {
        await mutateCurrentPageId(page._id);
        await mutatePageData();
      }
      mutateEditorMode(EditorMode.View);
    }
    catch (error) {
      logger.error('failed to save', error);
      toastError(error.message);
    }
  // eslint-disable-next-line max-len
  }, [editorMode, isSlackEnabled, currentPathname, slackChannels, grant, revision, pageTags, saveOrUpdate, pageId, currentPagePath, mutatePageData, mutateTagsInfo, isNotFound, mutateEditorMode, router, mutateCurrentPageId]);

  // set handler to save and reload Page
  useEffect(() => {
    globalEmitter.on('saveAndReturnToView', saveAndReturnToViewHandler);

    return function cleanup() {
      globalEmitter.removeListener('saveAndReturnToView', saveAndReturnToViewHandler);
    };
  }, [saveAndReturnToViewHandler]);

  const resetInitializedStatusHandler = useCallback(() => {
    setIsInitialized(false);
  }, []);


  // set handler to save and reload Page
  useEffect(() => {
    globalEmitter.on('resetInitializedHackMdStatus', resetInitializedStatusHandler);

    return function cleanup() {
      globalEmitter.removeListener('resetInitializedHackMdStatus', resetInitializedStatusHandler);
    };
  }, [resetInitializedStatusHandler]);


  const isResume = useCallback(() => {
    const isPageExistsOnHackmd = (pageIdOnHackmd != null);
    return (isPageExistsOnHackmd && hasDraftOnHackmd) || isHackmdDraftUpdatingInRealtime;
  }, [hasDraftOnHackmd, isHackmdDraftUpdatingInRealtime, pageIdOnHackmd]);

  const startToEdit = useCallback(async() => {

    if (hackmdUri == null) {
      // do nothing
      return;
    }

    setIsInitialized(false);
    setIsInitializing(true);

    try {
      const res = await apiPost<IResHackmdIntegrated>('/hackmd.integrate', { pageId });

      if (!res.ok) {
        throw new Error(res.error);
      }

      mutatePageIdOnHackmd(res.pageIdOnHackmd);
      mutateRevisionIdHackmdSynced(res.revisionIdHackmdSynced);
    }
    catch (err) {
      toastError(err.message);

      setHasError(true);
      setErrorMessage('GROWI server failed to connect to HackMD.');
      setErrorReason(err.toString());
    }

    setIsInitialized(true);
    setIsInitializing(false);
  }, [pageId, hackmdUri, mutatePageIdOnHackmd, mutateRevisionIdHackmdSynced]);

  /**
   * Start to edit w/o any api request
   */
  const resumeToEdit = useCallback(() => {
    setIsInitialized(true);
  }, []);

  const discardChanges = useCallback(async() => {

    if (pageId == null) { return }

    try {
      const res = await apiPost<IResHackmdDiscard>('/hackmd.discard', { pageId });

      if (!res.ok) {
        throw new Error(res.error);
      }

      mutateIsHackmdDraftUpdatingInRealtime(false);
      mutateHasDraftOnHackmd(false);
      mutatePageIdOnHackmd(res.pageIdOnHackmd);
      mutateRemoteRevisionId(res.revisionIdHackmdSynced);
      mutateRevisionIdHackmdSynced(res.revisionIdHackmdSynced);


    }
    catch (err) {
      logger.error(err);
      toastError(err.message);
    }
<<<<<<< HEAD
  }, [mutateIsHackmdDraftUpdatingInRealtime, mutateHasDraftOnHackmd, mutatePageIdOnHackmd, mutateRevisionIdHackmdSynced, mutateRemoteRevisionId, pageId]);
=======
  }, [pageId, mutateHasDraftOnHackmd, mutatePageIdOnHackmd, mutateRemoteRevisionId, mutateRevisionIdHackmdSynced]);
>>>>>>> 94546606

  /**
   * save and update state of containers
   * @param {string} markdown
   */
  const onSaveWithShortcut = useCallback(async(markdown) => {
    try {
      const currentPagePathOrPathname = currentPagePath || currentPathname;
      if (
        isSlackEnabled == null || grant == null || slackChannels == null || pageId == null
        || revisionIdHackmdSynced == null || currentPagePathOrPathname == null
      ) { throw new Error('Some materials to save are invalid') }
      const optionsToSave = {
        isSlackEnabled,
        slackChannels,
        grant: grant.grant,
        grantUserGroupId: grant.grantedGroup?.id,
        grantUserGroupName: grant.grantedGroup?.name,
        pageTags: pageTags ?? [],
        isSyncRevisionToHackmd: true,
      };
      const res = await saveOrUpdate(markdown, { pageId, path: currentPagePathOrPathname, revisionId: revisionIdHackmdSynced }, optionsToSave);

      // update pageData
      mutatePageData(res);

      // set updated data
      mutateRemoteRevisionId(res.revision._id);
      mutateRevisionIdHackmdSynced(res.page.revisionHackmdSynced);
      mutateHasDraftOnHackmd(res.page.hasDraftOnHackmd);
      mutateTagsInfo();

      logger.debug('success to save');

      toastSuccess(t('successfully_saved_the_page'));
    }
    catch (error) {
      logger.error('failed to save', error);
      toastError(error.message);
    }
<<<<<<< HEAD
  }, [isSlackEnabled,
      grant,
      slackChannels,
      pageId,
      revisionIdHackmdSynced,
      currentPathname,
      pageTags,
      currentPagePath,
      mutatePageData,
      mutateRevisionIdHackmdSynced,
      mutateHasDraftOnHackmd,
      mutateTagsInfo,
      mutateIsEnabledUnsavedWarning,
      mutateRemoteRevisionId,
      t]);
=======
  // eslint-disable-next-line max-len
  }, [currentPagePath, currentPathname, isSlackEnabled, grant, slackChannels, pageId, revisionIdHackmdSynced, pageTags, saveOrUpdate, mutatePageData, mutateRemoteRevisionId, mutateRevisionIdHackmdSynced, mutateHasDraftOnHackmd, mutateTagsInfo, t]);
>>>>>>> 94546606

  /**
   * onChange event of HackmdEditor handler
   */
  const hackmdEditorChangeHandler = useCallback(async(body) => {

    if (hackmdUri == null || pageId == null) {
      // do nothing
      return;
    }

    if (revision?.body === body) {
      return;
    }

    try {
      await apiPost('/hackmd.saveOnHackmd', { pageId });
    }
    catch (err) {
      logger.error(err);
    }
  }, [pageId, revision?.body, hackmdUri]);

  const penpalErrorOccuredHandler = useCallback((error) => {
    toastError(error.message);

    setHasError(true);
    setErrorMessage(t('hackmd.fail_to_connect'));
    setErrorReason(error.toString());
  }, [t]);

  const renderPreInitContent = useCallback(() => {
    const isPageNotFound = pageId == null;

    let content;

    /*
     * HackMD is not setup
     */
    if (hackmdUri == null) {
      content = (
        <div>
          <p className="text-center hackmd-status-label"><i className="fa fa-file-text"></i> { t('hackmd.not_set_up')}</p>
          {/* eslint-disable-next-line react/no-danger */}
          <p dangerouslySetInnerHTML={{ __html: t('hackmd.need_to_associate_with_growi_to_use_hackmd_refer_to_this') }} />
        </div>
      );
    }

    /*
    * used HackMD from NotFound Page
    */
    else if (isPageNotFound) {
      content = (
        <div className="text-center">
          <p className="hackmd-status-label">
            <i className="fa fa-file-text mr-2" />
            { t('hackmd.used_for_not_found') }
          </p>
          {/* eslint-disable-next-line react/no-danger */}
          <p dangerouslySetInnerHTML={{ __html: t('hackmd.need_to_make_page') }} />
        </div>
      );
    }
    /*
     * Resume to edit or discard changes
     */
    else if (isResume()) {
      const isHackmdDocumentOutdated = revisionIdHackmdSynced !== remoteRevisionId;

      content = (
        <div>
          <p className="text-center hackmd-status-label"><i className="fa fa-file-text"></i> HackMD is READY!</p>
          <p className="text-center"><strong>{t('hackmd.unsaved_draft')}</strong></p>

          { isHackmdDocumentOutdated && (
            <div className="card border-warning">
              <div className="card-header bg-warning"><i className="icon-fw icon-info"></i> {t('hackmd.draft_outdated')}</div>
              <div className="card-body text-center">
                {t('hackmd.based_on_revision')}&nbsp;
                { pageData != null && (
                  <Link href={urljoin(returnPathForURL(pageData.path, pageData._id), `?revisionId=${revisionIdHackmdSynced}`)} prefetch={false}>
                    <a><span className="badge badge-secondary">{revisionIdHackmdSynced?.substr(-8)}</span></a>
                  </Link>
                )}
                <div className="text-center mt-3">
                  <button
                    className="btn btn-link btn-view-outdated-draft p-0"
                    type="button"
                    disabled={isInitializing}
                    onClick={resumeToEdit}
                  >
                    {t('hackmd.view_outdated_draft')}
                  </button>
                </div>
              </div>
            </div>
          ) }

          { !isHackmdDocumentOutdated && (
            <div className="text-center hackmd-resume-button-container mb-3">
              <button
                className="btn btn-success btn-lg waves-effect waves-light"
                type="button"
                disabled={isInitializing}
                onClick={resumeToEdit}
              >
                <span className="btn-label"><i className="icon-fw icon-control-end"></i></span>
                <span className="btn-text">{t('hackmd.resume_to_edit')}</span>
              </button>
            </div>
          ) }

          <div className="text-center hackmd-discard-button-container mb-3">
            <button
              className="btn btn-outline-secondary btn-lg waves-effect waves-light"
              type="button"
              onClick={discardChanges}
            >
              <span className="btn-label"><i className="icon-fw icon-control-start"></i></span>
              <span className="btn-text">{t('hackmd.discard_changes')}</span>
            </button>
          </div>

        </div>
      );
    }
    /*
     * Start to edit
     */
    else {
      const isRevisionOutdated = revision?._id !== remoteRevisionId;

      content = (
        <div>
          <p className="text-muted text-center hackmd-status-label"><i className="fa fa-file-text"></i> HackMD is READY!</p>
          <div className="text-center hackmd-start-button-container mb-3">
            <button
              className="btn btn-info btn-lg waves-effect waves-light"
              type="button"
              disabled={isRevisionOutdated || isInitializing}
              onClick={startToEdit}
            >
              <span className="btn-label"><i className="icon-fw icon-paper-plane"></i></span>
              {t('hackmd.start_to_edit')}
            </button>
          </div>
          <p className="text-center">{t('hackmd.clone_page_content')}</p>
        </div>
      );
    }

    return (
      <div className="hackmd-preinit d-flex justify-content-center align-items-center">
        {content}
      </div>
    );
  // eslint-disable-next-line max-len
  }, [pageId, hackmdUri, isResume, t, revisionIdHackmdSynced, remoteRevisionId, pageData, returnPathForURL, isInitializing, resumeToEdit, discardChanges, revision?._id, startToEdit]);

  if (editorMode == null || revision == null) {
    return <></>;
  }

  let content;

  // TODO: typescriptize
  // using any because ref cann't used between FC and class conponent with type safe
  const AnyEditor = HackmdEditor as any;

  if (isInitialized && hackmdUri != null) {
    content = (
      <AnyEditor
        ref={hackmdEditorRef}
        hackmdUri={hackmdUri}
        pageIdOnHackmd={pageIdOnHackmd}
        initializationMarkdown={isResume() ? null : revision.body}
        onChange={hackmdEditorChangeHandler}
        onSaveWithShortcut={(document) => {
          onSaveWithShortcut(document);
        }}
        onPenpalErrorOccured={penpalErrorOccuredHandler}
      >
      </AnyEditor>
    );
  }
  else {
    content = renderPreInitContent();
  }


  return (
    <div className="position-relative">

      {content}

      { hasError && (
        <div className="hackmd-error position-absolute d-flex flex-column justify-content-center align-items-center">
          <div className="bg-box p-5 text-center">
            <h2 className="text-warning"><i className="icon-fw icon-exclamation"></i> {t('hackmd.integration_failed')}</h2>
            <h4>{errorMessage}</h4>
            <p className="card well text-danger">
              {errorReason}
            </p>
            {/* eslint-disable-next-line react/no-danger */}
            <p dangerouslySetInnerHTML={{ __html: t('hackmd.check_configuration') }} />
          </div>
        </div>
      ) }

    </div>
  );

};<|MERGE_RESOLUTION|>--- conflicted
+++ resolved
@@ -19,7 +19,7 @@
   useCurrentPageId, useCurrentPathname, useHackmdUri, useIsNotFound,
 } from '~/stores/context';
 import {
-  useSWRxSlackChannels, useIsSlackEnabled, usePageTagsForEditors,
+  useSWRxSlackChannels, useIsSlackEnabled, usePageTagsForEditors, useIsEnabledUnsavedWarning,
 } from '~/stores/editor';
 import {
   usePageIdOnHackmd, useHasDraftOnHackmd, useRevisionIdHackmdSynced, useIsHackmdDraftUpdatingInRealtime,
@@ -84,12 +84,8 @@
   const { data: pageIdOnHackmd, mutate: mutatePageIdOnHackmd } = usePageIdOnHackmd();
   const { data: hasDraftOnHackmd, mutate: mutateHasDraftOnHackmd } = useHasDraftOnHackmd();
   const { data: revisionIdHackmdSynced, mutate: mutateRevisionIdHackmdSynced } = useRevisionIdHackmdSynced();
-<<<<<<< HEAD
   const { mutate: mutateIsEnabledUnsavedWarning } = useIsEnabledUnsavedWarning();
   const { data: isHackmdDraftUpdatingInRealtime, mutate: mutateIsHackmdDraftUpdatingInRealtime } = useIsHackmdDraftUpdatingInRealtime(false);
-=======
-  const [isHackmdDraftUpdatingInRealtime, setIsHackmdDraftUpdatingInRealtime] = useState(false);
->>>>>>> 94546606
   const { data: remoteRevisionId, mutate: mutateRemoteRevisionId } = useRemoteRevisionId(revision?._id);
 
   const hackmdEditorRef = useRef<HackEditorRef>(null);
@@ -229,11 +225,7 @@
       logger.error(err);
       toastError(err.message);
     }
-<<<<<<< HEAD
   }, [mutateIsHackmdDraftUpdatingInRealtime, mutateHasDraftOnHackmd, mutatePageIdOnHackmd, mutateRevisionIdHackmdSynced, mutateRemoteRevisionId, pageId]);
-=======
-  }, [pageId, mutateHasDraftOnHackmd, mutatePageIdOnHackmd, mutateRemoteRevisionId, mutateRevisionIdHackmdSynced]);
->>>>>>> 94546606
 
   /**
    * save and update state of containers
@@ -274,26 +266,9 @@
       logger.error('failed to save', error);
       toastError(error.message);
     }
-<<<<<<< HEAD
-  }, [isSlackEnabled,
-      grant,
-      slackChannels,
-      pageId,
-      revisionIdHackmdSynced,
-      currentPathname,
-      pageTags,
-      currentPagePath,
-      mutatePageData,
-      mutateRevisionIdHackmdSynced,
-      mutateHasDraftOnHackmd,
-      mutateTagsInfo,
-      mutateIsEnabledUnsavedWarning,
-      mutateRemoteRevisionId,
-      t]);
-=======
-  // eslint-disable-next-line max-len
-  }, [currentPagePath, currentPathname, isSlackEnabled, grant, slackChannels, pageId, revisionIdHackmdSynced, pageTags, saveOrUpdate, mutatePageData, mutateRemoteRevisionId, mutateRevisionIdHackmdSynced, mutateHasDraftOnHackmd, mutateTagsInfo, t]);
->>>>>>> 94546606
+  }, [
+    currentPagePath, currentPathname, isSlackEnabled, grant, slackChannels, pageId, revisionIdHackmdSynced, pageTags,
+    saveOrUpdate, mutatePageData, mutateRemoteRevisionId, mutateRevisionIdHackmdSynced, mutateHasDraftOnHackmd, mutateTagsInfo, t]);
 
   /**
    * onChange event of HackmdEditor handler
