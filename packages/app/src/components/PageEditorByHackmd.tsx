--- conflicted
+++ resolved
@@ -137,11 +137,7 @@
       toastError(error.message);
     }
   // eslint-disable-next-line max-len
-<<<<<<< HEAD
-  }, [editorMode, isSlackEnabled, currentPathname, slackChannels, grant, revision, revisionIdHackmdSynced, pageTags, saveOrUpdate, pageId, currentPagePath, mutatePageData, mutateTagsInfo, isNotFound, mutateEditorMode, router, updateStateAfterSave]);
-=======
   }, [editorMode, currentPathname, revision, revisionIdHackmdSynced, optionsToSave, saveOrUpdate, pageId, currentPagePath, mutatePageData, mutateTagsInfo, isNotFound, mutateEditorMode, router, updateStateAfterSave]);
->>>>>>> 587c4542
 
   // set handler to save and reload Page
   useEffect(() => {
@@ -266,12 +262,7 @@
       logger.error('failed to save', error);
       toastError(error.message);
     }
-<<<<<<< HEAD
-  }, [currentPagePath, currentPathname, isSlackEnabled, grant, slackChannels, pageId, revisionIdHackmdSynced,
-      pageTags, saveOrUpdate, mutatePageData, updateStateAfterSave, mutateTagsInfo, t]);
-=======
   }, [currentPagePath, currentPathname, pageId, revisionIdHackmdSynced, optionsToSave, saveOrUpdate, mutatePageData, updateStateAfterSave, mutateTagsInfo, t]);
->>>>>>> 587c4542
 
   /**
    * onChange event of HackmdEditor handler
