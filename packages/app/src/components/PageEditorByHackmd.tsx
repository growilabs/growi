--- conflicted
+++ resolved
@@ -15,15 +15,10 @@
 import {
   useCurrentPagePath, useCurrentPageId, useHackmdUri, usePageIdOnHackmd, useHasDraftOnHackmd, useRevisionIdHackmdSynced,
 } from '~/stores/context';
-<<<<<<< HEAD
-import { useSWRxSlackChannels, useIsSlackEnabled, usePageTagsForEditors } from '~/stores/editor';
-import { useSWRxCurrentPage, useSWRxTagsInfo } from '~/stores/page';
-=======
 import {
   useSWRxSlackChannels, useIsSlackEnabled, usePageTagsForEditors, useIsEnabledUnsavedWarning,
 } from '~/stores/editor';
-import { useSWRxCurrentPage } from '~/stores/page';
->>>>>>> db08023d
+import { useSWRxCurrentPage, useSWRxTagsInfo } from '~/stores/page';
 import {
   EditorMode,
   useEditorMode, useSelectedGrant,
@@ -102,23 +97,16 @@
 
       const markdown = await hackmdEditorRef.current.getValue();
 
-<<<<<<< HEAD
       await saveOrUpdate(optionsToSave, { pageId, path: currentPagePath || currentPathname, revisionId: revision?._id }, markdown);
       await mutatePageData();
       await mutateTagsInfo();
       mutateEditorMode(EditorMode.View);
-      toastSuccess(t('successfully_saved_the_page'));
+      mutateIsEnabledUnsavedWarning(false);
     }
     catch (error) {
       logger.error('failed to save', error);
       toastError(error.message);
     }
-  }, [currentPagePath, currentPathname, editorMode, grant, isSlackEnabled, pageId, pageTags, revision, slackChannels, mutateEditorMode, mutatePageData, t]);
-=======
-    await saveOrUpdate(optionsToSave, { pageId, path: currentPagePath || currentPathname, revisionId: revision?._id }, markdown);
-    await updatePageData();
-    mutateEditorMode(EditorMode.View);
-    mutateIsEnabledUnsavedWarning(false);
   }, [editorMode,
       isSlackEnabled,
       currentPathname,
@@ -128,11 +116,11 @@
       pageTags,
       pageId,
       currentPagePath,
-      updatePageData,
+      mutatePageData,
       mutateEditorMode,
+      mutateTagsInfo,
       mutateIsEnabledUnsavedWarning,
   ]);
->>>>>>> db08023d
 
   // set handler to save and reload Page
   useEffect(() => {
@@ -235,15 +223,8 @@
       setRemoteRevisionId(res.revision._id);
       mutateRevisionIdHackmdSynced(res.page.revisionHackmdSynced);
       mutateHasDraftOnHackmd(res.page.hasDraftOnHackmd);
-<<<<<<< HEAD
       mutateTagsInfo();
-=======
-      updatePageTagsForEditors(res.tags);
       mutateIsEnabledUnsavedWarning(false);
-
-      // call reset
-      setIsInitialized(false);
->>>>>>> db08023d
 
       logger.debug('success to save');
 
@@ -253,12 +234,6 @@
       logger.error('failed to save', error);
       toastError(error.message);
     }
-<<<<<<< HEAD
-  }, [
-    grant, isSlackEnabled, pageTags, slackChannels, pageId, currentPagePath, currentPathname, mutateTagsInfo, revision?._id,
-    revisionIdHackmdSynced, mutatePageData, mutateHasDraftOnHackmd, mutateRevisionIdHackmdSynced, t, pageData,
-  ]);
-=======
   }, [isSlackEnabled,
       grant,
       slackChannels,
@@ -267,13 +242,12 @@
       currentPathname,
       pageTags,
       currentPagePath,
-      updatePageData,
+      mutatePageData,
       mutateRevisionIdHackmdSynced,
       mutateHasDraftOnHackmd,
-      updatePageTagsForEditors,
+      mutateTagsInfo,
       mutateIsEnabledUnsavedWarning,
       t]);
->>>>>>> db08023d
 
   /**
    * onChange event of HackmdEditor handler
