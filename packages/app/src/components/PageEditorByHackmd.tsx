--- conflicted
+++ resolved
@@ -60,7 +60,6 @@
 
   const hackmdEditorRef = useRef<HackEditorRef>(null);
 
-<<<<<<< HEAD
   // useEffect(() => {
   //   const pageEditorByHackmdInstance = {
   //     getMarkdown: () => {
@@ -78,30 +77,11 @@
   //   };
   //   appContainer.registerComponentInstance('PageEditorByHackmd', pageEditorByHackmdInstance);
   // }, [appContainer, isInitialized, t]);
-=======
-  useEffect(() => {
-    const pageEditorByHackmdInstance = {
-      getMarkdown: () => {
-        if (!isInitialized) {
-          return Promise.reject(new Error(t('hackmd.not_initialized')));
-        }
-
-        if (hackmdEditorRef.current == null) { return }
-
-        return hackmdEditorRef.current.getValue();
-      },
-      reset: () => {
-        setIsInitialized(false);
-      },
-    };
-    // appContainer.registerComponentInstance('PageEditorByHackmd', pageEditorByHackmdInstance);
-  }, [appContainer, isInitialized, t]);
-
-  const getHackmdUri = useCallback(() => {
-    const envVars = appContainer.getConfig().env;
-    return envVars.HACKMD_URI;
-  }, [appContainer]);
->>>>>>> 221e15fb
+
+  // const getHackmdUri = useCallback(() => {
+  //   const envVars = appContainer.getConfig().env;
+  //   return envVars.HACKMD_URI;
+  // }, [appContainer]);
 
   const isResume = useCallback(() => {
     const isPageExistsOnHackmd = (pageIdOnHackmd != null);
