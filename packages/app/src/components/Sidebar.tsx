--- conflicted
+++ resolved
@@ -29,7 +29,6 @@
 const sidebarFixedWidthInDrawerMode = 320;
 
 
-<<<<<<< HEAD
 const GlobalNavigation = () => {
   const SidebarNav = dynamic(() => import('./Sidebar/SidebarNav').then(mod => mod.SidebarNav), { ssr: false });
   const { data: isDrawerMode } = useDrawerMode();
@@ -76,62 +75,6 @@
   return SidebarNavElem();
 
 };
-=======
-// const GlobalNavigation = () => {
-//   const { data: isDrawerMode } = useDrawerMode();
-//   const { data: currentContents } = useCurrentSidebarContents();
-//   const { data: isCollapsed, mutate: mutateSidebarCollapsed } = useSidebarCollapsed();
-
-//   const { scheduleToPut } = useUserUISettings();
-
-//   const itemSelectedHandler = useCallback((selectedContents) => {
-//     if (isDrawerMode) {
-//       return;
-//     }
-
-//     let newValue = false;
-
-//     // already selected
-//     if (currentContents === selectedContents) {
-//       // toggle collapsed
-//       newValue = !isCollapsed;
-//     }
-
-//     mutateSidebarCollapsed(newValue, false);
-//     scheduleToPut({ isSidebarCollapsed: newValue });
-
-//   }, [currentContents, isCollapsed, isDrawerMode, mutateSidebarCollapsed, scheduleToPut]);
-
-//   return <SidebarNav onItemSelected={itemSelectedHandler} />;
-// };
-
-// const SidebarContentsWrapper = () => {
-//   const { mutate: mutateSidebarScroller } = useSidebarScrollerRef();
-
-//   const calcViewHeight = useCallback(() => {
-//     const elem = document.querySelector('#grw-sidebar-contents-wrapper');
-//     return elem != null
-//       ? window.innerHeight - elem?.getBoundingClientRect().top
-//       : window.innerHeight;
-//   }, []);
-
-//   return (
-//     <>
-//       <div id="grw-sidebar-contents-wrapper" style={{ minHeight: '100%' }}>
-//         <StickyStretchableScroller
-//           simplebarRef={mutateSidebarScroller}
-//           stickyElemSelector=".grw-sidebar"
-//           calcViewHeight={calcViewHeight}
-//         >
-//           <SidebarContents />
-//         </StickyStretchableScroller>
-//       </div>
-
-//       <DrawerToggler iconClass="icon-arrow-left" />
-//     </>
-//   );
-// };
->>>>>>> dfd2bd80
 
 // const SidebarContentsWrapper = () => {
 //   const { mutate: mutateSidebarScroller } = useSidebarScrollerRef();
