--- conflicted
+++ resolved
@@ -1,20 +1,13 @@
 import React from 'react';
 
-<<<<<<< HEAD
 import { FixPageGrantAlert } from './FixPageGrantAlert';
 import { OldRevisionAlert } from './OldRevisionAlert';
 import { PageGrantAlert } from './PageGrantAlert';
 import { PageStaleAlert } from './PageStaleAlert';
-=======
 import dynamic from 'next/dynamic';
-
-import { FixPageGrantAlert } from './FixPageGrantAlert';
-import { PageGrantAlert } from './PageGrantAlert';
-import { PageStaleAlert } from './PageStaleAlert';
 
 // dynamic import because TrashPageAlert uses localStorageMiddleware
 const TrashPageAlert = dynamic(() => import('./TrashPageAlert').then(mod => mod.TrashPageAlert), { ssr: false });
->>>>>>> 0b2a30ea
 
 export const PageAlerts = (): JSX.Element => {
 
@@ -25,13 +18,9 @@
         {/* alerts */}
         <FixPageGrantAlert />
         <PageGrantAlert />
-<<<<<<< HEAD
         <PageStaleAlert />
         <OldRevisionAlert />
-=======
         <TrashPageAlert />
-        <PageStaleAlert />
->>>>>>> 0b2a30ea
       </div>
     </div>
   );
