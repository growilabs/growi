--- conflicted
+++ resolved
@@ -1,11 +1,6 @@
-<<<<<<< HEAD
-import {FixPageGrantAlert} from "./FixPageGrantAlert";
-import {PageStaleAlert} from "./PageStaleAlert";
-=======
 import { FixPageGrantAlert } from "./FixPageGrantAlert";
 import { PageGrantAlert } from "./PageGrantAlert";
->>>>>>> ac8b72e1
-
+import { PageStaleAlert } from "./PageStaleAlert";
 
 export const PageAlerts = (): JSX.Element => {
 
@@ -15,12 +10,8 @@
       <div className="col-sm-12">
         {/* alerts */}
         <FixPageGrantAlert/>
-<<<<<<< HEAD
+        <PageGrantAlert/>
         <PageStaleAlert/>
-=======
-
-        <PageGrantAlert/>
->>>>>>> ac8b72e1
       </div>
     </div>
   );
