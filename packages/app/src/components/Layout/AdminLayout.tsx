--- conflicted
+++ resolved
@@ -29,27 +29,11 @@
   const SystemVersion = dynamic(() => import('../SystemVersion'), { ssr: false });
 
   return (
-<<<<<<< HEAD
-    <RawLayout title={title} className={`admin-page ${styles['admin-page']}`}>
-      <GrowiNavbar />
-
-      <header className="py-0 position-relative">
-        <h1 className="title">{title}</h1>
-      </header>
-      <div id="main" className="main">
-        <div className="container-fluid">
-          <div className="row">
-            <div className="col-lg-3">
-              <AdminNavigation selected={selectedNavOpt} />
-            </div>
-            <div className="col-lg-9">
-              {children}
-=======
     <RawLayout title={title}>
       <div className={`admin-page ${styles['admin-page']}`}>
         <GrowiNavbar />
 
-        <header className="py-0">
+        <header className="py-0 position-relative">
           <h1 className="title">{title}</h1>
         </header>
         <div id="main" className="main">
@@ -61,7 +45,6 @@
               <div className="col-lg-9">
                 {children}
               </div>
->>>>>>> 2d2c8b17
             </div>
           </div>
         </div>
