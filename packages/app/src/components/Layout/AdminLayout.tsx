import React, { ReactNode } from 'react';

import dynamic from 'next/dynamic';

import { GrowiNavbar } from '../Navbar/GrowiNavbar';

import { RawLayout } from './RawLayout';

import styles from './Admin.module.scss';

const AdminNotFoundPage = dynamic(() => import('../Admin/NotFoundPage').then(mod => mod.AdminNotFoundPage), { ssr: false });


type Props = {
  title?: string
  /**
   * Set the current option of AdminNavigation
   * Expected it is in ["home", "app", "security", "markdown", "customize", "importer", "export",
   * "notification", 'global-notification', "users", "user-groups", "search"]
   */
  selectedNavOpt: string
  children?: ReactNode
}


const AdminLayout = ({
  children, title, selectedNavOpt,
}: Props): JSX.Element => {

  const AdminNavigation = dynamic(() => import('~/components/Admin/Common/AdminNavigation'), { ssr: false });
  const SystemVersion = dynamic(() => import('../SystemVersion'), { ssr: false });

  return (
<<<<<<< HEAD
    <RawLayout title={title} className={`admin-page ${styles['admin-page']}`}>
      <GrowiNavbar />

      <header className="py-0">
        <h1 className="title">{title}</h1>
      </header>
      <div id="main" className="main">
        <div className="container-fluid">
          <div className="row">
            <div className="col-lg-3">
              <AdminNavigation selected={selectedNavOpt} />
            </div>
            <div className="col-lg-9">
              {title != null ? children : <AdminNotFoundPage />}
=======
    <RawLayout title={title}>
      <div className={`admin-page ${styles['admin-page']}`}>
        <GrowiNavbar />

        <header className="py-0 position-relative">
          <h1 className="title">{title}</h1>
        </header>
        <div id="main" className="main">
          <div className="container-fluid">
            <div className="row">
              <div className="col-lg-3">
                <AdminNavigation selected={selectedNavOpt} />
              </div>
              <div className="col-lg-9">
                {children}
              </div>
>>>>>>> 84210d88
            </div>
          </div>
        </div>

        <SystemVersion />
      </div>
    </RawLayout>
  );
};

export default AdminLayout;<|MERGE_RESOLUTION|>--- conflicted
+++ resolved
@@ -31,22 +31,6 @@
   const SystemVersion = dynamic(() => import('../SystemVersion'), { ssr: false });
 
   return (
-<<<<<<< HEAD
-    <RawLayout title={title} className={`admin-page ${styles['admin-page']}`}>
-      <GrowiNavbar />
-
-      <header className="py-0">
-        <h1 className="title">{title}</h1>
-      </header>
-      <div id="main" className="main">
-        <div className="container-fluid">
-          <div className="row">
-            <div className="col-lg-3">
-              <AdminNavigation selected={selectedNavOpt} />
-            </div>
-            <div className="col-lg-9">
-              {title != null ? children : <AdminNotFoundPage />}
-=======
     <RawLayout title={title}>
       <div className={`admin-page ${styles['admin-page']}`}>
         <GrowiNavbar />
@@ -63,7 +47,6 @@
               <div className="col-lg-9">
                 {children}
               </div>
->>>>>>> 84210d88
             </div>
           </div>
         </div>
