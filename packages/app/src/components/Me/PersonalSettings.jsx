--- conflicted
+++ resolved
@@ -8,11 +8,8 @@
 import PasswordSettings from './PasswordSettings';
 import ExternalAccountLinkedMe from './ExternalAccountLinkedMe';
 import ApiSettings from './ApiSettings';
-<<<<<<< HEAD
+import { EditorSettings } from './EditorSettings';
 import InAppNotificationSettings from './InAppNotificationSettings';
-=======
-import { EditorSettings } from './EditorSettings';
->>>>>>> 9e1ff798
 
 const PersonalSettings = (props) => {
 
@@ -44,18 +41,17 @@
         i18n: t('API Settings'),
         index: 3,
       },
-<<<<<<< HEAD
+      editor_settings: {
+        Icon: () => <i className="icon-fw icon-pencil"></i>,
+        Content: EditorSettings,
+        i18n: t('editor_settings.editor_settings'),
+        index: 4,
+      },
       in_app_notification_settings: {
         Icon: () => <i className="icon-fw icon-bell"></i>,
         Content: InAppNotificationSettings,
         i18n: t('in_app_notification_settings.in_app_notification_settings'),
-=======
-      editor_settings: {
-        Icon: () => <i className="icon-fw icon-pencil"></i>,
-        Content: EditorSettings,
-        i18n: t('editor_settings.editor_settings'),
->>>>>>> 9e1ff798
-        index: 4,
+        index: 5,
       },
     };
   }, [t]);
