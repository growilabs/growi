import React from 'react';

import PropTypes from 'prop-types';
import { useTranslation } from 'react-i18next';
import {
  Modal,
  ModalHeader,
  ModalBody,
  ModalFooter,
} from 'reactstrap';


import AppContainer from '~/client/services/AppContainer';
import { toastSuccess, toastError } from '~/client/util/apiNotification';
import { usePersonalSettings, useSWRxPersonalExternalAccounts } from '~/stores/personal-settings';

import LdapAuthTest from '../Admin/Security/LdapAuthTest';
import { withUnstatedContainers } from '../UnstatedUtils';


class AssociateModal extends React.Component {

  constructor(props) {
    super(props);

    this.state = {
      username: '',
      password: '',
    };

    this.onChangeUsername = this.onChangeUsername.bind(this);
    this.onChangePassword = this.onChangePassword.bind(this);
    this.onClickAddBtn = this.onClickAddBtn.bind(this);
  }

  /**
   * Change username
   */
  onChangeUsername(username) {
    this.setState({ username });
  }

  /**
   * Change password
   */
  onChangePassword(password) {
    this.setState({ password });
  }

  async onClickAddBtn() {
<<<<<<< HEAD
    const {
      t, associateLdapAccount, mutatePersonalExternalAccounts,
    } = this.props;
=======
    const { t, personalContainer, onAssociated } = this.props;
>>>>>>> f05342b5
    const { username, password } = this.state;

    try {
      await associateLdapAccount({ username, password });
      this.props.onClose();
      toastSuccess(t('security_setting.updated_general_security_setting'));
    }
    catch (err) {
      toastError(err);
    }
    if (onAssociated != null) {
      onAssociated();
    }
  }

  render() {
    const { t } = this.props;

    return (
      <Modal isOpen={this.props.isOpen} toggle={this.props.onClose} size="lg" data-testid="grw-associate-modal">
        <ModalHeader className="bg-primary text-light" toggle={this.props.onClose}>
          { t('admin:user_management.create_external_account') }
        </ModalHeader>
        <ModalBody>
          <ul className="nav nav-tabs passport-settings mb-2" role="tablist">
            <li className="nav-item active">
              <a href="#passport-ldap" className="nav-link active" data-toggle="tab" role="tab">
                <i className="fa fa-sitemap"></i> LDAP
              </a>
            </li>
            <li className="nav-item">
              <a href="#github-tbd" className="nav-link" data-toggle="tab" role="tab">
                <i className="fa fa-github"></i> (TBD) GitHub
              </a>
            </li>
            <li className="nav-item">
              <a href="#google-tbd" className="nav-link" data-toggle="tab" role="tab">
                <i className="fa fa-google"></i> (TBD) Google OAuth
              </a>
            </li>
            <li className="nav-item">
              <a href="#facebook-tbd" className="nav-link" data-toggle="tab" role="tab">
                <i className="fa fa-facebook"></i> (TBD) Facebook
              </a>
            </li>
            <li className="nav-item">
              <a href="#twitter-tbd" className="nav-link" data-toggle="tab" role="tab">
                <i className="fa fa-twitter"></i> (TBD) Twitter
              </a>
            </li>
          </ul>
          <div className="tab-content">
            <div id="passport-ldap" className="tab-pane active">
              <LdapAuthTest
                username={this.state.username}
                password={this.state.password}
                onChangeUsername={this.onChangeUsername}
                onChangePassword={this.onChangePassword}
              />
            </div>
            <div id="github-tbd" className="tab-pane" role="tabpanel">TBD</div>
            <div id="google-tbd" className="tab-pane" role="tabpanel">TBD</div>
            <div id="facebook-tbd" className="tab-pane" role="tabpanel">TBD</div>
            <div id="twitter-tbd" className="tab-pane" role="tabpanel">TBD</div>
          </div>
        </ModalBody>
        <ModalFooter className="border-top-0">
          <button type="button" className="btn btn-primary mt-3" onClick={this.onClickAddBtn}>
            <i className="fa fa-plus-circle" aria-hidden="true"></i>
            {t('add')}
          </button>
        </ModalFooter>
      </Modal>
    );
  }

}

AssociateModal.propTypes = {
  t: PropTypes.func.isRequired, // i18next
  appContainer: PropTypes.instanceOf(AppContainer).isRequired,

  isOpen: PropTypes.bool.isRequired,
  onClose: PropTypes.func.isRequired,
<<<<<<< HEAD
  mutatePersonalExternalAccounts: PropTypes.func,
  associateLdapAccount: PropTypes.func,
=======
  onAssociated: PropTypes.func,
>>>>>>> f05342b5
};

const AssociateModalWrapperFC = (props) => {
  const { t } = useTranslation();
  const { mutate: mutatePersonalExternalAccounts } = useSWRxPersonalExternalAccounts();
<<<<<<< HEAD
  const { associateLdapAccount } = usePersonalSettings();
  return <AssociateModal t={t} mutatePersonalExternalAccounts={mutatePersonalExternalAccounts} associateLdapAccount={associateLdapAccount} {...props} />;
=======
  return <AssociateModal t={t} onAssociated={mutatePersonalExternalAccounts} {...props} />;
>>>>>>> f05342b5
};

/**
 * Wrapper component for using unstated
 */
const AssociateModalWrapper = withUnstatedContainers(AssociateModalWrapperFC, [AppContainer]);

export default AssociateModalWrapper;<|MERGE_RESOLUTION|>--- conflicted
+++ resolved
@@ -48,13 +48,9 @@
   }
 
   async onClickAddBtn() {
-<<<<<<< HEAD
     const {
-      t, associateLdapAccount, mutatePersonalExternalAccounts,
+      t, onAssociated, associateLdapAccount,
     } = this.props;
-=======
-    const { t, personalContainer, onAssociated } = this.props;
->>>>>>> f05342b5
     const { username, password } = this.state;
 
     try {
@@ -139,23 +135,15 @@
 
   isOpen: PropTypes.bool.isRequired,
   onClose: PropTypes.func.isRequired,
-<<<<<<< HEAD
-  mutatePersonalExternalAccounts: PropTypes.func,
+  onAssociated: PropTypes.func,
   associateLdapAccount: PropTypes.func,
-=======
-  onAssociated: PropTypes.func,
->>>>>>> f05342b5
 };
 
 const AssociateModalWrapperFC = (props) => {
   const { t } = useTranslation();
   const { mutate: mutatePersonalExternalAccounts } = useSWRxPersonalExternalAccounts();
-<<<<<<< HEAD
   const { associateLdapAccount } = usePersonalSettings();
-  return <AssociateModal t={t} mutatePersonalExternalAccounts={mutatePersonalExternalAccounts} associateLdapAccount={associateLdapAccount} {...props} />;
-=======
-  return <AssociateModal t={t} onAssociated={mutatePersonalExternalAccounts} {...props} />;
->>>>>>> f05342b5
+  return <AssociateModal t={t} onAssociated={mutatePersonalExternalAccounts} associateLdapAccount={associateLdapAccount} {...props} />;
 };
 
 /**
