import React, { useCallback, useState } from 'react';


import { useTranslation } from 'react-i18next';

import { toastSuccess, toastError } from '~/client/util/apiNotification';
import { apiPost, apiPostForm } from '~/client/util/apiv1-client';
import { apiv3Put } from '~/client/util/apiv3-client';
import ImageCropModal from '~/components/Common/ImageCropModal';
import { useCurrentUser } from '~/stores/context';
import { generateGravatarSrc, GRAVATAR_DEFAULT } from '~/utils/gravatar';

<<<<<<< HEAD
import { withUnstatedContainers } from '../UnstatedUtils';

=======
import ImageCropModal from './ImageCropModal';
>>>>>>> 48da0004

const DEFAULT_IMAGE = '/images/icons/user.svg';


const ProfileImageSettings = (): JSX.Element => {
  const { t } = useTranslation();

  const { data: currentUser } = useCurrentUser();

  const [isGravatarEnabled, setGravatarEnabled] = useState(currentUser?.isGravatarEnabled);
  const [uploadedPictureSrc, setUploadedPictureSrc] = useState(() => {
    if (typeof currentUser?.imageAttachment === 'string') {
      return currentUser?.image;
    }
    return currentUser?.imageAttachment?.filePathProxied ?? currentUser?.image;
  });

  const [showImageCropModal, setShowImageCropModal] = useState(false);
  const [imageCropSrc, setImageCropSrc] = useState<string|ArrayBuffer|null>(null);

  const selectFileHandler = useCallback((e: React.ChangeEvent<HTMLInputElement>) => {
    if (e.target.files == null || e.target.files.length === 0) {
      return;
    }

    const reader = new FileReader();
    reader.addEventListener('load', () => setImageCropSrc(reader.result));
    reader.readAsDataURL(e.target.files[0]);

    setShowImageCropModal(true);
  }, []);

  const cropCompletedHandler = useCallback(async(croppedImage) => {
    try {
      const formData = new FormData();
      formData.append('file', croppedImage);
      const response = await apiPostForm('/attachments.uploadProfileImage', formData);

      toastSuccess(t('toaster.update_successed', { target: t('Current Image') }));

      // eslint-disable-next-line @typescript-eslint/no-explicit-any
      setUploadedPictureSrc((response as any).attachment.filePathProxied);

      // close modal
      setShowImageCropModal(false);
    }
    catch (err) {
      toastError(err);
    }
  }, [t]);

  const deleteImageHandler = useCallback(async() => {
    try {
      await apiPost('/attachments.removeProfileImage');

      setUploadedPictureSrc(undefined);
      toastSuccess(t('toaster.update_successed', { target: t('Current Image') }));
    }
    catch (err) {
      toastError(err);
    }
  }, [t]);

  const submit = useCallback(async() => {
    try {
      const response = await apiv3Put('/personal-setting/image-type', { isGravatarEnabled });

      const { userData } = response.data;
      setGravatarEnabled(userData.isGravatarEnabled);

      toastSuccess(t('toaster.update_successed', { target: t('Set Profile Image') }));
    }
    catch (err) {
      toastError(err);
    }
  }, [isGravatarEnabled, t]);

  if (currentUser == null) {
    return <></>;
  }

  return (
    <>
      <div className="row">
        <div className="col-md-6 col-12 mb-3 mb-md-0">
          <h4>
            <div className="custom-control custom-radio radio-primary">
              <input
                type="radio"
                id="radioGravatar"
                className="custom-control-input"
                form="formImageType"
                name="imagetypeForm[isGravatarEnabled]"
                checked={isGravatarEnabled}
                onChange={() => setGravatarEnabled(true)}
              />
              <label className="custom-control-label" htmlFor="radioGravatar">
                <img src={GRAVATAR_DEFAULT} data-hide-in-vrt /> Gravatar
              </label>
              <a href="https://gravatar.com/">
                <small><i className="icon-arrow-right-circle" aria-hidden="true"></i></small>
              </a>
            </div>
          </h4>
          <img src={generateGravatarSrc(currentUser.email)} width="64" data-hide-in-vrt />
        </div>

        <div className="col-md-6 col-12">
          <h4>
            <div className="custom-control custom-radio radio-primary">
              <input
                type="radio"
                id="radioUploadPicture"
                className="custom-control-input"
                form="formImageType"
                name="imagetypeForm[isGravatarEnabled]"
                checked={!isGravatarEnabled}
                onChange={() => setGravatarEnabled(false)}
              />
              <label className="custom-control-label" htmlFor="radioUploadPicture">
                { t('Upload Image') }
              </label>
            </div>
          </h4>
          <div className="row mb-3">
            <label className="col-sm-4 col-12 col-form-label text-left">
              { t('Current Image') }
            </label>
            <div className="col-sm-8 col-12">
              <p><img src={uploadedPictureSrc ?? DEFAULT_IMAGE} className="picture picture-lg rounded-circle" id="settingUserPicture" /></p>
              {uploadedPictureSrc && <button type="button" className="btn btn-danger" onClick={deleteImageHandler}>{ t('Delete Image') }</button>}
            </div>
          </div>
          <div className="row">
            <label className="col-sm-4 col-12 col-form-label text-left">
              {t('Upload new image')}
            </label>
            <div className="col-sm-8 col-12">
              <input type="file" onChange={selectFileHandler} name="profileImage" accept="image/*" />
            </div>
          </div>
        </div>
      </div>

      <ImageCropModal
        isShow={showImageCropModal}
        src={imageCropSrc}
        onModalClose={() => setShowImageCropModal(false)}
        onCropCompleted={cropCompletedHandler}
        isCircular
      />

      <div className="row my-3">
        <div className="offset-4 col-5">
          <button type="button" className="btn btn-primary" onClick={submit}>
            {t('Update')}
          </button>
        </div>
      </div>

    </>
  );

};

export default ProfileImageSettings;<|MERGE_RESOLUTION|>--- conflicted
+++ resolved
@@ -10,12 +10,6 @@
 import { useCurrentUser } from '~/stores/context';
 import { generateGravatarSrc, GRAVATAR_DEFAULT } from '~/utils/gravatar';
 
-<<<<<<< HEAD
-import { withUnstatedContainers } from '../UnstatedUtils';
-
-=======
-import ImageCropModal from './ImageCropModal';
->>>>>>> 48da0004
 
 const DEFAULT_IMAGE = '/images/icons/user.svg';
 
