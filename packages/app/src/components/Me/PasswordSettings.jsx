
import React from 'react';

import PropTypes from 'prop-types';
import { withTranslation } from 'react-i18next';

import PersonalContainer from '~/client/services/PersonalContainer';
import { toastSuccess, toastError } from '~/client/util/apiNotification';
import { apiv3Get, apiv3Put } from '~/client/util/apiv3-client';

import { withUnstatedContainers } from '../UnstatedUtils';

class PasswordSettings extends React.Component {

  constructor() {
    super();

    this.state = {
      retrieveError: null,
      oldPassword: '',
      newPassword: '',
      newPasswordConfirm: '',
      isPasswordSet: false,
      minPasswordLength: null,
    };

    this.onClickSubmit = this.onClickSubmit.bind(this);
    this.onChangeOldPassword = this.onChangeOldPassword.bind(this);

  }

  async componentDidMount() {
    try {
<<<<<<< HEAD
      const res = await appContainer.apiv3Get('/personal-setting/is-password-set');
      const { passwordParams } = res.data;
      this.setState({ isPasswordSet: passwordParams.isPasswordSet });
      this.setState({ minPasswordLength: passwordParams.minPasswordLength });
=======
      const res = await apiv3Get('/personal-setting/is-password-set');
      const { isPasswordSet } = res.data;
      this.setState({ isPasswordSet });
>>>>>>> 14ca3929
    }
    catch (err) {
      toastError(err);
      this.setState({ retrieveError: err });
    }

  }

  async onClickSubmit() {
    const { t, personalContainer } = this.props;
    const { oldPassword, newPassword, newPasswordConfirm } = this.state;

    try {
      await apiv3Put('/personal-setting/password', {
        oldPassword, newPassword, newPasswordConfirm,
      });
      this.setState({ oldPassword: '', newPassword: '', newPasswordConfirm: '' });
      await personalContainer.retrievePersonalData();
      toastSuccess(t('toaster.update_successed', { target: t('Password') }));
    }
    catch (err) {
      toastError(err);
    }

  }

  onChangeOldPassword(oldPassword) {
    this.setState({ oldPassword });
  }

  onChangeNewPassword(newPassword) {
    this.setState({ newPassword });
  }

  onChangeNewPasswordConfirm(newPasswordConfirm) {
    this.setState({ newPasswordConfirm });
  }

  render() {
    const { t } = this.props;
    const { newPassword, newPasswordConfirm, minPasswordLength } = this.state;
    const isIncorrectConfirmPassword = (newPassword !== newPasswordConfirm);
    if (this.state.retrieveError != null) {
      throw new Error(this.state.retrieveError.message);
    }

    return (
      <React.Fragment>
        { (!this.state.isPasswordSet) && (
          <div className="alert alert-warning">{ t('personal_settings.password_is_not_set') }</div>
        ) }

        {(this.state.isPasswordSet)
          ? <h2 className="border-bottom my-4">{t('personal_settings.update_password')}</h2>
          : <h2 className="border-bottom my-4">{t('personal_settings.set_new_password')}</h2>}
        {(this.state.isPasswordSet)
        && (
          <div className="row mb-3">
            <label htmlFor="oldPassword" className="col-md-3 text-md-right">{ t('personal_settings.current_password') }</label>
            <div className="col-md-5">
              <input
                className="form-control"
                type="password"
                name="oldPassword"
                value={this.state.oldPassword}
                onChange={(e) => { this.onChangeOldPassword(e.target.value) }}
              />
            </div>
          </div>
        )}
        <div className="row mb-3">
          <label htmlFor="newPassword" className="col-md-3 text-md-right">{t('personal_settings.new_password') }</label>
          <div className="col-md-5">
            {/* to prevent autocomplete username into userForm[email] in BasicInfoSettings component */}
            {/* https://developer.mozilla.org/en-US/docs/Web/Security/Securing_your_site/Turning_off_form_autocompletion */}
            <input type="password" autoComplete="new-password" style={{ display: 'none' }} />
            <input
              className="form-control"
              type="password"
              name="newPassword"
              value={this.state.newPassword}
              onChange={(e) => { this.onChangeNewPassword(e.target.value) }}
            />
          </div>
        </div>
        <div className={`row mb-3 ${isIncorrectConfirmPassword && 'has-error'}`}>
          <label htmlFor="newPasswordConfirm" className="col-md-3 text-md-right">{t('personal_settings.new_password_confirm') }</label>
          <div className="col-md-5">
            <input
              className="form-control"
              type="password"
              name="newPasswordConfirm"
              value={this.state.newPasswordConfirm}
              onChange={(e) => { this.onChangeNewPasswordConfirm(e.target.value) }}
            />

            <p className="form-text text-muted">{t('page_register.form_help.password', { target: minPasswordLength }) }</p>
          </div>
        </div>

        <div className="row my-3">
          <div className="offset-5">
            <button
              data-testid="grw-password-settings-update-button"
              type="button"
              className="btn btn-primary"
              onClick={this.onClickSubmit}
              disabled={isIncorrectConfirmPassword}
            >
              {t('Update')}
            </button>
          </div>
        </div>
      </React.Fragment>
    );
  }

}


const PasswordSettingsWrapper = withUnstatedContainers(PasswordSettings, [PersonalContainer]);

PasswordSettings.propTypes = {
  t: PropTypes.func.isRequired, // i18next
  personalContainer: PropTypes.instanceOf(PersonalContainer).isRequired,
};

export default withTranslation()(PasswordSettingsWrapper);<|MERGE_RESOLUTION|>--- conflicted
+++ resolved
@@ -31,16 +31,10 @@
 
   async componentDidMount() {
     try {
-<<<<<<< HEAD
-      const res = await appContainer.apiv3Get('/personal-setting/is-password-set');
+      const res = await apiv3Get('/personal-setting/is-password-set');
       const { passwordParams } = res.data;
       this.setState({ isPasswordSet: passwordParams.isPasswordSet });
       this.setState({ minPasswordLength: passwordParams.minPasswordLength });
-=======
-      const res = await apiv3Get('/personal-setting/is-password-set');
-      const { isPasswordSet } = res.data;
-      this.setState({ isPasswordSet });
->>>>>>> 14ca3929
     }
     catch (err) {
       toastError(err);
