--- conflicted
+++ resolved
@@ -8,18 +8,13 @@
 } from 'reactstrap';
 
 import { ISelectableAll, ISelectableAndIndeterminatable } from '~/client/interfaces/selectable-all';
-<<<<<<< HEAD
 import AppContainer from '~/client/services/AppContainer';
 import { toastSuccess, toastError } from '~/client/util/apiNotification';
+import { apiv3Post } from '~/client/util/apiv3-client';
+import { V5ConversionErrCode } from '~/interfaces/errors/v5-conversion-error';
 import { V5MigrationStatus } from '~/interfaces/page-listing-results';
 import { IFormattedSearchResult } from '~/interfaces/search';
 import { PageMigrationErrorData, SocketEventName } from '~/interfaces/websocket';
-=======
-import { toastSuccess, toastError } from '~/client/util/apiNotification';
-import {
-  useSWRxSearch,
-} from '~/stores/search';
->>>>>>> 591174a1
 import {
   ILegacyPrivatePage, usePrivateLegacyPagesMigrationModal,
 } from '~/stores/modal';
@@ -30,20 +25,11 @@
 import { useGlobalSocket } from '~/stores/websocket';
 
 import { MenuItemType } from './Common/Dropdown/PageItemControl';
-<<<<<<< HEAD
-import { LegacyPrivatePagesMigrationModal } from './LegacyPrivatePagesMigrationModal';
 import PaginationWrapper from './PaginationWrapper';
+import { PrivateLegacyPagesMigrationModal } from './PrivateLegacyPagesMigrationModal';
 import { OperateAllControl } from './SearchPage/OperateAllControl';
 import SearchControl from './SearchPage/SearchControl';
 import { IReturnSelectedPageIds, SearchPageBase, usePageDeleteModalForBulkDeletion } from './SearchPage2/SearchPageBase';
-=======
-import { PrivateLegacyPagesMigrationModal } from './PrivateLegacyPagesMigrationModal';
-import SearchControl from './SearchPage/SearchControl';
-import { useSWRxV5MigrationStatus } from '~/stores/page-listing';
-import { V5MigrationStatus } from '~/interfaces/page-listing-results';
-import { apiv3Post } from '~/client/util/apiv3-client';
-import { V5ConversionErrCode } from '~/interfaces/errors/v5-conversion-error';
->>>>>>> 591174a1
 
 
 // TODO: replace with "customize:showPageLimitationS"
@@ -215,8 +201,7 @@
     setOffset(0);
   }, []);
 
-<<<<<<< HEAD
-  const { open: openModal, close: closeModal } = useLegacyPrivatePagesMigrationModal();
+  const { open: openModal, close: closeModal } = usePrivateLegacyPagesMigrationModal();
   const { data: socket } = useGlobalSocket();
 
   useEffect(() => {
@@ -241,9 +226,6 @@
       socket?.off(SocketEventName.PageMigrationError);
     };
   }, [socket]);
-=======
-  const { open: openModal, close: closeModal } = usePrivateLegacyPagesMigrationModal();
->>>>>>> 591174a1
 
   const selectAllCheckboxChangedHandler = useCallback((isChecked: boolean) => {
     const instance = searchPageBaseRef.current;
