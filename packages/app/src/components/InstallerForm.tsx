--- conflicted
+++ resolved
@@ -94,11 +94,7 @@
     : <span><i className="icon-fw icon-ban" />{ t('installer.unavaliable_user_id') }</span>;
 
   return (
-<<<<<<< HEAD
-    <div data-testid="installerForm" className={`p-3${hasErrorClass}`}>
-=======
     <div data-testid="installerForm" className={`nologin-dialog p-3 mx-auto${hasErrorClass}`}>
->>>>>>> da643257
       <div className="row">
         <div className="col-md-12">
           <p className="alert alert-success">
