--- conflicted
+++ resolved
@@ -5,19 +5,10 @@
 
 import { UserPicture, PageListMeta, PagePathLabel } from '@growi/ui';
 import { AsyncTypeahead, Menu, MenuItem } from 'react-bootstrap-typeahead';
-<<<<<<< HEAD
-
-import { IFocusable } from '~/client/interfaces/focusable';
-import { TypeaheadProps } from '~/client/interfaces/react-bootstrap-typeahead';
-import { IPageWithMeta } from '~/interfaces/page';
-import { IPageSearchMeta } from '~/interfaces/search';
-=======
-
 
 import { IFocusable } from '~/client/interfaces/focusable';
 import { TypeaheadProps } from '~/client/interfaces/react-bootstrap-typeahead';
 import { IPageWithSearchMeta } from '~/interfaces/search';
->>>>>>> 237d9aff
 import { useSWRxSearch } from '~/stores/search';
 
 
