import React, {
  FC, ForwardRefRenderFunction, forwardRef, useImperativeHandle,
  KeyboardEvent, useCallback, useRef, useState, MouseEvent,
} from 'react';

import { AsyncTypeahead } from 'react-bootstrap-typeahead';

import { UserPicture, PageListMeta, PagePathLabel } from '@growi/ui';

import { IFocusable } from '~/client/interfaces/focusable';
import { TypeaheadProps } from '~/client/interfaces/react-bootstrap-typeahead';
import { apiGet } from '~/client/util/apiv1-client';
import { IPageSearchResultData, IFormattedSearchResult } from '~/interfaces/search';


type ResetFormButtonProps = {
  keywordOnInit: string,
  input: string,
  onReset: (e: MouseEvent<HTMLButtonElement>) => void,
}

const ResetFormButton: FC<ResetFormButtonProps> = (props: ResetFormButtonProps) => {
  const isHidden = props.input.length === 0;

  return isHidden ? (
    <span />
  ) : (
    <button type="button" className="btn btn-link search-clear" onMouseDown={props.onReset}>
      <i className="icon-close" />
    </button>
  );
};


type Props = TypeaheadProps & {
  onSearchSuccess?: (res: IPageSearchResultData[]) => void,
  onSearchError?: (err: Error) => void,
  onSubmit?: (input: string) => void,
  inputName?: string,
  keywordOnInit?: string,
  // eslint-disable-next-line @typescript-eslint/no-explicit-any
  helpElement?: any,
};

// see https://github.com/ericgio/react-bootstrap-typeahead/issues/266#issuecomment-414987723
type TypeaheadInstance = {
  clear: () => void,
  focus: () => void,
  setState: ({ text: string }) => void,
}
type TypeaheadInstanceFactory = {
  getInstance: () => TypeaheadInstance,
}

const SearchTypeahead: ForwardRefRenderFunction<IFocusable, Props> = (props: Props, ref) => {
  const {
    onSearchSuccess, onSearchError, onInputChange, onSubmit,
    emptyLabel, helpElement,
  } = props;

  // eslint-disable-next-line @typescript-eslint/no-non-null-assertion
  const [input, setInput] = useState(props.keywordOnInit!);
  const [pages, setPages] = useState<IPageSearchResultData[]>();
  // eslint-disable-next-line @typescript-eslint/no-unused-vars
  const [searchError, setSearchError] = useState<Error | null>(null);
  const [isLoading, setLoading] = useState(false);

  const typeaheadRef = useRef<TypeaheadInstanceFactory>(null);

  const focusToTypeahead = () => {
    const instance = typeaheadRef.current?.getInstance();
    if (instance != null) {
      instance.focus();
    }
  };

  // publish focus()
  useImperativeHandle(ref, () => ({
    focus: focusToTypeahead,
  }));

  const changeKeyword = (text: string | undefined) => {
    const instance = typeaheadRef.current?.getInstance();
    if (instance != null) {
      instance.clear();
      instance.setState({ text });
    }
  };

  const resetForm = (e: MouseEvent<HTMLButtonElement>) => {
    e.preventDefault();

    setInput('');
    changeKeyword('');
    focusToTypeahead();
  };

  /**
   * Callback function which is occured when search is exit successfully
   */
  const searchSuccessHandler = useCallback((result: IFormattedSearchResult) => {
    const searchResultData = result.data;
    setPages(searchResultData);

    if (onSearchSuccess != null) {
      onSearchSuccess(searchResultData);
    }
  }, [onSearchSuccess]);

  /**
   * Callback function which is occured when search is exit abnormaly
   */
  const searchErrorHandler = useCallback((err: Error) => {
    setSearchError(err);

    if (onSearchError != null) {
      onSearchError(err);
    }
  }, [onSearchError]);

  const search = useCallback(async(keyword: string) => {
    if (keyword === '') {
      return;
    }

    setLoading(true);

    try {
      const result = await apiGet('/search', { q: keyword }) as IFormattedSearchResult;
      searchSuccessHandler(result);
    }
    catch (err) {
      searchErrorHandler(err);
    }
    finally {
      setLoading(false);
    }

  }, [searchErrorHandler, searchSuccessHandler]);

  const inputChangeHandler = useCallback((text: string) => {
    setInput(text);

    if (onInputChange != null) {
      onInputChange(text);
    }

    if (text === '') {
      setPages([]);
    }
  }, [onInputChange]);

  const keyDownHandler = useCallback((event: KeyboardEvent) => {
    if (event.keyCode === 13) { // Enter key
      if (onSubmit != null) {
        onSubmit(input);
      }
    }
  }, [input, onSubmit]);

  const getEmptyLabel = () => {
    // show help element if empty
    if (input.length === 0) {
      return helpElement;
    }

    // use props.emptyLabel as is if defined
    if (emptyLabel !== undefined) {
      return emptyLabel;
    }

    return false;
  };

  const defaultSelected = (props.keywordOnInit !== '')
    ? [{ path: props.keywordOnInit }]
    : [];
  // eslint-disable-next-line @typescript-eslint/no-explicit-any
  const inputProps: any = { autoComplete: 'off' };
  if (props.inputName != null) {
    inputProps.name = props.inputName;
  }

<<<<<<< HEAD
  const isClearBtn = props.behaviorOfResetBtn === 'clear';
  const resetForm = isClearBtn ? clearKeyword : restoreInitialData;

  const renderMenuItemChildren = (option: IPageSearchResultData) => {
    const { pageData } = option;
    return (
      <span>
        <UserPicture user={pageData.lastUpdateUser} size="sm" noLink />
        <span className="ml-1 text-break text-wrap"><PagePathLabel path={pageData.path} /></span>
        <PageListMeta page={pageData} />
      </span>
    );
  };
=======
  const renderMenuItemChildren = (page: IPage) => (
    <span>
      <UserPicture user={page.lastUpdateUser} size="sm" noLink />
      <span className="ml-1 text-break text-wrap"><PagePathLabel page={page} /></span>
      <PageListMeta page={page} />
    </span>
  );
>>>>>>> b9f4abaf

  return (
    <div className="search-typeahead">
      <AsyncTypeahead
        {...props}
        id="search-typeahead-asynctypeahead"
        ref={typeaheadRef}
        inputProps={inputProps}
        isLoading={isLoading}
        labelKey={data => data?.pageData?.path || keywordOnInit || ''} // https://github.com/ericgio/react-bootstrap-typeahead/blob/master/docs/Rendering.md#labelkey-stringfunction
        minLength={0}
        options={pages} // Search result (Some page names)
        promptText={props.helpElement}
        emptyLabel={getEmptyLabel()}
        align="left"
        onSearch={search}
        onInputChange={inputChangeHandler}
        onKeyDown={keyDownHandler}
        renderMenuItemChildren={renderMenuItemChildren}
        caseSensitive={false}
        defaultSelected={defaultSelected}
        autoFocus={props.autoFocus}
        onBlur={props.onBlur}
        onFocus={props.onFocus}
      />
      <ResetFormButton
        // eslint-disable-next-line @typescript-eslint/no-non-null-assertion
        keywordOnInit={props.keywordOnInit!}
        // eslint-disable-next-line @typescript-eslint/no-non-null-assertion
        input={input}
        onReset={resetForm}
      />
    </div>
  );
};

const ForwardedSearchTypeahead = forwardRef(SearchTypeahead);

ForwardedSearchTypeahead.defaultProps = {
  placeholder: '',
  keywordOnInit: '',
  autoFocus: false,
};

export default ForwardedSearchTypeahead;<|MERGE_RESOLUTION|>--- conflicted
+++ resolved
@@ -55,7 +55,7 @@
 const SearchTypeahead: ForwardRefRenderFunction<IFocusable, Props> = (props: Props, ref) => {
   const {
     onSearchSuccess, onSearchError, onInputChange, onSubmit,
-    emptyLabel, helpElement,
+    emptyLabel, helpElement, keywordOnInit,
   } = props;
 
   // eslint-disable-next-line @typescript-eslint/no-non-null-assertion
@@ -172,18 +172,14 @@
     return false;
   };
 
-  const defaultSelected = (props.keywordOnInit !== '')
-    ? [{ path: props.keywordOnInit }]
+  const defaultSelected = (keywordOnInit !== '')
+    ? [{ path: keywordOnInit }]
     : [];
   // eslint-disable-next-line @typescript-eslint/no-explicit-any
   const inputProps: any = { autoComplete: 'off' };
   if (props.inputName != null) {
     inputProps.name = props.inputName;
   }
-
-<<<<<<< HEAD
-  const isClearBtn = props.behaviorOfResetBtn === 'clear';
-  const resetForm = isClearBtn ? clearKeyword : restoreInitialData;
 
   const renderMenuItemChildren = (option: IPageSearchResultData) => {
     const { pageData } = option;
@@ -195,15 +191,6 @@
       </span>
     );
   };
-=======
-  const renderMenuItemChildren = (page: IPage) => (
-    <span>
-      <UserPicture user={page.lastUpdateUser} size="sm" noLink />
-      <span className="ml-1 text-break text-wrap"><PagePathLabel page={page} /></span>
-      <PageListMeta page={page} />
-    </span>
-  );
->>>>>>> b9f4abaf
 
   return (
     <div className="search-typeahead">
