// This is the root component for #search-page

import React, {
  FC, useState, useCallback, useEffect,
} from 'react';
import { useTranslation } from 'react-i18next';

import {
  DetachCodeBlockInterceptor,
  RestoreCodeBlockInterceptor,
} from '../client/util/interceptor/detach-code-blocks';

import { withUnstatedContainers } from './UnstatedUtils';
import AppContainer from '~/client/services/AppContainer';
import { toastError } from '~/client/util/apiNotification';
import SearchPageLayout from './SearchPage/SearchPageLayout';
import SearchResultContent from './SearchPage/SearchResultContent';
import SearchResultList from './SearchPage/SearchResultList';
import {
  CheckboxType, IPageSearchMeta, SearchResultMeta,
} from '~/interfaces/search';

import { useIsGuestUser } from '~/stores/context';
import { apiGet } from '~/client/util/apiv1-client';
import { apiv3Get } from '~/client/util/apiv3-client';
import { IPageWithMeta } from '~/interfaces/page';


export const specificPathNames = {
  user: '/user',
  trash: '/trash',
};

/*
 * Utilities
 */
const getQueryByLocation = (location: Location) => {
  const search = location.search || '';
  const query : any = {};

  search.replace(/^\?/, '').split('&').forEach((element) => {
    const queryParts = element.split('=');
    query[queryParts[0]] = decodeURIComponent(queryParts[1]).replace(/\+/g, ' ');
  });

  return query;
};

type Props = {
  appContainer: AppContainer,
  onAfterSearchInvoked?: (keyword: string, searchedKeyword: string) => Promise<void> | void,
  // eslint-disable-next-line max-len
  renderControl: ((searchResultCount, selectAllCheckboxType, actionToAllPagesButtonHandler, toggleAllCheckBox, searchingKeyword, onSearchInvoked) => React.FunctionComponent) | ((searchResultCount, selectAllCheckboxType, actionToAllPagesButtonHandler, toggleAllCheckBox) => React.FunctionComponent),
  setIsActionToPageModalShown: (x : boolean) => void,
  renderActionToPageModal: (getSelectedPagesForAction) => React.FunctionComponent,
  alertMessage?: React.ReactNode,
  query?: string,
  excludeTrashPages: boolean,
  excludeUserPages: boolean,
};

const SearchCore: FC<Props> = (props: Props) => {
  const { t } = useTranslation();
  const query = getQueryByLocation(window.location);
  // TODO: Move this code to the right place after completing the "omit unstated" initiative.
  const { interceptorManager } = props.appContainer;
  if (interceptorManager != null) {
    interceptorManager.addInterceptor(new DetachCodeBlockInterceptor(props.appContainer), 10); // process as soon as possible
    interceptorManager.addInterceptor(new RestoreCodeBlockInterceptor(props.appContainer), 900); // process as late as possible
  }

  /*
   * SWR
   */
  const { data: isGuestUser } = useIsGuestUser();

  /*
   * State
   */
  const [searchingKeyword, setSearchingKeyword] = useState<string>(props.query != null ? props.query : decodeURI(query.q) || '');
  const [currentSearchedKeyword, setSearchedKeyword] = useState<string>('');
  // should be <[IPageSearchResultData] | []> but gives lint errors.
  const [searchResults, setSearchResults] = useState<any>([]);
  const [searchResultMeta, setSearchResultMeta] = useState<SearchResultMeta>({});
  const [focusedSearchResultData, setFocusedSearchResultData] = useState<IPageWithMeta<IPageSearchMeta> | null>(null);
  const [selectedPagesIdList, setSelectedPagesIdList] = useState<Set<string>>(new Set());
  const [searchResultCount, setSearchResultCount] = useState<number>(0);
  const [activePage, setActivePage] = useState<number>(1);
  const [pagingLimit, setPagingLimit] = useState<number>(props.appContainer.config.pageLimitationL || 50);
  const [selectAllCheckboxType, setSelectAllCheckboxType] = useState<CheckboxType>(CheckboxType.NONE_CHECKED);
  const [actionTargetPageIds, setActionToTargetPageIds] = useState<Set<string>>(new Set());


  /*
   * Function
   */
  const resetSearchState = (keyword?: string) => {
    setSearchingKeyword(keyword || '');
    setSearchedKeyword('');
    setSearchResults([]);
    setSearchResultMeta({});
    setSearchResultCount(0);
    setActivePage(1);
  };

  const onAfterSearchHandler = useCallback((keyword) => {
    if (props.onAfterSearchInvoked == null) {
      return;
    }

    props.onAfterSearchInvoked(keyword, currentSearchedKeyword);
  }, [props.onAfterSearchInvoked, currentSearchedKeyword]);


  const createSearchQuery = useCallback((keyword, excludeTrashPages, excludeUserPages) => {
    let query = keyword;

    // pages included in specific path are not retrived when prefix is added
    if (excludeTrashPages) {
      query = `${query} -prefix:${specificPathNames.trash}`;
    }
    if (excludeUserPages) {
      query = `${query} -prefix:${specificPathNames.user}`;
    }

    return query;
  }, []);

  // refs: https://redmine.weseek.co.jp/issues/82139
  const search = useCallback(async(data) => {
    // reset following states when search runs
    setSelectedPagesIdList(new Set());
    setSelectAllCheckboxType(CheckboxType.NONE_CHECKED);

    const {
      keyword, excludeUserPages, excludeTrashPages, sort, order,
    } = data;

    if (keyword === '') {
      resetSearchState();
      return;
    }

    setSearchingKeyword(keyword);

    const offset = (activePage * pagingLimit) - pagingLimit;
    try {
      const res = await apiGet<any>('/search', {
        q: createSearchQuery(keyword, excludeTrashPages, excludeUserPages),
        limit: pagingLimit,
        offset,
        sort,
        order,
      });

      onAfterSearchHandler(keyword);

      if (res.data.length > 0) {
        setSearchedKeyword(keyword);
        setSearchResults(res.data);
        setSearchResultMeta(res.meta);
        setSearchResultCount(res.meta.total);
        setFocusedSearchResultData(res.data[0]);
        setActivePage(currentSearchedKeyword === keyword ? activePage : 1);
      }
      else {
        resetSearchState(keyword);
      }
    }
    catch (err) {
      toastError(err);
    }
<<<<<<< HEAD
  }, [currentSearchedKeyword, activePage, createSearchQuery, fetchShortBodiesMap, onAfterSearchHandler, pagingLimit]);

=======
  }, [currentSearchedKeyword, activePage, createSearchQuery, onAfterSearchHandler, order, pagingLimit, sort]);
>>>>>>> bd150f51

  const onPagingNumberChanged = useCallback(async(activePage) => {
    setActivePage(activePage);
    await search({ keyword: currentSearchedKeyword });
  }, [setActivePage, currentSearchedKeyword, search]);

  const onSearchInvoked = useCallback(async(data) => {
    setActivePage(1);
    await search(data);
  }, [setActivePage, search]);

  const onPagingLimitChanged = useCallback(async(limit) => {
    setPagingLimit(limit);
    await search({ keyword: currentSearchedKeyword });
  }, [search, currentSearchedKeyword, setPagingLimit]);

  const selectPage = useCallback((pageId) => {
    const index = searchResults.findIndex(({ pageData }) => {
      return pageData._id === pageId;
    });
    setFocusedSearchResultData(searchResults[index]);
  }, [searchResults]);

  const toggleCheckBox = useCallback((pageId) => {
    if (selectedPagesIdList.has(pageId)) {
      selectedPagesIdList.delete(pageId);
    }
    else {
      selectedPagesIdList.add(pageId);
    }
    switch (selectedPagesIdList.size) {
      case 0:
        return setSelectAllCheckboxType(CheckboxType.NONE_CHECKED);
      case searchResults.length:
        return setSelectAllCheckboxType(CheckboxType.ALL_CHECKED);
      default:
        return setSelectAllCheckboxType(CheckboxType.INDETERMINATE);
    }
  }, [selectedPagesIdList, searchResults]);

  const toggleAllCheckBox = () => {
    const next = selectAllCheckboxType === CheckboxType.ALL_CHECKED ? CheckboxType.NONE_CHECKED : CheckboxType.ALL_CHECKED;
    if (next === CheckboxType.NONE_CHECKED) {
      selectedPagesIdList.clear();
    }
    else {
      searchResults.forEach((page) => {
        selectedPagesIdList.add(page.pageData._id);
      });
    }
    setSelectedPagesIdList(selectedPagesIdList);
    setSelectAllCheckboxType(next);
  };

  const getSelectedPagesToAction = useCallback(() => {
    const filteredPages = searchResults.filter((page) => {
      return Array.from(actionTargetPageIds).find(id => id === page.pageData._id);
    });
    return filteredPages.map(page => ({
      pageId: page.pageData._id,
      revisionId: page.pageData.revision,
      path: page.pageData.path,
    }));
  }, [actionTargetPageIds, searchResults]);


  const actionToSinglePageButtonHandler = useCallback((pageId) => {
    setActionToTargetPageIds(new Set([pageId]));
    props.setIsActionToPageModalShown(true);
  }, [props.setIsActionToPageModalShown, setActionToTargetPageIds]);

  const actionToAllPagesButtonHandler = useCallback(() => {
    if (selectedPagesIdList.size === 0) { return }
    setActionToTargetPageIds(selectedPagesIdList);
    props.setIsActionToPageModalShown(true);
  }, [selectedPagesIdList, props.setIsActionToPageModalShown]);


  /*
   * componentDidMount
   */
  useEffect(() => {
    if (searchingKeyword !== '') {
      search({ keyword: searchingKeyword, excludeTrashPages: props.excludeTrashPages, excludeUserPages: props.excludeUserPages });
    }
  }, []);

  const renderSearchResultContent = () => {
    return (
      <SearchResultContent
        appContainer={props.appContainer}
        searchingKeyword={searchingKeyword}
        // eslint-disable-next-line @typescript-eslint/no-non-null-assertion
        focusedSearchResultData={focusedSearchResultData!}
      >
      </SearchResultContent>
    );
  };

  const renderSearchResultList = () => {
    return (
      <SearchResultList
        pages={searchResults || []}
        isEnableActions={!isGuestUser}
        // eslint-disable-next-line @typescript-eslint/no-non-null-assertion
        focusedSearchResultData={focusedSearchResultData!}
        selectedPagesIdList={selectedPagesIdList || []}
        searchResultCount={searchResultCount}
        // eslint-disable-next-line @typescript-eslint/no-non-null-assertion
        activePage={activePage}
        pagingLimit={pagingLimit}
        onClickItem={selectPage}
        onClickCheckbox={toggleCheckBox}
        onPagingNumberChanged={onPagingNumberChanged}
        onClickDeleteButton={actionToSinglePageButtonHandler}
      />
    );
  };


  /*
   * Dependencies
   */
  if (isGuestUser == null) {
    return <></>;
  }

  return (
    <div>
      <SearchPageLayout
        // eslint-disable-next-line max-len
        Control={props.renderControl(searchResultCount, selectAllCheckboxType, actionToAllPagesButtonHandler, toggleAllCheckBox, searchingKeyword, onSearchInvoked)}
        SearchResultList={renderSearchResultList()}
        SearchResultContent={renderSearchResultContent()}
        searchResultMeta={searchResultMeta}
        searchingKeyword={currentSearchedKeyword}
        onPagingLimitChanged={onPagingLimitChanged}
        pagingLimit={pagingLimit}
        activePage={activePage}
        alertMessage={props.alertMessage}
      >
      </SearchPageLayout>
      {props.renderActionToPageModal(getSelectedPagesToAction)}
    </div>
  );
};

/**
 * Wrapper component for using unstated
 */
const SearchCoreUnstatedWrapper = withUnstatedContainers(SearchCore, [AppContainer]);

const SearchCoreWrapper = (props) => {
  return <SearchCoreUnstatedWrapper {...props}></SearchCoreUnstatedWrapper>;
};
export default SearchCoreWrapper;<|MERGE_RESOLUTION|>--- conflicted
+++ resolved
@@ -170,12 +170,7 @@
     catch (err) {
       toastError(err);
     }
-<<<<<<< HEAD
-  }, [currentSearchedKeyword, activePage, createSearchQuery, fetchShortBodiesMap, onAfterSearchHandler, pagingLimit]);
-
-=======
-  }, [currentSearchedKeyword, activePage, createSearchQuery, onAfterSearchHandler, order, pagingLimit, sort]);
->>>>>>> bd150f51
+  }, [currentSearchedKeyword, activePage, createSearchQuery, onAfterSearchHandler, pagingLimit]);
 
   const onPagingNumberChanged = useCallback(async(activePage) => {
     setActivePage(activePage);
