--- conflicted
+++ resolved
@@ -1,4 +1,4 @@
-// This is the root component for #search-page
+﻿// This is the root component for #search-page
 
 import React from 'react';
 import PropTypes from 'prop-types';
@@ -292,11 +292,7 @@
         onExcludeTrash={this.onExcludeTrash}
         onClickInvoked={this.toggleAllCheckBox}
         checkboxState={this.state.checkboxState}
-<<<<<<< HEAD
-        onClickAllSelectButton={this.onClickAllSelectButton}
         onClickDeleteButton={this.deleteSelectedPages}
-=======
->>>>>>> 7585287d
       >
       </SearchControl>
     );
