// This is the root component for #search-page

import React from 'react';
import PropTypes from 'prop-types';
import { withTranslation } from 'react-i18next';

import { withUnstatedContainers } from './UnstatedUtils';
import AppContainer from '~/client/services/AppContainer';
import { toastError } from '~/client/util/apiNotification';
import SearchPageLayout from './SearchPage/SearchPageLayout';
import SearchResultContent from './SearchPage/SearchResultContent';
import SearchResultList from './SearchPage/SearchResultList';
import SearchControl from './SearchPage/SearchControl';
<<<<<<< HEAD
import { SORT_AXIS, SORT_ORDER } from '~/interfaces/search';
=======
import PageDeleteModal from './PageDeleteModal';

import { CheckboxType } from '../interfaces/search';
>>>>>>> 4bed4e94

export const specificPathNames = {
  user: '/user',
  trash: '/trash',
};
class SearchPage extends React.Component {

  constructor(props) {
    super(props);
    // NOTE : selectedPages is deletion related state, will be used later in story 77535, 77565.
    // deletionModal, deletion related functions are all removed, add them back when necessary.
    // i.e ) in story 77525 or any tasks implementing deletion functionalities
    this.state = {
      searchingKeyword: decodeURI(this.props.query.q) || '',
      searchedKeyword: '',
      searchResults: [],
      searchResultMeta: {},
      focusedSearchResultData: null,
      selectedPagesIdList: new Set(),
      searchResultCount: 0,
      activePage: 1,
      pagingLimit: this.props.appContainer.config.pageLimitationL,
      excludeUserPages: true,
      excludeTrashPages: true,
<<<<<<< HEAD
      sort: SORT_AXIS.RELATION_SCORE,
      order: SORT_ORDER.DESC,
=======
      selectAllCheckboxType: CheckboxType.NONE_CHECKED,
      isDeleteConfirmModalShown: false,
      deleteTargetPageIds: new Set(),
>>>>>>> 4bed4e94
    };

    this.changeURL = this.changeURL.bind(this);
    this.search = this.search.bind(this);
    this.onSearchInvoked = this.onSearchInvoked.bind(this);
    this.selectPage = this.selectPage.bind(this);
    this.toggleCheckBox = this.toggleCheckBox.bind(this);
    this.switchExcludeUserPagesHandler = this.switchExcludeUserPagesHandler.bind(this);
    this.switchExcludeTrashPagesHandler = this.switchExcludeTrashPagesHandler.bind(this);
    this.onChangeSortInvoked = this.onChangeSortInvoked.bind(this);
    this.onPagingNumberChanged = this.onPagingNumberChanged.bind(this);
    this.onPagingLimitChanged = this.onPagingLimitChanged.bind(this);
    this.deleteSinglePageButtonHandler = this.deleteSinglePageButtonHandler.bind(this);
    this.deleteAllPagesButtonHandler = this.deleteAllPagesButtonHandler.bind(this);
    this.closeDeleteConfirmModalHandler = this.closeDeleteConfirmModalHandler.bind(this);
  }

  componentDidMount() {
    const keyword = this.state.searchingKeyword;
    if (keyword !== '') {
      this.search({ keyword });
    }
  }

  static getQueryByLocation(location) {
    const search = location.search || '';
    const query = {};

    search.replace(/^\?/, '').split('&').forEach((element) => {
      const queryParts = element.split('=');
      query[queryParts[0]] = decodeURIComponent(queryParts[1]).replace(/\+/g, ' ');
    });

    return query;
  }

  switchExcludeUserPagesHandler() {
    this.setState({ excludeUserPages: !this.state.excludeUserPages });
  }

  switchExcludeTrashPagesHandler() {
    this.setState({ excludeTrashPages: !this.state.excludeTrashPages });
  }

  onChangeSortInvoked(nextSort, nextOrder) {
    this.setState({
      sort: nextSort,
      order: nextOrder,
    });
  }

  changeURL(keyword, refreshHash) {
    let hash = window.location.hash || '';
    // TODO 整理する
    if (refreshHash || this.state.searchedKeyword !== '') {
      hash = '';
    }
    if (window.history && window.history.pushState) {
      window.history.pushState('', `Search - ${keyword}`, `/_search?q=${keyword}${hash}`);
    }
  }

  createSearchQuery(keyword) {
    let query = keyword;

    // pages included in specific path are not retrived when prefix is added
    if (this.state.excludeTrashPages) {
      query = `${query} -prefix:${specificPathNames.trash}`;
    }
    if (this.state.excludeUserPages) {
      query = `${query} -prefix:${specificPathNames.user}`;
    }

    return query;
  }

  /**
   * this method is called when user changes paging number
   */
  async onPagingNumberChanged(activePage) {
    this.setState({ activePage }, () => this.search({ keyword: this.state.searchedKeyword }));
  }

  /**
   * this method is called when user searches by pressing Enter or using searchbox
   */
  async onSearchInvoked(data) {
    this.setState({ activePage: 1 }, () => this.search(data));
  }

  /**
   * change number of pages to display per page and execute search method after.
   */
  async onPagingLimitChanged(limit) {
    this.setState({ pagingLimit: limit }, () => this.search({ keyword: this.state.searchedKeyword }));
  }

  // todo: refactoring
  // refs: https://redmine.weseek.co.jp/issues/82139
  async search(data) {
    const keyword = data.keyword;
    if (keyword === '') {
      this.setState({
        searchingKeyword: '',
        searchedKeyword: '',
        searchResults: [],
        searchResultMeta: {},
        searchResultCount: 0,
        activePage: 1,
      });

      return true;
    }

    this.setState({
      searchingKeyword: keyword,
    });
    const pagingLimit = this.state.pagingLimit;
    const offset = (this.state.activePage * pagingLimit) - pagingLimit;
    const { sort, order } = this.state;
    try {
      const res = await this.props.appContainer.apiGet('/search', {
        q: this.createSearchQuery(keyword),
        limit: pagingLimit,
        offset,
        sort,
        order,
      });
      this.changeURL(keyword);
      if (res.data.length > 0) {
        this.setState({
          searchedKeyword: keyword,
          searchResults: res.data,
          searchResultMeta: res.meta,
          searchResultCount: res.meta.total,
          focusedSearchResultData: res.data[0],
          // reset active page if keyword changes, otherwise set the current state
          activePage: this.state.searchedKeyword === keyword ? this.state.activePage : 1,
        });
      }
      else {
        this.setState({
          searchedKeyword: keyword,
          searchResults: [],
          searchResultMeta: {},
          searchResultCount: 0,
          focusedSearchResultData: {},
          activePage: 1,
        });
      }
    }
    catch (err) {
      toastError(err);
    }
  }

  selectPage= (pageId) => {
    const index = this.state.searchResults.findIndex(({ pageData }) => {
      return pageData._id === pageId;
    });
    this.setState({
      focusedSearchResultData: this.state.searchResults[index],
    });
  }

  toggleCheckBox = (pageId) => {
    const { selectedPagesIdList } = this.state;

    if (selectedPagesIdList.has(pageId)) {
      selectedPagesIdList.delete(pageId);
    }
    else {
      selectedPagesIdList.add(pageId);
    }
    switch (selectedPagesIdList.size) {
      case 0:
        return this.setState({ selectAllCheckboxType: CheckboxType.NONE_CHECKED });
      case this.state.searchResults.length:
        return this.setState({ selectAllCheckboxType: CheckboxType.ALL_CHECKED });
      default:
        return this.setState({ selectAllCheckboxType: CheckboxType.INDETERMINATE });
    }
  }

  toggleAllCheckBox = (nextSelectAllCheckboxType) => {
    const { selectedPagesIdList, searchResults } = this.state;
    if (nextSelectAllCheckboxType === CheckboxType.NONE_CHECKED) {
      selectedPagesIdList.clear();
    }
    else {
      searchResults.forEach((page) => {
        selectedPagesIdList.add(page.pageData._id);
      });
    }
    this.setState({
      selectedPagesIdList,
      selectAllCheckboxType: nextSelectAllCheckboxType,
    });
  };

  getSelectedPagesToDelete() {
    const filteredPages = this.state.searchResults.filter((page) => {
      return Array.from(this.state.deleteTargetPageIds).find(id => id === page.pageData._id);
    });
    return filteredPages.map(page => ({
      pageId: page.pageData._id,
      revisionId: page.pageData.revision,
      path: page.pageData.path,
    }));
  }

  deleteSinglePageButtonHandler(pageId) {
    this.setState({ deleteTargetPageIds: new Set([pageId]) });
    this.setState({ isDeleteConfirmModalShown: true });
  }

  deleteAllPagesButtonHandler() {
    if (this.state.selectedPagesIdList.size === 0) { return }
    this.setState({ deleteTargetPageIds: this.state.selectedPagesIdList });
    this.setState({ isDeleteConfirmModalShown: true });
  }

  closeDeleteConfirmModalHandler() {
    this.setState({ isDeleteConfirmModalShown: false });
  }

  renderSearchResultContent = () => {
    return (
      <SearchResultContent
        appContainer={this.props.appContainer}
        searchingKeyword={this.state.searchingKeyword}
        focusedSearchResultData={this.state.focusedSearchResultData}
      >
      </SearchResultContent>
    );
  }

  renderSearchResultList = () => {
    return (
      <SearchResultList
        pages={this.state.searchResults || []}
        focusedSearchResultData={this.state.focusedSearchResultData}
        selectedPagesIdList={this.state.selectedPagesIdList || []}
        searchResultCount={this.state.searchResultCount}
        activePage={this.state.activePage}
        pagingLimit={this.state.pagingLimit}
        onClickSearchResultItem={this.selectPage}
        onClickCheckbox={this.toggleCheckBox}
        onPagingNumberChanged={this.onPagingNumberChanged}
        onClickDeleteButton={this.deleteSinglePageButtonHandler}
      />
    );
  }

  renderSearchControl = () => {
    return (
      <SearchControl
        searchingKeyword={this.state.searchingKeyword}
<<<<<<< HEAD
        sort={this.state.sort}
        order={this.state.order}
=======
        searchResultCount={this.state.searchResultCount || 0}
>>>>>>> 4bed4e94
        appContainer={this.props.appContainer}
        onSearchInvoked={this.onSearchInvoked}
        onClickSelectAllCheckbox={this.toggleAllCheckBox}
        selectAllCheckboxType={this.state.selectAllCheckboxType}
        onClickDeleteAllButton={this.deleteAllPagesButtonHandler}
        onExcludeUserPagesSwitched={this.switchExcludeUserPagesHandler}
        onExcludeTrashPagesSwitched={this.switchExcludeTrashPagesHandler}
        excludeUserPages={this.state.excludeUserPages}
        excludeTrashPages={this.state.excludeTrashPages}
        onChangeSortInvoked={this.onChangeSortInvoked}
      >
      </SearchControl>
    );
  }

  render() {
    return (
      <div>
        <SearchPageLayout
          SearchControl={this.renderSearchControl}
          SearchResultList={this.renderSearchResultList}
          SearchResultContent={this.renderSearchResultContent}
          searchResultMeta={this.state.searchResultMeta}
          searchingKeyword={this.state.searchedKeyword}
          onPagingLimitChanged={this.onPagingLimitChanged}
          initialPagingLimit={this.props.appContainer.config.pageLimitationL || 50}
        >
        </SearchPageLayout>
        <PageDeleteModal
          isOpen={this.state.isDeleteConfirmModalShown}
          onClose={this.closeDeleteConfirmModalHandler}
          pages={this.getSelectedPagesToDelete()}
        />
      </div>
    );
  }

}

/**
 * Wrapper component for using unstated
 */
const SearchPageWrapper = withUnstatedContainers(SearchPage, [AppContainer]);

SearchPage.propTypes = {
  t: PropTypes.func.isRequired, // i18next
  appContainer: PropTypes.instanceOf(AppContainer).isRequired,
  query: PropTypes.object,
};
SearchPage.defaultProps = {
  // pollInterval: 1000,
  query: SearchPage.getQueryByLocation(window.location || {}),
};

export default withTranslation()(SearchPageWrapper);<|MERGE_RESOLUTION|>--- conflicted
+++ resolved
@@ -11,13 +11,10 @@
 import SearchResultContent from './SearchPage/SearchResultContent';
 import SearchResultList from './SearchPage/SearchResultList';
 import SearchControl from './SearchPage/SearchControl';
-<<<<<<< HEAD
 import { SORT_AXIS, SORT_ORDER } from '~/interfaces/search';
-=======
 import PageDeleteModal from './PageDeleteModal';
 
 import { CheckboxType } from '../interfaces/search';
->>>>>>> 4bed4e94
 
 export const specificPathNames = {
   user: '/user',
@@ -42,14 +39,11 @@
       pagingLimit: this.props.appContainer.config.pageLimitationL,
       excludeUserPages: true,
       excludeTrashPages: true,
-<<<<<<< HEAD
       sort: SORT_AXIS.RELATION_SCORE,
       order: SORT_ORDER.DESC,
-=======
       selectAllCheckboxType: CheckboxType.NONE_CHECKED,
       isDeleteConfirmModalShown: false,
       deleteTargetPageIds: new Set(),
->>>>>>> 4bed4e94
     };
 
     this.changeURL = this.changeURL.bind(this);
@@ -308,12 +302,9 @@
     return (
       <SearchControl
         searchingKeyword={this.state.searchingKeyword}
-<<<<<<< HEAD
         sort={this.state.sort}
         order={this.state.order}
-=======
         searchResultCount={this.state.searchResultCount || 0}
->>>>>>> 4bed4e94
         appContainer={this.props.appContainer}
         onSearchInvoked={this.onSearchInvoked}
         onClickSelectAllCheckbox={this.toggleAllCheckBox}
