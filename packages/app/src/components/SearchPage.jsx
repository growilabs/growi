--- conflicted
+++ resolved
@@ -226,15 +226,10 @@
         searchingKeyword={this.state.searchingKeyword}
         appContainer={this.props.appContainer}
         onSearchInvoked={this.searchHandler}
-<<<<<<< HEAD
-        switchExcludingUnderUserPage={this.switchExcludingUnderUserPage}
-        switchExcludingUnderTrashPage={this.switchExcludingUnderTrashPage}
+        onSwitchExcludingUserPagesInvoked={this.switchExcludingUserPagesHandler}
+        onSwitchExcludingTrashPagesInvoked={this.switchExcludingTrashPagesHandler}
         excludeUnderUserPage={this.state.excludeUnderUserPage}
         excludeUnderTrashPage={this.state.excludeUnderTrashPage}
-=======
-        onSwitchExcludingUserPagesInvoked={this.switchExcludingUserPagesHandler}
-        onSwitchExcludingTrashPagesInvoked={this.switchExcludingTrashPagesHandler}
->>>>>>> 3dc9bfff
       >
       </SearchControl>
     );
