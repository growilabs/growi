// This is the root component for #search-page

import React from 'react';
import PropTypes from 'prop-types';
import { withTranslation } from 'react-i18next';

import { withUnstatedContainers } from './UnstatedUtils';
import AppContainer from '~/client/services/AppContainer';

import { toastError } from '~/client/util/apiNotification';
import SearchPageLayout from './SearchPage/SearchPageLayout';
import SearchResultContent from './SearchPage/SearchResultContent';
import SearchResultList from './SearchPage/SearchResultList';
import SearchControl from './SearchPage/SearchControl';

export const specificPathNames = {
  user: '/user',
  trash: '/trash',
};

class SearchPage extends React.Component {

  constructor(props) {
    super(props);
    // NOTE : selectedPages is deletion related state, will be used later in story 77535, 77565.
    // deletionModal, deletion related functions are all removed, add them back when necessary.
    // i.e ) in story 77525 or any tasks implementing deletion functionalities
    this.state = {
      searchingKeyword: decodeURI(this.props.query.q) || '',
      searchedKeyword: '',
      searchResults: [],
      searchResultMeta: {},
<<<<<<< HEAD
      focusedPage: null,
=======
      focusedSearchResultData: {},
>>>>>>> 9c2373bf
      selectedPages: new Set(),
      searchResultCount: 0,
      activePage: 1,
      pagingLimit: 10, // change to an appropriate limit number
      excludeUsersHome: true,
      excludeTrash: true,
    };

    this.changeURL = this.changeURL.bind(this);
    this.search = this.search.bind(this);
    this.searchHandler = this.searchHandler.bind(this);
    this.selectPage = this.selectPage.bind(this);
    this.toggleCheckBox = this.toggleCheckBox.bind(this);
    this.onExcludeUsersHome = this.onExcludeUsersHome.bind(this);
    this.onExcludeTrash = this.onExcludeTrash.bind(this);
    this.onPagingNumberChanged = this.onPagingNumberChanged.bind(this);
  }

  componentDidMount() {
    const keyword = this.state.searchingKeyword;
    if (keyword !== '') {
      this.search({ keyword });
    }
  }

  static getQueryByLocation(location) {
    const search = location.search || '';
    const query = {};

    search.replace(/^\?/, '').split('&').forEach((element) => {
      const queryParts = element.split('=');
      query[queryParts[0]] = decodeURIComponent(queryParts[1]).replace(/\+/g, ' ');
    });

    return query;
  }

  onExcludeUsersHome() {
    this.setState({ excludeUsersHome: !this.state.excludeUsersHome });
  }

  onExcludeTrash() {
    this.setState({ excludeTrash: !this.state.excludeTrash });
  }

  changeURL(keyword, refreshHash) {
    let hash = window.location.hash || '';
    // TODO 整理する
    if (refreshHash || this.state.searchedKeyword !== '') {
      hash = '';
    }
    if (window.history && window.history.pushState) {
      window.history.pushState('', `Search - ${keyword}`, `/_search?q=${keyword}${hash}`);
    }
  }

  createSearchQuery(keyword) {
    let query = keyword;

    // pages included in specific path are not retrived when prefix is added
    if (this.state.excludeTrash) {
      query = `${query} -prefix:${specificPathNames.trash}`;
    }
    if (this.state.excludeUsersHome) {
      query = `${query} -prefix:${specificPathNames.user}`;
    }

    return query;
  }

  /**
   * this method is called when user changes paging number
   */
  async onPagingNumberChanged(activePage) {
    // this.setState does not change the state immediately and following calls of this.search outside of this.setState will have old activePage state.
    // To prevent above, pass this.search as a callback function to make sure this.search will have the latest activePage state.
    this.setState({ activePage }, () => this.search({ keyword: this.state.searchedKeyword }));
  }

  /**
   * this method is called when user searches by pressing Enter or using searchbox
   */
  async searchHandler(data) {
    // this.setState does not change the state immediately and following calls of this.search outside of this.setState will have old activePage state.
    // To prevent above, pass this.search as a callback function to make sure this.search will have the latest activePage state.
    this.setState({ activePage: 1 }, () => this.search(data));
  }

  async search(data) {
    const keyword = data.keyword;
    if (keyword === '') {
      this.setState({
        searchingKeyword: '',
        searchedKeyword: '',
        searchResults: [],
        searchResultMeta: {},
        searchResultCount: 0,
        activePage: 1,
      });

      return true;
    }

    this.setState({
      searchingKeyword: keyword,
    });
    const pagingLimit = this.state.pagingLimit;
    const offset = (this.state.activePage * pagingLimit) - pagingLimit;
    try {
      const res = await this.props.appContainer.apiGet('/search', {
        q: this.createSearchQuery(keyword),
        limit: pagingLimit,
        offset,
      });
      this.changeURL(keyword);
      if (res.data.length > 0) {
        this.setState({
          searchedKeyword: keyword,
          searchResults: res.data,
          searchResultMeta: res.meta,
          searchResultCount: res.meta.total,
          focusedSearchResultData: res.data[0],
          // reset active page if keyword changes, otherwise set the current state
          activePage: this.state.searchedKeyword === keyword ? this.state.activePage : 1,
        });
      }
      else {
        this.setState({
          searchedKeyword: keyword,
          searchResults: [],
          searchResultMeta: {},
          searchResultCount: 0,
<<<<<<< HEAD
          focusedPage: null,
=======
          focusedSearchResultData: {},
>>>>>>> 9c2373bf
          activePage: 1,
        });
      }
    }
    catch (err) {
      toastError(err);
    }
  }

  selectPage= (pageId) => {
    const index = this.state.searchResults.findIndex(({ pageData }) => {
      return pageData._id === pageId;
    });
    this.setState({
      focusedSearchResultData: this.state.searchResults[index],
    });
  }

  toggleCheckBox = (page) => {
    if (this.state.selectedPages.has(page)) {
      this.state.selectedPages.delete(page);
    }
    else {
      this.state.selectedPages.add(page);
    }
  }

  renderSearchResultContent = () => {
    return (
      <SearchResultContent
        appContainer={this.props.appContainer}
        searchingKeyword={this.state.searchingKeyword}
        focusedSearchResultData={this.state.focusedSearchResultData}
      >
      </SearchResultContent>
    );
  }

  renderSearchResultList = () => {
    return (
      <SearchResultList
        pages={this.state.searchResults || []}
        focusedSearchResultData={this.state.focusedSearchResultData}
        selectedPages={this.state.selectedPages || []}
        searchResultCount={this.state.searchResultCount}
        activePage={this.state.activePage}
        pagingLimit={this.state.pagingLimit}
        onClickInvoked={this.selectPage}
        onChangedInvoked={this.toggleCheckBox}
        onPagingNumberChanged={this.onPagingNumberChanged}
      />
    );
  }

  renderSearchControl = () => {
    return (
      <SearchControl
        searchingKeyword={this.state.searchingKeyword}
        appContainer={this.props.appContainer}
        onSearchInvoked={this.searchHandler}
        onExcludeUsersHome={this.onExcludeUsersHome}
        onExcludeTrash={this.onExcludeTrash}
      >
      </SearchControl>
    );
  }

  render() {
    return (
      <div>
        <SearchPageLayout
          SearchControl={this.renderSearchControl}
          SearchResultList={this.renderSearchResultList}
          SearchResultContent={this.renderSearchResultContent}
          searchResultMeta={this.state.searchResultMeta}
          searchingKeyword={this.state.searchedKeyword}
        >
        </SearchPageLayout>
      </div>
    );
  }

}

/**
 * Wrapper component for using unstated
 */
const SearchPageWrapper = withUnstatedContainers(SearchPage, [AppContainer]);

SearchPage.propTypes = {
  t: PropTypes.func.isRequired, // i18next
  appContainer: PropTypes.instanceOf(AppContainer).isRequired,

  query: PropTypes.object,
};
SearchPage.defaultProps = {
  // pollInterval: 1000,
  query: SearchPage.getQueryByLocation(window.location || {}),
};

export default withTranslation()(SearchPageWrapper);<|MERGE_RESOLUTION|>--- conflicted
+++ resolved
@@ -30,11 +30,7 @@
       searchedKeyword: '',
       searchResults: [],
       searchResultMeta: {},
-<<<<<<< HEAD
-      focusedPage: null,
-=======
       focusedSearchResultData: {},
->>>>>>> 9c2373bf
       selectedPages: new Set(),
       searchResultCount: 0,
       activePage: 1,
@@ -167,11 +163,7 @@
           searchResults: [],
           searchResultMeta: {},
           searchResultCount: 0,
-<<<<<<< HEAD
-          focusedPage: null,
-=======
           focusedSearchResultData: {},
->>>>>>> 9c2373bf
           activePage: 1,
         });
       }
