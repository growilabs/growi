// This is the root component for #search-page

import React from 'react';
import PropTypes from 'prop-types';
import { withTranslation } from 'react-i18next';

import { withUnstatedContainers } from './UnstatedUtils';
import AppContainer from '~/client/services/AppContainer';

import { toastError } from '~/client/util/apiNotification';
import SearchPageLayout from './SearchPage/SearchPageLayout';
import SearchResultContent from './SearchPage/SearchResultContent';
import SearchResultList from './SearchPage/SearchResultList';
import SearchControl from './SearchPage/SearchControl';

export const specificPathNames = {
  user: '/user',
  trash: '/trash',
};

class SearchPage extends React.Component {

  constructor(props) {
    super(props);
    // NOTE : selectedPages is deletion related state, will be used later in story 77535, 77565.
    // deletionModal, deletion related functions are all removed, add them back when necessary.
    // i.e ) in story 77525 or any tasks implementing deletion functionalities
    this.state = {
      searchingKeyword: decodeURI(this.props.query.q) || '',
      searchedKeyword: '',
      searchedPages: [],
      searchResultMeta: {},
      focusedPage: {},
      selectedPages: new Set(),
      searchResultCount: 0,
      activePage: 1,
      pagingLimit: 3, // change to an appropriate limit number
      excludeUsersHome: true,
      excludeTrash: true,
    };

    this.changeURL = this.changeURL.bind(this);
    this.search = this.search.bind(this);
    this.searchHandler = this.searchHandler.bind(this);
    this.selectPage = this.selectPage.bind(this);
    this.toggleCheckBox = this.toggleCheckBox.bind(this);
    this.onExcludeUsersHome = this.onExcludeUsersHome.bind(this);
    this.onExcludeTrash = this.onExcludeTrash.bind(this);
    this.onPagingNumberChanged = this.onPagingNumberChanged.bind(this);
  }

  componentDidMount() {
    const keyword = this.state.searchingKeyword;
    if (keyword !== '') {
      this.search({ keyword });
    }
  }

  static getQueryByLocation(location) {
    const search = location.search || '';
    const query = {};

    search.replace(/^\?/, '').split('&').forEach((element) => {
      const queryParts = element.split('=');
      query[queryParts[0]] = decodeURIComponent(queryParts[1]).replace(/\+/g, ' ');
    });

    return query;
  }

  onExcludeUsersHome() {
    this.setState({ excludeUsersHome: !this.state.excludeUsersHome });
  }

  onExcludeTrash() {
    this.setState({ excludeTrash: !this.state.excludeTrash });
  }

  changeURL(keyword, refreshHash) {
    let hash = window.location.hash || '';
    // TODO 整理する
    if (refreshHash || this.state.searchedKeyword !== '') {
      hash = '';
    }
    if (window.history && window.history.pushState) {
      window.history.pushState('', `Search - ${keyword}`, `/_search?q=${keyword}${hash}`);
    }
  }

  createSearchQuery(keyword) {
    let query = keyword;

    // pages included in specific path are not retrived when prefix is added
    if (this.state.excludeTrash) {
      query = `${query} -prefix:${specificPathNames.trash}`;
    }
    if (this.state.excludeUsersHome) {
      query = `${query} -prefix:${specificPathNames.user}`;
    }

    return query;
  }

  /**
   * this method is called when user changes paging number
   */
  async onPagingNumberChanged(activePage) {
    // this.setState does not change the state immediately and following calls of this.search outside of this.setState will have old activePage state.
    // To prevent above, pass this.search as a callback function to make sure this.search will have the latest activePage state.
    this.setState({ activePage }, () => this.search({ keyword: this.state.searchedKeyword }));
  }

  /**
   * this method is called when user searches by pressing Enter or using searchbox
   */
  async searchHandler(data) {
    // this.setState does not change the state immediately and following calls of this.search outside of this.setState will have old activePage state.
    // To prevent above, pass this.search as a callback function to make sure this.search will have the latest activePage state.
    this.setState({ activePage: 1 }, () => this.search(data));
  }

  async search(data) {
    const keyword = data.keyword;
    if (keyword === '') {
      this.setState({
        searchingKeyword: '',
        searchedKeyword: '',
        searchedPages: [],
        searchResultMeta: {},
        searchResultCount: 0,
        activePage: 1,
      });

      return true;
    }

    this.setState({
      searchingKeyword: keyword,
    });
    const pagingLimit = this.state.pagingLimit;
    const offset = (this.state.activePage * pagingLimit) - pagingLimit;
    try {
      const res = await this.props.appContainer.apiGet('/search', {
        q: this.createSearchQuery(keyword),
        limit: pagingLimit,
        offset,
      });
      this.changeURL(keyword);
      if (res.data.length > 0) {
        this.setState({
          searchedKeyword: keyword,
          searchedPages: res.data,
          searchResultMeta: res.meta,
          searchResultCount: res.meta.total,
          focusedPage: res.data[0],
          // reset active page if keyword changes, otherwise set the current state
          activePage: this.state.searchedKeyword === keyword ? this.state.activePage : 1,
        });
      }
      else {
        this.setState({
          searchedKeyword: keyword,
          searchedPages: [],
          searchResultMeta: {},
          searchResultCount: 0,
          focusedPage: {},
          activePage: 1,
        });
      }
    }
    catch (err) {
      toastError(err);
    }
  }

  selectPage= (pageId) => {
    const index = this.state.searchedPages.findIndex((page) => {
      return page._id === pageId;
    });
    this.setState({
      focusedPage: this.state.searchedPages[index],
    });
  }

  toggleCheckBox = (page) => {
    if (this.state.selectedPages.has(page)) {
      this.state.selectedPages.delete(page);
    }
    else {
      this.state.selectedPages.add(page);
    }
  }

  renderSearchResultContent = () => {
    return (
      <SearchResultContent
        appContainer={this.props.appContainer}
        searchingKeyword={this.state.searchingKeyword}
        focusedPage={this.state.focusedPage}
      >
      </SearchResultContent>
    );
  }

  renderSearchResultList = () => {
    return (
      <SearchResultList
<<<<<<< HEAD
        pages={this.state.searchedPages || []}
        selectedPage={this.state.selectedPage}
        selectedPages={this.state.selectedPages || []}
=======
        pages={this.state.searchedPages}
        deletionMode={false}
        focusedPage={this.state.focusedPage}
        selectedPages={this.state.selectedPages}
>>>>>>> 0779ad9c
        searchResultCount={this.state.searchResultCount}
        activePage={this.state.activePage}
        pagingLimit={this.state.pagingLimit}
        onClickInvoked={this.selectPage}
        onChangedInvoked={this.toggleCheckBox}
        onPagingNumberChanged={this.onPagingNumberChanged}
      />
    );
  }

  renderSearchControl = () => {
    return (
      <SearchControl
        searchingKeyword={this.state.searchingKeyword}
        appContainer={this.props.appContainer}
        onSearchInvoked={this.searchHandler}
        onExcludeUsersHome={this.onExcludeUsersHome}
        onExcludeTrash={this.onExcludeTrash}
      >
      </SearchControl>
    );
  }

  render() {
    return (
      <div>
        <SearchPageLayout
          SearchControl={this.renderSearchControl}
          SearchResultList={this.renderSearchResultList}
          SearchResultContent={this.renderSearchResultContent}
          searchResultMeta={this.state.searchResultMeta}
          searchingKeyword={this.state.searchedKeyword}
        >
        </SearchPageLayout>
      </div>
    );
  }

}

/**
 * Wrapper component for using unstated
 */
const SearchPageWrapper = withUnstatedContainers(SearchPage, [AppContainer]);

SearchPage.propTypes = {
  t: PropTypes.func.isRequired, // i18next
  appContainer: PropTypes.instanceOf(AppContainer).isRequired,

  query: PropTypes.object,
};
SearchPage.defaultProps = {
  // pollInterval: 1000,
  query: SearchPage.getQueryByLocation(window.location || {}),
};

export default withTranslation()(SearchPageWrapper);<|MERGE_RESOLUTION|>--- conflicted
+++ resolved
@@ -205,16 +205,9 @@
   renderSearchResultList = () => {
     return (
       <SearchResultList
-<<<<<<< HEAD
         pages={this.state.searchedPages || []}
-        selectedPage={this.state.selectedPage}
+        focusedPage={this.state.focusedPage}
         selectedPages={this.state.selectedPages || []}
-=======
-        pages={this.state.searchedPages}
-        deletionMode={false}
-        focusedPage={this.state.focusedPage}
-        selectedPages={this.state.selectedPages}
->>>>>>> 0779ad9c
         searchResultCount={this.state.searchResultCount}
         activePage={this.state.activePage}
         pagingLimit={this.state.pagingLimit}
