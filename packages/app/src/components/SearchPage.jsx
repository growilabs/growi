--- conflicted
+++ resolved
@@ -1,4 +1,4 @@
-// This is the root component for #search-page
+﻿// This is the root component for #search-page
 
 import React from 'react';
 import PropTypes from 'prop-types';
@@ -200,12 +200,8 @@
         this.state.selectedPages.add(page);
       });
     }
-<<<<<<< HEAD
-=======
-    this.updateCheckboxState();
     // Force a render to tell React that the State has been changed by the Set class method
     this.forceUpdate();
->>>>>>> c4dc0e71
   };
 
   renderSearchResultContent = () => {
