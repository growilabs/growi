import React from 'react';

import PropTypes from 'prop-types';
<<<<<<< HEAD
import { useTranslation } from 'next-i18next';
=======
import ReactDOMServer from 'react-dom/server';
import { useTranslation } from 'react-i18next';
>>>>>>> 2c968650

import AppContainer from '~/client/services/AppContainer';
import PageContainer from '~/client/services/PageContainer';
import Username from '~/components/User/Username';

import { withUnstatedContainers } from './UnstatedUtils';

/**
 *
 * @author Yuki Takei <yuki@weseek.co.jp>
 *
 * @export
 * @class PageStatusAlert
 * @extends {React.Component}
 */

class PageStatusAlert extends React.Component {

  constructor(props) {
    super(props);

    this.state = {
    };

    this.getContentsForSomeoneEditingAlert = this.getContentsForSomeoneEditingAlert.bind(this);
    this.getContentsForDraftExistsAlert = this.getContentsForDraftExistsAlert.bind(this);
    this.getContentsForUpdatedAlert = this.getContentsForUpdatedAlert.bind(this);
    this.onClickResolveConflict = this.onClickResolveConflict.bind(this);
  }

  refreshPage() {
    window.location.reload();
  }

  onClickResolveConflict() {
    this.props.pageContainer.setState({
      isConflictDiffModalOpen: true,
    });
  }

  getContentsForSomeoneEditingAlert() {
    const { t } = this.props;
    return [
      ['bg-success', 'd-hackmd-none'],
      <>
        <i className="icon-fw icon-people"></i>
        {t('hackmd.someone_editing')}
      </>,
      <a href="#hackmd" key="btnOpenHackmdSomeoneEditing" className="btn btn-outline-white">
        <i className="fa fa-fw fa-file-text-o mr-1"></i>
        Open HackMD Editor
      </a>,
    ];
  }

  getContentsForDraftExistsAlert(isRealtime) {
    const { t } = this.props;
    return [
      ['bg-success', 'd-hackmd-none'],
      <>
        <i className="icon-fw icon-pencil"></i>
        {t('hackmd.this_page_has_draft')}
      </>,
      <a href="#hackmd" key="btnOpenHackmdPageHasDraft" className="btn btn-outline-white">
        <i className="fa fa-fw fa-file-text-o mr-1"></i>
        Open HackMD Editor
      </a>,
    ];
  }

  getContentsForUpdatedAlert() {
    const { t, appContainer, pageContainer } = this.props;
    const pageEditor = appContainer.getComponentInstance('PageEditor');

    let isConflictOnEdit = false;

    if (pageEditor != null) {
      const markdownOnEdit = pageEditor.getMarkdown();
      isConflictOnEdit = markdownOnEdit !== pageContainer.state.markdown;
    }

    const usernameComponentToString = ReactDOMServer.renderToString(<Username user={pageContainer.state.lastUpdateUser} />);

    const label1 = isConflictOnEdit
      ? t('modal_resolve_conflict.file_conflicting_with_newer_remote')
      // eslint-disable-next-line react/no-danger
      : <span dangerouslySetInnerHTML={{ __html: `${usernameComponentToString} ${t('edited this page')}` }} />;

    return [
      ['bg-warning'],
      <>
        <i className="icon-fw icon-bulb"></i>
        {label1}
      </>,
      <>
        <button type="button" onClick={() => this.refreshPage()} className="btn btn-outline-white mr-4">
          <i className="icon-fw icon-reload mr-1"></i>
          {t('Load latest')}
        </button>
        { isConflictOnEdit && (
          <button
            type="button"
            onClick={this.onClickResolveConflict}
            className="btn btn-outline-white"
          >
            <i className="fa fa-fw fa-file-text-o mr-1"></i>
            {t('modal_resolve_conflict.resolve_conflict')}
          </button>
        )}
      </>,
    ];
  }

  render() {
    const {
      revisionId, revisionIdHackmdSynced, remoteRevisionId, hasDraftOnHackmd, isHackmdDraftUpdatingInRealtime,
    } = this.props.pageContainer.state;

    const isRevisionOutdated = revisionId !== remoteRevisionId;
    const isHackmdDocumentOutdated = revisionIdHackmdSynced !== remoteRevisionId;

    let getContentsFunc = null;

    // when remote revision is newer than both
    if (isHackmdDocumentOutdated && isRevisionOutdated) {
      getContentsFunc = this.getContentsForUpdatedAlert;
    }
    // when someone editing with HackMD
    else if (isHackmdDraftUpdatingInRealtime) {
      getContentsFunc = this.getContentsForSomeoneEditingAlert;
    }
    // when the draft of HackMD is newest
    else if (hasDraftOnHackmd) {
      getContentsFunc = this.getContentsForDraftExistsAlert;
    }
    // do not render anything
    else {
      return null;
    }

    const [additionalClasses, label, btn] = getContentsFunc();

    return (
      <div className={`card grw-page-status-alert text-white fixed-bottom animated fadeInUp faster ${additionalClasses.join(' ')}`}>
        <div className="card-body">
          <p className="card-text grw-card-label-container">
            {label}
          </p>
          <p className="card-text grw-card-btn-container">
            {btn}
          </p>
        </div>
      </div>
    );
  }

}

PageStatusAlert.propTypes = {
  t: PropTypes.func.isRequired, // i18next

  appContainer: PropTypes.instanceOf(AppContainer).isRequired,
  pageContainer: PropTypes.instanceOf(PageContainer).isRequired,
};

const PageStatusAlertWrapperFC = (props) => {
  const { t } = useTranslation();
  return <PageStatusAlert t={t} {...props} />;
};

/**
 * Wrapper component for using unstated
 */
const PageStatusAlertWrapper = withUnstatedContainers(PageStatusAlertWrapperFC, [AppContainer, PageContainer]);

export default PageStatusAlertWrapper;<|MERGE_RESOLUTION|>--- conflicted
+++ resolved
@@ -1,12 +1,7 @@
 import React from 'react';
 
 import PropTypes from 'prop-types';
-<<<<<<< HEAD
 import { useTranslation } from 'next-i18next';
-=======
-import ReactDOMServer from 'react-dom/server';
-import { useTranslation } from 'react-i18next';
->>>>>>> 2c968650
 
 import AppContainer from '~/client/services/AppContainer';
 import PageContainer from '~/client/services/PageContainer';
