import React, { FC, useCallback } from 'react';

import { useTranslation } from 'next-i18next';
import { UncontrolledTooltip } from 'reactstrap';

import { SubscriptionStatusType } from '~/interfaces/subscription';

import styles from './SubscribeButton.module.scss';


type Props = {
  isGuestUser?: boolean,
  status?: SubscriptionStatusType,
  onClick?: () => Promise<void>,
};

const SubscribeButton: FC<Props> = (props: Props) => {
  const { t } = useTranslation();
  const { isGuestUser, status } = props;

  const isSubscribing = status === SubscriptionStatusType.SUBSCRIBE;

  const getTooltipMessage = useCallback(() => {
    if (isGuestUser) {
      return 'Not available for guest';
    }

    if (isSubscribing) {
      return 'tooltip.stop_notification';
    }
    return 'tooltip.receive_notifications';
  }, [isGuestUser, isSubscribing]);

  return (
    <>
      <button
        type="button"
        id="subscribe-button"
        onClick={props.onClick}
<<<<<<< HEAD
        className={`btn ${styles['btn-subscribe']} border-0 ${buttonClass}`}
=======
        className={`shadow-none btn btn-subscribe border-0
          ${isSubscribing ? 'active' : ''} ${isGuestUser ? 'disabled' : ''}`}
>>>>>>> 312b7dab
      >
        <i className={`fa ${isSubscribing ? 'fa-bell' : 'fa-bell-slash-o'}`}></i>
      </button>

      <UncontrolledTooltip placement="top" target="subscribe-button" fade={false}>
        {t(getTooltipMessage())}
      </UncontrolledTooltip>
    </>
  );

};

export default SubscribeButton;<|MERGE_RESOLUTION|>--- conflicted
+++ resolved
@@ -37,12 +37,8 @@
         type="button"
         id="subscribe-button"
         onClick={props.onClick}
-<<<<<<< HEAD
-        className={`btn ${styles['btn-subscribe']} border-0 ${buttonClass}`}
-=======
-        className={`shadow-none btn btn-subscribe border-0
+        className={`shadow-none btn ${styles['btn-subscribe']} border-0
           ${isSubscribing ? 'active' : ''} ${isGuestUser ? 'disabled' : ''}`}
->>>>>>> 312b7dab
       >
         <i className={`fa ${isSubscribing ? 'fa-bell' : 'fa-bell-slash-o'}`}></i>
       </button>
