--- conflicted
+++ resolved
@@ -6,12 +6,8 @@
 
 import { UserPicture, PageListMeta } from '@growi/ui';
 import { DevidedPagePath } from '@growi/core';
-<<<<<<< HEAD
-import { useIsDeviceSmallerThanLg, usePageRenameModalStatus, usePageDeleteModal } from '~/stores/ui';
-=======
 import { useIsDeviceSmallerThanLg } from '~/stores/ui';
-import { usePageRenameModal, usePageDuplicateModal } from '~/stores/modal';
->>>>>>> d3cdc5f2
+import { usePageRenameModal, usePageDuplicateModal, usePageDeleteModal } from '~/stores/modal';
 import {
   IPageInfoAll, IPageWithMeta, isIPageInfoForEntity, isIPageInfoForListing,
 } from '~/interfaces/page';
@@ -40,13 +36,9 @@
   } = props;
 
   const { data: isDeviceSmallerThanLg } = useIsDeviceSmallerThanLg();
-<<<<<<< HEAD
-  const { open: openRenameModal } = usePageRenameModalStatus();
-  const { open: openDeleteModal } = usePageDeleteModal();
-=======
   const { open: openDuplicateModal } = usePageDuplicateModal();
   const { open: openRenameModal } = usePageRenameModal();
->>>>>>> d3cdc5f2
+  const { open: openDeleteModal } = usePageDeleteModal();
 
   const elasticSearchResult = isIPageSearchMeta(pageMeta) ? pageMeta.elasticSearchResult : null;
   const revisionShortBody = isIPageInfoForListing(pageMeta) ? pageMeta.revisionShortBody : null;
