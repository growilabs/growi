--- conflicted
+++ resolved
@@ -177,12 +177,8 @@
                 <PageItemControl
                   pageId={pageData._id}
                   pageInfo={pageMeta}
-<<<<<<< HEAD
-=======
                   isEnableActions={isEnableActions}
                   forceHideMenuItems={forceHideMenuItems}
-                  onClickDeleteMenuItem={deleteMenuItemClickHandler}
->>>>>>> 2f9c0f83
                   onClickRenameMenuItem={renameMenuItemClickHandler}
                   onClickDuplicateMenuItem={duplicateMenuItemClickHandler}
                   onClickDeleteMenuItem={deleteMenuItemClickHandler}
