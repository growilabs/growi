--- conflicted
+++ resolved
@@ -8,17 +8,11 @@
 import { useTranslation } from 'next-i18next';
 import { DropdownToggle } from 'reactstrap';
 
-<<<<<<< HEAD
 import { unbookmark } from '~/client/services/page-operation';
-import { toastError, toastSuccess } from '~/client/util/apiNotification';
 import { apiv3Put } from '~/client/util/apiv3-client';
 import { ValidationTarget } from '~/client/util/input-validator';
+import { toastError, toastSuccess } from '~/client/util/toastr';
 import { IPageHasId } from '~/interfaces/page';
-=======
-import { apiv3Get } from '~/client/util/apiv3-client';
-import { toastError } from '~/client/util/toastr';
-import { MyBookmarkList } from '~/interfaces/bookmark-info';
->>>>>>> b6d4ca1c
 import loggerFactory from '~/utils/logger';
 
 import ClosableTextInput from '../Common/ClosableTextInput';
@@ -81,15 +75,10 @@
       onRenamed();
       toastSuccess(t('renamed_pages', { path: page.path }));
     }
-<<<<<<< HEAD
     catch (err) {
       setIsRenameInputShown(true);
+      logger.error('failed to fetch data', err);
       toastError(err);
-=======
-    catch (error) {
-      logger.error('failed to fetch data', error);
-      toastError(error);
->>>>>>> b6d4ca1c
     }
   }, [onRenamed, page, t]);
 
