import React from 'react';
import { useTranslation } from 'react-i18next';

import { IPageWithMeta } from '~/interfaces/page';
import { IPagingResult } from '~/interfaces/paging-result';

import { PageListItemL } from './PageListItemL';


type Props = {
  pages: IPagingResult<IPageWithMeta>,
  isEnableActions?: boolean,
}

const PageList = (props: Props): JSX.Element => {
  const { t } = useTranslation();
  const { pages, isEnableActions } = props;

  if (pages == null) {
    return (
      <div className="wiki">
        <div className="text-muted text-center">
          <i className="fa fa-2x fa-spinner fa-pulse mr-1"></i>
        </div>
      </div>
    );
  }

  const pageList = pages.items.map(page => (
<<<<<<< HEAD
    <PageListItemL key={page._id} page={{ pageData: page }} />
=======
    <PageListItemL page={page} isEnableActions={isEnableActions} />
>>>>>>> f94032c0
  ));

  if (pageList.length === 0) {
    return (
      <div className="mt-2">
        <p>{t('custom_navigation.no_page_list')}</p>
      </div>
    );
  }

  return (
    <div className="page-list">
      <ul className="page-list-ul list-group-flush">
        {pageList}
      </ul>
    </div>
  );
};

export default PageList;<|MERGE_RESOLUTION|>--- conflicted
+++ resolved
@@ -27,11 +27,7 @@
   }
 
   const pageList = pages.items.map(page => (
-<<<<<<< HEAD
-    <PageListItemL key={page._id} page={{ pageData: page }} />
-=======
-    <PageListItemL page={page} isEnableActions={isEnableActions} />
->>>>>>> f94032c0
+    <PageListItemL key={page._id} page={page} isEnableActions={isEnableActions} />
   ));
 
   if (pageList.length === 0) {
