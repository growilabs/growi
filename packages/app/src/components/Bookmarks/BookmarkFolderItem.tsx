import {
  FC, useCallback, useEffect, useState, useMemo,
} from 'react';

import { useTranslation } from 'next-i18next';
import { useDrag, useDrop } from 'react-dnd';
import { DropdownToggle } from 'reactstrap';

<<<<<<< HEAD
import {
  apiv3Delete, apiv3Post, apiv3Put,
} from '~/client/util/apiv3-client';
=======
import { apiv3Delete, apiv3Post, apiv3Put } from '~/client/util/apiv3-client';
>>>>>>> 6cc5f64c
import { toastError, toastSuccess } from '~/client/util/toastr';
import CountBadge from '~/components/Common/CountBadge';
import FolderIcon from '~/components/Icons/FolderIcon';
import TriangleIcon from '~/components/Icons/TriangleIcon';
import { BookmarkFolderItems } from '~/interfaces/bookmark-info';
import { IPageHasId, IPageToDeleteWithMeta } from '~/interfaces/page';
import { OnDeletedFunction } from '~/interfaces/ui';
import { useSWRBookmarkInfo } from '~/stores/bookmark';
import { useSWRxBookamrkFolderAndChild } from '~/stores/bookmark-folder';
import { usePageDeleteModal } from '~/stores/modal';
import { useSWRxCurrentPage } from '~/stores/page';

import BookmarkFolderItemControl from './BookmarkFolderItemControl';
import BookmarkFolderNameInput from './BookmarkFolderNameInput';
import BookmarkItem from './BookmarkItem';
import DeleteBookmarkFolderModal from './DeleteBookmarkFolderModal';


type BookmarkFolderItemProps = {
  bookmarkFolder: BookmarkFolderItems
  isOpen?: boolean
  level: number
  root: string
}
const BookmarkFolderItem: FC<BookmarkFolderItemProps> = (props: BookmarkFolderItemProps) => {
  const {
    bookmarkFolder, isOpen: _isOpen = false, level, root,
  } = props;

  const { t } = useTranslation();
  const {
    name, _id: folderId, children, parent, bookmarks,
  } = bookmarkFolder;
  const [currentChildren, setCurrentChildren] = useState<BookmarkFolderItems[]>();
  const [targetFolder, setTargetFolder] = useState<string | null>(folderId);
  const [isOpen, setIsOpen] = useState(_isOpen);
  const { data: childBookmarkFolderData, mutate: mutateChildBookmarkData } = useSWRxBookamrkFolderAndChild(targetFolder);
  const { mutate: mutateParentBookmarkFolder } = useSWRxBookamrkFolderAndChild(parent);
  const [isRenameAction, setIsRenameAction] = useState<boolean>(false);
  const [isCreateAction, setIsCreateAction] = useState<boolean>(false);
  const [isDeleteFolderModalShown, setIsDeleteFolderModalShown] = useState<boolean>(false);
  const { data: currentPage } = useSWRxCurrentPage();
  const { mutate: mutateBookmarkInfo } = useSWRBookmarkInfo(currentPage?._id);
  const { open: openDeleteModal } = usePageDeleteModal();

  const childCount = useMemo((): number => {
    if (currentChildren != null && currentChildren.length > children.length) {
      return currentChildren.length;
    }
    return children.length;
  }, [children.length, currentChildren]);

  useEffect(() => {
    if (childBookmarkFolderData != null) {
      mutateChildBookmarkData();
      setCurrentChildren(childBookmarkFolderData);
    }
  }, [childBookmarkFolderData, mutateChildBookmarkData]);

  const hasChildren = useCallback((): boolean => {
    if (currentChildren != null && currentChildren.length > children.length) {
      return currentChildren.length > 0;
    }
    return children.length > 0;
  }, [children.length, currentChildren]);

  const loadChildFolder = useCallback(async() => {
    setIsOpen(!isOpen);
    setTargetFolder(folderId);
  }, [folderId, isOpen]);

  const loadParent = useCallback(async() => {
    if (!isRenameAction) {
      if (parent != null) {
        await mutateParentBookmarkFolder();
      }
      // Reload root folder structure
      setTargetFolder(null);
    }
    else {
      await mutateParentBookmarkFolder();
    }

  }, [isRenameAction, mutateParentBookmarkFolder, parent]);

  // Rename  for bookmark folder handler
  const onPressEnterHandlerForRename = useCallback(async(folderName: string) => {
    try {
      await apiv3Put('/bookmark-folder', { bookmarkFolderId: folderId, name: folderName, parent });
      loadParent();
      setIsRenameAction(false);
      toastSuccess(t('toaster.update_successed', { target: t('bookmark_folder.bookmark_folder'), ns: 'commons' }));
    }
    catch (err) {
      toastError(err);
    }
  }, [folderId, loadParent, parent, t]);

  // Create new folder / subfolder handler
  const onPressEnterHandlerForCreate = useCallback(async(folderName: string) => {
    try {
      await apiv3Post('/bookmark-folder', { name: folderName, parent: targetFolder });
      setIsOpen(true);
      setIsCreateAction(false);
      mutateChildBookmarkData();
      toastSuccess(t('toaster.create_succeeded', { target: t('bookmark_folder.bookmark_folder'), ns: 'commons' }));

    }
    catch (err) {
      toastError(err);
    }

  }, [mutateChildBookmarkData, t, targetFolder]);

  // Delete Fodler handler
  const onClickDeleteButtonHandler = useCallback(async() => {
    try {
      await apiv3Delete(`/bookmark-folder/${folderId}`);
      setIsDeleteFolderModalShown(false);
      loadParent();
      mutateBookmarkInfo();
      toastSuccess(t('toaster.delete_succeeded', { target: t('bookmark_folder.bookmark_folder'), ns: 'commons' }));
    }
    catch (err) {
      toastError(err);
    }
  }, [folderId, loadParent, mutateBookmarkInfo, t]);

  const onClickPlusButton = useCallback(async(e) => {
    e.stopPropagation();
    if (!isOpen && hasChildren()) {
      setIsOpen(true);
    }
    setIsCreateAction(true);
  }, [hasChildren, isOpen]);

  const onClickDeleteBookmarkHandler = useCallback((pageToDelete: IPageToDeleteWithMeta) => {
    const pageDeletedHandler : OnDeletedFunction = (pathOrPathsToDelete, _isRecursively, isCompletely) => {
      if (typeof pathOrPathsToDelete !== 'string') {
        return;
      }
      const path = pathOrPathsToDelete;

      if (isCompletely) {
        toastSuccess(t('deleted_pages_completely', { path }));
      }
      else {
        toastSuccess(t('deleted_pages', { path }));
      }
      mutateParentBookmarkFolder();
      mutateBookmarkInfo();
    };
    openDeleteModal([pageToDelete], { onDeleted: pageDeletedHandler });
  }, [mutateBookmarkInfo, mutateParentBookmarkFolder, openDeleteModal, t]);

  const onUnbookmarkHandler = useCallback(() => {
    mutateParentBookmarkFolder();
    mutateBookmarkInfo();
  }, [mutateBookmarkInfo, mutateParentBookmarkFolder]);

  const [, bookmarkFolderDragRef] = useDrag({
    type: 'FOLDER',
    item:  props,
    end: (item, monitor) => {
      const dropResult = monitor.getDropResult();
      if (dropResult != null) {
        mutateParentBookmarkFolder();
      }
    },
    collect: monitor => ({
      isDragging: monitor.isDragging(),
      canDrag: monitor.canDrag(),
    }),
  });


  const folderItemDropHandler = async(item: BookmarkFolderItemProps) => {
    try {
      await apiv3Put('/bookmark-folder', { bookmarkFolderId: item.bookmarkFolder._id, name: item.bookmarkFolder.name, parent: bookmarkFolder._id });
      await mutateChildBookmarkData();
      toastSuccess(t('toaster.update_successed', { target: t('bookmark_folder.bookmark_folder') }));
    }
    catch (err) {
      toastError(err);
    }
  };

  const bookmarkItemDropHandler = useCallback(async(item: IPageHasId) => {
    try {
      await apiv3Post('/bookmark-folder/add-boookmark-to-folder', { pageId: item._id, folderId: bookmarkFolder._id });
      mutateParentBookmarkFolder();
      toastSuccess('Bookmark added to bookmark folder successfully');
    }
    catch (err) {
      toastError(err);
    }

  }, [bookmarkFolder._id, mutateParentBookmarkFolder]);


  const isDroppable = (item: BookmarkFolderItemProps, targetRoot: string, targetLevel: number): boolean => {
    if (item.bookmarkFolder.parent === bookmarkFolder._id || item.bookmarkFolder._id === bookmarkFolder._id) {
      return false;
    }
    if (item.root === targetRoot) {
      if (item.level < targetLevel) {
        return false;
      }
    }
    return true;
  };

  const [, bookmarkFolderDropRef] = useDrop(() => ({
    accept: 'FOLDER',
    drop: folderItemDropHandler,
    canDrop: (item) => {
      // Implement isDropable function & improve
      return isDroppable(item, root, level);
    },
    collect: monitor => ({
      isOver: monitor.isOver(),
    }),
  }));

  const [, bookmarkItemDropRef] = useDrop(() => ({
    accept: 'BOOKMARK',
    drop: bookmarkItemDropHandler,
    collect: monitor => ({
      isOver: monitor.isOver(),
    }),
  }));

  const renderChildFolder = () => {
    return isOpen && currentChildren?.map((childFolder) => {
      return (
        <div key={childFolder._id} className="grw-foldertree-item-children">
          <BookmarkFolderItem
            key={childFolder._id}
            bookmarkFolder={childFolder}
            level={level + 1}
            root={root}
          />
        </div>
      );
    });
  };

  const renderBookmarkItem = () => {
    return isOpen && bookmarks?.map((bookmark) => {
      return (
        <BookmarkItem
          bookmarkedPage={bookmark.page}
          key={bookmark._id}
          onUnbookmarked={onUnbookmarkHandler}
          onRenamed={mutateParentBookmarkFolder}
          onClickDeleteMenuItem={onClickDeleteBookmarkHandler}
          parentFolder={bookmarkFolder}
        />
      );
    });
  };

  const onClickRenameHandler = useCallback(() => {
    setIsRenameAction(true);
  }, []);

  const onClickDeleteHandler = useCallback(() => {
    setIsDeleteFolderModalShown(true);
  }, []);

  const onDeleteFolderModalClose = useCallback(() => {
    setIsDeleteFolderModalShown(false);
  }, []);


  return (
    <div id={`grw-bookmark-folder-item-${folderId}`} className="grw-foldertree-item-container">
      <li ref={(c) => { bookmarkFolderDragRef(c); bookmarkFolderDropRef(c); bookmarkItemDropRef(c) }}
        className="list-group-item list-group-item-action border-0 py-0 pr-3 d-flex align-items-center"
        onClick={loadChildFolder}
      >
        <div className="grw-triangle-container d-flex justify-content-center">
          {hasChildren() && (
            <button
              type="button"
              className={`grw-foldertree-triangle-btn btn ${isOpen ? 'grw-foldertree-open' : ''}`}
              onClick={loadChildFolder}
            >
              <div className="d-flex justify-content-center">
                <TriangleIcon />
              </div>
            </button>
          )}
        </div>
        {
          <div>
            <FolderIcon isOpen={isOpen} />
          </div>
        }
        { isRenameAction ? (
          <BookmarkFolderNameInput
            onClickOutside={() => setIsRenameAction(false)}
            onPressEnter={onPressEnterHandlerForRename}
            value={name}
          />
        ) : (
          <>
            <div className='grw-foldertree-title-anchor pl-2' >
              <p className={'text-truncate m-auto '}>{name}</p>
            </div>
            {hasChildren() && (
              <div className="grw-foldertree-count-wrapper">
                <CountBadge count={ childCount } />
              </div>
            )}
          </>
        )

        }
        <div className="grw-foldertree-control d-flex">
          <BookmarkFolderItemControl
            onClickRename={onClickRenameHandler}
            onClickDelete={onClickDeleteHandler}
          >
            <div onClick={e => e.stopPropagation()}>
              <DropdownToggle color="transparent" className="border-0 rounded btn-page-item-control p-0 grw-visible-on-hover mr-1">
                <i className="icon-options fa fa-rotate-90 p-1"></i>
              </DropdownToggle>
            </div>
          </BookmarkFolderItemControl>
          <button
            type="button"
            className="border-0 rounded btn btn-page-item-control p-0 grw-visible-on-hover"
            onClick={onClickPlusButton}
          >
            <i className="icon-plus d-block p-0" />
          </button>

        </div>

      </li>
      {isCreateAction && (
        <div className="flex-fill">
          <BookmarkFolderNameInput
            onClickOutside={() => setIsCreateAction(false)}
            onPressEnter={onPressEnterHandlerForCreate}
          />
        </div>
      )}
      {
        renderChildFolder()
      }
      {
        renderBookmarkItem()
      }
      <DeleteBookmarkFolderModal
        bookmarkFolder={bookmarkFolder}
        isOpen={isDeleteFolderModalShown}
        onClickDeleteButton={onClickDeleteButtonHandler}
        onModalClose={onDeleteFolderModalClose}/>
    </div>
  );
};

export default BookmarkFolderItem;<|MERGE_RESOLUTION|>--- conflicted
+++ resolved
@@ -6,13 +6,7 @@
 import { useDrag, useDrop } from 'react-dnd';
 import { DropdownToggle } from 'reactstrap';
 
-<<<<<<< HEAD
-import {
-  apiv3Delete, apiv3Post, apiv3Put,
-} from '~/client/util/apiv3-client';
-=======
 import { apiv3Delete, apiv3Post, apiv3Put } from '~/client/util/apiv3-client';
->>>>>>> 6cc5f64c
 import { toastError, toastSuccess } from '~/client/util/toastr';
 import CountBadge from '~/components/Common/CountBadge';
 import FolderIcon from '~/components/Icons/FolderIcon';
@@ -79,12 +73,12 @@
     return children.length > 0;
   }, [children.length, currentChildren]);
 
-  const loadChildFolder = useCallback(async() => {
+  const loadChildFolder = useCallback(async () => {
     setIsOpen(!isOpen);
     setTargetFolder(folderId);
   }, [folderId, isOpen]);
 
-  const loadParent = useCallback(async() => {
+  const loadParent = useCallback(async () => {
     if (!isRenameAction) {
       if (parent != null) {
         await mutateParentBookmarkFolder();
@@ -99,7 +93,7 @@
   }, [isRenameAction, mutateParentBookmarkFolder, parent]);
 
   // Rename  for bookmark folder handler
-  const onPressEnterHandlerForRename = useCallback(async(folderName: string) => {
+  const onPressEnterHandlerForRename = useCallback(async (folderName: string) => {
     try {
       await apiv3Put('/bookmark-folder', { bookmarkFolderId: folderId, name: folderName, parent });
       loadParent();
@@ -112,7 +106,7 @@
   }, [folderId, loadParent, parent, t]);
 
   // Create new folder / subfolder handler
-  const onPressEnterHandlerForCreate = useCallback(async(folderName: string) => {
+  const onPressEnterHandlerForCreate = useCallback(async (folderName: string) => {
     try {
       await apiv3Post('/bookmark-folder', { name: folderName, parent: targetFolder });
       setIsOpen(true);
@@ -128,7 +122,7 @@
   }, [mutateChildBookmarkData, t, targetFolder]);
 
   // Delete Fodler handler
-  const onClickDeleteButtonHandler = useCallback(async() => {
+  const onClickDeleteButtonHandler = useCallback(async () => {
     try {
       await apiv3Delete(`/bookmark-folder/${folderId}`);
       setIsDeleteFolderModalShown(false);
@@ -141,7 +135,7 @@
     }
   }, [folderId, loadParent, mutateBookmarkInfo, t]);
 
-  const onClickPlusButton = useCallback(async(e) => {
+  const onClickPlusButton = useCallback(async (e) => {
     e.stopPropagation();
     if (!isOpen && hasChildren()) {
       setIsOpen(true);
@@ -150,7 +144,7 @@
   }, [hasChildren, isOpen]);
 
   const onClickDeleteBookmarkHandler = useCallback((pageToDelete: IPageToDeleteWithMeta) => {
-    const pageDeletedHandler : OnDeletedFunction = (pathOrPathsToDelete, _isRecursively, isCompletely) => {
+    const pageDeletedHandler: OnDeletedFunction = (pathOrPathsToDelete, _isRecursively, isCompletely) => {
       if (typeof pathOrPathsToDelete !== 'string') {
         return;
       }
@@ -175,7 +169,7 @@
 
   const [, bookmarkFolderDragRef] = useDrag({
     type: 'FOLDER',
-    item:  props,
+    item: props,
     end: (item, monitor) => {
       const dropResult = monitor.getDropResult();
       if (dropResult != null) {
@@ -189,7 +183,7 @@
   });
 
 
-  const folderItemDropHandler = async(item: BookmarkFolderItemProps) => {
+  const folderItemDropHandler = async (item: BookmarkFolderItemProps) => {
     try {
       await apiv3Put('/bookmark-folder', { bookmarkFolderId: item.bookmarkFolder._id, name: item.bookmarkFolder.name, parent: bookmarkFolder._id });
       await mutateChildBookmarkData();
@@ -200,7 +194,7 @@
     }
   };
 
-  const bookmarkItemDropHandler = useCallback(async(item: IPageHasId) => {
+  const bookmarkItemDropHandler = useCallback(async (item: IPageHasId) => {
     try {
       await apiv3Post('/bookmark-folder/add-boookmark-to-folder', { pageId: item._id, folderId: bookmarkFolder._id });
       mutateParentBookmarkFolder();
@@ -312,7 +306,7 @@
             <FolderIcon isOpen={isOpen} />
           </div>
         }
-        { isRenameAction ? (
+        {isRenameAction ? (
           <BookmarkFolderNameInput
             onClickOutside={() => setIsRenameAction(false)}
             onPressEnter={onPressEnterHandlerForRename}
@@ -325,7 +319,7 @@
             </div>
             {hasChildren() && (
               <div className="grw-foldertree-count-wrapper">
-                <CountBadge count={ childCount } />
+                <CountBadge count={childCount} />
               </div>
             )}
           </>
@@ -372,7 +366,7 @@
         bookmarkFolder={bookmarkFolder}
         isOpen={isDeleteFolderModalShown}
         onClickDeleteButton={onClickDeleteButtonHandler}
-        onModalClose={onDeleteFolderModalClose}/>
+        onModalClose={onDeleteFolderModalClose} />
     </div>
   );
 };
