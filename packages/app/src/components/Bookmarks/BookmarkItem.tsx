--- conflicted
+++ resolved
@@ -9,11 +9,7 @@
 
 import { unbookmark } from '~/client/services/page-operation';
 import { apiv3Put } from '~/client/util/apiv3-client';
-<<<<<<< HEAD
-import { BookmarkFolderItems } from '~/interfaces/bookmark-info';
-=======
 import { toastError, toastSuccess } from '~/client/util/toastr';
->>>>>>> 6cc5f64c
 import { IPageHasId, IPageInfoAll, IPageToDeleteWithMeta } from '~/interfaces/page';
 import { useSWRxBookamrkFolderAndChild } from '~/stores/bookmark-folder';
 
@@ -49,7 +45,7 @@
     }
   }, [parentId, mutateChildFolderData]);
 
-  const bookmarkMenuItemClickHandler = useCallback(async() => {
+  const bookmarkMenuItemClickHandler = useCallback(async () => {
     await unbookmark(bookmarkedPage._id);
     onUnbookmarked();
   }, [onUnbookmarked, bookmarkedPage]);
@@ -69,7 +65,7 @@
     return null;
   };
 
-  const pressEnterForRenameHandler = useCallback(async(inputText: string) => {
+  const pressEnterForRenameHandler = useCallback(async (inputText: string) => {
     const parentPath = pathUtils.addTrailingSlash(nodePath.dirname(bookmarkedPage.path ?? ''));
     const newPagePath = nodePath.resolve(parentPath, inputText);
     if (newPagePath === bookmarkedPage.path) {
@@ -93,7 +89,7 @@
     }
   }, [bookmarkedPage, onRenamed, t]);
 
-  const deleteMenuItemClickHandler = useCallback(async(_pageId: string, pageInfo: IPageInfoAll | undefined): Promise<void> => {
+  const deleteMenuItemClickHandler = useCallback(async (_pageId: string, pageInfo: IPageInfoAll | undefined): Promise<void> => {
     if (bookmarkedPage._id == null || bookmarkedPage.path == null) {
       throw Error('_id and path must not be null.');
     }
@@ -112,7 +108,7 @@
 
   const [, bookmarkItemDragRef] = useDrag({
     type: 'BOOKMARK',
-    item:  bookmarkedPage,
+    item: bookmarkedPage,
     end: (item) => {
       if (parentFolder.parent == null) {
         mutateParentBookmarkData();
@@ -135,7 +131,7 @@
       key={bookmarkedPage._id} ref={(c) => { bookmarkItemDragRef(c) }}
       id={bookmarkItemId}
     >
-      { isRenameInputShown ? (
+      {isRenameInputShown ? (
         <ClosableTextInput
           value={nodePath.basename(bookmarkedPage.path ?? '')}
           placeholder={t('Input page name')}
@@ -167,7 +163,7 @@
         target={bookmarkItemId}
         fade={false}
       >
-        { formerPagePath !== null ? `${formerPagePath}/` : '/' }
+        {formerPagePath !== null ? `${formerPagePath}/` : '/'}
       </UncontrolledTooltip>
     </li>
   );
