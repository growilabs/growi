--- conflicted
+++ resolved
@@ -8,12 +8,6 @@
 
 import { toastError } from '~/client/util/apiNotification';
 import { apiPost } from '~/client/util/apiv1-client';
-<<<<<<< HEAD
-import { useCommentPreviewOptions } from '~/stores/renderer';
-=======
-import { useCurrentPagePath } from '~/stores/context';
-import { useSWRxCurrentPage } from '~/stores/page';
->>>>>>> 2d54e2fa
 
 import { ICommentHasId, ICommentHasIdList } from '../interfaces/comment';
 import { useSWRxPageComment } from '../stores/comment';
@@ -31,16 +25,10 @@
   () => import('./PageComment/DeleteCommentModal').then(mod => mod.DeleteCommentModal), { ssr: false },
 );
 
-<<<<<<< HEAD
 export type PageCommentProps = {
-  pageId?: string,
+  pageId: string,
   revision: string | IRevisionHasId,
   currentUser: any,
-=======
-
-type PageCommentProps = {
-  pageId: string,
->>>>>>> 2d54e2fa
   isReadOnly: boolean,
   titleAlign?: 'center' | 'left' | 'right',
   highlightKeywords?: string[],
@@ -54,12 +42,6 @@
   } = props;
 
   const { data: comments, mutate } = useSWRxPageComment(pageId);
-<<<<<<< HEAD
-  const { data: rendererOptions } = useCommentPreviewOptions();
-=======
-  const { data: currentPage } = useSWRxCurrentPage();
-  const { data: currentPagePath } = useCurrentPagePath();
->>>>>>> 2d54e2fa
 
   const [commentToBeDeleted, setCommentToBeDeleted] = useState<ICommentHasId | null>(null);
   const [isDeleteConfirmModalShown, setIsDeleteConfirmModalShown] = useState<boolean>(false);
@@ -146,13 +128,8 @@
   let commentTitleClasses = 'border-bottom py-3 mb-3';
   commentTitleClasses = titleAlign != null ? `${commentTitleClasses} text-${titleAlign}` : `${commentTitleClasses} text-center`;
 
-<<<<<<< HEAD
-  if (commentsFromOldest == null || commentsExceptReply == null || rendererOptions == null) {
+  if (commentsFromOldest == null || commentsExceptReply == null) {
     if (hideIfEmpty) {
-=======
-  if (commentsFromOldest == null || commentsExceptReply == null || currentPagePath == null || currentPage == null) {
-    if (hideIfEmpty && comments?.length === 0) {
->>>>>>> 2d54e2fa
       return <></>;
     }
     return (
@@ -172,13 +149,6 @@
       isReadOnly={isReadOnly}
       deleteBtnClicked={onClickDeleteButton}
       onComment={mutate}
-<<<<<<< HEAD
-      rendererOptions={rendererOptions}
-=======
-      currentPagePath={currentPagePath}
-      currentRevisionId={currentPage.revision._id}
-      currentRevisionCreatedAt={currentPage.revision.createdAt}
->>>>>>> 2d54e2fa
     />
   );
 
@@ -191,13 +161,6 @@
       replyList={replyComments}
       deleteBtnClicked={onClickDeleteButton}
       onComment={mutate}
-<<<<<<< HEAD
-      rendererOptions={rendererOptions}
-=======
-      currentPagePath={currentPagePath}
-      currentRevisionId={currentPage.revision._id}
-      currentRevisionCreatedAt={currentPage.revision.createdAt}
->>>>>>> 2d54e2fa
     />
   );
 
