--- conflicted
+++ resolved
@@ -19,11 +19,6 @@
 import { CommentEditorLazyRenderer } from './PageComment/CommentEditorLazyRenderer';
 import { DeleteCommentModal } from './PageComment/DeleteCommentModal';
 import { ReplyComments } from './PageComment/ReplyComments';
-import { Skelton } from './Skelton';
-
-import styles from './PageComment.module.scss';
-
-import styles from './PageComment.module.scss';
 
 type Props = {
   pageId?: Nullable<string>
@@ -196,12 +191,8 @@
 
   return (
     <>
-<<<<<<< HEAD
       {/* ToDO: Check the comment.html CSS */}
-      <div className="page-comments-row comment-list">
-=======
       <div className={`${styles['page-comment-styles']} page-comments-row comment-list`}>
->>>>>>> 7ed32deb
         <div className="container-lg">
           <div className="page-comments">
             <h2 className={commentTitleClasses}><i className="icon-fw icon-bubbles"></i>Comments</h2>
