import React, {
  useCallback,
  useEffect, useRef,
} from 'react';

import EventEmitter from 'events';

import { DrawioEditByViewerProps } from '@growi/remark-drawio-plugin';
import { useTranslation } from 'next-i18next';
import dynamic from 'next/dynamic';
import { HtmlElementNode } from 'rehype-toc';

import MarkdownTable from '~/client/models/MarkdownTable';
import { useSaveOrUpdate } from '~/client/services/page-operation';
import { toastSuccess, toastError } from '~/client/util/apiNotification';
import { OptionsToSave } from '~/interfaces/page-operation';
import {
  useIsGuestUser, useShareLinkId,
} from '~/stores/context';
import { useEditingMarkdown } from '~/stores/editor';
import { useDrawioModal, useHandsontableModal } from '~/stores/modal';
import { useSWRxCurrentPage, useSWRxTagsInfo } from '~/stores/page';
import { useViewOptions } from '~/stores/renderer';
import {
  useCurrentPageTocNode,
  useIsMobile,
} from '~/stores/ui';
import { registerGrowiFacade } from '~/utils/growi-facade';
import loggerFactory from '~/utils/logger';

import RevisionRenderer from './Page/RevisionRenderer';
import mdu from './PageEditor/MarkdownDrawioUtil';
import mtu from './PageEditor/MarkdownTableUtil';

import styles from './Page.module.scss';


declare global {
  // eslint-disable-next-line vars-on-top, no-var
  var globalEmitter: EventEmitter;
}

// const DrawioModal = dynamic(() => import('./PageEditor/DrawioModal'), { ssr: false });
const GridEditModal = dynamic(() => import('./PageEditor/GridEditModal'), { ssr: false });
const LinkEditModal = dynamic(() => import('./PageEditor/LinkEditModal'), { ssr: false });


const logger = loggerFactory('growi:Page');


export const Page = (props) => {
  const { t } = useTranslation();

  // Pass tocRef to generateViewOptions (=> rehypePlugin => customizeTOC) to call mutateCurrentPageTocNode when tocRef.current changes.
  // The toc node passed by customizeTOC is assigned to tocRef.current.
  const tocRef = useRef<HtmlElementNode>();

  const storeTocNodeHandler = useCallback((toc: HtmlElementNode) => {
    tocRef.current = toc;
  }, []);

  const { data: shareLinkId } = useShareLinkId();
  const { data: currentPage, mutate: mutateCurrentPage } = useSWRxCurrentPage(shareLinkId ?? undefined);
  const { mutate: mutateEditingMarkdown } = useEditingMarkdown();
  const { data: tagsInfo } = useSWRxTagsInfo(currentPage?._id);
  const { data: isGuestUser } = useIsGuestUser();
  const { data: isMobile } = useIsMobile();
<<<<<<< HEAD
  const { data: slackChannelsData } = useSWRxSlackChannels(currentPage?.path);
  const { data: isSlackEnabled } = useIsSlackEnabled();
  const { data: pageTags } = usePageTagsForEditors(null); // TODO: pass pageId
  const { data: rendererOptions, mutate: mutateRendererOptions } = useViewOptions(storeTocNodeHandler);
  const { mutate: mutateIsEnabledUnsavedWarning } = useIsEnabledUnsavedWarning();
=======
  const { data: rendererOptions } = useViewOptions(storeTocNodeHandler);
>>>>>>> 183da70e
  const { mutate: mutateCurrentPageTocNode } = useCurrentPageTocNode();
  const { open: openDrawioModal } = useDrawioModal();
  const { open: openHandsontableModal } = useHandsontableModal();

  const saveOrUpdate = useSaveOrUpdate();


  // register to facade
  useEffect(() => {
    registerGrowiFacade({
      markdownRenderer: {
        optionsMutators: {
          viewOptionsMutator: mutateRendererOptions,
        },
      },
    });
  }, [mutateRendererOptions]);

  useEffect(() => {
    if (tocRef.current != null) {
      mutateCurrentPageTocNode(tocRef.current);
    }
  // eslint-disable-next-line react-hooks/exhaustive-deps
  }, [mutateCurrentPageTocNode, tocRef.current]); // include tocRef.current to call mutateCurrentPageTocNode when tocRef.current changes


  // TODO: refactor commonize saveByDrawioModal and saveByHandsontableModal
  const saveByDrawioModal = useCallback(async(drawioMxFile: string, bol: number, eol: number) => {
    if (currentPage == null || tagsInfo == null) {
      return;
    }

    // disable if share link
    if (shareLinkId != null) {
      return;
    }

    const currentMarkdown = currentPage.revision.body;
    const optionsToSave: OptionsToSave = {
      isSlackEnabled: false,
      slackChannels: '',
      grant: currentPage.grant,
      grantUserGroupId: currentPage.grantedGroup?._id,
      grantUserGroupName: currentPage.grantedGroup?.name,
      pageTags: tagsInfo.tags,
    };

    const newMarkdown = mdu.replaceDrawioInMarkdown(drawioMxFile, currentMarkdown, bol, eol);

    try {
      const currentRevisionId = currentPage.revision._id;
      await saveOrUpdate(
        newMarkdown,
        { pageId: currentPage._id, path: currentPage.path, revisionId: currentRevisionId },
        optionsToSave,
      );

      toastSuccess(t('toaster.save_succeeded'));

      // rerender
      mutateCurrentPage();
      mutateEditingMarkdown(newMarkdown);
    }
    catch (error) {
      logger.error('failed to save', error);
      toastError(error);
    }
  }, [currentPage, mutateCurrentPage, mutateEditingMarkdown, saveOrUpdate, shareLinkId, t, tagsInfo]);

  // set handler to open DrawioModal
  useEffect(() => {
    // disable if share link
    if (shareLinkId != null) {
      return;
    }

    const handler = (data: DrawioEditByViewerProps) => {
      openDrawioModal(data.drawioMxFile, drawioMxFile => saveByDrawioModal(drawioMxFile, data.bol, data.eol));
    };
    globalEmitter.on('launchDrawioModal', handler);

    return function cleanup() {
      globalEmitter.removeListener('launchDrawioModal', handler);
    };
  }, [openDrawioModal, saveByDrawioModal, shareLinkId]);

  const saveByHandsontableModal = useCallback(async(table: MarkdownTable, bol: number, eol: number) => {
    if (currentPage == null || tagsInfo == null || shareLinkId != null) {
      return;
    }

    const currentMarkdown = currentPage.revision.body;
    const optionsToSave: OptionsToSave = {
      isSlackEnabled: false,
      slackChannels: '',
      grant: currentPage.grant,
      grantUserGroupId: currentPage.grantedGroup?._id,
      grantUserGroupName: currentPage.grantedGroup?.name,
      pageTags: tagsInfo.tags,
    };

    const newMarkdown = mtu.replaceMarkdownTableInMarkdown(table, currentMarkdown, bol, eol);

    try {
      const currentRevisionId = currentPage.revision._id;
      await saveOrUpdate(
        newMarkdown,
        { pageId: currentPage._id, path: currentPage.path, revisionId: currentRevisionId },
        optionsToSave,
      );

      toastSuccess(t('toaster.save_succeeded'));

      // rerender
      mutateCurrentPage();
      mutateEditingMarkdown(newMarkdown);
    }
    catch (error) {
      logger.error('failed to save', error);
      toastError(error);
    }
  }, [currentPage, mutateCurrentPage, mutateEditingMarkdown, saveOrUpdate, shareLinkId, t, tagsInfo]);

  // set handler to open HandsonTableModal
  useEffect(() => {
    if (currentPage == null || shareLinkId != null) {
      return;
    }

    const handler = (bol: number, eol: number) => {
      const markdown = currentPage.revision.body;
      const currentMarkdownTable = mtu.getMarkdownTableFromLine(markdown, bol, eol);
      openHandsontableModal(currentMarkdownTable, undefined, false, table => saveByHandsontableModal(table, bol, eol));
    };
    globalEmitter.on('launchHandsonTableModal', handler);

    return function cleanup() {
      globalEmitter.removeListener('launchHandsonTableModal', handler);
    };
  }, [currentPage, openHandsontableModal, saveByHandsontableModal, shareLinkId]);

  if (currentPage == null || isGuestUser == null || rendererOptions == null) {
    const entries = Object.entries({
      currentPage, isGuestUser, rendererOptions,
    })
      .map(([key, value]) => [key, value == null ? 'null' : undefined])
      .filter(([, value]) => value != null);

    logger.warn('Some of materials are missing.', Object.fromEntries(entries));
    return null;
  }

  const { _id: revisionId, body: markdown } = currentPage.revision;

  return (
    <div className={`mb-5 ${isMobile ? `page-mobile ${styles['page-mobile']}` : ''}`}>

      { revisionId != null && (
        <RevisionRenderer rendererOptions={rendererOptions} markdown={markdown} />
      )}

      { !isGuestUser && (
        <>
          <GridEditModal />
          <LinkEditModal />
        </>
      )}
    </div>
  );

};<|MERGE_RESOLUTION|>--- conflicted
+++ resolved
@@ -65,15 +65,7 @@
   const { data: tagsInfo } = useSWRxTagsInfo(currentPage?._id);
   const { data: isGuestUser } = useIsGuestUser();
   const { data: isMobile } = useIsMobile();
-<<<<<<< HEAD
-  const { data: slackChannelsData } = useSWRxSlackChannels(currentPage?.path);
-  const { data: isSlackEnabled } = useIsSlackEnabled();
-  const { data: pageTags } = usePageTagsForEditors(null); // TODO: pass pageId
   const { data: rendererOptions, mutate: mutateRendererOptions } = useViewOptions(storeTocNodeHandler);
-  const { mutate: mutateIsEnabledUnsavedWarning } = useIsEnabledUnsavedWarning();
-=======
-  const { data: rendererOptions } = useViewOptions(storeTocNodeHandler);
->>>>>>> 183da70e
   const { mutate: mutateCurrentPageTocNode } = useCurrentPageTocNode();
   const { open: openDrawioModal } = useDrawioModal();
   const { open: openHandsontableModal } = useHandsontableModal();
