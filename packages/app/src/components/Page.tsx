--- conflicted
+++ resolved
@@ -13,11 +13,7 @@
 import { toastSuccess, toastError } from '~/client/util/apiNotification';
 import { getOptionsToSave } from '~/client/util/editor';
 import {
-<<<<<<< HEAD
-  useIsGuestUser, useCurrentPageTocNode, useShareLinkId, useIsLatestRevision, useStaticPageData,
-=======
   useIsGuestUser, useShareLinkId,
->>>>>>> a8b9ab52
 } from '~/stores/context';
 import {
   useSWRxSlackChannels, useIsSlackEnabled, usePageTagsForEditors, useIsEnabledUnsavedWarning,
@@ -228,9 +224,9 @@
   const { mutate: mutateIsEnabledUnsavedWarning } = useIsEnabledUnsavedWarning();
   const { mutate: mutateCurrentPageTocNode } = useCurrentPageTocNode();
 
-  // for History "View this version" function on PageAccessoryModal
-  const { data: isLatestRevision } = useIsLatestRevision();
-  const { data: pageWithMetaData } = useStaticPageData();
+  // // for History "View this version" function on PageAccessoryModal
+  // const { data: isLatestRevision } = useIsLatestRevision();
+  // const { data: pageWithMetaData } = useStaticPageData();
 
   const pageRef = useRef(null);
 
@@ -278,14 +274,14 @@
     return null;
   }
 
-  const page = ((pageWithMetaData != null && isLatestRevision != null) && !isLatestRevision) ? pageWithMetaData : currentPage;
+  // const page = ((pageWithMetaData != null && isLatestRevision != null) && !isLatestRevision) ? pageWithMetaData : currentPage;
 
   return (
     <PageSubstance
       {...props}
       ref={pageRef}
       rendererOptions={rendererOptions}
-      page={page}
+      // page={page}
       editorMode={editorMode}
       isGuestUser={isGuestUser}
       isMobile={isMobile}
