--- conflicted
+++ resolved
@@ -174,14 +174,11 @@
     const { path } = page;
     const { _id: revisionId, body: markdown } = page.revision;
 
-<<<<<<< HEAD
     // const DrawioModal = dynamic(() => import('./PageEditor/DrawioModal'), { ssr: false });
     const GridEditModal = dynamic(() => import('./PageEditor/GridEditModal'), { ssr: false });
     const HandsontableModal = dynamic(() => import('./PageEditor/HandsontableModal'), { ssr: false });
     const LinkEditModal = dynamic(() => import('./PageEditor/LinkEditModal'), { ssr: false });
 
-=======
->>>>>>> 08ce5b23
     return (
       <div className={`mb-5 ${isMobile ? 'page-mobile' : ''}`}>
 
@@ -193,17 +190,13 @@
           <>
             <GridEditModal ref={this.gridEditModal} />
             <LinkEditModal ref={this.linkEditModal} />
-<<<<<<< HEAD
             <HandsontableModal ref={this.handsontableModal} onSave={this.saveHandlerForHandsontableModal} />
-            {/* <DrawioModal ref={this.drawioModal} onSave={this.saveHandlerForDrawioModal} /> */}
-=======
-            {/* <HandsontableModal ref={this.handsontableModal} onSave={this.saveHandlerForHandsontableModal} /> */}
+
             {/* TODO: use global DrawioModal https://redmine.weseek.co.jp/issues/105981 */}
             {/* <DrawioModal
               ref={this.drawioModal}
               onSave={this.saveHandlerForDrawioModal}
             /> */}
->>>>>>> 08ce5b23
           </>
         )}
       </div>
