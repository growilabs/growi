import React, {
  FC, useCallback,
  useEffect, useRef,
} from 'react';

import EventEmitter from 'events';

<<<<<<< HEAD
=======
import { pagePathUtils, IPagePopulatedToShowRevision } from '@growi/core';
>>>>>>> d42d9901
import { DrawioEditByViewerProps } from '@growi/remark-drawio';
import { useTranslation } from 'next-i18next';
import dynamic from 'next/dynamic';
import { HtmlElementNode } from 'rehype-toc';

import MarkdownTable from '~/client/models/MarkdownTable';
import { useSaveOrUpdate } from '~/client/services/page-operation';
import { toastSuccess, toastError } from '~/client/util/apiNotification';
import { OptionsToSave } from '~/interfaces/page-operation';
import {
  useIsGuestUser, useShareLinkId,
} from '~/stores/context';
import { useEditingMarkdown } from '~/stores/editor';
import { useDrawioModal, useHandsontableModal } from '~/stores/modal';
import { useSWRxCurrentPage, useSWRxTagsInfo } from '~/stores/page';
import { useViewOptions } from '~/stores/renderer';
import {
  useCurrentPageTocNode,
  useIsMobile,
} from '~/stores/ui';
import { registerGrowiFacade } from '~/utils/growi-facade';
import loggerFactory from '~/utils/logger';

import RevisionRenderer from './Page/RevisionRenderer';
import mdu from './PageEditor/MarkdownDrawioUtil';
import mtu from './PageEditor/MarkdownTableUtil';

import styles from './Page.module.scss';


declare global {
  // eslint-disable-next-line vars-on-top, no-var
  var globalEmitter: EventEmitter;
}

// const DrawioModal = dynamic(() => import('./PageEditor/DrawioModal'), { ssr: false });
const GridEditModal = dynamic(() => import('./PageEditor/GridEditModal'), { ssr: false });
const LinkEditModal = dynamic(() => import('./PageEditor/LinkEditModal'), { ssr: false });


const logger = loggerFactory('growi:Page');

type Props = {
  currentPage?: IPagePopulatedToShowRevision,
}

export const Page: FC<Props> = (props: Props) => {
  const { t } = useTranslation();
  const { currentPage } = props;

  // Pass tocRef to generateViewOptions (=> rehypePlugin => customizeTOC) to call mutateCurrentPageTocNode when tocRef.current changes.
  // The toc node passed by customizeTOC is assigned to tocRef.current.
  const tocRef = useRef<HtmlElementNode>();

  const storeTocNodeHandler = useCallback((toc: HtmlElementNode) => {
    tocRef.current = toc;
  }, []);

  const { data: shareLinkId } = useShareLinkId();
  const { mutate: mutateCurrentPage } = useSWRxCurrentPage();
  const { mutate: mutateEditingMarkdown } = useEditingMarkdown();
  const { data: tagsInfo } = useSWRxTagsInfo(currentPage?._id);
  const { data: isGuestUser } = useIsGuestUser();
  const { data: isMobile } = useIsMobile();
  const { data: rendererOptions, mutate: mutateRendererOptions } = useViewOptions(storeTocNodeHandler);
  const { mutate: mutateCurrentPageTocNode } = useCurrentPageTocNode();
  const { open: openDrawioModal } = useDrawioModal();
  const { open: openHandsontableModal } = useHandsontableModal();

  const saveOrUpdate = useSaveOrUpdate();


  // register to facade
  useEffect(() => {
    registerGrowiFacade({
      markdownRenderer: {
        optionsMutators: {
          viewOptionsMutator: mutateRendererOptions,
        },
      },
    });
  }, [mutateRendererOptions]);

  useEffect(() => {
    mutateCurrentPageTocNode(tocRef.current);
  // eslint-disable-next-line react-hooks/exhaustive-deps
  }, [mutateCurrentPageTocNode, tocRef.current]); // include tocRef.current to call mutateCurrentPageTocNode when tocRef.current changes


  // TODO: refactor commonize saveByDrawioModal and saveByHandsontableModal
  const saveByDrawioModal = useCallback(async(drawioMxFile: string, bol: number, eol: number) => {
    if (currentPage == null || tagsInfo == null) {
      return;
    }

    // disable if share link
    if (shareLinkId != null) {
      return;
    }

    const currentMarkdown = currentPage.revision.body;
    const optionsToSave: OptionsToSave = {
      isSlackEnabled: false,
      slackChannels: '',
      grant: currentPage.grant,
      grantUserGroupId: currentPage.grantedGroup?._id,
      grantUserGroupName: currentPage.grantedGroup?.name,
      pageTags: tagsInfo.tags,
    };

    const newMarkdown = mdu.replaceDrawioInMarkdown(drawioMxFile, currentMarkdown, bol, eol);

    try {
      const currentRevisionId = currentPage.revision._id;
      await saveOrUpdate(
        newMarkdown,
        { pageId: currentPage._id, path: currentPage.path, revisionId: currentRevisionId },
        optionsToSave,
      );

      toastSuccess(t('toaster.save_succeeded'));

      // rerender
      if (!isSharedPage) {
        mutateCurrentPage();
      }
      mutateEditingMarkdown(newMarkdown);
    }
    catch (error) {
      logger.error('failed to save', error);
      toastError(error);
    }
  }, [currentPage, isSharedPage, mutateCurrentPage, mutateEditingMarkdown, saveOrUpdate, shareLinkId, t, tagsInfo]);

  // set handler to open DrawioModal
  useEffect(() => {
    // disable if share link
    if (shareLinkId != null) {
      return;
    }

    const handler = (data: DrawioEditByViewerProps) => {
      openDrawioModal(data.drawioMxFile, drawioMxFile => saveByDrawioModal(drawioMxFile, data.bol, data.eol));
    };
    globalEmitter.on('launchDrawioModal', handler);

    return function cleanup() {
      globalEmitter.removeListener('launchDrawioModal', handler);
    };
  }, [openDrawioModal, saveByDrawioModal, shareLinkId]);

  const saveByHandsontableModal = useCallback(async(table: MarkdownTable, bol: number, eol: number) => {
    if (currentPage == null || tagsInfo == null || shareLinkId != null) {
      return;
    }

    const currentMarkdown = currentPage.revision.body;
    const optionsToSave: OptionsToSave = {
      isSlackEnabled: false,
      slackChannels: '',
      grant: currentPage.grant,
      grantUserGroupId: currentPage.grantedGroup?._id,
      grantUserGroupName: currentPage.grantedGroup?.name,
      pageTags: tagsInfo.tags,
    };

    const newMarkdown = mtu.replaceMarkdownTableInMarkdown(table, currentMarkdown, bol, eol);

    try {
      const currentRevisionId = currentPage.revision._id;
      await saveOrUpdate(
        newMarkdown,
        { pageId: currentPage._id, path: currentPage.path, revisionId: currentRevisionId },
        optionsToSave,
      );

      toastSuccess(t('toaster.save_succeeded'));

      // rerender
      if (!isSharedPage) {
        mutateCurrentPage();
      }
      mutateEditingMarkdown(newMarkdown);
    }
    catch (error) {
      logger.error('failed to save', error);
      toastError(error);
    }
  }, [currentPage, isSharedPage, mutateCurrentPage, mutateEditingMarkdown, saveOrUpdate, shareLinkId, t, tagsInfo]);

  // set handler to open HandsonTableModal
  useEffect(() => {
    if (currentPage == null || shareLinkId != null) {
      return;
    }

    const handler = (bol: number, eol: number) => {
      const markdown = currentPage.revision.body;
      const currentMarkdownTable = mtu.getMarkdownTableFromLine(markdown, bol, eol);
      openHandsontableModal(currentMarkdownTable, undefined, false, table => saveByHandsontableModal(table, bol, eol));
    };
    globalEmitter.on('launchHandsonTableModal', handler);

    return function cleanup() {
      globalEmitter.removeListener('launchHandsonTableModal', handler);
    };
  }, [currentPage, openHandsontableModal, saveByHandsontableModal, shareLinkId]);

  if (currentPage == null || isGuestUser == null || rendererOptions == null) {
    const entries = Object.entries({
      currentPage, isGuestUser, rendererOptions,
    })
      .map(([key, value]) => [key, value == null ? 'null' : undefined])
      .filter(([, value]) => value != null);

    logger.warn('Some of materials are missing.', Object.fromEntries(entries));
    return null;
  }

  const { _id: revisionId, body: markdown } = currentPage.revision;

  return (
    <div className={`mb-5 ${isMobile ? `page-mobile ${styles['page-mobile']}` : ''}`}>

      { revisionId != null && (
        <RevisionRenderer rendererOptions={rendererOptions} markdown={markdown} />
      )}

      { !isGuestUser && (
        <>
          <GridEditModal />
          <LinkEditModal />
        </>
      )}
    </div>
  );

};<|MERGE_RESOLUTION|>--- conflicted
+++ resolved
@@ -5,10 +5,7 @@
 
 import EventEmitter from 'events';
 
-<<<<<<< HEAD
-=======
 import { pagePathUtils, IPagePopulatedToShowRevision } from '@growi/core';
->>>>>>> d42d9901
 import { DrawioEditByViewerProps } from '@growi/remark-drawio';
 import { useTranslation } from 'next-i18next';
 import dynamic from 'next/dynamic';
