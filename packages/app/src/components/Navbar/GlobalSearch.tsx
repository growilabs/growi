--- conflicted
+++ resolved
@@ -5,12 +5,8 @@
 import assert from 'assert';
 
 import AppContainer from '~/client/services/AppContainer';
-<<<<<<< HEAD
 import { IPageSearchResultData } from '~/interfaces/search';
-=======
-import { IPage } from '~/interfaces/page';
 import { IFocusable } from '~/client/interfaces/focusable';
->>>>>>> df03b3f3
 
 import { withUnstatedContainers } from '../UnstatedUtils';
 
@@ -109,14 +105,11 @@
           onInputChange={text => setText(text)}
           onSubmit={search}
         />
-<<<<<<< HEAD
-=======
         { isIndicatorShown && (
           <span className="grw-shortcut-key-indicator">
             <code className="bg-transparent text-muted">/</code>
           </span>
         ) }
->>>>>>> df03b3f3
       </div>
     </div>
   );
