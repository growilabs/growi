--- conflicted
+++ resolved
@@ -121,32 +121,13 @@
 });
 Confidential.displayName = 'Confidential';
 
-interface NavbarLogoProps {
-  logoSrc?: string,
-}
-const GrowiNavbarLogo: FC<NavbarLogoProps> = memo((props: NavbarLogoProps) => {
-
-  const { logoSrc } = props;
-  return logoSrc != null
-    ? (<img src={logoSrc} className="picture picture-lg p-2 mx-2" id="settingBrandLogo" width="32" />)
-    : <GrowiLogo />;
-
-});
-
 export const GrowiNavbar = (): JSX.Element => {
 
-<<<<<<< HEAD
   const GlobalSearch = dynamic<GlobalSearchProps>(() => import('./GlobalSearch').then(mod => mod.GlobalSearch), { ssr: false });
 
   const { data: appTitle } = useAppTitle();
   const { data: confidential } = useConfidential();
   const { data: isSearchServiceConfigured } = useIsSearchServiceConfigured();
-=======
-  const { appContainer } = props;
-  const {
-    crowi, isSearchServiceConfigured, customizedLogoSrc,
-  } = appContainer.config;
->>>>>>> 4b835081
   const { data: isDeviceSmallerThanMd } = useIsDeviceSmallerThanMd();
   const { data: isSearchPage } = useIsSearchPage();
 
@@ -154,17 +135,11 @@
     <nav id="grw-navbar" className={`navbar grw-navbar ${styles['grw-navbar']} navbar-expand navbar-dark sticky-top mb-0 px-0`}>
       {/* Brand Logo  */}
       <div className="navbar-brand mr-0">
-<<<<<<< HEAD
         <Link href="/">
           <a className="grw-logo d-block">
             <GrowiLogo />
           </a>
         </Link>
-=======
-        <a className="grw-logo d-block" href="/">
-          <GrowiNavbarLogo logoSrc={customizedLogoSrc} />
-        </a>
->>>>>>> 4b835081
       </div>
 
       <div className="grw-app-title d-none d-md-block">
