--- conflicted
+++ resolved
@@ -12,13 +12,8 @@
 import {
   IPageToRenameWithMeta, IPageWithMeta, IPageInfoForEntity, IPageHasId,
 } from '~/interfaces/page';
-<<<<<<< HEAD
-import { OnDuplicatedFunction, OnRenamedFunction, OnDeletedFunction } from '~/interfaces/ui';
-import { IUser } from '~/interfaces/user';
-=======
 import { IResTagsUpdateApiv1 } from '~/interfaces/tag';
 import { OnDuplicatedFunction, OnRenamedFunction, OnDeletedFunction } from '~/interfaces/ui';
->>>>>>> 276119a4
 import {
   useCurrentPageId,
   useCurrentPathname,
