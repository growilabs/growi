import React, { useState, useCallback } from 'react';
import { useTranslation } from 'react-i18next';
import PropTypes from 'prop-types';


import { DropdownItem } from 'reactstrap';

<<<<<<< HEAD
import { OnDeletedFunction } from '~/interfaces/ui';
import { IPageHasId, IPageWithMeta } from '~/interfaces/page';
=======
import { OnRenamedFunction, OnDeletedFunction } from '~/interfaces/ui';
import { IPageHasId } from '~/interfaces/page';
>>>>>>> 0179f687

import { withUnstatedContainers } from '../UnstatedUtils';
import EditorContainer from '~/client/services/EditorContainer';
import {
  EditorMode, useDrawerMode, useEditorMode, useIsDeviceSmallerThanMd, useIsAbleToShowPageManagement, useIsAbleToShowTagLabel,
  useIsAbleToShowPageEditorModeManager, useIsAbleToShowPageAuthors,
} from '~/stores/ui';
import {
  usePageAccessoriesModal, PageAccessoriesModalContents, IPageForPageDuplicateModal,
  usePageDuplicateModal, usePageRenameModal, IPageForPageRenameModal, usePageDeleteModal, usePagePresentationModal,
} from '~/stores/modal';


import {
  useCurrentCreatedAt, useCurrentUpdatedAt, useCurrentPageId, useRevisionId, useCurrentPagePath,
  useCreator, useRevisionAuthor, useCurrentUser, useIsGuestUser, useIsSharedUser, useShareLinkId,
} from '~/stores/context';
import { useSWRTagsInfo } from '~/stores/page';


import { toastSuccess, toastError } from '~/client/util/apiNotification';
import { apiPost } from '~/client/util/apiv1-client';

import HistoryIcon from '../Icons/HistoryIcon';
import AttachmentIcon from '../Icons/AttachmentIcon';
import ShareLinkIcon from '../Icons/ShareLinkIcon';
import { AdditionalMenuItemsRendererProps } from '../Common/Dropdown/PageItemControl';
import { SubNavButtons } from './SubNavButtons';
import PageEditorModeManager from './PageEditorModeManager';
import { GrowiSubNavigation } from './GrowiSubNavigation';
import PresentationIcon from '../Icons/PresentationIcon';
import CreateTemplateModal from '../CreateTemplateModal';
import { exportAsMarkdown } from '~/client/services/page-operation';


type AdditionalMenuItemsProps = AdditionalMenuItemsRendererProps & {
  pageId: string,
  revisionId: string,
  isLinkSharingDisabled?: boolean,
  onClickTemplateMenuItem: (isPageTemplateModalShown: boolean) => void,

}

const AdditionalMenuItems = (props: AdditionalMenuItemsProps): JSX.Element => {
  const { t } = useTranslation();

  const {
    pageId, revisionId, isLinkSharingDisabled, onClickTemplateMenuItem,
  } = props;

  const openPageTemplateModalHandler = () => {
    onClickTemplateMenuItem(true);
  };

  const { data: isGuestUser } = useIsGuestUser();
  const { data: isSharedUser } = useIsSharedUser();

  const { open: openPresentationModal } = usePagePresentationModal();
  const { open: openAccessoriesModal } = usePageAccessoriesModal();

  const hrefForPresentationModal = `${pageId}/?presentation=1`;

  return (
    <>
      {/* Presentation */}
      <DropdownItem
        onClick={() => openPresentationModal(hrefForPresentationModal)}
        data-testid="open-presentation-modal-btn"
      >
        <i className="icon-fw"><PresentationIcon /></i>
        { t('Presentation Mode') }
      </DropdownItem>

      {/* Export markdown */}
      <DropdownItem onClick={() => exportAsMarkdown(pageId, revisionId, 'md')}>
        <i className="icon-fw icon-cloud-download"></i>
        {t('export_bulk.export_page_markdown')}
      </DropdownItem>

      <DropdownItem divider />

      {/*
        TODO: show Tooltip when menu is disabled
        refs: PageAccessoriesModalControl
      */}
      <DropdownItem
        onClick={() => openAccessoriesModal(PageAccessoriesModalContents.PageHistory)}
        disabled={isGuestUser || isSharedUser}
      >
        <span className="mr-1"><HistoryIcon /></span>
        {t('History')}
      </DropdownItem>

      <DropdownItem
        onClick={() => openAccessoriesModal(PageAccessoriesModalContents.Attachment)}
      >
        <span className="mr-1"><AttachmentIcon /></span>
        {t('attachment_data')}
      </DropdownItem>

      <DropdownItem
        onClick={() => openAccessoriesModal(PageAccessoriesModalContents.ShareLink)}
        disabled={isGuestUser || isSharedUser || isLinkSharingDisabled}
      >
        <span className="mr-1"><ShareLinkIcon /></span>
        {t('share_links.share_link_management')}
      </DropdownItem>

      <DropdownItem divider />

      {/* Create template */}
      <DropdownItem onClick={openPageTemplateModalHandler}>
        <i className="icon-fw icon-magic-wand"></i> { t('template.option_label.create/edit') }
      </DropdownItem>
    </>
  );
};


const GrowiContextualSubNavigation = (props) => {
  const { data: isDeviceSmallerThanMd } = useIsDeviceSmallerThanMd();
  const { data: isDrawerMode } = useDrawerMode();
  const { data: editorMode, mutate: mutateEditorMode } = useEditorMode();
  const { data: createdAt } = useCurrentCreatedAt();
  const { data: updatedAt } = useCurrentUpdatedAt();
  const { data: pageId } = useCurrentPageId();
  const { data: revisionId } = useRevisionId();
  const { data: path } = useCurrentPagePath();
  const { data: creator } = useCreator();
  const { data: revisionAuthor } = useRevisionAuthor();
  const { data: currentUser } = useCurrentUser();
  const { data: isGuestUser } = useIsGuestUser();
  const { data: isSharedUser } = useIsSharedUser();
  const { data: shareLinkId } = useShareLinkId();

  const { data: isAbleToShowPageManagement } = useIsAbleToShowPageManagement();
  const { data: isAbleToShowTagLabel } = useIsAbleToShowTagLabel();
  const { data: isAbleToShowPageEditorModeManager } = useIsAbleToShowPageEditorModeManager();
  const { data: isAbleToShowPageAuthors } = useIsAbleToShowPageAuthors();

  const { mutate: mutateSWRTagsInfo, data: tagsInfoData } = useSWRTagsInfo(pageId);

  const { open: openDuplicateModal } = usePageDuplicateModal();
  const { open: openRenameModal } = usePageRenameModal();
  const { open: openDeleteModal } = usePageDeleteModal();

  const [isPageTemplateModalShown, setIsPageTempleteModalShown] = useState(false);

  const {
    editorContainer, isCompactMode, isLinkSharingDisabled,
  } = props;

  const isViewMode = editorMode === EditorMode.View;

  const tagsUpdatedHandler = useCallback(async(newTags: string[]) => {
    // It will not be reflected in the DB until the page is refreshed
    if (editorMode === EditorMode.Editor) {
      return editorContainer.setState({ tags: newTags });
    }

    try {
      const { tags } = await apiPost('/tags.update', { pageId, revisionId, tags: newTags }) as { tags };

      // revalidate SWRTagsInfo
      mutateSWRTagsInfo();
      // update editorContainer.state
      editorContainer.setState({ tags });

      toastSuccess('updated tags successfully');
    }
    catch (err) {
      toastError(err, 'fail to update tags');
    }
  // eslint-disable-next-line react-hooks/exhaustive-deps
  }, [pageId]);

  const duplicateItemClickedHandler = useCallback(async(page: IPageForPageDuplicateModal) => {
    openDuplicateModal(page);
  }, [openDuplicateModal]);

  const renameItemClickedHandler = useCallback(async(page: IPageForPageRenameModal) => {
    const renamedHandler: OnRenamedFunction = () => {
      window.location.reload();
    };
    openRenameModal(page, { onRenamed: renamedHandler });
  }, [openRenameModal]);

  const onDeletedHandler: OnDeletedFunction = useCallback((pathOrPathsToDelete, isRecursively, isCompletely) => {
    if (typeof pathOrPathsToDelete !== 'string') {
      return;
    }

    const path = pathOrPathsToDelete;

    if (isCompletely) {
      // redirect to NotFound Page
      window.location.href = path;
    }
    else {
      window.location.reload();
    }
  }, []);

  const deleteItemClickedHandler = useCallback((pageWithMeta: IPageWithMeta) => {
    openDeleteModal([pageWithMeta], { onDeleted: onDeletedHandler });
  }, [onDeletedHandler, openDeleteModal]);

  const templateMenuItemClickHandler = useCallback(() => {
    setIsPageTempleteModalShown(true);
  }, []);


  const ControlComponents = useCallback(() => {
    function onPageEditorModeButtonClicked(viewType) {
      mutateEditorMode(viewType);
    }

    const className = `d-flex flex-column align-items-end justify-content-center ${isViewMode ? ' h-50' : ''}`;

    return (
      <>
        <div className={className}>
          { pageId != null && isViewMode && (
            <SubNavButtons
              isCompactMode={isCompactMode}
              pageId={pageId}
              shareLinkId={shareLinkId}
              revisionId={revisionId}
              path={path}
              disableSeenUserInfoPopover={isSharedUser}
              showPageControlDropdown={isAbleToShowPageManagement}
              additionalMenuItemRenderer={props => (
                <AdditionalMenuItems
                  {...props}
                  pageId={pageId}
                  revisionId={revisionId}
                  isLinkSharingDisabled={isLinkSharingDisabled}
                  onClickTemplateMenuItem={templateMenuItemClickHandler}
                />
              )}
              onClickDuplicateMenuItem={duplicateItemClickedHandler}
              onClickRenameMenuItem={renameItemClickedHandler}
              onClickDeleteMenuItem={deleteItemClickedHandler}
            />
          ) }
        </div>
        <div className={className}>
          {isAbleToShowPageEditorModeManager && (
            <PageEditorModeManager
              onPageEditorModeButtonClicked={onPageEditorModeButtonClicked}
              isBtnDisabled={isGuestUser}
              editorMode={editorMode}
              isDeviceSmallerThanMd={isDeviceSmallerThanMd}
            />
          )}
        </div>
        {currentUser != null && (
          <CreateTemplateModal
            path={path}
            isOpen={isPageTemplateModalShown}
            onClose={() => setIsPageTempleteModalShown(false)}
          />
        )}
      </>
    );
  }, [
    pageId, revisionId, shareLinkId, editorMode, mutateEditorMode, isCompactMode,
    isLinkSharingDisabled, isDeviceSmallerThanMd, isGuestUser, isSharedUser, currentUser,
    isViewMode, isAbleToShowPageEditorModeManager, isAbleToShowPageManagement,
    duplicateItemClickedHandler, renameItemClickedHandler, deleteItemClickedHandler,
    path, templateMenuItemClickHandler, isPageTemplateModalShown,
  ]);


  if (path == null) {
    return <></>;
  }

  const currentPage: Partial<IPageHasId> = {
    _id: pageId ?? undefined,
    path,
    revision: revisionId ?? undefined,
    creator: creator ?? undefined,
    lastUpdateUser: revisionAuthor,
    createdAt: createdAt ?? undefined,
    updatedAt: updatedAt ?? undefined,
  };


  return (
    <GrowiSubNavigation
      page={currentPage}
      showDrawerToggler={isDrawerMode}
      showTagLabel={isAbleToShowTagLabel}
      showPageAuthors={isAbleToShowPageAuthors}
      isGuestUser={isGuestUser}
      isDrawerMode={isDrawerMode}
      isCompactMode={isCompactMode}
      tags={tagsInfoData?.tags || []}
      tagsUpdatedHandler={tagsUpdatedHandler}
      controls={ControlComponents}
      additionalClasses={['container-fluid']}
    />
  );
};

/**
 * Wrapper component for using unstated
 */
const GrowiContextualSubNavigationWrapper = withUnstatedContainers(GrowiContextualSubNavigation, [EditorContainer]);


GrowiContextualSubNavigation.propTypes = {
  editorContainer: PropTypes.instanceOf(EditorContainer).isRequired,

  isCompactMode: PropTypes.bool,
  isLinkSharingDisabled: PropTypes.bool,
};

export default GrowiContextualSubNavigationWrapper;<|MERGE_RESOLUTION|>--- conflicted
+++ resolved
@@ -5,13 +5,8 @@
 
 import { DropdownItem } from 'reactstrap';
 
-<<<<<<< HEAD
-import { OnDeletedFunction } from '~/interfaces/ui';
+import { OnRenamedFunction, OnDeletedFunction } from '~/interfaces/ui';
 import { IPageHasId, IPageWithMeta } from '~/interfaces/page';
-=======
-import { OnRenamedFunction, OnDeletedFunction } from '~/interfaces/ui';
-import { IPageHasId } from '~/interfaces/page';
->>>>>>> 0179f687
 
 import { withUnstatedContainers } from '../UnstatedUtils';
 import EditorContainer from '~/client/services/EditorContainer';
