--- conflicted
+++ resolved
@@ -41,39 +41,29 @@
   revisionId: string,
   isLinkSharingDisabled?: boolean,
   onClickPresentationMenuItem: (isPagePresentationModalShown: boolean) => void,
-<<<<<<< HEAD
   onClickTemplateMenuItem: (isPageTemplateModalShown: boolean) => void,
 
-=======
->>>>>>> c9c9ea14
 }
 
 const AdditionalMenuItems = (props: AdditionalMenuItemsProps): JSX.Element => {
   const { t } = useTranslation();
 
   const {
-<<<<<<< HEAD
-    pageId, revisionId, onClickPresentationMenuItem, onClickTemplateMenuItem,
-=======
-    pageId, revisionId, isLinkSharingDisabled, onClickPresentationMenuItem,
->>>>>>> c9c9ea14
+    pageId, revisionId, isLinkSharingDisabled, onClickPresentationMenuItem, onClickTemplateMenuItem,
   } = props;
 
   const openPagePresentationModalHandler = () => {
     onClickPresentationMenuItem(true);
   };
 
-<<<<<<< HEAD
   const openPageTemplateModalHandler = () => {
     onClickTemplateMenuItem(true);
   };
 
-=======
   const { data: isGuestUser } = useIsGuestUser();
   const { data: isSharedUser } = useIsSharedUser();
 
   const { open } = usePageAccessoriesModal();
->>>>>>> c9c9ea14
 
   return (
     <>
@@ -282,7 +272,7 @@
     isLinkSharingDisabled, isDeviceSmallerThanMd, isGuestUser, isSharedUser,
     isViewMode, isAbleToShowPageEditorModeManager, isAbleToShowPageManagement,
     duplicateItemClickedHandler, renameItemClickedHandler, deleteItemClickedHandler, path, renderAdditionalModals,
-    presentationMenuItemClickHandler,
+    presentationMenuItemClickHandler, templateMenuItemClickHandler,
   ]);
 
 
