import React, { useState, useCallback } from 'react';

import PropTypes from 'prop-types';
import { useTranslation } from 'react-i18next';
import { DropdownItem } from 'reactstrap';

import EditorContainer from '~/client/services/EditorContainer';
import { exportAsMarkdown } from '~/client/services/page-operation';
import { toastSuccess, toastError } from '~/client/util/apiNotification';
import { apiPost } from '~/client/util/apiv1-client';
import {
  IPageHasId, IPageToRenameWithMeta, IPageWithMeta, IPageInfoForEntity,
} from '~/interfaces/page';
import { OnDuplicatedFunction, OnRenamedFunction, OnDeletedFunction } from '~/interfaces/ui';
import {
  useCurrentCreatedAt, useCurrentUpdatedAt, useCurrentPageId, useRevisionId, useCurrentPagePath,
  useCreator, useRevisionAuthor, useCurrentUser, useIsGuestUser, useIsSharedUser, useShareLinkId,
} from '~/stores/context';
import {
  usePageAccessoriesModal, PageAccessoriesModalContents, IPageForPageDuplicateModal,
  usePageDuplicateModal, usePageRenameModal, usePageDeleteModal, usePagePresentationModal,
} from '~/stores/modal';
import { useSWRTagsInfo } from '~/stores/page';
import {
  EditorMode, useDrawerMode, useEditorMode, useIsDeviceSmallerThanMd, useIsAbleToShowPageManagement, useIsAbleToShowTagLabel,
  useIsAbleToShowPageEditorModeManager, useIsAbleToShowPageAuthors,
} from '~/stores/ui';

import { AdditionalMenuItemsRendererProps } from '../Common/Dropdown/PageItemControl';
import CreateTemplateModal from '../CreateTemplateModal';
import AttachmentIcon from '../Icons/AttachmentIcon';
import HistoryIcon from '../Icons/HistoryIcon';
import PresentationIcon from '../Icons/PresentationIcon';
import ShareLinkIcon from '../Icons/ShareLinkIcon';
import { withUnstatedContainers } from '../UnstatedUtils';


import { GrowiSubNavigation } from './GrowiSubNavigation';
import PageEditorModeManager from './PageEditorModeManager';
import { SubNavButtons } from './SubNavButtons';


type AdditionalMenuItemsProps = AdditionalMenuItemsRendererProps & {
  pageId: string,
  revisionId: string,
  isLinkSharingDisabled?: boolean,
  onClickTemplateMenuItem: (isPageTemplateModalShown: boolean) => void,

}

const AdditionalMenuItems = (props: AdditionalMenuItemsProps): JSX.Element => {
  const { t } = useTranslation();

  const {
    pageId, revisionId, isLinkSharingDisabled, onClickTemplateMenuItem,
  } = props;

  const openPageTemplateModalHandler = () => {
    onClickTemplateMenuItem(true);
  };

  const { data: isGuestUser } = useIsGuestUser();
  const { data: isSharedUser } = useIsSharedUser();

  const { open: openPresentationModal } = usePagePresentationModal();
  const { open: openAccessoriesModal } = usePageAccessoriesModal();

  const hrefForPresentationModal = `${pageId}/?presentation=1`;

  return (
    <>
      {/* Presentation */}
      <DropdownItem
        onClick={() => openPresentationModal(hrefForPresentationModal)}
        data-testid="open-presentation-modal-btn"
        className="grw-page-control-dropdown-item"
      >
        <i className="icon-fw grw-page-control-dropdown-icon">
          <PresentationIcon />
        </i>
        { t('Presentation Mode') }
      </DropdownItem>

      {/* Export markdown */}
      <DropdownItem
        onClick={() => exportAsMarkdown(pageId, revisionId, 'md')}
        className="grw-page-control-dropdown-item"
      >
        <i className="icon-fw icon-cloud-download grw-page-control-dropdown-icon"></i>
        {t('export_bulk.export_page_markdown')}
      </DropdownItem>

      <DropdownItem divider />

      {/*
        TODO: show Tooltip when menu is disabled
        refs: PageAccessoriesModalControl
      */}
      <DropdownItem
        onClick={() => openAccessoriesModal(PageAccessoriesModalContents.PageHistory)}
        disabled={isGuestUser || isSharedUser}
        data-testid="open-page-accessories-modal-btn-with-history-tab"
        className="grw-page-control-dropdown-item"
      >
        <span className="grw-page-control-dropdown-icon">
          <HistoryIcon />
        </span>
        {t('History')}
      </DropdownItem>

      <DropdownItem
        onClick={() => openAccessoriesModal(PageAccessoriesModalContents.Attachment)}
        data-testid="open-page-accessories-modal-btn-with-attachment-data-tab"
        className="grw-page-control-dropdown-item"
      >
        <span className="grw-page-control-dropdown-icon">
          <AttachmentIcon />
        </span>
        {t('attachment_data')}
      </DropdownItem>

      <DropdownItem
        onClick={() => openAccessoriesModal(PageAccessoriesModalContents.ShareLink)}
        disabled={isGuestUser || isSharedUser || isLinkSharingDisabled}
        className="grw-page-control-dropdown-item"
      >
        <span className="grw-page-control-dropdown-icon">
          <ShareLinkIcon />
        </span>
        {t('share_links.share_link_management')}
      </DropdownItem>

      <DropdownItem divider />

      {/* Create template */}
      <DropdownItem
        onClick={openPageTemplateModalHandler}
        className="grw-page-control-dropdown-item"
        data-testid="open-page-template-modal-btn"
      >
        <i className="icon-fw icon-magic-wand grw-page-control-dropdown-icon"></i>
        { t('template.option_label.create/edit') }
      </DropdownItem>
    </>
  );
};


const GrowiContextualSubNavigation = (props) => {
  const { data: isDeviceSmallerThanMd } = useIsDeviceSmallerThanMd();
  const { data: isDrawerMode } = useDrawerMode();
  const { data: editorMode, mutate: mutateEditorMode } = useEditorMode();
  const { data: createdAt } = useCurrentCreatedAt();
  const { data: updatedAt } = useCurrentUpdatedAt();
  const { data: pageId } = useCurrentPageId();
  const { data: revisionId } = useRevisionId();
  const { data: path } = useCurrentPagePath();
  const { data: creator } = useCreator();
  const { data: revisionAuthor } = useRevisionAuthor();
  const { data: currentUser } = useCurrentUser();
  const { data: isGuestUser } = useIsGuestUser();
  const { data: isSharedUser } = useIsSharedUser();
  const { data: shareLinkId } = useShareLinkId();

  const { data: isAbleToShowPageManagement } = useIsAbleToShowPageManagement();
  const { data: isAbleToShowTagLabel } = useIsAbleToShowTagLabel();
  const { data: isAbleToShowPageEditorModeManager } = useIsAbleToShowPageEditorModeManager();
  const { data: isAbleToShowPageAuthors } = useIsAbleToShowPageAuthors();

  const { mutate: mutateSWRTagsInfo, data: tagsInfoData } = useSWRTagsInfo(pageId);

  const { open: openDuplicateModal } = usePageDuplicateModal();
  const { open: openRenameModal } = usePageRenameModal();
  const { open: openDeleteModal } = usePageDeleteModal();

  const [isPageTemplateModalShown, setIsPageTempleteModalShown] = useState(false);

  const {
    editorContainer, isCompactMode, isLinkSharingDisabled,
  } = props;

  const isViewMode = editorMode === EditorMode.View;

  const tagsUpdatedHandler = useCallback(async(newTags: string[]) => {
    // It will not be reflected in the DB until the page is refreshed
    if (editorMode === EditorMode.Editor) {
      return editorContainer.setState({ tags: newTags });
    }

    try {
      const { tags } = await apiPost('/tags.update', { pageId, revisionId, tags: newTags }) as { tags };

      // revalidate SWRTagsInfo
      mutateSWRTagsInfo();
      // update editorContainer.state
      editorContainer.setState({ tags });

      toastSuccess('updated tags successfully');
    }
    catch (err) {
      toastError(err, 'fail to update tags');
    }
  // eslint-disable-next-line react-hooks/exhaustive-deps
  }, [pageId]);

  const duplicateItemClickedHandler = useCallback(async(page: IPageForPageDuplicateModal) => {
    const duplicatedHandler: OnDuplicatedFunction = (fromPath, toPath) => {
      window.location.href = toPath;
    };
    openDuplicateModal(page, { onDuplicated: duplicatedHandler });
  }, [openDuplicateModal]);

  const renameItemClickedHandler = useCallback(async(page: IPageToRenameWithMeta<IPageInfoForEntity>) => {
    const renamedHandler: OnRenamedFunction = () => {
      if (page.data._id !== null) {
        window.location.href = `/${page.data._id}`;
        return;
      }
      window.location.reload();
    };
    openRenameModal(page, { onRenamed: renamedHandler });
  }, [openRenameModal]);

  const onDeletedHandler: OnDeletedFunction = useCallback((pathOrPathsToDelete, isRecursively, isCompletely) => {
    if (typeof pathOrPathsToDelete !== 'string') {
      return;
    }

    const path = pathOrPathsToDelete;

    if (isCompletely) {
      // redirect to NotFound Page
      window.location.href = path;
    }
    else {
      window.location.reload();
    }
  }, []);

  const deleteItemClickedHandler = useCallback((pageWithMeta: IPageWithMeta) => {
    openDeleteModal([pageWithMeta], { onDeleted: onDeletedHandler });
  }, [onDeletedHandler, openDeleteModal]);

  const templateMenuItemClickHandler = useCallback(() => {
    setIsPageTempleteModalShown(true);
  }, []);


  const ControlComponents = useCallback(() => {
    function onPageEditorModeButtonClicked(viewType) {
      mutateEditorMode(viewType);
    }

<<<<<<< HEAD
    const className = `d-flex flex-column align-items-end justify-content-center ${isViewMode ? ' h-50' : ''}`;

    let additionalMenuItemsRenderer;
    if (revisionId != null) {
      additionalMenuItemsRenderer = props => (
        <AdditionalMenuItems
          {...props}
          pageId={pageId}
          revisionId={revisionId}
          isLinkSharingDisabled={isLinkSharingDisabled}
          onClickTemplateMenuItem={templateMenuItemClickHandler}
        />
      );
    }
=======
>>>>>>> 93961584
    return (
      <>
        <div className="d-flex flex-column align-items-end justify-content-center py-md-2" style={{ gap: `${isCompactMode ? '5px' : '7px'}` }}>
          { pageId != null && isViewMode && (
<<<<<<< HEAD
            <SubNavButtons
              isCompactMode={isCompactMode}
              pageId={pageId}
              shareLinkId={shareLinkId}
              revisionId={revisionId}
              path={path}
              disableSeenUserInfoPopover={isSharedUser}
              showPageControlDropdown={isAbleToShowPageManagement}
              additionalMenuItemRenderer={additionalMenuItemsRenderer}
              onClickDuplicateMenuItem={duplicateItemClickedHandler}
              onClickRenameMenuItem={renameItemClickedHandler}
              onClickDeleteMenuItem={deleteItemClickedHandler}
            />
=======
            <div className="h-50">
              <SubNavButtons
                isCompactMode={isCompactMode}
                pageId={pageId}
                shareLinkId={shareLinkId}
                revisionId={revisionId}
                path={path}
                disableSeenUserInfoPopover={isSharedUser}
                showPageControlDropdown={isAbleToShowPageManagement}
                additionalMenuItemRenderer={props => (
                  <AdditionalMenuItems
                    {...props}
                    pageId={pageId}
                    revisionId={revisionId}
                    isLinkSharingDisabled={isLinkSharingDisabled}
                    onClickTemplateMenuItem={templateMenuItemClickHandler}
                  />
                )}
                onClickDuplicateMenuItem={duplicateItemClickedHandler}
                onClickRenameMenuItem={renameItemClickedHandler}
                onClickDeleteMenuItem={deleteItemClickedHandler}
              />
            </div>
>>>>>>> 93961584
          ) }
          {isAbleToShowPageEditorModeManager && (
            <PageEditorModeManager
              onPageEditorModeButtonClicked={onPageEditorModeButtonClicked}
              isBtnDisabled={isGuestUser}
              editorMode={editorMode}
              isDeviceSmallerThanMd={isDeviceSmallerThanMd}
            />
          )}
        </div>
        {path != null && currentUser != null && (
          <CreateTemplateModal
            path={path}
            isOpen={isPageTemplateModalShown}
            onClose={() => setIsPageTempleteModalShown(false)}
          />
        )}
      </>
    );
  }, [
    pageId, revisionId, shareLinkId, editorMode, mutateEditorMode, isCompactMode,
    isLinkSharingDisabled, isDeviceSmallerThanMd, isGuestUser, isSharedUser, currentUser,
    isViewMode, isAbleToShowPageEditorModeManager, isAbleToShowPageManagement,
    duplicateItemClickedHandler, renameItemClickedHandler, deleteItemClickedHandler,
    path, templateMenuItemClickHandler, isPageTemplateModalShown,
  ]);

  if (path == null) {
    return <></>;
  }

  const currentPage: Partial<IPageHasId> = {
    _id: pageId ?? undefined,
    path,
    revision: revisionId ?? undefined,
    creator: creator ?? undefined,
    lastUpdateUser: revisionAuthor,
    createdAt: createdAt ?? undefined,
    updatedAt: updatedAt ?? undefined,
  };

  return (
    <GrowiSubNavigation
      page={currentPage}
      showDrawerToggler={isDrawerMode}
      showTagLabel={isAbleToShowTagLabel}
      showPageAuthors={isAbleToShowPageAuthors}
      isGuestUser={isGuestUser}
      isDrawerMode={isDrawerMode}
      isCompactMode={isCompactMode}
      tags={tagsInfoData?.tags || []}
      tagsUpdatedHandler={tagsUpdatedHandler}
      controls={ControlComponents}
      additionalClasses={['container-fluid']}
    />
  );
};

/**
 * Wrapper component for using unstated
 */
const GrowiContextualSubNavigationWrapper = withUnstatedContainers(GrowiContextualSubNavigation, [EditorContainer]);


GrowiContextualSubNavigation.propTypes = {
  editorContainer: PropTypes.instanceOf(EditorContainer).isRequired,

  isCompactMode: PropTypes.bool,
  isLinkSharingDisabled: PropTypes.bool,
};

export default GrowiContextualSubNavigationWrapper;<|MERGE_RESOLUTION|>--- conflicted
+++ resolved
@@ -251,9 +251,6 @@
       mutateEditorMode(viewType);
     }
 
-<<<<<<< HEAD
-    const className = `d-flex flex-column align-items-end justify-content-center ${isViewMode ? ' h-50' : ''}`;
-
     let additionalMenuItemsRenderer;
     if (revisionId != null) {
       additionalMenuItemsRenderer = props => (
@@ -266,27 +263,10 @@
         />
       );
     }
-=======
->>>>>>> 93961584
     return (
       <>
         <div className="d-flex flex-column align-items-end justify-content-center py-md-2" style={{ gap: `${isCompactMode ? '5px' : '7px'}` }}>
           { pageId != null && isViewMode && (
-<<<<<<< HEAD
-            <SubNavButtons
-              isCompactMode={isCompactMode}
-              pageId={pageId}
-              shareLinkId={shareLinkId}
-              revisionId={revisionId}
-              path={path}
-              disableSeenUserInfoPopover={isSharedUser}
-              showPageControlDropdown={isAbleToShowPageManagement}
-              additionalMenuItemRenderer={additionalMenuItemsRenderer}
-              onClickDuplicateMenuItem={duplicateItemClickedHandler}
-              onClickRenameMenuItem={renameItemClickedHandler}
-              onClickDeleteMenuItem={deleteItemClickedHandler}
-            />
-=======
             <div className="h-50">
               <SubNavButtons
                 isCompactMode={isCompactMode}
@@ -296,21 +276,12 @@
                 path={path}
                 disableSeenUserInfoPopover={isSharedUser}
                 showPageControlDropdown={isAbleToShowPageManagement}
-                additionalMenuItemRenderer={props => (
-                  <AdditionalMenuItems
-                    {...props}
-                    pageId={pageId}
-                    revisionId={revisionId}
-                    isLinkSharingDisabled={isLinkSharingDisabled}
-                    onClickTemplateMenuItem={templateMenuItemClickHandler}
-                  />
-                )}
+                additionalMenuItemRenderer={additionalMenuItemsRenderer}
                 onClickDuplicateMenuItem={duplicateItemClickedHandler}
                 onClickRenameMenuItem={renameItemClickedHandler}
                 onClickDeleteMenuItem={deleteItemClickedHandler}
               />
             </div>
->>>>>>> 93961584
           ) }
           {isAbleToShowPageEditorModeManager && (
             <PageEditorModeManager
