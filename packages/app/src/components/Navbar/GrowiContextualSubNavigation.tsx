--- conflicted
+++ resolved
@@ -14,11 +14,7 @@
 } from '~/stores/ui';
 import {
   useCurrentCreatedAt, useCurrentUpdatedAt, useCurrentPageId, useRevisionId, useCurrentPagePath,
-<<<<<<< HEAD
-  useCreator, useRevisionAuthor, useCurrentUser, useIsGuestUser, useIsSharedUser,
-=======
-  useCreator, useRevisionAuthor, useIsGuestUser, useIsSharedUser, useShareLinkId,
->>>>>>> 74ba87e6
+  useCreator, useRevisionAuthor, useCurrentUser, useIsGuestUser, useIsSharedUser, useShareLinkId,
 } from '~/stores/context';
 import { useSWRTagsInfo } from '~/stores/page';
 
@@ -42,32 +38,25 @@
 type AdditionalMenuItemsProps = AdditionalMenuItemsRendererProps & {
   pageId: string,
   revisionId: string,
-<<<<<<< HEAD
+  isLinkSharingDisabled?: boolean,
   onClickPresentationMenuItem: (isPagePresentationModalShown: boolean) => void,
-
-=======
-  isLinkSharingDisabled?: boolean,
->>>>>>> 74ba87e6
 }
 
 const AdditionalMenuItems = (props: AdditionalMenuItemsProps): JSX.Element => {
   const { t } = useTranslation();
 
-<<<<<<< HEAD
-  const { pageId, revisionId, onClickPresentationMenuItem } = props;
+  const {
+    pageId, revisionId, isLinkSharingDisabled, onClickPresentationMenuItem,
+  } = props;
 
   const openPagePresentationModalHandler = () => {
     onClickPresentationMenuItem(true);
   };
 
-=======
-  const { pageId, revisionId, isLinkSharingDisabled } = props;
-
   const { data: isGuestUser } = useIsGuestUser();
   const { data: isSharedUser } = useIsSharedUser();
 
   const { open } = usePageAccessoriesModal();
->>>>>>> 74ba87e6
 
   return (
     <>
@@ -228,16 +217,13 @@
               disableSeenUserInfoPopover={isSharedUser}
               showPageControlDropdown={isAbleToShowPageManagement}
               additionalMenuItemRenderer={props => (
-<<<<<<< HEAD
                 <AdditionalMenuItems
                   {...props}
                   pageId={pageId}
                   revisionId={revisionId}
+                  isLinkSharingDisabled={isLinkSharingDisabled}
                   onClickPresentationMenuItem={presentationMenuItemClickHandler}
                 />
-=======
-                <AdditionalMenuItems {...props} pageId={pageId} revisionId={revisionId} isLinkSharingDisabled={isLinkSharingDisabled} />
->>>>>>> 74ba87e6
               )}
               onClickDuplicateMenuItem={duplicateItemClickedHandler}
               onClickRenameMenuItem={renameItemClickedHandler}
@@ -258,20 +244,12 @@
         {renderAdditionalModals()}
       </>
     );
-<<<<<<< HEAD
-  }, [pageId, isViewMode, isCompactMode, revisionId, path, isSharedUser,
-      isAbleToShowPageManagement, duplicateItemClickedHandler, reameItemClickedHandler,
-      deleteItemClickedHandler, isAbleToShowPageEditorModeManager, isGuestUser, editorMode, isDeviceSmallerThanMd,
-      renderAdditionalModals, mutateEditorMode, presentationMenuItemClickHandler,
-=======
   }, [
-    pageId, revisionId, shareLinkId,
-    editorMode, mutateEditorMode,
-    isCompactMode, isLinkSharingDisabled,
-    isDeviceSmallerThanMd, isGuestUser, isSharedUser,
+    pageId, revisionId, shareLinkId, editorMode, mutateEditorMode, isCompactMode,
+    isLinkSharingDisabled, isDeviceSmallerThanMd, isGuestUser, isSharedUser,
     isViewMode, isAbleToShowPageEditorModeManager, isAbleToShowPageManagement,
-    duplicateItemClickedHandler, renameItemClickedHandler, deleteItemClickedHandler, path,
->>>>>>> 74ba87e6
+    duplicateItemClickedHandler, renameItemClickedHandler, deleteItemClickedHandler, path, renderAdditionalModals,
+    presentationMenuItemClickHandler,
   ]);
 
 
