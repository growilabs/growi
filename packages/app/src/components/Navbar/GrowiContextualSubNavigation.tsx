import React, { useState, useEffect, useCallback } from 'react';

import { isPopulated } from '@growi/core';
import { useTranslation } from 'next-i18next';
import dynamic from 'next/dynamic';
import { DropdownItem } from 'reactstrap';

import { exportAsMarkdown } from '~/client/services/page-operation';
import { toastSuccess, toastError } from '~/client/util/apiNotification';
import { apiPost } from '~/client/util/apiv1-client';
import {
  IPageToRenameWithMeta, IPageWithMeta, IPageInfoForEntity, IPageHasId,
} from '~/interfaces/page';
import { IResTagsUpdateApiv1 } from '~/interfaces/tag';
import { OnDuplicatedFunction, OnRenamedFunction, OnDeletedFunction } from '~/interfaces/ui';
import {
  useCurrentPageId,
  useCurrentPathname, useIsNotFound,
  useCurrentUser, useIsGuestUser, useIsSharedUser, useShareLinkId, useTemplateTagData,
} from '~/stores/context';
import { usePageTagsForEditors } from '~/stores/editor';
import {
  usePageAccessoriesModal, PageAccessoriesModalContents, IPageForPageDuplicateModal,
  usePageDuplicateModal, usePageRenameModal, usePageDeleteModal, usePagePresentationModal,
} from '~/stores/modal';
import { useSWRxCurrentPage, useSWRxTagsInfo } from '~/stores/page';
import {
  EditorMode, useDrawerMode, useEditorMode, useIsAbleToShowPageManagement, useIsAbleToShowTagLabel,
  useIsAbleToShowPageEditorModeManager, useIsAbleToShowPageAuthors,
} from '~/stores/ui';

import CreateTemplateModal from '../CreateTemplateModal';
import AttachmentIcon from '../Icons/AttachmentIcon';
import HistoryIcon from '../Icons/HistoryIcon';
import PresentationIcon from '../Icons/PresentationIcon';
import ShareLinkIcon from '../Icons/ShareLinkIcon';
import { Skelton } from '../Skelton';

import { GrowiSubNavigation } from './GrowiSubNavigation';
import { SubNavButtonsProps } from './SubNavButtons';


import PageEditorModeManagerStyles from './PageEditorModeManager.module.scss';


const PageEditorModeManager = dynamic(
  () => import('./PageEditorModeManager'),
  { ssr: false, loading: () => <Skelton additionalClass={`${PageEditorModeManagerStyles['grw-page-editor-mode-manager-skelton']}`} /> },
);
const SubNavButtons = dynamic<SubNavButtonsProps>(
  () => import('./SubNavButtons').then(mod => mod.SubNavButtons),
  { ssr: false, loading: () => <Skelton additionalClass='btn-skelton py-2' /> },
);


type AdditionalMenuItemsProps = {
  pageId: string,
  revisionId: string,
  isLinkSharingDisabled?: boolean,
  onClickTemplateMenuItem: (isPageTemplateModalShown: boolean) => void,

}

const AdditionalMenuItems = (props: AdditionalMenuItemsProps): JSX.Element => {
  const { t } = useTranslation();

  const {
    pageId, revisionId, isLinkSharingDisabled, onClickTemplateMenuItem,
  } = props;

  const openPageTemplateModalHandler = () => {
    onClickTemplateMenuItem(true);
  };

  const { data: isGuestUser } = useIsGuestUser();
  const { data: isSharedUser } = useIsSharedUser();

  const { open: openPresentationModal } = usePagePresentationModal();
  const { open: openAccessoriesModal } = usePageAccessoriesModal();

  const hrefForPresentationModal = `${pageId}/?presentation=1`;

  return (
    <>
      {/* Presentation */}
      <DropdownItem
        onClick={() => openPresentationModal(hrefForPresentationModal)}
        data-testid="open-presentation-modal-btn"
        className="grw-page-control-dropdown-item"
      >
        <i className="icon-fw grw-page-control-dropdown-icon">
          <PresentationIcon />
        </i>
        { t('Presentation Mode') }
      </DropdownItem>

      {/* Export markdown */}
      <DropdownItem
        onClick={() => exportAsMarkdown(pageId, revisionId, 'md')}
        className="grw-page-control-dropdown-item"
      >
        <i className="icon-fw icon-cloud-download grw-page-control-dropdown-icon"></i>
        {t('export_bulk.export_page_markdown')}
      </DropdownItem>

      <DropdownItem divider />

      {/*
        TODO: show Tooltip when menu is disabled
        refs: PageAccessoriesModalControl
      */}
      <DropdownItem
        onClick={() => openAccessoriesModal(PageAccessoriesModalContents.PageHistory)}
        disabled={isGuestUser || isSharedUser}
        data-testid="open-page-accessories-modal-btn-with-history-tab"
        className="grw-page-control-dropdown-item"
      >
        <span className="grw-page-control-dropdown-icon">
          <HistoryIcon />
        </span>
        {t('History')}
      </DropdownItem>

      <DropdownItem
        onClick={() => openAccessoriesModal(PageAccessoriesModalContents.Attachment)}
        data-testid="open-page-accessories-modal-btn-with-attachment-data-tab"
        className="grw-page-control-dropdown-item"
      >
        <span className="grw-page-control-dropdown-icon">
          <AttachmentIcon />
        </span>
        {t('attachment_data')}
      </DropdownItem>

      <DropdownItem
        onClick={() => openAccessoriesModal(PageAccessoriesModalContents.ShareLink)}
        disabled={isGuestUser || isSharedUser || isLinkSharingDisabled}
        data-testid="open-page-accessories-modal-btn-with-share-link-management-data-tab"
        className="grw-page-control-dropdown-item"
      >
        <span className="grw-page-control-dropdown-icon">
          <ShareLinkIcon />
        </span>
        {t('share_links.share_link_management')}
      </DropdownItem>

      <DropdownItem divider />

      {/* Create template */}
      <DropdownItem
        onClick={openPageTemplateModalHandler}
        className="grw-page-control-dropdown-item"
        data-testid="open-page-template-modal-btn"
      >
        <i className="icon-fw icon-magic-wand grw-page-control-dropdown-icon"></i>
        { t('template.option_label.create/edit') }
      </DropdownItem>
    </>
  );
};

type GrowiContextualSubNavigationProps = {
  isCompactMode?: boolean,
  isLinkSharingDisabled: boolean,
};

const GrowiContextualSubNavigation = (props: GrowiContextualSubNavigationProps): JSX.Element => {

  const { data: shareLinkId } = useShareLinkId();
  const { data: currentPage, mutate: mutateCurrentPage } = useSWRxCurrentPage(shareLinkId ?? '');
  const path = currentPage?.path;

  const revision = currentPage?.revision;
  const revisionId = (revision != null && isPopulated(revision)) ? revision._id : undefined;

  const { data: isDrawerMode } = useDrawerMode();
  const { data: editorMode, mutate: mutateEditorMode } = useEditorMode();
  const { data: pageId } = useCurrentPageId();
  const { data: currentPathname } = useCurrentPathname();
  const { data: currentUser } = useCurrentUser();
  const { data: isGuestUser } = useIsGuestUser();
  const { data: isSharedUser } = useIsSharedUser();
<<<<<<< HEAD
  const { data: isNotFound } = useIsNotFound();
=======
  const { data: shareLinkId } = useShareLinkId();
>>>>>>> 018ea5aa

  const { data: isAbleToShowPageManagement } = useIsAbleToShowPageManagement();
  const { data: isAbleToShowTagLabel } = useIsAbleToShowTagLabel();
  const { data: isAbleToShowPageEditorModeManager } = useIsAbleToShowPageEditorModeManager();
  const { data: isAbleToShowPageAuthors } = useIsAbleToShowPageAuthors();

  const { mutate: mutateSWRTagsInfo, data: tagsInfoData } = useSWRxTagsInfo(currentPage?._id);
  const { data: tagsForEditors, mutate: mutatePageTagsForEditors, sync: syncPageTagsForEditors } = usePageTagsForEditors(currentPage?._id);

  const { open: openDuplicateModal } = usePageDuplicateModal();
  const { open: openRenameModal } = usePageRenameModal();
  const { open: openDeleteModal } = usePageDeleteModal();
  const { data: templateTagData } = useTemplateTagData();


  useEffect(() => {
    // Run only when tagsInfoData has been updated
    if (templateTagData == null) {
      syncPageTagsForEditors();
    }
    // eslint-disable-next-line react-hooks/exhaustive-deps
  }, [tagsInfoData?.tags]);

  useEffect(() => {
    if (pageId === null && templateTagData != null) {
      const tags = templateTagData.split(',').filter((str: string) => {
        return str !== ''; // filter empty values
      });
      mutatePageTagsForEditors(tags);
    }
  }, [pageId, mutatePageTagsForEditors, templateTagData, mutateSWRTagsInfo]);

  const [isPageTemplateModalShown, setIsPageTempleteModalShown] = useState(false);

  const { isCompactMode, isLinkSharingDisabled } = props;

  const isViewMode = editorMode === EditorMode.View;


  const tagsUpdatedHandlerForViewMode = useCallback(async(newTags: string[]) => {
    if (currentPage == null) {
      return;
    }

    const { _id: pageId, revision: revisionId } = currentPage;
    try {
      const res: IResTagsUpdateApiv1 = await apiPost('/tags.update', { pageId, revisionId, tags: newTags });
      mutateCurrentPage();

      // TODO: fix https://github.com/weseek/growi/pull/6478 without pageContainer
      // const lastUpdateUser = res.savedPage?.lastUpdateUser as IUser;
      // await pageContainer.setState({ lastUpdateUsername: lastUpdateUser.username });

      // revalidate SWRTagsInfo
      mutateSWRTagsInfo();
      mutatePageTagsForEditors(newTags);

      toastSuccess('updated tags successfully');
    }
    catch (err) {
      toastError(err, 'fail to update tags');
    }

  }, [currentPage, mutateCurrentPage, mutateSWRTagsInfo, mutatePageTagsForEditors]);

  const tagsUpdatedHandlerForEditMode = useCallback((newTags: string[]): void => {
    // It will not be reflected in the DB until the page is refreshed
    mutatePageTagsForEditors(newTags);
    return;
  }, [mutatePageTagsForEditors]);

  const duplicateItemClickedHandler = useCallback(async(page: IPageForPageDuplicateModal) => {
    const duplicatedHandler: OnDuplicatedFunction = (fromPath, toPath) => {
      window.location.href = toPath;
    };
    openDuplicateModal(page, { onDuplicated: duplicatedHandler });
  }, [openDuplicateModal]);

  const renameItemClickedHandler = useCallback(async(page: IPageToRenameWithMeta<IPageInfoForEntity>) => {
    const renamedHandler: OnRenamedFunction = () => {
      if (page.data._id !== null) {
        window.location.href = `/${page.data._id}`;
        return;
      }
      window.location.reload();
    };
    openRenameModal(page, { onRenamed: renamedHandler });
  }, [openRenameModal]);

  const onDeletedHandler: OnDeletedFunction = useCallback((pathOrPathsToDelete, isRecursively, isCompletely) => {
    if (typeof pathOrPathsToDelete !== 'string') {
      return;
    }

    const path = pathOrPathsToDelete;

    if (isCompletely) {
      // redirect to NotFound Page
      window.location.href = path;
    }
    else {
      window.location.reload();
    }
  }, []);

  const deleteItemClickedHandler = useCallback((pageWithMeta: IPageWithMeta) => {
    openDeleteModal([pageWithMeta], { onDeleted: onDeletedHandler });
  }, [onDeletedHandler, openDeleteModal]);

  const templateMenuItemClickHandler = useCallback(() => {
    setIsPageTempleteModalShown(true);
  }, []);


  const ControlComponents = useCallback(() => {
    const additionalMenuItemsRenderer = () => {
      if (revisionId == null || pageId == null) {
        return <></>;
      }
      return (
        <AdditionalMenuItems
          pageId={pageId}
          revisionId={revisionId}
          isLinkSharingDisabled={isLinkSharingDisabled}
          onClickTemplateMenuItem={templateMenuItemClickHandler}
        />
      );
    };
    return (
      <>
        <div className="d-flex flex-column align-items-end justify-content-center py-md-2" style={{ gap: `${isCompactMode ? '5px' : '7px'}` }}>

          { isViewMode && (
            <div className="h-50 w-100">
              { pageId != null && (
                <SubNavButtons
                  isCompactMode={isCompactMode}
                  pageId={pageId}
                  revisionId={revisionId}
                  shareLinkId={shareLinkId}
                  path={path}
                  disableSeenUserInfoPopover={isSharedUser}
                  showPageControlDropdown={isAbleToShowPageManagement}
                  additionalMenuItemRenderer={additionalMenuItemsRenderer}
                  onClickDuplicateMenuItem={duplicateItemClickedHandler}
                  onClickRenameMenuItem={renameItemClickedHandler}
                  onClickDeleteMenuItem={deleteItemClickedHandler}
                />
              ) }
            </div>
          ) }
          {isAbleToShowPageEditorModeManager && (
            <PageEditorModeManager
              onPageEditorModeButtonClicked={viewType => mutateEditorMode(viewType)}
              isBtnDisabled={isGuestUser}
              editorMode={editorMode}
            />
          )}
        </div>
        {path != null && currentUser != null && (
          <CreateTemplateModal
            path={path}
            isOpen={isPageTemplateModalShown}
            onClose={() => setIsPageTempleteModalShown(false)}
          />
        )}
      </>
    );
  // eslint-disable-next-line max-len
  }, [currentUser, pageId, revisionId, shareLinkId, path, editorMode, isCompactMode, isViewMode, isSharedUser, isAbleToShowPageManagement, isAbleToShowPageEditorModeManager, isLinkSharingDisabled, isGuestUser, isPageTemplateModalShown, duplicateItemClickedHandler, renameItemClickedHandler, deleteItemClickedHandler, mutateEditorMode, templateMenuItemClickHandler]);

  if (currentPathname == null) {
    return <></>;
  }

  const notFoundPage: Partial<IPageHasId> = {
    path: currentPathname,
  };

  return (
    <GrowiSubNavigation
      page={currentPage ?? notFoundPage}
      showDrawerToggler={isDrawerMode}
      showTagLabel={isAbleToShowTagLabel}
      showPageAuthors={isAbleToShowPageAuthors}
      isGuestUser={isGuestUser}
      isDrawerMode={isDrawerMode}
      isCompactMode={isCompactMode}
      tags={isViewMode ? tagsInfoData?.tags : tagsForEditors}
      tagsUpdatedHandler={isViewMode ? tagsUpdatedHandlerForViewMode : tagsUpdatedHandlerForEditMode}
      controls={ControlComponents}
      additionalClasses={['container-fluid']}
    />
  );
};


export default GrowiContextualSubNavigation;<|MERGE_RESOLUTION|>--- conflicted
+++ resolved
@@ -166,8 +166,7 @@
 
 const GrowiContextualSubNavigation = (props: GrowiContextualSubNavigationProps): JSX.Element => {
 
-  const { data: shareLinkId } = useShareLinkId();
-  const { data: currentPage, mutate: mutateCurrentPage } = useSWRxCurrentPage(shareLinkId ?? '');
+  const { data: currentPage, mutate: mutateCurrentPage } = useSWRxCurrentPage();
   const path = currentPage?.path;
 
   const revision = currentPage?.revision;
@@ -180,11 +179,8 @@
   const { data: currentUser } = useCurrentUser();
   const { data: isGuestUser } = useIsGuestUser();
   const { data: isSharedUser } = useIsSharedUser();
-<<<<<<< HEAD
   const { data: isNotFound } = useIsNotFound();
-=======
   const { data: shareLinkId } = useShareLinkId();
->>>>>>> 018ea5aa
 
   const { data: isAbleToShowPageManagement } = useIsAbleToShowPageManagement();
   const { data: isAbleToShowTagLabel } = useIsAbleToShowTagLabel();
