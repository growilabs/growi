import React, { useState, useEffect, useCallback } from 'react';

import { useTranslation } from 'next-i18next';
import PropTypes from 'prop-types';
import { DropdownItem } from 'reactstrap';

import EditorContainer from '~/client/services/EditorContainer';
import PageContainer from '~/client/services/PageContainer';
import { exportAsMarkdown } from '~/client/services/page-operation';
import { toastSuccess, toastError } from '~/client/util/apiNotification';
import { apiPost } from '~/client/util/apiv1-client';
import { getIdForRef } from '~/interfaces/common';
import {
  IPageToRenameWithMeta, IPageWithMeta, IPageInfoForEntity,
} from '~/interfaces/page';
import { IResTagsUpdateApiv1 } from '~/interfaces/tag';
import { OnDuplicatedFunction, OnRenamedFunction, OnDeletedFunction } from '~/interfaces/ui';
import {
<<<<<<< HEAD
  useCurrentUser, useIsGuestUser, useIsSharedUser, useShareLinkId,
=======
  useCurrentCreatedAt, useCurrentUpdatedAt, useCurrentPageId, useRevisionId, useCurrentPagePath,
  useCreator, useRevisionAuthor, useCurrentUser, useIsGuestUser, useIsSharedUser, useShareLinkId, useEmptyPageId, useTemplateTagData,
>>>>>>> ecfba308
} from '~/stores/context';
import { usePageTagsForEditors } from '~/stores/editor';
import {
  usePageAccessoriesModal, PageAccessoriesModalContents, IPageForPageDuplicateModal,
  usePageDuplicateModal, usePageRenameModal, usePageDeleteModal, usePagePresentationModal,
} from '~/stores/modal';
import { useSWRxCurrentPage, useSWRxTagsInfo } from '~/stores/page';
import {
  EditorMode, useDrawerMode, useEditorMode, useIsDeviceSmallerThanMd, useIsAbleToShowPageManagement, useIsAbleToShowTagLabel,
  useIsAbleToShowPageEditorModeManager, useIsAbleToShowPageAuthors,
} from '~/stores/ui';

import { AdditionalMenuItemsRendererProps } from '../Common/Dropdown/PageItemControl';
import CreateTemplateModal from '../CreateTemplateModal';
import AttachmentIcon from '../Icons/AttachmentIcon';
import HistoryIcon from '../Icons/HistoryIcon';
import PresentationIcon from '../Icons/PresentationIcon';
import ShareLinkIcon from '../Icons/ShareLinkIcon';
import { withUnstatedContainers } from '../UnstatedUtils';


import { GrowiSubNavigation } from './GrowiSubNavigation';
import PageEditorModeManager from './PageEditorModeManager';
import { SubNavButtons } from './SubNavButtons';


type AdditionalMenuItemsProps = AdditionalMenuItemsRendererProps & {
  pageId: string,
  revisionId: string,
  isLinkSharingDisabled?: boolean,
  onClickTemplateMenuItem: (isPageTemplateModalShown: boolean) => void,

}

const AdditionalMenuItems = (props: AdditionalMenuItemsProps): JSX.Element => {
  const { t } = useTranslation();

  const {
    pageId, revisionId, isLinkSharingDisabled, onClickTemplateMenuItem,
  } = props;

  const openPageTemplateModalHandler = () => {
    onClickTemplateMenuItem(true);
  };

  const { data: isGuestUser } = useIsGuestUser();
  const { data: isSharedUser } = useIsSharedUser();

  const { open: openPresentationModal } = usePagePresentationModal();
  const { open: openAccessoriesModal } = usePageAccessoriesModal();

  const hrefForPresentationModal = `${pageId}/?presentation=1`;

  return (
    <>
      {/* Presentation */}
      <DropdownItem
        onClick={() => openPresentationModal(hrefForPresentationModal)}
        data-testid="open-presentation-modal-btn"
        className="grw-page-control-dropdown-item"
      >
        <i className="icon-fw grw-page-control-dropdown-icon">
          <PresentationIcon />
        </i>
        { t('Presentation Mode') }
      </DropdownItem>

      {/* Export markdown */}
      <DropdownItem
        onClick={() => exportAsMarkdown(pageId, revisionId, 'md')}
        className="grw-page-control-dropdown-item"
      >
        <i className="icon-fw icon-cloud-download grw-page-control-dropdown-icon"></i>
        {t('export_bulk.export_page_markdown')}
      </DropdownItem>

      <DropdownItem divider />

      {/*
        TODO: show Tooltip when menu is disabled
        refs: PageAccessoriesModalControl
      */}
      <DropdownItem
        onClick={() => openAccessoriesModal(PageAccessoriesModalContents.PageHistory)}
        disabled={isGuestUser || isSharedUser}
        data-testid="open-page-accessories-modal-btn-with-history-tab"
        className="grw-page-control-dropdown-item"
      >
        <span className="grw-page-control-dropdown-icon">
          <HistoryIcon />
        </span>
        {t('History')}
      </DropdownItem>

      <DropdownItem
        onClick={() => openAccessoriesModal(PageAccessoriesModalContents.Attachment)}
        data-testid="open-page-accessories-modal-btn-with-attachment-data-tab"
        className="grw-page-control-dropdown-item"
      >
        <span className="grw-page-control-dropdown-icon">
          <AttachmentIcon />
        </span>
        {t('attachment_data')}
      </DropdownItem>

      <DropdownItem
        onClick={() => openAccessoriesModal(PageAccessoriesModalContents.ShareLink)}
        disabled={isGuestUser || isSharedUser || isLinkSharingDisabled}
        className="grw-page-control-dropdown-item"
      >
        <span className="grw-page-control-dropdown-icon">
          <ShareLinkIcon />
        </span>
        {t('share_links.share_link_management')}
      </DropdownItem>

      <DropdownItem divider />

      {/* Create template */}
      <DropdownItem
        onClick={openPageTemplateModalHandler}
        className="grw-page-control-dropdown-item"
        data-testid="open-page-template-modal-btn"
      >
        <i className="icon-fw icon-magic-wand grw-page-control-dropdown-icon"></i>
        { t('template.option_label.create/edit') }
      </DropdownItem>
    </>
  );
};


const GrowiContextualSubNavigation = (props) => {
  const { data: isDeviceSmallerThanMd } = useIsDeviceSmallerThanMd();
  const { data: isDrawerMode } = useDrawerMode();
  const { data: editorMode, mutate: mutateEditorMode } = useEditorMode();
  const { data: currentPage } = useSWRxCurrentPage();
  const { data: currentUser } = useCurrentUser();
  const { data: isGuestUser } = useIsGuestUser();
  const { data: isSharedUser } = useIsSharedUser();
  const { data: shareLinkId } = useShareLinkId();

  const { data: isAbleToShowPageManagement } = useIsAbleToShowPageManagement();
  const { data: isAbleToShowTagLabel } = useIsAbleToShowTagLabel();
  const { data: isAbleToShowPageEditorModeManager } = useIsAbleToShowPageEditorModeManager();
  const { data: isAbleToShowPageAuthors } = useIsAbleToShowPageAuthors();

  const { mutate: mutateSWRTagsInfo, data: tagsInfoData } = useSWRxTagsInfo(currentPage?._id);
  const { data: tagsForEditors, mutate: mutatePageTagsForEditors, sync: syncPageTagsForEditors } = usePageTagsForEditors(currentPage?._id);

  const { open: openDuplicateModal } = usePageDuplicateModal();
  const { open: openRenameModal } = usePageRenameModal();
  const { open: openDeleteModal } = usePageDeleteModal();
  const { data: templateTagData } = useTemplateTagData();


  useEffect(() => {
    // Run only when tagsInfoData has been updated
    if (templateTagData == null) {
      syncPageTagsForEditors();
    }
    // eslint-disable-next-line react-hooks/exhaustive-deps
  }, [tagsInfoData?.tags]);

  useEffect(() => {
    if (pageId === null && templateTagData != null) {
      const tags = templateTagData.split(',').filter((str: string) => {
        return str !== ''; // filter empty values
      });
      mutatePageTagsForEditors(tags);
    }
  }, [pageId, mutatePageTagsForEditors, templateTagData, mutateSWRTagsInfo]);

  const [isPageTemplateModalShown, setIsPageTempleteModalShown] = useState(false);

  const {
    isCompactMode, isLinkSharingDisabled, pageContainer,
  } = props;

  const isViewMode = editorMode === EditorMode.View;


  const tagsUpdatedHandlerForViewMode = useCallback(async(newTags: string[]) => {
    if (currentPage == null) {
      return;
    }

    const { _id: pageId, revision: revisionId } = currentPage;
    try {
      const res: IResTagsUpdateApiv1 = await apiPost('/tags.update', { pageId, revisionId, tags: newTags });
      const updatedRevisionId = getIdForRef(res.savedPage.revision);
      await pageContainer.setState({ revisionId: updatedRevisionId });

      // revalidate SWRTagsInfo
      mutateSWRTagsInfo();
      mutatePageTagsForEditors(newTags);

      toastSuccess('updated tags successfully');
    }
    catch (err) {
      toastError(err, 'fail to update tags');
    }

  }, [currentPage, mutateSWRTagsInfo, mutatePageTagsForEditors, pageContainer]);

  const tagsUpdatedHandlerForEditMode = useCallback((newTags: string[]): void => {
    // It will not be reflected in the DB until the page is refreshed
    mutatePageTagsForEditors(newTags);
    return;
  }, [mutatePageTagsForEditors]);

  const duplicateItemClickedHandler = useCallback(async(page: IPageForPageDuplicateModal) => {
    const duplicatedHandler: OnDuplicatedFunction = (fromPath, toPath) => {
      window.location.href = toPath;
    };
    openDuplicateModal(page, { onDuplicated: duplicatedHandler });
  }, [openDuplicateModal]);

  const renameItemClickedHandler = useCallback(async(page: IPageToRenameWithMeta<IPageInfoForEntity>) => {
    const renamedHandler: OnRenamedFunction = () => {
      if (page.data._id !== null) {
        window.location.href = `/${page.data._id}`;
        return;
      }
      window.location.reload();
    };
    openRenameModal(page, { onRenamed: renamedHandler });
  }, [openRenameModal]);

  const onDeletedHandler: OnDeletedFunction = useCallback((pathOrPathsToDelete, isRecursively, isCompletely) => {
    if (typeof pathOrPathsToDelete !== 'string') {
      return;
    }

    const path = pathOrPathsToDelete;

    if (isCompletely) {
      // redirect to NotFound Page
      window.location.href = path;
    }
    else {
      window.location.reload();
    }
  }, []);

  const deleteItemClickedHandler = useCallback((pageWithMeta: IPageWithMeta) => {
    openDeleteModal([pageWithMeta], { onDeleted: onDeletedHandler });
  }, [onDeletedHandler, openDeleteModal]);

  const templateMenuItemClickHandler = useCallback(() => {
    setIsPageTempleteModalShown(true);
  }, []);


  const ControlComponents = useCallback(() => {
    if (currentPage == null) {
      return <></>;
    }

    function onPageEditorModeButtonClicked(viewType) {
      mutateEditorMode(viewType);
    }

    const { _id: pageId, revision, path } = currentPage;

    let additionalMenuItemsRenderer;
    if (revision != null) {
      additionalMenuItemsRenderer = props => function additionalMenuItemsRenderer() {
        return (<AdditionalMenuItems
          {...props}
          pageId={pageId}
          revisionId={revision}
          isLinkSharingDisabled={isLinkSharingDisabled}
          onClickTemplateMenuItem={templateMenuItemClickHandler}
        />);
      };
    }
    return (
      <>
        <div className="d-flex flex-column align-items-end justify-content-center py-md-2" style={{ gap: `${isCompactMode ? '5px' : '7px'}` }}>

          { isViewMode && (
            <div className="h-50">
              <SubNavButtons
                isCompactMode={isCompactMode}
                pageId={pageId}
                shareLinkId={shareLinkId}
                revisionId={revision.toString()}
                path={path}
                disableSeenUserInfoPopover={isSharedUser}
                showPageControlDropdown={isAbleToShowPageManagement}
                additionalMenuItemRenderer={additionalMenuItemsRenderer}
                onClickDuplicateMenuItem={duplicateItemClickedHandler}
                onClickRenameMenuItem={renameItemClickedHandler}
                onClickDeleteMenuItem={deleteItemClickedHandler}
              />
            </div>
          ) }
          {isAbleToShowPageEditorModeManager && (
            <PageEditorModeManager
              onPageEditorModeButtonClicked={onPageEditorModeButtonClicked}
              isBtnDisabled={isGuestUser}
              editorMode={editorMode}
              isDeviceSmallerThanMd={isDeviceSmallerThanMd}
            />
          )}
        </div>
        {path != null && currentUser != null && (
          <CreateTemplateModal
            path={path}
            isOpen={isPageTemplateModalShown}
            onClose={() => setIsPageTempleteModalShown(false)}
          />
        )}
      </>
    );
  }, [
    currentPage, shareLinkId, editorMode, mutateEditorMode, isCompactMode,
    isLinkSharingDisabled, isDeviceSmallerThanMd, isGuestUser, isSharedUser, currentUser,
    isViewMode, isAbleToShowPageEditorModeManager, isAbleToShowPageManagement,
    duplicateItemClickedHandler, renameItemClickedHandler, deleteItemClickedHandler,
    templateMenuItemClickHandler, isPageTemplateModalShown,
  ]);

  if (currentPage == null) {
    return <></>;
  }

  return (
    <GrowiSubNavigation
      page={currentPage}
      showDrawerToggler={isDrawerMode}
      showTagLabel={isAbleToShowTagLabel}
      showPageAuthors={isAbleToShowPageAuthors}
      isGuestUser={isGuestUser}
      isDrawerMode={isDrawerMode}
      isCompactMode={isCompactMode}
      tags={isViewMode ? tagsInfoData?.tags : tagsForEditors}
      tagsUpdatedHandler={isViewMode ? tagsUpdatedHandlerForViewMode : tagsUpdatedHandlerForEditMode}
      controls={ControlComponents}
      additionalClasses={['container-fluid']}
    />
  );
};

/**
 * Wrapper component for using unstated
 */
const GrowiContextualSubNavigationWrapper = withUnstatedContainers(GrowiContextualSubNavigation, [EditorContainer, PageContainer]);


GrowiContextualSubNavigation.propTypes = {
  editorContainer: PropTypes.instanceOf(EditorContainer).isRequired,
  pageContainer: PropTypes.instanceOf(PageContainer).isRequired,

  isCompactMode: PropTypes.bool,
  isLinkSharingDisabled: PropTypes.bool,
};

export default GrowiContextualSubNavigationWrapper;<|MERGE_RESOLUTION|>--- conflicted
+++ resolved
@@ -16,12 +16,8 @@
 import { IResTagsUpdateApiv1 } from '~/interfaces/tag';
 import { OnDuplicatedFunction, OnRenamedFunction, OnDeletedFunction } from '~/interfaces/ui';
 import {
-<<<<<<< HEAD
-  useCurrentUser, useIsGuestUser, useIsSharedUser, useShareLinkId,
-=======
-  useCurrentCreatedAt, useCurrentUpdatedAt, useCurrentPageId, useRevisionId, useCurrentPagePath,
-  useCreator, useRevisionAuthor, useCurrentUser, useIsGuestUser, useIsSharedUser, useShareLinkId, useEmptyPageId, useTemplateTagData,
->>>>>>> ecfba308
+  useCurrentPageId,
+  useCurrentUser, useIsGuestUser, useIsSharedUser, useShareLinkId, useTemplateTagData,
 } from '~/stores/context';
 import { usePageTagsForEditors } from '~/stores/editor';
 import {
@@ -158,6 +154,7 @@
   const { data: isDeviceSmallerThanMd } = useIsDeviceSmallerThanMd();
   const { data: isDrawerMode } = useDrawerMode();
   const { data: editorMode, mutate: mutateEditorMode } = useEditorMode();
+  const { data: pageId } = useCurrentPageId();
   const { data: currentPage } = useSWRxCurrentPage();
   const { data: currentUser } = useCurrentUser();
   const { data: isGuestUser } = useIsGuestUser();
