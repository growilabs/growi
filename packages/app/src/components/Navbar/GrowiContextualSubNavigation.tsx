--- conflicted
+++ resolved
@@ -180,11 +180,7 @@
   const { data: currentUser } = useCurrentUser();
   const { data: isGuestUser } = useIsGuestUser();
   const { data: isSharedUser } = useIsSharedUser();
-<<<<<<< HEAD
-=======
-  const { data: shareLinkId } = useShareLinkId();
   const { data: isNotFound } = useIsNotFound();
->>>>>>> d71899a7
 
   const { data: isAbleToShowPageManagement } = useIsAbleToShowPageManagement();
   const { data: isAbleToShowTagLabel } = useIsAbleToShowTagLabel();
