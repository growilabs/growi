import React, { useState, useEffect, useCallback } from 'react';

import { useTranslation } from 'next-i18next';
import PropTypes from 'prop-types';
import { DropdownItem } from 'reactstrap';

import { exportAsMarkdown } from '~/client/services/page-operation';
import { toastSuccess, toastError } from '~/client/util/apiNotification';
import { apiPost } from '~/client/util/apiv1-client';
import { isPopulated } from '~/interfaces/common';
import {
  IPageToRenameWithMeta, IPageWithMeta, IPageInfoForEntity,
} from '~/interfaces/page';
import { OnDuplicatedFunction, OnRenamedFunction, OnDeletedFunction } from '~/interfaces/ui';
<<<<<<< HEAD
import { useCurrentUser, useIsGuestUser, useIsSharedUser } from '~/stores/context';
=======
import {
  useCurrentPageId,
  useCurrentUser, useIsGuestUser, useIsSharedUser, useShareLinkId, useTemplateTagData,
} from '~/stores/context';
>>>>>>> 312b7dab
import { usePageTagsForEditors } from '~/stores/editor';
import {
  usePageAccessoriesModal, PageAccessoriesModalContents, IPageForPageDuplicateModal,
  usePageDuplicateModal, usePageRenameModal, usePageDeleteModal, usePagePresentationModal,
} from '~/stores/modal';
import { useSWRxCurrentPage, useSWRxTagsInfo } from '~/stores/page';
import {
  EditorMode, useDrawerMode, useEditorMode, useIsAbleToShowPageManagement, useIsAbleToShowTagLabel,
  useIsAbleToShowPageEditorModeManager, useIsAbleToShowPageAuthors,
} from '~/stores/ui';

import { AdditionalMenuItemsRendererProps } from '../Common/Dropdown/PageItemControl';
import CreateTemplateModal from '../CreateTemplateModal';
import AttachmentIcon from '../Icons/AttachmentIcon';
import HistoryIcon from '../Icons/HistoryIcon';
import PresentationIcon from '../Icons/PresentationIcon';
import ShareLinkIcon from '../Icons/ShareLinkIcon';


import { GrowiSubNavigation } from './GrowiSubNavigation';
import PageEditorModeManager from './PageEditorModeManager';
import { SubNavButtons } from './SubNavButtons';


type AdditionalMenuItemsProps = {
  pageId: string,
  revisionId: string,
  isLinkSharingDisabled?: boolean,
  onClickTemplateMenuItem: (isPageTemplateModalShown: boolean) => void,

}

const AdditionalMenuItems = (props: AdditionalMenuItemsProps): JSX.Element => {
  const { t } = useTranslation();

  const {
    pageId, revisionId, isLinkSharingDisabled, onClickTemplateMenuItem,
  } = props;

  const openPageTemplateModalHandler = () => {
    onClickTemplateMenuItem(true);
  };

  const { data: isGuestUser } = useIsGuestUser();
  const { data: isSharedUser } = useIsSharedUser();

  const { open: openPresentationModal } = usePagePresentationModal();
  const { open: openAccessoriesModal } = usePageAccessoriesModal();

  const hrefForPresentationModal = `${pageId}/?presentation=1`;

  return (
    <>
      {/* Presentation */}
      <DropdownItem
        onClick={() => openPresentationModal(hrefForPresentationModal)}
        data-testid="open-presentation-modal-btn"
        className="grw-page-control-dropdown-item"
      >
        <i className="icon-fw grw-page-control-dropdown-icon">
          <PresentationIcon />
        </i>
        { t('Presentation Mode') }
      </DropdownItem>

      {/* Export markdown */}
      <DropdownItem
        onClick={() => exportAsMarkdown(pageId, revisionId, 'md')}
        className="grw-page-control-dropdown-item"
      >
        <i className="icon-fw icon-cloud-download grw-page-control-dropdown-icon"></i>
        {t('export_bulk.export_page_markdown')}
      </DropdownItem>

      <DropdownItem divider />

      {/*
        TODO: show Tooltip when menu is disabled
        refs: PageAccessoriesModalControl
      */}
      <DropdownItem
        onClick={() => openAccessoriesModal(PageAccessoriesModalContents.PageHistory)}
        disabled={isGuestUser || isSharedUser}
        data-testid="open-page-accessories-modal-btn-with-history-tab"
        className="grw-page-control-dropdown-item"
      >
        <span className="grw-page-control-dropdown-icon">
          <HistoryIcon />
        </span>
        {t('History')}
      </DropdownItem>

      <DropdownItem
        onClick={() => openAccessoriesModal(PageAccessoriesModalContents.Attachment)}
        data-testid="open-page-accessories-modal-btn-with-attachment-data-tab"
        className="grw-page-control-dropdown-item"
      >
        <span className="grw-page-control-dropdown-icon">
          <AttachmentIcon />
        </span>
        {t('attachment_data')}
      </DropdownItem>

      <DropdownItem
        onClick={() => openAccessoriesModal(PageAccessoriesModalContents.ShareLink)}
        disabled={isGuestUser || isSharedUser || isLinkSharingDisabled}
        className="grw-page-control-dropdown-item"
      >
        <span className="grw-page-control-dropdown-icon">
          <ShareLinkIcon />
        </span>
        {t('share_links.share_link_management')}
      </DropdownItem>

      <DropdownItem divider />

      {/* Create template */}
      <DropdownItem
        onClick={openPageTemplateModalHandler}
        className="grw-page-control-dropdown-item"
        data-testid="open-page-template-modal-btn"
      >
        <i className="icon-fw icon-magic-wand grw-page-control-dropdown-icon"></i>
        { t('template.option_label.create/edit') }
      </DropdownItem>
    </>
  );
};

type GrowiContextualSubNavigationProps = {
  isCompactMode?: boolean,
  isLinkSharingDisabled: boolean,
};

const GrowiContextualSubNavigation = (props: GrowiContextualSubNavigationProps): JSX.Element => {

  const { data: pageData, mutate: mutateCurrentPage } = useSWRxCurrentPage();
  const pageId = pageData?._id;
  const path = pageData?.path;

  const revision = pageData?.revision;
  const revisionId = (revision != null && isPopulated(revision)) ? revision._id : undefined;

  const { data: isDrawerMode } = useDrawerMode();
  const { data: editorMode, mutate: mutateEditorMode } = useEditorMode();
<<<<<<< HEAD
=======
  const { data: pageId } = useCurrentPageId();
  const { data: currentPage } = useSWRxCurrentPage();
>>>>>>> 312b7dab
  const { data: currentUser } = useCurrentUser();
  const { data: isGuestUser } = useIsGuestUser();
  const { data: isSharedUser } = useIsSharedUser();

  const { data: isAbleToShowPageManagement } = useIsAbleToShowPageManagement();
  const { data: isAbleToShowTagLabel } = useIsAbleToShowTagLabel();
  const { data: isAbleToShowPageEditorModeManager } = useIsAbleToShowPageEditorModeManager();
  const { data: isAbleToShowPageAuthors } = useIsAbleToShowPageAuthors();

  const { mutate: mutateSWRTagsInfo, data: tagsInfoData } = useSWRxTagsInfo(currentPage?._id);
  const { data: tagsForEditors, mutate: mutatePageTagsForEditors, sync: syncPageTagsForEditors } = usePageTagsForEditors(currentPage?._id);

  const { open: openDuplicateModal } = usePageDuplicateModal();
  const { open: openRenameModal } = usePageRenameModal();
  const { open: openDeleteModal } = usePageDeleteModal();
  const { data: templateTagData } = useTemplateTagData();


  useEffect(() => {
    // Run only when tagsInfoData has been updated
    if (templateTagData == null) {
      syncPageTagsForEditors();
    }
    // eslint-disable-next-line react-hooks/exhaustive-deps
  }, [tagsInfoData?.tags]);

  useEffect(() => {
    if (pageId === null && templateTagData != null) {
      const tags = templateTagData.split(',').filter((str: string) => {
        return str !== ''; // filter empty values
      });
      mutatePageTagsForEditors(tags);
    }
  }, [pageId, mutatePageTagsForEditors, templateTagData, mutateSWRTagsInfo]);

  const [isPageTemplateModalShown, setIsPageTempleteModalShown] = useState(false);

  const { isCompactMode, isLinkSharingDisabled } = props;

  const isViewMode = editorMode === EditorMode.View;


  const tagsUpdatedHandlerForViewMode = useCallback(async(newTags: string[]) => {
    if (currentPage == null) {
      return;
    }

    const { _id: pageId, revision: revisionId } = currentPage;
    try {
      await apiPost('/tags.update', { pageId, revisionId, tags: newTags });
      mutateCurrentPage();

      // revalidate SWRTagsInfo
      mutateSWRTagsInfo();
      mutatePageTagsForEditors(newTags);

      toastSuccess('updated tags successfully');
    }
    catch (err) {
      toastError(err, 'fail to update tags');
    }

<<<<<<< HEAD
  }, [mutateSWRTagsInfo, mutatePageTagsForEditors, mutateCurrentPage, pageId, revisionId]);
=======
  }, [currentPage, mutateSWRTagsInfo, mutatePageTagsForEditors, pageContainer]);
>>>>>>> 312b7dab

  const tagsUpdatedHandlerForEditMode = useCallback((newTags: string[]): void => {
    // It will not be reflected in the DB until the page is refreshed
    mutatePageTagsForEditors(newTags);
    return;
  }, [mutatePageTagsForEditors]);

  const duplicateItemClickedHandler = useCallback(async(page: IPageForPageDuplicateModal) => {
    const duplicatedHandler: OnDuplicatedFunction = (fromPath, toPath) => {
      window.location.href = toPath;
    };
    openDuplicateModal(page, { onDuplicated: duplicatedHandler });
  }, [openDuplicateModal]);

  const renameItemClickedHandler = useCallback(async(page: IPageToRenameWithMeta<IPageInfoForEntity>) => {
    const renamedHandler: OnRenamedFunction = () => {
      if (page.data._id !== null) {
        window.location.href = `/${page.data._id}`;
        return;
      }
      window.location.reload();
    };
    openRenameModal(page, { onRenamed: renamedHandler });
  }, [openRenameModal]);

  const onDeletedHandler: OnDeletedFunction = useCallback((pathOrPathsToDelete, isRecursively, isCompletely) => {
    if (typeof pathOrPathsToDelete !== 'string') {
      return;
    }

    const path = pathOrPathsToDelete;

    if (isCompletely) {
      // redirect to NotFound Page
      window.location.href = path;
    }
    else {
      window.location.reload();
    }
  }, []);

  const deleteItemClickedHandler = useCallback((pageWithMeta: IPageWithMeta) => {
    openDeleteModal([pageWithMeta], { onDeleted: onDeletedHandler });
  }, [onDeletedHandler, openDeleteModal]);

  const templateMenuItemClickHandler = useCallback(() => {
    setIsPageTempleteModalShown(true);
  }, []);


  const ControlComponents = useCallback(() => {
<<<<<<< HEAD
    const pageIdForSubNavButtons = pageId; // for SubNavButtons
=======
    if (currentPage == null) {
      return <></>;
    }
>>>>>>> 312b7dab

    function onPageEditorModeButtonClicked(viewType) {
      mutateEditorMode(viewType);
    }

<<<<<<< HEAD
    const additionalMenuItemsRenderer = () => {
      if (revisionId == null || pageId == null) {
        return <></>;
      }
      return (
        <AdditionalMenuItems
=======
    const { _id: pageId, revision, path } = currentPage;

    let additionalMenuItemsRenderer;
    if (revision != null) {
      additionalMenuItemsRenderer = props => function additionalMenuItemsRenderer() {
        return (<AdditionalMenuItems
          {...props}
>>>>>>> 312b7dab
          pageId={pageId}
          revisionId={revision}
          isLinkSharingDisabled={isLinkSharingDisabled}
          onClickTemplateMenuItem={templateMenuItemClickHandler}
<<<<<<< HEAD
        />
      );
    };
=======
        />);
      };
    }
>>>>>>> 312b7dab
    return (
      <>
        <div className="d-flex flex-column align-items-end justify-content-center py-md-2" style={{ gap: `${isCompactMode ? '5px' : '7px'}` }}>

          { isViewMode && (
            <div className="h-50">
              <SubNavButtons
                isCompactMode={isCompactMode}
<<<<<<< HEAD
                pageId={pageIdForSubNavButtons}
                revisionId={revisionId}
=======
                pageId={pageId}
                shareLinkId={shareLinkId}
                revisionId={revision.toString()}
>>>>>>> 312b7dab
                path={path}
                disableSeenUserInfoPopover={isSharedUser}
                showPageControlDropdown={isAbleToShowPageManagement}
                additionalMenuItemRenderer={additionalMenuItemsRenderer}
                onClickDuplicateMenuItem={duplicateItemClickedHandler}
                onClickRenameMenuItem={renameItemClickedHandler}
                onClickDeleteMenuItem={deleteItemClickedHandler}
              />
            </div>
          ) }
          {isAbleToShowPageEditorModeManager && (
            <PageEditorModeManager
              onPageEditorModeButtonClicked={onPageEditorModeButtonClicked}
              isBtnDisabled={isGuestUser}
              editorMode={editorMode}
            />
          )}
        </div>
        {path != null && currentUser != null && (
          <CreateTemplateModal
            path={path}
            isOpen={isPageTemplateModalShown}
            onClose={() => setIsPageTempleteModalShown(false)}
          />
        )}
      </>
    );
  }, [
<<<<<<< HEAD
    pageId, revisionId, editorMode, mutateEditorMode, isCompactMode,
    isLinkSharingDisabled, isGuestUser, isSharedUser, currentUser,
=======
    currentPage, shareLinkId, editorMode, mutateEditorMode, isCompactMode,
    isLinkSharingDisabled, isDeviceSmallerThanMd, isGuestUser, isSharedUser, currentUser,
>>>>>>> 312b7dab
    isViewMode, isAbleToShowPageEditorModeManager, isAbleToShowPageManagement,
    duplicateItemClickedHandler, renameItemClickedHandler, deleteItemClickedHandler,
    templateMenuItemClickHandler, isPageTemplateModalShown,
  ]);

<<<<<<< HEAD
  if (pageData == null) {
=======
  if (currentPage == null) {
>>>>>>> 312b7dab
    return <></>;
  }

  return (
    <GrowiSubNavigation
      page={pageData}
      showDrawerToggler={isDrawerMode}
      showTagLabel={isAbleToShowTagLabel}
      showPageAuthors={isAbleToShowPageAuthors}
      isGuestUser={isGuestUser}
      isDrawerMode={isDrawerMode}
      isCompactMode={isCompactMode}
      tags={isViewMode ? tagsInfoData?.tags : tagsForEditors}
      tagsUpdatedHandler={isViewMode ? tagsUpdatedHandlerForViewMode : tagsUpdatedHandlerForEditMode}
      controls={ControlComponents}
      additionalClasses={['container-fluid']}
    />
  );
};


export default GrowiContextualSubNavigation;<|MERGE_RESOLUTION|>--- conflicted
+++ resolved
@@ -12,14 +12,10 @@
   IPageToRenameWithMeta, IPageWithMeta, IPageInfoForEntity,
 } from '~/interfaces/page';
 import { OnDuplicatedFunction, OnRenamedFunction, OnDeletedFunction } from '~/interfaces/ui';
-<<<<<<< HEAD
-import { useCurrentUser, useIsGuestUser, useIsSharedUser } from '~/stores/context';
-=======
 import {
   useCurrentPageId,
   useCurrentUser, useIsGuestUser, useIsSharedUser, useShareLinkId, useTemplateTagData,
 } from '~/stores/context';
->>>>>>> 312b7dab
 import { usePageTagsForEditors } from '~/stores/editor';
 import {
   usePageAccessoriesModal, PageAccessoriesModalContents, IPageForPageDuplicateModal,
@@ -156,20 +152,15 @@
 
 const GrowiContextualSubNavigation = (props: GrowiContextualSubNavigationProps): JSX.Element => {
 
-  const { data: pageData, mutate: mutateCurrentPage } = useSWRxCurrentPage();
-  const pageId = pageData?._id;
-  const path = pageData?.path;
-
-  const revision = pageData?.revision;
+  const { data: currentPage, mutate: mutateCurrentPage } = useSWRxCurrentPage();
+  const path = currentPage?.path;
+
+  const revision = currentPage?.revision;
   const revisionId = (revision != null && isPopulated(revision)) ? revision._id : undefined;
 
   const { data: isDrawerMode } = useDrawerMode();
   const { data: editorMode, mutate: mutateEditorMode } = useEditorMode();
-<<<<<<< HEAD
-=======
   const { data: pageId } = useCurrentPageId();
-  const { data: currentPage } = useSWRxCurrentPage();
->>>>>>> 312b7dab
   const { data: currentUser } = useCurrentUser();
   const { data: isGuestUser } = useIsGuestUser();
   const { data: isSharedUser } = useIsSharedUser();
@@ -232,11 +223,7 @@
       toastError(err, 'fail to update tags');
     }
 
-<<<<<<< HEAD
   }, [mutateSWRTagsInfo, mutatePageTagsForEditors, mutateCurrentPage, pageId, revisionId]);
-=======
-  }, [currentPage, mutateSWRTagsInfo, mutatePageTagsForEditors, pageContainer]);
->>>>>>> 312b7dab
 
   const tagsUpdatedHandlerForEditMode = useCallback((newTags: string[]): void => {
     // It will not be reflected in the DB until the page is refreshed
@@ -288,47 +275,27 @@
 
 
   const ControlComponents = useCallback(() => {
-<<<<<<< HEAD
-    const pageIdForSubNavButtons = pageId; // for SubNavButtons
-=======
-    if (currentPage == null) {
+    if (currentPage == null || pageId == null) {
       return <></>;
     }
->>>>>>> 312b7dab
 
     function onPageEditorModeButtonClicked(viewType) {
       mutateEditorMode(viewType);
     }
 
-<<<<<<< HEAD
     const additionalMenuItemsRenderer = () => {
       if (revisionId == null || pageId == null) {
         return <></>;
       }
       return (
         <AdditionalMenuItems
-=======
-    const { _id: pageId, revision, path } = currentPage;
-
-    let additionalMenuItemsRenderer;
-    if (revision != null) {
-      additionalMenuItemsRenderer = props => function additionalMenuItemsRenderer() {
-        return (<AdditionalMenuItems
-          {...props}
->>>>>>> 312b7dab
           pageId={pageId}
-          revisionId={revision}
+          revisionId={revisionId}
           isLinkSharingDisabled={isLinkSharingDisabled}
           onClickTemplateMenuItem={templateMenuItemClickHandler}
-<<<<<<< HEAD
         />
       );
     };
-=======
-        />);
-      };
-    }
->>>>>>> 312b7dab
     return (
       <>
         <div className="d-flex flex-column align-items-end justify-content-center py-md-2" style={{ gap: `${isCompactMode ? '5px' : '7px'}` }}>
@@ -337,16 +304,13 @@
             <div className="h-50">
               <SubNavButtons
                 isCompactMode={isCompactMode}
-<<<<<<< HEAD
-                pageId={pageIdForSubNavButtons}
+                pageId={pageId}
                 revisionId={revisionId}
-=======
-                pageId={pageId}
-                shareLinkId={shareLinkId}
-                revisionId={revision.toString()}
->>>>>>> 312b7dab
+                // pageId={pageId}
+                // shareLinkId={shareLinkId}
+                // revisionId={revision.toString()}
                 path={path}
-                disableSeenUserInfoPopover={isSharedUser}
+                // disableSeenUserInfoPopover={isSharedUser}
                 showPageControlDropdown={isAbleToShowPageManagement}
                 additionalMenuItemRenderer={additionalMenuItemsRenderer}
                 onClickDuplicateMenuItem={duplicateItemClickedHandler}
@@ -373,29 +337,20 @@
       </>
     );
   }, [
-<<<<<<< HEAD
     pageId, revisionId, editorMode, mutateEditorMode, isCompactMode,
     isLinkSharingDisabled, isGuestUser, isSharedUser, currentUser,
-=======
-    currentPage, shareLinkId, editorMode, mutateEditorMode, isCompactMode,
-    isLinkSharingDisabled, isDeviceSmallerThanMd, isGuestUser, isSharedUser, currentUser,
->>>>>>> 312b7dab
     isViewMode, isAbleToShowPageEditorModeManager, isAbleToShowPageManagement,
     duplicateItemClickedHandler, renameItemClickedHandler, deleteItemClickedHandler,
     templateMenuItemClickHandler, isPageTemplateModalShown,
   ]);
 
-<<<<<<< HEAD
-  if (pageData == null) {
-=======
   if (currentPage == null) {
->>>>>>> 312b7dab
     return <></>;
   }
 
   return (
     <GrowiSubNavigation
-      page={pageData}
+      page={currentPage}
       showDrawerToggler={isDrawerMode}
       showTagLabel={isAbleToShowTagLabel}
       showPageAuthors={isAbleToShowPageAuthors}
