--- conflicted
+++ resolved
@@ -1,23 +1,17 @@
 import React, { useCallback } from 'react';
 import PropTypes from 'prop-types';
 
-<<<<<<< HEAD
 import { DevidedPagePath } from '@growi/core';
 import PagePathHierarchicalLink from '~/components/PagePathHierarchicalLink';
 import LinkedPagePath from '~/models/linked-page-path';
 
-=======
->>>>>>> 02d157af
 import { withUnstatedContainers } from '../UnstatedUtils';
 import AppContainer from '~/client/services/AppContainer';
 import PageContainer from '~/client/services/PageContainer';
-<<<<<<< HEAD
 import {
   EditorMode, useDrawerMode, useEditorMode, useIsDeviceSmallerThanMd,
 } from '~/stores/ui';
-=======
 import EditorContainer from '~/client/services/EditorContainer';
->>>>>>> 02d157af
 
 import TagLabels from '../Page/TagLabels';
 import SubNavButtons from './SubNavButtons';
@@ -37,12 +31,9 @@
   const { data: editorMode, mutate: mutateEditorMode } = useEditorMode();
 
   const {
-<<<<<<< HEAD
-    appContainer, pageContainer, isCompactMode,
-=======
-    appContainer, navigationContainer, pageContainer, editorContainer, isCompactMode,
->>>>>>> 02d157af
+    appContainer, pageContainer, editorContainer, isCompactMode,
   } = props;
+
   const {
     pageId,
     revisionId,
@@ -58,13 +49,8 @@
     tags,
   } = pageContainer.state;
 
-<<<<<<< HEAD
-  const { isGuestUser } = appContainer;
+  const { isGuestUser, isSharedUser } = appContainer;
   const isEditorMode = editorMode !== EditorMode.View;
-=======
-  const { isGuestUser, isSharedUser } = appContainer;
-  const isEditorMode = editorMode !== 'view';
->>>>>>> 02d157af
   // Tags cannot be edited while the new page and editorMode is view
   const isTagLabelHidden = (editorMode !== EditorMode.Editor && !isPageExist);
 
@@ -162,11 +148,7 @@
 /**
  * Wrapper component for using unstated
  */
-<<<<<<< HEAD
 const GrowiSubNavigationWrapper = withUnstatedContainers(GrowiSubNavigation, [AppContainer, PageContainer]);
-=======
-const GrowiSubNavigationWrapper = withUnstatedContainers(GrowiSubNavigation, [AppContainer, NavigationContainer, PageContainer, EditorContainer]);
->>>>>>> 02d157af
 
 
 GrowiSubNavigation.propTypes = {
