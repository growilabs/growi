--- conflicted
+++ resolved
@@ -8,11 +8,10 @@
 import { withUnstatedContainers } from '../UnstatedUtils';
 import AppContainer from '~/client/services/AppContainer';
 import PageContainer from '~/client/services/PageContainer';
-import { useCurrentCreatedAt } from '~/stores/context';
 import {
   EditorMode, useDrawerMode, useEditorMode, useIsDeviceSmallerThanMd,
 } from '~/stores/ui';
-import { useCurrentUpdatedAt } from '~/stores/context';
+import { useCurrentCreatedAt, useCurrentUpdatedAt } from '~/stores/context';
 
 import CopyDropdown from '../Page/CopyDropdown';
 import TagLabels from '../Page/TagLabels';
@@ -72,20 +71,15 @@
   const { data: isDeviceSmallerThanMd } = useIsDeviceSmallerThanMd();
   const { data: isDrawerMode } = useDrawerMode();
   const { data: editorMode, mutate: mutateEditorMode } = useEditorMode();
+  const { data: createdAt } = useCurrentCreatedAt();
   const { data: updatedAt } = useCurrentUpdatedAt();
 
   const {
     appContainer, pageContainer, isCompactMode,
   } = props;
   const {
-<<<<<<< HEAD
-    pageId, path, createdAt, creator, revisionAuthor, isPageExist,
-=======
-    pageId, path, creator, updatedAt, revisionAuthor, isPageExist,
->>>>>>> 328eeff1
+    pageId, path, creator, revisionAuthor, isPageExist,
   } = pageContainer.state;
-
-  const { data: createdAt } = useCurrentCreatedAt();
 
   const { isGuestUser } = appContainer;
   const isEditorMode = editorMode !== EditorMode.View;
