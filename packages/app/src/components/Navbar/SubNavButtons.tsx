import React, { useCallback } from 'react';

import {
  toggleBookmark, toggleLike, toggleSubscribe, toggleContentWidth,
} from '~/client/services/page-operation';
import { toastError } from '~/client/util/apiNotification';
import {
  IPageInfoForOperation, IPageToDeleteWithMeta, IPageToRenameWithMeta, isIPageInfoForEntity, isIPageInfoForOperation,
} from '~/interfaces/page';
import { useIsGuestUser } from '~/stores/context';
import { IPageForPageDuplicateModal } from '~/stores/modal';

import { useSWRBookmarkInfo } from '../../stores/bookmark';
import { useSWRxPageInfo } from '../../stores/page';
import { useSWRxUsersList } from '../../stores/user';
import BookmarkButtons from '../BookmarkButtons';
import {
  AdditionalMenuItemsRendererProps, ForceHideMenuItems, MenuItemType, PageItemControl,
} from '../Common/Dropdown/PageItemControl';
import LikeButtons from '../LikeButtons';
import SubscribeButton from '../SubscribeButton';
import SeenUserInfo from '../User/SeenUserInfo';


type CommonProps = {
  isCompactMode?: boolean,
  disableSeenUserInfoPopover?: boolean,
  showPageControlDropdown?: boolean,
  forceHideMenuItems?: ForceHideMenuItems,
  additionalMenuItemRenderer?: React.FunctionComponent<AdditionalMenuItemsRendererProps>,
  onClickDuplicateMenuItem?: (pageToDuplicate: IPageForPageDuplicateModal) => void,
  onClickRenameMenuItem?: (pageToRename: IPageToRenameWithMeta) => void,
  onClickDeleteMenuItem?: (pageToDelete: IPageToDeleteWithMeta) => void,
}

type SubNavButtonsSubstanceProps = CommonProps & {
  pageId: string,
  shareLinkId?: string | null,
  revisionId: string | null,
  path?: string | null,
  pageInfo: IPageInfoForOperation,
}

const SubNavButtonsSubstance = (props: SubNavButtonsSubstanceProps): JSX.Element => {
  const {
    pageInfo,
    pageId, revisionId, path, shareLinkId,
    isCompactMode, disableSeenUserInfoPopover, showPageControlDropdown, forceHideMenuItems, additionalMenuItemRenderer,
    onClickDuplicateMenuItem, onClickRenameMenuItem, onClickDeleteMenuItem,
  } = props;

  const { data: isGuestUser } = useIsGuestUser();

  const { mutate: mutatePageInfo } = useSWRxPageInfo(pageId, shareLinkId);

  const { data: bookmarkInfo, mutate: mutateBookmarkInfo } = useSWRBookmarkInfo(pageId);

  const likerIds = isIPageInfoForEntity(pageInfo) ? (pageInfo.likerIds ?? []).slice(0, 15) : [];
  const seenUserIds = isIPageInfoForEntity(pageInfo) ? (pageInfo.seenUserIds ?? []).slice(0, 15) : [];

  // Put in a mixture of seenUserIds and likerIds data to make the cache work
  const { data: usersList } = useSWRxUsersList([...likerIds, ...seenUserIds]);
  const likers = usersList != null ? usersList.filter(({ _id }) => likerIds.includes(_id)).slice(0, 15) : [];
  const seenUsers = usersList != null ? usersList.filter(({ _id }) => seenUserIds.includes(_id)).slice(0, 15) : [];

  const subscribeClickhandler = useCallback(async() => {
    if (isGuestUser == null || isGuestUser) {
      return;
    }
    if (!isIPageInfoForOperation(pageInfo)) {
      return;
    }

    await toggleSubscribe(pageId, pageInfo.subscriptionStatus);
    mutatePageInfo();
  }, [isGuestUser, mutatePageInfo, pageId, pageInfo]);

  const likeClickhandler = useCallback(async() => {
    if (isGuestUser == null || isGuestUser) {
      return;
    }
    if (!isIPageInfoForOperation(pageInfo)) {
      return;
    }

    await toggleLike(pageId, pageInfo.isLiked);
    mutatePageInfo();
  }, [isGuestUser, mutatePageInfo, pageId, pageInfo]);

  const bookmarkClickHandler = useCallback(async() => {
    if (isGuestUser == null || isGuestUser) {
      return;
    }
    if (!isIPageInfoForOperation(pageInfo)) {
      return;
    }

    await toggleBookmark(pageId, pageInfo.isBookmarked);
    mutatePageInfo();
    mutateBookmarkInfo();
  }, [isGuestUser, mutateBookmarkInfo, mutatePageInfo, pageId, pageInfo]);

  const duplicateMenuItemClickHandler = useCallback(async(_pageId: string): Promise<void> => {
    if (onClickDuplicateMenuItem == null || path == null) {
      return;
    }
    const page: IPageForPageDuplicateModal = { pageId, path };

    onClickDuplicateMenuItem(page);
  }, [onClickDuplicateMenuItem, pageId, path]);

  const renameMenuItemClickHandler = useCallback(async(_pageId: string): Promise<void> => {
    if (onClickRenameMenuItem == null || path == null) {
      return;
    }

    const page: IPageToRenameWithMeta = {
      data: {
        _id: pageId,
        revision: revisionId,
        path,
      },
      meta: pageInfo,
    };

    onClickRenameMenuItem(page);
  }, [onClickRenameMenuItem, pageId, pageInfo, path, revisionId]);

  const deleteMenuItemClickHandler = useCallback(async(_pageId: string): Promise<void> => {
    if (onClickDeleteMenuItem == null || path == null) {
      return;
    }

    const pageToDelete: IPageToDeleteWithMeta = {
      data: {
        _id: pageId,
        revision: revisionId,
        path,
      },
      meta: pageInfo,
    };

    onClickDeleteMenuItem(pageToDelete);
  }, [onClickDeleteMenuItem, pageId, pageInfo, path, revisionId]);

<<<<<<< HEAD
  const switchContentWidthClickHandler = useCallback(async() => {
    if (isGuestUser == null || isGuestUser) {
      return;
    }
    if (!isIPageInfoForOperation(pageInfo)) {
      return;
    }
    try {
      await toggleContentWidth(pageId, pageInfo.isContainerFluid);
      mutatePageInfo();
    }
    catch (err) {
      toastError(err);
    }
  }, [isGuestUser, mutatePageInfo, pageId, pageInfo]);

  if (!isIPageInfoForOperation(pageInfo)) {
    return <></>;
  }
=======
>>>>>>> 648d0744

  const {
    sumOfLikers, sumOfSeenUsers, isLiked, bookmarkCount, isBookmarked,
  } = pageInfo;

  const forceHideMenuItemsWithBookmark = forceHideMenuItems ?? [];
  forceHideMenuItemsWithBookmark.push(MenuItemType.BOOKMARK);

  return (
    <div className="d-flex" style={{ gap: '2px' }}>
      {revisionId != null && (
        <SubscribeButton
          status={pageInfo.subscriptionStatus}
          onClick={subscribeClickhandler}
        />
      )}
      {revisionId != null && (
        <LikeButtons
          hideTotalNumber={isCompactMode}
          onLikeClicked={likeClickhandler}
          sumOfLikers={sumOfLikers}
          isLiked={isLiked}
          likers={likers}
        />
      )}
      {revisionId != null && (
        <BookmarkButtons
          hideTotalNumber={isCompactMode}
          bookmarkCount={bookmarkCount}
          isBookmarked={isBookmarked}
          bookmarkedUsers={bookmarkInfo?.bookmarkedUsers}
          onBookMarkClicked={bookmarkClickHandler}
        />
      )}
      {revisionId != null && !isCompactMode && (
        <SeenUserInfo
          seenUsers={seenUsers}
          sumOfSeenUsers={sumOfSeenUsers}
          disabled={disableSeenUserInfoPopover}
        />
      ) }
      { showPageControlDropdown && (
        <PageItemControl
          alignRight
          pageId={pageId}
          pageInfo={pageInfo}
          isEnableActions={!isGuestUser}
          forceHideMenuItems={forceHideMenuItemsWithBookmark}
          additionalMenuItemRenderer={additionalMenuItemRenderer}
          onClickRenameMenuItem={renameMenuItemClickHandler}
          onClickDuplicateMenuItem={duplicateMenuItemClickHandler}
          onClickDeleteMenuItem={deleteMenuItemClickHandler}
          onClickSwitchContentWidthMenuItem={switchContentWidthClickHandler}
        />
      )}
    </div>
  );
};

type SubNavButtonsProps= CommonProps & {
  pageId: string,
  shareLinkId?: string | null,
  revisionId?: string | null,
  path?: string | null
};

export const SubNavButtons = (props: SubNavButtonsProps): JSX.Element => {
  const {
    pageId, revisionId, path, shareLinkId, onClickDuplicateMenuItem, onClickRenameMenuItem, onClickDeleteMenuItem,
  } = props;

  const { data: pageInfo, error } = useSWRxPageInfo(pageId ?? null, shareLinkId);

  if (error != null) {
    return <></>;
  }

  if (!isIPageInfoForOperation(pageInfo)) {
    return <></>;
  }

  return (
    <SubNavButtonsSubstance
      {...props}
      pageInfo={pageInfo}
      pageId={pageId}
      revisionId={revisionId ?? null}
      path={path}
      onClickDuplicateMenuItem={onClickDuplicateMenuItem}
      onClickRenameMenuItem={onClickRenameMenuItem}
      onClickDeleteMenuItem={onClickDeleteMenuItem}
    />
  );
};<|MERGE_RESOLUTION|>--- conflicted
+++ resolved
@@ -143,7 +143,6 @@
     onClickDeleteMenuItem(pageToDelete);
   }, [onClickDeleteMenuItem, pageId, pageInfo, path, revisionId]);
 
-<<<<<<< HEAD
   const switchContentWidthClickHandler = useCallback(async() => {
     if (isGuestUser == null || isGuestUser) {
       return;
@@ -163,8 +162,6 @@
   if (!isIPageInfoForOperation(pageInfo)) {
     return <></>;
   }
-=======
->>>>>>> 648d0744
 
   const {
     sumOfLikers, sumOfSeenUsers, isLiked, bookmarkCount, isBookmarked,
