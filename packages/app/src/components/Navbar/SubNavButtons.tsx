--- conflicted
+++ resolved
@@ -33,13 +33,11 @@
   const { isGuestUser } = appContainer;
 
   const { data: pageInfo, error: pageInfoError, mutate: mutatePageInfo } = useSWRPageInfo(pageId);
-<<<<<<< HEAD
   const { data: likers } = useSWRxLikerList(pageInfo?.likerIds);
-=======
   const { data: bookmarkInfo, error: bookmarkInfoError, mutate: mutateBookmarkInfo } = useSWRBookmarkInfo(pageId);
->>>>>>> 90dfed71
 
   const likeClickhandler = useCallback(async() => {
+    const { isGuestUser } = appContainer;
     if (isGuestUser) {
       return;
     }
@@ -54,12 +52,6 @@
     }
   }, [pageInfo]);
 
-<<<<<<< HEAD
-  if (pageInfoError != null || pageInfo == null) {
-    return <></>;
-  }
-  const { sumOfLikers, isLiked } = pageInfo;
-=======
   const bookmarkClickHandler = useCallback(async() => {
     if (isGuestUser) {
       return;
@@ -74,7 +66,6 @@
     }
   }, [bookmarkInfo]);
 
-
   if (pageInfoError != null || pageInfo == null) {
     return <></>;
   }
@@ -83,15 +74,13 @@
     return <></>;
   }
 
-  const { sumOfLikers, likerIds, isLiked } = pageInfo;
+  const { sumOfLikers, isLiked } = pageInfo;
   const { sumOfBookmarks, isBookmarked } = bookmarkInfo;
->>>>>>> 90dfed71
 
   return (
     <>
       {isViewMode && (
         <PageReactionButtons
-          pageId={pageId}
           sumOfLikers={sumOfLikers}
           isLiked={isLiked}
           likers={likers || []}
