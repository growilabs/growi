import React from 'react';

<<<<<<< HEAD
import { IRevisionHasId } from '@growi/core';
=======
import dynamic from 'next/dynamic';
>>>>>>> 2d54e2fa

import { PageComment } from '~/components/PageComment';
import { useSWRxPageComment } from '~/stores/comment';

import { useIsTrashPage, useCurrentUser } from '../stores/context';

import { CommentEditorProps } from './PageComment/CommentEditor';


const CommentEditor = dynamic<CommentEditorProps>(() => import('./PageComment/CommentEditor').then(mod => mod.CommentEditor), { ssr: false });


type CommentsProps = {
  pageId: string,
  revision: IRevisionHasId,
}

export const Comments = (props: CommentsProps): JSX.Element => {

  const { pageId, revision } = props;

  const { mutate } = useSWRxPageComment(pageId);
  const { data: isDeleted } = useIsTrashPage();
  const { data: currentUser } = useCurrentUser();

  if (pageId == null) {
    return <></>;
  }

  return (
    // TODO: Check and refactor CSS import
    <div className="page-comments-row mt-5 py-4 d-edit-none d-print-none">
      <div className="container-lg">
        <div className="page-comments">
          <div id="page-comments-list" className="page-comments-list">
            <PageComment
              pageId={pageId}
              revision={revision}
              currentUser={currentUser}
              isReadOnly={false}
              titleAlign="left"
              hideIfEmpty={false}
            />
          </div>
          { !isDeleted && (
            <div id="page-comment-write">
<<<<<<< HEAD
              <CommentEditorLazyRenderer
                pageId={pageId}
                rendererOptions={rendererOptions}
=======
              <CommentEditor
                pageId={pageId}
                isForNewComment
                onCommentButtonClicked={mutate}
>>>>>>> 2d54e2fa
              />
            </div>
          )}
        </div>
      </div>
    </div>
  );

};<|MERGE_RESOLUTION|>--- conflicted
+++ resolved
@@ -1,10 +1,8 @@
 import React from 'react';
 
-<<<<<<< HEAD
 import { IRevisionHasId } from '@growi/core';
-=======
 import dynamic from 'next/dynamic';
->>>>>>> 2d54e2fa
+
 
 import { PageComment } from '~/components/PageComment';
 import { useSWRxPageComment } from '~/stores/comment';
@@ -51,16 +49,10 @@
           </div>
           { !isDeleted && (
             <div id="page-comment-write">
-<<<<<<< HEAD
-              <CommentEditorLazyRenderer
-                pageId={pageId}
-                rendererOptions={rendererOptions}
-=======
               <CommentEditor
                 pageId={pageId}
                 isForNewComment
                 onCommentButtonClicked={mutate}
->>>>>>> 2d54e2fa
               />
             </div>
           )}
