--- conflicted
+++ resolved
@@ -2,11 +2,7 @@
 
 import dateFnsFormat from 'date-fns/format';
 import PropTypes from 'prop-types';
-<<<<<<< HEAD
-import { withTranslation } from 'react-i18next';
-=======
 import { useTranslation } from 'react-i18next';
->>>>>>> 52b36e43
 
 import AdminExternalAccountsContainer from '~/client/services/AdminExternalAccountsContainer';
 import AppContainer from '~/client/services/AppContainer';
@@ -14,10 +10,6 @@
 
 import { withUnstatedContainers } from '../../UnstatedUtils';
 
-<<<<<<< HEAD
-
-=======
->>>>>>> 52b36e43
 class ExternalAccountTable extends React.Component {
 
   constructor(props) {
