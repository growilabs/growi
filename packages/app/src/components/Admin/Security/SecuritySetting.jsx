--- conflicted
+++ resolved
@@ -161,19 +161,11 @@
    */
   setDeletionConfigState(newState, setState, deletionType) {
     setState(newState);
-<<<<<<< HEAD
 
     if (this.previousPageRecursiveAuthorityState(deletionType) !== null) {
       this.setPagePreviousRecursiveAuthorityState(deletionType, null);
     }
 
-=======
-
-    if (this.previousPageRecursiveAuthorityState(deletionType) !== null) {
-      this.setPagePreviousRecursiveAuthorityState(deletionType, null);
-    }
-
->>>>>>> 9ce4917b
     if (isRecursiveDeletion(deletionType)) {
       return;
     }
