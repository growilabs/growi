--- conflicted
+++ resolved
@@ -12,11 +12,7 @@
 import { useSiteUrl } from '~/stores/context';
 import loggerFactory from '~/utils/logger';
 
-<<<<<<< HEAD
 import CustomCopyToClipBoard from '../../Common/CustomCopyToClipBoard';
-import { withUnstatedContainers } from '../../UnstatedUtils';
-=======
->>>>>>> 152dd806
 import Accordion from '../Common/Accordion';
 
 import ManageCommandsProcess from './ManageCommandsProcess';
@@ -122,36 +118,7 @@
   );
 };
 
-<<<<<<< HEAD
-const GeneratingTokensAndRegisteringProxyServiceProcess = withUnstatedContainers((props) => {
-=======
-// To get different messages for each copy happend, wrapping CopyToClipBoard and Tooltip together
-const CustomCopyToClipBoard = (props) => {
-  const { t } = useTranslation();
-  const [tooltipOpen, setTooltipOpen] = useState(false);
-
-  const showToolTip = useCallback(() => {
-    setTooltipOpen(true);
-    setTimeout(() => {
-      setTooltipOpen(false);
-    }, 1000);
-  }, []);
-  return (
-    <>
-      <CopyToClipboard text={props.textToBeCopied || ''} onCopy={showToolTip}>
-        <div className="btn input-group-text" id="tooltipTarget">
-          <i className="fa fa-clipboard mx-1" aria-hidden="true"></i>
-        </div>
-      </CopyToClipboard>
-      <Tooltip target="tooltipTarget" fade={false} isOpen={tooltipOpen}>
-        {t(props.message)}
-      </Tooltip>
-    </>
-  );
-};
-
 const GeneratingTokensAndRegisteringProxyServiceProcess = (props) => {
->>>>>>> 152dd806
   const { t } = useTranslation();
   const { slackAppIntegrationId } = props;
 
