--- conflicted
+++ resolved
@@ -131,15 +131,9 @@
 
   const updateCommandsHandler = async(e) => {
     try {
-<<<<<<< HEAD
-      await apiv3Put(`/slack-integration-settings/slack-app-integrations/${slackAppIntegrationId}/supported-commands`, {
-        supportedCommandsForBroadcastUse: Array.from(selectedCommandsForBroadcastUse),
-        supportedCommandsForSingleUse: Array.from(selectedCommandsForSingleUse),
-=======
       await apiv3Put(`/slack-integration-settings/${slackAppIntegrationId}/supported-commands`, {
         permissionsForBroadcastUseCommands: permissionsForBroadcastUseCommandsState,
         permissionsForSingleUseCommands: permissionsForSingleUseCommandsState,
->>>>>>> deb2f088
       });
       toastSuccess(t('toaster.update_successed', { target: 'Token' }));
     }
@@ -153,37 +147,6 @@
     const hiddenClass = currentPermissionTypes[commandName] === PermissionTypes.ALLOW_SPECIFIED ? '' : 'd-none';
     const isCommandBroadcastUse = commandUsageType === CommandUsageTypes.BROADCAST_USE;
 
-<<<<<<< HEAD
-  return (
-    <div className="py-4 px-5">
-      <p className="mb-4 font-weight-bold">{t('admin:slack_integration.accordion.manage_commands')}</p>
-      <div className="d-flex flex-column align-items-center">
-
-        <div>
-          <p className="font-weight-bold mb-0">Multiple GROWI</p>
-          <p className="text-muted mb-2">{t('admin:slack_integration.accordion.multiple_growi_command')}</p>
-          <div className="custom-control custom-checkbox">
-            <div className="row mb-5">
-              {defaultSupportedCommandsNameForBroadcastUse.map((commandName) => {
-                const checkboxId = `${commandName}-${slackAppIntegrationId}`;
-                return (
-                  <div className="col-sm-6 my-1" key={commandName}>
-                    <input
-                      type="checkbox"
-                      className="custom-control-input"
-                      id={checkboxId}
-                      name={commandName}
-                      value={commandName}
-                      checked={selectedCommandsForBroadcastUse.has(commandName)}
-                      onChange={toggleCheckboxForBroadcast}
-                    />
-                    <label className="text-capitalize custom-control-label ml-3" htmlFor={checkboxId}>
-                      {commandName}
-                    </label>
-                  </div>
-                );
-              })}
-=======
     const permissionSettings = isCommandBroadcastUse ? permissionsForBroadcastUseCommandsState : permissionsForSingleUseCommandsState;
     const permission = permissionSettings[commandName];
     if (permission === undefined) logger.error('Must be implemented');
@@ -240,7 +203,6 @@
               >
                 {t('admin:slack_integration.accordion.allow_specified_long')}
               </button>
->>>>>>> deb2f088
             </div>
           </div>
         </div>
@@ -261,32 +223,6 @@
     );
   };
 
-<<<<<<< HEAD
-          <p className="font-weight-bold mb-0">Single GROWI</p>
-          <p className="text-muted mb-2">{t('admin:slack_integration.accordion.single_growi_command')}</p>
-          <div className="custom-control custom-checkbox">
-            <div className="row mb-5">
-              {defaultSupportedCommandsNameForSingleUse.map((commandName) => {
-                const checkboxId = `${commandName}-${slackAppIntegrationId}`;
-                return (
-                  <div className="col-sm-6 my-1" key={commandName}>
-                    <input
-                      type="checkbox"
-                      className="custom-control-input"
-                      id={checkboxId}
-                      name={commandName}
-                      value={commandName}
-                      checked={selectedCommandsForSingleUse.has(commandName)}
-                      onChange={toggleCheckboxForSingleUse}
-                    />
-                    <label className="text-capitalize custom-control-label ml-3" htmlFor={checkboxId}>
-                      {commandName}
-                    </label>
-                  </div>
-                );
-              })}
-            </div>
-=======
   PermissionSettingForEachCommandComponent.propTypes = {
     commandName: PropTypes.string,
     commandUsageType: PropTypes.string,
@@ -307,7 +243,6 @@
               // eslint-disable-next-line max-len
               return <PermissionSettingForEachCommandComponent key={`${commandName}-component`} commandName={commandName} commandUsageType={commandUsageType} />;
             })}
->>>>>>> deb2f088
           </div>
         </div>
       </>
