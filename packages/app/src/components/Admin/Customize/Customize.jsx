--- conflicted
+++ resolved
@@ -76,13 +76,10 @@
       <div className="mb-5">
         <CustomizeScriptSetting />
       </div>
-<<<<<<< HEAD
     */}
-=======
       <div className="mb-5">
         <CustomizeLogoSetting />
       </div>
->>>>>>> 4b835081
     </div>
   );
 }
