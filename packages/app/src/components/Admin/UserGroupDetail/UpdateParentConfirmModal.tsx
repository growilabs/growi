import React, { FC, useState } from 'react';

<<<<<<< HEAD
import { useTranslation } from 'next-i18next';
=======
import { useTranslation } from 'react-i18next';
>>>>>>> 2c968650
import {
  Modal, ModalHeader, ModalBody, ModalFooter,
} from 'reactstrap';

import { useUpdateUserGroupConfirmModal } from '~/stores/modal';


export const UpdateParentConfirmModal: FC = () => {
  const { t } = useTranslation();

  const [isForceUpdate, setForceUpdate] = useState(false);

  const { data: modalStatus, close: closeModal } = useUpdateUserGroupConfirmModal();

  if (modalStatus == null) {
    closeModal();
    return <></>;
  }

  const {
    isOpened, targetGroup, updateData, onConfirm,
  } = modalStatus;

  return (
    <Modal className="modal-md" isOpen={isOpened} toggle={closeModal}>
      <ModalHeader tag="h4" toggle={closeModal} className="bg-warning text-light">
        <i className="icon icon-warning"></i> {t('admin:user_group_management.update_parent_confirm_modal.header')}
      </ModalHeader>
      {
        targetGroup != null && updateData != null ? (
          <>
            <ModalBody>
              <div className="mb-2">
                <span className="font-weight-bold">{t('admin:user_group_management.group_name')}</span> : &quot;{targetGroup.name}&quot;
                <hr />
                {t('admin:user_group_management.update_parent_confirm_modal.caution_change_parent', { groupName: targetGroup.name })}
              </div>
              <div className="text-danger mb-3">
                <i className="icon-exclamation"></i>
                {t('admin:user_group_management.update_parent_confirm_modal.danger_message')}
              </div>

              <div className="custom-control custom-checkbox custom-checkbox-primary pl-5">
                <input
                  className="custom-control-input"
                  name="forceUpdateParents"
                  id="forceUpdateParents"
                  type="checkbox"
                  checked={isForceUpdate}
                  onChange={() => setForceUpdate(!isForceUpdate)}
                />
                <label className="custom-control-label" htmlFor="forceUpdateParents">
                  {t('admin:user_group_management.update_parent_confirm_modal.force_update_parents_label')}
                  <p className="form-text text-muted mt-0">{t('admin:user_group_management.update_parent_confirm_modal.force_update_parents_description')}</p>
                </label>
              </div>
            </ModalBody>
            <ModalFooter>
              <button
                type="button"
                className="btn btn-warning"
                onClick={() => {
                  onConfirm?.(targetGroup, updateData, isForceUpdate);
                  closeModal();
                }}
              >
                {t('Confirm')}
              </button>
            </ModalFooter>
          </>
        ) : (
          <>
            <ModalBody>
              <div>
                <span className="text-error">Something went wrong. Please try again.</span>
              </div>
            </ModalBody>
            <ModalFooter>
              <button type="button" onClick={() => closeModal()} className="btn btn-sm btn-secondary">
                {t('Cancel')}
              </button>
            </ModalFooter>
          </>
        )
      }
    </Modal>
  );
};<|MERGE_RESOLUTION|>--- conflicted
+++ resolved
@@ -1,10 +1,6 @@
 import React, { FC, useState } from 'react';
 
-<<<<<<< HEAD
 import { useTranslation } from 'next-i18next';
-=======
-import { useTranslation } from 'react-i18next';
->>>>>>> 2c968650
 import {
   Modal, ModalHeader, ModalBody, ModalFooter,
 } from 'reactstrap';
