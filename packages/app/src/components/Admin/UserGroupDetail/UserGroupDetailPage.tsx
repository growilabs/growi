import React, {
  useState, useCallback, useEffect, useMemo,
} from 'react';

import { useTranslation } from 'next-i18next';
import dynamic from 'next/dynamic';
import { useRouter } from 'next/router';

import { toastSuccess, toastError } from '~/client/util/apiNotification';
import {
  apiv3Get, apiv3Put, apiv3Delete, apiv3Post,
} from '~/client/util/apiv3-client';
import { IUserGroup, IUserGroupHasId } from '~/interfaces/user';
import { SearchTypes, SearchType } from '~/interfaces/user-group';
import Xss from '~/services/xss';
import { useIsAclEnabled } from '~/stores/context';
import { useUpdateUserGroupConfirmModal } from '~/stores/modal';
import {
  useSWRxUserGroupPages, useSWRxUserGroupRelationList, useSWRxChildUserGroupList, useSWRxUserGroup,
  useSWRxSelectableParentUserGroups, useSWRxSelectableChildUserGroups, useSWRxAncestorUserGroups,
} from '~/stores/user-group';

<<<<<<< HEAD

const UserGroupPageList = dynamic(() => import('./UserGroupPageList'), { ssr: false });
const UserGroupUserTable = dynamic(() => import('./UserGroupUserTable'), { ssr: false });

const UserGroupUserModal = dynamic(() => import('./UserGroupUserModal').then(mod => mod.UserGroupUserModal), { ssr: false });
=======
import { isValidObjectId } from '../../../../../core/src/utils/objectid-utils';

>>>>>>> a9179e4f
const UserGroupDeleteModal = dynamic(() => import('../UserGroup/UserGroupDeleteModal').then(mod => mod.UserGroupDeleteModal), { ssr: false });
const UserGroupDropdown = dynamic(() => import('../UserGroup/UserGroupDropdown').then(mod => mod.UserGroupDropdown), { ssr: false });
const UserGroupForm = dynamic(() => import('../UserGroup/UserGroupForm').then(mod => mod.UserGroupForm), { ssr: false });
const UserGroupModal = dynamic(() => import('../UserGroup/UserGroupModal').then(mod => mod.UserGroupModal), { ssr: false });
const UserGroupTable = dynamic(() => import('../UserGroup/UserGroupTable').then(mod => mod.UserGroupTable), { ssr: false });
const UpdateParentConfirmModal = dynamic(() => import('./UpdateParentConfirmModal').then(mod => mod.UpdateParentConfirmModal), { ssr: false });


type Props = {
  userGroupId?: string,
}

const UserGroupDetailPage = (props: Props): JSX.Element => {
  const { t } = useTranslation();
  const router = useRouter();
  const xss = useMemo(() => new Xss(), []);
  const { userGroupId: currentUserGroupId } = props;

  const { data: currentUserGroup } = useSWRxUserGroup(currentUserGroupId);
  const [searchType, setSearchType] = useState<SearchType>(SearchTypes.PARTIAL);
  const [isAlsoMailSearched, setAlsoMailSearched] = useState<boolean>(false);
  const [isAlsoNameSearched, setAlsoNameSearched] = useState<boolean>(false);
  const [selectedUserGroup, setSelectedUserGroup] = useState<IUserGroupHasId | undefined>(undefined); // not null but undefined (to use defaultProps in UserGroupDeleteModal)
  const [isCreateModalShown, setCreateModalShown] = useState<boolean>(false);
  const [isUpdateModalShown, setUpdateModalShown] = useState<boolean>(false);
  const [isDeleteModalShown, setDeleteModalShown] = useState<boolean>(false);
  const [isUserGroupUserModalShown, setIsUserGroupUserModalShown] = useState<boolean>(false);

  const isLoading = currentUserGroup === undefined;
  const notExistsUerGroup = !isLoading && currentUserGroup == null;

  useEffect(() => {
    if (!isValidObjectId(currentUserGroupId) || notExistsUerGroup) {
      router.push('/admin/user-groups');
    }
  }, [currentUserGroup, currentUserGroupId, notExistsUerGroup, router]);


  /*
   * Fetch
   */
  const { data: userGroupPages } = useSWRxUserGroupPages(currentUserGroupId, 10, 0);


  const { data: childUserGroupsList, mutate: mutateChildUserGroups } = useSWRxChildUserGroupList(currentUserGroupId ? [currentUserGroupId] : [], true);
  const childUserGroups = childUserGroupsList != null ? childUserGroupsList.childUserGroups : [];
  const grandChildUserGroups = childUserGroupsList != null ? childUserGroupsList.grandChildUserGroups : [];
  const childUserGroupIds = childUserGroups.map(group => group._id);

  const { data: userGroupRelationList, mutate: mutateUserGroupRelations } = useSWRxUserGroupRelationList(childUserGroupIds);
  const childUserGroupRelations = userGroupRelationList != null ? userGroupRelationList : [];

  const { data: selectableParentUserGroups, mutate: mutateSelectableParentUserGroups } = useSWRxSelectableParentUserGroups(currentUserGroupId);
  const { data: selectableChildUserGroups, mutate: mutateSelectableChildUserGroups } = useSWRxSelectableChildUserGroups(currentUserGroupId);

  const { data: ancestorUserGroups, mutate: mutateAncestorUserGroups } = useSWRxAncestorUserGroups(currentUserGroupId);

  const { data: isAclEnabled } = useIsAclEnabled();

  const { open: openUpdateParentConfirmModal } = useUpdateUserGroupConfirmModal();

  /*
   * Function
   */
  const toggleIsAlsoMailSearched = useCallback(() => {
    setAlsoMailSearched(prev => !prev);
  }, []);

  const toggleAlsoNameSearched = useCallback(() => {
    setAlsoNameSearched(prev => !prev);
  }, []);

  const switchSearchType = useCallback((searchType) => {
    setSearchType(searchType);
  }, []);

  const updateUserGroup = useCallback(async(userGroup: IUserGroupHasId, update: Partial<IUserGroupHasId>, forceUpdateParents: boolean) => {
    if (update.parent == null) {
      throw Error('"parent" attr must not be null');
    }

    const parentId = typeof update.parent === 'string' ? update.parent : update.parent?._id;
    const res = await apiv3Put<{ userGroup: IUserGroupHasId }>(`/user-groups/${userGroup._id}`, {
      name: update.name,
      description: update.description,
      parentId,
      forceUpdateParents,
    });
    const { userGroup: updatedUserGroup } = res.data;

    // mutate
    mutateAncestorUserGroups();
    mutateSelectableChildUserGroups();
    mutateSelectableParentUserGroups();
  }, [mutateAncestorUserGroups, mutateSelectableChildUserGroups, mutateSelectableParentUserGroups]);

  const onSubmitUpdateGroup = useCallback(
    async(targetGroup: IUserGroupHasId, userGroupData: Partial<IUserGroupHasId>, forceUpdateParents: boolean): Promise<void> => {
      try {
        await updateUserGroup(targetGroup, userGroupData, forceUpdateParents);
        toastSuccess(t('toaster.update_successed', { target: t('UserGroup') }));
      }
      catch {
        toastError(t('toaster.update_failed', { target: t('UserGroup') }));
      }
    },
    [t, updateUserGroup],
  );

  const onClickSubmitForm = useCallback(async(targetGroup: IUserGroupHasId, userGroupData: Partial<IUserGroupHasId>): Promise<void> => {
    if (userGroupData?.parent === undefined || typeof userGroupData?.parent === 'string') {
      toastError(t('Something went wrong. Please try again.'));
      return;
    }

    const prevParentId = typeof targetGroup.parent === 'string' ? targetGroup.parent : (targetGroup.parent?._id || null);
    const newParentId = typeof userGroupData.parent?._id === 'string' ? userGroupData.parent?._id : null;

    const shouldShowConfirmModal = prevParentId !== newParentId;

    if (shouldShowConfirmModal) { // show confirm modal before submiting
      await openUpdateParentConfirmModal(
        targetGroup,
        userGroupData,
        onSubmitUpdateGroup,
      );
    }
    else { // directly submit
      await onSubmitUpdateGroup(targetGroup, userGroupData, false);
    }
  }, [t, openUpdateParentConfirmModal, onSubmitUpdateGroup]);

  const fetchApplicableUsers = useCallback(async(searchWord) => {
    const res = await apiv3Get(`/user-groups/${currentUserGroupId}/unrelated-users`, {
      searchWord,
      searchType,
      isAlsoMailSearched,
      isAlsoNameSearched,
    });

    const { users } = res.data;

    return users;
  }, [currentUserGroupId, searchType, isAlsoMailSearched, isAlsoNameSearched]);

  const addUserByUsername = useCallback(async(username: string) => {
    await apiv3Post(`/user-groups/${currentUserGroupId}/users/${username}`);
    setIsUserGroupUserModalShown(false);
    mutateUserGroupRelations();
  }, [currentUserGroupId, mutateUserGroupRelations]);

  // Fix: invalid csrf token https://redmine.weseek.co.jp/issues/102704
  const removeUserByUsername = useCallback(async(username: string) => {
    try {
      await apiv3Delete(`/user-groups/${currentUserGroupId}/users/${username}`);
      toastSuccess(`Removed "${xss.process(username)}" from "${xss.process(currentUserGroup?.name)}"`);
      mutateUserGroupRelations();
    }
    catch (err) {
      // eslint-disable-next-line max-len
      toastError(new Error(`Unable to remove "${xss.process(username)}" from "${xss.process(currentUserGroup?.name)}"`));
    }
  }, [currentUserGroup?.name, currentUserGroupId, mutateUserGroupRelations, xss]);

  const showUpdateModal = useCallback((group: IUserGroupHasId) => {
    setUpdateModalShown(true);
    setSelectedUserGroup(group);
  }, [setUpdateModalShown]);

  const hideUpdateModal = useCallback(() => {
    setUpdateModalShown(false);
    setSelectedUserGroup(undefined);
  }, [setUpdateModalShown]);

  const updateChildUserGroup = useCallback(async(userGroupData: IUserGroupHasId) => {
    try {
      await apiv3Put(`/user-groups/${userGroupData._id}`, {
        name: userGroupData.name,
        description: userGroupData.description,
        parentId: userGroupData.parent,
      });

      toastSuccess(t('toaster.update_successed', { target: t('UserGroup') }));

      // mutate
      mutateChildUserGroups();

      hideUpdateModal();
    }
    catch (err) {
      toastError(err);
    }
  }, [t, mutateChildUserGroups, hideUpdateModal]);

  const onClickAddExistingUserGroupButtonHandler = useCallback(async(selectedChild: IUserGroupHasId): Promise<void> => {
    // show confirm modal before submiting
    await openUpdateParentConfirmModal(
      selectedChild,
      {
        parent: currentUserGroupId,
      },
      onSubmitUpdateGroup,
    );
  }, [openUpdateParentConfirmModal, currentUserGroupId, onSubmitUpdateGroup]);

  const showCreateModal = useCallback(() => {
    setCreateModalShown(true);
  }, [setCreateModalShown]);

  const hideCreateModal = useCallback(() => {
    setCreateModalShown(false);
  }, [setCreateModalShown]);

  const createChildUserGroup = useCallback(async(userGroupData: IUserGroup) => {
    try {
      await apiv3Post('/user-groups', {
        name: userGroupData.name,
        description: userGroupData.description,
        parentId: currentUserGroupId,
      });

      toastSuccess(t('toaster.update_successed', { target: t('UserGroup') }));

      // mutate
      mutateChildUserGroups();
      mutateSelectableChildUserGroups();
      mutateSelectableParentUserGroups();

      hideCreateModal();
    }
    catch (err) {
      toastError(err);
    }
  }, [currentUserGroupId, t, mutateChildUserGroups, mutateSelectableChildUserGroups, mutateSelectableParentUserGroups, hideCreateModal]);

  const showDeleteModal = useCallback(async(group: IUserGroupHasId) => {
    setSelectedUserGroup(group);
    setDeleteModalShown(true);
  }, [setSelectedUserGroup, setDeleteModalShown]);

  const hideDeleteModal = useCallback(() => {
    setSelectedUserGroup(undefined);
    setDeleteModalShown(false);
  }, [setSelectedUserGroup, setDeleteModalShown]);

  const deleteChildUserGroupById = useCallback(async(deleteGroupId: string, actionName: string, transferToUserGroupId: string) => {
    try {
      const res = await apiv3Delete(`/user-groups/${deleteGroupId}`, {
        actionName,
        transferToUserGroupId,
      });

      // sync
      await mutateChildUserGroups();

      setSelectedUserGroup(undefined);
      setDeleteModalShown(false);

      toastSuccess(`Deleted ${res.data.userGroups.length} groups.`);
    }
    catch (err) {
      toastError(new Error('Unable to delete the groups'));
    }
  }, [mutateChildUserGroups, setSelectedUserGroup, setDeleteModalShown]);

  const removeChildUserGroup = useCallback(async(userGroupData: IUserGroupHasId) => {
    try {
      await apiv3Put(`/user-groups/${userGroupData._id}`, {
        name: userGroupData.name,
        description: userGroupData.description,
        parentId: null,
      });

      toastSuccess(t('toaster.update_successed', { target: t('UserGroup') }));

      // mutate
      mutateChildUserGroups();
      mutateSelectableChildUserGroups();
    }
    catch (err) {
      toastError(err);
      throw err;
    }
  }, [t, mutateChildUserGroups, mutateSelectableChildUserGroups]);

  /*
   * Dependencies
   */
  if (currentUserGroup == null) {
    return <></>;
  }

  return (
    <div>
      <nav aria-label="breadcrumb">
        <ol className="breadcrumb">
          <li className="breadcrumb-item"><a href="/admin/user-groups">{t('admin:user_group_management.group_list')}</a></li>
          {
            ancestorUserGroups != null && ancestorUserGroups.length > 0 && (
              ancestorUserGroups.map((ancestorUserGroup: IUserGroupHasId) => (
                // eslint-disable-next-line max-len
                <li key={ancestorUserGroup._id} className={`breadcrumb-item ${ancestorUserGroup._id === currentUserGroupId ? 'active' : ''}`} aria-current="page">
                  { ancestorUserGroup._id === currentUserGroupId ? (
                    <>{ancestorUserGroup.name}</>
                  ) : (
                    <a href={`/admin/user-group-detail/${ancestorUserGroup._id}`}>{ancestorUserGroup.name}</a>
                  )}
                </li>
              ))
            )
          }
        </ol>
      </nav>

      <div className="mt-4 form-box">
        <UserGroupForm
          userGroup={currentUserGroup}
          selectableParentUserGroups={selectableParentUserGroups}
          submitButtonLabel={t('Update')}
          onSubmit={onClickSubmitForm}
        />
      </div>
      <h2 className="admin-setting-header mt-4">{t('admin:user_group_management.user_list')}</h2>
      <UserGroupUserTable
        userGroup={currentUserGroup}
        userGroupRelati
        onClickPlusBtn={() => setIsUserGroupUserModalShown(true)}
        onClickRemoveUserBtn={removeUserByUsername}
      />
      <UserGroupUserModal
        isOpen={isUserGroupUserModalShown}
        userGroup={currentUserGroup}
        searchType={searchType}
        isAlsoMailSearched={isAlsoMailSearched}
        isAlsoNameSearched={isAlsoNameSearched}
        onClickAddUserBtn={addUserByUsername}
        onSearchApplicableUsers={fetchApplicableUsers}
        onSwitchSearchType={switchSearchType}
        onClose={() => setIsUserGroupUserModalShown(false)}
        onToggleIsAlsoMailSearched={toggleIsAlsoMailSearched}
        onToggleIsAlsoNameSearched={toggleAlsoNameSearched}
      />

      <h2 className="admin-setting-header mt-4">{t('admin:user_group_management.child_group_list')}</h2>
      <UserGroupDropdown
        selectableUserGroups={selectableChildUserGroups}
        onClickAddExistingUserGroupButton={onClickAddExistingUserGroupButtonHandler}
        onClickCreateUserGroupButton={showCreateModal}
      />

      <UserGroupModal
        userGroup={selectedUserGroup}
        buttonLabel={t('Update')}
        onClickSubmit={updateChildUserGroup}
        isShow={isUpdateModalShown}
        onHide={hideUpdateModal}
      />

      <UserGroupModal
        buttonLabel={t('Create')}
        onClickSubmit={createChildUserGroup}
        isShow={isCreateModalShown}
        onHide={hideCreateModal}
      />

      <UpdateParentConfirmModal />

      <UserGroupTable
        userGroups={childUserGroups}
        childUserGroups={grandChildUserGroups}
        isAclEnabled={isAclEnabled ?? false}
        onEdit={showUpdateModal}
        onRemove={removeChildUserGroup}
        onDelete={showDeleteModal}
        userGroupRelations={childUserGroupRelations}
      />

      <UserGroupDeleteModal
        userGroups={childUserGroups}
        deleteUserGroup={selectedUserGroup}
        onDelete={deleteChildUserGroupById}
        isShow={isDeleteModalShown}
        onHide={hideDeleteModal}
      />

      <h2 className="admin-setting-header mt-4">{t('Page')}</h2>
      <div className="page-list">
        <UserGroupPageList userGroupId={currentUserGroupId} relatedPages={userGroupPages} />
      </div>
    </div>
  );
};

export default UserGroupDetailPage;<|MERGE_RESOLUTION|>--- conflicted
+++ resolved
@@ -2,6 +2,7 @@
   useState, useCallback, useEffect, useMemo,
 } from 'react';
 
+import { objectIdUtils } from '@growi/core';
 import { useTranslation } from 'next-i18next';
 import dynamic from 'next/dynamic';
 import { useRouter } from 'next/router';
@@ -20,16 +21,12 @@
   useSWRxSelectableParentUserGroups, useSWRxSelectableChildUserGroups, useSWRxAncestorUserGroups,
 } from '~/stores/user-group';
 
-<<<<<<< HEAD
 
 const UserGroupPageList = dynamic(() => import('./UserGroupPageList'), { ssr: false });
 const UserGroupUserTable = dynamic(() => import('./UserGroupUserTable'), { ssr: false });
 
 const UserGroupUserModal = dynamic(() => import('./UserGroupUserModal').then(mod => mod.UserGroupUserModal), { ssr: false });
-=======
-import { isValidObjectId } from '../../../../../core/src/utils/objectid-utils';
-
->>>>>>> a9179e4f
+
 const UserGroupDeleteModal = dynamic(() => import('../UserGroup/UserGroupDeleteModal').then(mod => mod.UserGroupDeleteModal), { ssr: false });
 const UserGroupDropdown = dynamic(() => import('../UserGroup/UserGroupDropdown').then(mod => mod.UserGroupDropdown), { ssr: false });
 const UserGroupForm = dynamic(() => import('../UserGroup/UserGroupForm').then(mod => mod.UserGroupForm), { ssr: false });
@@ -62,7 +59,7 @@
   const notExistsUerGroup = !isLoading && currentUserGroup == null;
 
   useEffect(() => {
-    if (!isValidObjectId(currentUserGroupId) || notExistsUerGroup) {
+    if (!objectIdUtils.isValidObjectId(currentUserGroupId) || notExistsUerGroup) {
       router.push('/admin/user-groups');
     }
   }, [currentUserGroup, currentUserGroupId, notExistsUerGroup, router]);
