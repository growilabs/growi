import React, {
  FC, Fragment, useState, useCallback,
} from 'react';
import { useTranslation } from 'react-i18next';

import UserGroupTable from './UserGroupTable';
import UserGroupForm from './UserGroupForm';
import UserGroupDeleteModal from './UserGroupDeleteModal';

import { withUnstatedContainers } from '../../UnstatedUtils';
import AppContainer from '~/client/services/AppContainer';
import { toastSuccess, toastError } from '~/client/util/apiNotification';
import { IUserGroup, IUserGroupHasId } from '~/interfaces/user';
import Xss from '~/services/xss';
import { CustomWindow } from '~/interfaces/global';
import { apiv3Delete, apiv3Post } from '~/client/util/apiv3-client';
import { useSWRxUserGroupList, useSWRxChildUserGroupList, useSWRxUserGroupRelationList } from '~/stores/user-group';

type Props = {
  appContainer: AppContainer,
};

const UserGroupPage: FC<Props> = (props: Props) => {
  const xss: Xss = (window as CustomWindow).xss;
  const { t } = useTranslation();
  const { isAclEnabled } = props.appContainer.config;

  /*
   * Fetch
   */
  const { data: userGroups, mutate: mutateUserGroups } = useSWRxUserGroupList();
  const userGroupIds = userGroups?.map(group => group._id);
  const { data: userGroupRelations, mutate: mutateUserGroupRelations } = useSWRxUserGroupRelationList(userGroupIds);
  const { data: childUserGroups } = useSWRxChildUserGroupList(userGroupIds);

  /*
   * State
   */
  const [selectedUserGroup, setSelectedUserGroup] = useState<IUserGroupHasId | undefined>(undefined); // not null but undefined (to use defaultProps in UserGroupDeleteModal)
  const [isDeleteModalShown, setDeleteModalShown] = useState<boolean>(false);

  /*
   * Functions
   */
  const syncUserGroupAndRelations = useCallback(async() => {
    try {
      await mutateUserGroups(undefined, true);
    }
    catch (err) {
      toastError(err);
    }
  }, [mutateUserGroups]);

  const showDeleteModal = useCallback(async(group: IUserGroupHasId) => {
    try {
      await syncUserGroupAndRelations();

      setSelectedUserGroup(group);
      setDeleteModalShown(true);
    }
    catch (err) {
      toastError(err);
    }
  }, [syncUserGroupAndRelations]);

  const hideDeleteModal = useCallback(() => {
    setSelectedUserGroup(undefined);
    setDeleteModalShown(false);
  }, []);

  const addUserGroup = useCallback(async(userGroupData: IUserGroup) => {
    try {
      await apiv3Post('/user-groups', {
        name: userGroupData.name,
        description: userGroupData.description,
        parent: userGroupData.parent,
      });

      // sync
      await mutateUserGroups(undefined, true);
    }
    catch (err) {
      toastError(err);
    }
  }, [mutateUserGroups]);

  const deleteUserGroupById = useCallback(async(deleteGroupId: string, actionName: string, transferToUserGroupId: string) => {
    try {
      const res = await apiv3Delete(`/user-groups/${deleteGroupId}`, {
        actionName,
        transferToUserGroupId,
      });

      // sync
      await mutateUserGroups(undefined, true);

      setSelectedUserGroup(undefined);
      setDeleteModalShown(false);

<<<<<<< HEAD
      toastSuccess(`Deleted ${xss.process(res.data.userGroups.length)} groups.`);
=======
      toastSuccess(`Deleted ${res.data.userGroups.length} groups.`);
>>>>>>> 7b1c4430
    }
    catch (err) {
      toastError(new Error('Unable to delete the groups'));
    }
  }, [mutateUserGroups, mutateUserGroupRelations]);

  if (userGroups == null || userGroupRelations == null || childUserGroups == null) {
    return <></>;
  }

  return (
    <Fragment>
      {
        isAclEnabled ? (
          <div className="mb-2">
            <button type="button" className="btn btn-outline-secondary" data-toggle="collapse" data-target="#createGroupForm">
              {t('admin:user_group_management.create_group')}
            </button>
            <div id="createGroupForm" className="collapse">
              <UserGroupForm
                successedMessage={t('toaster.create_succeeded', { target: t('UserGroup') })}
                failedMessage={t('toaster.create_failed', { target: t('UserGroup') })}
                submitButtonLabel={t('Create')}
                onSubmit={addUserGroup}
              />
            </div>
          </div>
        ) : (
          t('admin:user_group_management.deny_create_group')
        )
      }
      <UserGroupTable
        appContainer={props.appContainer}
        userGroups={userGroups}
        childUserGroups={childUserGroups}
        isAclEnabled={isAclEnabled}
        onDelete={showDeleteModal}
        userGroupRelations={userGroupRelations}
      />
      <UserGroupDeleteModal
        appContainer={props.appContainer}
        userGroups={userGroups}
        deleteUserGroup={selectedUserGroup}
        onDelete={deleteUserGroupById}
        isShow={isDeleteModalShown}
        onShow={showDeleteModal}
        onHide={hideDeleteModal}
      />
    </Fragment>
  );
};

/**
 * Wrapper component for using unstated
 */
const UserGroupPageWrapper = withUnstatedContainers(UserGroupPage, [AppContainer]);

export default UserGroupPageWrapper;<|MERGE_RESOLUTION|>--- conflicted
+++ resolved
@@ -97,11 +97,7 @@
       setSelectedUserGroup(undefined);
       setDeleteModalShown(false);
 
-<<<<<<< HEAD
-      toastSuccess(`Deleted ${xss.process(res.data.userGroups.length)} groups.`);
-=======
       toastSuccess(`Deleted ${res.data.userGroups.length} groups.`);
->>>>>>> 7b1c4430
     }
     catch (err) {
       toastError(new Error('Unable to delete the groups'));
