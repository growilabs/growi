<<<<<<< HEAD
// import { faCircleArrowDown, faCircleCheck } from '@fortawesome/free-solid-svg-icons';
// import { FontAwesomeIcon } from '@fortawesome/react-fontawesome';

import Link from 'next/link';

=======

import React, { useState } from 'react';

import Link from 'next/link';

import { toastSuccess, toastError } from '~/client/util/apiNotification';
import { apiv3Post } from '~/client/util/apiv3-client';
import { useSWRxPlugin } from '~/stores/plugin';

>>>>>>> 878f1c31
import styles from './PluginCard.module.scss';

type Props = {
  id: string,
  name: string,
  url: string,
  description: string,
}

export const PluginCard = (props: Props): JSX.Element => {

  const {
    id, name, url, description,
  } = props;

  const { data, mutate } = useSWRxPlugin(id);

  if (data == null) {
    return <></>;
  }

  const PluginCardButton = (): JSX.Element => {
    const [isEnabled, setState] = useState<boolean>(data.data.isEnabled);

    const onChangeHandler = async() => {
      const reqUrl = '/plugins-extension/switch-isenabled';

      try {
        const res = await apiv3Post(reqUrl, { _id: id });
        setState(res.data.isEnabled);
        const pluginState = !isEnabled ? 'Enabled' : 'Disabled';
        toastSuccess(`${pluginState} Plugin `);
      }
      catch (err) {
        toastError('pluginIsEnabled', err);
      }
      finally {
        mutate();
      }
    };

    return (
      <div className={`${styles.plugin_card}`}>
        <div className="switch">
          <label className="switch__label">
            <input
              type="checkbox"
              className="switch__input"
              onChange={() => onChangeHandler()}
              checked={isEnabled}
            />
            <span className="switch__content"></span>
            <span className="switch__circle"></span>
          </label>
        </div>
      </div>
    );
  };

  const PluginDeleteButton = (): JSX.Element => {

    const onClickPluginDeleteBtnHandler = async() => {
      const reqUrl = '/plugins-extension/deleted';

      try {
        await apiv3Post(reqUrl, { _id: id, name });
        toastSuccess(`${name} Deleted`);
      }
      catch (err) {
        toastError('pluginDelete', err);
      }
      finally {
        mutate();
      }
    };

    return (
      <div className="">
        <button
          type="submit"
          className="btn btn-primary"
          onClick={() => onClickPluginDeleteBtnHandler()}
        >
          Delete
        </button>
      </div>
    );
  };

  return (
    <div className="card shadow border-0" key={name}>
      <div className="card-body px-5 py-4 mt-3">
        <div className="row mb-3">
          <div className="col-9">
            <h2 className="card-title h3 border-bottom pb-2 mb-3">
              <Link href={`${url}`}>{name}</Link>
            </h2>
            <p className="card-text text-muted">{description}</p>
          </div>
          <div className='col-3'>
            <div>
              <PluginCardButton />
            </div>
            <div className="mt-4">
              <PluginDeleteButton />
            </div>
          </div>
        </div>
        <div className="row">
          <div className="col-12 d-flex flex-wrap gap-2">
            {/* {topics?.map((topic: string) => {
              return (
                <span key={`${name}-${topic}`} className="badge rounded-1 mp-bg-light-blue text-dark fw-normal">
                  {topic}
                </span>
              );
            })} */}
          </div>
        </div>
      </div>
      <div className="card-footer px-5 border-top-0 mp-bg-light-blue">
        <p className="d-flex justify-content-between align-self-center mb-0">
          <span>
            {/* {owner.login === 'weseek' ? <FontAwesomeIcon icon={faCircleCheck} className="me-1 text-primary" /> : <></>}

            <a href={owner.html_url} target="_blank" rel="noreferrer">
              {owner.login}
            </a> */}
          </span>
          {/* <span>
            <FontAwesomeIcon icon={faCircleArrowDown} className="me-1" /> {stargazersCount}
          </span> */}
        </p>
      </div>
    </div>
  );
};<|MERGE_RESOLUTION|>--- conflicted
+++ resolved
@@ -1,11 +1,3 @@
-<<<<<<< HEAD
-// import { faCircleArrowDown, faCircleCheck } from '@fortawesome/free-solid-svg-icons';
-// import { FontAwesomeIcon } from '@fortawesome/react-fontawesome';
-
-import Link from 'next/link';
-
-=======
-
 import React, { useState } from 'react';
 
 import Link from 'next/link';
@@ -14,7 +6,6 @@
 import { apiv3Post } from '~/client/util/apiv3-client';
 import { useSWRxPlugin } from '~/stores/plugin';
 
->>>>>>> 878f1c31
 import styles from './PluginCard.module.scss';
 
 type Props = {
