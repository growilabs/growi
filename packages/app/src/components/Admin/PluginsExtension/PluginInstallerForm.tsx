import React, { useCallback } from 'react';

<<<<<<< HEAD
import { toastSuccess, toastError } from '~/client/util/apiNotification';
import { apiv3Post } from '~/client/util/apiv3-client';
import { useSWRxPlugins } from '~/stores/plugin';
=======
import { apiv3Post } from '~/client/util/apiv3-client';
import { toastError, toastSuccess } from '~/client/util/toastr';

import AdminInstallButtonRow from '../Common/AdminUpdateButtonRow';
// TODO: error notification (toast, loggerFactory)
>>>>>>> 0af008e2
// TODO: i18n
export const PluginInstallerForm = (): JSX.Element => {
  const { mutate } = useSWRxPlugins();

  const submitHandler = useCallback(async(e) => {
    e.preventDefault();

    const formData = e.target.elements;

    const {
      'pluginInstallerForm[url]': { value: url },
      // 'pluginInstallerForm[ghBranch]': { value: ghBranch },
      // 'pluginInstallerForm[ghTag]': { value: ghTag },
    } = formData;

    const pluginInstallerForm = {
      url,
      // ghBranch,
      // ghTag,
    };

    try {
      await apiv3Post('/plugins', { pluginInstallerForm });
      toastSuccess('Plugin Install Successed!');
    }
    catch (err) {
      toastError(err);
    }
    finally {
      mutate();
    }
  }, [mutate]);

  return (
    <form role="form" onSubmit={submitHandler}>
      <div className='form-group row'>
        <label className="text-left text-md-right col-md-3 col-form-label">GitHub Repository URL</label>
        <div className="col-md-6">
          <input
            className="form-control"
            type="text"
            name="pluginInstallerForm[url]"
            placeholder="https://github.com/weseek/growi-plugin-lsx"
            required
          />
          <p className="form-text text-muted">You can install plugins by inputting the GitHub URL.</p>
        </div>
      </div>

      <div className="row my-3">
        <div className="mx-auto">
          <button type="submit" className="btn btn-primary">Install</button>
        </div>
      </div>
    </form>
  );
};<|MERGE_RESOLUTION|>--- conflicted
+++ resolved
@@ -1,16 +1,11 @@
 import React, { useCallback } from 'react';
 
-<<<<<<< HEAD
 import { toastSuccess, toastError } from '~/client/util/apiNotification';
 import { apiv3Post } from '~/client/util/apiv3-client';
+// import { toastError, toastSuccess } from '~/client/util/toastr';
 import { useSWRxPlugins } from '~/stores/plugin';
-=======
-import { apiv3Post } from '~/client/util/apiv3-client';
-import { toastError, toastSuccess } from '~/client/util/toastr';
 
-import AdminInstallButtonRow from '../Common/AdminUpdateButtonRow';
 // TODO: error notification (toast, loggerFactory)
->>>>>>> 0af008e2
 // TODO: i18n
 export const PluginInstallerForm = (): JSX.Element => {
   const { mutate } = useSWRxPlugins();
