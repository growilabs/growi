--- conflicted
+++ resolved
@@ -50,29 +50,16 @@
   return (
     <div id="questionnaire-settings" className="mb-5">
       <p className="card well">
-<<<<<<< HEAD
-        {t('admin:app_setting.questionnaire_settings_explanation')}
-        <br />
-        <br />
+        <div className="mb-4">{t('admin:app_setting.questionnaire_settings_explanation')}</div>
         <span>
-          <span className="text-info mr-2"><i className="icon-info icon-fw"></i>{t('admin:app_setting.about_data_sent')}</span>
-          <a href={t('admin:app_setting.docs_link')} rel="noreferrer" target="_blank" className="d-inline">
-            {t('admin:app_setting.learn_more')} <i className="icon-share-alt"></i>
-          </a>
-          <br />
+          <div className="mb-2">
+            <span className="text-info mr-2"><i className="icon-info icon-fw"></i>{t('admin:app_setting.about_data_sent')}</span>
+            <a href={t('admin:app_setting.docs_link')} rel="noreferrer" target="_blank" className="d-inline">
+              {t('admin:app_setting.learn_more')} <i className="icon-share-alt"></i>
+            </a>
+          </div>
           {t('admin:app_setting.other_info_will_be_sent')}<br />
           {t('admin:app_setting.we_will_use_the_data_to_improve_growi')}
-=======
-        <div className="mb-4">システム全体でアンケート機能を有効/無効にします。また、ユーザーは設定画面から個別にアンケート機能を有効/無効にできます。</div>
-        <span>
-          <div className="mb-2">
-            <span className="text-info mr-2"><i className="icon-info icon-fw"></i>送信される情報について</span>
-            {/* eslint-disable-next-line max-len */}
-            <a href="https://docs.growi.org/ja/admin-guide/management-cookbook/app-settings.html#%E3%82%A2%E3%83%B3%E3%82%B1%E3%83%BC%E3%83%88%E8%A8%AD%E5%AE%9A" rel="noreferrer" target="_blank" className="d-inline">詳細<i className="icon-share-alt"></i></a>
-          </div>
-          アンケートの回答と合わせて、GROWI の改善に必要な情報を送信します。送信されるデータにユーザーの個人情報は含まれません。<br />
-          私たちはそれらを活用し、最大限ユーザーの体験を向上させるよう努めます。
->>>>>>> e6404ad2
         </span>
       </p>
 
