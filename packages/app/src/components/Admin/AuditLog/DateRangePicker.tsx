--- conflicted
+++ resolved
@@ -37,11 +37,8 @@
   );
 });
 
-<<<<<<< HEAD
 CustomInput.displayName = 'CustomInput';
 
-=======
->>>>>>> 441ac061
 type DateRangePickerProps = {
   startDate: Date | null
   endDate: Date | null
