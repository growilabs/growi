import Link, { LinkProps } from 'next/link';

import { useSiteUrl } from '~/stores/context';
import loggerFactory from '~/utils/logger';


const logger = loggerFactory('growi:components:NextLink');

const isAnchorLink = (href: string): boolean => {
  return href.toString().length > 0 && href[0] === '#';
};

const isExternalLink = (href: string, siteUrl: string | undefined): boolean => {
  try {
    const baseUrl = new URL(siteUrl ?? 'https://example.com');
    const hrefUrl = new URL(href, baseUrl);
    return baseUrl.host !== hrefUrl.host;
  }
  catch (err) {
    logger.debug(err);
    return false;
  }
};

<<<<<<< HEAD
const isAttachmentLink = (href: string): boolean => {
  // see: https://regex101.com/r/9qZhiK/1
  const attachmentUrlFormat = new RegExp(/^\/(attachment)\/([^/^\n]+)$/);
  return attachmentUrlFormat.test(href);
};

=======
const isAttached = (href: string): boolean => {
    return href.toString().startsWith('/attachment/');
};


>>>>>>> da0690d4
type Props = Omit<LinkProps, 'href'> & {
  children: React.ReactNode,
  href?: string,
  className?: string,
};

export const NextLink = (props: Props): JSX.Element => {
  const {
    href, children, className, ...rest
  } = props;

  const { data: siteUrl } = useSiteUrl();

  if (href == null) {
    return <a className={className}>{children}</a>;
  }

  // extract 'data-*' props
  const dataAttributes = Object.fromEntries(
    Object.entries(rest).filter(([key]) => key.startsWith('data-')),
  );

  // when href is an anchor link
  if (isAnchorLink(href)) {
    return (
      <a href={href} className={className} {...dataAttributes}>{children}</a>
    );
  }

  if (isExternalLink(href, siteUrl)) {
    return (
      <a href={href} className={className} target="_blank" rel="noopener noreferrer" {...dataAttributes}>
        {children}&nbsp;<i className='icon-share-alt small'></i>
      </a>
    );
  }

<<<<<<< HEAD
  // when href is an attachment link
  if (isAttachmentLink(href)) {
    return (
      <a href={href} className={className} {...dataAttributes}>{children}</a>
    );
  }

=======
  // when href is an attachment file
  if (isAttached(href)) {
    const dlhref=href.toString().replace('/attachment/','/download/');
    return (
      <span>
        <a href={href} className={className} target="_blank" rel="noopener noreferrer" {...dataAttributes}>
        {children}
        </a>&nbsp;
        <a href={dlhref} className="attachment-download"><i className='icon-cloud-download'></i></a>
      </span>
    );
  }


>>>>>>> da0690d4
  return (
    <Link {...rest} href={href} prefetch={false} legacyBehavior>
      <a href={href} className={className} {...dataAttributes}>{children}</a>
    </Link>
  );
};<|MERGE_RESOLUTION|>--- conflicted
+++ resolved
@@ -22,20 +22,10 @@
   }
 };
 
-<<<<<<< HEAD
-const isAttachmentLink = (href: string): boolean => {
-  // see: https://regex101.com/r/9qZhiK/1
-  const attachmentUrlFormat = new RegExp(/^\/(attachment)\/([^/^\n]+)$/);
-  return attachmentUrlFormat.test(href);
+const isAttached = (href: string): boolean => {
+  return href.toString().startsWith('/attachment/');
 };
 
-=======
-const isAttached = (href: string): boolean => {
-    return href.toString().startsWith('/attachment/');
-};
-
-
->>>>>>> da0690d4
 type Props = Omit<LinkProps, 'href'> & {
   children: React.ReactNode,
   href?: string,
@@ -73,30 +63,19 @@
     );
   }
 
-<<<<<<< HEAD
-  // when href is an attachment link
-  if (isAttachmentLink(href)) {
-    return (
-      <a href={href} className={className} {...dataAttributes}>{children}</a>
-    );
-  }
-
-=======
   // when href is an attachment file
   if (isAttached(href)) {
-    const dlhref=href.toString().replace('/attachment/','/download/');
+    const dlhref = href.toString().replace('/attachment/', '/download/');
     return (
       <span>
         <a href={href} className={className} target="_blank" rel="noopener noreferrer" {...dataAttributes}>
-        {children}
+          {children}
         </a>&nbsp;
         <a href={dlhref} className="attachment-download"><i className='icon-cloud-download'></i></a>
       </span>
     );
   }
 
-
->>>>>>> da0690d4
   return (
     <Link {...rest} href={href} prefetch={false} legacyBehavior>
       <a href={href} className={className} {...dataAttributes}>{children}</a>
