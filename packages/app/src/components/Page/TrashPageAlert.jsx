import React, { useState } from 'react';
import PropTypes from 'prop-types';

import { withTranslation } from 'react-i18next';

import { UserPicture } from '@growi/ui';
import { withUnstatedContainers } from '../UnstatedUtils';
import AppContainer from '~/client/services/AppContainer';
import PageContainer from '~/client/services/PageContainer';
import { useCurrentUpdatedAt } from '~/stores/context';
import PutbackPageModal from '../PutbackPageModal';
import EmptyTrashModal from '../EmptyTrashModal';
import PageDeleteModal from '../PageDeleteModal';


const TrashPageAlert = (props) => {
  const { t, pageContainer } = props;
  const {
<<<<<<< HEAD
    pageId, revisionId, path, isDeleted, lastUpdateUsername, updatedAt, deletedUserName, deletedAt, isAbleToDeleteCompletely,
=======
    path, isDeleted, lastUpdateUsername, deletedUserName, deletedAt, isAbleToDeleteCompletely,
>>>>>>> 575d43ee
  } = pageContainer.state;
  const { data: updatedAt } = useCurrentUpdatedAt();
  const [isEmptyTrashModalShown, setIsEmptyTrashModalShown] = useState(false);
  const [isPutbackPageModalShown, setIsPutbackPageModalShown] = useState(false);
  const [isPageDeleteModalShown, setIsPageDeleteModalShown] = useState(false);

  function openEmptyTrashModalHandler() {
    setIsEmptyTrashModalShown(true);
  }

  function closeEmptyTrashModalHandler() {
    setIsEmptyTrashModalShown(false);
  }

  function openPutbackPageModalHandler() {
    setIsPutbackPageModalShown(true);
  }

  function closePutbackPageModalHandler() {
    setIsPutbackPageModalShown(false);
  }

  function openPageDeleteModalHandler() {
    setIsPageDeleteModalShown(true);
  }

  function opclosePageDeleteModalHandler() {
    setIsPageDeleteModalShown(false);
  }

  function renderEmptyButton() {
    return (
      <button
        href="#"
        type="button"
        className="btn btn-danger rounded-pill btn-sm ml-auto"
        data-target="#emptyTrash"
        onClick={openEmptyTrashModalHandler}
      >
        <i className="icon-trash" aria-hidden="true"></i>{ t('modal_empty.empty_the_trash') }
      </button>
    );
  }

  function renderTrashPageManagementButtons() {
    return (
      <>
        <button
          type="button"
          className="btn btn-info rounded-pill btn-sm ml-auto mr-2"
          onClick={openPutbackPageModalHandler}
          data-toggle="modal"
        >
          <i className="icon-action-undo" aria-hidden="true"></i> { t('Put Back') }
        </button>
        <button
          type="button"
          className="btn btn-danger rounded-pill btn-sm"
          disabled={!isAbleToDeleteCompletely}
          onClick={openPageDeleteModalHandler}
        >
          <i className="icon-fire" aria-hidden="true"></i> { t('Delete Completely') }
        </button>
      </>
    );
  }

  function renderModals() {
    return (
      <>
        <EmptyTrashModal
          isOpen={isEmptyTrashModalShown}
          onClose={closeEmptyTrashModalHandler}
        />
        <PutbackPageModal
          isOpen={isPutbackPageModalShown}
          onClose={closePutbackPageModalHandler}
          pageId={pageId}
          path={path}
        />
        <PageDeleteModal
          isOpen={isPageDeleteModalShown}
          onClose={opclosePageDeleteModalHandler}
          pageId={pageId}
          revisionId={revisionId}
          path={path}
          isDeleteCompletelyModal
          isAbleToDeleteCompletely={isAbleToDeleteCompletely}
        />
      </>
    );
  }

  return (
    <>
      <div className="alert alert-warning py-3 pl-4 d-flex flex-column flex-lg-row">
        <div className="flex-grow-1">
          This page is in the trash <i className="icon-trash" aria-hidden="true"></i>.
          {isDeleted && (
            <>
              <br />
              <UserPicture user={{ username: deletedUserName || lastUpdateUsername }} />
              <span className="ml-2">
                Deleted by {deletedUserName || lastUpdateUsername} at {deletedAt || updatedAt}
              </span>
            </>
          )}
        </div>
        <div className="pt-1 d-flex align-items-end align-items-lg-center">
          <span>{ pageContainer.isAbleToShowEmptyTrashButton && renderEmptyButton()}</span>
          { pageContainer.isAbleToShowTrashPageManagementButtons && renderTrashPageManagementButtons()}
        </div>
      </div>
      {renderModals()}
    </>
  );
};

/**
 * Wrapper component for using unstated
 */
const TrashPageAlertWrapper = withUnstatedContainers(TrashPageAlert, [AppContainer, PageContainer]);


TrashPageAlert.propTypes = {
  t: PropTypes.func.isRequired, // i18next
  appContainer: PropTypes.instanceOf(AppContainer).isRequired,
  pageContainer: PropTypes.instanceOf(PageContainer).isRequired,
};

export default withTranslation()(TrashPageAlertWrapper);<|MERGE_RESOLUTION|>--- conflicted
+++ resolved
@@ -16,11 +16,7 @@
 const TrashPageAlert = (props) => {
   const { t, pageContainer } = props;
   const {
-<<<<<<< HEAD
-    pageId, revisionId, path, isDeleted, lastUpdateUsername, updatedAt, deletedUserName, deletedAt, isAbleToDeleteCompletely,
-=======
-    path, isDeleted, lastUpdateUsername, deletedUserName, deletedAt, isAbleToDeleteCompletely,
->>>>>>> 575d43ee
+    pageId, path, isDeleted, lastUpdateUsername, deletedUserName, deletedAt, isAbleToDeleteCompletely,
   } = pageContainer.state;
   const { data: updatedAt } = useCurrentUpdatedAt();
   const [isEmptyTrashModalShown, setIsEmptyTrashModalShown] = useState(false);
