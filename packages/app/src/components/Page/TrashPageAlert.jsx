import React, { useState } from 'react';
import PropTypes from 'prop-types';

import { withTranslation } from 'react-i18next';

import { UserPicture } from '@growi/ui';
import { withUnstatedContainers } from '../UnstatedUtils';
import AppContainer from '~/client/services/AppContainer';
import PageContainer from '~/client/services/PageContainer';
import PutbackPageModal from '../PutbackPageModal';
import EmptyTrashModal from '../EmptyTrashModal';

import { useCurrentUpdatedAt } from '~/stores/context';
import { usePageDeleteModalStatus } from '~/stores/ui';

const TrashPageAlert = (props) => {
  const { t, pageContainer } = props;
  const {
    pageId, revisionId, path, isDeleted, lastUpdateUsername, deletedUserName, deletedAt, isAbleToDeleteCompletely,
  } = pageContainer.state;
  const { data: updatedAt } = useCurrentUpdatedAt();
  const [isEmptyTrashModalShown, setIsEmptyTrashModalShown] = useState(false);
  const [isPutbackPageModalShown, setIsPutbackPageModalShown] = useState(false);

  const { open: openDeleteModal } = usePageDeleteModalStatus();

  function openEmptyTrashModalHandler() {
    setIsEmptyTrashModalShown(true);
  }

  function closeEmptyTrashModalHandler() {
    setIsEmptyTrashModalShown(false);
  }

  function openPutbackPageModalHandler() {
    setIsPutbackPageModalShown(true);
  }

  function closePutbackPageModalHandler() {
    setIsPutbackPageModalShown(false);
  }

  function openPageDeleteModalHandler() {
    const pageToDelete = {
      pageId,
      revisionId,
      path,
    };
    openDeleteModal([pageToDelete]);
  }

  function renderEmptyButton() {
    return (
      <button
        href="#"
        type="button"
        className="btn btn-danger rounded-pill btn-sm ml-auto"
        data-target="#emptyTrash"
        onClick={openEmptyTrashModalHandler}
      >
        <i className="icon-trash" aria-hidden="true"></i>{ t('modal_empty.empty_the_trash') }
      </button>
    );
  }

  function renderTrashPageManagementButtons() {
    return (
      <>
        <button
          type="button"
          className="btn btn-info rounded-pill btn-sm ml-auto mr-2"
          onClick={openPutbackPageModalHandler}
          data-toggle="modal"
        >
          <i className="icon-action-undo" aria-hidden="true"></i> { t('Put Back') }
        </button>
        <button
          type="button"
          className="btn btn-danger rounded-pill btn-sm"
          disabled={!isAbleToDeleteCompletely}
          onClick={openPageDeleteModalHandler}
        >
          <i className="icon-fire" aria-hidden="true"></i> { t('Delete Completely') }
        </button>
      </>
    );
  }

  function renderModals() {
    return (
      <>
        <EmptyTrashModal
          isOpen={isEmptyTrashModalShown}
          onClose={closeEmptyTrashModalHandler}
        />
        <PutbackPageModal
          isOpen={isPutbackPageModalShown}
          onClose={closePutbackPageModalHandler}
          pageId={pageId}
          path={path}
        />
<<<<<<< HEAD
        {/* TODO: show PageDeleteModal with usePageDeleteModal by 87567  */}
        <PageDeleteModal
          isOpen={isPageDeleteModalShown}
          onClose={opclosePageDeleteModalHandler}
          pageId={pageId}
          revisionId={revisionId}
          path={path}
          isDeleteCompletelyModal
          isAbleToDeleteCompletely={isAbleToDeleteCompletely}
        />
=======
>>>>>>> c01e244b
      </>
    );
  }

  return (
    <>
      <div className="alert alert-warning py-3 pl-4 d-flex flex-column flex-lg-row">
        <div className="flex-grow-1">
          This page is in the trash <i className="icon-trash" aria-hidden="true"></i>.
          {isDeleted && (
            <>
              <br />
              <UserPicture user={{ username: deletedUserName || lastUpdateUsername }} />
              <span className="ml-2">
                Deleted by {deletedUserName || lastUpdateUsername} at {deletedAt || updatedAt}
              </span>
            </>
          )}
        </div>
        <div className="pt-1 d-flex align-items-end align-items-lg-center">
          <span>{ pageContainer.isAbleToShowEmptyTrashButton && renderEmptyButton()}</span>
          { pageContainer.isAbleToShowTrashPageManagementButtons && renderTrashPageManagementButtons()}
        </div>
      </div>
      {renderModals()}
    </>
  );
};

/**
 * Wrapper component for using unstated
 */
const TrashPageAlertWrapper = withUnstatedContainers(TrashPageAlert, [AppContainer, PageContainer]);


TrashPageAlert.propTypes = {
  t: PropTypes.func.isRequired, // i18next
  appContainer: PropTypes.instanceOf(AppContainer).isRequired,
  pageContainer: PropTypes.instanceOf(PageContainer).isRequired,
};

export default withTranslation()(TrashPageAlertWrapper);<|MERGE_RESOLUTION|>--- conflicted
+++ resolved
@@ -99,19 +99,6 @@
           pageId={pageId}
           path={path}
         />
-<<<<<<< HEAD
-        {/* TODO: show PageDeleteModal with usePageDeleteModal by 87567  */}
-        <PageDeleteModal
-          isOpen={isPageDeleteModalShown}
-          onClose={opclosePageDeleteModalHandler}
-          pageId={pageId}
-          revisionId={revisionId}
-          path={path}
-          isDeleteCompletelyModal
-          isAbleToDeleteCompletely={isAbleToDeleteCompletely}
-        />
-=======
->>>>>>> c01e244b
       </>
     );
   }
