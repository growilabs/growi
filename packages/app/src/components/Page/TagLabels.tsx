--- conflicted
+++ resolved
@@ -36,11 +36,7 @@
 
   return (
     <>
-<<<<<<< HEAD
-      <div className={`${styles['grw-tag-labels']} grw-tag-labels d-flex align-items-center`}>
-=======
-      <form className="grw-tag-labels form-inline" data-testid="grw-tag-labels">
->>>>>>> b49ec27f
+      <div className={`${styles['grw-tag-labels']} grw-tag-labels d-flex align-items-center`} data-testid="grw-tag-labels">
         <i className="tag-icon icon-tag mr-2"></i>
         <RenderTagLabels
           tags={tags}
