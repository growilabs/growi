import React, { Suspense } from 'react';
import PropTypes from 'prop-types';
import { withTranslation } from 'react-i18next';


import { withUnstatedContainers } from '../UnstatedUtils';
import AppContainer from '~/client/services/AppContainer';

import RenderTagLabels from './RenderTagLabels';
import TagEditModal from './TagEditModal';
import { EditorMode } from '~/stores/ui';

class TagLabels extends React.Component {

  constructor(props) {
    super(props);

    this.state = {
      isTagEditModalShown: false,
    };

    this.openEditorModal = this.openEditorModal.bind(this);
    this.closeEditorModal = this.closeEditorModal.bind(this);
  }

<<<<<<< HEAD
=======
  /**
   * @return tags data
   *   1. pageContainer.state.tags if editorMode is view
   *   2. editorContainer.state.tags if editorMode is edit
   */
  getTagData() {
    const { editorContainer, pageContainer, editorMode } = this.props;
    return (editorMode === EditorMode.Editor) ? editorContainer.state.tags : pageContainer.state.tags;
  }
>>>>>>> 1508fa7b

  openEditorModal() {
    this.setState({ isTagEditModalShown: true });
  }

  closeEditorModal() {
    this.setState({ isTagEditModalShown: false });
  }

<<<<<<< HEAD
=======
  async tagsUpdatedHandler(newTags) {
    const {
      appContainer, editorContainer, pageContainer, editorMode,
    } = this.props;

    const { pageId } = pageContainer.state;

    // It will not be reflected in the DB until the page is refreshed
    if (editorMode === EditorMode.Editor) {
      return editorContainer.setState({ tags: newTags });
    }

    try {
      const { tags } = await appContainer.apiPost('/tags.update', { pageId, tags: newTags });

      // update pageContainer.state
      pageContainer.setState({ tags });
      // update editorContainer.state
      editorContainer.setState({ tags });

      toastSuccess('updated tags successfully');
    }
    catch (err) {
      toastError(err, 'fail to update tags');
    }
  }

>>>>>>> 1508fa7b

  render() {
    const { appContainer, tagsUpdateInvoked, tags } = this.props;

    return (
      <>

        <form className="grw-tag-labels form-inline">
          <i className="tag-icon icon-tag mr-2"></i>
          <Suspense fallback={<span className="grw-tag-label badge badge-secondary">―</span>}>
            <RenderTagLabels
              tags={tags}
              openEditorModal={this.openEditorModal}
              isGuestUser={appContainer.isGuestUser}
            />
          </Suspense>
        </form>

        <TagEditModal
          tags={tags}
          isOpen={this.state.isTagEditModalShown}
          onClose={this.closeEditorModal}
          appContainer={this.props.appContainer}
          onTagsUpdated={tagsUpdateInvoked}
        />

      </>
    );
  }

}

/**
 * Wrapper component for using unstated
 */
const TagLabelsUnstatedWrapper = withUnstatedContainers(TagLabels, [AppContainer]);

TagLabels.propTypes = {
  t: PropTypes.func.isRequired, // i18next

  appContainer: PropTypes.instanceOf(AppContainer).isRequired,
<<<<<<< HEAD
  tags: PropTypes.arrayOf(String),
  tagsUpdateInvoked: PropTypes.func,
=======
  pageContainer: PropTypes.instanceOf(PageContainer).isRequired,
  editorContainer: PropTypes.instanceOf(EditorContainer).isRequired,

  editorMode: PropTypes.string,
>>>>>>> 1508fa7b
};

// wrapping tsx component returned by withUnstatedContainers to avoid type error when this component used in other tsx components.
const TagLabelsWrapper = (props) => {
  return <TagLabelsUnstatedWrapper {...props}></TagLabelsUnstatedWrapper>;
};
export default withTranslation()(TagLabelsWrapper);<|MERGE_RESOLUTION|>--- conflicted
+++ resolved
@@ -23,18 +23,6 @@
     this.closeEditorModal = this.closeEditorModal.bind(this);
   }
 
-<<<<<<< HEAD
-=======
-  /**
-   * @return tags data
-   *   1. pageContainer.state.tags if editorMode is view
-   *   2. editorContainer.state.tags if editorMode is edit
-   */
-  getTagData() {
-    const { editorContainer, pageContainer, editorMode } = this.props;
-    return (editorMode === EditorMode.Editor) ? editorContainer.state.tags : pageContainer.state.tags;
-  }
->>>>>>> 1508fa7b
 
   openEditorModal() {
     this.setState({ isTagEditModalShown: true });
@@ -44,36 +32,6 @@
     this.setState({ isTagEditModalShown: false });
   }
 
-<<<<<<< HEAD
-=======
-  async tagsUpdatedHandler(newTags) {
-    const {
-      appContainer, editorContainer, pageContainer, editorMode,
-    } = this.props;
-
-    const { pageId } = pageContainer.state;
-
-    // It will not be reflected in the DB until the page is refreshed
-    if (editorMode === EditorMode.Editor) {
-      return editorContainer.setState({ tags: newTags });
-    }
-
-    try {
-      const { tags } = await appContainer.apiPost('/tags.update', { pageId, tags: newTags });
-
-      // update pageContainer.state
-      pageContainer.setState({ tags });
-      // update editorContainer.state
-      editorContainer.setState({ tags });
-
-      toastSuccess('updated tags successfully');
-    }
-    catch (err) {
-      toastError(err, 'fail to update tags');
-    }
-  }
-
->>>>>>> 1508fa7b
 
   render() {
     const { appContainer, tagsUpdateInvoked, tags } = this.props;
@@ -115,15 +73,8 @@
   t: PropTypes.func.isRequired, // i18next
 
   appContainer: PropTypes.instanceOf(AppContainer).isRequired,
-<<<<<<< HEAD
   tags: PropTypes.arrayOf(String),
   tagsUpdateInvoked: PropTypes.func,
-=======
-  pageContainer: PropTypes.instanceOf(PageContainer).isRequired,
-  editorContainer: PropTypes.instanceOf(EditorContainer).isRequired,
-
-  editorMode: PropTypes.string,
->>>>>>> 1508fa7b
 };
 
 // wrapping tsx component returned by withUnstatedContainers to avoid type error when this component used in other tsx components.
