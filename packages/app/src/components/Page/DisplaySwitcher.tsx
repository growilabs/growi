import React from 'react';

import { pagePathUtils } from '@growi/core';
import { useTranslation } from 'next-i18next';
import dynamic from 'next/dynamic';
import { TabContent, TabPane } from 'reactstrap';

import { smoothScrollIntoView } from '~/client/util/smooth-scroll';
import {
  useCurrentPagePath, useIsSharedUser, useIsEditable, useIsUserPage, usePageUser, useShareLinkId, useIsNotFound, useIsNotCreatable, useIsForbidden,
} from '~/stores/context';
import { useDescendantsPageListModal } from '~/stores/modal';
import { useSWRxCurrentPage } from '~/stores/page';
import { EditorMode, useEditorMode } from '~/stores/ui';

import CountBadge from '../Common/CountBadge';
import PageListIcon from '../Icons/PageListIcon';
import { NotCreatablePage } from '../NotCreatablePage';
<<<<<<< HEAD
import NotFoundPage from '../NotFoundPage';
import ForbiddenPage from '../ForbiddenPage';
=======
>>>>>>> b3da75f0
import { Page } from '../Page';
// import PageEditor from '../PageEditor';
// import PageEditorByHackmd from '../PageEditorByHackmd';
import TableOfContents from '../TableOfContents';
import UserInfo from '../User/UserInfo';

import styles from '../TableOfContents.module.scss';


const WIKI_HEADER_LINK = 120;

const { isTopPage } = pagePathUtils;


const DisplaySwitcher = (): JSX.Element => {
  const { t } = useTranslation();

  const EditorNavbarBottom = dynamic(() => import('../PageEditor/EditorNavbarBottom'), { ssr: false });
  const HashChanged = dynamic(() => import('../EventListeneres/HashChanged'), { ssr: false });
  const ContentLinkButtons = dynamic(() => import('../ContentLinkButtons'), { ssr: false });
  const NotFoundPage = dynamic(() => import('../NotFoundPage'), { ssr: false });

  // get element for smoothScroll
  // const getCommentListDom = useMemo(() => { return document.getElementById('page-comments-list') }, []);

  const { data: currentPagePath } = useCurrentPagePath();
  const { data: isSharedUser } = useIsSharedUser();
  const { data: shareLinkId } = useShareLinkId();
  const { data: isUserPage } = useIsUserPage();
  const { data: isEditable } = useIsEditable();
  const { data: pageUser } = usePageUser();
  const { data: isNotFound } = useIsNotFound();
  const { data: isNotCreatable } = useIsNotCreatable();
  const { data: isForbidden } = useIsForbidden();
  const { data: currentPage } = useSWRxCurrentPage(shareLinkId ?? undefined);

  const { data: editorMode } = useEditorMode();

  const { open: openDescendantPageListModal } = useDescendantsPageListModal();

  const isViewMode = editorMode === EditorMode.View;
  const isTopPagePath = isTopPage(currentPagePath ?? '');

  const revision = currentPage?.revision;

  return (
    <>
      <TabContent activeTab={editorMode}>
        <TabPane tabId={EditorMode.View}>
          <div className="d-flex flex-column flex-lg-row">

            <div className="flex-grow-1 flex-basis-0 mw-0">
              { isUserPage && <UserInfo pageUser={pageUser} />}
              { !isNotFound && <Page /> }
              { isForbidden && <ForbiddenPage /> }
              { isNotFound && !isNotCreatable && <NotFoundPage /> }
              { isNotFound && isNotCreatable && !isForbidden && <NotCreatablePage /> }
            </div>

            { !isNotFound && !currentPage?.isEmpty && (
              <div className="grw-side-contents-container">
                <div className="grw-side-contents-sticky-container">

                  {/* Page list */}
                  <div className="grw-page-accessories-control">
                    { currentPagePath != null && !isSharedUser && (
                      <button
                        type="button"
                        className="btn btn-block btn-outline-secondary grw-btn-page-accessories rounded-pill d-flex justify-content-between align-items-center"
                        onClick={() => openDescendantPageListModal(currentPagePath)}
                        data-testid="pageListButton"
                      >
                        <div className="grw-page-accessories-control-icon">
                          <PageListIcon />
                        </div>
                        {t('page_list')}
                        <CountBadge count={currentPage?.descendantCount} offset={1} />
                      </button>
                    ) }
                  </div>

                  {/* Comments */}
                  {/* { getCommentListDom != null && !isTopPagePath && ( */}
                  { !isTopPagePath && (
                    <div className="grw-page-accessories-control mt-2">
                      <button
                        type="button"
                        className="btn btn-block btn-outline-secondary grw-btn-page-accessories rounded-pill d-flex justify-content-between align-items-center"
                        // onClick={() => smoothScrollIntoView(getCommentListDom, WIKI_HEADER_LINK)}
                      >
                        <i className="icon-fw icon-bubbles grw-page-accessories-control-icon"></i>
                        <span>Comments</span>
                        <CountBadge count={currentPage?.commentCount} />
                      </button>
                    </div>
                  ) }

                  <div className="d-none d-lg-block">
                    <div id="revision-toc" className={`revision-toc ${styles['revision-toc']}`}>
                      <TableOfContents />
                    </div>
                    <ContentLinkButtons />
                  </div>

                </div>
              </div>
            ) }

          </div>
        </TabPane>
        { isEditable && (
          <TabPane tabId={EditorMode.Editor}>
            <div data-testid="page-editor" id="page-editor">
              {/* <PageEditor /> */}
            </div>
          </TabPane>
        ) }
        { isEditable && (
          <TabPane tabId={EditorMode.HackMD}>
            <div id="page-editor-with-hackmd">
              {/* <PageEditorByHackmd /> */}
            </div>
          </TabPane>
        ) }
      </TabContent>
      { isEditable && !isViewMode && <EditorNavbarBottom /> }

      { isEditable && <HashChanged></HashChanged> }
    </>
  );
};

export default DisplaySwitcher;<|MERGE_RESOLUTION|>--- conflicted
+++ resolved
@@ -16,11 +16,8 @@
 import CountBadge from '../Common/CountBadge';
 import PageListIcon from '../Icons/PageListIcon';
 import { NotCreatablePage } from '../NotCreatablePage';
-<<<<<<< HEAD
 import NotFoundPage from '../NotFoundPage';
 import ForbiddenPage from '../ForbiddenPage';
-=======
->>>>>>> b3da75f0
 import { Page } from '../Page';
 // import PageEditor from '../PageEditor';
 // import PageEditorByHackmd from '../PageEditorByHackmd';
