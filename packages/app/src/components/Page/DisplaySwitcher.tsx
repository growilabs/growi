import React, { useMemo } from 'react';

import { pagePathUtils } from '@growi/core';
import { useTranslation } from 'next-i18next';
import dynamic from 'next/dynamic';

// import { smoothScrollIntoView } from '~/client/util/smooth-scroll';
import {
  useCurrentPagePath, useIsSharedUser, useIsEditable, useIsUserPage, usePageUser, useShareLinkId, useIsNotFound, useIsNotCreatable,
} from '~/stores/context';
import { useDescendantsPageListModal } from '~/stores/modal';
import { useSWRxCurrentPage } from '~/stores/page';
import { EditorMode, useEditorMode } from '~/stores/ui';

import CountBadge from '../Common/CountBadge';
import CustomTabContent from '../CustomNavigation/CustomTabContent';
import PageListIcon from '../Icons/PageListIcon';
import { Page } from '../Page';
import TableOfContents from '../TableOfContents';
import UserInfo from '../User/UserInfo';


import styles from './DisplaySwitcher.module.scss';


const { isTopPage } = pagePathUtils;

const PageEditor = dynamic(() => import('../PageEditor'), { ssr: false });
const PageEditorByHackmd = dynamic(() => import('../PageEditorByHackmd').then(mod => mod.PageEditorByHackmd), { ssr: false });
const EditorNavbarBottom = dynamic(() => import('../PageEditor/EditorNavbarBottom'), { ssr: false });
const HashChanged = dynamic(() => import('../EventListeneres/HashChanged'), { ssr: false });
const ContentLinkButtons = dynamic(() => import('../ContentLinkButtons'), { ssr: false });
const NotFoundPage = dynamic(() => import('../NotFoundPage'), { ssr: false });

<<<<<<< HEAD

const DisplaySwitcher = (): JSX.Element => {
  const { t } = useTranslation();
=======
>>>>>>> 2d54e2fa

const PageView = React.memo((): JSX.Element => {
  const { t } = useTranslation();

  const { data: currentPagePath } = useCurrentPagePath();
  const { data: isSharedUser } = useIsSharedUser();
  const { data: shareLinkId } = useShareLinkId();
  const { data: isUserPage } = useIsUserPage();
  const { data: pageUser } = usePageUser();
  const { data: isNotFound } = useIsNotFound();
  const { data: currentPage } = useSWRxCurrentPage(shareLinkId ?? undefined);
  const { open: openDescendantPageListModal } = useDescendantsPageListModal();

  const isTopPagePath = isTopPage(currentPagePath ?? '');

  return (
    <div className="d-flex flex-column flex-lg-row">

      <div className="flex-grow-1 flex-basis-0 mw-0">
        { isUserPage && <UserInfo pageUser={pageUser} />}
        { !isNotFound && <Page /> }
        { isNotFound && <NotFoundPage /> }
      </div>

      { !isNotFound && (
        <div className="grw-side-contents-container">
          <div className="grw-side-contents-sticky-container">

            {/* Page list */}
            <div className={`grw-page-accessories-control ${styles['grw-page-accessories-control']}`}>
              { currentPagePath != null && !isSharedUser && (
                <button
                  type="button"
                  className="btn btn-block btn-outline-secondary grw-btn-page-accessories rounded-pill d-flex justify-content-between align-items-center"
                  onClick={() => openDescendantPageListModal(currentPagePath)}
                  data-testid="pageListButton"
                >
                  <div className="grw-page-accessories-control-icon">
                    <PageListIcon />
                  </div>
                  {t('page_list')}
                  <CountBadge count={currentPage?.descendantCount} offset={1} />
                </button>
              ) }
            </div>

            {/* Comments */}
            {/* { getCommentListDom != null && !isTopPagePath && ( */}
            { !isTopPagePath && (
              <div className={`mt-2 grw-page-accessories-control ${styles['grw-page-accessories-control']}`}>
                <button
                  type="button"
                  className="btn btn-block btn-outline-secondary grw-btn-page-accessories rounded-pill d-flex justify-content-between align-items-center"
                  // onClick={() => smoothScrollIntoView(getCommentListDom, WIKI_HEADER_LINK)}
                >
                  <i className="icon-fw icon-bubbles grw-page-accessories-control-icon"></i>
                  <span>Comments</span>
                  <CountBadge count={currentPage?.commentCount} />
                </button>
              </div>
            ) }

<<<<<<< HEAD
          </div>
        </TabPane>
        { isEditable && (
          <TabPane tabId={EditorMode.Editor}>
            <div data-testid="page-editor" id="page-editor">
              <PageEditor />
            </div>
          </TabPane>
        ) }
        { isEditable && (
          <TabPane tabId={EditorMode.HackMD}>
            <div id="page-editor-with-hackmd">
              <PageEditorByHackmd />
=======
            <div className="d-none d-lg-block">
              <TableOfContents />
              <ContentLinkButtons />
>>>>>>> 2d54e2fa
            </div>

          </div>
        </div>
      ) }
    </div>
  );
});
PageView.displayName = 'PageView';


const DisplaySwitcher = React.memo((): JSX.Element => {
  // get element for smoothScroll
  // const getCommentListDom = useMemo(() => { return document.getElementById('page-comments-list') }, []);

  const { data: isEditable } = useIsEditable();

  const { data: editorMode = EditorMode.View } = useEditorMode();

  const isViewMode = editorMode === EditorMode.View;

  const navTabMapping = useMemo(() => {
    return {
      [EditorMode.View]: {
        Content: () => (
          <div data-testid="page-view" id="page-view">
            <PageView />
          </div>
        ),
      },
      [EditorMode.Editor]: {
        Content: () => (
          isEditable
            ? (
              <div data-testid="page-editor" id="page-editor">
                <PageEditor />
              </div>
            )
            : <></>
        ),
      },
      [EditorMode.HackMD]: {
        Content: () => (
          isEditable
            ? (
              <div id="page-editor-with-hackmd">
                {/* <PageEditorByHackmd /> */}
              </div>
            )
            : <></>
        ),
      },
    };
  }, [isEditable]);


  return (
    <>
      <CustomTabContent activeTab={editorMode} navTabMapping={navTabMapping} />

      { isEditable && !isViewMode && <EditorNavbarBottom /> }
      { isEditable && <HashChanged></HashChanged> }
    </>
  );
};

DisplaySwitcher.displayName = 'DisplaySwitcher';

export default DisplaySwitcher;<|MERGE_RESOLUTION|>--- conflicted
+++ resolved
@@ -16,6 +16,7 @@
 import CustomTabContent from '../CustomNavigation/CustomTabContent';
 import PageListIcon from '../Icons/PageListIcon';
 import { Page } from '../Page';
+// import PageEditorByHackmd from '../PageEditorByHackmd';
 import TableOfContents from '../TableOfContents';
 import UserInfo from '../User/UserInfo';
 
@@ -25,19 +26,13 @@
 
 const { isTopPage } = pagePathUtils;
 
+
 const PageEditor = dynamic(() => import('../PageEditor'), { ssr: false });
-const PageEditorByHackmd = dynamic(() => import('../PageEditorByHackmd').then(mod => mod.PageEditorByHackmd), { ssr: false });
 const EditorNavbarBottom = dynamic(() => import('../PageEditor/EditorNavbarBottom'), { ssr: false });
 const HashChanged = dynamic(() => import('../EventListeneres/HashChanged'), { ssr: false });
 const ContentLinkButtons = dynamic(() => import('../ContentLinkButtons'), { ssr: false });
 const NotFoundPage = dynamic(() => import('../NotFoundPage'), { ssr: false });
 
-<<<<<<< HEAD
-
-const DisplaySwitcher = (): JSX.Element => {
-  const { t } = useTranslation();
-=======
->>>>>>> 2d54e2fa
 
 const PageView = React.memo((): JSX.Element => {
   const { t } = useTranslation();
@@ -100,25 +95,9 @@
               </div>
             ) }
 
-<<<<<<< HEAD
-          </div>
-        </TabPane>
-        { isEditable && (
-          <TabPane tabId={EditorMode.Editor}>
-            <div data-testid="page-editor" id="page-editor">
-              <PageEditor />
-            </div>
-          </TabPane>
-        ) }
-        { isEditable && (
-          <TabPane tabId={EditorMode.HackMD}>
-            <div id="page-editor-with-hackmd">
-              <PageEditorByHackmd />
-=======
             <div className="d-none d-lg-block">
               <TableOfContents />
               <ContentLinkButtons />
->>>>>>> 2d54e2fa
             </div>
 
           </div>
@@ -183,8 +162,7 @@
       { isEditable && <HashChanged></HashChanged> }
     </>
   );
-};
-
+});
 DisplaySwitcher.displayName = 'DisplaySwitcher';
 
 export default DisplaySwitcher;