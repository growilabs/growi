import React, { useMemo } from 'react';

import { pagePathUtils } from '@growi/core';
import { useTranslation } from 'next-i18next';
import dynamic from 'next/dynamic';
import { TabContent, TabPane } from 'reactstrap';

import { smoothScrollIntoView } from '~/client/util/smooth-scroll';
import { isPopulated } from '~/interfaces/common';
import {
  useCurrentPagePath, useIsSharedUser, useIsEditable, useIsUserPage, usePageUser, useShareLinkId, useIsNotFound, useIsNotCreatable,
} from '~/stores/context';
import { useDescendantsPageListModal } from '~/stores/modal';
import { useSWRxCurrentPage } from '~/stores/page';
import { EditorMode, useEditorMode } from '~/stores/ui';

import CountBadge from '../Common/CountBadge';
import PageListIcon from '../Icons/PageListIcon';
import NotFoundPage from '../NotFoundPage';
import { Page } from '../Page';
// import PageEditor from '../PageEditor';
// import PageEditorByHackmd from '../PageEditorByHackmd';
import TableOfContents from '../TableOfContents';
import UserInfo from '../User/UserInfo';


const WIKI_HEADER_LINK = 120;

const { isTopPage } = pagePathUtils;


const DisplaySwitcher = (): JSX.Element => {
  const { t } = useTranslation();

  const EditorNavbarBottom = dynamic(() => import('../PageEditor/EditorNavbarBottom'), { ssr: false });
  const HashChanged = dynamic(() => import('../EventListeneres/HashChanged'), { ssr: false });
  const ContentLinkButtons = dynamic(() => import('../ContentLinkButtons'), { ssr: false });

  // get element for smoothScroll
  // const getCommentListDom = useMemo(() => { return document.getElementById('page-comments-list') }, []);

  const { data: currentPagePath } = useCurrentPagePath();
  const { data: isSharedUser } = useIsSharedUser();
  const { data: shareLinkId } = useShareLinkId();
  const { data: isUserPage } = useIsUserPage();
  const { data: isEditable } = useIsEditable();
  const { data: pageUser } = usePageUser();
  const { data: isNotFound } = useIsNotFound();
  const { data: isNotCreatable } = useIsNotCreatable();
  const { data: currentPage } = useSWRxCurrentPage(shareLinkId ?? undefined);

  const { data: editorMode } = useEditorMode();

  const { open: openDescendantPageListModal } = useDescendantsPageListModal();

  const isViewMode = editorMode === EditorMode.View;
  const isTopPagePath = isTopPage(currentPagePath ?? '');

  const revision = currentPage?.revision;

  const renderNotFoundPage = () => {
    if (isNotFound && isNotCreatable) {
      return (
        <div className="row not-found-message-row">
          <div className="col-md-12">
            <h2 className="text-muted">
              <i className="icon-ban" aria-hidden="true"></i>
                Couldn&apos;t create path
            </h2>
          </div>
        </div>
      );
    }
    if (isNotFound) {
      return <NotFoundPage />;
    }
  };

  return (
    <>
      <TabContent activeTab={editorMode}>
        <TabPane tabId={EditorMode.View}>
          <div className="d-flex flex-column flex-lg-row-reverse">

            { !isNotFound && !currentPage?.isEmpty && (
              <div className="grw-side-contents-container">
                <div className="grw-side-contents-sticky-container">

                  {/* Page list */}
                  <div className="grw-page-accessories-control">
                    { currentPagePath != null && !isSharedUser && (
                      <button
                        type="button"
                        className="btn btn-block btn-outline-secondary grw-btn-page-accessories rounded-pill d-flex justify-content-between align-items-center"
                        onClick={() => openDescendantPageListModal(currentPagePath)}
                        data-testid="pageListButton"
                      >
                        <div className="grw-page-accessories-control-icon">
                          <PageListIcon />
                        </div>
                        {t('page_list')}
                        <CountBadge count={currentPage?.descendantCount} offset={1} />
                      </button>
                    ) }
                  </div>

                  {/* Comments */}
                  {/* { getCommentListDom != null && !isTopPagePath && ( */}
                  { !isTopPagePath && (
                    <div className="grw-page-accessories-control mt-2">
                      <button
                        type="button"
                        className="btn btn-block btn-outline-secondary grw-btn-page-accessories rounded-pill d-flex justify-content-between align-items-center"
                        // onClick={() => smoothScrollIntoView(getCommentListDom, WIKI_HEADER_LINK)}
                      >
                        <i className="icon-fw icon-bubbles grw-page-accessories-control-icon"></i>
                        <span>Comments</span>
                        <CountBadge count={currentPage?.commentCount} />
                      </button>
                    </div>
                  ) }

                  <div className="d-none d-lg-block">
                    <div id="revision-toc" className="revision-toc">
                      {/* <TableOfContents /> */}
                    </div>
                    <ContentLinkButtons />
                  </div>

                </div>
              </div>
            ) }

            <div className="flex-grow-1 flex-basis-0 mw-0">
              { isUserPage && <UserInfo pageUser={pageUser} />}
<<<<<<< HEAD
              {/* { !isNotFound && <Page /> } */}
              { !isNotFound && revision != null && isPopulated(revision) && revision.body }
              { renderNotFoundPage() }
=======
              { !isNotFound && <Page /> }
              { isNotFound && <NotFoundPage /> }
>>>>>>> dc708ebc
            </div>

          </div>
        </TabPane>
        { isEditable && (
          <TabPane tabId={EditorMode.Editor}>
            <div data-testid="page-editor" id="page-editor">
              {/* <PageEditor /> */}
            </div>
          </TabPane>
        ) }
        { isEditable && (
          <TabPane tabId={EditorMode.HackMD}>
            <div id="page-editor-with-hackmd">
              {/* <PageEditorByHackmd /> */}
            </div>
          </TabPane>
        ) }
      </TabContent>
      { isEditable && !isViewMode && <EditorNavbarBottom /> }

      { isEditable && <HashChanged></HashChanged> }
    </>
  );
};

export default DisplaySwitcher;<|MERGE_RESOLUTION|>--- conflicted
+++ resolved
@@ -133,14 +133,8 @@
 
             <div className="flex-grow-1 flex-basis-0 mw-0">
               { isUserPage && <UserInfo pageUser={pageUser} />}
-<<<<<<< HEAD
-              {/* { !isNotFound && <Page /> } */}
-              { !isNotFound && revision != null && isPopulated(revision) && revision.body }
+              { !isNotFound && <Page /> }
               { renderNotFoundPage() }
-=======
-              { !isNotFound && <Page /> }
-              { isNotFound && <NotFoundPage /> }
->>>>>>> dc708ebc
             </div>
 
           </div>
