--- conflicted
+++ resolved
@@ -27,24 +27,16 @@
 
 const { isTopPage } = pagePathUtils;
 
-
 const PageEditor = dynamic(() => import('../PageEditor'), { ssr: false });
+const PageEditorByHackmd = dynamic(() => import('../PageEditorByHackmd').then(mod => mod.PageEditorByHackmd), { ssr: false });
 const EditorNavbarBottom = dynamic(() => import('../PageEditor/EditorNavbarBottom'), { ssr: false });
 const HashChanged = dynamic(() => import('../EventListeneres/HashChanged'), { ssr: false });
 const ContentLinkButtons = dynamic(() => import('../ContentLinkButtons'), { ssr: false });
 const NotFoundPage = dynamic(() => import('../NotFoundPage'), { ssr: false });
 
-<<<<<<< HEAD
-  const PageEditor = dynamic(() => import('../PageEditor'), { ssr: false });
-  const PageEditorByHackmd = dynamic(() => import('../PageEditorByHackmd').then(mod => mod.PageEditorByHackmd), { ssr: false });
-  const EditorNavbarBottom = dynamic(() => import('../PageEditor/EditorNavbarBottom'), { ssr: false });
-  const HashChanged = dynamic(() => import('../EventListeneres/HashChanged'), { ssr: false });
-  const ContentLinkButtons = dynamic(() => import('../ContentLinkButtons'), { ssr: false });
-  const NotFoundPage = dynamic(() => import('../NotFoundPage'), { ssr: false });
-=======
-const DisplaySwitcher = React.memo((): JSX.Element => {
+
+const DisplaySwitcher = (): JSX.Element => {
   const { t } = useTranslation();
->>>>>>> c90e224f
 
   // get element for smoothScroll
   // const getCommentListDom = useMemo(() => { return document.getElementById('page-comments-list') }, []);
