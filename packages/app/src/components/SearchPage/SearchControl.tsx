import React, { FC } from 'react';
import { useTranslation } from 'react-i18next';
import SearchPageForm from './SearchPageForm';
import AppContainer from '../../client/services/AppContainer';
import DeleteSelectedPageGroup from './DeleteSelectedPageGroup';
import { CheckboxType } from '../../interfaces/search';

type Props = {
  searchingKeyword: string,
  appContainer: AppContainer,
  searchResultCount: number,
  selectAllCheckboxType: CheckboxType,
  onSearchInvoked: (data : any[]) => boolean,
  onExcludeUsersHome?: () => void,
  onExcludeTrash?: () => void,
  onClickDeleteAllButton?: () => void
  onClickSelectAllCheckbox?: (nextSelectAllCheckboxType: CheckboxType) => void,
}

const SearchControl: FC <Props> = (props: Props) => {
  // Temporaly workaround for lint error
  // later needs to be fixed: SearchControl to typescript componet
  const SearchPageFormTypeAny : any = SearchPageForm;
  const { t } = useTranslation('');
  const { searchResultCount } = props;

  const onExcludeUsersHome = () => {
    if (props.onExcludeUsersHome != null) {
      props.onExcludeUsersHome();
    }
  };

  const onExcludeTrash = () => {
    if (props.onExcludeTrash != null) {
      props.onExcludeTrash();
    }
  };

  return (
    <>
      <div className="search-page-nav d-flex py-3 align-items-center">
        <div className="flex-grow-1 mx-4">
          <SearchPageFormTypeAny
            keyword={props.searchingKeyword}
            appContainer={props.appContainer}
            onSearchFormChanged={props.onSearchInvoked}
          />
        </div>
        <div className="mr-4">
          {/* TODO: replace the following button */}
          <button type="button">related pages</button>
        </div>
      </div>
      {/* TODO: replace the following elements deleteAll button , relevance button and include specificPath button component */}
<<<<<<< HEAD
      <div className="d-flex my-4">
        {/* Todo: design will be fixed in #80324. Function will be implemented in #77525 */}
        <DeleteSelectedPageGroup
          isSelectAllCheckboxDisabled={searchResultCount === 0}
          selectAllCheckboxType={props.selectAllCheckboxType}
          onClickDeleteAllButton={props.onClickDeleteAllButton}
          onClickSelectAllCheckbox={props.onClickSelectAllCheckbox}
        />
        <div className="d-flex align-items-center border rounded border-gray px-2 py-1 mr-2 ml-auto">
          <label className="my-0 mr-2" htmlFor="flexCheckDefault">
            {t('Include Subordinated Target Page', { target: '/user' })}
          </label>
          <input
            type="checkbox"
            id="flexCheckDefault"
            onClick={() => onExcludeUsersHome()}
=======
      <div className="d-flex align-items-center py-3 border-bottom border-gray">
        <div className="d-flex mr-auto ml-3">
          {/* Todo: design will be fixed in #80324. Function will be implemented in #77525 */}
          <DeleteSelectedPageGroup
            checkboxState={'' || CheckboxType.NONE_CHECKED} // Todo: change the left value to appropriate value
            onClickInvoked={onDeleteSelectedPageHandler}
            onCheckInvoked={onCheckAllPagesInvoked}
>>>>>>> f47b11a6
          />
        </div>
        <div className="d-flex align-items-center mr-3">
          <div className="border border-gray mr-3">
            <label className="px-3 py-2 mb-0 d-flex align-items-center" htmlFor="flexCheckDefault">
              <input
                className="mr-2"
                type="checkbox"
                id="flexCheckDefault"
                onClick={() => onExcludeUsersHome()}
              />
              {t('Include Subordinated Target Page', { target: '/user' })}
            </label>
          </div>
          <div className="border border-gray">
            <label className="px-3 py-2 mb-0 d-flex align-items-center" htmlFor="flexCheckChecked">
              <input
                className="mr-2"
                type="checkbox"
                id="flexCheckChecked"
                onClick={() => onExcludeTrash()}
              />
              {t('Include Subordinated Target Page', { target: '/trash' })}
            </label>
          </div>
        </div>
      </div>
    </>
  );
};


export default SearchControl;<|MERGE_RESOLUTION|>--- conflicted
+++ resolved
@@ -52,7 +52,6 @@
         </div>
       </div>
       {/* TODO: replace the following elements deleteAll button , relevance button and include specificPath button component */}
-<<<<<<< HEAD
       <div className="d-flex my-4">
         {/* Todo: design will be fixed in #80324. Function will be implemented in #77525 */}
         <DeleteSelectedPageGroup
@@ -61,26 +60,7 @@
           onClickDeleteAllButton={props.onClickDeleteAllButton}
           onClickSelectAllCheckbox={props.onClickSelectAllCheckbox}
         />
-        <div className="d-flex align-items-center border rounded border-gray px-2 py-1 mr-2 ml-auto">
-          <label className="my-0 mr-2" htmlFor="flexCheckDefault">
-            {t('Include Subordinated Target Page', { target: '/user' })}
-          </label>
-          <input
-            type="checkbox"
-            id="flexCheckDefault"
-            onClick={() => onExcludeUsersHome()}
-=======
-      <div className="d-flex align-items-center py-3 border-bottom border-gray">
-        <div className="d-flex mr-auto ml-3">
-          {/* Todo: design will be fixed in #80324. Function will be implemented in #77525 */}
-          <DeleteSelectedPageGroup
-            checkboxState={'' || CheckboxType.NONE_CHECKED} // Todo: change the left value to appropriate value
-            onClickInvoked={onDeleteSelectedPageHandler}
-            onCheckInvoked={onCheckAllPagesInvoked}
->>>>>>> f47b11a6
-          />
-        </div>
-        <div className="d-flex align-items-center mr-3">
+        <div className="d-flex align-items-center rounded border-gray px-2 py-1 mr-2 ml-auto">
           <div className="border border-gray mr-3">
             <label className="px-3 py-2 mb-0 d-flex align-items-center" htmlFor="flexCheckDefault">
               <input
