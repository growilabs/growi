--- conflicted
+++ resolved
@@ -9,21 +9,15 @@
 type Props = {
   searchingKeyword: string,
   appContainer: AppContainer,
-<<<<<<< HEAD
   searchResultCount: number,
   selectAllCheckboxType: CheckboxType,
-  onSearchInvoked: (data : any[]) => boolean,
-  onExcludeUsersHome?: () => void,
-  onExcludeTrash?: () => void,
   onClickDeleteAllButton?: () => void
   onClickSelectAllCheckbox?: (nextSelectAllCheckboxType: CheckboxType) => void,
-=======
   excludeUserPages: boolean,
   excludeTrashPages: boolean,
   onSearchInvoked: (data: {keyword: string}) => boolean,
   onExcludeUserPagesSwitched?: () => void,
   onExcludeTrashPagesSwitched?: () => void,
->>>>>>> 8065dd19
 }
 
 const SearchControl: FC <Props> = (props: Props) => {
@@ -45,23 +39,6 @@
     if (props.onExcludeTrashPagesSwitched != null) {
       props.onExcludeTrashPagesSwitched();
     }
-  };
-
-<<<<<<< HEAD
-=======
-  const onDeleteSelectedPageHandler = () => {
-    console.log('onDeleteSelectedPageHandler is called');
-    // TODO: implement this function to delete selected pages.
-    // https://estoc.weseek.co.jp/redmine/issues/77525
-  };
-
-  const onCheckAllPagesInvoked = (nextCheckboxState:CheckboxType) => {
-    console.log(`onCheckAllPagesInvoked is called with arg ${nextCheckboxState}`);
-    // Todo: set the checkboxState, isChecked, and indeterminate value of checkbox element according to the passed argument
-    // https://estoc.weseek.co.jp/redmine/issues/77525
-
-    // setting checkbox to indeterminate is required to use of useRef to access checkbox element.
-    // ref: https://getbootstrap.com/docs/4.5/components/forms/#checkboxes
   };
 
   const openSearchOptionModalHandler = () => {
@@ -92,7 +69,6 @@
     );
   };
 
->>>>>>> 8065dd19
   return (
     <>
       <div className="search-page-nav d-flex py-3 align-items-center">
@@ -109,25 +85,15 @@
         </div>
       </div>
       {/* TODO: replace the following elements deleteAll button , relevance button and include specificPath button component */}
-<<<<<<< HEAD
-      <div className="d-flex my-4">
-        {/* Todo: design will be fixed in #80324. Function will be implemented in #77525 */}
-        <DeleteSelectedPageGroup
+      <div className="d-flex align-items-center py-3 border-bottom border-gray">
+        <div className="d-flex mr-auto ml-3">
+          {/* Todo: design will be fixed in #80324. Function will be implemented in #77525 */}
+          <DeleteSelectedPageGroup
           isSelectAllCheckboxDisabled={searchResultCount === 0}
           selectAllCheckboxType={props.selectAllCheckboxType}
           onClickDeleteAllButton={props.onClickDeleteAllButton}
           onClickSelectAllCheckbox={props.onClickSelectAllCheckbox}
         />
-        <div className="d-flex align-items-center rounded border-gray px-2 py-1 mr-2 ml-auto">
-=======
-      <div className="d-flex align-items-center py-3 border-bottom border-gray">
-        <div className="d-flex mr-auto ml-3">
-          {/* Todo: design will be fixed in #80324. Function will be implemented in #77525 */}
-          <DeleteSelectedPageGroup
-            checkboxState={'' || CheckboxType.NONE_CHECKED} // Todo: change the left value to appropriate value
-            onClickInvoked={onDeleteSelectedPageHandler}
-            onCheckInvoked={onCheckAllPagesInvoked}
-          />
         </div>
         {/** filter option */}
         <div className="d-lg-none mr-4">
@@ -140,7 +106,6 @@
           </button>
         </div>
         <div className="d-none d-lg-flex align-items-center mr-3">
->>>>>>> 8065dd19
           <div className="border border-gray mr-3">
             <label className="px-3 py-2 mb-0 d-flex align-items-center" htmlFor="flexCheckDefault">
               <input
