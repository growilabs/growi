--- conflicted
+++ resolved
@@ -5,49 +5,35 @@
 
 
 type Props = {
-<<<<<<< HEAD
-  pages: ISearchedPage[],
+  pages: IPageSearchResultData[],
   selectedPagesIdList: Set<string>
-  onClickSearchResultItem?: (pageId: string) => void,
-  onClickCheckbox?: (pageId: string) => void,
-=======
-  pages: IPageSearchResultData[],
-  selectedPages: IPageSearchResultData[],
-  onClickInvoked?: (pageId: string) => void,
->>>>>>> f47b11a6
   searchResultCount?: number,
   activePage?: number,
   pagingLimit?: number,
+  focusedSearchResultData?: IPageSearchResultData,
   onPagingNumberChanged?: (activePage: number) => void,
-  focusedSearchResultData?: IPageSearchResultData,
+  onClickSearchResultItem?: (pageId: string) => void,
+  onClickCheckbox?: (pageId: string) => void,
+  onClickInvoked?: (pageId: string) => void,
 }
 
 const SearchResultList: FC<Props> = (props:Props) => {
-<<<<<<< HEAD
-  const { focusedPage, selectedPagesIdList } = props;
-  const focusedPageId = focusedPage != null && focusedPage._id != null ? focusedPage._id : '';
+  const { focusedSearchResultData, selectedPagesIdList } = props;
 
-=======
-  const { focusedSearchResultData } = props;
   const focusedPageId = (focusedSearchResultData != null && focusedSearchResultData.pageData != null) ? focusedSearchResultData.pageData._id : '';
->>>>>>> f47b11a6
   return (
     <>
       {Array.isArray(props.pages) && props.pages.map((page) => {
-        const isChecked = selectedPagesIdList.has(page._id);
+        const isChecked = selectedPagesIdList.has(page.pageData._id);
+
         return (
           <SearchResultListItem
             key={page.pageData._id}
             page={page}
-<<<<<<< HEAD
             onClickSearchResultItem={props.onClickSearchResultItem}
             onClickCheckbox={props.onClickCheckbox}
-            isSelected={page._id === focusedPageId || false}
             isChecked={isChecked}
-=======
-            onClickInvoked={props.onClickInvoked}
             isSelected={page.pageData._id === focusedPageId || false}
->>>>>>> f47b11a6
           />
         );
       })}
