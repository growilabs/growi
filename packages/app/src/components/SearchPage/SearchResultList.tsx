import React, { FC, useState } from 'react';
import SearchResultListItem from './SearchResultListItem';
import PaginationWrapper from '../PaginationWrapper';
<<<<<<< HEAD
import PageRenameModal from '../PageRenameModal';
=======
import { IPageSearchResultData } from '../../interfaces/search';
>>>>>>> ee683186


const PageRenameModalWrapper = (props) => {
  return <PageRenameModal {...props}></PageRenameModal>;
};

type Props = {
  pages: IPageSearchResultData[],
  selectedPages: IPageSearchResultData[],
  onClickInvoked?: (pageId: string) => void,
  searchResultCount?: number,
  activePage?: number,
  pagingLimit?: number,
  onPagingNumberChanged?: (activePage: number) => void,
  focusedPage?: IPageSearchResultData,
}

const SearchResultList: FC<Props> = (props:Props) => {
  const { focusedPage } = props;
<<<<<<< HEAD
  const focusedPageId = focusedPage != null && focusedPage._id != null ? focusedPage._id : '';

  const [isPageRenameModalShown, setIsPageRenameModalShown] = useState(false);
  const [controlTargetPage, setControlTargetPage] = useState(focusedPage || {
    _id: '',
    path: '',
    revision: '',
  });

  function openPageRenameModalHandler() {
    setIsPageRenameModalShown(true);
  }

  // TODO: Change the process that runs after the rename process is complete.
  function redirectToRenamedPage(page, options) {
    const { isRenameRedirect = false } = options;
    const url = new URL(page.path, 'https://dummy');
    url.searchParams.append('renamedFrom', controlTargetPage.path);
    if (isRenameRedirect) {
      url.searchParams.append('withRedirect', 'true');
    }

    window.location.href = `${url.pathname}${url.search}`;
  }

  function renderModals() {

    return (
      <>
        <PageRenameModalWrapper
          isOpen={isPageRenameModalShown}
          onClose={() => { setIsPageRenameModalShown(false) }}
          onRenameCompleted={redirectToRenamedPage}
          pageId={controlTargetPage._id}
          revisionId={controlTargetPage.revision}
          path={controlTargetPage.path}
        />
        {/* TODO: call page duplicate modal
        <PageDuplicateModalWrapper
          isOpen={isPageDuplicateModalShown}
          onClose={closePageDuplicateModalHandler}
          pageId={pageId}
          path={path}
        /> */}
        {/* TODO: call page delete modal
        <PageDeleteModalWrapper
          isOpen={isPageDeleteModalShown}
          onClose={closePageDeleteModalHandler}
          pageId={pageId}
          revisionId={revisionId}
          path={path}
          isAbleToDeleteCompletely={isAbleToDeleteCompletely}
        /> */}
      </>
    );
  }

=======
  const focusedPageId = (focusedPage !== undefined && focusedPage.pageData !== undefined) ? focusedPage.pageData._id : '';
>>>>>>> ee683186
  return (
    <>
      {props.pages.map((page) => {
        return (
          <SearchResultListItem
            key={page.pageData._id}
            page={page}
            onClickInvoked={props.onClickInvoked}
<<<<<<< HEAD
            onClickControlDropdown={setControlTargetPage}
            onClickPageRenameBtnInvoked={openPageRenameModalHandler}
            isSelected={page._id === focusedPageId || false}
=======
            isSelected={page.pageData._id === focusedPageId || false}
>>>>>>> ee683186
          />
        );
      })}
      {props.searchResultCount != null && props.searchResultCount > 0 && (
        <div className="my-4 mx-auto">
          <PaginationWrapper
            activePage={props.activePage || 1}
            changePage={props.onPagingNumberChanged}
            totalItemsCount={props.searchResultCount || 0}
            pagingLimit={props.pagingLimit}
          />
        </div>
      )}
      { renderModals() }
    </>
  );

};

export default SearchResultList;<|MERGE_RESOLUTION|>--- conflicted
+++ resolved
@@ -1,11 +1,8 @@
 import React, { FC, useState } from 'react';
 import SearchResultListItem from './SearchResultListItem';
 import PaginationWrapper from '../PaginationWrapper';
-<<<<<<< HEAD
 import PageRenameModal from '../PageRenameModal';
-=======
 import { IPageSearchResultData } from '../../interfaces/search';
->>>>>>> ee683186
 
 
 const PageRenameModalWrapper = (props) => {
@@ -25,9 +22,6 @@
 
 const SearchResultList: FC<Props> = (props:Props) => {
   const { focusedPage } = props;
-<<<<<<< HEAD
-  const focusedPageId = focusedPage != null && focusedPage._id != null ? focusedPage._id : '';
-
   const [isPageRenameModalShown, setIsPageRenameModalShown] = useState(false);
   const [controlTargetPage, setControlTargetPage] = useState(focusedPage || {
     _id: '',
@@ -83,9 +77,7 @@
     );
   }
 
-=======
   const focusedPageId = (focusedPage !== undefined && focusedPage.pageData !== undefined) ? focusedPage.pageData._id : '';
->>>>>>> ee683186
   return (
     <>
       {props.pages.map((page) => {
@@ -94,13 +86,9 @@
             key={page.pageData._id}
             page={page}
             onClickInvoked={props.onClickInvoked}
-<<<<<<< HEAD
             onClickControlDropdown={setControlTargetPage}
             onClickPageRenameBtnInvoked={openPageRenameModalHandler}
-            isSelected={page._id === focusedPageId || false}
-=======
             isSelected={page.pageData._id === focusedPageId || false}
->>>>>>> ee683186
           />
         );
       })}
