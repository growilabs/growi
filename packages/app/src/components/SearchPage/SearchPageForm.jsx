import React from 'react';
import PropTypes from 'prop-types';

import { withUnstatedContainers } from '../UnstatedUtils';
import AppContainer from '~/client/services/AppContainer';
import SearchForm from '../SearchForm';
import loggerFactory from '~/utils/logger';

const logger = loggerFactory('growi:searchPageForm');

// Search.SearchForm
class SearchPageForm extends React.Component {

  constructor(props) {
    super(props);

    this.state = {
      keyword: this.props.keyword,
      searchedKeyword: this.props.keyword,
    };

    this.search = this.search.bind(this);
    this.onInputChange = this.onInputChange.bind(this);
  }

  search() {
    if (this.props.onSearchFormChanged != null) {
      const keyword = this.state.keyword;
      this.props.onSearchFormChanged({ keyword });
      this.setState({ searchedKeyword: keyword });
    }
    else {
      throw new Error('onSearchFormChanged method is null');
    }
  }

  onInputChange(input) { // for only submitting with button
    this.setState({ keyword: input });
  }

  render() {
    const { appContainer } = this.props;
    const isSearchServiceReachable = appContainer.getConfig().isSearchServiceReachable;

    return (
      // TODO: modify design after other component is created
      <div className="grw-search-form-in-search-result-page d-flex align-items-center">
        <div className="input-group flex-nowrap">
          <SearchForm
<<<<<<< HEAD
=======
            isSearchServiceReachable={isSearchServiceReachable}
>>>>>>> 575d43ee
            onSubmit={this.search}
            keyword={this.state.searchedKeyword}
            onInputChange={this.onInputChange}
          />
          <div className="btn-group-submit-search">
            <span
              role="button"
              className="text-decoration-none"
              onClick={() => {
                try {
                  this.search();
                }
                catch (error) {
                  logger.error(error);
                }
              }}
            >
              <i className="icon-magnifier"></i>
            </span>
          </div>
        </div>
      </div>
    );
  }

}

/**
 * Wrapper component for using unstated
 */
const SearchPageFormWrapper = withUnstatedContainers(SearchPageForm, [AppContainer]);

SearchPageForm.propTypes = {
  appContainer: PropTypes.instanceOf(AppContainer).isRequired,

  keyword: PropTypes.string,
  onSearchFormChanged: PropTypes.func,
};
SearchPageForm.defaultProps = {
};

export default SearchPageFormWrapper;<|MERGE_RESOLUTION|>--- conflicted
+++ resolved
@@ -47,10 +47,7 @@
       <div className="grw-search-form-in-search-result-page d-flex align-items-center">
         <div className="input-group flex-nowrap">
           <SearchForm
-<<<<<<< HEAD
-=======
             isSearchServiceReachable={isSearchServiceReachable}
->>>>>>> 575d43ee
             onSubmit={this.search}
             keyword={this.state.searchedKeyword}
             onInputChange={this.onInputChange}
