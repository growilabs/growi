--- conflicted
+++ resolved
@@ -18,15 +18,10 @@
 }
 
 const SearchPageLayout: FC<Props> = (props: Props) => {
-<<<<<<< HEAD
-  const { SearchResultList, SearchControl, SearchResultContent } = props;
-  const { t } = useTranslation('');
-=======
   const { t } = useTranslation('');
   const {
     SearchResultList, SearchControl, SearchResultContent, searchResultMeta, searchingKeyword,
   } = props;
->>>>>>> 7267cb5b
 
   return (
     <div className="content-main">
@@ -34,18 +29,12 @@
         <div className="col-lg-6  page-list border boder-gray search-result-list px-0" id="search-result-list">
 
           <nav><SearchControl></SearchControl></nav>
-<<<<<<< HEAD
           <div className="d-flex align-items-center justify-content-between mt-1 mb-3">
             <div className="search-result-meta text-nowrap mr-3">
-              <i className="icon-magnifier" /> Found {props.searchResultMeta.total} pages with &quot;{props.searchingKeyword}&quot;
-=======
-          <div className="d-flex align-items-start justify-content-between mt-1">
-            <div className="search-result-meta">
               <span className="font-weight-light">{t('search_result.result_meta')} </span>
               <span className="h5">{`"${searchingKeyword}"`}</span>
               {/* Todo: replace "1-10" to the appropriate value */}
               <span className="ml-3">1-10 / {searchResultMeta.total || 0}</span>
->>>>>>> 7267cb5b
             </div>
             <div className="input-group search-result-select-group">
               <div className="input-group-prepend">
