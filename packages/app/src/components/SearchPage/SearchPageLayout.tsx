import React, { FC } from 'react';
import { useTranslation } from 'react-i18next';
import { SearchResultMeta } from '~/interfaces/search';


type Props = {
  Control: React.ReactNode,
  SearchResultList: React.ReactNode,
  SearchResultContent: React.ReactNode,
  searchResultMeta: SearchResultMeta,
  searchingKeyword: string,
  pagingLimit: number,
  activePage: number,
  alertMessage?:React.ReactNode,
  onPagingLimitChanged: (limit: number) => void
}

const SearchPageLayout: FC<Props> = (props: Props) => {
  const { t } = useTranslation('');
  const {
    SearchResultList, Control, SearchResultContent, searchResultMeta, searchingKeyword, pagingLimit, activePage,
  } = props;

  const renderShowingPageCountInfo = () => {
    if (searchResultMeta.total == null || searchResultMeta.total === 0) return;
    const leftNum = pagingLimit * (activePage - 1) + 1;
    const rightNum = (leftNum - 1) + (searchResultMeta.results || 0);
    return <span className="ml-3">{`${leftNum}-${rightNum}`} / {searchResultMeta.total || 0}</span>;
  };

  return (
    <div className="content-main">
      <div className="search-result d-flex" id="search-result">
        <div className="mw-0 flex-grow-1 flex-basis-0 border boder-gray search-result-list" id="search-result-list">

          {Control}
          <div className="search-result-list-scroll">
            <div className="d-flex align-items-center justify-content-between my-3 ml-4">
              <div className="search-result-meta text-nowrap">
                <span className="font-weight-light">{t('search_result.result_meta')} </span>
                <span className="h5">{`"${searchingKeyword}"`}</span>
                {/* Todo: replace "1-10" to the appropriate value */}
                {renderShowingPageCountInfo()}
              </div>
              <div className="input-group search-result-select-group ml-4 d-lg-flex d-none">
                <div className="input-group-prepend">
                  <label className="input-group-text text-muted" htmlFor="inputGroupSelect01">{t('search_result.number_of_list_to_display')}</label>
                </div>
                <select
                  defaultValue={props.pagingLimit}
                  className="custom-select"
                  id="inputGroupSelect01"
                  onChange={(e) => { props.onPagingLimitChanged(Number(e.target.value)) }}
                >
                  {[20, 50, 100, 200].map((limit) => {
                    return <option key={limit} value={limit}>{limit}{t('search_result.page_number_unit')}</option>;
                  })}
                </select>
              </div>
            </div>

<<<<<<< HEAD
            <div className="page-list">
              {props.alertMessage}
              <ul className="page-list-ul page-list-ul-flat px-md-4 nav nav-pills">{SearchResultList}</ul>
=======
            <div className="page-list px-md-4">
              <SearchResultList></SearchResultList>
>>>>>>> d3bb689f
            </div>
          </div>
        </div>
        <div className="mw-0 flex-grow-1 flex-basis-0 d-none d-lg-block search-result-content">
          {SearchResultContent}
        </div>
      </div>
    </div>
  );
};


export default SearchPageLayout;<|MERGE_RESOLUTION|>--- conflicted
+++ resolved
@@ -59,14 +59,8 @@
               </div>
             </div>
 
-<<<<<<< HEAD
-            <div className="page-list">
-              {props.alertMessage}
-              <ul className="page-list-ul page-list-ul-flat px-md-4 nav nav-pills">{SearchResultList}</ul>
-=======
             <div className="page-list px-md-4">
-              <SearchResultList></SearchResultList>
->>>>>>> d3bb689f
+              {SearchResultList}
             </div>
           </div>
         </div>
