import React from 'react';
import PropTypes from 'prop-types';
import SearchResultListItem from './SearchResultListItem';
import PaginationWrapper from '../PaginationWrapper';

class SearchResultList extends React.Component {

  render() {
    const { focusedPage } = this.props;
    const focusedPageId = focusedPage != null && focusedPage.id != null ? focusedPage.id : '';
    return (
      <>
        {this.props.pages.map((page) => {
        // TODO : send cetain length of body (revisionBody) from elastisearch by adding some settings to the query and
        //         when keyword is not in page content, display revisionBody.
        // TASK : https://estoc.weseek.co.jp/redmine/issues/79606
          return (
            <SearchResultListItem
              key={page._id}
              page={page}
              onClickInvoked={this.props.onClickInvoked}
<<<<<<< HEAD
              toggleCheckBox={this.props.toggleCheckBox}
=======
              isSelected={page._id === focusedPageId || false}
>>>>>>> b006a84b
              noLink
            />
          );
        })}
        {this.props.searchResultCount != null && this.props.searchResultCount > 0 && (
          <div className="my-4 mx-auto">
            <PaginationWrapper
              activePage={this.props.activePage}
              changePage={this.props.onPagingNumberChanged}
              totalItemsCount={this.props.searchResultCount || 0}
              pagingLimit={this.props.pagingLimit}
            />
          </div>
        )}
      </>
    );
  }

}

SearchResultList.propTypes = {
  pages: PropTypes.array.isRequired,
  deletionMode: PropTypes.bool.isRequired,
  focusedPage: PropTypes.object,
  selectedPages: PropTypes.array.isRequired,
  searchResultCount: PropTypes.number,
  activePage: PropTypes.number.isRequired,
  pagingLimit: PropTypes.number,
  onClickInvoked: PropTypes.func,
  toggleCheckBox: PropTypes.func.isRequired,
  onPagingNumberChanged: PropTypes.func,
};

export default SearchResultList;<|MERGE_RESOLUTION|>--- conflicted
+++ resolved
@@ -19,11 +19,8 @@
               key={page._id}
               page={page}
               onClickInvoked={this.props.onClickInvoked}
-<<<<<<< HEAD
               toggleCheckBox={this.props.toggleCheckBox}
-=======
               isSelected={page._id === focusedPageId || false}
->>>>>>> b006a84b
               noLink
             />
           );
