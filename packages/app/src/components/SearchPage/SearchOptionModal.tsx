--- conflicted
+++ resolved
@@ -11,17 +11,9 @@
   excludeUnderUserPage: boolean,
   excludeUnderTrashPage: boolean,
   onClose?: () => void,
-<<<<<<< HEAD
-  onSwitchExcludingUserPagesInvoked?: () => void,
-  onSwitchExcludingTrashPagesInvoked?: () => void,
-  onClickFilteringSearchResult?: () => void,
-=======
   onExcludeUserPagesSwitched?: () => void,
   onExcludeTrashPagesSwitched?: () => void,
-  // todo: implement this method
-  // refs: https://redmine.weseek.co.jp/issues/81845
-  onClickFilteringSearchResultButton?: () => void,
->>>>>>> df18f988
+  onClickFilteringSearchResult?: () => void,
 }
 
 const SearchOptionModal: FC<Props> = (props: Props) => {
@@ -58,12 +50,8 @@
               <input
                 className="mr-2"
                 type="checkbox"
-<<<<<<< HEAD
-                onClick={onSwitchExcludingUserPagesInvoked}
+                onClick={props.onExcludeUserPagesSwitched}
                 checked={!excludeUnderUserPage}
-=======
-                onClick={props.onExcludeUserPagesSwitched}
->>>>>>> df18f988
               />
               {t('Include Subordinated Target Page', { target: '/user' })}
             </label>
@@ -73,12 +61,8 @@
               <input
                 className="mr-2"
                 type="checkbox"
-<<<<<<< HEAD
-                onClick={onSwitchExcludingTrashPagesInvoked}
+                onClick={props.onExcludeTrashPagesSwitched}
                 checked={!excludeUnderTrashPage}
-=======
-                onClick={props.onExcludeTrashPagesSwitched}
->>>>>>> df18f988
               />
               {t('Include Subordinated Target Page', { target: '/trash' })}
             </label>
