import React, { FC } from 'react';
<<<<<<< HEAD

import Clamp from 'react-multiline-clamp';

=======
import { useTranslation } from 'react-i18next';
>>>>>>> 262331d9
import { UserPicture, PageListMeta, PagePathLabel } from '@growi/ui';
import { DevidedPagePath } from '@growi/core';
import { ISearchedPage } from './SearchResultList';

import loggerFactory from '~/utils/logger';

const logger = loggerFactory('growi:searchResultList');

type PageItemControlProps = {
  page: ISearchedPage,
}

const PageItemControl: FC<PageItemControlProps> = (props: {page: ISearchedPage}) => {

  const { page } = props;
  const { t } = useTranslation('');

  return (
    <>
      <button
        type="button"
        className="btn-link nav-link dropdown-toggle dropdown-toggle-no-caret border-0 rounded grw-btn-page-management py-0"
        data-toggle="dropdown"
      >
        <i className="fa fa-ellipsis-v text-muted"></i>
      </button>
      <div className="dropdown-menu dropdown-menu-right">

        {/* TODO: if there is the following button in XD add it here
        <button
          type="button"
          className="btn btn-link p-0"
          value={page.path}
          onClick={(e) => {
            window.location.href = e.currentTarget.value;
          }}
        >
          <i className="icon-login" />
        </button>
        */}

        {/*
          TODO: add function to the following buttons like using modal or others
          ref: https://estoc.weseek.co.jp/redmine/issues/79026
        */}
        <button className="dropdown-item text-danger" type="button" onClick={() => console.log('delete modal show')}>
          <i className="icon-fw icon-fire"></i>{t('Delete')}
        </button>
        <button className="dropdown-item" type="button" onClick={() => console.log('duplicate modal show')}>
          <i className="icon-fw icon-star"></i>{t('Add to bookmark')}
        </button>
        <button className="dropdown-item" type="button" onClick={() => console.log('duplicate modal show')}>
          <i className="icon-fw icon-docs"></i>{t('Duplicate')}
        </button>
        <button className="dropdown-item" type="button" onClick={() => console.log('rename function will be added')}>
          <i className="icon-fw  icon-action-redo"></i>{t('Move/Rename')}
        </button>
      </div>
    </>
  );

};

type Props = {
  page: ISearchedPage,
  isSelected: boolean,
  onClickInvoked?: (pageId: string) => void,
}

const SearchResultListItem: FC<Props> = (props:Props) => {
  const { page, isSelected } = props;

  // Add prefix 'id_' in pageId, because scrollspy of bootstrap doesn't work when the first letter of id attr of target component is numeral.
  const pageId = `#${page._id}`;

  const dPagePath = new DevidedPagePath(page.path, false, true);
  const pagePathElem = <PagePathLabel page={page} isFormerOnly />;
  const snippet = page.elasticSearchResult.snippet;

  const onClickInvoked = (pageId) => {
    if (props.onClickInvoked != null) {
      props.onClickInvoked(pageId);
    }
  };

  return (
<<<<<<< HEAD
    <li key={page._id} className="page-list-li search-page-item w-100 border-bottom pr-4">
=======
    <li key={page._id} className={`page-list-li w-100 border-bottom pr-4 list-group-item-action ${isSelected ? 'active' : ''}`}>
>>>>>>> 262331d9
      <a
        className="d-block pt-3"
        href={pageId}
        onClick={() => onClickInvoked(page._id)}
      >
        <div className="d-flex">
          {/* checkbox */}
          <div className="form-check my-auto mr-3">
            <input className="form-check-input my-auto" type="checkbox" value="" id="flexCheckDefault" />
          </div>
          <div className="w-100">
            {/* page path */}
            <small className="mb-1">
              <i className="icon-fw icon-home"></i>
              {pagePathElem}
            </small>
            <div className="d-flex my-1 align-items-center">
              {/* page title */}
              <h3 className="mb-0">
                <UserPicture user={page.lastUpdateUser} />
                <span className="mx-2">{dPagePath.latter}</span>
              </h3>
              {/* page meta */}
              <div className="d-flex mx-2">
                <PageListMeta page={page} />
              </div>
              {/* doropdown icon includes page control buttons */}
              <div className="ml-auto">
                <PageItemControl page={page} />
              </div>
            </div>
<<<<<<< HEAD
            <div className="my-2">
              <Clamp
                lines={2}
              >
                {/* eslint-disable-next-line react/no-danger */}
                <div dangerouslySetInnerHTML={{ __html: snippet }}></div>
              </Clamp>
            </div>
=======
>>>>>>> 262331d9
          </div>
        </div>
        {/* TODO: adjust snippet position */}
        {page.snippet
          ? <div className="mt-1">page.snippet</div>
          : <div className="mt-1" dangerouslySetInnerHTML={{ __html: page.elasticSearchResult.snippet }}></div>
        }
      </a>
    </li>
  );
};

export default SearchResultListItem;<|MERGE_RESOLUTION|>--- conflicted
+++ resolved
@@ -1,11 +1,8 @@
 import React, { FC } from 'react';
-<<<<<<< HEAD
 
 import Clamp from 'react-multiline-clamp';
 
-=======
 import { useTranslation } from 'react-i18next';
->>>>>>> 262331d9
 import { UserPicture, PageListMeta, PagePathLabel } from '@growi/ui';
 import { DevidedPagePath } from '@growi/core';
 import { ISearchedPage } from './SearchResultList';
@@ -83,7 +80,6 @@
 
   const dPagePath = new DevidedPagePath(page.path, false, true);
   const pagePathElem = <PagePathLabel page={page} isFormerOnly />;
-  const snippet = page.elasticSearchResult.snippet;
 
   const onClickInvoked = (pageId) => {
     if (props.onClickInvoked != null) {
@@ -92,11 +88,7 @@
   };
 
   return (
-<<<<<<< HEAD
-    <li key={page._id} className="page-list-li search-page-item w-100 border-bottom pr-4">
-=======
-    <li key={page._id} className={`page-list-li w-100 border-bottom pr-4 list-group-item-action ${isSelected ? 'active' : ''}`}>
->>>>>>> 262331d9
+    <li key={page._id} className={`page-list-li search-page-item w-100 border-bottom pr-4 list-group-item-action ${isSelected ? 'active' : ''}`}>
       <a
         className="d-block pt-3"
         href={pageId}
@@ -128,24 +120,19 @@
                 <PageItemControl page={page} />
               </div>
             </div>
-<<<<<<< HEAD
             <div className="my-2">
               <Clamp
                 lines={2}
               >
-                {/* eslint-disable-next-line react/no-danger */}
-                <div dangerouslySetInnerHTML={{ __html: snippet }}></div>
+                {page.snippet
+                  ? <div className="mt-1">page.snippet</div>
+                  : <div className="mt-1" dangerouslySetInnerHTML={{ __html: page.elasticSearchResult.snippet }}></div>
+                }
               </Clamp>
             </div>
-=======
->>>>>>> 262331d9
           </div>
         </div>
         {/* TODO: adjust snippet position */}
-        {page.snippet
-          ? <div className="mt-1">page.snippet</div>
-          : <div className="mt-1" dangerouslySetInnerHTML={{ __html: page.elasticSearchResult.snippet }}></div>
-        }
       </a>
     </li>
   );
