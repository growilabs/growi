--- conflicted
+++ resolved
@@ -1,4 +1,4 @@
-import React, { FC } from 'react';
+﻿import React, { FC } from 'react';
 
 import Clamp from 'react-multiline-clamp';
 
@@ -69,24 +69,16 @@
 type Props = {
   page: ISearchedPage,
   isSelected: boolean,
-<<<<<<< HEAD
   isChecked: boolean,
-  onChangedInvoked?: (page: ISearchedPage) => void,
-=======
   onClickCheckboxInvoked?: (page: ISearchedPage) => void,
->>>>>>> 3b4e99c6
   onClickInvoked?: (pageId: string) => void,
 }
 
 const SearchResultListItem: FC<Props> = (props:Props) => {
 
   const {
-<<<<<<< HEAD
     // todo: refactoring variable name to clear what changed
-    page, isSelected, onClickInvoked, onChangedInvoked, isChecked,
-=======
-    page, isSelected, onClickInvoked, onClickCheckboxInvoked,
->>>>>>> 3b4e99c6
+    page, isSelected, onClickInvoked, onClickCheckboxInvoked, isChecked,
   } = props;
 
   // Add prefix 'id_' in pageId, because scrollspy of bootstrap doesn't work when the first letter of id attr of target component is numeral.
@@ -119,22 +111,14 @@
               id="flexCheckDefault"
               onClick={() => {
                 try {
-<<<<<<< HEAD
-                  if (onChangedInvoked == null) { throw new Error('onChangedInvoked is null') }
-                  onChangedInvoked(page);
-=======
                   if (onClickCheckboxInvoked == null) { throw new Error('onClickCheckboxInvoked is null') }
                   onClickCheckboxInvoked(page);
->>>>>>> 3b4e99c6
                 }
                 catch (error) {
                   logger.error(error);
                 }
               }}
-<<<<<<< HEAD
               checked={isChecked}
-=======
->>>>>>> 3b4e99c6
             />
           </div>
           <div className="w-100">
