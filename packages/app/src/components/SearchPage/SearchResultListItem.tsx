--- conflicted
+++ resolved
@@ -14,21 +14,14 @@
 const logger = loggerFactory('growi:searchResultList');
 
 type PageItemControlProps = {
-<<<<<<< HEAD
-  page: ISearchedPage,
   onClickControlDropdown?: (page: ISearchedPage) => void,
   onClickPageRenameBtnInvoked?: () => void,
-}
-
-const PageItemControl: FC<PageItemControlProps> = (props: {page: ISearchedPage,
-  onClickControlDropdown?: (page: ISearchedPage) => void,
-  onClickPageRenameBtnInvoked?: () => void}) => {
-=======
   page: IPageHasId,
 }
 
-const PageItemControl: FC<PageItemControlProps> = (props: {page: IPageHasId}) => {
->>>>>>> ee683186
+const PageItemControl: FC<PageItemControlProps> = (props: {page: IPageHasId,
+  onClickControlDropdown?: (page: ISearchedPage) => void,
+  onClickPageRenameBtnInvoked?: () => void}) => {
 
   const { page, onClickControlDropdown, onClickPageRenameBtnInvoked } = props;
   const { t } = useTranslation('');
@@ -147,15 +140,11 @@
               </div>
               {/* doropdown icon includes page control buttons */}
               <div className="ml-auto">
-<<<<<<< HEAD
                 <PageItemControl
-                  page={page}
+                  page={pageData}
                   onClickControlDropdown={props.onClickControlDropdown}
                   onClickPageRenameBtnInvoked={props.onClickPageRenameBtnInvoked}
                 />
-=======
-                <PageItemControl page={pageData} />
->>>>>>> ee683186
               </div>
             </div>
             <div className="my-2">
