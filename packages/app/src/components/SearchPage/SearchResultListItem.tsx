--- conflicted
+++ resolved
@@ -1,4 +1,4 @@
-import React, { FC } from 'react';
+﻿import React, { FC } from 'react';
 
 import Clamp from 'react-multiline-clamp';
 
@@ -69,11 +69,7 @@
 type Props = {
   page: ISearchedPage,
   isSelected: boolean,
-<<<<<<< HEAD
   onClickCheckboxInvoked?: (page: ISearchedPage) => void,
-=======
-  onChangedInvoked?: (page: ISearchedPage) => void,
->>>>>>> bec353e5
   onClickInvoked?: (pageId: string) => void,
 }
 
@@ -88,7 +84,6 @@
   const dPagePath = new DevidedPagePath(page.path, false, true);
   const pagePathElem = <PagePathLabel page={page} isFormerOnly />;
 
-<<<<<<< HEAD
   const onClickSearchedResultItem = () => {
     if (onClickInvoked == null) { throw new Error('onClickInvoked is null') }
     onClickInvoked(page._id);
@@ -99,18 +94,12 @@
     onClickCheckboxInvoked(page);
   };
 
-=======
->>>>>>> bec353e5
   return (
     <li key={page._id} className={`page-list-li search-page-item w-100 border-bottom pr-4 list-group-item-action ${isSelected ? 'active' : ''}`}>
       <a
         className="d-block pt-3"
         href={pageId}
-<<<<<<< HEAD
         onClick={onClickSearchedResultItem}
-=======
-        onClick={() => { if (props.onClickInvoked != null) { props.onClickInvoked(page._id) } }}
->>>>>>> bec353e5
       >
         <div className="d-flex">
           {/* checkbox */}
@@ -119,11 +108,7 @@
               className="form-check-input my-auto"
               type="checkbox"
               id="flexCheckDefault"
-<<<<<<< HEAD
               onClick={onClickCheckbox}
-=======
-              onClick={() => { if (props.onChangedInvoked != null) { props.onChangedInvoked(page) } }}
->>>>>>> bec353e5
             />
           </div>
           <div className="w-100">
