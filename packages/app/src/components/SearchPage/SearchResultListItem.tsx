import React, { FC, memo } from 'react';

import Clamp from 'react-multiline-clamp';

import { UserPicture, PageListMeta, PagePathLabel } from '@growi/ui';
import { pagePathUtils, DevidedPagePath } from '@growi/core';
import { useIsDeviceSmallerThanMd } from '~/stores/ui';

import { IPageSearchResultData } from '../../interfaces/search';
import PageItemControl from '../Common/Dropdown/PageItemControl';

const { isTopPage } = pagePathUtils;

type Props = {
  page: IPageSearchResultData,
  isSelected: boolean,
  isChecked: boolean,
  isEnableActions: boolean,
  shortBody?: string
  onClickCheckbox?: (pageId: string) => void,
  onClickSearchResultItem?: (pageId: string) => void,
  onClickDeleteButton?: (pageId: string) => void,
}

const SearchResultListItem: FC<Props> = memo((props:Props) => {
  const {
    // todo: refactoring variable name to clear what changed
    page: { pageData, pageMeta }, isSelected, onClickSearchResultItem, onClickCheckbox, isChecked, isEnableActions, shortBody,
  } = props;

  const { data: isDeviceSmallerThanMd } = useIsDeviceSmallerThanMd();

  const pagePath: DevidedPagePath = new DevidedPagePath(pageData.path, true);

  const pageTitle = (
    <PagePathLabel
      path={pageMeta.elasticSearchResult?.highlightedPath || pageData.path}
      isLatterOnly
      isPathIncludedHtml={pageMeta.elasticSearchResult?.isHtmlInPath}
    >
    </PagePathLabel>
  );
  const pagePathElem = (
    <PagePathLabel
      path={pageMeta.elasticSearchResult?.highlightedPath || pageData.path}
      isFormerOnly
      isPathIncludedHtml={pageMeta.elasticSearchResult?.isHtmlInPath}
    />
  );

  const responsiveListStyleClass = `${isDeviceSmallerThanMd ? '' : `list-group-item-action ${isSelected ? 'active' : ''}`}`;

  return (
    <li
      key={pageData._id}
      className={`w-100 page-list-li search-result-item border-bottom ${responsiveListStyleClass}`}
    >
      <div
        className="h-100 text-break"
        onClick={() => onClickSearchResultItem != null && onClickSearchResultItem(pageData._id)}
      >
        <div className="d-flex h-100">
          {/* checkbox */}
          <div className="form-check d-flex align-items-center justify-content-center px-md-2 pl-3 pr-2 search-item-checkbox">
            <input
              className="form-check-input position-relative m-0"
              type="checkbox"
              id="flexCheckDefault"
              onChange={() => {
                if (onClickCheckbox != null) {
                  onClickCheckbox(pageData._id);
                }
              }}
              checked={isChecked}
            />
          </div>
          <div className="search-item-text p-md-3 pl-2 py-3 pr-3 flex-grow-1">
            {/* page path */}
            <h6 className="mb-1 py-1">
              <i className="icon-fw icon-home"></i>
              <a href={pagePath.isRoot ? pagePath.latter : pagePath.former}>{pagePathElem}</a>
            </h6>
            <div className="d-flex align-items-center mb-2">
              {/* Picture */}
              <span className="mr-2 d-none d-md-block">
                <UserPicture user={pageData.lastUpdateUser} size="sm" />
              </span>
              {/* page title */}
<<<<<<< HEAD
              <Clamp lines={1}>
                <span className="h5 mr-2 mb-0">
                  {pageTitle}
                </span>
              </Clamp>
=======
              <span className="py-1 h5 mr-2 mb-0">
                <a href={`/${pageData._id}`}>{pageTitle}</a>
              </span>
>>>>>>> 2757e04c
              {/* page meta */}
              <div className="d-none d-md-flex item-meta py-0 px-1">
                <PageListMeta page={pageData} bookmarkCount={pageMeta.bookmarkCount} />
              </div>
              {/* doropdown icon includes page control buttons */}
              <div className="item-control ml-auto">
                <PageItemControl
                  page={pageData}
                  onClickDeleteButton={props.onClickDeleteButton}
                  isEnableActions={isEnableActions}
                  isDeletable={!isTopPage(pageData.path)}
                />
              </div>
            </div>
            <div className="search-result-list-snippet py-1">
              <Clamp lines={2}>
                {
                  pageMeta.elasticSearchResult != null && pageMeta.elasticSearchResult?.snippet.length !== 0 ? (
                    <div dangerouslySetInnerHTML={{ __html: pageMeta.elasticSearchResult.snippet }}></div>
                  ) : (
                    <div>{ shortBody != null ? shortBody : 'Loading ...' }</div> // TODO: improve indicator
                  )
                }
              </Clamp>
            </div>
          </div>
        </div>
        {/* TODO: adjust snippet position */}
      </div>
    </li>
  );
});

export default SearchResultListItem;<|MERGE_RESOLUTION|>--- conflicted
+++ resolved
@@ -86,17 +86,12 @@
                 <UserPicture user={pageData.lastUpdateUser} size="sm" />
               </span>
               {/* page title */}
-<<<<<<< HEAD
               <Clamp lines={1}>
-                <span className="h5 mr-2 mb-0">
-                  {pageTitle}
+                <span className="py-1 h5 mr-2 mb-0">
+                  <a href={`/${pageData._id}`}>{pageTitle}</a>
                 </span>
               </Clamp>
-=======
-              <span className="py-1 h5 mr-2 mb-0">
-                <a href={`/${pageData._id}`}>{pageTitle}</a>
-              </span>
->>>>>>> 2757e04c
+
               {/* page meta */}
               <div className="d-none d-md-flex item-meta py-0 px-1">
                 <PageListMeta page={pageData} bookmarkCount={pageMeta.bookmarkCount} />
