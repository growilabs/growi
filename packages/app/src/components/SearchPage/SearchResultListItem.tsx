--- conflicted
+++ resolved
@@ -75,11 +75,7 @@
               {/* page title */}
               <h3 className="mb-0">
                 <UserPicture user={pageData.lastUpdateUser} />
-<<<<<<< HEAD
-                <span className="mx-2">{pageTitle}</span>
-=======
-                <span className="mx-2 search-result-page-title">{dPagePath.latter}</span>
->>>>>>> 33d8e565
+                <span className="mx-2 search-result-page-title">{pageTitle}</span>
               </h3>
               {/* page meta */}
               <div className="d-flex mx-2">
