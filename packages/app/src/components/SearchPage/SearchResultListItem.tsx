<<<<<<< HEAD
import React, { FC, useState } from 'react';
=======
import React, { FC } from 'react';

import Clamp from 'react-multiline-clamp';

>>>>>>> 409bd86b
import { useTranslation } from 'react-i18next';
import { UserPicture, PageListMeta, PagePathLabel } from '@growi/ui';
import { DevidedPagePath } from '@growi/core';
import { ISearchedPage } from './SearchResultList';

import loggerFactory from '~/utils/logger';

const logger = loggerFactory('growi:searchResultList');

type PageItemControlProps = {
  page: ISearchedPage,
  onClickControlDropdown?: (page: ISearchedPage) => void,
  onClickPageRenameBtnInvoked?: () => void,
}

const PageItemControl: FC<PageItemControlProps> = (props: {page: ISearchedPage,
  onClickControlDropdown?: (page: ISearchedPage) => void,
  onClickPageRenameBtnInvoked?: () => void}) => {

  const { page, onClickControlDropdown, onClickPageRenameBtnInvoked } = props;
  const { t } = useTranslation('');

  const onClickDropdown = () => {
    if (onClickControlDropdown == null) { logger.error('onClickControlDropdown is null') }
    else { onClickControlDropdown(page) }
  };

  return (
    <>
      <button
        type="button"
        className="btn-link nav-link dropdown-toggle dropdown-toggle-no-caret border-0 rounded grw-btn-page-management py-0"
        data-toggle="dropdown"
        onClick={onClickDropdown}
      >
        <i className="fa fa-ellipsis-v text-muted"></i>
      </button>
      <div className="dropdown-menu dropdown-menu-right">

        {/* TODO: if there is the following button in XD add it here
        <button
          type="button"
          className="btn btn-link p-0"
          value={page.path}
          onClick={(e) => {
            window.location.href = e.currentTarget.value;
          }}
        >
          <i className="icon-login" />
        </button>
        */}

        {/*
          TODO: add function to the following buttons like using modal or others
          ref: https://estoc.weseek.co.jp/redmine/issues/79026
        */}
        <button className="dropdown-item text-danger" type="button" onClick={() => console.log('delete modal show')}>
          <i className="icon-fw icon-fire"></i>{t('Delete')}
        </button>
        <button className="dropdown-item" type="button" onClick={() => console.log('duplicate modal show')}>
          <i className="icon-fw icon-star"></i>{t('Add to bookmark')}
        </button>
        <button className="dropdown-item" type="button" onClick={() => console.log('duplicate modal show')}>
          <i className="icon-fw icon-docs"></i>{t('Duplicate')}
        </button>
        <button className="dropdown-item" type="button" onClick={onClickPageRenameBtnInvoked}>
          <i className="icon-fw  icon-action-redo"></i>{t('Move/Rename')}
        </button>
      </div>
    </>
  );

};

type Props = {
  page: ISearchedPage,
  isSelected: boolean,
  onClickInvoked?: (pageId: string) => void,
  onClickControlDropdown?: (page: ISearchedPage) => void,
  onClickPageRenameBtnInvoked?: () => void,
}

const SearchResultListItem: FC<Props> = (props:Props) => {
  const { page, isSelected } = props;

  // Add prefix 'id_' in pageId, because scrollspy of bootstrap doesn't work when the first letter of id attr of target component is numeral.
  const pageId = `#${page._id}`;

  const dPagePath = new DevidedPagePath(page.path, false, true);
  const pagePathElem = <PagePathLabel page={page} isFormerOnly />;

  const onClickInvoked = (pageId) => {
    if (props.onClickInvoked != null) {
      props.onClickInvoked(pageId);
    }
  };

  return (
    <li key={page._id} className={`page-list-li search-page-item w-100 border-bottom pr-4 list-group-item-action ${isSelected ? 'active' : ''}`}>
      <a
        className="d-block pt-3"
        href={pageId}
        onClick={() => onClickInvoked(page._id)}
      >
        <div className="d-flex">
          {/* checkbox */}
          <div className="form-check my-auto mr-3">
            <input className="form-check-input my-auto" type="checkbox" value="" id="flexCheckDefault" />
          </div>
          <div className="w-100">
            {/* page path */}
            <small className="mb-1">
              <i className="icon-fw icon-home"></i>
              {pagePathElem}
            </small>
            <div className="d-flex my-1 align-items-center">
              {/* page title */}
              <h3 className="mb-0">
                <UserPicture user={page.lastUpdateUser} />
                <span className="mx-2">{dPagePath.latter}</span>
              </h3>
              {/* page meta */}
              <div className="d-flex mx-2">
                <PageListMeta page={page} />
              </div>
              {/* doropdown icon includes page control buttons */}
              <div className="ml-auto">
                <PageItemControl page={page} />
              </div>
            </div>
            <div className="my-2">
              <Clamp
                lines={2}
              >
                {page.snippet
                  ? <div className="mt-1">page.snippet</div>
                  : <div className="mt-1" dangerouslySetInnerHTML={{ __html: page.elasticSearchResult.snippet }}></div>
                }
              </Clamp>
            </div>
          </div>
        </div>
        {/* TODO: adjust snippet position */}
      </a>
    </li>
  );
};

export default SearchResultListItem;<|MERGE_RESOLUTION|>--- conflicted
+++ resolved
@@ -1,11 +1,7 @@
-<<<<<<< HEAD
 import React, { FC, useState } from 'react';
-=======
-import React, { FC } from 'react';
 
 import Clamp from 'react-multiline-clamp';
 
->>>>>>> 409bd86b
 import { useTranslation } from 'react-i18next';
 import { UserPicture, PageListMeta, PagePathLabel } from '@growi/ui';
 import { DevidedPagePath } from '@growi/core';
