import React, {
  FC, useCallback, useEffect, useRef,
} from 'react';

import { useTranslation } from 'next-i18next';
import { DropdownItem } from 'reactstrap';

import { exportAsMarkdown } from '~/client/services/page-operation';
import { toastSuccess } from '~/client/util/apiNotification';
import { smoothScrollIntoView } from '~/client/util/smooth-scroll';
import { IPageToDeleteWithMeta, IPageToRenameWithMeta, IPageWithMeta } from '~/interfaces/page';
import { IPageWithSearchMeta } from '~/interfaces/search';
import { OnDuplicatedFunction, OnRenamedFunction, OnDeletedFunction } from '~/interfaces/ui';
import {
  usePageDuplicateModal, usePageRenameModal, usePageDeleteModal,
} from '~/stores/modal';
import { useDescendantsPageListForCurrentPathTermManager, usePageTreeTermManager } from '~/stores/page-listing';
import { useSearchResultOptions } from '~/stores/renderer';
import { useFullTextSearchTermManager } from '~/stores/search';


import AppContainer from '../../client/services/AppContainer';
import { AdditionalMenuItemsRendererProps, ForceHideMenuItems } from '../Common/Dropdown/PageItemControl';
import { GrowiSubNavigation } from '../Navbar/GrowiSubNavigation';
import { SubNavButtons } from '../Navbar/SubNavButtons';
import RevisionLoader from '../Page/RevisionLoader';
<<<<<<< HEAD
import PageComment from '../PageComment';
import { PageContentFooter } from '../PageContentFooter';
=======
import { PageComment } from '../PageComment';
import PageContentFooter from '../PageContentFooter';
>>>>>>> 6d13c930


type AdditionalMenuItemsProps = AdditionalMenuItemsRendererProps & {
  pageId: string,
  revisionId: string,
}

const AdditionalMenuItems = (props: AdditionalMenuItemsProps): JSX.Element => {
  const { t } = useTranslation();

  const { pageId, revisionId } = props;

  return (
    // Export markdown
    <DropdownItem
      onClick={() => exportAsMarkdown(pageId, revisionId, 'md')}
      className="grw-page-control-dropdown-item"
    >
      <i className="icon-fw icon-cloud-download grw-page-control-dropdown-icon"></i>
      {t('export_bulk.export_page_markdown')}
    </DropdownItem>
  );
};

const SCROLL_OFFSET_TOP = 175; // approximate height of (navigation + subnavigation)
const MUTATION_OBSERVER_CONFIG = { childList: true, subtree: true };

type Props ={
  appContainer: AppContainer,
  pageWithMeta : IPageWithSearchMeta,
  highlightKeywords?: string[],
  showPageControlDropdown?: boolean,
  forceHideMenuItems?: ForceHideMenuItems,
}

const scrollTo = (scrollElement:HTMLElement) => {
  // use querySelector to intentionally get the first element found
  const highlightedKeyword = scrollElement.querySelector('.highlighted-keyword') as HTMLElement | null;
  if (highlightedKeyword != null) {
    smoothScrollIntoView(highlightedKeyword, SCROLL_OFFSET_TOP, scrollElement);
  }
};

const generateObserverCallback = (doScroll: ()=>void) => {
  return (mutationRecords:MutationRecord[]) => {
    mutationRecords.forEach((record:MutationRecord) => {
      const target = record.target as HTMLElement;
      const targetId = target.id as string;
      if (targetId !== 'wiki') return;
      doScroll();
    });
  };
};

export const SearchResultContent: FC<Props> = (props: Props) => {
  const scrollElementRef = useRef(null);

  // for mutation
  const { advance: advancePt } = usePageTreeTermManager();
  const { advance: advanceFts } = useFullTextSearchTermManager();
  const { advance: advanceDpl } = useDescendantsPageListForCurrentPathTermManager();

  // ***************************  Auto Scroll  ***************************
  useEffect(() => {
    const scrollElement = scrollElementRef.current as HTMLElement | null;
    if (scrollElement == null) return;

    const observerCallback = generateObserverCallback(() => {
      scrollTo(scrollElement);
    });

    const observer = new MutationObserver(observerCallback);
    observer.observe(scrollElement, MUTATION_OBSERVER_CONFIG);
    return () => {
      observer.disconnect();
    };
  });
  // *******************************  end  *******************************

  const {
    appContainer,
    pageWithMeta,
    highlightKeywords,
    showPageControlDropdown,
    forceHideMenuItems,
  } = props;

  const { t } = useTranslation();

  const page = pageWithMeta?.data;
  const { open: openDuplicateModal } = usePageDuplicateModal();
  const { open: openRenameModal } = usePageRenameModal();
  const { open: openDeleteModal } = usePageDeleteModal();

  const { data: rendererOptions } = useSearchResultOptions();

  const duplicateItemClickedHandler = useCallback(async(pageToDuplicate) => {
    // eslint-disable-next-line @typescript-eslint/no-unused-vars
    const duplicatedHandler: OnDuplicatedFunction = (fromPath, toPath) => {
      toastSuccess(t('duplicated_pages', { fromPath }));

      advancePt();
      advanceFts();
      advanceDpl();
    };
    openDuplicateModal(pageToDuplicate, { onDuplicated: duplicatedHandler });
  }, [advanceDpl, advanceFts, advancePt, openDuplicateModal, t]);

  const renameItemClickedHandler = useCallback((pageToRename: IPageToRenameWithMeta) => {
    const renamedHandler: OnRenamedFunction = (path) => {
      toastSuccess(t('renamed_pages', { path }));

      advancePt();
      advanceFts();
      advanceDpl();
    };
    openRenameModal(pageToRename, { onRenamed: renamedHandler });
  }, [advanceDpl, advanceFts, advancePt, openRenameModal, t]);

  const onDeletedHandler: OnDeletedFunction = useCallback((pathOrPathsToDelete, isRecursively, isCompletely) => {
    if (typeof pathOrPathsToDelete !== 'string') {
      return;
    }
    const path = pathOrPathsToDelete;

    if (isCompletely) {
      toastSuccess(t('deleted_pages_completely', { path }));
    }
    else {
      toastSuccess(t('deleted_pages', { path }));
    }
    advancePt();
    advanceFts();
    advanceDpl();
  }, [advanceDpl, advanceFts, advancePt, t]);

  const deleteItemClickedHandler = useCallback((pageToDelete: IPageToDeleteWithMeta) => {
    openDeleteModal([pageToDelete], { onDeleted: onDeletedHandler });
  }, [onDeletedHandler, openDeleteModal]);

  const ControlComponents = useCallback(() => {
    if (page == null) {
      return <></>;
    }

    const revisionId = typeof page.revision === 'string'
      ? page.revision
      : page.revision._id;

    return (
      <div className="d-flex flex-column align-items-end justify-content-center py-md-2">
        <SubNavButtons
          pageId={page._id}
          revisionId={revisionId}
          path={page.path}
          showPageControlDropdown={showPageControlDropdown}
          forceHideMenuItems={forceHideMenuItems}
          additionalMenuItemRenderer={props => <AdditionalMenuItems {...props} pageId={page._id} revisionId={revisionId} />}
          isCompactMode
          onClickDuplicateMenuItem={duplicateItemClickedHandler}
          onClickRenameMenuItem={renameItemClickedHandler}
          onClickDeleteMenuItem={deleteItemClickedHandler}
        />
      </div>
    );
  }, [page, showPageControlDropdown, forceHideMenuItems, duplicateItemClickedHandler, renameItemClickedHandler, deleteItemClickedHandler]);

  // return if page or growiRenderer is null
  if (page == null || rendererOptions == null) return <></>;

  return (
    <div key={page._id} data-testid="search-result-content" className="search-result-content grw-page-path-text-muted-container d-flex flex-column">
      <div className="grw-subnav-append-shadow-container">
        <GrowiSubNavigation
          page={page}
          controls={ControlComponents}
          isCompactMode
          additionalClasses={['px-4']}
        />
      </div>
      <div className="search-result-content-body-container" ref={scrollElementRef}>
        <RevisionLoader
          rendererOptions={rendererOptions}
          pageId={page._id}
          pagePath={page.path}
          revisionId={page.revision}
          highlightKeywords={highlightKeywords}
        />
        <PageComment pageId={page._id} highlightKeywords={highlightKeywords} isReadOnly hideIfEmpty />
        <PageContentFooter
          // createdAt={new Date(pageWithMeta.data.createdAt)}
          // updatedAt={new Date(pageWithMeta.data.updatedAt)}
          // creator={pageWithMeta.data.creator}
          // revisionAuthor={pageWithMeta.data.lastUpdateUser}
        />
      </div>
    </div>
  );
};<|MERGE_RESOLUTION|>--- conflicted
+++ resolved
@@ -24,13 +24,8 @@
 import { GrowiSubNavigation } from '../Navbar/GrowiSubNavigation';
 import { SubNavButtons } from '../Navbar/SubNavButtons';
 import RevisionLoader from '../Page/RevisionLoader';
-<<<<<<< HEAD
-import PageComment from '../PageComment';
+import { PageComment } from '../PageComment';
 import { PageContentFooter } from '../PageContentFooter';
-=======
-import { PageComment } from '../PageComment';
-import PageContentFooter from '../PageContentFooter';
->>>>>>> 6d13c930
 
 
 type AdditionalMenuItemsProps = AdditionalMenuItemsRendererProps & {
