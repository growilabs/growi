--- conflicted
+++ resolved
@@ -14,11 +14,7 @@
 import { SubNavButtons } from '../Navbar/SubNavButtons';
 import { AdditionalMenuItemsRendererProps } from '../Common/Dropdown/PageItemControl';
 
-<<<<<<< HEAD
-import { usePageRenameModalStatus, usePageDeleteModalStatus } from '~/stores/ui';
-=======
-import { usePageDeleteModal } from '~/stores/ui';
->>>>>>> ee3f6348
+import { usePageRenameModalStatus, usePageDeleteModal } from '~/stores/ui';
 
 
 type AdditionalMenuItemsProps = AdditionalMenuItemsRendererProps & {
@@ -59,12 +55,8 @@
     showPageControlDropdown,
   } = props;
 
-<<<<<<< HEAD
   const { open: openRenameModal } = usePageRenameModalStatus();
-  const { open: openDeleteModal } = usePageDeleteModalStatus();
-=======
   const { open: openDeleteModal } = usePageDeleteModal();
->>>>>>> ee3f6348
 
   const page = focusedSearchResultData?.pageData;
 
