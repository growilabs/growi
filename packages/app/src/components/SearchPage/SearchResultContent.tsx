import React, { FC } from 'react';

import { IPageSearchResultData } from '../../interfaces/search';

import RevisionLoader from '../Page/RevisionLoader';
import AppContainer from '../../client/services/AppContainer';
import SearchResultContentSubNavigation from './SearchResultContentSubNavigation';

// TODO : set focusedPage type to ?IPageSearchResultData once #80214 is merged
// PR: https://github.com/weseek/growi/pull/4649

type Props ={
  appContainer: AppContainer,
  searchingKeyword:string,
<<<<<<< HEAD
  focusedPage: null | any,
=======
  focusedSearchResultData : IPageSearchResultData,
>>>>>>> 9c2373bf
}


const SearchResultContent: FC<Props> = (props: Props) => {
<<<<<<< HEAD
  const page = props.focusedPage;
  if (page == null) return null;
  const growiRenderer = props.appContainer.getRenderer('searchresult');
  let showTags = false;
  if (page.tags != null && page.tags.length > 0) { showTags = true }
=======
  // Temporaly workaround for lint error
  // later needs to be fixed: RevisoinRender to typescriptcomponet
  const RevisionRenderTypeAny: any = RevisionLoader;
  const renderPage = (searchResultData) => {
    const page = searchResultData?.pageData || {};
    const growiRenderer = props.appContainer.getRenderer('searchresult');
    let showTags = false;
    if (page.tags != null && page.tags.length > 0) { showTags = true }
    return (
      <div key={page._id} className="search-result-page mb-5">
        <h2>
          <a href={page.path} className="text-break">
            {page.path}
          </a>
          {showTags && (
            <div className="mt-1 small">
              <i className="tag-icon icon-tag"></i> {page.tags.join(', ')}
            </div>
          )}
        </h2>
        <RevisionRenderTypeAny
          growiRenderer={growiRenderer}
          pageId={page._id}
          pagePath={page.path}
          revisionId={page.revision}
          highlightKeywords={props.searchingKeyword}
        />
      </div>
    );
  };
  const content = renderPage(props.focusedSearchResultData);
>>>>>>> 9c2373bf
  return (
    <div key={page._id} className="search-result-page mb-5">
      <SearchResultContentSubNavigation pageId={page._id} path={page.path}></SearchResultContentSubNavigation>
      <RevisionLoader
        growiRenderer={growiRenderer}
        pageId={page._id}
        pagePath={page.path}
        revisionId={page.revision}
        highlightKeywords={props.searchingKeyword}
      />
    </div>
  );
};


export default SearchResultContent;<|MERGE_RESOLUTION|>--- conflicted
+++ resolved
@@ -12,22 +12,11 @@
 type Props ={
   appContainer: AppContainer,
   searchingKeyword:string,
-<<<<<<< HEAD
-  focusedPage: null | any,
-=======
   focusedSearchResultData : IPageSearchResultData,
->>>>>>> 9c2373bf
 }
 
 
 const SearchResultContent: FC<Props> = (props: Props) => {
-<<<<<<< HEAD
-  const page = props.focusedPage;
-  if (page == null) return null;
-  const growiRenderer = props.appContainer.getRenderer('searchresult');
-  let showTags = false;
-  if (page.tags != null && page.tags.length > 0) { showTags = true }
-=======
   // Temporaly workaround for lint error
   // later needs to be fixed: RevisoinRender to typescriptcomponet
   const RevisionRenderTypeAny: any = RevisionLoader;
@@ -59,18 +48,8 @@
     );
   };
   const content = renderPage(props.focusedSearchResultData);
->>>>>>> 9c2373bf
   return (
-    <div key={page._id} className="search-result-page mb-5">
-      <SearchResultContentSubNavigation pageId={page._id} path={page.path}></SearchResultContentSubNavigation>
-      <RevisionLoader
-        growiRenderer={growiRenderer}
-        pageId={page._id}
-        pagePath={page.path}
-        revisionId={page.revision}
-        highlightKeywords={props.searchingKeyword}
-      />
-    </div>
+    <div>{content}</div>
   );
 };
 
