--- conflicted
+++ resolved
@@ -1,28 +1,17 @@
-<<<<<<< HEAD
 import React, {
   FC, useRef, useState, useEffect,
 } from 'react';
-import { IPageSearchResultData } from '../../interfaces/search';
-=======
-import React, { FC } from 'react';
 
 import { IPageWithMeta } from '~/interfaces/page';
 import { IPageSearchMeta } from '~/interfaces/search';
->>>>>>> 6ea83360
 
 import RevisionLoader from '../Page/RevisionLoader';
 import AppContainer from '../../client/services/AppContainer';
 import { smoothScrollIntoView } from '~/client/util/smooth-scroll';
 import SearchResultContentSubNavigation from './SearchResultContentSubNavigation';
 
-<<<<<<< HEAD
 const SCROLL_OFFSET_TOP = 150; // approximate height of (navigation + subnavigation)
 
-// TODO : set focusedPage type to ?IPageSearchResultData once #80214 is merged
-// PR: https://github.com/weseek/growi/pull/4649
-
-=======
->>>>>>> 6ea83360
 type Props ={
   appContainer: AppContainer,
   searchingKeyword:string,
