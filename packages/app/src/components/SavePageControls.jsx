import React from 'react';
import PropTypes from 'prop-types';

import { withTranslation } from 'react-i18next';

import {
  UncontrolledButtonDropdown, Button,
  DropdownToggle, DropdownMenu, DropdownItem,
} from 'reactstrap';

import loggerFactory from '~/utils/logger';

import PageContainer from '~/client/services/PageContainer';
import AppContainer from '~/client/services/AppContainer';
import EditorContainer from '~/client/services/EditorContainer';

import { withUnstatedContainers } from './UnstatedUtils';
import GrantSelector from './SavePageControls/GrantSelector';

// TODO: remove this when omitting unstated is completed
import { useEditorMode } from '~/stores/ui';
<<<<<<< HEAD
=======
import { useIsEditable } from '~/stores/context';
>>>>>>> 1508fa7b

const logger = loggerFactory('growi:SavePageControls');

class SavePageControls extends React.Component {

  constructor(props) {
    super(props);

    const config = this.props.appContainer.getConfig();
    this.isAclEnabled = config.isAclEnabled;

    this.updateGrantHandler = this.updateGrantHandler.bind(this);

    this.save = this.save.bind(this);
    this.saveAndOverwriteScopesOfDescendants = this.saveAndOverwriteScopesOfDescendants.bind(this);

  }

  updateGrantHandler(data) {
    this.props.editorContainer.setState(data);
  }

  async save() {
    const { pageContainer, editorContainer } = this.props;
    // disable unsaved warning
    editorContainer.disableUnsavedWarning();

    try {
      // save
      await pageContainer.saveAndReload(editorContainer.getCurrentOptionsToSave(), this.props.editorMode);
    }
    catch (error) {
      logger.error('failed to save', error);
      pageContainer.showErrorToastr(error);
    }
  }

  saveAndOverwriteScopesOfDescendants() {
    const { pageContainer, editorContainer } = this.props;
    // disable unsaved warning
    editorContainer.disableUnsavedWarning();
    // save
    const optionsToSave = Object.assign(editorContainer.getCurrentOptionsToSave(), {
      overwriteScopesOfDescendants: true,
    });
    pageContainer.saveAndReload(optionsToSave, this.props.editorMode);
  }

  render() {

    const { t, pageContainer, editorContainer } = this.props;

    const isRootPage = pageContainer.state.path === '/';
    const labelSubmitButton = pageContainer.state.pageId == null ? t('Create') : t('Update');
    const labelOverwriteScopes = t('page_edit.overwrite_scopes', { operation: labelSubmitButton });

    return (
      <div className="d-flex align-items-center form-inline flex-nowrap">

        {this.isAclEnabled
          && (
            <div className="mr-2">
              <GrantSelector
                disabled={isRootPage}
                grant={editorContainer.state.grant}
                grantGroupId={editorContainer.state.grantGroupId}
                grantGroupName={editorContainer.state.grantGroupName}
                onUpdateGrant={this.updateGrantHandler}
              />
            </div>
          )
        }

        <UncontrolledButtonDropdown direction="up">
          <Button id="caret" color="primary" className="btn-submit" onClick={this.save}>{labelSubmitButton}</Button>
          <DropdownToggle caret color="primary" />
          <DropdownMenu right>
            <DropdownItem onClick={this.saveAndOverwriteScopesOfDescendants}>
              {labelOverwriteScopes}
            </DropdownItem>
          </DropdownMenu>
        </UncontrolledButtonDropdown>

      </div>
    );
  }

}

/**
 * Wrapper component for using unstated
 */
const SavePageControlsHOCWrapper = withUnstatedContainers(SavePageControls, [AppContainer, PageContainer, EditorContainer]);

const SavePageControlsWrapper = (props) => {
<<<<<<< HEAD
  const { data } = useEditorMode();
  return <SavePageControlsHOCWrapper {...props} editorMode={data} />;
=======
  const { data: isEditable } = useIsEditable();
  const { data: editorMode } = useEditorMode();

  if (isEditable == null || editorMode == null) {
    return null;
  }

  if (!isEditable) {
    return null;
  }

  return <SavePageControlsHOCWrapper {...props} editorMode={editorMode} />;
>>>>>>> 1508fa7b
};

SavePageControls.propTypes = {
  t: PropTypes.func.isRequired, // i18next

  appContainer: PropTypes.instanceOf(AppContainer).isRequired,
  pageContainer: PropTypes.instanceOf(PageContainer).isRequired,
  editorContainer: PropTypes.instanceOf(EditorContainer).isRequired,

  // TODO: remove this when omitting unstated is completed
  editorMode: PropTypes.string.isRequired,
};

export default withTranslation()(SavePageControlsWrapper);<|MERGE_RESOLUTION|>--- conflicted
+++ resolved
@@ -19,10 +19,7 @@
 
 // TODO: remove this when omitting unstated is completed
 import { useEditorMode } from '~/stores/ui';
-<<<<<<< HEAD
-=======
 import { useIsEditable } from '~/stores/context';
->>>>>>> 1508fa7b
 
 const logger = loggerFactory('growi:SavePageControls');
 
@@ -118,10 +115,6 @@
 const SavePageControlsHOCWrapper = withUnstatedContainers(SavePageControls, [AppContainer, PageContainer, EditorContainer]);
 
 const SavePageControlsWrapper = (props) => {
-<<<<<<< HEAD
-  const { data } = useEditorMode();
-  return <SavePageControlsHOCWrapper {...props} editorMode={data} />;
-=======
   const { data: isEditable } = useIsEditable();
   const { data: editorMode } = useEditorMode();
 
@@ -134,7 +127,6 @@
   }
 
   return <SavePageControlsHOCWrapper {...props} editorMode={editorMode} />;
->>>>>>> 1508fa7b
 };
 
 SavePageControls.propTypes = {
