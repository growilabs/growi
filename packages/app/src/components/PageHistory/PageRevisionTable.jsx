import React from 'react';
<<<<<<< HEAD

import PropTypes from 'prop-types';
import { withTranslation } from 'react-i18next';
=======

import PropTypes from 'prop-types';
import { useTranslation } from 'react-i18next';

import PageHistroyContainer from '~/client/services/PageHistoryContainer';
import RevisionComparerContainer from '~/client/services/RevisionComparerContainer';
>>>>>>> 0254b532

import Revision from './Revision';

class PageRevisionTable extends React.Component {

  /**
   * render a row (Revision component and RevisionDiff component)
   * @param {Revison} revision
   * @param {Revision} previousRevision
   * @param {boolean} hasDiff whether revision has difference to previousRevision
   * @param {boolean} isContiguousNodiff true if the current 'hasDiff' and one of previous row is both false
   */
  renderRow(revision, previousRevision, latestRevision, isOldestRevision, hasDiff) {
    const {
      t, sourceRevision, targetRevision, onChangeSourceInvoked, onChangeTargetInvoked,
    } = this.props;
    const revisionId = revision._id;

    const handleCompareLatestRevisionButton = () => {
      onChangeSourceInvoked(revision);
      onChangeTargetInvoked(latestRevision);
    };

    const handleComparePreviousRevisionButton = () => {
      onChangeSourceInvoked(previousRevision);
      onChangeTargetInvoked(revision);
    };

    return (
      <tr className="d-flex" key={`revision-history-${revisionId}`}>
        <td className="col" key={`revision-history-top-${revisionId}`}>
          <div className="d-lg-flex">
            <Revision
              t={this.props.t}
              revision={revision}
              isLatestRevision={revision === latestRevision}
              hasDiff={hasDiff}
              key={`revision-history-rev-${revisionId}`}
            />
            {hasDiff && (
              <div className="ml-md-3 mt-auto">
                <div className="btn-group">
                  <button
                    type="button"
                    className="btn btn-outline-secondary btn-sm"
                    onClick={handleCompareLatestRevisionButton}
                  >
                    {t('page_history.compare_latest')}
                  </button>
                  <button
                    type="button"
                    className="btn btn-outline-secondary btn-sm"
                    onClick={handleComparePreviousRevisionButton}
                    disabled={isOldestRevision}
                  >
                    {t('page_history.compare_previous')}
                  </button>
                </div>
              </div>
            )}
          </div>
        </td>
        <td className="col-1">
          {(hasDiff || revisionId === sourceRevision?._id) && (
            <div className="custom-control custom-radio custom-control-inline mr-0">
              <input
                type="radio"
                className="custom-control-input"
                id={`compareSource-${revisionId}`}
                name="compareSource"
                value={revisionId}
                checked={revisionId === sourceRevision?._id}
                onChange={() => onChangeSourceInvoked(revision)}
              />
              <label className="custom-control-label" htmlFor={`compareSource-${revisionId}`} />
            </div>
          )}
        </td>
        <td className="col-2">
          {(hasDiff || revisionId === targetRevision?._id) && (
            <div className="custom-control custom-radio custom-control-inline mr-0">
              <input
                type="radio"
                className="custom-control-input"
                id={`compareTarget-${revisionId}`}
                name="compareTarget"
                value={revisionId}
                checked={revisionId === targetRevision?._id}
                onChange={() => onChangeTargetInvoked(revision)}
              />
              <label className="custom-control-label" htmlFor={`compareTarget-${revisionId}`} />
            </div>
          )}
        </td>
      </tr>
    );
  }

  render() {
    const { t, pagingLimit } = this.props;

    const revisions = this.props.revisions;
    const revisionCount = this.props.revisions.length;
    const latestRevision = revisions[0];
    const oldestRevision = revisions[revisions.length - 1];

    let hasDiffPrev;

    const revisionList = this.props.revisions.map((revision, idx) => {
      // Returns null because the last revision is for the bottom diff display
      if (idx === pagingLimit) {
        return null;
      }

      let previousRevision;
      if (idx + 1 < revisionCount) {
        previousRevision = revisions[idx + 1];
      }
      else {
        previousRevision = revision; // if it is the first revision, show full text as diff text
      }

      const isOldestRevision = revision === oldestRevision;

      const hasDiff = revision.hasDiffToPrev !== false; // set 'true' if undefined for backward compatibility

      hasDiffPrev = hasDiff;

      return this.renderRow(revision, previousRevision, latestRevision, isOldestRevision, hasDiff);
    });

    return (
      <table className="table revision-history-table">
        <thead>
          <tr className="d-flex">
            <th className="col">{ t('page_history.revision') }</th>
            <th className="col-1">{ t('page_history.comparing_source') }</th>
            <th className="col-2">{ t('page_history.comparing_target') }</th>
          </tr>
        </thead>
        <tbody className="overflow-auto d-block">
          {revisionList}
        </tbody>
      </table>
    );
  }

}

PageRevisionTable.propTypes = {
  t: PropTypes.func.isRequired, // i18next

  revisions: PropTypes.array,
  pagingLimit: PropTypes.number,
  sourceRevision: PropTypes.instanceOf(Object),
  targetRevision: PropTypes.instanceOf(Object),
  onChangeSourceInvoked: PropTypes.func.isRequired,
  onChangeTargetInvoked: PropTypes.func.isRequired,
};

const PageRevisionTableWrapperFC = (props) => {
  const { t } = useTranslation();
  return <PageRevisionTable t={t} {...props} />;
};

export default PageRevisionTableWrapperFC;<|MERGE_RESOLUTION|>--- conflicted
+++ resolved
@@ -1,16 +1,7 @@
 import React from 'react';
-<<<<<<< HEAD
-
-import PropTypes from 'prop-types';
-import { withTranslation } from 'react-i18next';
-=======
 
 import PropTypes from 'prop-types';
 import { useTranslation } from 'react-i18next';
-
-import PageHistroyContainer from '~/client/services/PageHistoryContainer';
-import RevisionComparerContainer from '~/client/services/RevisionComparerContainer';
->>>>>>> 0254b532
 
 import Revision from './Revision';
 
