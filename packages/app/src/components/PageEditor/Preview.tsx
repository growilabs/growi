--- conflicted
+++ resolved
@@ -2,23 +2,13 @@
   SyntheticEvent, RefObject,
 } from 'react';
 
-<<<<<<< HEAD
 import ReactMarkdown from 'react-markdown';
 
 
-=======
-import InterceptorManager from '~/services/interceptor-manager';
->>>>>>> 7cae9f03
 import { RendererOptions } from '~/services/renderer/renderer';
 import { useEditorSettings } from '~/stores/editor';
 
 import RevisionBody from '../Page/RevisionBody';
-<<<<<<< HEAD
-=======
-
-
-declare const interceptorManager: InterceptorManager;
->>>>>>> 7cae9f03
 
 
 type Props = {
@@ -29,11 +19,6 @@
   onScroll?: (scrollTop: number) => void,
 }
 
-<<<<<<< HEAD
-// type UnstatedProps = Props & { appContainer: AppContainer };
-
-=======
->>>>>>> 7cae9f03
 const Preview = React.forwardRef((props: Props, ref: RefObject<HTMLDivElement>): JSX.Element => {
 
   const {
@@ -55,11 +40,6 @@
       }}
     >
       <ReactMarkdown {...rendererOptions} >{markdown || ''}</ReactMarkdown>
-      {/* <RevisionBody
-        {...props}
-        html={html}
-        renderMathJaxInRealtime={editorSettings?.renderMathJaxInRealtime}
-      /> */}
     </div>
   );
 
@@ -67,11 +47,4 @@
 
 Preview.displayName = 'Preview';
 
-// eslint-disable-next-line @typescript-eslint/explicit-module-boundary-types
-const PreviewWrapper = React.forwardRef((props: Props, ref: RefObject<HTMLDivElement>): JSX.Element => {
-  return <Preview ref={ref} {...props} />;
-});
-
-PreviewWrapper.displayName = 'PreviewWrapper';
-
-export default PreviewWrapper;+export default Preview;