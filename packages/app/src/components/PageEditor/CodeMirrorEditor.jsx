--- conflicted
+++ resolved
@@ -1055,24 +1055,11 @@
           ref={this.linkEditModal}
           onSave={(linkText) => { return markdownLinkUtil.replaceFocusedMarkdownLinkWithEditor(this.getCodeMirror(), linkText) }}
         />
-<<<<<<< HEAD
         <HandsontableModal
           ref={this.handsontableModal}
           onSave={(table) => { return mtu.replaceFocusedMarkdownTableWithEditor(this.getCodeMirror(), table) }}
           autoFormatMarkdownTable={this.props.editorSettings.autoFormatMarkdownTable}
         />
-        {/* <DrawioModal
-          ref={this.drawioModal}
-          onSave={this.onSaveForDrawio}
-        /> */}
-
-=======
-        {/* <HandsontableModal
-          ref={this.handsontableModal}
-          onSave={(table) => { return mtu.replaceFocusedMarkdownTableWithEditor(this.getCodeMirror(), table) }}
-          autoFormatMarkdownTable={this.props.editorSettings.autoFormatMarkdownTable}
-        /> */}
->>>>>>> 08ce5b23
       </div>
     );
   }
