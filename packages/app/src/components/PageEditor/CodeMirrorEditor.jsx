import React from 'react';

import { createValidator } from '@growi/codemirror-textlint';
import * as codemirror from 'codemirror';
import { JSHINT } from 'jshint';
import * as loadCssSync from 'load-css-file';
import PropTypes from 'prop-types';
import { Button } from 'reactstrap';
import * as loadScript from 'simple-load-script';
import urljoin from 'url-join';

import InterceptorManager from '~/services/interceptor-manager';
import loggerFactory from '~/utils/logger';

import { UncontrolledCodeMirror } from '../UncontrolledCodeMirror';

import AbstractEditor from './AbstractEditor';
import CommentMentionHelper from './CommentMentionHelper';
// import DrawioModal from './DrawioModal';
import EditorIcon from './EditorIcon';
import EmojiPicker from './EmojiPicker';
import EmojiPickerHelper from './EmojiPickerHelper';
import GridEditModal from './GridEditModal';
import geu from './GridEditorUtil';
// import HandsontableModal from './HandsontableModal';
import LinkEditModal from './LinkEditModal';
import mdu from './MarkdownDrawioUtil';
import markdownLinkUtil from './MarkdownLinkUtil';
import markdownListUtil from './MarkdownListUtil';
import MarkdownTableInterceptor from './MarkdownTableInterceptor';
import mtu from './MarkdownTableUtil';
import pasteHelper from './PasteHelper';
import PreventMarkdownListInterceptor from './PreventMarkdownListInterceptor';
import SimpleCheatsheet from './SimpleCheatsheet';

import styles from './CodeMirrorEditor.module.scss';

// Textlint
window.JSHINT = JSHINT;
window.kuromojin = { dicPath: '/static/dict' };

// set save handler
codemirror.commands.save = (instance) => {
  if (instance.codeMirrorEditor != null) {
    instance.codeMirrorEditor.dispatchSave();
  }
};
// set CodeMirror instance as 'CodeMirror' so that CDN addons can reference
window.CodeMirror = require('codemirror');
require('codemirror/addon/display/placeholder');
require('codemirror/addon/edit/matchbrackets');
require('codemirror/addon/edit/matchtags');
require('codemirror/addon/edit/closetag');
require('codemirror/addon/edit/continuelist');
require('codemirror/addon/hint/show-hint');
require('codemirror/addon/search/searchcursor');
require('codemirror/addon/search/match-highlighter');
require('codemirror/addon/selection/active-line');
require('codemirror/addon/scroll/annotatescrollbar');
require('codemirror/addon/scroll/scrollpastend');
require('codemirror/addon/fold/foldcode');
require('codemirror/addon/fold/foldgutter');
require('codemirror/addon/fold/markdown-fold');
require('codemirror/addon/fold/brace-fold');
require('codemirror/addon/display/placeholder');
require('codemirror/addon/lint/lint');
require('~/client/util/codemirror/autorefresh.ext');
require('~/client/util/codemirror/drawio-fold.ext');
require('~/client/util/codemirror/gfm-growi.mode');
// import modes to highlight
require('codemirror/mode/clike/clike');
require('codemirror/mode/css/css');
require('codemirror/mode/django/django');
require('codemirror/mode/erlang/erlang');
require('codemirror/mode/gfm/gfm');
require('codemirror/mode/go/go');
require('codemirror/mode/javascript/javascript');
require('codemirror/mode/jsx/jsx');
require('codemirror/mode/mathematica/mathematica');
require('codemirror/mode/nginx/nginx');
require('codemirror/mode/perl/perl');
require('codemirror/mode/php/php');
require('codemirror/mode/python/python');
require('codemirror/mode/r/r');
require('codemirror/mode/ruby/ruby');
require('codemirror/mode/rust/rust');
require('codemirror/mode/sass/sass');
require('codemirror/mode/shell/shell');
require('codemirror/mode/sql/sql');
require('codemirror/mode/stex/stex');
require('codemirror/mode/stylus/stylus');
require('codemirror/mode/swift/swift');
require('codemirror/mode/toml/toml');
require('codemirror/mode/vb/vb');
require('codemirror/mode/vue/vue');
require('codemirror/mode/xml/xml');
require('codemirror/mode/yaml/yaml');


const MARKDOWN_TABLE_ACTIVATED_CLASS = 'markdown-table-activated';
const MARKDOWN_LINK_ACTIVATED_CLASS = 'markdown-link-activated';

class CodeMirrorEditor extends AbstractEditor {

  constructor(props) {
    super(props);
    this.logger = loggerFactory('growi:PageEditor:CodeMirrorEditor');

    this.state = {
      value: this.props.value,
      isGfmMode: this.props.isGfmMode,
      isLoadingKeymap: false,
      isSimpleCheatsheetShown: this.props.isGfmMode && this.props.value.length === 0,
      isCheatsheetModalShown: false,
      additionalClassSet: new Set(),
      isEmojiPickerShown: false,
      emojiSearchText: null,
    };

    this.cm = React.createRef();
    this.gridEditModal = React.createRef();
    this.linkEditModal = React.createRef();
    this.handsontableModal = React.createRef();
    this.drawioModal = React.createRef();

    this.init();

    this.getCodeMirror = this.getCodeMirror.bind(this);

    this.getBol = this.getBol.bind(this);
    this.getEol = this.getEol.bind(this);

    this.loadTheme = this.loadTheme.bind(this);
    this.loadKeymapMode = this.loadKeymapMode.bind(this);
    this.setKeymapMode = this.setKeymapMode.bind(this);
    this.handleEnterKey = this.handleEnterKey.bind(this);
    this.handleCtrlEnterKey = this.handleCtrlEnterKey.bind(this);

    this.scrollCursorIntoViewHandler = this.scrollCursorIntoViewHandler.bind(this);
    this.pasteHandler = this.pasteHandler.bind(this);
    this.cursorHandler = this.cursorHandler.bind(this);
    this.changeHandler = this.changeHandler.bind(this);
    this.keyUpHandler = this.keyUpHandler.bind(this);

    this.updateCheatsheetStates = this.updateCheatsheetStates.bind(this);

    this.renderLoadingKeymapOverlay = this.renderLoadingKeymapOverlay.bind(this);
    this.renderCheatsheetModalButton = this.renderCheatsheetModalButton.bind(this);

    this.makeHeaderHandler = this.makeHeaderHandler.bind(this);
    this.showGridEditorHandler = this.showGridEditorHandler.bind(this);
    this.showLinkEditHandler = this.showLinkEditHandler.bind(this);
    this.showHandsonTableHandler = this.showHandsonTableHandler.bind(this);
    this.showDrawioHandler = this.showDrawioHandler.bind(this);

    this.foldDrawioSection = this.foldDrawioSection.bind(this);
    this.onSaveForDrawio = this.onSaveForDrawio.bind(this);
    this.checkWhetherEmojiPickerShouldBeShown = this.checkWhetherEmojiPickerShouldBeShown.bind(this);

  }

  init() {
    this.cmCdnRoot = 'https://cdn.jsdelivr.net/npm/codemirror@5.42.0';
    this.cmNoCdnScriptRoot = '/static/js/cdn';
    this.cmNoCdnStyleRoot = '/static/styles/cdn';
    this.interceptorManager = new InterceptorManager();
    this.interceptorManager.addInterceptors([
      new PreventMarkdownListInterceptor(),
      new MarkdownTableInterceptor(),
    ]);

    this.loadedThemeSet = new Set(['eclipse', 'elegant']); // themes imported in _vendor.scss
    this.loadedKeymapSet = new Set();
  }

  componentDidMount() {
    // ensure to be able to resolve 'this' to use 'codemirror.commands.save'
    this.getCodeMirror().codeMirrorEditor = this;

    // fold drawio section
    this.foldDrawioSection();

    // initialize commentMentionHelper if comment editor is opened
    if (this.props.isComment) {
      this.commentMentionHelper = new CommentMentionHelper(this.getCodeMirror());
    }
    this.emojiPickerHelper = new EmojiPickerHelper(this.getCodeMirror());

  }

  componentWillReceiveProps(nextProps) {
    this.initializeEditorSettings(nextProps.editorSettings);

    this.initializeTextlint(nextProps.isTextlintEnabled, nextProps.editorSettings);

    // fold drawio section
    this.foldDrawioSection();
  }

  initializeEditorSettings(editorSettings) {
    if (editorSettings == null) {
      return;
    }

    // load theme
    const theme = editorSettings.theme;
    if (theme != null) {
      this.loadTheme(theme);
    }

    // set keymap
    const keymapMode = editorSettings.keymapMode;
    if (keymapMode != null) {
      this.setKeymapMode(keymapMode);
    }
  }

  async initializeTextlint(isTextlintEnabled, editorSettings) {
    if (!isTextlintEnabled || editorSettings == null) {
      return;
    }

    const textlintRules = editorSettings.textlintSettings?.textlintRules;

    // If database has empty array, pass null instead to enable all default rules
    const rulesForValidator = (textlintRules == null || textlintRules.length === 0) ? null : textlintRules;
    this.textlintValidator = createValidator(rulesForValidator);
    this.codemirrorLintConfig = { getAnnotations: this.textlintValidator, async: true };
  }

  getCodeMirror() {
    return this.cm.current?.editor;
  }

  /**
   * @inheritDoc
   */
  forceToFocus() {
    const editor = this.getCodeMirror();
    // use setInterval with reluctance -- 2018.01.11 Yuki Takei
    const intervalId = setInterval(() => {
      this.getCodeMirror().focus();
      if (editor.hasFocus()) {
        clearInterval(intervalId);
        // refresh
        editor.refresh();
      }
    }, 100);
  }

  /**
   * @inheritDoc
   */
  setValue(newValue) {
    this.setState({ value: newValue });
    this.getCodeMirror().getDoc().setValue(newValue);
  }

  /**
   * @inheritDoc
   */
  setGfmMode(bool) {
    // update state
    this.setState({
      isGfmMode: bool,
    });

    this.updateCheatsheetStates(bool, null);

    // update CodeMirror option
    const mode = bool ? 'gfm' : undefined;
    this.getCodeMirror().setOption('mode', mode);
  }

  /**
   * @inheritDoc
   */
  setCaretLine(line) {
    if (Number.isNaN(line)) {
      return;
    }

    const editor = this.getCodeMirror();
    const linePosition = Math.max(0, line - 1);

    editor.setCursor({ line: linePosition }); // leave 'ch' field as null/undefined to indicate the end of line

    setTimeout(() => {
      this.setScrollTopByLine(linePosition);
    }, 100);
  }

  /**
   * @inheritDoc
   */
  setScrollTopByLine(line) {
    if (Number.isNaN(line)) {
      return;
    }

    const editor = this.getCodeMirror();
    // get top position of the line
    const top = editor.charCoords({ line: line - 1, ch: 0 }, 'local').top;
    editor.scrollTo(null, top);
  }

  /**
   * @inheritDoc
   */
  getStrFromBol() {
    const editor = this.getCodeMirror();
    const curPos = editor.getCursor();
    return editor.getDoc().getRange(this.getBol(), curPos);
  }

  /**
   * @inheritDoc
   */
  getStrToEol() {
    const editor = this.getCodeMirror();
    const curPos = editor.getCursor();
    return editor.getDoc().getRange(curPos, this.getEol());
  }

  /**
   * @inheritDoc
   */
  getStrFromBolToSelectedUpperPos() {
    const editor = this.getCodeMirror();
    const pos = this.selectUpperPos(editor.getCursor('from'), editor.getCursor('to'));
    return editor.getDoc().getRange(this.getBol(), pos);
  }

  /**
   * @inheritDoc
   */
  replaceBolToCurrentPos(text) {
    const editor = this.getCodeMirror();
    const pos = this.selectLowerPos(editor.getCursor('from'), editor.getCursor('to'));
    editor.getDoc().replaceRange(text, this.getBol(), pos);
  }

  /**
   * @inheritDoc
   */
  replaceLine(text) {
    const editor = this.getCodeMirror();
    editor.getDoc().replaceRange(text, this.getBol(), this.getEol());
  }

  /**
   * @inheritDoc
   */
  insertText(text) {
    const editor = this.getCodeMirror();
    editor.getDoc().replaceSelection(text);
  }

  /**
   * return the postion of the BOL(beginning of line)
   */
  getBol() {
    const editor = this.getCodeMirror();
    const curPos = editor.getCursor();
    return { line: curPos.line, ch: 0 };
  }

  /**
   * return the postion of the EOL(end of line)
   */
  getEol() {
    const editor = this.getCodeMirror();
    const curPos = editor.getCursor();
    const lineLength = editor.getDoc().getLine(curPos.line).length;
    return { line: curPos.line, ch: lineLength };
  }

  /**
   * select the upper position of pos1 and pos2
   * @param {{line: number, ch: number}} pos1
   * @param {{line: number, ch: number}} pos2
   */
  selectUpperPos(pos1, pos2) {
    // if both is in same line
    if (pos1.line === pos2.line) {
      return (pos1.ch < pos2.ch) ? pos1 : pos2;
    }
    return (pos1.line < pos2.line) ? pos1 : pos2;
  }

  /**
   * select the lower position of pos1 and pos2
   * @param {{line: number, ch: number}} pos1
   * @param {{line: number, ch: number}} pos2
   */
  selectLowerPos(pos1, pos2) {
    // if both is in same line
    if (pos1.line === pos2.line) {
      return (pos1.ch < pos2.ch) ? pos2 : pos1;
    }
    return (pos1.line < pos2.line) ? pos2 : pos1;
  }

  loadCss(source) {
    return new Promise((resolve) => {
      loadCssSync(source);
      resolve();
    });
  }

  /**
   * load Theme
   * @see https://codemirror.net/doc/manual.html#config
   *
   * @param {string} theme
   */
  loadTheme(theme) {
    if (!this.loadedThemeSet.has(theme)) {
      const url = this.props.noCdn
        ? urljoin(this.cmNoCdnStyleRoot, `codemirror-theme-${theme}.css`)
        : urljoin(this.cmCdnRoot, `theme/${theme}.min.css`);

      this.loadCss(url);

      // update Set
      this.loadedThemeSet.add(theme);
    }
  }

  /**
   * load assets for Key Maps
   * @param {*} keymapMode 'default' or 'vim' or 'emacs' or 'sublime'
   */
  loadKeymapMode(keymapMode) {
    const loadCss = this.loadCss;
    const scriptList = [];
    const cssList = [];

    // add dependencies
    if (this.loadedKeymapSet.size === 0) {
      const dialogScriptUrl = this.props.noCdn
        ? urljoin(this.cmNoCdnScriptRoot, 'codemirror-dialog.js')
        : urljoin(this.cmCdnRoot, 'addon/dialog/dialog.min.js');
      const dialogStyleUrl = this.props.noCdn
        ? urljoin(this.cmNoCdnStyleRoot, 'codemirror-dialog.css')
        : urljoin(this.cmCdnRoot, 'addon/dialog/dialog.min.css');

      scriptList.push(loadScript(dialogScriptUrl));
      cssList.push(loadCss(dialogStyleUrl));
    }
    // load keymap
    if (!this.loadedKeymapSet.has(keymapMode)) {
      const keymapScriptUrl = this.props.noCdn
        ? urljoin(this.cmNoCdnScriptRoot, `codemirror-keymap-${keymapMode}.js`)
        : urljoin(this.cmCdnRoot, `keymap/${keymapMode}.min.js`);
      scriptList.push(loadScript(keymapScriptUrl));
      // update Set
      this.loadedKeymapSet.add(keymapMode);
    }

    // set loading state
    this.setState({ isLoadingKeymap: true });

    return Promise.all(scriptList.concat(cssList))
      .then(() => {
        this.setState({ isLoadingKeymap: false });
      });
  }

  /**
   * set Key Maps
   * @see https://codemirror.net/doc/manual.html#keymaps
   *
   * @param {string} keymapMode 'default' or 'vim' or 'emacs' or 'sublime'
   */
  setKeymapMode(keymapMode) {
    if (!keymapMode.match(/^(vim|emacs|sublime)$/)) {
      // reset
      this.getCodeMirror().setOption('keyMap', 'default');
      return;
    }

    this.loadKeymapMode(keymapMode)
      .then(() => {
        let errorCount = 0;
        const timer = setInterval(() => {
          if (errorCount > 10) { // cancel over 3000ms
            this.logger.error(`Timeout to load keyMap '${keymapMode}'`);
            clearInterval(timer);
          }

          try {
            this.getCodeMirror().setOption('keyMap', keymapMode);
            clearInterval(timer);
          }
          catch (e) {
            this.logger.info(`keyMap '${keymapMode}' has not been initialized. retry..`);

            // continue if error occured
            errorCount++;
          }
        }, 300);
      });
  }

  /**
   * handle ENTER key
   */
  handleEnterKey() {
    if (!this.state.isGfmMode) {
      codemirror.commands.newlineAndIndent(this.getCodeMirror());
      return;
    }

    const context = {
      handlers: [], // list of handlers which process enter key
      editor: this,
      autoFormatMarkdownTable: this.props.editorSettings.autoFormatMarkdownTable,
    };

    const interceptorManager = this.interceptorManager;
    interceptorManager.process('preHandleEnter', context)
      .then(() => {
        if (context.handlers.length === 0) {
          markdownListUtil.newlineAndIndentContinueMarkdownList(this);
        }
      });
  }

  /**
   * handle Ctrl+ENTER key
   */
  handleCtrlEnterKey() {
    if (this.props.onCtrlEnter != null) {
      this.props.onCtrlEnter();
    }
  }

  scrollCursorIntoViewHandler(editor, event) {
    if (this.props.onScrollCursorIntoView != null) {
      const line = editor.getCursor().line;
      this.props.onScrollCursorIntoView(line);
    }
  }

  cursorHandler(editor, event) {
    const { additionalClassSet } = this.state;
    const hasCustomClass = additionalClassSet.has(MARKDOWN_TABLE_ACTIVATED_CLASS);
    const hasLinkClass = additionalClassSet.has(MARKDOWN_LINK_ACTIVATED_CLASS);

    const isInTable = mtu.isInTable(editor);
    const isInLink = markdownLinkUtil.isInLink(editor);

    if (!hasCustomClass && isInTable) {
      additionalClassSet.add(MARKDOWN_TABLE_ACTIVATED_CLASS);
      this.setState({ additionalClassSet });
    }

    if (hasCustomClass && !isInTable) {
      additionalClassSet.delete(MARKDOWN_TABLE_ACTIVATED_CLASS);
      this.setState({ additionalClassSet });
    }

    if (!hasLinkClass && isInLink) {
      additionalClassSet.add(MARKDOWN_LINK_ACTIVATED_CLASS);
      this.setState({ additionalClassSet });
    }

    if (hasLinkClass && !isInLink) {
      additionalClassSet.delete(MARKDOWN_LINK_ACTIVATED_CLASS);
      this.setState({ additionalClassSet });
    }
  }

  changeHandler(editor, data, value) {
    if (this.props.onChange != null) {
      this.props.onChange(value);
    }

    this.updateCheatsheetStates(null, value);

    // Show username hint on comment editor
    if (this.props.isComment) {
      this.commentMentionHelper.showUsernameHint();
    }

  }

  keyUpHandler(editor, event) {
    if (event.key !== 'Backspace') {
      this.checkWhetherEmojiPickerShouldBeShown();
    }
  }

  /**
   * CodeMirror paste event handler
   * see: https://codemirror.net/doc/manual.html#events
   * @param {any} editor An editor instance of CodeMirror
   * @param {any} event
   */
  pasteHandler(editor, event) {
    const types = event.clipboardData.types;

    // files
    if (types.includes('Files')) {
      event.preventDefault();
      this.dispatchPasteFiles(event);
    }
    // text
    else if (types.includes('text/plain')) {
      pasteHelper.pasteText(this, event);
    }

  }

  /**
   * Show emoji picker component when emoji pattern (`:` + searchWord ) found
   * eg `:a`, `:ap`
   */
  checkWhetherEmojiPickerShouldBeShown() {
    const searchWord = this.emojiPickerHelper.getEmoji();

    if (searchWord == null) {
      this.setState({ isEmojiPickerShown: false });
      this.setState({ emojiSearchText: null });
    }
    else {
      this.setState({ emojiSearchText: searchWord });
      // Show emoji picker after user stop typing
      setTimeout(() => {
        this.setState({ isEmojiPickerShown: true });
      }, 700);
    }
  }

  /**
   * update states which related to cheatsheet
   * @param {boolean} isGfmModeTmp (use state.isGfmMode if null is set)
   * @param {string} valueTmp (get value from codemirror if null is set)
   */
  updateCheatsheetStates(isGfmModeTmp, valueTmp) {
    const isGfmMode = isGfmModeTmp || this.state.isGfmMode;
    const value = valueTmp || this.getCodeMirror().getDoc().getValue();

    // update isSimpleCheatsheetShown
    const isSimpleCheatsheetShown = isGfmMode && value.length === 0;
    this.setState({ isSimpleCheatsheetShown });
  }

  markdownHelpButtonClickedHandler() {
    if (this.props.onMarkdownHelpButtonClicked != null) {
      this.props.onMarkdownHelpButtonClicked();
    }
  }

  renderLoadingKeymapOverlay() {
    // centering
    const style = {
      top: 0,
      right: 0,
      bottom: 0,
      left: 0,
    };

    return this.state.isLoadingKeymap
      ? (
        <div className="overlay overlay-loading-keymap">
          <span style={style} className="overlay-content">
            <div className="speeding-wheel d-inline-block"></div> Loading Keymap ...
          </span>
        </div>
      )
      : '';
  }

  renderCheatsheetModalButton() {
    return (
      <button type="button" className="btn-link gfm-cheatsheet-modal-link small" onClick={() => { this.markdownHelpButtonClickedHandler() }}>
        <i className="icon-question" /> Markdown
      </button>
    );
  }

  renderCheatsheetOverlay() {
    const cheatsheetModalButton = this.renderCheatsheetModalButton();

    return (
      <div className="overlay overlay-gfm-cheatsheet mt-1 p-3">
        { this.state.isSimpleCheatsheetShown
          ? (
            <div className="text-right">
              {cheatsheetModalButton}
              <div className="mb-2 d-none d-md-block">
                <SimpleCheatsheet />
              </div>
            </div>
          )
          : (
            <div className="mr-4 mb-2">
              {cheatsheetModalButton}
            </div>
          )
        }
      </div>
    );
  }

  renderEmojiPicker() {
    const { emojiSearchText } = this.state;
    return this.state.isEmojiPickerShown
      ? (
        <div className="text-left">
          <div className="mb-2 d-none d-md-block">
            <EmojiPicker
              onClose={() => this.setState({ isEmojiPickerShown: false, emojiSearchText: null })}
              emojiSearchText={emojiSearchText}
              emojiPickerHelper={this.emojiPickerHelper}
              isOpen={this.state.isEmojiPickerShown}
            />
          </div>
        </div>
      )
      : '';
  }

  /**
   * return a function to replace a selected range with prefix + selection + suffix
   *
   * The cursor after replacing is inserted between the selection and the suffix.
   */
  createReplaceSelectionHandler(prefix, suffix) {
    return () => {
      const cm = this.getCodeMirror();
      const selection = cm.getDoc().getSelection();
      const curStartPos = cm.getCursor('from');
      const curEndPos = cm.getCursor('to');

      const curPosAfterReplacing = {};
      curPosAfterReplacing.line = curEndPos.line;
      if (curStartPos.line === curEndPos.line) {
        curPosAfterReplacing.ch = curEndPos.ch + prefix.length;
      }
      else {
        curPosAfterReplacing.ch = curEndPos.ch;
      }

      cm.getDoc().replaceSelection(prefix + selection + suffix);
      cm.setCursor(curPosAfterReplacing);
      cm.focus();
    };
  }

  /**
   * return a function to add prefix to selected each lines
   *
   * The cursor after editing is inserted between the end of the selection.
   */
  createAddPrefixToEachLinesHandler(prefix) {
    return () => {
      const cm = this.getCodeMirror();
      const startLineNum = cm.getCursor('from').line;
      const endLineNum = cm.getCursor('to').line;

      const lines = [];
      for (let i = startLineNum; i <= endLineNum; i++) {
        lines.push(prefix + cm.getDoc().getLine(i));
      }
      const replacement = `${lines.join('\n')}\n`;
      cm.getDoc().replaceRange(replacement, { line: startLineNum, ch: 0 }, { line: endLineNum + 1, ch: 0 });

      cm.setCursor(endLineNum, cm.getDoc().getLine(endLineNum).length);
      cm.focus();
    };
  }

  /**
   * make a selected line a header
   *
   * The cursor after editing is inserted between the end of the line.
   */
  makeHeaderHandler() {
    const cm = this.getCodeMirror();
    const lineNum = cm.getCursor('from').line;
    const line = cm.getDoc().getLine(lineNum);
    let prefix = '#';
    if (!line.startsWith('#')) {
      prefix += ' ';
    }
    cm.getDoc().replaceRange(prefix, { line: lineNum, ch: 0 }, { line: lineNum, ch: 0 });
    cm.focus();
  }

  showGridEditorHandler() {
    this.gridEditModal.current.show(geu.getGridHtml(this.getCodeMirror()));
  }

  showLinkEditHandler() {
    this.linkEditModal.current.show(markdownLinkUtil.getMarkdownLink(this.getCodeMirror()));
  }

  showHandsonTableHandler() {
    // this.handsontableModal.current.show(mtu.getMarkdownTable(this.getCodeMirror()));
  }

  showDrawioHandler() {
    // this.drawioModal.current.show(mdu.getMarkdownDrawioMxfile(this.getCodeMirror()));
  }


  // fold draw.io section (::: drawio ~ :::)
  foldDrawioSection() {
    const editor = this.getCodeMirror();
    const lineNumbers = mdu.findAllDrawioSection(editor);
    lineNumbers.forEach((lineNumber) => {
      editor.foldCode({ line: lineNumber, ch: 0 }, { scanUp: false }, 'fold');
    });
  }

  onSaveForDrawio(drawioData) {
    const range = mdu.replaceFocusedDrawioWithEditor(this.getCodeMirror(), drawioData);
    // Fold the section after the drawio section (:::drawio) has been updated.
    this.foldDrawioSection();
    return range;
  }


  getNavbarItems() {
    return [
      <Button
        key="nav-item-bold"
        color={null}
        size="sm"
        title="Bold"
        onClick={this.createReplaceSelectionHandler('**', '**')}
      >
        <EditorIcon icon="Bold" />
      </Button>,
      <Button
        key="nav-item-italic"
        color={null}
        size="sm"
        title="Italic"
        onClick={this.createReplaceSelectionHandler('*', '*')}
      >
        <EditorIcon icon="Italic" />
      </Button>,
      <Button
        key="nav-item-strikethrough"
        color={null}
        size="sm"
        title="Strikethrough"
        onClick={this.createReplaceSelectionHandler('~~', '~~')}
      >
        <EditorIcon icon="Strikethrough" />
      </Button>,
      <Button
        key="nav-item-header"
        color={null}
        size="sm"
        title="Heading"
        onClick={this.makeHeaderHandler}
      >
        <EditorIcon icon="Heading" />
      </Button>,
      <Button
        key="nav-item-code"
        color={null}
        size="sm"
        title="Inline Code"
        onClick={this.createReplaceSelectionHandler('`', '`')}
      >
        <EditorIcon icon="InlineCode" />
      </Button>,
      <Button
        key="nav-item-quote"
        color={null}
        size="sm"
        title="Quote"
        onClick={this.createAddPrefixToEachLinesHandler('> ')}
      >
        <EditorIcon icon="Quote" />
      </Button>,
      <Button
        key="nav-item-ul"
        color={null}
        size="sm"
        title="List"
        onClick={this.createAddPrefixToEachLinesHandler('- ')}
      >
        <EditorIcon icon="List" />
      </Button>,
      <Button
        key="nav-item-ol"
        color={null}
        size="sm"
        title="Numbered List"
        onClick={this.createAddPrefixToEachLinesHandler('1. ')}
      >
        <EditorIcon icon="NumberedList" />
      </Button>,
      <Button
        key="nav-item-checkbox"
        color={null}
        size="sm"
        title="Check List"
        onClick={this.createAddPrefixToEachLinesHandler('- [ ] ')}
      >
        <EditorIcon icon="CheckList" />
      </Button>,
      <Button
        key="nav-item-attachment"
        color={null}
        size="sm"
        title="Attachment"
        onClick={this.props.onAddAttachmentButtonClicked}
      >
        <EditorIcon icon="Attachment" />
      </Button>,
      <Button
        key="nav-item-link"
        color={null}
        size="sm"
        title="Link"
        onClick={this.showLinkEditHandler}
      >
        <EditorIcon icon="Link" />
      </Button>,
      <Button
        key="nav-item-image"
        color={null}
        size="sm"
        title="Image"
        onClick={this.createReplaceSelectionHandler('![', ']()')}
      >
        <EditorIcon icon="Image" />
      </Button>,
      <Button
        key="nav-item-grid"
        color={null}
        size="sm"
        title="Grid"
        onClick={this.showGridEditorHandler}
      >
        <EditorIcon icon="Grid" />
      </Button>,
      <Button
        key="nav-item-table"
        color={null}
        size="sm"
        title="Table"
        onClick={this.showHandsonTableHandler}
      >
        <EditorIcon icon="Table" />
      </Button>,
      <Button
        key="nav-item-drawio"
        color={null}
        bssize="small"
        title="draw.io"
        onClick={this.showDrawioHandler}
      >
        <EditorIcon icon="Drawio" />
      </Button>,
      <Button
        key="nav-item-emoji"
        color={null}
        bssize="small"
        title="Emoji"
        onClick={() => this.setState({ isEmojiPickerShown: true })}
      >
        <EditorIcon icon="Emoji" />
      </Button>,
    ];
  }


  render() {
    const { isTextlintEnabled } = this.props;

    const lint = isTextlintEnabled ? this.codemirrorLintConfig : false;
    const additionalClasses = Array.from(this.state.additionalClassSet).join(' ');
    const placeholder = this.state.isGfmMode ? 'Input with Markdown..' : 'Input with Plain Text..';

    const gutters = [];
    if (this.props.lineNumbers != null) {
      gutters.push('CodeMirror-linenumbers', 'CodeMirror-foldgutter');
    }
    if (isTextlintEnabled) {
      gutters.push('CodeMirror-lint-markers');
    }

    return (
      <div className={`grw-codemirror-editor ${styles['grw-codemirror-editor']}`}>

        <UncontrolledCodeMirror
          ref={this.cm}
          className={additionalClasses}
          placeholder="search"
          // == temporary deactivate editorDidMount to use https://github.com/scniro/react-codemirror2/issues/284#issuecomment-1155928554
          // editorDidMount={(editor) => {
          // // add event handlers
          //   editor.on('paste', this.pasteHandler);
          //   editor.on('scrollCursorIntoView', this.scrollCursorIntoViewHandler);
          // }}
          // temporary set props.value
          // value={this.state.value}
          value={this.props.value}
          options={{
            indentUnit: this.props.indentSize,
            theme: this.props.editorSettings.theme ?? 'elegant',
            styleActiveLine: this.props.editorSettings.styleActiveLine,
            lineWrapping: true,
            scrollPastEnd: true,
            autoRefresh: { force: true }, // force option is enabled by autorefresh.ext.js -- Yuki Takei
            autoCloseTags: true,
            placeholder,
            matchBrackets: true,
            emoji: true,
            matchTags: { bothTags: true },
            // folding
            foldGutter: this.props.lineNumbers,
            gutters,
            // match-highlighter, matchesonscrollbar, annotatescrollbar options
            highlightSelectionMatches: { annotateScrollbar: true },
            // continuelist, indentlist
            extraKeys: {
              Enter: this.handleEnterKey,
              'Ctrl-Enter': this.handleCtrlEnterKey,
              'Cmd-Enter': this.handleCtrlEnterKey,
              Tab: 'indentMore',
              'Shift-Tab': 'indentLess',
              'Ctrl-Q': (cm) => { cm.foldCode(cm.getCursor()) },
            },
            lint,
          }}
          onCursor={this.cursorHandler}
          onScroll={(editor, data) => {
            if (this.props.onScroll != null) {
            // add line data
              const line = editor.lineAtHeight(data.top, 'local');
              data.line = line;
              this.props.onScroll(data);
            }
          }}
          onChange={this.changeHandler}
          onDragEnter={(editor, event) => {
            if (this.props.onDragEnter != null) {
              this.props.onDragEnter(event);
            }
          }}
          onKeyUp={this.keyUpHandler}
        />

        { this.renderLoadingKeymapOverlay() }

        { this.renderCheatsheetOverlay() }
        { this.renderEmojiPicker() }

        <GridEditModal
          ref={this.gridEditModal}
          onSave={(grid) => { return geu.replaceGridWithHtmlWithEditor(this.getCodeMirror(), grid) }}
<<<<<<< HEAD
        />
        {/* <LinkEditModal
=======
        /> */}
        <LinkEditModal
>>>>>>> 3c7ca541
          ref={this.linkEditModal}
          onSave={(linkTexts) => { return markdownLinkUtil.replaceFocusedMarkdownLinkWithEditor(this.getCodeMirror(), linkText) }}
        />
        {/*
        <HandsontableModal
          ref={this.handsontableModal}
          onSave={(table) => { return mtu.replaceFocusedMarkdownTableWithEditor(this.getCodeMirror(), table) }}
          autoFormatMarkdownTable={this.props.editorSettings.autoFormatMarkdownTable}
        /> */}
        {/* <DrawioModal
          ref={this.drawioModal}
          onSave={this.onSaveForDrawio}
        /> */}

      </div>
    );
  }

}

CodeMirrorEditor.propTypes = Object.assign({
  isTextlintEnabled: PropTypes.bool,
  lineNumbers: PropTypes.bool,
  editorSettings: PropTypes.object.isRequired,
  onMarkdownHelpButtonClicked: PropTypes.func,
  onAddAttachmentButtonClicked: PropTypes.func,
}, AbstractEditor.propTypes);

CodeMirrorEditor.defaultProps = {
  lineNumbers: true,
};

export default CodeMirrorEditor;<|MERGE_RESOLUTION|>--- conflicted
+++ resolved
@@ -1059,13 +1059,8 @@
         <GridEditModal
           ref={this.gridEditModal}
           onSave={(grid) => { return geu.replaceGridWithHtmlWithEditor(this.getCodeMirror(), grid) }}
-<<<<<<< HEAD
         />
-        {/* <LinkEditModal
-=======
-        /> */}
         <LinkEditModal
->>>>>>> 3c7ca541
           ref={this.linkEditModal}
           onSave={(linkTexts) => { return markdownLinkUtil.replaceFocusedMarkdownLinkWithEditor(this.getCodeMirror(), linkText) }}
         />
