--- conflicted
+++ resolved
@@ -15,17 +15,13 @@
 import { UncontrolledCodeMirror } from '../UncontrolledCodeMirror';
 
 import AbstractEditor from './AbstractEditor';
-<<<<<<< HEAD
 import CommentMentionHelper from './CommentMentionHelper';
 import DrawioModal from './DrawioModal';
 import EditorIcon from './EditorIcon';
-import EmojiAutoCompleteHelper from './EmojiAutoCompleteHelper';
-=======
 import DrawioModal from './DrawioModal';
 import EditorIcon from './EditorIcon';
 import EmojiPicker from './EmojiPicker';
 import EmojiPickerHelper from './EmojiPickerHelper';
->>>>>>> 4ad0344d
 import GridEditModal from './GridEditModal';
 import geu from './GridEditorUtil';
 import HandsontableModal from './HandsontableModal';
@@ -37,10 +33,6 @@
 import pasteHelper from './PasteHelper';
 import PreventMarkdownListInterceptor from './PreventMarkdownListInterceptor';
 import SimpleCheatsheet from './SimpleCheatsheet';
-<<<<<<< HEAD
-=======
-
->>>>>>> 4ad0344d
 
 // Textlint
 window.JSHINT = JSHINT;
@@ -200,15 +192,13 @@
 
     // fold drawio section
     this.foldDrawioSection();
-<<<<<<< HEAD
 
     // initialize commentMentionHelper if comment editor is opened
     if (this.props.isComment) {
       this.commentMentionHelper = new CommentMentionHelper(this.getCodeMirror());
     }
-=======
     this.emojiPickerHelper = new EmojiPickerHelper(this.getCodeMirror());
->>>>>>> 4ad0344d
+
   }
 
   componentWillReceiveProps(nextProps) {
