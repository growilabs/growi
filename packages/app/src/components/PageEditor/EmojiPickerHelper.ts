--- conflicted
+++ resolved
@@ -1,9 +1,5 @@
-<<<<<<< HEAD
-import i18n from 'i18next';
 import { CSSProperties } from 'react';
 
-=======
->>>>>>> 966721a9
 export default class EmojiPickerHelper {
 
 editor;
