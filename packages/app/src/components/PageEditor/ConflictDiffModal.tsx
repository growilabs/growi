--- conflicted
+++ resolved
@@ -104,11 +104,6 @@
               <div className="col-12 text-center mt-2 mb-4">
                 <h2 className="font-weight-bold">{t('modal_resolve_conflict.resolve_conflict_message')}</h2>
               </div>
-<<<<<<< HEAD
-              <div className="ml-3 text-muted">
-                <p className="my-0">updated by {request.user?.username}</p>
-                <p className="my-0">{request.createdAt}</p>
-=======
               <div className="col-12 col-md-4 border border-dark">
                 <h3 className="font-weight-bold my-2">{t('modal_resolve_conflict.requested_revision')}</h3>
                 <div className="d-flex align-items-center my-3">
@@ -118,7 +113,7 @@
                   <div className="ml-3 text-muted">
                     <p className="my-0">updated by {request.user.username}</p>
                     <p className="my-0">{request.createdAt}</p>
-                  </div>
+                  </div>d
                 </div>
                 <CodeMirror
                   value={request.revisionBody}
@@ -137,7 +132,6 @@
                     {t('modal_resolve_conflict.select_revision', { revision: 'request' })}
                   </button>
                 </div>
->>>>>>> 379d9e86
               </div>
               <div className="col-12 col-md-4 border border-dark">
                 <h3 className="font-weight-bold my-2">{t('origin_revision')}</h3>
@@ -170,76 +164,6 @@
                   </button>
                 </div>
               </div>
-<<<<<<< HEAD
-              <div className="ml-3 text-muted">
-                <p className="my-0">updated by {origin.user?.username}</p>
-                <p className="my-0">{origin.createdAt}</p>
-              </div>
-            </div>
-            <CodeMirror
-              value={origin.revisionBody}
-              options={codeMirrorRevisionOption}
-            />
-            <div className="text-center my-4">
-              <button
-                type="button"
-                className="btn btn-primary"
-                onClick={() => {
-                  setIsRevisionSelected(true);
-                  if (resolvedRevision != null) {
-                    resolvedRevision.current = origin.revisionBody;
-                  }
-                }}
-              >
-                <i className="icon-fw icon-arrow-down-circle"></i>
-                {t('modal_resolve_conflict.select_revision', { revision: 'origin' })}
-              </button>
-            </div>
-          </div>
-          <div className="col-12 col-md-4 border border-dark">
-            <h3 className="font-weight-bold my-2">{t('modal_resolve_conflict.latest_revision')}</h3>
-            <div className="d-flex align-items-center my-3">
-              <div>
-                <UserPicture user={latest.user} size="lg" noLink noTooltip />
-              </div>
-              <div className="ml-3 text-muted">
-                <p className="my-0">updated by {latest.user?.username}</p>
-                <p className="my-0">{latest.createdAt}</p>
-              </div>
-            </div>
-            <CodeMirror
-              value={latest.revisionBody}
-              options={codeMirrorRevisionOption}
-            />
-            <div className="text-center my-4">
-              <button
-                type="button"
-                className="btn btn-primary"
-                onClick={() => {
-                  setIsRevisionSelected(true);
-                  resolvedRevision.current = latest.revisionBody;
-                }}
-              >
-                <i className="icon-fw icon-arrow-down-circle"></i>
-                {t('modal_resolve_conflict.select_revision', { revision: 'latest' })}
-              </button>
-            </div>
-          </div>
-          <div className="col-12 border border-dark">
-            <h3 className="font-weight-bold my-2">{t('modal_resolve_conflict.selected_editable_revision')}</h3>
-            <UncontrolledCodeMirror
-              value={resolvedRevision.current}
-              options={{
-                placeholder: t('modal_resolve_conflict.resolve_conflict_message'),
-              }}
-              onChange={(editor, data, pageBody) => {
-                if (pageBody === '') setIsRevisionSelected(false);
-                resolvedRevision.current = pageBody;
-              }}
-            />
-          </div>
-        </div>
-=======
               <div className="col-12 col-md-4 border border-dark">
                 <h3 className="font-weight-bold my-2">{t('modal_resolve_conflict.latest_revision')}</h3>
                 <div className="d-flex align-items-center my-3">
@@ -271,13 +195,9 @@
               </div>
               <div className="col-12 border border-dark">
                 <h3 className="font-weight-bold my-2">{t('modal_resolve_conflict.selected_editable_revision')}</h3>
-                <CodeMirror
+                <UncontrolledCodeMirror
                   value={resolvedRevision.current}
                   options={{
-                    mode: 'htmlmixed',
-                    lineNumbers: true,
-                    tabSize: 2,
-                    indentUnit: 2,
                     placeholder: t('modal_resolve_conflict.resolve_conflict_message'),
                   }}
                   onChange={(editor, data, pageBody) => {
@@ -289,7 +209,6 @@
             </div>
           )
         }
->>>>>>> 379d9e86
       </ModalBody>
       <ModalFooter>
         <button
