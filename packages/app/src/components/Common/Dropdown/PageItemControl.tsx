import React, { useState, useCallback } from 'react';
import {
  Dropdown, DropdownMenu, DropdownToggle, DropdownItem,
} from 'reactstrap';

import { useTranslation } from 'react-i18next';

import loggerFactory from '~/utils/logger';

import {
  IPageInfoAll, isIPageInfoForOperation,
} from '~/interfaces/page';
import { useSWRxPageInfo } from '~/stores/page';

const logger = loggerFactory('growi:cli:PageItemControl');


export const MenuItemType = {
  BOOKMARK: 'bookmark',
  DUPLICATE: 'duplicate',
  RENAME: 'rename',
  DELETE: 'delete',
  REVERT: 'revert',
} as const;
export type MenuItemType = typeof MenuItemType[keyof typeof MenuItemType];

export type ForceHideMenuItems = MenuItemType[];

export type AdditionalMenuItemsRendererProps = { pageInfo: IPageInfoAll };

type CommonProps = {
  pageInfo?: IPageInfoAll,
  isEnableActions?: boolean,
  forceHideMenuItems?: ForceHideMenuItems,

  onClickBookmarkMenuItem?: (pageId: string, newValue?: boolean) => Promise<void>,
  onClickDuplicateMenuItem?: (pageId: string) => Promise<void> | void,
  onClickRenameMenuItem?: (pageId: string) => Promise<void> | void,
<<<<<<< HEAD
  onClickDeleteMenuItem?: (pageId: string, pageInfo: IPageInfoAll | undefined) => Promise<void> | void,
=======
  onClickDeleteMenuItem?: (pageId: string) => Promise<void> | void,
  onClickRevertMenuItem?: (pageId: string) => Promise<void> | void,
>>>>>>> 60ed70ca

  additionalMenuItemRenderer?: React.FunctionComponent<AdditionalMenuItemsRendererProps>,
}


type DropdownMenuProps = CommonProps & {
  pageId: string,
  isLoading?: boolean,
}

const PageItemControlDropdownMenu = React.memo((props: DropdownMenuProps): JSX.Element => {
  const { t } = useTranslation('');

  const {
    pageId, isLoading,
    pageInfo, isEnableActions, forceHideMenuItems,
    onClickBookmarkMenuItem, onClickDuplicateMenuItem, onClickRenameMenuItem, onClickDeleteMenuItem, onClickRevertMenuItem,
    additionalMenuItemRenderer: AdditionalMenuItems,
  } = props;


  // eslint-disable-next-line react-hooks/rules-of-hooks
  const bookmarkItemClickedHandler = useCallback(async() => {
    if (!isIPageInfoForOperation(pageInfo) || onClickBookmarkMenuItem == null) {
      return;
    }
    await onClickBookmarkMenuItem(pageId, !pageInfo.isBookmarked);
  }, [onClickBookmarkMenuItem, pageId, pageInfo]);

  // eslint-disable-next-line react-hooks/rules-of-hooks
  const duplicateItemClickedHandler = useCallback(async() => {
    if (onClickDuplicateMenuItem == null) {
      return;
    }
    await onClickDuplicateMenuItem(pageId);
  }, [onClickDuplicateMenuItem, pageId]);

  // eslint-disable-next-line react-hooks/rules-of-hooks
  const renameItemClickedHandler = useCallback(async() => {
    if (onClickRenameMenuItem == null) {
      return;
    }
    await onClickRenameMenuItem(pageId);
  }, [onClickRenameMenuItem, pageId]);

  const revertItemClickedHandler = useCallback(async() => {
    if (onClickRevertMenuItem == null) {
      return;
    }
    await onClickRevertMenuItem(pageId);
  }, [onClickRevertMenuItem]);


  // eslint-disable-next-line react-hooks/rules-of-hooks
  const deleteItemClickedHandler = useCallback(async() => {
    if (pageInfo == null || onClickDeleteMenuItem == null) {
      return;
    }
    if (!pageInfo.isDeletable) {
      logger.warn('This page could not be deleted.');
      return;
    }
    await onClickDeleteMenuItem(pageId, pageInfo);
  }, [onClickDeleteMenuItem, pageId, pageInfo]);

  let contents = <></>;

  if (isLoading) {
    contents = (
      <div className="text-muted text-center my-2">
        <i className="fa fa-spinner fa-pulse"></i>
      </div>
    );
  }
  else if (pageId != null && pageInfo != null) {

    const showDeviderBeforeAdditionalMenuItems = (forceHideMenuItems?.length ?? 0) < 3;
    const showDeviderBeforeDelete = AdditionalMenuItems != null || showDeviderBeforeAdditionalMenuItems;

    contents = (
      <>
        { !isEnableActions && (
          <DropdownItem>
            <p>
              {t('search_result.currently_not_implemented')}
            </p>
          </DropdownItem>
        ) }

        {/* Bookmark */}
        { !forceHideMenuItems?.includes(MenuItemType.BOOKMARK) && isEnableActions && !pageInfo.isEmpty && isIPageInfoForOperation(pageInfo) && (
          <DropdownItem onClick={bookmarkItemClickedHandler}>
            <i className="fa fa-fw fa-bookmark-o"></i>
            { pageInfo.isBookmarked ? t('remove_bookmark') : t('add_bookmark') }
          </DropdownItem>
        ) }

        {/* Duplicate */}
        { !forceHideMenuItems?.includes(MenuItemType.DUPLICATE) && isEnableActions && (
          <DropdownItem onClick={duplicateItemClickedHandler}>
            <i className="icon-fw icon-docs"></i>
            {t('Duplicate')}
          </DropdownItem>
        ) }

        {/* Move/Rename */}
        { !forceHideMenuItems?.includes(MenuItemType.RENAME) && isEnableActions && pageInfo.isMovable && (
          <DropdownItem onClick={renameItemClickedHandler}>
            <i className="icon-fw  icon-action-redo"></i>
            {t('Move/Rename')}
          </DropdownItem>
        ) }

        {/* Revert */}
        { !forceHideMenuItems?.includes(MenuItemType.REVERT) && isEnableActions && pageInfo.isRevertible && (
          <DropdownItem onClick={revertItemClickedHandler}>
            <i className="icon-fw  icon-action-undo"></i>
            {t('modal_putback.label.Put Back Page')}
          </DropdownItem>
        ) }

        { AdditionalMenuItems && (
          <>
            { showDeviderBeforeAdditionalMenuItems && <DropdownItem divider /> }
            <AdditionalMenuItems pageInfo={pageInfo} />
          </>
        ) }

        {/* divider */}
        {/* Delete */}
        { !forceHideMenuItems?.includes(MenuItemType.DELETE) && isEnableActions && pageInfo.isMovable && (
          <>
            { showDeviderBeforeDelete && <DropdownItem divider /> }
            <DropdownItem
              className={`pt-2 ${pageInfo.isDeletable ? 'text-danger' : ''}`}
              disabled={!pageInfo.isDeletable}
              onClick={deleteItemClickedHandler}
            >
              <i className="icon-fw icon-trash"></i>
              {t('Delete')}
            </DropdownItem>
          </>
        )}
      </>
    );
  }

  return (
    <DropdownMenu positionFixed modifiers={{ preventOverflow: { boundariesElement: undefined } }}>
      {contents}
    </DropdownMenu>
  );
});


type PageItemControlSubstanceProps = CommonProps & {
  pageId: string,
  fetchOnInit?: boolean,
  children?: React.ReactNode,
}

export const PageItemControlSubstance = (props: PageItemControlSubstanceProps): JSX.Element => {

  const {
    pageId, pageInfo: presetPageInfo, fetchOnInit,
    children,
    onClickBookmarkMenuItem, onClickDuplicateMenuItem, onClickRenameMenuItem, onClickDeleteMenuItem,
  } = props;

  const [isOpen, setIsOpen] = useState(false);

  const shouldFetch = fetchOnInit === true || (!isIPageInfoForOperation(presetPageInfo) && isOpen);
  const shouldMutate = fetchOnInit === true || !isIPageInfoForOperation(presetPageInfo);

  const { data: fetchedPageInfo, mutate: mutatePageInfo } = useSWRxPageInfo(shouldFetch ? pageId : null);

  // mutate after handle event
  const bookmarkMenuItemClickHandler = useCallback(async(_pageId: string, _newValue: boolean) => {
    if (onClickBookmarkMenuItem != null) {
      await onClickBookmarkMenuItem(_pageId, _newValue);
    }

    if (shouldMutate) {
      mutatePageInfo();
    }
  }, [mutatePageInfo, onClickBookmarkMenuItem, shouldMutate]);

  const isLoading = shouldFetch && fetchedPageInfo == null;

  const duplicateMenuItemClickHandler = useCallback(async() => {
    if (onClickDuplicateMenuItem == null) {
      return;
    }
    await onClickDuplicateMenuItem(pageId);
  }, [onClickDuplicateMenuItem, pageId]);

  const renameMenuItemClickHandler = useCallback(async() => {
    if (onClickRenameMenuItem == null) {
      return;
    }
    await onClickRenameMenuItem(pageId);
  }, [onClickRenameMenuItem, pageId]);

  const deleteMenuItemClickHandler = useCallback(async() => {
    if (onClickDeleteMenuItem == null) {
      return;
    }
    await onClickDeleteMenuItem(pageId, fetchedPageInfo ?? presetPageInfo);
  }, [onClickDeleteMenuItem, pageId, fetchedPageInfo, presetPageInfo]);

  return (
    <Dropdown isOpen={isOpen} toggle={() => setIsOpen(!isOpen)}>

      { children ?? (
        <DropdownToggle color="transparent" className="border-0 rounded btn-page-item-control">
          <i className="icon-options text-muted"></i>
        </DropdownToggle>
      ) }

      <PageItemControlDropdownMenu
        {...props}
        isLoading={isLoading}
        pageInfo={fetchedPageInfo ?? presetPageInfo}
        onClickBookmarkMenuItem={bookmarkMenuItemClickHandler}
        onClickDuplicateMenuItem={duplicateMenuItemClickHandler}
        onClickRenameMenuItem={renameMenuItemClickHandler}
        onClickDeleteMenuItem={deleteMenuItemClickHandler}
      />
    </Dropdown>
  );

};


type PageItemControlProps = CommonProps & {
  pageId?: string,
  children?: React.ReactNode,
}

export const PageItemControl = (props: PageItemControlProps): JSX.Element => {
  const { pageId } = props;

  if (pageId == null) {
    return <></>;
  }

  return <PageItemControlSubstance pageId={pageId} {...props} />;
};


type AsyncPageItemControlProps = Omit<CommonProps, 'pageInfo'> & {
  pageId?: string,
  children?: React.ReactNode,
}

export const AsyncPageItemControl = (props: AsyncPageItemControlProps): JSX.Element => {
  const { pageId } = props;

  if (pageId == null) {
    return <></>;
  }

  return <PageItemControlSubstance pageId={pageId} fetchOnInit {...props} />;
};<|MERGE_RESOLUTION|>--- conflicted
+++ resolved
@@ -36,12 +36,8 @@
   onClickBookmarkMenuItem?: (pageId: string, newValue?: boolean) => Promise<void>,
   onClickDuplicateMenuItem?: (pageId: string) => Promise<void> | void,
   onClickRenameMenuItem?: (pageId: string) => Promise<void> | void,
-<<<<<<< HEAD
   onClickDeleteMenuItem?: (pageId: string, pageInfo: IPageInfoAll | undefined) => Promise<void> | void,
-=======
-  onClickDeleteMenuItem?: (pageId: string) => Promise<void> | void,
   onClickRevertMenuItem?: (pageId: string) => Promise<void> | void,
->>>>>>> 60ed70ca
 
   additionalMenuItemRenderer?: React.FunctionComponent<AdditionalMenuItemsRendererProps>,
 }
