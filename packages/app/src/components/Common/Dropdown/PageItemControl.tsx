--- conflicted
+++ resolved
@@ -21,18 +21,11 @@
 type CommonProps = {
   pageInfo?: IPageInfoAll,
   isEnableActions?: boolean,
-<<<<<<< HEAD
-  hideBookmarkMenuItem?: boolean,
-  onClickBookmarkMenuItem?: (pageId: string, newValue?: boolean) => Promise<void> | void,
-  onClickDuplicateMenuItem?: () => Promise<void> | void,
-  onClickRenameMenuItem?: (pageId: string) => Promise<void> | void,
-  onClickDeleteMenuItem?: (pageId: string) => Promise<void> | void,
-=======
   showBookmarkMenuItem?: boolean,
   onClickBookmarkMenuItem?: (pageId: string, newValue?: boolean) => Promise<void>,
+  onClickDuplicateMenuItem?: () => Promise<void> | void,
   onClickRenameMenuItem?: (pageId: string) => void,
   onClickDeleteMenuItem?: (pageId: string) => void,
->>>>>>> f94032c0
 
   additionalMenuItemRenderer?: React.FunctionComponent<AdditionalMenuItemsRendererProps>,
 }
@@ -47,14 +40,9 @@
   const { t } = useTranslation('');
 
   const {
-<<<<<<< HEAD
-    pageId, pageInfo, isEnableActions, hideBookmarkMenuItem,
-    onClickBookmarkMenuItem, onClickDuplicateMenuItem, onClickRenameMenuItem, onClickDeleteMenuItem,
-=======
     pageId, isLoading,
     pageInfo, isEnableActions, showBookmarkMenuItem,
-    onClickBookmarkMenuItem, onClickRenameMenuItem, onClickDeleteMenuItem,
->>>>>>> f94032c0
+    onClickBookmarkMenuItem, onClickDuplicateMenuItem, onClickRenameMenuItem, onClickDeleteMenuItem,
     additionalMenuItemRenderer: AdditionalMenuItems,
   } = props;
 
@@ -115,15 +103,6 @@
           </DropdownItem>
         ) }
 
-<<<<<<< HEAD
-      {/* Duplicate */}
-      { isExistPageInfo(pageInfo) && isEnableActions && (
-        <DropdownItem onClick={duplicateItemClickedHandler}>
-          <i className="icon-fw icon-docs"></i>
-          {t('Duplicate')}
-        </DropdownItem>
-      ) }
-=======
         {/* Bookmark */}
         { showBookmarkMenuItem && isEnableActions && !pageInfo.isEmpty && isIPageInfoForOperation(pageInfo) && (
           <DropdownItem onClick={bookmarkItemClickedHandler}>
@@ -131,11 +110,10 @@
             { pageInfo.isBookmarked ? t('remove_bookmark') : t('add_bookmark') }
           </DropdownItem>
         ) }
->>>>>>> f94032c0
 
         {/* Duplicate */}
         { isEnableActions && !pageInfo.isEmpty && (
-          <DropdownItem onClick={() => toastr.warning(t('search_result.currently_not_implemented'))}>
+          <DropdownItem onClick={duplicateItemClickedHandler}>
             <i className="icon-fw icon-docs"></i>
             {t('Duplicate')}
           </DropdownItem>
@@ -187,14 +165,9 @@
 export const PageItemControlSubstance = (props: PageItemControlSubstanceProps): JSX.Element => {
 
   const {
-<<<<<<< HEAD
-    pageId, pageInfo: presetPageInfo, fetchOnOpen,
-    onClickBookmarkMenuItem, onClickDuplicateMenuItem,
-=======
     pageId, pageInfo: presetPageInfo, fetchOnInit,
     children,
-    onClickBookmarkMenuItem,
->>>>>>> f94032c0
+    onClickBookmarkMenuItem, onClickDuplicateMenuItem,
   } = props;
 
   const [isOpen, setIsOpen] = useState(false);
@@ -248,17 +221,13 @@
 
 type PageItemControlProps = CommonProps & {
   pageId?: string,
-<<<<<<< HEAD
-  path?: string,
-=======
   children?: React.ReactNode,
->>>>>>> f94032c0
 }
 
 export const PageItemControl = (props: PageItemControlProps): JSX.Element => {
-  const { pageId, path } = props;
-
-  if (pageId == null || path == null) {
+  const { pageId } = props;
+
+  if (pageId == null) {
     return <></>;
   }
 
