--- conflicted
+++ resolved
@@ -3,11 +3,7 @@
   useRef, useState,
 } from 'react';
 
-<<<<<<< HEAD
 import { useTranslation } from 'next-i18next';
-=======
-import { useTranslation } from 'react-i18next';
->>>>>>> 237d9aff
 
 import { IFocusable } from '~/client/interfaces/focusable';
 import { TypeaheadProps } from '~/client/interfaces/react-bootstrap-typeahead';
