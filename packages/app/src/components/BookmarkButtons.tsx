import React, {
  FC, useState, useCallback,
} from 'react';

import { useTranslation } from 'next-i18next';
import {
  UncontrolledTooltip, Popover, PopoverBody, DropdownToggle,
} from 'reactstrap';

import { useSWRBookmarkInfo } from '~/stores/bookmark';
import { useIsGuestUser } from '~/stores/context';
import { useSWRxCurrentPage } from '~/stores/page';

import { IUser } from '../interfaces/user';

import BookmarkFolderMenu from './Bookmarks/BookmarkFolderMenu';
import UserPictureList from './User/UserPictureList';

import styles from './BookmarkButtons.module.scss';

interface Props {
  bookmarkedUsers?: IUser[]
  hideTotalNumber?: boolean
}

const BookmarkButtons: FC<Props> = (props: Props) => {
  const { t } = useTranslation();
  const { data } = useSWRxCurrentPage();
  const { data: bookmarkInfo } = useSWRBookmarkInfo(data?._id);
  const {
    bookmarkedUsers, hideTotalNumber,
  } = props;

  const [isPopoverOpen, setIsPopoverOpen] = useState(false);

  const { data: isGuestUser } = useIsGuestUser();

  const togglePopover = () => {
    setIsPopoverOpen(!isPopoverOpen);
  };

  const getTooltipMessage = useCallback(() => {

    if (bookmarkInfo?.isBookmarked) {
      return 'tooltip.cancel_bookmark';
    }
    return 'tooltip.bookmark';
<<<<<<< HEAD
  }, [isGuestUser, bookmarkInfo]);


  return (
    <div className={`btn-group btn-group-bookmark ${styles['btn-group-bookmark']}`} role="group" aria-label="Bookmark buttons">
      <BookmarkFolderMenu >
        <DropdownToggle id='bookmark-dropdown-btn' color="transparent" className={`shadow-none btn btn-bookmark border-0
          ${bookmarkInfo?.isBookmarked ? 'active' : ''} ${isGuestUser ? 'disabled' : ''}`}>
          <i className={`fa ${bookmarkInfo?.isBookmarked ? 'fa-bookmark' : 'fa-bookmark-o'}`}></i>
        </DropdownToggle>
      </BookmarkFolderMenu>

      <UncontrolledTooltip placement="top" target="bookmark-dropdown-btn" fade={false}>
=======
  }, [isBookmarked]);

  return (
    <div className={`btn-group btn-group-bookmark ${styles['btn-group-bookmark']}`} role="group" aria-label="Bookmark buttons">
      <button
        type="button"
        id="bookmark-button"
        onClick={handleClick}
        className={`shadow-none btn btn-bookmark border-0
          ${isBookmarked ? 'active' : ''} ${isGuestUser ? 'disabled' : ''}`}
      >
        <i className={`fa ${isBookmarked ? 'fa-bookmark' : 'fa-bookmark-o'}`}></i>
      </button>

      <UncontrolledTooltip data-testid="bookmark-button-tooltip" placement="top" target="bookmark-button" fade={false}>
>>>>>>> 2596f881
        {t(getTooltipMessage())}
      </UncontrolledTooltip>

      { !hideTotalNumber && (
        <>
          <button
            type="button"
            id="po-total-bookmarks"
            className={`shadow-none btn btn-bookmark border-0
              total-bookmarks ${bookmarkInfo?.isBookmarked ? 'active' : ''}`}
          >
            {bookmarkInfo?.sumOfBookmarks ?? 0}
          </button>
          { bookmarkedUsers != null && (
            <Popover placement="bottom" isOpen={isPopoverOpen} target="po-total-bookmarks" toggle={togglePopover} trigger="legacy">
              <PopoverBody className="user-list-popover">
                <div className="px-2 text-right user-list-content text-truncate text-muted">
                  {bookmarkedUsers.length ? <UserPictureList users={props.bookmarkedUsers} /> : t('No users have bookmarked yet')}
                </div>
              </PopoverBody>
            </Popover>
          ) }
        </>
      ) }
    </div>
  );
};

export default BookmarkButtons;<|MERGE_RESOLUTION|>--- conflicted
+++ resolved
@@ -41,11 +41,14 @@
 
   const getTooltipMessage = useCallback(() => {
 
+    if (isGuestUser) {
+      return 'Not available for guest';
+    }
+
     if (bookmarkInfo?.isBookmarked) {
       return 'tooltip.cancel_bookmark';
     }
     return 'tooltip.bookmark';
-<<<<<<< HEAD
   }, [isGuestUser, bookmarkInfo]);
 
 
@@ -58,24 +61,7 @@
         </DropdownToggle>
       </BookmarkFolderMenu>
 
-      <UncontrolledTooltip placement="top" target="bookmark-dropdown-btn" fade={false}>
-=======
-  }, [isBookmarked]);
-
-  return (
-    <div className={`btn-group btn-group-bookmark ${styles['btn-group-bookmark']}`} role="group" aria-label="Bookmark buttons">
-      <button
-        type="button"
-        id="bookmark-button"
-        onClick={handleClick}
-        className={`shadow-none btn btn-bookmark border-0
-          ${isBookmarked ? 'active' : ''} ${isGuestUser ? 'disabled' : ''}`}
-      >
-        <i className={`fa ${isBookmarked ? 'fa-bookmark' : 'fa-bookmark-o'}`}></i>
-      </button>
-
-      <UncontrolledTooltip data-testid="bookmark-button-tooltip" placement="top" target="bookmark-button" fade={false}>
->>>>>>> 2596f881
+      <UncontrolledTooltip placement="top" data-testid="bookmark-button-tooltip" target="bookmark-dropdown-btn" fade={false}>
         {t(getTooltipMessage())}
       </UncontrolledTooltip>
 
