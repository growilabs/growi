--- conflicted
+++ resolved
@@ -276,16 +276,12 @@
     try {
       const res = await apiv3Post(requestPath, { registerForm });
       const { redirectTo } = res.data;
-<<<<<<< HEAD
-      router.push(redirectTo);
+      router.push(redirectTo ?? '/');
 
       if (isEmailAuthenticationEnabled) {
         setEmailForActivationUser(emailForRegister);
         setIsSuccessToSendUserActivationEmail(true);
       }
-=======
-      router.push(redirectTo ?? '/');
->>>>>>> f9c046d7
     }
     catch (err) {
       // Execute if error exists
