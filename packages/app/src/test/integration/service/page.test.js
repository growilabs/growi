--- conflicted
+++ resolved
@@ -381,17 +381,6 @@
         expect(resultPage.path).toBe('/renamed3');
         expect(resultPage.updatedAt).toEqual(parentForRename3.updatedAt);
         expect(resultPage.lastUpdateUser).toEqual(testUser1._id);
-<<<<<<< HEAD
-
-        // expect(redirectedFromPage).not.toBeNull();
-        // expect(redirectedFromPage.path).toBe('/parentForRename3');
-        // expect(redirectedFromPage.redirectTo).toBe('/renamed3');
-
-        expect(redirectedFromPageRevision).not.toBeNull();
-        expect(redirectedFromPageRevision.pageId).toBe(redirectedFromPage._id);
-        expect(redirectedFromPageRevision.body).toBe('redirect /renamed3');
-=======
->>>>>>> 6e7709fa
       });
 
       test('rename page with isRecursively', async() => {
@@ -462,17 +451,6 @@
       expect(resultPage.path).toBe('/renamed3/child');
       expect(resultPage.updatedAt).toEqual(childForRename3.updatedAt);
       expect(resultPage.lastUpdateUser).toEqual(testUser1._id);
-<<<<<<< HEAD
-
-      // expect(redirectedFromPage).not.toBeNull();
-      // expect(redirectedFromPage.path).toBe('/parentForRename3/child');
-      // expect(redirectedFromPage.redirectTo).toBe('/renamed3/child');
-
-      expect(redirectedFromPageRevision).not.toBeNull();
-      expect(redirectedFromPageRevision.pageId).toBe(redirectedFromPage._id);
-      expect(redirectedFromPageRevision.body).toBe('redirect /renamed3/child');
-=======
->>>>>>> 6e7709fa
     });
   });
 
@@ -587,17 +565,6 @@
       expect(resultPage.updatedAt).toEqual(parentForDelete1.updatedAt);
       expect(resultPage.lastUpdateUser).toEqual(testUser1._id);
 
-<<<<<<< HEAD
-      // expect(redirectedFromPage).not.toBeNull();
-      // expect(redirectedFromPage.path).toBe('/parentForDelete1');
-      // expect(redirectedFromPage.redirectTo).toBe('/trash/parentForDelete1');
-
-      expect(redirectedFromPageRevision).not.toBeNull();
-      expect(redirectedFromPageRevision.pageId).toBe(redirectedFromPage._id);
-      expect(redirectedFromPageRevision.body).toBe('redirect /trash/parentForDelete1');
-
-=======
->>>>>>> 6e7709fa
       expect(pageEventSpy).toHaveBeenCalledWith('delete', parentForDelete1, testUser2);
       expect(pageEventSpy).toHaveBeenCalledWith('create', resultPage, testUser2);
     });
@@ -615,17 +582,6 @@
       expect(resultPage.updatedAt).toEqual(parentForDelete2.updatedAt);
       expect(resultPage.lastUpdateUser).toEqual(testUser1._id);
 
-<<<<<<< HEAD
-      // expect(redirectedFromPage).not.toBeNull();
-      // expect(redirectedFromPage.path).toBe('/parentForDelete2');
-      // expect(redirectedFromPage.redirectTo).toBe('/trash/parentForDelete2');
-
-      expect(redirectedFromPageRevision).not.toBeNull();
-      expect(redirectedFromPageRevision.pageId).toBe(redirectedFromPage._id);
-      expect(redirectedFromPageRevision.body).toBe('redirect /trash/parentForDelete2');
-
-=======
->>>>>>> 6e7709fa
       expect(pageEventSpy).toHaveBeenCalledWith('delete', parentForDelete2, testUser2);
       expect(pageEventSpy).toHaveBeenCalledWith('create', resultPage, testUser2);
     });
@@ -641,17 +597,6 @@
       expect(resultPage.deletedAt).toEqual(dateToUse);
       expect(resultPage.updatedAt).toEqual(childForDelete.updatedAt);
       expect(resultPage.lastUpdateUser).toEqual(testUser1._id);
-<<<<<<< HEAD
-
-      // expect(redirectedFromPage).not.toBeNull();
-      // expect(redirectedFromPage.path).toBe('/parentForDelete/child');
-      // expect(redirectedFromPage.redirectTo).toBe('/trash/parentForDelete/child');
-
-      expect(redirectedFromPageRevision).not.toBeNull();
-      expect(redirectedFromPageRevision.pageId).toBe(redirectedFromPage._id);
-      expect(redirectedFromPageRevision.body).toBe('redirect /trash/parentForDelete/child');
-=======
->>>>>>> 6e7709fa
     });
   });
 
@@ -731,22 +676,9 @@
     });
 
     test('revert deleted page when the redirect from page exists', async() => {
-<<<<<<< HEAD
-
-      // findByPathSpy = jest.spyOn(Page, 'findByPath').mockImplementation(() => {
-      //   return { redirectTo: '/trash/parentForRevert1' };
-      // });
-
       const resultPage = await crowi.pageService.revertDeletedPage(parentForRevert1, testUser2);
 
       expect(getRevertDeletedPageNameSpy).toHaveBeenCalledWith(parentForRevert1.path);
-      // expect(findByPathSpy).toHaveBeenCalledWith('/parentForRevert1');
-      expect(deleteCompletelySpy).toHaveBeenCalled();
-=======
-      const resultPage = await crowi.pageService.revertDeletedPage(parentForRevert1, testUser2);
-
-      expect(getRevertDeletedPageNameSpy).toHaveBeenCalledWith(parentForRevert1.path);
->>>>>>> 6e7709fa
       expect(revertDeletedDescendantsWithStreamSpy).not.toHaveBeenCalled();
 
       expect(resultPage.path).toBe('/parentForRevert1');
@@ -777,24 +709,12 @@
     });
 
     test('revert deleted descendants', async() => {
-<<<<<<< HEAD
-
-      // findSpy = jest.spyOn(Page, 'find').mockImplementation(() => {
-      //   return [{ path: '/parentForRevert/child', redirectTo: '/trash/parentForRevert/child' }];
-      // });
-
-=======
->>>>>>> 6e7709fa
       await crowi.pageService.revertDeletedDescendants([childForRevert], testUser2);
       const resultPage = await Page.findOne({ path: '/parentForRevert/child' });
       const revrtedFromPage = await Page.findOne({ path: '/trash/parentForRevert/child' });
       const revrtedFromPageRevision = await Revision.findOne({ pageId: resultPage._id });
 
       expect(getRevertDeletedPageNameSpy).toHaveBeenCalledWith(childForRevert.path);
-<<<<<<< HEAD
-      // expect(findSpy).toHaveBeenCalledWith({ path: { $in: ['/parentForRevert/child'] } });
-=======
->>>>>>> 6e7709fa
 
       expect(resultPage.path).toBe('/parentForRevert/child');
       expect(resultPage.lastUpdateUser._id).toEqual(testUser2._id);
