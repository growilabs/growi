import React from 'react';

import type { IUser, IUserHasId } from '@growi/core';
<<<<<<< HEAD
import { NextPage, GetServerSideProps, GetServerSidePropsContext } from 'next';
import { useTranslation } from 'next-i18next';
=======
import type { GetServerSideProps, GetServerSidePropsContext } from 'next';
>>>>>>> bf353fd3
import { serverSideTranslations } from 'next-i18next/serverSideTranslations';
import dynamic from 'next/dynamic';
import Head from 'next/head';

import { GrowiSubNavigation } from '~/components/Navbar/GrowiSubNavigation';
import type { CrowiRequest } from '~/interfaces/crowi-request';
import type { RendererConfig } from '~/interfaces/services/renderer';
import type { ISidebarConfig } from '~/interfaces/sidebar-config';
import type { IUserUISettings } from '~/interfaces/user-ui-settings';
import type { UserUISettingsModel } from '~/server/models/user-ui-settings';
import {
  useCurrentProductNavWidth, useCurrentSidebarContents, useDrawerMode, usePreferDrawerModeByUser, usePreferDrawerModeOnEditByUser, useSidebarCollapsed,
} from '~/stores/ui';

import { BasicLayout } from '../components/Layout/BasicLayout';
import {
  useCurrentUser, useCurrentPageId, useCurrentPathname,
  useIsSearchServiceConfigured, useIsSearchServiceReachable,
  useIsSearchScopeChildrenAsDefault, useIsSearchPage, useShowPageLimitationXL, useIsGuestUser, useRendererConfig,
} from '../stores/context';

import type { NextPageWithLayout } from './_app.page';
import {
  getServerSideCommonProps, getNextI18NextConfig, generateCustomTitleForPage, CommonProps, useInitSidebarConfig,
} from './utils/commons';

const TrashPageList = dynamic(() => import('~/components/TrashPageList').then(mod => mod.TrashPageList), { ssr: false });
const EmptyTrashModal = dynamic(() => import('~/components/EmptyTrashModal'), { ssr: false });
const PutbackPageModal = dynamic(() => import('~/components/PutbackPageModal'), { ssr: false });

type Props = CommonProps & {
  currentUser: IUser,
  isSearchServiceConfigured: boolean,
  isSearchServiceReachable: boolean,
  isSearchScopeChildrenAsDefault: boolean,
  showPageLimitationXL: number,

  // UI
  userUISettings?: IUserUISettings
  // Sidebar
  sidebarConfig: ISidebarConfig,

  rendererConfig: RendererConfig,
};

const TrashPage: NextPageWithLayout<CommonProps> = (props: Props) => {
  useCurrentUser(props.currentUser ?? null);

  useIsSearchServiceConfigured(props.isSearchServiceConfigured);
  useIsSearchServiceReachable(props.isSearchServiceReachable);
  useIsSearchScopeChildrenAsDefault(props.isSearchScopeChildrenAsDefault);

  useIsSearchPage(false);
  useCurrentPageId(null);
  useCurrentPathname('/trash');

  // init sidebar config with UserUISettings and sidebarConfig
  useInitSidebarConfig(props.sidebarConfig, props.userUISettings);

  useShowPageLimitationXL(props.showPageLimitationXL);

  useRendererConfig(props.rendererConfig);

  const { data: isDrawerMode } = useDrawerMode();
  const { data: isGuestUser } = useIsGuestUser();

  const title = generateCustomTitleForPage(props, '/trash');

  return (
    <>
      <Head>
        <title>{title}</title>
      </Head>
      <div className="dynamic-layout-root">
        <header className="py-0 position-relative">
          <GrowiSubNavigation
            pagePath="/trash"
            showDrawerToggler={isDrawerMode}
            isGuestUser={isGuestUser}
            isDrawerMode={isDrawerMode}
            additionalClasses={['container-fluid']}
          />
        </header>

        <div className="content-main grw-container-convertible mb-5 pb-5">
          <TrashPageList />
        </div>

        <div id="grw-fav-sticky-trigger" className="sticky-top"></div>
      </div>
    </>
  );
};

TrashPage.getLayout = function getLayout(page) {
  return (
    <>
      <BasicLayout>
        {page}
      </BasicLayout>
      <EmptyTrashModal />
      <PutbackPageModal />
    </>
  );
};

async function injectUserUISettings(context: GetServerSidePropsContext, props: Props): Promise<void> {
  const { model: mongooseModel } = await import('mongoose');

  const req = context.req as CrowiRequest<IUserHasId & any>;
  const { user } = req;

  const UserUISettings = mongooseModel('UserUISettings') as UserUISettingsModel;
  const userUISettings = user == null ? null : await UserUISettings.findOne({ user: user._id }).exec();

  if (userUISettings != null) {
    props.userUISettings = userUISettings.toObject();
  }
}

function injectServerConfigurations(context: GetServerSidePropsContext, props: Props): void {
  const req: CrowiRequest = context.req as CrowiRequest;
  const { crowi } = req;
  const {
    searchService, configManager,
  } = crowi;

  props.isSearchServiceConfigured = searchService.isConfigured;
  props.isSearchServiceReachable = searchService.isReachable;
  props.isSearchScopeChildrenAsDefault = configManager.getConfig('crowi', 'customize:isSearchScopeChildrenAsDefault');
  props.showPageLimitationXL = crowi.configManager.getConfig('crowi', 'customize:showPageLimitationXL');

  props.sidebarConfig = {
    isSidebarDrawerMode: configManager.getConfig('crowi', 'customize:isSidebarDrawerMode'),
    isSidebarClosedAtDockMode: configManager.getConfig('crowi', 'customize:isSidebarClosedAtDockMode'),
  };

  props.rendererConfig = {
    isEnabledLinebreaks: configManager.getConfig('markdown', 'markdown:isEnabledLinebreaks'),
    isEnabledLinebreaksInComments: configManager.getConfig('markdown', 'markdown:isEnabledLinebreaksInComments'),
    adminPreferredIndentSize: configManager.getConfig('markdown', 'markdown:adminPreferredIndentSize'),
    isIndentSizeForced: configManager.getConfig('markdown', 'markdown:isIndentSizeForced'),

    plantumlUri: process.env.PLANTUML_URI ?? null,
    blockdiagUri: process.env.BLOCKDIAG_URI ?? null,

    // XSS Options
    isEnabledXssPrevention: configManager.getConfig('markdown', 'markdown:rehypeSanitize:isEnabledPrevention'),
    xssOption: configManager.getConfig('markdown', 'markdown:rehypeSanitize:option'),
    attrWhiteList: JSON.parse(crowi.configManager.getConfig('markdown', 'markdown:rehypeSanitize:attributes')),
    tagWhiteList: crowi.configManager.getConfig('markdown', 'markdown:rehypeSanitize:tagNames'),
    highlightJsStyleBorder: crowi.configManager.getConfig('crowi', 'customize:highlightJsStyleBorder'),
  };
}

/**
 * for Server Side Translations
 * @param context
 * @param props
 * @param namespacesRequired
 */
async function injectNextI18NextConfigurations(context: GetServerSidePropsContext, props: Props, namespacesRequired?: string[] | undefined): Promise<void> {
  const nextI18NextConfig = await getNextI18NextConfig(serverSideTranslations, context, namespacesRequired);
  props._nextI18Next = nextI18NextConfig._nextI18Next;
}

export const getServerSideProps: GetServerSideProps = async(context: GetServerSidePropsContext) => {
  const req = context.req as CrowiRequest<IUserHasId & any>;
  const { user } = req;
  const result = await getServerSideCommonProps(context);

  if (!('props' in result)) {
    throw new Error('invalid getSSP result');
  }
  const props: Props = result.props as Props;

  if (user != null) {
    props.currentUser = user.toObject();
  }
  await injectUserUISettings(context, props);
  injectServerConfigurations(context, props);
  await injectNextI18NextConfigurations(context, props, ['translation']);

  return {
    props,
  };
};

export default TrashPage;<|MERGE_RESOLUTION|>--- conflicted
+++ resolved
@@ -1,12 +1,7 @@
 import React from 'react';
 
 import type { IUser, IUserHasId } from '@growi/core';
-<<<<<<< HEAD
-import { NextPage, GetServerSideProps, GetServerSidePropsContext } from 'next';
-import { useTranslation } from 'next-i18next';
-=======
 import type { GetServerSideProps, GetServerSidePropsContext } from 'next';
->>>>>>> bf353fd3
 import { serverSideTranslations } from 'next-i18next/serverSideTranslations';
 import dynamic from 'next/dynamic';
 import Head from 'next/head';
