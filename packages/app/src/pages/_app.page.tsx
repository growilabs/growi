import React, { useEffect } from 'react';

import { isServer } from '@growi/core';
import { appWithTranslation } from 'next-i18next';
import { AppProps } from 'next/app';
import { SWRConfig } from 'swr';

import * as nextI18nConfig from '^/config/next-i18next.config';

<<<<<<< HEAD
import { ActivatePluginService } from '~/client/services/activate-plugin';
import { NextThemesProvider } from '~/stores/use-next-themes';

import { useI18nextHMR } from '../services/i18next-hmr';
=======
import { useI18nextHMR } from '~/services/i18next-hmr';
>>>>>>> 183da70e
import {
  useAppTitle, useConfidential, useGrowiTheme, useGrowiVersion, useSiteUrl, useCustomizedLogoSrc,
} from '~/stores/context';
import { SWRConfigValue, swrGlobalConfiguration } from '~/utils/swr-utils';


import { CommonProps } from './utils/commons';
import { registerTransformerForObjectId } from './utils/objectid-transformer';

import '~/styles/style-next.scss';
import '~/styles/style-themes.scss';


const isDev = process.env.NODE_ENV === 'development';

const swrConfig: SWRConfigValue = {
  ...swrGlobalConfiguration,
  // set the request scoped cache provider in server
  provider: isServer()
    ? cache => new Map(cache)
    : undefined,
};


type GrowiAppProps = AppProps & {
  pageProps: CommonProps;
};
// register custom serializer
registerTransformerForObjectId();

function GrowiApp({ Component, pageProps }: GrowiAppProps): JSX.Element {
  useI18nextHMR(isDev);

  useEffect(() => {
    import('bootstrap/dist/js/bootstrap');
  }, []);

<<<<<<< HEAD
  useEffect(() => {
    ActivatePluginService.activateAll();
  }, []);
=======
>>>>>>> 183da70e

  const commonPageProps = pageProps as CommonProps;
  // useInterceptorManager(new InterceptorManager());
  useAppTitle(commonPageProps.appTitle);
  useSiteUrl(commonPageProps.siteUrl);
  useConfidential(commonPageProps.confidential);
  useGrowiTheme(commonPageProps.theme);
  useGrowiVersion(commonPageProps.growiVersion);
  useCustomizedLogoSrc(commonPageProps.customizedLogoSrc);

  return (
    <SWRConfig value={swrConfig}>
      <Component {...pageProps} />
    </SWRConfig>
  );
}

// export default appWithTranslation(GrowiApp);

export default appWithTranslation(GrowiApp, nextI18nConfig);<|MERGE_RESOLUTION|>--- conflicted
+++ resolved
@@ -7,14 +7,8 @@
 
 import * as nextI18nConfig from '^/config/next-i18next.config';
 
-<<<<<<< HEAD
 import { ActivatePluginService } from '~/client/services/activate-plugin';
-import { NextThemesProvider } from '~/stores/use-next-themes';
-
-import { useI18nextHMR } from '../services/i18next-hmr';
-=======
 import { useI18nextHMR } from '~/services/i18next-hmr';
->>>>>>> 183da70e
 import {
   useAppTitle, useConfidential, useGrowiTheme, useGrowiVersion, useSiteUrl, useCustomizedLogoSrc,
 } from '~/stores/context';
@@ -52,12 +46,10 @@
     import('bootstrap/dist/js/bootstrap');
   }, []);
 
-<<<<<<< HEAD
   useEffect(() => {
     ActivatePluginService.activateAll();
   }, []);
-=======
->>>>>>> 183da70e
+
 
   const commonPageProps = pageProps as CommonProps;
   // useInterceptorManager(new InterceptorManager());
