--- conflicted
+++ resolved
@@ -63,12 +63,8 @@
     growiVersion: crowi.version,
     isMaintenanceMode,
     redirectDestination,
-<<<<<<< HEAD
-    customizedLogoSrc: configManager.getConfig('crowi', 'customize:customizedLogoSrc'),
+    customizedLogoSrc: isDefaultLogo ? null : configManager.getConfig('crowi', 'customize:customizedLogoSrc'),
     currentUser,
-=======
-    customizedLogoSrc: isDefaultLogo ? null : configManager.getConfig('crowi', 'customize:customizedLogoSrc'),
->>>>>>> 65f4905e
   };
 
   return { props };
