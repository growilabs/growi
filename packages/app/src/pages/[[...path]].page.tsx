import React, { useEffect } from 'react';


import EventEmitter from 'events';

import {
  isClient, isIPageInfoForEntity, pagePathUtils, pathUtils,
} from '@growi/core';
import type {
  IDataWithMeta, IPageInfoForEntity, IPagePopulatedToShowRevision, IUser, IUserHasId,
} from '@growi/core';
import ExtensibleCustomError from 'extensible-custom-error';
import {
  NextPage, GetServerSideProps, GetServerSidePropsContext,
} from 'next';
import { serverSideTranslations } from 'next-i18next/serverSideTranslations';
import dynamic from 'next/dynamic';
import Head from 'next/head';
import { useRouter } from 'next/router';
import superjson from 'superjson';

import { Comments } from '~/components/Comments';
import { PageAlerts } from '~/components/PageAlert/PageAlerts';
// import { useTranslation } from '~/i18n';
import { CurrentPageContentFooter } from '~/components/PageContentFooter';
import { UsersHomePageFooterProps } from '~/components/UsersHomePageFooter';
import type { CrowiRequest } from '~/interfaces/crowi-request';
// import { renderScriptTagByName, renderHighlightJsStyleTag } from '~/service/cdn-resources-loader';
// import { useRendererSettings } from '~/stores/renderer';
// import { EditorMode, useEditorMode, useIsMobile } from '~/stores/ui';
import type { EditorConfig } from '~/interfaces/editor-settings';
import type { CustomWindow } from '~/interfaces/global';
import type { RendererConfig } from '~/interfaces/services/renderer';
import type { ISidebarConfig } from '~/interfaces/sidebar-config';
import type { IUserUISettings } from '~/interfaces/user-ui-settings';
import type { PageModel, PageDocument } from '~/server/models/page';
import type { PageRedirectModel } from '~/server/models/page-redirect';
import type { UserUISettingsModel } from '~/server/models/user-ui-settings';
import { useSWRxCurrentPage, useSWRxIsGrantNormalized, useSWRxPageInfo } from '~/stores/page';
import { useRedirectFrom } from '~/stores/page-redirect';
import {
  EditorMode,
  useEditorMode, useSelectedGrant,
  usePreferDrawerModeByUser, usePreferDrawerModeOnEditByUser, useSidebarCollapsed, useCurrentSidebarContents, useCurrentProductNavWidth,
} from '~/stores/ui';
import loggerFactory from '~/utils/logger';

// import { isUserPage, isTrashPage, isSharedPage } from '~/utils/path-utils';

// import GrowiSubNavigation from '../client/js/components/Navbar/GrowiSubNavigation';
// import GrowiSubNavigationSwitcher from '../client/js/components/Navbar/GrowiSubNavigationSwitcher';
import { DescendantsPageListModal } from '../components/DescendantsPageListModal';
import { BasicLayout } from '../components/Layout/BasicLayout';
import GrowiContextualSubNavigation from '../components/Navbar/GrowiContextualSubNavigation';
import DisplaySwitcher from '../components/Page/DisplaySwitcher';
// import { serializeUserSecurely } from '../server/models/serializers/user-serializer';
// import PageStatusAlert from '../client/js/components/PageStatusAlert';
import {
  useCurrentUser,
  useIsLatestRevision,
  useIsForbidden, useIsNotFound, useIsSharedUser,
  useIsEnabledStaleNotification, useIsIdenticalPath,
  useIsSearchServiceConfigured, useIsSearchServiceReachable, useDisableLinkSharing,
  useDrawioUri, useHackmdUri, useDefaultIndentSize, useIsIndentSizeForced,
  useIsAclEnabled, useIsSearchPage,
  useCsrfToken, useIsSearchScopeChildrenAsDefault, useCurrentPageId, useCurrentPathname,
  useIsSlackConfigured, useRendererConfig, useEditingMarkdown,
<<<<<<< HEAD
  useEditorConfig, useIsAllReplyShown, useIsUploadableFile, useIsUploadableImage, useCustomizedLogoSrc,
  useStaticPageData,
=======
  useEditorConfig, useIsAllReplyShown, useIsUploadableFile, useIsUploadableImage, useCustomizedLogoSrc, useIsContainerFluid,
>>>>>>> a8b9ab52
} from '../stores/context';

import {
  CommonProps, getNextI18NextConfig, getServerSideCommonProps, useCustomTitle,
} from './utils/commons';
// import { useCurrentPageSWR } from '../stores/page';


const NotCreatablePage = dynamic(() => import('../components/NotCreatablePage').then(mod => mod.NotCreatablePage), { ssr: false });
const ForbiddenPage = dynamic(() => import('../components/ForbiddenPage'), { ssr: false });
const UnsavedAlertDialog = dynamic(() => import('../components/UnsavedAlertDialog'), { ssr: false });
const GrowiSubNavigationSwitcher = dynamic(() => import('../components/Navbar/GrowiSubNavigationSwitcher'), { ssr: false });
const UsersHomePageFooter = dynamic<UsersHomePageFooterProps>(() => import('../components/UsersHomePageFooter')
  .then(mod => mod.UsersHomePageFooter), { ssr: false });

const logger = loggerFactory('growi:pages:all');

const {
  isPermalink: _isPermalink, isUsersHomePage, isTrashPage: _isTrashPage, isUserPage, isCreatablePage, isTopPage,
} = pagePathUtils;
const { removeHeadingSlash } = pathUtils;

type IPageToShowRevisionWithMeta = IDataWithMeta<IPagePopulatedToShowRevision & PageDocument, IPageInfoForEntity>;
type IPageToShowRevisionWithMetaSerialized = IDataWithMeta<string, string>;

superjson.registerCustom<IPageToShowRevisionWithMeta, IPageToShowRevisionWithMetaSerialized>(
  {
    isApplicable: (v): v is IPageToShowRevisionWithMeta => {
      return v?.data != null
        && v?.data.toObject != null
        && v?.meta != null
        && isIPageInfoForEntity(v.meta);
    },
    serialize: (v) => {
      return {
        data: superjson.stringify(v.data.toObject()),
        meta: superjson.stringify(v.meta),
      };
    },
    deserialize: (v) => {
      return {
        data: superjson.parse(v.data),
        meta: v.meta != null ? superjson.parse(v.meta) : undefined,
      };
    },
  },
  'IPageToShowRevisionWithMetaTransformer',
);


const IdenticalPathPage = (): JSX.Element => {
  const IdenticalPathPage = dynamic(() => import('../components/IdenticalPathPage').then(mod => mod.IdenticalPathPage), { ssr: false });
  return <IdenticalPathPage />;
};

const PutbackPageModal = (): JSX.Element => {
  const PutbackPageModal = dynamic(() => import('../components/PutbackPageModal'), { ssr: false });
  return <PutbackPageModal />;
};

type Props = CommonProps & {
  currentUser: IUser,

  pageWithMeta: IPageToShowRevisionWithMeta | null,
  // pageUser?: any,
  redirectFrom?: string;

  // shareLinkId?: string;
  isLatestRevision?: boolean

  isIdenticalPathPage?: boolean,
  isForbidden: boolean,
  isNotFound: boolean,
  isNotCreatablePage: boolean,
  // isAbleToDeleteCompletely: boolean,

  isSearchServiceConfigured: boolean,
  isSearchServiceReachable: boolean,
  isSearchScopeChildrenAsDefault: boolean,

  isSlackConfigured: boolean,
  // isMailerSetup: boolean,
  isAclEnabled: boolean,
  // hasSlackConfig: boolean,
  drawioUri: string,
  hackmdUri: string,
  noCdn: string,
  // highlightJsStyle: string,
  isAllReplyShown: boolean,
  isContainerFluid: boolean,
  editorConfig: EditorConfig,
  isEnabledStaleNotification: boolean,
  // isEnabledLinebreaks: boolean,
  // isEnabledLinebreaksInComments: boolean,
  adminPreferredIndentSize: number,
  isIndentSizeForced: boolean,
  disableLinkSharing: boolean,

  rendererConfig: RendererConfig,

  // UI
  userUISettings?: IUserUISettings
  // Sidebar
  sidebarConfig: ISidebarConfig,
};

const GrowiPage: NextPage<Props> = (props: Props) => {
  // const { t } = useTranslation();
  const router = useRouter();

  const { data: currentUser } = useCurrentUser(props.currentUser ?? null);

  // register global EventEmitter
  if (isClient()) {
    (window as CustomWindow).globalEmitter = new EventEmitter();
  }

  // commons
  useEditorConfig(props.editorConfig);
  useCsrfToken(props.csrfToken);
  useCustomizedLogoSrc(props.customizedLogoSrc);

  // UserUISettings
  usePreferDrawerModeByUser(props.userUISettings?.preferDrawerModeByUser ?? props.sidebarConfig.isSidebarDrawerMode);
  usePreferDrawerModeOnEditByUser(props.userUISettings?.preferDrawerModeOnEditByUser);
  useSidebarCollapsed(props.userUISettings?.isSidebarCollapsed ?? props.sidebarConfig.isSidebarClosedAtDockMode);
  useCurrentSidebarContents(props.userUISettings?.currentSidebarContents);
  useCurrentProductNavWidth(props.userUISettings?.currentProductNavWidth);

  // page
  useIsLatestRevision(props.isLatestRevision);
  useIsContainerFluid(props.isContainerFluid);
  // useOwnerOfCurrentPage(props.pageUser != null ? JSON.parse(props.pageUser) : null);
  useIsForbidden(props.isForbidden);
  useIsNotFound(props.isNotFound);
  // useIsNotCreatable(props.IsNotCreatable);
  useRedirectFrom(props.redirectFrom);
  // useShared();
  // useShareLinkId(props.shareLinkId);
  useIsSharedUser(false); // this page cann't be routed for '/share'
  useIsIdenticalPath(false); // TODO: need to initialize from props
  // useIsAbleToDeleteCompletely(props.isAbleToDeleteCompletely);
  useIsEnabledStaleNotification(props.isEnabledStaleNotification);
  useIsSearchPage(false);

  useIsSearchServiceConfigured(props.isSearchServiceConfigured);
  useIsSearchServiceReachable(props.isSearchServiceReachable);
  useIsSearchScopeChildrenAsDefault(props.isSearchScopeChildrenAsDefault);

  useIsSlackConfigured(props.isSlackConfigured);
  // useIsMailerSetup(props.isMailerSetup);
  useIsAclEnabled(props.isAclEnabled);
  // useHasSlackConfig(props.hasSlackConfig);
  useDrawioUri(props.drawioUri);
  useHackmdUri(props.hackmdUri);
  // useNoCdn(props.noCdn);
  useDefaultIndentSize(props.adminPreferredIndentSize);
  useIsIndentSizeForced(props.isIndentSizeForced);
  useDisableLinkSharing(props.disableLinkSharing);
  useRendererConfig(props.rendererConfig);
  // useRendererSettings(props.rendererSettingsStr != null ? JSON.parse(props.rendererSettingsStr) : undefined);
  // useGrowiRendererConfig(props.growiRendererConfigStr != null ? JSON.parse(props.growiRendererConfigStr) : undefined);
  useIsAllReplyShown(props.isAllReplyShown);

  useIsUploadableFile(props.editorConfig.upload.isUploadableFile);
  useIsUploadableImage(props.editorConfig.upload.isUploadableImage);

  const { pageWithMeta, userUISettings } = props;

  const pageId = pageWithMeta?.data._id;
  const pagePath = pageWithMeta?.data.path ?? (!_isPermalink(props.currentPathname) ? props.currentPathname : undefined);

  useCurrentPageId(pageId ?? null);
  // useIsNotCreatable(props.isForbidden || !isCreatablePage(pagePath)); // TODO: need to include props.isIdentical
  useCurrentPathname(props.currentPathname);

  const { data: currentPage } = useSWRxCurrentPage(undefined, pageWithMeta?.data ?? null); // store initial data
  useEditingMarkdown(pageWithMeta?.data.revision?.body ?? '');
  useStaticPageData(pageWithMeta?.data); // store page data statically for History function on PageAccessoryModal

  const { data: grantData } = useSWRxIsGrantNormalized(pageId);
  const { mutate: mutateSelectedGrant } = useSelectedGrant();

  const { getClassNamesByEditorMode } = useEditorMode();

  const shouldRenderPutbackPageModal = pageWithMeta != null
    ? _isTrashPage(pageWithMeta.data.path)
    : false;

  // sync grant data
  useEffect(() => {
    mutateSelectedGrant(grantData?.grantData.currentPageGrant);
  }, [grantData?.grantData.currentPageGrant, mutateSelectedGrant]);

  // sync pathname by Shallow Routing https://nextjs.org/docs/routing/shallow-routing
  useEffect(() => {
    const decodedURI = decodeURI(window.location.pathname);
    if (isClient() && decodedURI !== props.currentPathname) {
      router.replace(props.currentPathname, undefined, { shallow: true });
    }
  }, [props.currentPathname, router]);

  const classNames: string[] = [];

  const isSidebar = pagePath === '/Sidebar';
  classNames.push(...getClassNamesByEditorMode(isSidebar));

  const isTopPagePath = isTopPage(pageWithMeta?.data.path ?? '');

  const isContainerFluidEachPage = currentPage == null || !('expandContentWidth' in currentPage)
    ? null
    : currentPage.expandContentWidth;
  const isContainerFluidDefault = props.isContainerFluid;
  const isContainerFluid = isContainerFluidEachPage ?? isContainerFluidDefault;

  return (
    <>
      <Head>
        {/*
        {renderScriptTagByName('drawio-viewer')}
        {renderScriptTagByName('highlight-addons')}
        {renderHighlightJsStyleTag(props.highlightJsStyle)}
        */}
      </Head>
      <BasicLayout title={useCustomTitle(props, 'GROWI')} className={classNames.join(' ')} expandContainer={isContainerFluid}>
        <div className="h-100 d-flex flex-column justify-content-between">
          <header className="py-0 position-relative">
            <div id="grw-subnav-container">
              <GrowiContextualSubNavigation isLinkSharingDisabled={props.disableLinkSharing} />
            </div>
          </header>
          <div className="d-edit-none">
            <GrowiSubNavigationSwitcher />
          </div>

          <div id="grw-subnav-sticky-trigger" className="sticky-top"></div>
          <div id="grw-fav-sticky-trigger" className="sticky-top"></div>

          <div className="flex-grow-1">
            <div id="main" className={`main ${isUsersHomePage(props.currentPathname) && 'user-page'}`}>
              <div id="content-main" className="content-main grw-container-convertible">
                { props.isIdenticalPathPage && <IdenticalPathPage /> }

                { !props.isIdenticalPathPage && (
                  <>
                    <PageAlerts />
                    { props.isForbidden && <ForbiddenPage /> }
                    { props.isNotCreatablePage && <NotCreatablePage />}
                    { !props.isForbidden && !props.isNotCreatablePage && <DisplaySwitcher />}
                    {/* <DisplaySwitcher /> */}
                    {/* <PageStatusAlert /> */}
                  </>
                ) }

                {/* <div className="col-xl-2 col-lg-3 d-none d-lg-block revision-toc-container">
                  <div id="revision-toc" className="revision-toc mt-3 sps sps--abv" data-sps-offset="123">
                    <div id="revision-toc-content" className="revision-toc-content"></div>
                  </div>
                </div> */}
              </div>
            </div>
          </div>
          { !props.isIdenticalPathPage && !props.isNotFound && (
            <footer className="footer d-edit-none">
              { pageWithMeta != null && !isTopPagePath && (<Comments pageId={pageId} revision={pageWithMeta.data.revision} />) }
              { pageWithMeta != null && isUsersHomePage(pageWithMeta.data.path) && (
                <UsersHomePageFooter creatorId={pageWithMeta.data.creator._id}/>
              ) }
              <CurrentPageContentFooter />
            </footer>
          )}

          <UnsavedAlertDialog />
          <DescendantsPageListModal />
          {shouldRenderPutbackPageModal && <PutbackPageModal />}
        </div>
      </BasicLayout>
    </>
  );
};


function getPageIdFromPathname(currentPathname: string): string | null {
  return _isPermalink(currentPathname) ? removeHeadingSlash(currentPathname) : null;
}

class MultiplePagesHitsError extends ExtensibleCustomError {

  pagePath: string;

  constructor(pagePath: string) {
    super(`MultiplePagesHitsError occured by '${pagePath}'`);
    this.pagePath = pagePath;
  }

}

async function injectPageData(context: GetServerSidePropsContext, props: Props): Promise<void> {
  const { model: mongooseModel } = await import('mongoose');

  const req: CrowiRequest = context.req as CrowiRequest;
  const { crowi } = req;
  const { revisionId } = req.query;

  const Page = crowi.model('Page') as PageModel;
  const PageRedirect = mongooseModel('PageRedirect') as PageRedirectModel;
  const { pageService } = crowi;

  let currentPathname = props.currentPathname;

  const pageId = getPageIdFromPathname(currentPathname);
  const isPermalink = _isPermalink(currentPathname);

  const { user } = req;

  if (!isPermalink) {
    // check redirects
    const chains = await PageRedirect.retrievePageRedirectEndpoints(currentPathname);
    if (chains != null) {
      // overwrite currentPathname
      currentPathname = chains.end.toPath;
      props.currentPathname = currentPathname;
      // set redirectFrom
      props.redirectFrom = chains.start.fromPath;
    }

    // check whether the specified page path hits to multiple pages
    const count = await Page.countByPathAndViewer(currentPathname, user, null, true);
    if (count > 1) {
      throw new MultiplePagesHitsError(currentPathname);
    }
  }

  const pageWithMeta: IPageToShowRevisionWithMeta | null = await pageService.findPageAndMetaDataByViewer(pageId, currentPathname, user, true); // includeEmpty = true, isSharedPage = false
  const page = pageWithMeta?.data as unknown as PageDocument;

  // add user to seen users
  if (page != null && user != null) {
    await page.seen(user);
  }

  // populate & check if the revision is latest
  if (page != null) {
    page.initLatestRevisionField(revisionId);
    await page.populateDataToShowRevision();
    props.isLatestRevision = page.isLatestRevision();
  }

  props.pageWithMeta = pageWithMeta;
}

async function injectUserUISettings(context: GetServerSidePropsContext, props: Props): Promise<void> {
  const { model: mongooseModel } = await import('mongoose');

  const req = context.req as CrowiRequest<IUserHasId & any>;
  const { user } = req;
  const UserUISettings = mongooseModel('UserUISettings') as UserUISettingsModel;

  const userUISettings = user == null ? null : await UserUISettings.findOne({ user: user._id }).exec();
  if (userUISettings != null) {
    props.userUISettings = userUISettings.toObject();
  }
}

async function injectRoutingInformation(context: GetServerSidePropsContext, props: Props): Promise<void> {
  const req: CrowiRequest = context.req as CrowiRequest;
  const { crowi } = req;
  const Page = crowi.model('Page') as PageModel;

  const { currentPathname } = props;
  const pageId = getPageIdFromPathname(currentPathname);
  const isPermalink = _isPermalink(currentPathname);

  const page = props.pageWithMeta?.data;

  if (props.isIdenticalPathPage) {
    // TBD
  }
  else if (page == null) {
    props.isNotFound = true;
    props.isNotCreatablePage = !isCreatablePage(currentPathname);
    // check the page is forbidden or just does not exist.
    const count = isPermalink ? await Page.count({ _id: pageId }) : await Page.count({ path: currentPathname });
    props.isForbidden = count > 0;
  }
  else {
    props.isNotFound = page.isEmpty;

    // /62a88db47fed8b2d94f30000 ==> /path/to/page
    if (isPermalink && page.isEmpty) {
      props.currentPathname = page.path;
    }

    // /path/to/page ==> /62a88db47fed8b2d94f30000
    if (!isPermalink && !page.isEmpty) {
      const isToppage = pagePathUtils.isTopPage(props.currentPathname);
      if (!isToppage) {
        props.currentPathname = `/${page._id}`;
      }
    }
  }
}

// async function injectPageUserInformation(context: GetServerSidePropsContext, props: Props): Promise<void> {
//   const req: CrowiRequest = context.req as CrowiRequest;
//   const { crowi } = req;
//   const UserModel = crowi.model('User');

//   if (isUserPage(props.currentPagePath)) {
//     const user = await UserModel.findUserByUsername(UserModel.getUsernameByPath(props.currentPagePath));

//     if (user != null) {
//       props.pageUser = JSON.stringify(user.toObject());
//     }
//   }
// }

function injectServerConfigurations(context: GetServerSidePropsContext, props: Props): void {
  const req: CrowiRequest = context.req as CrowiRequest;
  const { crowi } = req;
  const {
    appService, searchService, configManager, aclService, slackNotificationService, mailService,
  } = crowi;

  props.isSearchServiceConfigured = searchService.isConfigured;
  props.isSearchServiceReachable = searchService.isReachable;
  props.isSearchScopeChildrenAsDefault = configManager.getConfig('crowi', 'customize:isSearchScopeChildrenAsDefault');

  props.isSlackConfigured = crowi.slackIntegrationService.isSlackConfigured;
  // props.isMailerSetup = mailService.isMailerSetup;
  props.isAclEnabled = aclService.isAclEnabled();
  // props.hasSlackConfig = slackNotificationService.hasSlackConfig();
  props.drawioUri = configManager.getConfig('crowi', 'app:drawioUri');
  props.hackmdUri = configManager.getConfig('crowi', 'app:hackmdUri');
  props.noCdn = configManager.getConfig('crowi', 'app:noCdn');
  // props.highlightJsStyle = configManager.getConfig('crowi', 'customize:highlightJsStyle');
  props.isAllReplyShown = configManager.getConfig('crowi', 'customize:isAllReplyShown');
  props.isContainerFluid = configManager.getConfig('crowi', 'customize:isContainerFluid');
  props.isEnabledStaleNotification = configManager.getConfig('crowi', 'customize:isEnabledStaleNotification');
  // props.isEnabledLinebreaks = configManager.getConfig('markdown', 'markdown:isEnabledLinebreaks');
  // props.isEnabledLinebreaksInComments = configManager.getConfig('markdown', 'markdown:isEnabledLinebreaksInComments');
  props.disableLinkSharing = configManager.getConfig('crowi', 'security:disableLinkSharing');
  props.editorConfig = {
    upload: {
      isUploadableFile: crowi.fileUploadService.getFileUploadEnabled(),
      isUploadableImage: crowi.fileUploadService.getIsUploadable(),
    },
  };
  props.adminPreferredIndentSize = configManager.getConfig('markdown', 'markdown:adminPreferredIndentSize');
  props.isIndentSizeForced = configManager.getConfig('markdown', 'markdown:isIndentSizeForced');

  props.rendererConfig = {
    isEnabledLinebreaks: configManager.getConfig('markdown', 'markdown:isEnabledLinebreaks'),
    isEnabledLinebreaksInComments: configManager.getConfig('markdown', 'markdown:isEnabledLinebreaksInComments'),
    adminPreferredIndentSize: configManager.getConfig('markdown', 'markdown:adminPreferredIndentSize'),
    isIndentSizeForced: configManager.getConfig('markdown', 'markdown:isIndentSizeForced'),

    plantumlUri: process.env.PLANTUML_URI ?? null,
    blockdiagUri: process.env.BLOCKDIAG_URI ?? null,

    // XSS Options
    isEnabledXssPrevention: configManager.getConfig('markdown', 'markdown:xss:isEnabledPrevention'),
    attrWhiteList: crowi.xssService.getAttrWhiteList(),
    tagWhiteList: crowi.xssService.getTagWhiteList(),
    highlightJsStyleBorder: crowi.configManager.getConfig('crowi', 'customize:highlightJsStyleBorder'),
  };

  props.sidebarConfig = {
    isSidebarDrawerMode: configManager.getConfig('crowi', 'customize:isSidebarDrawerMode'),
    isSidebarClosedAtDockMode: configManager.getConfig('crowi', 'customize:isSidebarClosedAtDockMode'),
  };
}

/**
 * for Server Side Translations
 * @param context
 * @param props
 * @param namespacesRequired
 */
async function injectNextI18NextConfigurations(context: GetServerSidePropsContext, props: Props, namespacesRequired?: string[] | undefined): Promise<void> {
  const nextI18NextConfig = await getNextI18NextConfig(serverSideTranslations, context, namespacesRequired);
  props._nextI18Next = nextI18NextConfig._nextI18Next;
}

export const getServerSideProps: GetServerSideProps = async(context: GetServerSidePropsContext) => {
  const req = context.req as CrowiRequest<IUserHasId & any>;
  const { user } = req;

  const result = await getServerSideCommonProps(context);

  // check for presence
  // see: https://github.com/vercel/next.js/issues/19271#issuecomment-730006862
  if (!('props' in result)) {
    throw new Error('invalid getSSP result');
  }

  const props: Props = result.props as Props;

  if (props.redirectDestination != null) {
    return {
      redirect: {
        permanent: false,
        destination: props.redirectDestination,
      },
    };
  }

  if (user != null) {
    props.currentUser = user.toObject();
  }

  try {
    await injectPageData(context, props);
  }
  catch (err) {
    if (err instanceof MultiplePagesHitsError) {
      props.isIdenticalPathPage = true;
    }
    else {
      throw err;
    }
  }

  await injectUserUISettings(context, props);
  await injectRoutingInformation(context, props);
  injectServerConfigurations(context, props);
  await injectNextI18NextConfigurations(context, props, ['translation']);

  return {
    props,
  };
};

export default GrowiPage;<|MERGE_RESOLUTION|>--- conflicted
+++ resolved
@@ -65,12 +65,7 @@
   useIsAclEnabled, useIsSearchPage,
   useCsrfToken, useIsSearchScopeChildrenAsDefault, useCurrentPageId, useCurrentPathname,
   useIsSlackConfigured, useRendererConfig, useEditingMarkdown,
-<<<<<<< HEAD
-  useEditorConfig, useIsAllReplyShown, useIsUploadableFile, useIsUploadableImage, useCustomizedLogoSrc,
-  useStaticPageData,
-=======
   useEditorConfig, useIsAllReplyShown, useIsUploadableFile, useIsUploadableImage, useCustomizedLogoSrc, useIsContainerFluid,
->>>>>>> a8b9ab52
 } from '../stores/context';
 
 import {
@@ -249,7 +244,7 @@
 
   const { data: currentPage } = useSWRxCurrentPage(undefined, pageWithMeta?.data ?? null); // store initial data
   useEditingMarkdown(pageWithMeta?.data.revision?.body ?? '');
-  useStaticPageData(pageWithMeta?.data); // store page data statically for History function on PageAccessoryModal
+  // useStaticPageData(pageWithMeta?.data); // store page data statically for History function on PageAccessoryModal
 
   const { data: grantData } = useSWRxIsGrantNormalized(pageId);
   const { mutate: mutateSelectedGrant } = useSelectedGrant();
