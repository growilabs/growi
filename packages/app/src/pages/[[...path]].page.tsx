import React, { useEffect } from 'react';

import { pagePathUtils } from '@growi/core';
import { isValidObjectId } from 'mongoose';
import {
  NextPage, GetServerSideProps, GetServerSidePropsContext,
} from 'next';
import Head from 'next/head';
import { useRouter } from 'next/router';

import { PageAlerts } from '~/components/PageAlert/PageAlerts';
// import { PageComments } from '~/components/PageComment/PageComments';
// import { useTranslation } from '~/i18n';
import { CrowiRequest } from '~/interfaces/crowi-request';
// import { renderScriptTagByName, renderHighlightJsStyleTag } from '~/service/cdn-resources-loader';
// import { useIndentSize } from '~/stores/editor';
// import { useRendererSettings } from '~/stores/renderer';
// import { EditorMode, useEditorMode, useIsMobile } from '~/stores/ui';
import { IPageWithMeta } from '~/interfaces/page';
import { PageModel } from '~/server/models/page';
import { serializeUserSecurely } from '~/server/models/serializers/user-serializer';
import Xss from '~/services/xss';
import { useSWRxCurrentPage, useSWRxPage, useSWRxPageInfo } from '~/stores/page';
import loggerFactory from '~/utils/logger';

// import { isUserPage, isTrashPage, isSharedPage } from '~/utils/path-utils';

// import GrowiSubNavigation from '../client/js/components/Navbar/GrowiSubNavigation';
// import GrowiSubNavigationSwitcher from '../client/js/components/Navbar/GrowiSubNavigationSwitcher';
// import DisplaySwitcher from '../client/js/components/Page/DisplaySwitcher';
import { BasicLayout } from '../components/BasicLayout';

// import { serializeUserSecurely } from '../server/models/serializers/user-serializer';
// import PageStatusAlert from '../client/js/components/PageStatusAlert';


import {
  useCurrentUser, useCurrentPagePath,
  useOwnerOfCurrentPage,
  useIsForbidden, useIsNotFound, useIsTrashPage, useShared, useShareLinkId, useIsSharedUser, useIsAbleToDeleteCompletely,
  useAppTitle, useSiteUrl, useConfidential, useIsEnabledStaleNotification,
  useIsSearchServiceConfigured, useIsSearchServiceReachable, useIsMailerSetup,
  useAclEnabled, useHasSlackConfig, useDrawioUri, useHackmdUri, useMathJax, useNoCdn, useEditorConfig, useCsrfToken,
  useCurrentPageId,
} from '../stores/context';
import { useXss } from '../stores/xss';

import { CommonProps, getServerSideCommonProps, useCustomTitle } from './commons';
<<<<<<< HEAD


=======
>>>>>>> 6d15529d
// import { useCurrentPageSWR } from '../stores/page';


const logger = loggerFactory('growi:pages:all');
const { isUsersHomePage, isTrashPage: _isTrashPage } = pagePathUtils;

type Props = CommonProps & {
  currentUser: string,

  pageWithMetaStr: string,
  // pageUser?: any,
  // redirectTo?: string;
  // redirectFrom?: string;

  // shareLinkId?: string;

  isForbidden: boolean,
  isNotFound: boolean,
  // isAbleToDeleteCompletely: boolean,
  isSearchServiceConfigured: boolean,
  isSearchServiceReachable: boolean,
  // isMailerSetup: boolean,
  // isAclEnabled: boolean,
  // hasSlackConfig: boolean,
  // drawioUri: string,
  // hackmdUri: string,
  // mathJax: string,
  // noCdn: string,
  // highlightJsStyle: string,
  // isAllReplyShown: boolean,
  // isContainerFluid: boolean,
  // editorConfig: any,
  isEnabledStaleNotification: boolean,
  // isEnabledLinebreaks: boolean,
  // isEnabledLinebreaksInComments: boolean,
  // adminPreferredIndentSize: number,
  // isIndentSizeForced: boolean,
};

const GrowiPage: NextPage<Props> = (props: Props) => {
  // const { t } = useTranslation();
  const router = useRouter();

  const { data: currentUser } = useCurrentUser(props.currentUser != null ? JSON.parse(props.currentUser) : null);

  // commons
  useAppTitle(props.appTitle);
  useSiteUrl(props.siteUrl);
  useXss(new Xss());
  // useEditorConfig(props.editorConfig);
  useConfidential(props.confidential);
  useCsrfToken(props.csrfToken);

  // page
  useCurrentPagePath(props.currentPathname);
  // useOwnerOfCurrentPage(props.pageUser != null ? JSON.parse(props.pageUser) : null);
  // useIsForbidden(props.isForbidden);
  // useNotFound(props.isNotFound);
  // useShared(isSharedPage(props.currentPagePath));
  // useShareLinkId(props.shareLinkId);
  // useIsAbleToDeleteCompletely(props.isAbleToDeleteCompletely);
  // useIsSharedUser(props.currentUser == null && isSharedPage(props.currentPagePath));
  useIsEnabledStaleNotification(props.isEnabledStaleNotification);

  useIsSearchServiceConfigured(props.isSearchServiceConfigured);
  useIsSearchServiceReachable(props.isSearchServiceReachable);
  // useIsMailerSetup(props.isMailerSetup);
  // useAclEnabled(props.isAclEnabled);
  // useHasSlackConfig(props.hasSlackConfig);
  // useDrawioUri(props.drawioUri);
  // useHackmdUri(props.hackmdUri);
  // useMathJax(props.mathJax);
  // useNoCdn(props.noCdn);
  // useIndentSize(props.adminPreferredIndentSize);

  // useRendererSettings({
  //   isEnabledLinebreaks: props.isEnabledLinebreaks,
  //   isEnabledLinebreaksInComments: props.isEnabledLinebreaksInComments,
  //   adminPreferredIndentSize: props.adminPreferredIndentSize,
  //   isIndentSizeForced: props.isIndentSizeForced,
  // });

  // const { data: editorMode } = useEditorMode();

  let pageWithMeta: IPageWithMeta | undefined;
  if (props.pageWithMetaStr != null) {
    pageWithMeta = JSON.parse(props.pageWithMetaStr) as IPageWithMeta;
  }
  useCurrentPageId(pageWithMeta?.data._id);
  useSWRxCurrentPage(undefined, pageWithMeta?.data); // store initial data
  // useSWRxPage(pageWithMeta?.data._id);
  useSWRxPageInfo(pageWithMeta?.data._id, undefined, pageWithMeta?.meta); // store initial data
  useIsTrashPage(_isTrashPage(pageWithMeta?.data.path ?? ''));

  const classNames: string[] = [];
  // switch (editorMode) {
  //   case EditorMode.Editor:
  //     classNames.push('on-edit', 'builtin-editor');
  //     break;
  //   case EditorMode.HackMD:
  //     classNames.push('on-edit', 'hackmd');
  //     break;
  // }
  // if (props.isContainerFluid) {
  //   classNames.push('growi-layout-fluid');
  // }
  // if (page == null) {
  //   classNames.push('not-found-page');
  // }


  // // Rewrite browser url by Shallow Routing https://nextjs.org/docs/routing/shallow-routing
  // useEffect(() => {
  //   if (props.redirectTo != null) {
  //     router.push('/[[...path]]', props.redirectTo, { shallow: true });
  //   }
  // // eslint-disable-next-line react-hooks/exhaustive-deps
  // }, []);

  return (
    <>
      <Head>
        {/*
        {renderScriptTagByName('drawio-viewer')}
        {renderScriptTagByName('mathjax')}
        {renderScriptTagByName('highlight-addons')}
        {renderHighlightJsStyleTag(props.highlightJsStyle)}
        */}
      </Head>
      {/* <BasicLayout title={useCustomTitle(props, t('GROWI'))} className={classNames.join(' ')}> */}
      <BasicLayout title={useCustomTitle(props, 'GROWI')} className={classNames.join(' ')}>
        <header className="py-0">
          {/* <GrowiSubNavigation /> */}
          GrowiSubNavigation
        </header>
        <div className="d-edit-none">
          {/* <GrowiSubNavigationSwitcher /> */}
          GrowiSubNavigationSwitcher
        </div>

        <div id="grw-subnav-sticky-trigger" className="sticky-top"></div>
        <div id="grw-fav-sticky-trigger" className="sticky-top"></div>

        <div id="main" className={`main ${isUsersHomePage(props.currentPathname) && 'user-page'}`}>

          <div className="row">
            <div className="col grw-page-content-container">
              <div id="content-main" className="content-main grw-container-convertible">
                <PageAlerts />
                {/* <DisplaySwitcher /> */}
                DisplaySwitcher<br />
                <div id="page-editor-navbar-bottom-container" className="d-none d-edit-block"></div>
                {/* <PageStatusAlert /> */}
                PageStatusAlert
              </div>
            </div>

            {/* <div className="col-xl-2 col-lg-3 d-none d-lg-block revision-toc-container">
              <div id="revision-toc" className="revision-toc mt-3 sps sps--abv" data-sps-offset="123">
                <div id="revision-toc-content" className="revision-toc-content"></div>
              </div>
            </div> */}
          </div>

        </div>
        <footer>
          {/* <PageComments /> */}
          PageComments
        </footer>

      </BasicLayout>
    </>
  );
};

async function injectPageInformation(context: GetServerSidePropsContext, props: Props): Promise<void> {
  const req: CrowiRequest = context.req as CrowiRequest;
  const { crowi } = req;
  const Page = crowi.model('Page');
  const { pageService } = crowi;

  const { user } = req;

  const { currentPathname } = props;

  // determine pageId
  const pageIdStr = currentPathname.substring(1);
  const pageId = isValidObjectId(pageIdStr) ? pageIdStr : null;

  const result: IPageWithMeta = await pageService.findPageAndMetaDataByViewer(pageId, currentPathname, user, true); // includeEmpty = true, isSharedPage = false
  const page = result.data;


  if (page == null) {
    const count = pageId != null ? await Page.count({ _id: pageId }) : await Page.count({ path: currentPathname });
    // check the page is forbidden or just does not exist.
    props.isForbidden = count > 0;
    props.isNotFound = true;
    logger.warn(`Page is ${props.isForbidden ? 'forbidden' : 'not found'}`, currentPathname);
  }

  await (page as unknown as PageModel).populateDataToShowRevision();
  props.pageWithMetaStr = JSON.stringify(result);
}

// async function injectPageUserInformation(context: GetServerSidePropsContext, props: Props): Promise<void> {
//   const req: CrowiRequest = context.req as CrowiRequest;
//   const { crowi } = req;
//   const UserModel = crowi.model('User');

//   if (isUserPage(props.currentPagePath)) {
//     const user = await UserModel.findUserByUsername(UserModel.getUsernameByPath(props.currentPagePath));

//     if (user != null) {
//       props.pageUser = JSON.stringify(user.toObject());
//     }
//   }
// }

export const getServerSideProps: GetServerSideProps = async(context: GetServerSidePropsContext) => {
  const req: CrowiRequest = context.req as CrowiRequest;
  const { crowi } = req;
  const {
    appService, searchService, configManager, aclService, slackNotificationService, mailService,
  } = crowi;

  const { user } = req;

  const result = await getServerSideCommonProps(context);

  // check for presence
  // see: https://github.com/vercel/next.js/issues/19271#issuecomment-730006862
  if (!('props' in result)) {
    throw new Error('invalid getSSP result');
  }

  const props: Props = result.props as Props;
  await injectPageInformation(context, props);

  if (user != null) {
    props.currentUser = JSON.stringify(user);
  }

  props.isSearchServiceConfigured = searchService.isConfigured;
  props.isSearchServiceReachable = searchService.isReachable;
  // props.isMailerSetup = mailService.isMailerSetup;
  // props.isAclEnabled = aclService.isAclEnabled();
  // props.hasSlackConfig = slackNotificationService.hasSlackConfig();
  // props.drawioUri = configManager.getConfig('crowi', 'app:drawioUri');
  // props.hackmdUri = configManager.getConfig('crowi', 'app:hackmdUri');
  // props.mathJax = configManager.getConfig('crowi', 'app:mathJax');
  // props.noCdn = configManager.getConfig('crowi', 'app:noCdn');
  // props.highlightJsStyle = configManager.getConfig('crowi', 'customize:highlightJsStyle');
  // props.isAllReplyShown = configManager.getConfig('crowi', 'customize:isAllReplyShown');
  // props.isContainerFluid = configManager.getConfig('crowi', 'customize:isContainerFluid');
  props.isEnabledStaleNotification = configManager.getConfig('crowi', 'customize:isEnabledStaleNotification');
  // props.isEnabledLinebreaks = configManager.getConfig('markdown', 'markdown:isEnabledLinebreaks');
  // props.isEnabledLinebreaksInComments = configManager.getConfig('markdown', 'markdown:isEnabledLinebreaksInComments');
  // props.editorConfig = {
  //   upload: {
  //     image: crowi.fileUploadService.getIsUploadable(),
  //     file: crowi.fileUploadService.getFileUploadEnabled(),
  //   },
  // };
  // props.adminPreferredIndentSize = configManager.getConfig('markdown', 'markdown:adminPreferredIndentSize');
  // props.isIndentSizeForced = configManager.getConfig('markdown', 'markdown:isIndentSizeForced');

  return {
    props,
  };
};

export default GrowiPage;<|MERGE_RESOLUTION|>--- conflicted
+++ resolved
@@ -46,11 +46,6 @@
 import { useXss } from '../stores/xss';
 
 import { CommonProps, getServerSideCommonProps, useCustomTitle } from './commons';
-<<<<<<< HEAD
-
-
-=======
->>>>>>> 6d15529d
 // import { useCurrentPageSWR } from '../stores/page';
 
 
