import React, { useEffect } from 'react';


import EventEmitter from 'events';

import {
  isClient, isIPageInfoForEntity, pagePathUtils, pathUtils,
} from '@growi/core';
import type {
  IDataWithMeta, IPageInfoForEntity, IPagePopulatedToShowRevision, IUser, IUserHasId,
} from '@growi/core';
import ExtensibleCustomError from 'extensible-custom-error';
import {
  NextPage, GetServerSideProps, GetServerSidePropsContext,
} from 'next';
import { serverSideTranslations } from 'next-i18next/serverSideTranslations';
import dynamic from 'next/dynamic';
import Head from 'next/head';
import { useRouter } from 'next/router';
import superjson from 'superjson';

// import { Comments } from '~/components/Comments';
// import { PageAlerts } from '~/components/PageAlert/PageAlerts';
// import { useTranslation } from '~/i18n';
import { CurrentPageContentFooter } from '~/components/PageContentFooter';
<<<<<<< HEAD
// import { UsersHomePageFooterProps } from '~/components/UsersHomePageFooter';
import { CrowiRequest } from '~/interfaces/crowi-request';
=======
import { DrawioViewerScript } from '~/components/Script/DrawioViewerScript';
import { UsersHomePageFooterProps } from '~/components/UsersHomePageFooter';
import type { CrowiRequest } from '~/interfaces/crowi-request';
>>>>>>> 183da70e
// import { renderScriptTagByName, renderHighlightJsStyleTag } from '~/service/cdn-resources-loader';
// import { useRendererSettings } from '~/stores/renderer';
// import { EditorMode, useEditorMode, useIsMobile } from '~/stores/ui';
import type { EditorConfig } from '~/interfaces/editor-settings';
import type { RendererConfig } from '~/interfaces/services/renderer';
import type { ISidebarConfig } from '~/interfaces/sidebar-config';
import type { IUserUISettings } from '~/interfaces/user-ui-settings';
import type { PageModel, PageDocument } from '~/server/models/page';
import type { PageRedirectModel } from '~/server/models/page-redirect';
import type { UserUISettingsModel } from '~/server/models/user-ui-settings';
import { useEditingMarkdown } from '~/stores/editor';
import { useSWRxCurrentPage, useSWRxIsGrantNormalized } from '~/stores/page';
import { useRedirectFrom } from '~/stores/page-redirect';
import {
  useEditorMode, useSelectedGrant,
  usePreferDrawerModeByUser, usePreferDrawerModeOnEditByUser, useSidebarCollapsed, useCurrentSidebarContents, useCurrentProductNavWidth,
} from '~/stores/ui';
import loggerFactory from '~/utils/logger';

// import { isUserPage, isTrashPage, isSharedPage } from '~/utils/path-utils';

// import GrowiSubNavigation from '../client/js/components/Navbar/GrowiSubNavigation';
// import GrowiSubNavigationSwitcher from '../client/js/components/Navbar/GrowiSubNavigationSwitcher';
import { DescendantsPageListModal } from '../components/DescendantsPageListModal';
import { BasicLayout } from '../components/Layout/BasicLayout';
import GrowiContextualSubNavigation from '../components/Navbar/GrowiContextualSubNavigation';
import DisplaySwitcher from '../components/Page/DisplaySwitcher';
// import { serializeUserSecurely } from '../server/models/serializers/user-serializer';
// import PageStatusAlert from '../client/js/components/PageStatusAlert';
import {
  useCurrentUser,
  useIsLatestRevision,
  useIsForbidden, useIsNotFound, useIsSharedUser,
  useIsEnabledStaleNotification, useIsIdenticalPath,
  useIsSearchServiceConfigured, useIsSearchServiceReachable, useDisableLinkSharing,
  useDrawioUri, useHackmdUri, useDefaultIndentSize, useIsIndentSizeForced,
  useIsAclEnabled, useIsSearchPage, useTemplateTagData, useTemplateBodyData, useIsEnabledAttachTitleHeader,
  useCsrfToken, useIsSearchScopeChildrenAsDefault, useCurrentPageId, useCurrentPathname,
  useIsSlackConfigured, useRendererConfig,
  useEditorConfig, useIsAllReplyShown, useIsUploadableFile, useIsUploadableImage, useCustomizedLogoSrc, useIsContainerFluid,
} from '../stores/context';

import {
  CommonProps, getNextI18NextConfig, getServerSideCommonProps, useCustomTitle,
} from './utils/commons';
// import { useCurrentPageSWR } from '../stores/page';


<<<<<<< HEAD
// const NotCreatablePage = dynamic(() => import('../components/NotCreatablePage').then(mod => mod.NotCreatablePage), { ssr: false });
// const ForbiddenPage = dynamic(() => import('../components/ForbiddenPage'), { ssr: false });
// const UnsavedAlertDialog = dynamic(() => import('./UnsavedAlertDialog'), { ssr: false });
const GrowiSubNavigationSwitcher = dynamic(() => import('../components/Navbar/GrowiSubNavigationSwitcher'), { ssr: false });
// const UsersHomePageFooter = dynamic<UsersHomePageFooterProps>(() => import('../components/UsersHomePageFooter')
//   .then(mod => mod.UsersHomePageFooter), { ssr: false });
=======
declare global {
  // eslint-disable-next-line vars-on-top, no-var
  var globalEmitter: EventEmitter;
}


const NotCreatablePage = dynamic(() => import('../components/NotCreatablePage').then(mod => mod.NotCreatablePage), { ssr: false });
const ForbiddenPage = dynamic(() => import('../components/ForbiddenPage'), { ssr: false });
const UnsavedAlertDialog = dynamic(() => import('../components/UnsavedAlertDialog'), { ssr: false });
const GrowiSubNavigationSwitcher = dynamic(() => import('../components/Navbar/GrowiSubNavigationSwitcher'), { ssr: false });
const UsersHomePageFooter = dynamic<UsersHomePageFooterProps>(() => import('../components/UsersHomePageFooter')
  .then(mod => mod.UsersHomePageFooter), { ssr: false });
const DrawioModal = dynamic(() => import('../components/PageEditor/DrawioModal').then(mod => mod.DrawioModal), { ssr: false });
const HandsontableModal = dynamic(() => import('../components/PageEditor/HandsontableModal').then(mod => mod.HandsontableModal), { ssr: false });
>>>>>>> 183da70e

const logger = loggerFactory('growi:pages:all');

const {
  isPermalink: _isPermalink, isUsersHomePage, isTrashPage: _isTrashPage, isUserPage, isCreatablePage, isTopPage,
} = pagePathUtils;
const { removeHeadingSlash } = pathUtils;

type IPageToShowRevisionWithMeta = IDataWithMeta<IPagePopulatedToShowRevision & PageDocument, IPageInfoForEntity>;
type IPageToShowRevisionWithMetaSerialized = IDataWithMeta<string, string>;

superjson.registerCustom<IPageToShowRevisionWithMeta, IPageToShowRevisionWithMetaSerialized>(
  {
    isApplicable: (v): v is IPageToShowRevisionWithMeta => {
      return v?.data != null
        && v?.data.toObject != null
        && v?.meta != null
        && isIPageInfoForEntity(v.meta);
    },
    serialize: (v) => {
      return {
        data: superjson.stringify(v.data.toObject()),
        meta: superjson.stringify(v.meta),
      };
    },
    deserialize: (v) => {
      return {
        data: superjson.parse(v.data),
        meta: v.meta != null ? superjson.parse(v.meta) : undefined,
      };
    },
  },
  'IPageToShowRevisionWithMetaTransformer',
);


// const IdenticalPathPage = (): JSX.Element => {
//   const IdenticalPathPage = dynamic(() => import('../components/IdenticalPathPage').then(mod => mod.IdenticalPathPage), { ssr: false });
//   return <IdenticalPathPage />;
// };

// const PutbackPageModal = (): JSX.Element => {
//   const PutbackPageModal = dynamic(() => import('../components/PutbackPageModal'), { ssr: false });
//   return <PutbackPageModal />;
// };

type Props = CommonProps & {
  currentUser: IUser,

  pageWithMeta: IPageToShowRevisionWithMeta | null,
  // pageUser?: any,
  redirectFrom?: string;

  // shareLinkId?: string;
  isLatestRevision?: boolean,

  isIdenticalPathPage?: boolean,
  isForbidden: boolean,
  isNotFound: boolean,
  isNotCreatablePage: boolean,
  // isAbleToDeleteCompletely: boolean,

  templateTagData?: string[],
  templateBodyData?: string,

  isSearchServiceConfigured: boolean,
  isSearchServiceReachable: boolean,
  isSearchScopeChildrenAsDefault: boolean,

  isSlackConfigured: boolean,
  // isMailerSetup: boolean,
  isAclEnabled: boolean,
  // hasSlackConfig: boolean,
  drawioUri: string | null,
  hackmdUri: string,
  noCdn: string,
  // highlightJsStyle: string,
  isAllReplyShown: boolean,
  isContainerFluid: boolean,
  editorConfig: EditorConfig,
  isEnabledStaleNotification: boolean,
  isEnabledAttachTitleHeader: boolean,
  // isEnabledLinebreaks: boolean,
  // isEnabledLinebreaksInComments: boolean,
  adminPreferredIndentSize: number,
  isIndentSizeForced: boolean,
  disableLinkSharing: boolean,

  rendererConfig: RendererConfig,

  // UI
  userUISettings?: IUserUISettings
  // Sidebar
  sidebarConfig: ISidebarConfig,
};

const GrowiPage: NextPage<Props> = (props: Props) => {
  // const { t } = useTranslation();
  const router = useRouter();

  const { data: currentUser } = useCurrentUser(props.currentUser ?? null);

  // register global EventEmitter
  if (isClient() && window.globalEmitter == null) {
    window.globalEmitter = new EventEmitter();
  }

  // commons
  useEditorConfig(props.editorConfig);
  useCsrfToken(props.csrfToken);
  useCustomizedLogoSrc(props.customizedLogoSrc);

  // UserUISettings
  usePreferDrawerModeByUser(props.userUISettings?.preferDrawerModeByUser ?? props.sidebarConfig.isSidebarDrawerMode);
  usePreferDrawerModeOnEditByUser(props.userUISettings?.preferDrawerModeOnEditByUser);
  useSidebarCollapsed(props.userUISettings?.isSidebarCollapsed ?? props.sidebarConfig.isSidebarClosedAtDockMode);
  useCurrentSidebarContents(props.userUISettings?.currentSidebarContents);
  useCurrentProductNavWidth(props.userUISettings?.currentProductNavWidth);

  // page
  useIsLatestRevision(props.isLatestRevision);
  useIsContainerFluid(props.isContainerFluid);
  // useOwnerOfCurrentPage(props.pageUser != null ? JSON.parse(props.pageUser) : null);
  useIsForbidden(props.isForbidden);
  useIsNotFound(props.isNotFound);
  // useIsNotCreatable(props.IsNotCreatable);
  useRedirectFrom(props.redirectFrom);
  // useShared();
  // useShareLinkId(props.shareLinkId);
  useIsSharedUser(false); // this page cann't be routed for '/share'
  useIsIdenticalPath(false); // TODO: need to initialize from props
  // useIsAbleToDeleteCompletely(props.isAbleToDeleteCompletely);
  useIsEnabledStaleNotification(props.isEnabledStaleNotification);
  useIsSearchPage(false);

  useTemplateTagData(props.templateTagData);
  useTemplateBodyData(props.templateBodyData);

  useIsEnabledAttachTitleHeader(props.isEnabledAttachTitleHeader);
  useIsSearchServiceConfigured(props.isSearchServiceConfigured);
  useIsSearchServiceReachable(props.isSearchServiceReachable);
  useIsSearchScopeChildrenAsDefault(props.isSearchScopeChildrenAsDefault);

  useIsSlackConfigured(props.isSlackConfigured);
  // useIsMailerSetup(props.isMailerSetup);
  useIsAclEnabled(props.isAclEnabled);
  // useHasSlackConfig(props.hasSlackConfig);
  useDrawioUri(props.drawioUri);
  useHackmdUri(props.hackmdUri);
  // useNoCdn(props.noCdn);
  useDefaultIndentSize(props.adminPreferredIndentSize);
  useIsIndentSizeForced(props.isIndentSizeForced);
  useDisableLinkSharing(props.disableLinkSharing);
  useRendererConfig(props.rendererConfig);
  // useRendererSettings(props.rendererSettingsStr != null ? JSON.parse(props.rendererSettingsStr) : undefined);
  // useGrowiRendererConfig(props.growiRendererConfigStr != null ? JSON.parse(props.growiRendererConfigStr) : undefined);
  useIsAllReplyShown(props.isAllReplyShown);

  useIsUploadableFile(props.editorConfig.upload.isUploadableFile);
  useIsUploadableImage(props.editorConfig.upload.isUploadableImage);

  const { pageWithMeta, userUISettings } = props;

  const pageId = pageWithMeta?.data._id;
  const pagePath = pageWithMeta?.data.path ?? (!_isPermalink(props.currentPathname) ? props.currentPathname : undefined);

  useCurrentPageId(pageId ?? null);
  // useIsNotCreatable(props.isForbidden || !isCreatablePage(pagePath)); // TODO: need to include props.isIdentical
  useCurrentPathname(props.currentPathname);

  const { data: currentPage } = useSWRxCurrentPage(undefined, pageWithMeta?.data ?? null); // store initial data

  useEditingMarkdown(pageWithMeta?.data.revision?.body);

  const { data: grantData } = useSWRxIsGrantNormalized(pageId);
  const { mutate: mutateSelectedGrant } = useSelectedGrant();

<<<<<<< HEAD
  // const shouldRenderPutbackPageModal = pageWithMeta != null
  //   ? _isTrashPage(pageWithMeta.data.path)
  //   : false;
=======
  const { getClassNamesByEditorMode } = useEditorMode();

  const shouldRenderPutbackPageModal = pageWithMeta != null
    ? _isTrashPage(pageWithMeta.data.path)
    : false;
>>>>>>> 183da70e

  // sync grant data
  useEffect(() => {
    mutateSelectedGrant(grantData?.grantData.currentPageGrant);
  }, [grantData?.grantData.currentPageGrant, mutateSelectedGrant]);

  // sync pathname by Shallow Routing https://nextjs.org/docs/routing/shallow-routing
  useEffect(() => {
    const decodedURI = decodeURI(window.location.pathname);
    if (isClient() && decodedURI !== props.currentPathname) {
      router.replace(props.currentPathname, undefined, { shallow: true });
    }
  }, [props.currentPathname, router]);

  const classNames: string[] = [];

  const isSidebar = pagePath === '/Sidebar';
  classNames.push(...getClassNamesByEditorMode(isSidebar));

  // const isTopPagePath = isTopPage(pageWithMeta?.data.path ?? '');

  const isContainerFluidEachPage = currentPage == null || !('expandContentWidth' in currentPage)
    ? null
    : currentPage.expandContentWidth;
  const isContainerFluidDefault = props.isContainerFluid;
  const isContainerFluid = isContainerFluidEachPage ?? isContainerFluidDefault;

  return (
    <>
      <Head>
        {/*
        {renderScriptTagByName('drawio-viewer')}
        {renderScriptTagByName('highlight-addons')}
        {renderHighlightJsStyleTag(props.highlightJsStyle)}
        */}
      </Head>

      <DrawioViewerScript />

      <BasicLayout title={useCustomTitle(props, 'GROWI')} className={classNames.join(' ')} expandContainer={isContainerFluid}>

        <div className="h-100 d-flex flex-column justify-content-between">
          <header className="py-0 position-relative">
            <div id="grw-subnav-container">
              <GrowiContextualSubNavigation isLinkSharingDisabled={props.disableLinkSharing} />
            </div>
          </header>
          <div className="d-edit-none">
            <GrowiSubNavigationSwitcher />
          </div>

          <div id="grw-subnav-sticky-trigger" className="sticky-top"></div>
          <div id="grw-fav-sticky-trigger" className="sticky-top"></div>

          <div className="flex-grow-1">
            <div id="main" className={`main ${isUsersHomePage(props.currentPathname) && 'user-page'}`}>
              <div id="content-main" className="content-main grw-container-convertible">
                {/* { props.isIdenticalPathPage && <IdenticalPathPage /> } */}

                { !props.isIdenticalPathPage && (
                  <>
                    {/* <PageAlerts /> */}
                    {/* { props.isForbidden && <ForbiddenPage /> } */}
                    {/* { props.isNotCreatablePage && <NotCreatablePage />} */}
                    { !props.isForbidden && !props.isNotCreatablePage && <DisplaySwitcher />}
                    {/* <DisplaySwitcher /> */}
                    {/* <PageStatusAlert /> */}
                  </>
                ) }

                {/* <div className="col-xl-2 col-lg-3 d-none d-lg-block revision-toc-container">
                  <div id="revision-toc" className="revision-toc mt-3 sps sps--abv" data-sps-offset="123">
                    <div id="revision-toc-content" className="revision-toc-content"></div>
                  </div>
                </div> */}
              </div>
            </div>
          </div>
          { !props.isIdenticalPathPage && !props.isNotFound && (
            <footer className="footer d-edit-none">
<<<<<<< HEAD
              {/* { pageWithMeta != null && !isTopPagePath && (<Comments pageId={pageId} revision={pageWithMeta.data.revision} />) }
=======
              { pageWithMeta != null && pagePath != null && !isTopPagePath && (
                <Comments pageId={pageId} pagePath={pagePath} revision={pageWithMeta.data.revision} />
              ) }
>>>>>>> 183da70e
              { pageWithMeta != null && isUsersHomePage(pageWithMeta.data.path) && (
                <UsersHomePageFooter creatorId={pageWithMeta.data.creator._id}/>
              ) } */}
              <CurrentPageContentFooter />
            </footer>
          )}

          {/* <UnsavedAlertDialog /> */}
          <DescendantsPageListModal />
<<<<<<< HEAD
          {/* {shouldRenderPutbackPageModal && <PutbackPageModal />} */}
=======
          <DrawioModal />
          <HandsontableModal />
          {shouldRenderPutbackPageModal && <PutbackPageModal />}
>>>>>>> 183da70e
        </div>
      </BasicLayout>
    </>
  );
};


function getPageIdFromPathname(currentPathname: string): string | null {
  return _isPermalink(currentPathname) ? removeHeadingSlash(currentPathname) : null;
}

class MultiplePagesHitsError extends ExtensibleCustomError {

  pagePath: string;

  constructor(pagePath: string) {
    super(`MultiplePagesHitsError occured by '${pagePath}'`);
    this.pagePath = pagePath;
  }

}

async function injectPageData(context: GetServerSidePropsContext, props: Props): Promise<void> {
  const { model: mongooseModel } = await import('mongoose');

  const req: CrowiRequest = context.req as CrowiRequest;
  const { crowi } = req;
  const { revisionId } = req.query;

  const Page = crowi.model('Page') as PageModel;
  const PageRedirect = mongooseModel('PageRedirect') as PageRedirectModel;
  const { pageService } = crowi;

  let currentPathname = props.currentPathname;

  const pageId = getPageIdFromPathname(currentPathname);
  const isPermalink = _isPermalink(currentPathname);

  const { user } = req;

  if (!isPermalink) {
    // check redirects
    const chains = await PageRedirect.retrievePageRedirectEndpoints(currentPathname);
    if (chains != null) {
      // overwrite currentPathname
      currentPathname = chains.end.toPath;
      props.currentPathname = currentPathname;
      // set redirectFrom
      props.redirectFrom = chains.start.fromPath;
    }

    // check whether the specified page path hits to multiple pages
    const count = await Page.countByPathAndViewer(currentPathname, user, null, true);
    if (count > 1) {
      throw new MultiplePagesHitsError(currentPathname);
    }
  }

  const pageWithMeta: IPageToShowRevisionWithMeta | null = await pageService.findPageAndMetaDataByViewer(pageId, currentPathname, user, true); // includeEmpty = true, isSharedPage = false
  const page = pageWithMeta?.data as unknown as PageDocument;

  // add user to seen users
  if (page != null && user != null) {
    await page.seen(user);
  }

  // populate & check if the revision is latest
  if (page != null) {
    page.initLatestRevisionField(revisionId);
    await page.populateDataToShowRevision();
    props.isLatestRevision = page.isLatestRevision();
  }

  if (page == null && user != null) {
    const templateData = await Page.findTemplate(props.currentPathname);
    if (templateData != null) {
      props.templateTagData = templateData.templateTags as string[];
      props.templateBodyData = templateData.templateBody as string;
    }
  }

  props.pageWithMeta = pageWithMeta;
}

async function injectUserUISettings(context: GetServerSidePropsContext, props: Props): Promise<void> {
  const { model: mongooseModel } = await import('mongoose');

  const req = context.req as CrowiRequest<IUserHasId & any>;
  const { user } = req;
  const UserUISettings = mongooseModel('UserUISettings') as UserUISettingsModel;

  const userUISettings = user == null ? null : await UserUISettings.findOne({ user: user._id }).exec();
  if (userUISettings != null) {
    props.userUISettings = userUISettings.toObject();
  }
}

async function injectRoutingInformation(context: GetServerSidePropsContext, props: Props): Promise<void> {
  const req: CrowiRequest = context.req as CrowiRequest;
  const { crowi } = req;
  const Page = crowi.model('Page') as PageModel;

  const { currentPathname } = props;
  const pageId = getPageIdFromPathname(currentPathname);
  const isPermalink = _isPermalink(currentPathname);

  const page = props.pageWithMeta?.data;

  if (props.isIdenticalPathPage) {
    // TBD
  }
  else if (page == null) {
    props.isNotFound = true;
    props.isNotCreatablePage = !isCreatablePage(currentPathname);
    // check the page is forbidden or just does not exist.
    const count = isPermalink ? await Page.count({ _id: pageId }) : await Page.count({ path: currentPathname });
    props.isForbidden = count > 0;
  }
  else {
    props.isNotFound = page.isEmpty;
    // /62a88db47fed8b2d94f30000 ==> /path/to/page
    if (isPermalink && page.isEmpty) {
      props.currentPathname = page.path;
    }

    // /path/to/page ==> /62a88db47fed8b2d94f30000
    if (!isPermalink && !page.isEmpty) {
      const isToppage = pagePathUtils.isTopPage(props.currentPathname);
      if (!isToppage) {
        props.currentPathname = `/${page._id}`;
      }
    }
  }
}

// async function injectPageUserInformation(context: GetServerSidePropsContext, props: Props): Promise<void> {
//   const req: CrowiRequest = context.req as CrowiRequest;
//   const { crowi } = req;
//   const UserModel = crowi.model('User');

//   if (isUserPage(props.currentPagePath)) {
//     const user = await UserModel.findUserByUsername(UserModel.getUsernameByPath(props.currentPagePath));

//     if (user != null) {
//       props.pageUser = JSON.stringify(user.toObject());
//     }
//   }
// }

function injectServerConfigurations(context: GetServerSidePropsContext, props: Props): void {
  const req: CrowiRequest = context.req as CrowiRequest;
  const { crowi } = req;
  const {
    appService, searchService, configManager, aclService, slackNotificationService, mailService,
  } = crowi;

  props.isSearchServiceConfigured = searchService.isConfigured;
  props.isSearchServiceReachable = searchService.isReachable;
  props.isSearchScopeChildrenAsDefault = configManager.getConfig('crowi', 'customize:isSearchScopeChildrenAsDefault');

  props.isSlackConfigured = crowi.slackIntegrationService.isSlackConfigured;
  // props.isMailerSetup = mailService.isMailerSetup;
  props.isAclEnabled = aclService.isAclEnabled();
  // props.hasSlackConfig = slackNotificationService.hasSlackConfig();
  props.drawioUri = configManager.getConfig('crowi', 'app:drawioUri');
  props.hackmdUri = configManager.getConfig('crowi', 'app:hackmdUri');
  props.noCdn = configManager.getConfig('crowi', 'app:noCdn');
  // props.highlightJsStyle = configManager.getConfig('crowi', 'customize:highlightJsStyle');
  props.isAllReplyShown = configManager.getConfig('crowi', 'customize:isAllReplyShown');
  props.isContainerFluid = configManager.getConfig('crowi', 'customize:isContainerFluid');
  props.isEnabledStaleNotification = configManager.getConfig('crowi', 'customize:isEnabledStaleNotification');
  // props.isEnabledLinebreaks = configManager.getConfig('markdown', 'markdown:isEnabledLinebreaks');
  // props.isEnabledLinebreaksInComments = configManager.getConfig('markdown', 'markdown:isEnabledLinebreaksInComments');
  props.disableLinkSharing = configManager.getConfig('crowi', 'security:disableLinkSharing');
  props.editorConfig = {
    upload: {
      isUploadableFile: crowi.fileUploadService.getFileUploadEnabled(),
      isUploadableImage: crowi.fileUploadService.getIsUploadable(),
    },
  };
  props.adminPreferredIndentSize = configManager.getConfig('markdown', 'markdown:adminPreferredIndentSize');
  props.isIndentSizeForced = configManager.getConfig('markdown', 'markdown:isIndentSizeForced');

  props.isEnabledAttachTitleHeader = configManager.getConfig('crowi', 'customize:isEnabledAttachTitleHeader');

  props.rendererConfig = {
    isEnabledLinebreaks: configManager.getConfig('markdown', 'markdown:isEnabledLinebreaks'),
    isEnabledLinebreaksInComments: configManager.getConfig('markdown', 'markdown:isEnabledLinebreaksInComments'),
    adminPreferredIndentSize: configManager.getConfig('markdown', 'markdown:adminPreferredIndentSize'),
    isIndentSizeForced: configManager.getConfig('markdown', 'markdown:isIndentSizeForced'),

    plantumlUri: process.env.PLANTUML_URI ?? null,
    blockdiagUri: process.env.BLOCKDIAG_URI ?? null,

    // XSS Options
    isEnabledXssPrevention: configManager.getConfig('markdown', 'markdown:xss:isEnabledPrevention'),
    attrWhiteList: crowi.xssService.getAttrWhiteList(),
    tagWhiteList: crowi.xssService.getTagWhiteList(),
    highlightJsStyleBorder: crowi.configManager.getConfig('crowi', 'customize:highlightJsStyleBorder'),
  };

  props.sidebarConfig = {
    isSidebarDrawerMode: configManager.getConfig('crowi', 'customize:isSidebarDrawerMode'),
    isSidebarClosedAtDockMode: configManager.getConfig('crowi', 'customize:isSidebarClosedAtDockMode'),
  };
}

/**
 * for Server Side Translations
 * @param context
 * @param props
 * @param namespacesRequired
 */
async function injectNextI18NextConfigurations(context: GetServerSidePropsContext, props: Props, namespacesRequired?: string[] | undefined): Promise<void> {
  const nextI18NextConfig = await getNextI18NextConfig(serverSideTranslations, context, namespacesRequired);
  props._nextI18Next = nextI18NextConfig._nextI18Next;
}

export const getServerSideProps: GetServerSideProps = async(context: GetServerSidePropsContext) => {
  const req = context.req as CrowiRequest<IUserHasId & any>;
  const { user } = req;

  const result = await getServerSideCommonProps(context);

  // check for presence
  // see: https://github.com/vercel/next.js/issues/19271#issuecomment-730006862
  if (!('props' in result)) {
    throw new Error('invalid getSSP result');
  }

  const props: Props = result.props as Props;

  if (props.redirectDestination != null) {
    return {
      redirect: {
        permanent: false,
        destination: props.redirectDestination,
      },
    };
  }

  if (user != null) {
    props.currentUser = user.toObject();
  }

  try {
    await injectPageData(context, props);
  }
  catch (err) {
    if (err instanceof MultiplePagesHitsError) {
      props.isIdenticalPathPage = true;
    }
    else {
      throw err;
    }
  }

  await injectUserUISettings(context, props);
  await injectRoutingInformation(context, props);
  injectServerConfigurations(context, props);
  await injectNextI18NextConfigurations(context, props, ['translation']);

  return {
    props,
  };
};

export default GrowiPage;<|MERGE_RESOLUTION|>--- conflicted
+++ resolved
@@ -19,18 +19,13 @@
 import { useRouter } from 'next/router';
 import superjson from 'superjson';
 
-// import { Comments } from '~/components/Comments';
-// import { PageAlerts } from '~/components/PageAlert/PageAlerts';
+import { Comments } from '~/components/Comments';
+import { PageAlerts } from '~/components/PageAlert/PageAlerts';
 // import { useTranslation } from '~/i18n';
 import { CurrentPageContentFooter } from '~/components/PageContentFooter';
-<<<<<<< HEAD
-// import { UsersHomePageFooterProps } from '~/components/UsersHomePageFooter';
-import { CrowiRequest } from '~/interfaces/crowi-request';
-=======
 import { DrawioViewerScript } from '~/components/Script/DrawioViewerScript';
 import { UsersHomePageFooterProps } from '~/components/UsersHomePageFooter';
 import type { CrowiRequest } from '~/interfaces/crowi-request';
->>>>>>> 183da70e
 // import { renderScriptTagByName, renderHighlightJsStyleTag } from '~/service/cdn-resources-loader';
 // import { useRendererSettings } from '~/stores/renderer';
 // import { EditorMode, useEditorMode, useIsMobile } from '~/stores/ui';
@@ -79,14 +74,6 @@
 // import { useCurrentPageSWR } from '../stores/page';
 
 
-<<<<<<< HEAD
-// const NotCreatablePage = dynamic(() => import('../components/NotCreatablePage').then(mod => mod.NotCreatablePage), { ssr: false });
-// const ForbiddenPage = dynamic(() => import('../components/ForbiddenPage'), { ssr: false });
-// const UnsavedAlertDialog = dynamic(() => import('./UnsavedAlertDialog'), { ssr: false });
-const GrowiSubNavigationSwitcher = dynamic(() => import('../components/Navbar/GrowiSubNavigationSwitcher'), { ssr: false });
-// const UsersHomePageFooter = dynamic<UsersHomePageFooterProps>(() => import('../components/UsersHomePageFooter')
-//   .then(mod => mod.UsersHomePageFooter), { ssr: false });
-=======
 declare global {
   // eslint-disable-next-line vars-on-top, no-var
   var globalEmitter: EventEmitter;
@@ -101,7 +88,6 @@
   .then(mod => mod.UsersHomePageFooter), { ssr: false });
 const DrawioModal = dynamic(() => import('../components/PageEditor/DrawioModal').then(mod => mod.DrawioModal), { ssr: false });
 const HandsontableModal = dynamic(() => import('../components/PageEditor/HandsontableModal').then(mod => mod.HandsontableModal), { ssr: false });
->>>>>>> 183da70e
 
 const logger = loggerFactory('growi:pages:all');
 
@@ -138,15 +124,15 @@
 );
 
 
-// const IdenticalPathPage = (): JSX.Element => {
-//   const IdenticalPathPage = dynamic(() => import('../components/IdenticalPathPage').then(mod => mod.IdenticalPathPage), { ssr: false });
-//   return <IdenticalPathPage />;
-// };
-
-// const PutbackPageModal = (): JSX.Element => {
-//   const PutbackPageModal = dynamic(() => import('../components/PutbackPageModal'), { ssr: false });
-//   return <PutbackPageModal />;
-// };
+const IdenticalPathPage = (): JSX.Element => {
+  const IdenticalPathPage = dynamic(() => import('../components/IdenticalPathPage').then(mod => mod.IdenticalPathPage), { ssr: false });
+  return <IdenticalPathPage />;
+};
+
+const PutbackPageModal = (): JSX.Element => {
+  const PutbackPageModal = dynamic(() => import('../components/PutbackPageModal'), { ssr: false });
+  return <PutbackPageModal />;
+};
 
 type Props = CommonProps & {
   currentUser: IUser,
@@ -279,17 +265,11 @@
   const { data: grantData } = useSWRxIsGrantNormalized(pageId);
   const { mutate: mutateSelectedGrant } = useSelectedGrant();
 
-<<<<<<< HEAD
-  // const shouldRenderPutbackPageModal = pageWithMeta != null
-  //   ? _isTrashPage(pageWithMeta.data.path)
-  //   : false;
-=======
   const { getClassNamesByEditorMode } = useEditorMode();
 
   const shouldRenderPutbackPageModal = pageWithMeta != null
     ? _isTrashPage(pageWithMeta.data.path)
     : false;
->>>>>>> 183da70e
 
   // sync grant data
   useEffect(() => {
@@ -309,7 +289,7 @@
   const isSidebar = pagePath === '/Sidebar';
   classNames.push(...getClassNamesByEditorMode(isSidebar));
 
-  // const isTopPagePath = isTopPage(pageWithMeta?.data.path ?? '');
+  const isTopPagePath = isTopPage(pageWithMeta?.data.path ?? '');
 
   const isContainerFluidEachPage = currentPage == null || !('expandContentWidth' in currentPage)
     ? null
@@ -370,29 +350,21 @@
           </div>
           { !props.isIdenticalPathPage && !props.isNotFound && (
             <footer className="footer d-edit-none">
-<<<<<<< HEAD
-              {/* { pageWithMeta != null && !isTopPagePath && (<Comments pageId={pageId} revision={pageWithMeta.data.revision} />) }
-=======
               { pageWithMeta != null && pagePath != null && !isTopPagePath && (
                 <Comments pageId={pageId} pagePath={pagePath} revision={pageWithMeta.data.revision} />
               ) }
->>>>>>> 183da70e
               { pageWithMeta != null && isUsersHomePage(pageWithMeta.data.path) && (
                 <UsersHomePageFooter creatorId={pageWithMeta.data.creator._id}/>
-              ) } */}
+              ) }
               <CurrentPageContentFooter />
             </footer>
           )}
 
           {/* <UnsavedAlertDialog /> */}
           <DescendantsPageListModal />
-<<<<<<< HEAD
-          {/* {shouldRenderPutbackPageModal && <PutbackPageModal />} */}
-=======
           <DrawioModal />
           <HandsontableModal />
           {shouldRenderPutbackPageModal && <PutbackPageModal />}
->>>>>>> 183da70e
         </div>
       </BasicLayout>
     </>
