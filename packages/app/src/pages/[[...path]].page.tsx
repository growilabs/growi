--- conflicted
+++ resolved
@@ -20,7 +20,7 @@
 import { PageAlerts } from '~/components/PageAlert/PageAlerts';
 import { PageComment } from '~/components/PageComment';
 // import { useTranslation } from '~/i18n';
-import CommentEditorLazyRenderer from '~/components/PageComment/CommentEditorLazyRenderer';
+import { CommentEditorLazyRenderer } from '~/components/PageComment/CommentEditorLazyRenderer';
 import { PageContentFooter } from '~/components/PageContentFooter';
 import { CrowiRequest } from '~/interfaces/crowi-request';
 // import { renderScriptTagByName, renderHighlightJsStyleTag } from '~/service/cdn-resources-loader';
@@ -328,13 +328,8 @@
         </div>
         <footer>
           {/* <PageComments /> */}
-<<<<<<< HEAD
-          PageComments
+          <PageComment pageId={useCurrentPageId().data} isReadOnly={false} titleAlign="left" />
           <CommentEditorLazyRenderer />
-=======
-          <PageComment pageId={useCurrentPageId().data} isReadOnly={false} titleAlign="left" />
-          {/* <CommentEditorLazyRenderer pageId={useCurrentPageId().data} /> */}
->>>>>>> 7012c42a
           <PageContentFooter />
         </footer>
 
