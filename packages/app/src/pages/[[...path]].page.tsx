import React, { useEffect } from 'react';


import EventEmitter from 'events';

import {
  IDataWithMeta, IPageInfoForEntity, IPagePopulatedToShowRevision, isClient, isIPageInfoForEntity, isServer, IUser, IUserHasId, pagePathUtils, pathUtils,
} from '@growi/core';
import ExtensibleCustomError from 'extensible-custom-error';
import mongoose from 'mongoose';
import {
  NextPage, GetServerSideProps, GetServerSidePropsContext,
} from 'next';
import { serverSideTranslations } from 'next-i18next/serverSideTranslations';
import dynamic from 'next/dynamic';
import Head from 'next/head';
import { useRouter } from 'next/router';
import superjson from 'superjson';

import { PageAlerts } from '~/components/PageAlert/PageAlerts';
import { PageComment } from '~/components/PageComment';
// import { useTranslation } from '~/i18n';
import CommentEditorLazyRenderer from '~/components/PageComment/CommentEditorLazyRenderer';
import { CrowiRequest } from '~/interfaces/crowi-request';
// import { renderScriptTagByName, renderHighlightJsStyleTag } from '~/service/cdn-resources-loader';
// import { useIndentSize } from '~/stores/editor';
// import { useRendererSettings } from '~/stores/renderer';
// import { EditorMode, useEditorMode, useIsMobile } from '~/stores/ui';
import { CustomWindow } from '~/interfaces/global';
import { RendererConfig } from '~/interfaces/services/renderer';
import { ISidebarConfig } from '~/interfaces/sidebar-config';
import { IUserUISettings } from '~/interfaces/user-ui-settings';
import { PageModel, PageDocument } from '~/server/models/page';
import { PageRedirectModel } from '~/server/models/page-redirect';
import UserUISettings from '~/server/models/user-ui-settings';
import Xss from '~/services/xss';
import { useSWRxCurrentPage, useSWRxIsGrantNormalized, useSWRxPageInfo } from '~/stores/page';
import {
  usePreferDrawerModeByUser, usePreferDrawerModeOnEditByUser, useSidebarCollapsed, useCurrentSidebarContents, useCurrentProductNavWidth, useSelectedGrant,
} from '~/stores/ui';
import loggerFactory from '~/utils/logger';

// import { isUserPage, isTrashPage, isSharedPage } from '~/utils/path-utils';

// import GrowiSubNavigation from '../client/js/components/Navbar/GrowiSubNavigation';
// import GrowiSubNavigationSwitcher from '../client/js/components/Navbar/GrowiSubNavigationSwitcher';
import ForbiddenPage from '../components/ForbiddenPage';
import { BasicLayout } from '../components/Layout/BasicLayout';
import GrowiContextualSubNavigation from '../components/Navbar/GrowiContextualSubNavigation';
import { NotCreatablePage } from '../components/NotCreatablePage';
import DisplaySwitcher from '../components/Page/DisplaySwitcher';

// import { serializeUserSecurely } from '../server/models/serializers/user-serializer';
// import PageStatusAlert from '../client/js/components/PageStatusAlert';


import {
  useCurrentUser, useCurrentPagePath,
  useIsLatestRevision,
  useIsForbidden, useIsNotFound, useIsTrashPage, useIsSharedUser,
  useIsEnabledStaleNotification, useIsIdenticalPath,
  useIsSearchServiceConfigured, useIsSearchServiceReachable, useDisableLinkSharing,
  useHackmdUri,
  useIsAclEnabled, useIsUserPage, useIsNotCreatable,
  useCsrfToken, useIsSearchScopeChildrenAsDefault, useCurrentPageId, useCurrentPathname,
  useIsSlackConfigured, useIsBlinkedHeaderAtBoot, useRendererConfig, useEditingMarkdown,
} from '../stores/context';
import { useXss } from '../stores/xss';

import {
  CommonProps, getNextI18NextConfig, getServerSideCommonProps, useCustomTitle,
} from './utils/commons';
// import { useCurrentPageSWR } from '../stores/page';


const logger = loggerFactory('growi:pages:all');

const {
  isPermalink: _isPermalink, isUsersHomePage, isTrashPage: _isTrashPage, isUserPage, isCreatablePage,
} = pagePathUtils;
const { removeHeadingSlash } = pathUtils;


type IPageToShowRevisionWithMeta = IDataWithMeta<IPagePopulatedToShowRevision & PageDocument, IPageInfoForEntity>;
type IPageToShowRevisionWithMetaSerialized = IDataWithMeta<string, string>;

superjson.registerCustom<IPageToShowRevisionWithMeta, IPageToShowRevisionWithMetaSerialized>(
  {
    isApplicable: (v): v is IPageToShowRevisionWithMeta => {
      return v?.data != null
        && v?.data.toObject != null
        && v?.meta != null
        && isIPageInfoForEntity(v.meta);
    },
    serialize: (v) => {
      return {
        data: superjson.stringify(v.data.toObject()),
        meta: superjson.stringify(v.meta),
      };
    },
    deserialize: (v) => {
      return {
        data: superjson.parse(v.data),
        meta: v.meta != null ? superjson.parse(v.meta) : undefined,
      };
    },
  },
  'IPageToShowRevisionWithMetaTransformer',
);


const IdenticalPathPage = (): JSX.Element => {
  const IdenticalPathPage = dynamic(() => import('../components/IdenticalPathPage').then(mod => mod.IdenticalPathPage), { ssr: false });
  return <IdenticalPathPage />;
};

const PutbackPageModal = (): JSX.Element => {
  const PutbackPageModal = dynamic(() => import('../components/PutbackPageModal'), { ssr: false });
  return <PutbackPageModal />;
};

type Props = CommonProps & {
  currentUser: IUser,

  pageWithMeta: IPageToShowRevisionWithMeta,
  // pageUser?: any,
  redirectFrom?: string;

  // shareLinkId?: string;
  isLatestRevision?: boolean

  isIdenticalPathPage?: boolean,
  isForbidden: boolean,
  isNotFound: boolean,
  IsNotCreatable: boolean,
  // isAbleToDeleteCompletely: boolean,

  isSearchServiceConfigured: boolean,
  isSearchServiceReachable: boolean,
  isSearchScopeChildrenAsDefault: boolean,

  isSlackConfigured: boolean,
  // isMailerSetup: boolean,
  isAclEnabled: boolean,
  // hasSlackConfig: boolean,
  // drawioUri: string,
  hackmdUri: string,
  // mathJax: string,
  // noCdn: string,
  // highlightJsStyle: string,
  // isAllReplyShown: boolean,
  // editorConfig: any,
  isEnabledStaleNotification: boolean,
  // isEnabledLinebreaks: boolean,
  // isEnabledLinebreaksInComments: boolean,
  // adminPreferredIndentSize: number,
  // isIndentSizeForced: boolean,
  disableLinkSharing: boolean,

  rendererConfig: RendererConfig,

  // UI
  userUISettings?: IUserUISettings
  // Sidebar
  sidebarConfig: ISidebarConfig,
};

const GrowiPage: NextPage<Props> = (props: Props) => {
  // const { t } = useTranslation();
  const router = useRouter();

  const UnsavedAlertDialog = dynamic(() => import('./UnsavedAlertDialog'), { ssr: false });
  const GrowiSubNavigationSwitcher = dynamic(() => import('../components/Navbar/GrowiSubNavigationSwitcher'), { ssr: false });

  const { data: currentUser } = useCurrentUser(props.currentUser ?? null);

  // register global EventEmitter
  if (isClient()) {
    (window as CustomWindow).globalEmitter = new EventEmitter();
  }

  // commons
  useXss(new Xss());
  // useEditorConfig(props.editorConfig);
  useCsrfToken(props.csrfToken);

  // UserUISettings
  usePreferDrawerModeByUser(props.userUISettings?.preferDrawerModeByUser ?? props.sidebarConfig.isSidebarDrawerMode);
  usePreferDrawerModeOnEditByUser(props.userUISettings?.preferDrawerModeOnEditByUser);
  useSidebarCollapsed(props.userUISettings?.isSidebarCollapsed ?? props.sidebarConfig.isSidebarClosedAtDockMode);
  useCurrentSidebarContents(props.userUISettings?.currentSidebarContents);
  useCurrentProductNavWidth(props.userUISettings?.currentProductNavWidth);

  // page
  useCurrentPagePath(props.currentPathname);
  useIsLatestRevision(props.isLatestRevision);
  // useOwnerOfCurrentPage(props.pageUser != null ? JSON.parse(props.pageUser) : null);
  useIsForbidden(props.isForbidden);
  useIsNotFound(props.isNotFound);
  useIsNotCreatable(props.IsNotCreatable);
  // useIsTrashPage(_isTrashPage(props.currentPagePath));
  // useShared();
  // useShareLinkId(props.shareLinkId);
  useIsSharedUser(false); // this page cann't be routed for '/share'
  useIsIdenticalPath(false); // TODO: need to initialize from props
  // useIsAbleToDeleteCompletely(props.isAbleToDeleteCompletely);
  useIsEnabledStaleNotification(props.isEnabledStaleNotification);
  useIsBlinkedHeaderAtBoot(false);

  useIsSearchServiceConfigured(props.isSearchServiceConfigured);
  useIsSearchServiceReachable(props.isSearchServiceReachable);
  useIsSearchScopeChildrenAsDefault(props.isSearchScopeChildrenAsDefault);

  useIsSlackConfigured(props.isSlackConfigured);
  // useIsMailerSetup(props.isMailerSetup);
  useIsAclEnabled(props.isAclEnabled);
  // useHasSlackConfig(props.hasSlackConfig);
  // useDrawioUri(props.drawioUri);
  useHackmdUri(props.hackmdUri);
  // useMathJax(props.mathJax);
  // useNoCdn(props.noCdn);
  // useIndentSize(props.adminPreferredIndentSize);
  useDisableLinkSharing(props.disableLinkSharing);

  useRendererConfig(props.rendererConfig);
  // useRendererSettings(props.rendererSettingsStr != null ? JSON.parse(props.rendererSettingsStr) : undefined);
  // useGrowiRendererConfig(props.growiRendererConfigStr != null ? JSON.parse(props.growiRendererConfigStr) : undefined);

  // const { data: editorMode } = useEditorMode();

  const { pageWithMeta, userUISettings } = props;

  let shouldRenderPutbackPageModal = false;
  if (pageWithMeta != null) {
    shouldRenderPutbackPageModal = _isTrashPage(pageWithMeta.data.path);
  }

  const pageId = pageWithMeta?.data._id;

  useCurrentPageId(pageId);
  useSWRxCurrentPage(undefined, pageWithMeta?.data); // store initial data
  useSWRxPageInfo(pageId, undefined, pageWithMeta?.meta); // store initial data
  useIsTrashPage(_isTrashPage(pageWithMeta?.data.path ?? ''));
  useIsUserPage(isUserPage(pageWithMeta?.data.path ?? ''));
  useIsNotCreatable(props.isForbidden || !isCreatablePage(pageWithMeta?.data.path ?? '')); // TODO: need to include props.isIdentical
  useCurrentPagePath(pageWithMeta?.data.path);
  useCurrentPathname(props.currentPathname);
<<<<<<< HEAD
  useEditingMarkdown(pageWithMeta?.data.revision?.body);
=======
  useEditingMarkdown(pageWithMeta?.data.revision.body);
  const { data: grantData } = useSWRxIsGrantNormalized(pageId);
  const { mutate: mutateSelectedGrant } = useSelectedGrant();

  // sync grant data
  useEffect(() => {
    mutateSelectedGrant(grantData?.grantData.currentPageGrant);
  }, [grantData?.grantData.currentPageGrant, mutateSelectedGrant]);
>>>>>>> 5a73ce05

  // sync pathname by Shallow Routing https://nextjs.org/docs/routing/shallow-routing
  useEffect(() => {
    const decodedURI = decodeURI(window.location.pathname);
    if (isClient() && decodedURI !== props.currentPathname) {
      router.replace(props.currentPathname, undefined, { shallow: true });
    }
  }, [props.currentPathname, router]);

  const classNames: string[] = [];
  // switch (editorMode) {
  //   case EditorMode.Editor:
  //     classNames.push('on-edit', 'builtin-editor');
  //     break;
  //   case EditorMode.HackMD:
  //     classNames.push('on-edit', 'hackmd');
  //     break;
  // }
  // if (page == null) {
  //   classNames.push('not-found-page');
  // }

  return (
    <>
      <Head>
        {/*
        {renderScriptTagByName('drawio-viewer')}
        {renderScriptTagByName('mathjax')}
        {renderScriptTagByName('highlight-addons')}
        {renderHighlightJsStyleTag(props.highlightJsStyle)}
        */}
      </Head>
      {/* <BasicLayout title={useCustomTitle(props, t('GROWI'))} className={classNames.join(' ')}> */}
      <BasicLayout title={useCustomTitle(props, 'GROWI')} className={classNames.join(' ')} expandContainer={props.isContainerFluid}>
        <header className="py-0">
          <GrowiContextualSubNavigation isLinkSharingDisabled={props.disableLinkSharing} />
        </header>
        <div className="d-edit-none">
          <GrowiSubNavigationSwitcher />
        </div>

        <div id="grw-subnav-sticky-trigger" className="sticky-top"></div>
        <div id="grw-fav-sticky-trigger" className="sticky-top"></div>

        <div id="main" className={`main ${isUsersHomePage(props.currentPathname) && 'user-page'}`}>
          <div id="content-main" className="content-main grw-container-convertible">
            <div className="row">
              <div className="col">
                { props.isIdenticalPathPage && <IdenticalPathPage /> }

                { !props.isIdenticalPathPage && (
                  <>
                    <PageAlerts />
                    { props.isForbidden && <ForbiddenPage /> }
                    { props.IsNotCreatable && <NotCreatablePage />}
                    { !props.isForbidden && !props.IsNotCreatable && <DisplaySwitcher />}
                    {/* <DisplaySwitcher /> */}
                    <div id="page-editor-navbar-bottom-container" className="d-none d-edit-block"></div>
                    {/* <PageStatusAlert /> */}
                  </>
                ) }

              </div>
            </div>

            {/* <div className="col-xl-2 col-lg-3 d-none d-lg-block revision-toc-container">
              <div id="revision-toc" className="revision-toc mt-3 sps sps--abv" data-sps-offset="123">
                <div id="revision-toc-content" className="revision-toc-content"></div>
              </div>
            </div> */}
          </div>
        </div>
        <footer>
          <PageComment pageId={useCurrentPageId().data} isReadOnly={false} titleAlign="left" />
          {/* <CommentEditorLazyRenderer pageId={useCurrentPageId().data} /> */}
        </footer>

        <UnsavedAlertDialog />
        {shouldRenderPutbackPageModal && <PutbackPageModal />}

      </BasicLayout>
    </>
  );
};


function getPageIdFromPathname(currentPathname: string): string | null {
  return _isPermalink(currentPathname) ? removeHeadingSlash(currentPathname) : null;
}

class MultiplePagesHitsError extends ExtensibleCustomError {

  pagePath: string;

  constructor(pagePath: string) {
    super(`MultiplePagesHitsError occured by '${pagePath}'`);
    this.pagePath = pagePath;
  }

}

async function injectPageData(context: GetServerSidePropsContext, props: Props): Promise<void> {
  const req: CrowiRequest = context.req as CrowiRequest;
  const { crowi } = req;
  const { revisionId } = req.query;

  const Page = crowi.model('Page') as PageModel;
  const PageRedirect = mongoose.model('PageRedirect') as PageRedirectModel;
  const { pageService } = crowi;

  let currentPathname = props.currentPathname;

  const pageId = getPageIdFromPathname(currentPathname);
  const isPermalink = _isPermalink(currentPathname);

  const { user } = req;

  if (!isPermalink) {
    // check redirects
    const chains = await PageRedirect.retrievePageRedirectEndpoints(currentPathname);
    if (chains != null) {
      // overwrite currentPathname
      currentPathname = chains.end.toPath;
      props.currentPathname = currentPathname;
      // set redirectFrom
      props.redirectFrom = chains.start.fromPath;
    }

    // check whether the specified page path hits to multiple pages
    const count = await Page.countByPathAndViewer(currentPathname, user, null, true);
    if (count > 1) {
      throw new MultiplePagesHitsError(currentPathname);
    }
  }

  const pageWithMeta: IPageToShowRevisionWithMeta = await pageService.findPageAndMetaDataByViewer(pageId, currentPathname, user, true); // includeEmpty = true, isSharedPage = false
  const page = pageWithMeta?.data as unknown as PageDocument;

  // populate & check if the revision is latest
  if (page != null) {
    page.initLatestRevisionField(revisionId);
    await page.populateDataToShowRevision();
    props.isLatestRevision = page.isLatestRevision();
  }

  props.pageWithMeta = pageWithMeta;
}

async function injectUserUISettings(context: GetServerSidePropsContext, props: Props): Promise<void> {
  const req = context.req as CrowiRequest<IUserHasId & any>;
  const { user } = req;

  const userUISettings = user == null ? null : await UserUISettings.findOne({ user: user._id }).exec();
  if (userUISettings != null) {
    props.userUISettings = userUISettings.toObject();
  }
}

async function injectRoutingInformation(context: GetServerSidePropsContext, props: Props): Promise<void> {
  const req: CrowiRequest = context.req as CrowiRequest;
  const { crowi } = req;
  const Page = crowi.model('Page') as PageModel;

  const { currentPathname } = props;
  const pageId = getPageIdFromPathname(currentPathname);
  const isPermalink = _isPermalink(currentPathname);

  const page = props.pageWithMeta?.data;

  if (props.isIdenticalPathPage) {
    // TBD
  }
  else if (page == null) {
    props.isNotFound = true;
    props.IsNotCreatable = !isCreatablePage(currentPathname);
    // check the page is forbidden or just does not exist.
    const count = isPermalink ? await Page.count({ _id: pageId }) : await Page.count({ path: currentPathname });
    props.isForbidden = count > 0;
  }
  else {
    props.isNotFound = page.isEmpty;

    // /62a88db47fed8b2d94f30000 ==> /path/to/page
    if (isPermalink && page.isEmpty) {
      props.currentPathname = page.path;
    }

    // /path/to/page ==> /62a88db47fed8b2d94f30000
    if (!isPermalink && !page.isEmpty) {
      const isToppage = pagePathUtils.isTopPage(props.currentPathname);
      if (!isToppage) {
        props.currentPathname = `/${page._id}`;
      }
    }
  }
}

// async function injectPageUserInformation(context: GetServerSidePropsContext, props: Props): Promise<void> {
//   const req: CrowiRequest = context.req as CrowiRequest;
//   const { crowi } = req;
//   const UserModel = crowi.model('User');

//   if (isUserPage(props.currentPagePath)) {
//     const user = await UserModel.findUserByUsername(UserModel.getUsernameByPath(props.currentPagePath));

//     if (user != null) {
//       props.pageUser = JSON.stringify(user.toObject());
//     }
//   }
// }

function injectServerConfigurations(context: GetServerSidePropsContext, props: Props): void {
  const req: CrowiRequest = context.req as CrowiRequest;
  const { crowi } = req;
  const {
    appService, searchService, configManager, aclService, slackNotificationService, mailService,
  } = crowi;

  props.isSearchServiceConfigured = searchService.isConfigured;
  props.isSearchServiceReachable = searchService.isReachable;
  props.isSearchScopeChildrenAsDefault = configManager.getConfig('crowi', 'customize:isSearchScopeChildrenAsDefault');

  props.isSlackConfigured = crowi.slackIntegrationService.isSlackConfigured;
  // props.isMailerSetup = mailService.isMailerSetup;
  props.isAclEnabled = aclService.isAclEnabled();
  // props.hasSlackConfig = slackNotificationService.hasSlackConfig();
  // props.drawioUri = configManager.getConfig('crowi', 'app:drawioUri');
  props.hackmdUri = configManager.getConfig('crowi', 'app:hackmdUri');
  // props.mathJax = configManager.getConfig('crowi', 'app:mathJax');
  // props.noCdn = configManager.getConfig('crowi', 'app:noCdn');
  // props.highlightJsStyle = configManager.getConfig('crowi', 'customize:highlightJsStyle');
  // props.isAllReplyShown = configManager.getConfig('crowi', 'customize:isAllReplyShown');
  props.isEnabledStaleNotification = configManager.getConfig('crowi', 'customize:isEnabledStaleNotification');
  // props.isEnabledLinebreaks = configManager.getConfig('markdown', 'markdown:isEnabledLinebreaks');
  // props.isEnabledLinebreaksInComments = configManager.getConfig('markdown', 'markdown:isEnabledLinebreaksInComments');
  props.disableLinkSharing = configManager.getConfig('crowi', 'security:disableLinkSharing');
  // props.editorConfig = {
  //   upload: {
  //     image: crowi.fileUploadService.getIsUploadable(),
  //     file: crowi.fileUploadService.getFileUploadEnabled(),
  //   },
  // };
  // props.adminPreferredIndentSize = configManager.getConfig('markdown', 'markdown:adminPreferredIndentSize');
  // props.isIndentSizeForced = configManager.getConfig('markdown', 'markdown:isIndentSizeForced');

  props.rendererConfig = {
    isEnabledLinebreaks: configManager.getConfig('markdown', 'markdown:isEnabledLinebreaks'),
    isEnabledLinebreaksInComments: configManager.getConfig('markdown', 'markdown:isEnabledLinebreaksInComments'),
    adminPreferredIndentSize: configManager.getConfig('markdown', 'markdown:adminPreferredIndentSize'),
    isIndentSizeForced: configManager.getConfig('markdown', 'markdown:isIndentSizeForced'),

    plantumlUri: process.env.PLANTUML_URI ?? null,
    blockdiagUri: process.env.BLOCKDIAG_URI ?? null,

    // XSS Options
    isEnabledXssPrevention: configManager.getConfig('markdown', 'markdown:xss:isEnabledPrevention'),
    attrWhiteList: crowi.xssService.getAttrWhiteList(),
    tagWhiteList: crowi.xssService.getTagWhiteList(),
    highlightJsStyleBorder: crowi.configManager.getConfig('crowi', 'customize:highlightJsStyleBorder'),
  };

  props.sidebarConfig = {
    isSidebarDrawerMode: configManager.getConfig('crowi', 'customize:isSidebarDrawerMode'),
    isSidebarClosedAtDockMode: configManager.getConfig('crowi', 'customize:isSidebarClosedAtDockMode'),
  };
}

/**
 * for Server Side Translations
 * @param context
 * @param props
 * @param namespacesRequired
 */
async function injectNextI18NextConfigurations(context: GetServerSidePropsContext, props: Props, namespacesRequired?: string[] | undefined): Promise<void> {
  const nextI18NextConfig = await getNextI18NextConfig(serverSideTranslations, context, namespacesRequired);
  props._nextI18Next = nextI18NextConfig._nextI18Next;
}

export const getServerSideProps: GetServerSideProps = async(context: GetServerSidePropsContext) => {
  const req = context.req as CrowiRequest<IUserHasId & any>;
  const { user } = req;

  const result = await getServerSideCommonProps(context);


  // check for presence
  // see: https://github.com/vercel/next.js/issues/19271#issuecomment-730006862
  if (!('props' in result)) {
    throw new Error('invalid getSSP result');
  }

  const props: Props = result.props as Props;

  if (user != null) {
    props.currentUser = user.toObject();
  }

  try {
    await injectPageData(context, props);
  }
  catch (err) {
    if (err instanceof MultiplePagesHitsError) {
      props.isIdenticalPathPage = true;
    }
    else {
      throw err;
    }
  }

  await injectUserUISettings(context, props);
  await injectRoutingInformation(context, props);
  injectServerConfigurations(context, props);
  await injectNextI18NextConfigurations(context, props, ['translation']);

  return {
    props,
  };
};

export default GrowiPage;<|MERGE_RESOLUTION|>--- conflicted
+++ resolved
@@ -245,9 +245,6 @@
   useIsNotCreatable(props.isForbidden || !isCreatablePage(pageWithMeta?.data.path ?? '')); // TODO: need to include props.isIdentical
   useCurrentPagePath(pageWithMeta?.data.path);
   useCurrentPathname(props.currentPathname);
-<<<<<<< HEAD
-  useEditingMarkdown(pageWithMeta?.data.revision?.body);
-=======
   useEditingMarkdown(pageWithMeta?.data.revision.body);
   const { data: grantData } = useSWRxIsGrantNormalized(pageId);
   const { mutate: mutateSelectedGrant } = useSelectedGrant();
@@ -256,7 +253,6 @@
   useEffect(() => {
     mutateSelectedGrant(grantData?.grantData.currentPageGrant);
   }, [grantData?.grantData.currentPageGrant, mutateSelectedGrant]);
->>>>>>> 5a73ce05
 
   // sync pathname by Shallow Routing https://nextjs.org/docs/routing/shallow-routing
   useEffect(() => {
