import React, { useEffect } from 'react';


import EventEmitter from 'events';

import {
  IDataWithMeta, IPageInfoForEntity, IPagePopulatedToShowRevision, isClient, isIPageInfoForEntity, isServer, IUser, IUserHasId, pagePathUtils, pathUtils,
} from '@growi/core';
import ExtensibleCustomError from 'extensible-custom-error';
import mongoose from 'mongoose';
import {
  NextPage, GetServerSideProps, GetServerSidePropsContext,
} from 'next';
import { serverSideTranslations } from 'next-i18next/serverSideTranslations';
import dynamic from 'next/dynamic';
import Head from 'next/head';
import { useRouter } from 'next/router';
import superjson from 'superjson';

import { PageAlerts } from '~/components/PageAlert/PageAlerts';
import { PageComment } from '~/components/PageComment';
// import { useTranslation } from '~/i18n';
import { PageContentFooter } from '~/components/PageContentFooter';
import { CrowiRequest } from '~/interfaces/crowi-request';
// import { renderScriptTagByName, renderHighlightJsStyleTag } from '~/service/cdn-resources-loader';
// import { useIndentSize } from '~/stores/editor';
// import { useRendererSettings } from '~/stores/renderer';
// import { EditorMode, useEditorMode, useIsMobile } from '~/stores/ui';
import { EditorConfig } from '~/interfaces/editor-settings';
import { CustomWindow } from '~/interfaces/global';
import { RendererConfig } from '~/interfaces/services/renderer';
import { ISidebarConfig } from '~/interfaces/sidebar-config';
import { IUserUISettings } from '~/interfaces/user-ui-settings';
import { PageModel, PageDocument } from '~/server/models/page';
import { PageRedirectModel } from '~/server/models/page-redirect';
import UserUISettings from '~/server/models/user-ui-settings';
import Xss from '~/services/xss';
import { useSWRxCurrentPage, useSWRxIsGrantNormalized, useSWRxPageInfo } from '~/stores/page';
import {
  usePreferDrawerModeByUser, usePreferDrawerModeOnEditByUser, useSidebarCollapsed, useCurrentSidebarContents, useCurrentProductNavWidth, useSelectedGrant,
} from '~/stores/ui';
import loggerFactory from '~/utils/logger';


// import { isUserPage, isTrashPage, isSharedPage } from '~/utils/path-utils';

// import GrowiSubNavigation from '../client/js/components/Navbar/GrowiSubNavigation';
// import GrowiSubNavigationSwitcher from '../client/js/components/Navbar/GrowiSubNavigationSwitcher';
import ForbiddenPage from '../components/ForbiddenPage';
import { BasicLayout } from '../components/Layout/BasicLayout';
import GrowiContextualSubNavigation from '../components/Navbar/GrowiContextualSubNavigation';
import { NotCreatablePage } from '../components/NotCreatablePage';
import DisplaySwitcher from '../components/Page/DisplaySwitcher';

// import { serializeUserSecurely } from '../server/models/serializers/user-serializer';
// import PageStatusAlert from '../client/js/components/PageStatusAlert';

import {
  useCurrentUser, useCurrentPagePath,
  useIsLatestRevision,
  useIsForbidden, useIsNotFound, useIsTrashPage, useIsSharedUser,
  useIsEnabledStaleNotification, useIsIdenticalPath,
  useIsSearchServiceConfigured, useIsSearchServiceReachable, useDisableLinkSharing,
  useHackmdUri,
  useIsAclEnabled, useIsUserPage, useIsNotCreatable,
  useCsrfToken, useIsSearchScopeChildrenAsDefault, useCurrentPageId, useCurrentPathname,
  useIsSlackConfigured, useIsBlinkedHeaderAtBoot, useRendererConfig, useEditingMarkdown,
  useEditorConfig, useIsAllReplyShown, useIsUploadableFile, useIsUploadableImage,
} from '../stores/context';
import { useXss } from '../stores/xss';

import {
  CommonProps, getNextI18NextConfig, getServerSideCommonProps, useCustomTitle,
} from './utils/commons';
import { EditorConfiguration } from 'codemirror';
// import { useCurrentPageSWR } from '../stores/page';


const logger = loggerFactory('growi:pages:all');

const {
  isPermalink: _isPermalink, isUsersHomePage, isTrashPage: _isTrashPage, isUserPage, isCreatablePage,
} = pagePathUtils;
const { removeHeadingSlash } = pathUtils;


type IPageToShowRevisionWithMeta = IDataWithMeta<IPagePopulatedToShowRevision & PageDocument, IPageInfoForEntity>;
type IPageToShowRevisionWithMetaSerialized = IDataWithMeta<string, string>;

superjson.registerCustom<IPageToShowRevisionWithMeta, IPageToShowRevisionWithMetaSerialized>(
  {
    isApplicable: (v): v is IPageToShowRevisionWithMeta => {
      return v?.data != null
        && v?.data.toObject != null
        && v?.meta != null
        && isIPageInfoForEntity(v.meta);
    },
    serialize: (v) => {
      return {
        data: superjson.stringify(v.data.toObject()),
        meta: superjson.stringify(v.meta),
      };
    },
    deserialize: (v) => {
      return {
        data: superjson.parse(v.data),
        meta: v.meta != null ? superjson.parse(v.meta) : undefined,
      };
    },
  },
  'IPageToShowRevisionWithMetaTransformer',
);


const IdenticalPathPage = (): JSX.Element => {
  const IdenticalPathPage = dynamic(() => import('../components/IdenticalPathPage').then(mod => mod.IdenticalPathPage), { ssr: false });
  return <IdenticalPathPage />;
};

const PutbackPageModal = (): JSX.Element => {
  const PutbackPageModal = dynamic(() => import('../components/PutbackPageModal'), { ssr: false });
  return <PutbackPageModal />;
};

type Props = CommonProps & {
  currentUser: IUser,

  pageWithMeta: IPageToShowRevisionWithMeta,
  // pageUser?: any,
  redirectFrom?: string;

  // shareLinkId?: string;
  isLatestRevision?: boolean

  isIdenticalPathPage?: boolean,
  isForbidden: boolean,
  isNotFound: boolean,
  IsNotCreatable: boolean,
  // isAbleToDeleteCompletely: boolean,

  isSearchServiceConfigured: boolean,
  isSearchServiceReachable: boolean,
  isSearchScopeChildrenAsDefault: boolean,

  isSlackConfigured: boolean,
  // isMailerSetup: boolean,
  isAclEnabled: boolean,
  // hasSlackConfig: boolean,
  // drawioUri: string,
  hackmdUri: string,
  // mathJax: string,
  // noCdn: string,
  // highlightJsStyle: string,
  isAllReplyShown: boolean,
  // isContainerFluid: boolean,
  editorConfig: EditorConfig,
  isEnabledStaleNotification: boolean,
  // isEnabledLinebreaks: boolean,
  // isEnabledLinebreaksInComments: boolean,
  // adminPreferredIndentSize: number,
  // isIndentSizeForced: boolean,
  disableLinkSharing: boolean,

  rendererConfig: RendererConfig,

  // UI
  userUISettings?: IUserUISettings
  // Sidebar
  sidebarConfig: ISidebarConfig,
};

const GrowiPage: NextPage<Props> = (props: Props) => {
  // const { t } = useTranslation();
  const router = useRouter();

  const UnsavedAlertDialog = dynamic(() => import('./UnsavedAlertDialog'), { ssr: false });
  const GrowiSubNavigationSwitcher = dynamic(() => import('../components/Navbar/GrowiSubNavigationSwitcher'), { ssr: false });

  const { data: currentUser } = useCurrentUser(props.currentUser ?? null);

  // register global EventEmitter
  if (isClient()) {
    (window as CustomWindow).globalEmitter = new EventEmitter();
  }

  // commons
  useXss(new Xss());
  useEditorConfig(props.editorConfig);
  useCsrfToken(props.csrfToken);

  // UserUISettings
  usePreferDrawerModeByUser(props.userUISettings?.preferDrawerModeByUser ?? props.sidebarConfig.isSidebarDrawerMode);
  usePreferDrawerModeOnEditByUser(props.userUISettings?.preferDrawerModeOnEditByUser);
  useSidebarCollapsed(props.userUISettings?.isSidebarCollapsed ?? props.sidebarConfig.isSidebarClosedAtDockMode);
  useCurrentSidebarContents(props.userUISettings?.currentSidebarContents);
  useCurrentProductNavWidth(props.userUISettings?.currentProductNavWidth);

  // page
  useCurrentPagePath(props.currentPathname);
  useIsLatestRevision(props.isLatestRevision);
  // useOwnerOfCurrentPage(props.pageUser != null ? JSON.parse(props.pageUser) : null);
  useIsForbidden(props.isForbidden);
  useIsNotFound(props.isNotFound);
  useIsNotCreatable(props.IsNotCreatable);
  // useIsTrashPage(_isTrashPage(props.currentPagePath));
  // useShared();
  // useShareLinkId(props.shareLinkId);
  useIsSharedUser(false); // this page cann't be routed for '/share'
  useIsIdenticalPath(false); // TODO: need to initialize from props
  // useIsAbleToDeleteCompletely(props.isAbleToDeleteCompletely);
  useIsEnabledStaleNotification(props.isEnabledStaleNotification);
  useIsBlinkedHeaderAtBoot(false);

  useIsSearchServiceConfigured(props.isSearchServiceConfigured);
  useIsSearchServiceReachable(props.isSearchServiceReachable);
  useIsSearchScopeChildrenAsDefault(props.isSearchScopeChildrenAsDefault);

  useIsSlackConfigured(props.isSlackConfigured);
  // useIsMailerSetup(props.isMailerSetup);
  useIsAclEnabled(props.isAclEnabled);
  // useHasSlackConfig(props.hasSlackConfig);
  // useDrawioUri(props.drawioUri);
  useHackmdUri(props.hackmdUri);
  // useMathJax(props.mathJax);
  // useNoCdn(props.noCdn);
  // useIndentSize(props.adminPreferredIndentSize);
  useDisableLinkSharing(props.disableLinkSharing);

  useRendererConfig(props.rendererConfig);
  // useRendererSettings(props.rendererSettingsStr != null ? JSON.parse(props.rendererSettingsStr) : undefined);
  // useGrowiRendererConfig(props.growiRendererConfigStr != null ? JSON.parse(props.growiRendererConfigStr) : undefined);
  useIsAllReplyShown(props.isAllReplyShown);

  useIsUploadableFile(props.editorConfig.upload.isUploadableFile);
  useIsUploadableImage(props.editorConfig.upload.isUploadableImage);

  // const { data: editorMode } = useEditorMode();

  const { pageWithMeta, userUISettings } = props;

  let shouldRenderPutbackPageModal = false;
  if (pageWithMeta != null) {
    shouldRenderPutbackPageModal = _isTrashPage(pageWithMeta.data.path);
  }

  const pageId = pageWithMeta?.data._id;

  useCurrentPageId(pageId);
  useSWRxCurrentPage(undefined, pageWithMeta?.data); // store initial data
  useSWRxPageInfo(pageId, undefined, pageWithMeta?.meta); // store initial data
  useIsTrashPage(_isTrashPage(pageWithMeta?.data.path ?? ''));
  useIsUserPage(isUserPage(pageWithMeta?.data.path ?? ''));
  useIsNotCreatable(props.isForbidden || !isCreatablePage(pageWithMeta?.data.path ?? '')); // TODO: need to include props.isIdentical
  useCurrentPagePath(pageWithMeta?.data.path);
  useCurrentPathname(props.currentPathname);
  useEditingMarkdown(pageWithMeta?.data.revision?.body);
  const { data: grantData } = useSWRxIsGrantNormalized(pageId);
  const { mutate: mutateSelectedGrant } = useSelectedGrant();

  // sync grant data
  useEffect(() => {
    mutateSelectedGrant(grantData?.grantData.currentPageGrant);
  }, [grantData?.grantData.currentPageGrant, mutateSelectedGrant]);

  // sync pathname by Shallow Routing https://nextjs.org/docs/routing/shallow-routing
  useEffect(() => {
    const decodedURI = decodeURI(window.location.pathname);
    if (isClient() && decodedURI !== props.currentPathname) {
      router.replace(props.currentPathname, undefined, { shallow: true });
    }
  }, [props.currentPathname, router]);

  const classNames: string[] = [];
  // switch (editorMode) {
  //   case EditorMode.Editor:
  //     classNames.push('on-edit', 'builtin-editor');
  //     break;
  //   case EditorMode.HackMD:
  //     classNames.push('on-edit', 'hackmd');
  //     break;
  // }
  // if (page == null) {
  //   classNames.push('not-found-page');
  // }

  return (
    <>
      <Head>
        {/*
        {renderScriptTagByName('drawio-viewer')}
        {renderScriptTagByName('mathjax')}
        {renderScriptTagByName('highlight-addons')}
        {renderHighlightJsStyleTag(props.highlightJsStyle)}
        */}
      </Head>
      {/* <BasicLayout title={useCustomTitle(props, t('GROWI'))} className={classNames.join(' ')}> */}
      <BasicLayout title={useCustomTitle(props, 'GROWI')} className={classNames.join(' ')} expandContainer={props.isContainerFluid}>
        <header className="py-0">
          <GrowiContextualSubNavigation isLinkSharingDisabled={props.disableLinkSharing} />
        </header>
        <div className="d-edit-none">
          <GrowiSubNavigationSwitcher />
        </div>

        <div id="grw-subnav-sticky-trigger" className="sticky-top"></div>
        <div id="grw-fav-sticky-trigger" className="sticky-top"></div>

        <div id="main" className={`main ${isUsersHomePage(props.currentPathname) && 'user-page'}`}>
          <div id="content-main" className="content-main grw-container-convertible">
            <div className="row">
              <div className="col">
                { props.isIdenticalPathPage && <IdenticalPathPage /> }

                { !props.isIdenticalPathPage && (
                  <>
                    <PageAlerts />
                    { props.isForbidden && <ForbiddenPage /> }
                    { props.IsNotCreatable && <NotCreatablePage />}
                    { !props.isForbidden && !props.IsNotCreatable && <DisplaySwitcher />}
                    {/* <DisplaySwitcher /> */}
                    <div id="page-editor-navbar-bottom-container" className="d-none d-edit-block"></div>
                    {/* <PageStatusAlert /> */}
                  </>
                ) }

              </div>
            </div>

            {/* <div className="col-xl-2 col-lg-3 d-none d-lg-block revision-toc-container">
              <div id="revision-toc" className="revision-toc mt-3 sps sps--abv" data-sps-offset="123">
                <div id="revision-toc-content" className="revision-toc-content"></div>
              </div>
            </div> */}
          </div>
        </div>
        <footer>
          {/* <PageComments /> */}
          <PageComment pageId={pageId} isReadOnly={false} titleAlign="left" />
          <PageContentFooter />
        </footer>

        <UnsavedAlertDialog />
        {shouldRenderPutbackPageModal && <PutbackPageModal />}

      </BasicLayout>
    </>
  );
};


function getPageIdFromPathname(currentPathname: string): string | null {
  return _isPermalink(currentPathname) ? removeHeadingSlash(currentPathname) : null;
}

class MultiplePagesHitsError extends ExtensibleCustomError {

  pagePath: string;

  constructor(pagePath: string) {
    super(`MultiplePagesHitsError occured by '${pagePath}'`);
    this.pagePath = pagePath;
  }

}

async function injectPageData(context: GetServerSidePropsContext, props: Props): Promise<void> {
  const req: CrowiRequest = context.req as CrowiRequest;
  const { crowi } = req;
  const { revisionId } = req.query;

  const Page = crowi.model('Page') as PageModel;
  const PageRedirect = mongoose.model('PageRedirect') as PageRedirectModel;
  const { pageService } = crowi;

  let currentPathname = props.currentPathname;

  const pageId = getPageIdFromPathname(currentPathname);
  const isPermalink = _isPermalink(currentPathname);

  const { user } = req;

  if (!isPermalink) {
    // check redirects
    const chains = await PageRedirect.retrievePageRedirectEndpoints(currentPathname);
    if (chains != null) {
      // overwrite currentPathname
      currentPathname = chains.end.toPath;
      props.currentPathname = currentPathname;
      // set redirectFrom
      props.redirectFrom = chains.start.fromPath;
    }

    // check whether the specified page path hits to multiple pages
    const count = await Page.countByPathAndViewer(currentPathname, user, null, true);
    if (count > 1) {
      throw new MultiplePagesHitsError(currentPathname);
    }
  }

  const pageWithMeta: IPageToShowRevisionWithMeta = await pageService.findPageAndMetaDataByViewer(pageId, currentPathname, user, true); // includeEmpty = true, isSharedPage = false
  const page = pageWithMeta?.data as unknown as PageDocument;

  // populate & check if the revision is latest
  if (page != null) {
    page.initLatestRevisionField(revisionId);
    await page.populateDataToShowRevision();
    props.isLatestRevision = page.isLatestRevision();
  }

  props.pageWithMeta = pageWithMeta;
}

async function injectUserUISettings(context: GetServerSidePropsContext, props: Props): Promise<void> {
  const req = context.req as CrowiRequest<IUserHasId & any>;
  const { user } = req;

  const userUISettings = user == null ? null : await UserUISettings.findOne({ user: user._id }).exec();
  if (userUISettings != null) {
    props.userUISettings = userUISettings.toObject();
  }
}

async function injectRoutingInformation(context: GetServerSidePropsContext, props: Props): Promise<void> {
  const req: CrowiRequest = context.req as CrowiRequest;
  const { crowi } = req;
  const Page = crowi.model('Page') as PageModel;

  const { currentPathname } = props;
  const pageId = getPageIdFromPathname(currentPathname);
  const isPermalink = _isPermalink(currentPathname);

  const page = props.pageWithMeta?.data;

  if (props.isIdenticalPathPage) {
    // TBD
  }
  else if (page == null) {
    props.isNotFound = true;
    props.IsNotCreatable = !isCreatablePage(currentPathname);
    // check the page is forbidden or just does not exist.
    const count = isPermalink ? await Page.count({ _id: pageId }) : await Page.count({ path: currentPathname });
    props.isForbidden = count > 0;
  }
  else {
    props.isNotFound = page.isEmpty;

    // /62a88db47fed8b2d94f30000 ==> /path/to/page
    if (isPermalink && page.isEmpty) {
      props.currentPathname = page.path;
    }

    // /path/to/page ==> /62a88db47fed8b2d94f30000
    if (!isPermalink && !page.isEmpty) {
      const isToppage = pagePathUtils.isTopPage(props.currentPathname);
      if (!isToppage) {
        props.currentPathname = `/${page._id}`;
      }
    }
  }
}

// async function injectPageUserInformation(context: GetServerSidePropsContext, props: Props): Promise<void> {
//   const req: CrowiRequest = context.req as CrowiRequest;
//   const { crowi } = req;
//   const UserModel = crowi.model('User');

//   if (isUserPage(props.currentPagePath)) {
//     const user = await UserModel.findUserByUsername(UserModel.getUsernameByPath(props.currentPagePath));

//     if (user != null) {
//       props.pageUser = JSON.stringify(user.toObject());
//     }
//   }
// }

function injectServerConfigurations(context: GetServerSidePropsContext, props: Props): void {
  const req: CrowiRequest = context.req as CrowiRequest;
  const { crowi } = req;
  const {
    appService, searchService, configManager, aclService, slackNotificationService, mailService,
  } = crowi;

  props.isSearchServiceConfigured = searchService.isConfigured;
  props.isSearchServiceReachable = searchService.isReachable;
  props.isSearchScopeChildrenAsDefault = configManager.getConfig('crowi', 'customize:isSearchScopeChildrenAsDefault');

  props.isSlackConfigured = crowi.slackIntegrationService.isSlackConfigured;
  // props.isMailerSetup = mailService.isMailerSetup;
  props.isAclEnabled = aclService.isAclEnabled();
  // props.hasSlackConfig = slackNotificationService.hasSlackConfig();
  // props.drawioUri = configManager.getConfig('crowi', 'app:drawioUri');
  props.hackmdUri = configManager.getConfig('crowi', 'app:hackmdUri');
  // props.mathJax = configManager.getConfig('crowi', 'app:mathJax');
  // props.noCdn = configManager.getConfig('crowi', 'app:noCdn');
  // props.highlightJsStyle = configManager.getConfig('crowi', 'customize:highlightJsStyle');
  props.isAllReplyShown = configManager.getConfig('crowi', 'customize:isAllReplyShown');
  // props.isContainerFluid = configManager.getConfig('crowi', 'customize:isContainerFluid');
  props.isEnabledStaleNotification = configManager.getConfig('crowi', 'customize:isEnabledStaleNotification');
  // props.isEnabledLinebreaks = configManager.getConfig('markdown', 'markdown:isEnabledLinebreaks');
  // props.isEnabledLinebreaksInComments = configManager.getConfig('markdown', 'markdown:isEnabledLinebreaksInComments');
  props.disableLinkSharing = configManager.getConfig('crowi', 'security:disableLinkSharing');
  props.editorConfig = {
    upload: {
<<<<<<< HEAD
      image: crowi.fileUploadService.getIsUploadable(),
      file: crowi.fileUploadService.getFileUploadEnabled(),
=======
      isUploadableFile: crowi.fileUploadService.getFileUploadEnabled(),
      isUploadableImage: crowi.fileUploadService.getIsUploadable(),
>>>>>>> 324f7d40
    },
  };
  // props.adminPreferredIndentSize = configManager.getConfig('markdown', 'markdown:adminPreferredIndentSize');
  // props.isIndentSizeForced = configManager.getConfig('markdown', 'markdown:isIndentSizeForced');

  props.rendererConfig = {
    isEnabledLinebreaks: configManager.getConfig('markdown', 'markdown:isEnabledLinebreaks'),
    isEnabledLinebreaksInComments: configManager.getConfig('markdown', 'markdown:isEnabledLinebreaksInComments'),
    adminPreferredIndentSize: configManager.getConfig('markdown', 'markdown:adminPreferredIndentSize'),
    isIndentSizeForced: configManager.getConfig('markdown', 'markdown:isIndentSizeForced'),

    plantumlUri: process.env.PLANTUML_URI ?? null,
    blockdiagUri: process.env.BLOCKDIAG_URI ?? null,

    // XSS Options
    isEnabledXssPrevention: configManager.getConfig('markdown', 'markdown:xss:isEnabledPrevention'),
    attrWhiteList: crowi.xssService.getAttrWhiteList(),
    tagWhiteList: crowi.xssService.getTagWhiteList(),
    highlightJsStyleBorder: crowi.configManager.getConfig('crowi', 'customize:highlightJsStyleBorder'),
  };

  props.sidebarConfig = {
    isSidebarDrawerMode: configManager.getConfig('crowi', 'customize:isSidebarDrawerMode'),
    isSidebarClosedAtDockMode: configManager.getConfig('crowi', 'customize:isSidebarClosedAtDockMode'),
  };
}

/**
 * for Server Side Translations
 * @param context
 * @param props
 * @param namespacesRequired
 */
async function injectNextI18NextConfigurations(context: GetServerSidePropsContext, props: Props, namespacesRequired?: string[] | undefined): Promise<void> {
  const nextI18NextConfig = await getNextI18NextConfig(serverSideTranslations, context, namespacesRequired);
  props._nextI18Next = nextI18NextConfig._nextI18Next;
}

export const getServerSideProps: GetServerSideProps = async(context: GetServerSidePropsContext) => {
  const req = context.req as CrowiRequest<IUserHasId & any>;
  const { user } = req;

  const result = await getServerSideCommonProps(context);


  // check for presence
  // see: https://github.com/vercel/next.js/issues/19271#issuecomment-730006862
  if (!('props' in result)) {
    throw new Error('invalid getSSP result');
  }

  const props: Props = result.props as Props;

  if (user != null) {
    props.currentUser = user.toObject();
  }

  try {
    await injectPageData(context, props);
  }
  catch (err) {
    if (err instanceof MultiplePagesHitsError) {
      props.isIdenticalPathPage = true;
    }
    else {
      throw err;
    }
  }

  await injectUserUISettings(context, props);
  await injectRoutingInformation(context, props);
  injectServerConfigurations(context, props);
  await injectNextI18NextConfigurations(context, props, ['translation']);

  return {
    props,
  };
};

export default GrowiPage;<|MERGE_RESOLUTION|>--- conflicted
+++ resolved
@@ -6,6 +6,7 @@
 import {
   IDataWithMeta, IPageInfoForEntity, IPagePopulatedToShowRevision, isClient, isIPageInfoForEntity, isServer, IUser, IUserHasId, pagePathUtils, pathUtils,
 } from '@growi/core';
+import { EditorConfiguration } from 'codemirror';
 import ExtensibleCustomError from 'extensible-custom-error';
 import mongoose from 'mongoose';
 import {
@@ -72,7 +73,6 @@
 import {
   CommonProps, getNextI18NextConfig, getServerSideCommonProps, useCustomTitle,
 } from './utils/commons';
-import { EditorConfiguration } from 'codemirror';
 // import { useCurrentPageSWR } from '../stores/page';
 
 
@@ -501,13 +501,8 @@
   props.disableLinkSharing = configManager.getConfig('crowi', 'security:disableLinkSharing');
   props.editorConfig = {
     upload: {
-<<<<<<< HEAD
-      image: crowi.fileUploadService.getIsUploadable(),
-      file: crowi.fileUploadService.getFileUploadEnabled(),
-=======
       isUploadableFile: crowi.fileUploadService.getFileUploadEnabled(),
       isUploadableImage: crowi.fileUploadService.getIsUploadable(),
->>>>>>> 324f7d40
     },
   };
   // props.adminPreferredIndentSize = configManager.getConfig('markdown', 'markdown:adminPreferredIndentSize');
