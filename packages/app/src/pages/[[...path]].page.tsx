--- conflicted
+++ resolved
@@ -1,11 +1,8 @@
 import React, { useEffect } from 'react';
 
 import { isClient, pagePathUtils, pathUtils } from '@growi/core';
-<<<<<<< HEAD
+import ExtensibleCustomError from 'extensible-custom-error';
 import { isValidObjectId } from 'mongoose';
-=======
-import ExtensibleCustomError from 'extensible-custom-error';
->>>>>>> 85a0748c
 import {
   NextPage, GetServerSideProps, GetServerSidePropsContext,
 } from 'next';
@@ -238,19 +235,11 @@
           <div className="row">
             <div className="col">
               <div id="content-main" className="content-main grw-container-convertible">
-<<<<<<< HEAD
-                <PageAlerts />
-                <DisplaySwitcher />
-                <div id="page-editor-navbar-bottom-container" className="d-none d-edit-block"></div>
-                {/* <PageStatusAlert /> */}
-                PageStatusAlert
-=======
                 { props.isIdenticalPathPage && <IdenticalPathPage /> }
 
                 { !props.isIdenticalPathPage && (
                   <>
-                    {/* <PageAlerts /> */}
-                    PageAlerts<br />
+                    <PageAlerts />
                     { props.isForbidden
                       ? <>ForbiddenPage</>
                       : <DisplaySwitcher />
@@ -261,7 +250,6 @@
                   </>
                 ) }
 
->>>>>>> 85a0748c
               </div>
             </div>
 
@@ -347,15 +335,10 @@
 
   const page = pageWithMeta?.data;
 
-<<<<<<< HEAD
-
-  if (page == null) {
-=======
   if (props.isIdenticalPathPage) {
     // TBD
   }
   else if (page == null) {
->>>>>>> 85a0748c
     props.isNotFound = true;
 
     // check the page is forbidden or just does not exist.
@@ -399,45 +382,6 @@
     appService, searchService, configManager, aclService, slackNotificationService, mailService,
   } = crowi;
 
-<<<<<<< HEAD
-  const Revision = crowi.model('Revision');
-
-  const { user } = req;
-  const { revisionId } = req.query;
-
-  const result = await getServerSideCommonProps(context);
-  const userUISettings = user == null ? null : await UserUISettings.findOne({ user: user._id }).exec();
-
-  // check for presence
-  // see: https://github.com/vercel/next.js/issues/19271#issuecomment-730006862
-  if (!('props' in result)) {
-    throw new Error('invalid getSSP result');
-  }
-
-  const props: Props = result.props as Props;
-  const pageWithMeta = await getPageData(context, props);
-
-  // check revision
-  const isSpecifiedRevisionExist = isValidObjectId(revisionId) ? await Revision.exists({ _id: revisionId }) : false;
-  const page = pageWithMeta?.data;
-  if (page == null || page.latestRevision == null || revisionId == null || !isSpecifiedRevisionExist) {
-    props.isLatestRevision = true;
-  }
-  else {
-    props.isLatestRevision = page.latestRevision.toString() === revisionId;
-  }
-
-  props.pageWithMetaStr = JSON.stringify(pageWithMeta);
-
-  injectRoutingInformation(context, props, pageWithMeta);
-
-  if (user != null) {
-    props.currentUser = JSON.stringify(user);
-  }
-
-
-=======
->>>>>>> 85a0748c
   props.isSearchServiceConfigured = searchService.isConfigured;
   props.isSearchServiceReachable = searchService.isReachable;
   props.isSearchScopeChildrenAsDefault = configManager.getConfig('crowi', 'customize:isSearchScopeChildrenAsDefault');
@@ -473,8 +417,10 @@
 
 export const getServerSideProps: GetServerSideProps = async(context: GetServerSidePropsContext) => {
   const req: CrowiRequest = context.req as CrowiRequest;
-
-  const { user } = req;
+  const { crowi, user } = req;
+  const { revisionId } = req.query;
+
+  const Revision = crowi.model('Revision');
 
   const result = await getServerSideCommonProps(context);
 
@@ -499,6 +445,16 @@
     }
   }
 
+  // check revision
+  const isSpecifiedRevisionExist = isValidObjectId(revisionId) ? await Revision.exists({ _id: revisionId }) : false;
+  const page = pageWithMeta?.data;
+  if (page == null || page.latestRevision == null || revisionId == null || !isSpecifiedRevisionExist) {
+    props.isLatestRevision = true;
+  }
+  else {
+    props.isLatestRevision = page.latestRevision.toString() === revisionId;
+  }
+
   injectRoutingInformation(context, props, pageWithMeta);
   injectServerConfigurations(context, props);
 
