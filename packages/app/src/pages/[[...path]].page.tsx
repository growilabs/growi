--- conflicted
+++ resolved
@@ -21,11 +21,8 @@
 import { PageAlerts } from '~/components/PageAlert/PageAlerts';
 // import { useTranslation } from '~/i18n';
 import { PageContentFooter } from '~/components/PageContentFooter';
-<<<<<<< HEAD
 import { BookmarkList } from '~/components/PageList/BookmarkList';
-=======
 import { RecentCreated } from '~/components/RecentCreated/RecentCreated';
->>>>>>> 4fc498a8
 import { CrowiRequest } from '~/interfaces/crowi-request';
 // import { renderScriptTagByName, renderHighlightJsStyleTag } from '~/service/cdn-resources-loader';
 // import { useIndentSize } from '~/stores/editor';
@@ -340,11 +337,7 @@
           <Comments pageId={pageId} />
           {/* )} */}
           {/* TODO: Create UsersHomePageFooter conponent */}
-<<<<<<< HEAD
           { (pageWithMeta != null && isUsersHomePage(pageWithMeta.data.path)) && (
-=======
-          { !isUsersHomePage(props.currentPathname) && (
->>>>>>> 4fc498a8
             <div className="container-lg user-page-footer py-5">
               <div className="grw-user-page-list-m d-edit-none">
                 <h2 id="bookmarks-list" className="grw-user-page-header border-bottom pb-2 mb-3">
