import React, { useEffect } from 'react';


import EventEmitter from 'events';

import {
  IDataWithMeta, IPageInfoForEntity, IPagePopulatedToShowRevision, isClient, isIPageInfoForEntity, isServer, IUser, IUserHasId, pagePathUtils, pathUtils,
} from '@growi/core';
import ExtensibleCustomError from 'extensible-custom-error';
import mongoose from 'mongoose';
import {
  NextPage, GetServerSideProps, GetServerSidePropsContext,
} from 'next';
import { serverSideTranslations } from 'next-i18next/serverSideTranslations';
import dynamic from 'next/dynamic';
import Head from 'next/head';
import { useRouter } from 'next/router';
import superjson from 'superjson';

import { PageAlerts } from '~/components/PageAlert/PageAlerts';
import { PageComment } from '~/components/PageComment';
// import { useTranslation } from '~/i18n';
import { PageContentFooter } from '~/components/PageContentFooter';
import { CrowiRequest } from '~/interfaces/crowi-request';
// import { renderScriptTagByName, renderHighlightJsStyleTag } from '~/service/cdn-resources-loader';
// import { useIndentSize } from '~/stores/editor';
// import { useRendererSettings } from '~/stores/renderer';
// import { EditorMode, useEditorMode, useIsMobile } from '~/stores/ui';
import { CustomWindow } from '~/interfaces/global';
import { RendererConfig } from '~/interfaces/services/renderer';
import { ISidebarConfig } from '~/interfaces/sidebar-config';
import { IUserUISettings } from '~/interfaces/user-ui-settings';
import { PageModel, PageDocument } from '~/server/models/page';
import { PageRedirectModel } from '~/server/models/page-redirect';
import UserUISettings from '~/server/models/user-ui-settings';
import Xss from '~/services/xss';
import { useSWRxCurrentPage, useSWRxIsGrantNormalized, useSWRxPageInfo } from '~/stores/page';
import {
  usePreferDrawerModeByUser, usePreferDrawerModeOnEditByUser, useSidebarCollapsed, useCurrentSidebarContents, useCurrentProductNavWidth, useSelectedGrant,
} from '~/stores/ui';
import loggerFactory from '~/utils/logger';


// import { isUserPage, isTrashPage, isSharedPage } from '~/utils/path-utils';

// import GrowiSubNavigation from '../client/js/components/Navbar/GrowiSubNavigation';
// import GrowiSubNavigationSwitcher from '../client/js/components/Navbar/GrowiSubNavigationSwitcher';
import ForbiddenPage from '../components/ForbiddenPage';
import { BasicLayout } from '../components/Layout/BasicLayout';
import GrowiContextualSubNavigation from '../components/Navbar/GrowiContextualSubNavigation';
import { NotCreatablePage } from '../components/NotCreatablePage';
import DisplaySwitcher from '../components/Page/DisplaySwitcher';

// import { serializeUserSecurely } from '../server/models/serializers/user-serializer';
// import PageStatusAlert from '../client/js/components/PageStatusAlert';

import {
  useCurrentUser, useCurrentPagePath,
  useIsLatestRevision,
  useIsForbidden, useIsNotFound, useIsTrashPage, useIsSharedUser,
  useIsEnabledStaleNotification, useIsIdenticalPath,
  useIsSearchServiceConfigured, useIsSearchServiceReachable, useDisableLinkSharing,
  useHackmdUri,
  useIsAclEnabled, useIsUserPage, useIsNotCreatable,
  useCsrfToken, useIsSearchScopeChildrenAsDefault, useCurrentPageId, useCurrentPathname,
  useIsSlackConfigured, useIsBlinkedHeaderAtBoot, useRendererConfig, useEditingMarkdown,
  useIsAllReplyShown,
} from '../stores/context';
import { useXss } from '../stores/xss';

import {
  CommonProps, getNextI18NextConfig, getServerSideCommonProps, useCustomTitle,
} from './utils/commons';
// import { useCurrentPageSWR } from '../stores/page';


const logger = loggerFactory('growi:pages:all');

const {
  isPermalink: _isPermalink, isUsersHomePage, isTrashPage: _isTrashPage, isUserPage, isCreatablePage,
} = pagePathUtils;
const { removeHeadingSlash } = pathUtils;


type IPageToShowRevisionWithMeta = IDataWithMeta<IPagePopulatedToShowRevision & PageDocument, IPageInfoForEntity>;
type IPageToShowRevisionWithMetaSerialized = IDataWithMeta<string, string>;

superjson.registerCustom<IPageToShowRevisionWithMeta, IPageToShowRevisionWithMetaSerialized>(
  {
    isApplicable: (v): v is IPageToShowRevisionWithMeta => {
      return v?.data != null
        && v?.data.toObject != null
        && v?.meta != null
        && isIPageInfoForEntity(v.meta);
    },
    serialize: (v) => {
      return {
        data: superjson.stringify(v.data.toObject()),
        meta: superjson.stringify(v.meta),
      };
    },
    deserialize: (v) => {
      return {
        data: superjson.parse(v.data),
        meta: v.meta != null ? superjson.parse(v.meta) : undefined,
      };
    },
  },
  'IPageToShowRevisionWithMetaTransformer',
);


const IdenticalPathPage = (): JSX.Element => {
  const IdenticalPathPage = dynamic(() => import('../components/IdenticalPathPage').then(mod => mod.IdenticalPathPage), { ssr: false });
  return <IdenticalPathPage />;
};

const PutbackPageModal = (): JSX.Element => {
  const PutbackPageModal = dynamic(() => import('../components/PutbackPageModal'), { ssr: false });
  return <PutbackPageModal />;
};

type Props = CommonProps & {
  currentUser: IUser,

  pageWithMeta: IPageToShowRevisionWithMeta,
  // pageUser?: any,
  redirectFrom?: string;

  // shareLinkId?: string;
  isLatestRevision?: boolean

  isIdenticalPathPage?: boolean,
  isForbidden: boolean,
  isNotFound: boolean,
  IsNotCreatable: boolean,
  // isAbleToDeleteCompletely: boolean,

  isSearchServiceConfigured: boolean,
  isSearchServiceReachable: boolean,
  isSearchScopeChildrenAsDefault: boolean,

  isSlackConfigured: boolean,
  // isMailerSetup: boolean,
  isAclEnabled: boolean,
  // hasSlackConfig: boolean,
  // drawioUri: string,
  hackmdUri: string,
  // mathJax: string,
  // noCdn: string,
  // highlightJsStyle: string,
  isAllReplyShown: boolean,
  // isContainerFluid: boolean,
  isEnabledStaleNotification: boolean,
  // isEnabledLinebreaks: boolean,
  // isEnabledLinebreaksInComments: boolean,
  // adminPreferredIndentSize: number,
  // isIndentSizeForced: boolean,
  disableLinkSharing: boolean,

  rendererConfig: RendererConfig,

  // UI
  userUISettings?: IUserUISettings
  // Sidebar
  sidebarConfig: ISidebarConfig,
};

const GrowiPage: NextPage<Props> = (props: Props) => {
  // const { t } = useTranslation();
  const router = useRouter();

  const UnsavedAlertDialog = dynamic(() => import('./UnsavedAlertDialog'), { ssr: false });
  const GrowiSubNavigationSwitcher = dynamic(() => import('../components/Navbar/GrowiSubNavigationSwitcher'), { ssr: false });

  const { data: currentUser } = useCurrentUser(props.currentUser ?? null);

  // register global EventEmitter
  if (isClient()) {
    (window as CustomWindow).globalEmitter = new EventEmitter();
  }

  // commons
  useXss(new Xss());
  useCsrfToken(props.csrfToken);

  // UserUISettings
  usePreferDrawerModeByUser(props.userUISettings?.preferDrawerModeByUser ?? props.sidebarConfig.isSidebarDrawerMode);
  usePreferDrawerModeOnEditByUser(props.userUISettings?.preferDrawerModeOnEditByUser);
  useSidebarCollapsed(props.userUISettings?.isSidebarCollapsed ?? props.sidebarConfig.isSidebarClosedAtDockMode);
  useCurrentSidebarContents(props.userUISettings?.currentSidebarContents);
  useCurrentProductNavWidth(props.userUISettings?.currentProductNavWidth);

  // page
  useCurrentPagePath(props.currentPathname);
  useIsLatestRevision(props.isLatestRevision);
  // useOwnerOfCurrentPage(props.pageUser != null ? JSON.parse(props.pageUser) : null);
  useIsForbidden(props.isForbidden);
  useIsNotFound(props.isNotFound);
  useIsNotCreatable(props.IsNotCreatable);
  // useIsTrashPage(_isTrashPage(props.currentPagePath));
  // useShared();
  // useShareLinkId(props.shareLinkId);
  useIsSharedUser(false); // this page cann't be routed for '/share'
  useIsIdenticalPath(false); // TODO: need to initialize from props
  // useIsAbleToDeleteCompletely(props.isAbleToDeleteCompletely);
  useIsEnabledStaleNotification(props.isEnabledStaleNotification);
  useIsBlinkedHeaderAtBoot(false);

  useIsSearchServiceConfigured(props.isSearchServiceConfigured);
  useIsSearchServiceReachable(props.isSearchServiceReachable);
  useIsSearchScopeChildrenAsDefault(props.isSearchScopeChildrenAsDefault);

  useIsSlackConfigured(props.isSlackConfigured);
  // useIsMailerSetup(props.isMailerSetup);
  useIsAclEnabled(props.isAclEnabled);
  // useHasSlackConfig(props.hasSlackConfig);
  // useDrawioUri(props.drawioUri);
  useHackmdUri(props.hackmdUri);
  // useMathJax(props.mathJax);
  // useNoCdn(props.noCdn);
  // useIndentSize(props.adminPreferredIndentSize);
  useDisableLinkSharing(props.disableLinkSharing);

  useRendererConfig(props.rendererConfig);
  // useRendererSettings(props.rendererSettingsStr != null ? JSON.parse(props.rendererSettingsStr) : undefined);
  // useGrowiRendererConfig(props.growiRendererConfigStr != null ? JSON.parse(props.growiRendererConfigStr) : undefined);
  useIsAllReplyShown(props.isAllReplyShown);

  // const { data: editorMode } = useEditorMode();

  const { pageWithMeta, userUISettings } = props;

  let shouldRenderPutbackPageModal = false;
  if (pageWithMeta != null) {
    shouldRenderPutbackPageModal = _isTrashPage(pageWithMeta.data.path);
  }

  const pageId = pageWithMeta?.data._id;

  useCurrentPageId(pageId);
  useSWRxCurrentPage(undefined, pageWithMeta?.data); // store initial data
  useSWRxPageInfo(pageId, undefined, pageWithMeta?.meta); // store initial data
  useIsTrashPage(_isTrashPage(pageWithMeta?.data.path ?? ''));
  useIsUserPage(isUserPage(pageWithMeta?.data.path ?? ''));
  useIsNotCreatable(props.isForbidden || !isCreatablePage(pageWithMeta?.data.path ?? '')); // TODO: need to include props.isIdentical
  useCurrentPagePath(pageWithMeta?.data.path);
  useCurrentPathname(props.currentPathname);
  useEditingMarkdown(pageWithMeta?.data.revision?.body);
  const { data: grantData } = useSWRxIsGrantNormalized(pageId);
  const { mutate: mutateSelectedGrant } = useSelectedGrant();

  // sync grant data
  useEffect(() => {
    mutateSelectedGrant(grantData?.grantData.currentPageGrant);
  }, [grantData?.grantData.currentPageGrant, mutateSelectedGrant]);

  // sync pathname by Shallow Routing https://nextjs.org/docs/routing/shallow-routing
  useEffect(() => {
    const decodedURI = decodeURI(window.location.pathname);
    if (isClient() && decodedURI !== props.currentPathname) {
      router.replace(props.currentPathname, undefined, { shallow: true });
    }
  }, [props.currentPathname, router]);

  const classNames: string[] = [];
  // switch (editorMode) {
  //   case EditorMode.Editor:
  //     classNames.push('on-edit', 'builtin-editor');
  //     break;
  //   case EditorMode.HackMD:
  //     classNames.push('on-edit', 'hackmd');
  //     break;
  // }
  // if (page == null) {
  //   classNames.push('not-found-page');
  // }

  return (
    <>
      <Head>
        {/*
        {renderScriptTagByName('drawio-viewer')}
        {renderScriptTagByName('mathjax')}
        {renderScriptTagByName('highlight-addons')}
        {renderHighlightJsStyleTag(props.highlightJsStyle)}
        */}
      </Head>
      {/* <BasicLayout title={useCustomTitle(props, t('GROWI'))} className={classNames.join(' ')}> */}
      <BasicLayout title={useCustomTitle(props, 'GROWI')} className={classNames.join(' ')} expandContainer={props.isContainerFluid}>
        <header className="py-0">
          <GrowiContextualSubNavigation isLinkSharingDisabled={props.disableLinkSharing} />
        </header>
        <div className="d-edit-none">
          <GrowiSubNavigationSwitcher />
        </div>

        <div id="grw-subnav-sticky-trigger" className="sticky-top"></div>
        <div id="grw-fav-sticky-trigger" className="sticky-top"></div>

        <div id="main" className={`main ${isUsersHomePage(props.currentPathname) && 'user-page'}`}>
          <div id="content-main" className="content-main grw-container-convertible">
            <div className="row">
              <div className="col">
                { props.isIdenticalPathPage && <IdenticalPathPage /> }

                { !props.isIdenticalPathPage && (
                  <>
                    <PageAlerts />
                    { props.isForbidden && <ForbiddenPage /> }
                    { props.IsNotCreatable && <NotCreatablePage />}
                    { !props.isForbidden && !props.IsNotCreatable && <DisplaySwitcher />}
                    {/* <DisplaySwitcher /> */}
                    <div id="page-editor-navbar-bottom-container" className="d-none d-edit-block"></div>
                    {/* <PageStatusAlert /> */}
                  </>
                ) }

              </div>
            </div>

            {/* <div className="col-xl-2 col-lg-3 d-none d-lg-block revision-toc-container">
              <div id="revision-toc" className="revision-toc mt-3 sps sps--abv" data-sps-offset="123">
                <div id="revision-toc-content" className="revision-toc-content"></div>
              </div>
            </div> */}
          </div>
        </div>
        <footer>
          {/* <PageComments /> */}
<<<<<<< HEAD
          <PageComment pageId={useCurrentPageId().data} isReadOnly={false} titleAlign="left" />
=======
          <PageComment pageId={pageId} isReadOnly={false} titleAlign="left" />
>>>>>>> 7e8ce7d8
          <PageContentFooter />
        </footer>

        <UnsavedAlertDialog />
        {shouldRenderPutbackPageModal && <PutbackPageModal />}

      </BasicLayout>
    </>
  );
};


function getPageIdFromPathname(currentPathname: string): string | null {
  return _isPermalink(currentPathname) ? removeHeadingSlash(currentPathname) : null;
}

class MultiplePagesHitsError extends ExtensibleCustomError {

  pagePath: string;

  constructor(pagePath: string) {
    super(`MultiplePagesHitsError occured by '${pagePath}'`);
    this.pagePath = pagePath;
  }

}

async function injectPageData(context: GetServerSidePropsContext, props: Props): Promise<void> {
  const req: CrowiRequest = context.req as CrowiRequest;
  const { crowi } = req;
  const { revisionId } = req.query;

  const Page = crowi.model('Page') as PageModel;
  const PageRedirect = mongoose.model('PageRedirect') as PageRedirectModel;
  const { pageService } = crowi;

  let currentPathname = props.currentPathname;

  const pageId = getPageIdFromPathname(currentPathname);
  const isPermalink = _isPermalink(currentPathname);

  const { user } = req;

  if (!isPermalink) {
    // check redirects
    const chains = await PageRedirect.retrievePageRedirectEndpoints(currentPathname);
    if (chains != null) {
      // overwrite currentPathname
      currentPathname = chains.end.toPath;
      props.currentPathname = currentPathname;
      // set redirectFrom
      props.redirectFrom = chains.start.fromPath;
    }

    // check whether the specified page path hits to multiple pages
    const count = await Page.countByPathAndViewer(currentPathname, user, null, true);
    if (count > 1) {
      throw new MultiplePagesHitsError(currentPathname);
    }
  }

  const pageWithMeta: IPageToShowRevisionWithMeta = await pageService.findPageAndMetaDataByViewer(pageId, currentPathname, user, true); // includeEmpty = true, isSharedPage = false
  const page = pageWithMeta?.data as unknown as PageDocument;

  // populate & check if the revision is latest
  if (page != null) {
    page.initLatestRevisionField(revisionId);
    await page.populateDataToShowRevision();
    props.isLatestRevision = page.isLatestRevision();
  }

  props.pageWithMeta = pageWithMeta;
}

async function injectUserUISettings(context: GetServerSidePropsContext, props: Props): Promise<void> {
  const req = context.req as CrowiRequest<IUserHasId & any>;
  const { user } = req;

  const userUISettings = user == null ? null : await UserUISettings.findOne({ user: user._id }).exec();
  if (userUISettings != null) {
    props.userUISettings = userUISettings.toObject();
  }
}

async function injectRoutingInformation(context: GetServerSidePropsContext, props: Props): Promise<void> {
  const req: CrowiRequest = context.req as CrowiRequest;
  const { crowi } = req;
  const Page = crowi.model('Page') as PageModel;

  const { currentPathname } = props;
  const pageId = getPageIdFromPathname(currentPathname);
  const isPermalink = _isPermalink(currentPathname);

  const page = props.pageWithMeta?.data;

  if (props.isIdenticalPathPage) {
    // TBD
  }
  else if (page == null) {
    props.isNotFound = true;
    props.IsNotCreatable = !isCreatablePage(currentPathname);
    // check the page is forbidden or just does not exist.
    const count = isPermalink ? await Page.count({ _id: pageId }) : await Page.count({ path: currentPathname });
    props.isForbidden = count > 0;
  }
  else {
    props.isNotFound = page.isEmpty;

    // /62a88db47fed8b2d94f30000 ==> /path/to/page
    if (isPermalink && page.isEmpty) {
      props.currentPathname = page.path;
    }

    // /path/to/page ==> /62a88db47fed8b2d94f30000
    if (!isPermalink && !page.isEmpty) {
      const isToppage = pagePathUtils.isTopPage(props.currentPathname);
      if (!isToppage) {
        props.currentPathname = `/${page._id}`;
      }
    }
  }
}

// async function injectPageUserInformation(context: GetServerSidePropsContext, props: Props): Promise<void> {
//   const req: CrowiRequest = context.req as CrowiRequest;
//   const { crowi } = req;
//   const UserModel = crowi.model('User');

//   if (isUserPage(props.currentPagePath)) {
//     const user = await UserModel.findUserByUsername(UserModel.getUsernameByPath(props.currentPagePath));

//     if (user != null) {
//       props.pageUser = JSON.stringify(user.toObject());
//     }
//   }
// }

function injectServerConfigurations(context: GetServerSidePropsContext, props: Props): void {
  const req: CrowiRequest = context.req as CrowiRequest;
  const { crowi } = req;
  const {
    appService, searchService, configManager, aclService, slackNotificationService, mailService,
  } = crowi;

  props.isSearchServiceConfigured = searchService.isConfigured;
  props.isSearchServiceReachable = searchService.isReachable;
  props.isSearchScopeChildrenAsDefault = configManager.getConfig('crowi', 'customize:isSearchScopeChildrenAsDefault');

  props.isSlackConfigured = crowi.slackIntegrationService.isSlackConfigured;
  // props.isMailerSetup = mailService.isMailerSetup;
  props.isAclEnabled = aclService.isAclEnabled();
  // props.hasSlackConfig = slackNotificationService.hasSlackConfig();
  // props.drawioUri = configManager.getConfig('crowi', 'app:drawioUri');
  props.hackmdUri = configManager.getConfig('crowi', 'app:hackmdUri');
  // props.mathJax = configManager.getConfig('crowi', 'app:mathJax');
  // props.noCdn = configManager.getConfig('crowi', 'app:noCdn');
  // props.highlightJsStyle = configManager.getConfig('crowi', 'customize:highlightJsStyle');
  props.isAllReplyShown = configManager.getConfig('crowi', 'customize:isAllReplyShown');
  // props.isContainerFluid = configManager.getConfig('crowi', 'customize:isContainerFluid');
  props.isEnabledStaleNotification = configManager.getConfig('crowi', 'customize:isEnabledStaleNotification');
  // props.isEnabledLinebreaks = configManager.getConfig('markdown', 'markdown:isEnabledLinebreaks');
  // props.isEnabledLinebreaksInComments = configManager.getConfig('markdown', 'markdown:isEnabledLinebreaksInComments');
  props.disableLinkSharing = configManager.getConfig('crowi', 'security:disableLinkSharing');
  // props.adminPreferredIndentSize = configManager.getConfig('markdown', 'markdown:adminPreferredIndentSize');
  // props.isIndentSizeForced = configManager.getConfig('markdown', 'markdown:isIndentSizeForced');

  props.rendererConfig = {
    isEnabledLinebreaks: configManager.getConfig('markdown', 'markdown:isEnabledLinebreaks'),
    isEnabledLinebreaksInComments: configManager.getConfig('markdown', 'markdown:isEnabledLinebreaksInComments'),
    adminPreferredIndentSize: configManager.getConfig('markdown', 'markdown:adminPreferredIndentSize'),
    isIndentSizeForced: configManager.getConfig('markdown', 'markdown:isIndentSizeForced'),

    plantumlUri: process.env.PLANTUML_URI ?? null,
    blockdiagUri: process.env.BLOCKDIAG_URI ?? null,

    // XSS Options
    isEnabledXssPrevention: configManager.getConfig('markdown', 'markdown:xss:isEnabledPrevention'),
    attrWhiteList: crowi.xssService.getAttrWhiteList(),
    tagWhiteList: crowi.xssService.getTagWhiteList(),
    highlightJsStyleBorder: crowi.configManager.getConfig('crowi', 'customize:highlightJsStyleBorder'),
  };

  props.sidebarConfig = {
    isSidebarDrawerMode: configManager.getConfig('crowi', 'customize:isSidebarDrawerMode'),
    isSidebarClosedAtDockMode: configManager.getConfig('crowi', 'customize:isSidebarClosedAtDockMode'),
  };
}

/**
 * for Server Side Translations
 * @param context
 * @param props
 * @param namespacesRequired
 */
async function injectNextI18NextConfigurations(context: GetServerSidePropsContext, props: Props, namespacesRequired?: string[] | undefined): Promise<void> {
  const nextI18NextConfig = await getNextI18NextConfig(serverSideTranslations, context, namespacesRequired);
  props._nextI18Next = nextI18NextConfig._nextI18Next;
}

export const getServerSideProps: GetServerSideProps = async(context: GetServerSidePropsContext) => {
  const req = context.req as CrowiRequest<IUserHasId & any>;
  const { user } = req;

  const result = await getServerSideCommonProps(context);


  // check for presence
  // see: https://github.com/vercel/next.js/issues/19271#issuecomment-730006862
  if (!('props' in result)) {
    throw new Error('invalid getSSP result');
  }

  const props: Props = result.props as Props;

  if (user != null) {
    props.currentUser = user.toObject();
  }

  try {
    await injectPageData(context, props);
  }
  catch (err) {
    if (err instanceof MultiplePagesHitsError) {
      props.isIdenticalPathPage = true;
    }
    else {
      throw err;
    }
  }

  await injectUserUISettings(context, props);
  await injectRoutingInformation(context, props);
  injectServerConfigurations(context, props);
  await injectNextI18NextConfigurations(context, props, ['translation']);

  return {
    props,
  };
};

export default GrowiPage;<|MERGE_RESOLUTION|>--- conflicted
+++ resolved
@@ -328,11 +328,7 @@
         </div>
         <footer>
           {/* <PageComments /> */}
-<<<<<<< HEAD
-          <PageComment pageId={useCurrentPageId().data} isReadOnly={false} titleAlign="left" />
-=======
           <PageComment pageId={pageId} isReadOnly={false} titleAlign="left" />
->>>>>>> 7e8ce7d8
           <PageContentFooter />
         </footer>
 
