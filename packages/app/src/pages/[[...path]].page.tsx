--- conflicted
+++ resolved
@@ -17,15 +17,10 @@
 import superjson from 'superjson';
 
 import { Comments } from '~/components/Comments';
-import { RecentlyCreatedIcon } from '~/components/Icons/RecentlyCreatedIcon';
 import { PageAlerts } from '~/components/PageAlert/PageAlerts';
 // import { useTranslation } from '~/i18n';
 import { PageContentFooter } from '~/components/PageContentFooter';
-<<<<<<< HEAD
 import { UsersHomePageFooter } from '~/components/UsersHomePageFooter';
-=======
-import { RecentCreated } from '~/components/RecentCreated/RecentCreated';
->>>>>>> 8a8f22aa
 import { CrowiRequest } from '~/interfaces/crowi-request';
 // import { renderScriptTagByName, renderHighlightJsStyleTag } from '~/service/cdn-resources-loader';
 // import { useIndentSize } from '~/stores/editor';
@@ -334,44 +329,9 @@
         </div>
         <footer className="footer d-edit-none">
           {/* TODO: Enable page_list.html */}
-<<<<<<< HEAD
           { !props.isIdenticalPathPage && (<Comments pageId={pageId} />) }
           { (pageWithMeta != null && isUsersHomePage(pageWithMeta.data.path)) && (
             <UsersHomePageFooter creatorId={pageWithMeta.data.creator._id}/>
-=======
-          {/* TODO: Enable isIdenticalPathPage or useIdenticalPath */}
-          {/* { !props.isIdenticalPathPage && ( */}
-          <Comments pageId={pageId} />
-          {/* )} */}
-          {/* TODO: Create UsersHomePageFooter conponent */}
-          { !isUsersHomePage(props.currentPathname) && (
-            <div className="container-lg user-page-footer py-5">
-              <div className="grw-user-page-list-m d-edit-none">
-                <h2 id="bookmarks-list" className="grw-user-page-header border-bottom pb-2 mb-3">
-                  <i style={{ fontSize: '1.3em' }} className="fa fa-fw fa-bookmark-o"></i>
-                  Bookmarks
-                </h2>
-                <div id="user-bookmark-list" className="page-list">
-                  <div className="page-list-container">
-                    {/* <BookmarkList userId={pageContainer.state.creator._id} /> */}
-                  </div>
-                </div>
-              </div>
-              <div className="grw-user-page-list-m mt-5 d-edit-none">
-                <h2 id="recently-created-list" className="grw-user-page-header border-bottom pb-2 mb-3">
-                  <i id="recent-created-icon" className="mr-1">
-                    <RecentlyCreatedIcon />
-                  </i>
-                  Recently Created
-                </h2>
-                <div id="user-created-list" className="page-list">
-                  <div className="page-list-container">
-                    <RecentCreated userId={pageWithMeta.data.creator._id} />
-                  </div>
-                </div>
-              </div>
-            </div>
->>>>>>> 8a8f22aa
           )}
           <PageContentFooter />
         </footer>
