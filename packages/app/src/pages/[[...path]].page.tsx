import React, { useEffect } from 'react';

import { isClient, pagePathUtils, pathUtils } from '@growi/core';
import ExtensibleCustomError from 'extensible-custom-error';
import {
  NextPage, GetServerSideProps, GetServerSidePropsContext,
} from 'next';
import { serverSideTranslations } from 'next-i18next/serverSideTranslations';
import dynamic from 'next/dynamic';
import Head from 'next/head';
import { useRouter } from 'next/router';

<<<<<<< HEAD
import { PageAlerts } from '~/components/PageAlert/PageAlerts';
=======

// import { PageAlerts } from '~/components/PageAlert/PageAlerts';
>>>>>>> 74d7ea6f
// import { PageComments } from '~/components/PageComment/PageComments';
// import { useTranslation } from '~/i18n';
import { CrowiRequest } from '~/interfaces/crowi-request';
// import { renderScriptTagByName, renderHighlightJsStyleTag } from '~/service/cdn-resources-loader';
// import { useIndentSize } from '~/stores/editor';
// import { useRendererSettings } from '~/stores/renderer';
// import { EditorMode, useEditorMode, useIsMobile } from '~/stores/ui';
import { IPageWithMeta } from '~/interfaces/page';
import { ISidebarConfig } from '~/interfaces/sidebar-config';
import { PageModel, PageDocument } from '~/server/models/page';
import UserUISettings, { UserUISettingsDocument } from '~/server/models/user-ui-settings';
import Xss from '~/services/xss';
import { useSWRxCurrentPage, useSWRxPageInfo, useSWRxPage } from '~/stores/page';
import {
  usePreferDrawerModeByUser, usePreferDrawerModeOnEditByUser, useSidebarCollapsed, useCurrentSidebarContents, useCurrentProductNavWidth,
} from '~/stores/ui';
import loggerFactory from '~/utils/logger';


// import { isUserPage, isTrashPage, isSharedPage } from '~/utils/path-utils';

// import GrowiSubNavigation from '../client/js/components/Navbar/GrowiSubNavigation';
// import GrowiSubNavigationSwitcher from '../client/js/components/Navbar/GrowiSubNavigationSwitcher';
import { BasicLayout } from '../components/BasicLayout';
import DisplaySwitcher from '../components/Page/DisplaySwitcher';

// import { serializeUserSecurely } from '../server/models/serializers/user-serializer';
// import PageStatusAlert from '../client/js/components/PageStatusAlert';


import {
  useCurrentUser, useCurrentPagePath,
  useOwnerOfCurrentPage, useIsLatestRevision,
  useIsForbidden, useIsNotFound, useIsTrashPage, useShared, useShareLinkId, useIsSharedUser, useIsAbleToDeleteCompletely,
  useAppTitle, useSiteUrl, useConfidential, useIsEnabledStaleNotification,
  useIsSearchServiceConfigured, useIsSearchServiceReachable, useIsMailerSetup,
  useAclEnabled, useIsAclEnabled, useHasSlackConfig, useDrawioUri, useHackmdUri, useMathJax,
  useNoCdn, useEditorConfig, useCsrfToken, useIsSearchScopeChildrenAsDefault, useCurrentPageId, useCurrentPathname, useIsSlackConfigured,
} from '../stores/context';
import { useXss } from '../stores/xss';

import {
  CommonProps, getNextI18NextConfig, getServerSideCommonProps, useCustomTitle,
} from './commons';
// import { useCurrentPageSWR } from '../stores/page';


const logger = loggerFactory('growi:pages:all');
const { isPermalink: _isPermalink, isUsersHomePage, isTrashPage: _isTrashPage } = pagePathUtils;
const { removeHeadingSlash } = pathUtils;


const IdenticalPathPage = (): JSX.Element => {
  const IdenticalPathPage = dynamic(() => import('../components/IdenticalPathPage').then(mod => mod.IdenticalPathPage), { ssr: false });
  return <IdenticalPathPage />;
};


type Props = CommonProps & {
  currentUser: string,

  pageWithMetaStr: string,
  // pageUser?: any,
  // redirectTo?: string;
  // redirectFrom?: string;

  // shareLinkId?: string;
  isLatestRevision?: boolean

  isIdenticalPathPage?: boolean,
  isForbidden: boolean,
  isNotFound: boolean,
  // isAbleToDeleteCompletely: boolean,

  isSearchServiceConfigured: boolean,
  isSearchServiceReachable: boolean,
  isSearchScopeChildrenAsDefault: boolean,

  isSlackConfigured: boolean,
  // isMailerSetup: boolean,
  isAclEnabled: boolean,
  // hasSlackConfig: boolean,
  // drawioUri: string,
  // hackmdUri: string,
  // mathJax: string,
  // noCdn: string,
  // highlightJsStyle: string,
  // isAllReplyShown: boolean,
  // isContainerFluid: boolean,
  // editorConfig: any,
  isEnabledStaleNotification: boolean,
  // isEnabledLinebreaks: boolean,
  // isEnabledLinebreaksInComments: boolean,
  // adminPreferredIndentSize: number,
  // isIndentSizeForced: boolean,

  // UI
  userUISettings: UserUISettingsDocument | null
  // Sidebar
  sidebarConfig: ISidebarConfig,
};

const GrowiPage: NextPage<Props> = (props: Props) => {
  // const { t } = useTranslation();
  const router = useRouter();

  const UnsavedAlertDialog = dynamic(() => import('./UnsavedAlertDialog'), { ssr: false });

  const { data: currentUser } = useCurrentUser(props.currentUser != null ? JSON.parse(props.currentUser) : null);

  // commons
  useAppTitle(props.appTitle);
  useSiteUrl(props.siteUrl);
  useXss(new Xss());
  // useEditorConfig(props.editorConfig);
  useConfidential(props.confidential);
  useCsrfToken(props.csrfToken);

  // UserUISettings
  usePreferDrawerModeByUser(props.userUISettings?.preferDrawerModeByUser ?? props.sidebarConfig.isSidebarDrawerMode);
  usePreferDrawerModeOnEditByUser(props.userUISettings?.preferDrawerModeOnEditByUser);
  useSidebarCollapsed(props.userUISettings?.isSidebarCollapsed ?? props.sidebarConfig.isSidebarClosedAtDockMode);
  useCurrentSidebarContents(props.userUISettings?.currentSidebarContents);
  useCurrentProductNavWidth(props.userUISettings?.currentProductNavWidth);

  // page
  useCurrentPagePath(props.currentPathname);
  useIsLatestRevision(props.isLatestRevision);
  // useOwnerOfCurrentPage(props.pageUser != null ? JSON.parse(props.pageUser) : null);
  useIsForbidden(props.isForbidden);
  useIsNotFound(props.isNotFound);
  // useIsTrashPage(_isTrashPage(props.currentPagePath));
  // useShared();
  // useShareLinkId(props.shareLinkId);
  // useIsAbleToDeleteCompletely(props.isAbleToDeleteCompletely);
  useIsSharedUser(false); // this page cann't be routed for '/share'
  useIsEnabledStaleNotification(props.isEnabledStaleNotification);

  useIsSearchServiceConfigured(props.isSearchServiceConfigured);
  useIsSearchServiceReachable(props.isSearchServiceReachable);
  useIsSearchScopeChildrenAsDefault(props.isSearchScopeChildrenAsDefault);

  useIsSlackConfigured(props.isSlackConfigured);
  // useIsMailerSetup(props.isMailerSetup);
  useIsAclEnabled(props.isAclEnabled);
  // useHasSlackConfig(props.hasSlackConfig);
  // useDrawioUri(props.drawioUri);
  // useHackmdUri(props.hackmdUri);
  // useMathJax(props.mathJax);
  // useNoCdn(props.noCdn);
  // useIndentSize(props.adminPreferredIndentSize);

  // useRendererSettings({
  //   isEnabledLinebreaks: props.isEnabledLinebreaks,
  //   isEnabledLinebreaksInComments: props.isEnabledLinebreaksInComments,
  //   adminPreferredIndentSize: props.adminPreferredIndentSize,
  //   isIndentSizeForced: props.isIndentSizeForced,
  // });

  // const { data: editorMode } = useEditorMode();

  let pageWithMeta: IPageWithMeta | undefined;
  if (props.pageWithMetaStr != null) {
    pageWithMeta = JSON.parse(props.pageWithMetaStr) as IPageWithMeta;
  }
  useCurrentPageId(pageWithMeta?.data._id);
  useSWRxCurrentPage(undefined, pageWithMeta?.data); // store initial data
  // useSWRxPage(pageWithMeta?.data._id);
  useSWRxPageInfo(pageWithMeta?.data._id, undefined, pageWithMeta?.meta); // store initial data
  useIsTrashPage(_isTrashPage(pageWithMeta?.data.path ?? ''));
  useCurrentPagePath(pageWithMeta?.data.path);
  useCurrentPathname(props.currentPathname);

  // sync pathname by Shallow Routing https://nextjs.org/docs/routing/shallow-routing
  useEffect(() => {
    if (isClient() && window.location.pathname !== props.currentPathname) {
      router.replace(props.currentPathname, undefined, { shallow: true });
    }
  }, [props.currentPathname, router]);

  const classNames: string[] = [];
  // switch (editorMode) {
  //   case EditorMode.Editor:
  //     classNames.push('on-edit', 'builtin-editor');
  //     break;
  //   case EditorMode.HackMD:
  //     classNames.push('on-edit', 'hackmd');
  //     break;
  // }
  // if (props.isContainerFluid) {
  //   classNames.push('growi-layout-fluid');
  // }
  // if (page == null) {
  //   classNames.push('not-found-page');
  // }

  return (
    <>
      <Head>
        {/*
        {renderScriptTagByName('drawio-viewer')}
        {renderScriptTagByName('mathjax')}
        {renderScriptTagByName('highlight-addons')}
        {renderHighlightJsStyleTag(props.highlightJsStyle)}
        */}
      </Head>
      {/* <BasicLayout title={useCustomTitle(props, t('GROWI'))} className={classNames.join(' ')}> */}
      <BasicLayout title={useCustomTitle(props, 'GROWI')} className={classNames.join(' ')}>
        <header className="py-0">
          {/* <GrowiSubNavigation /> */}
          GrowiSubNavigation
        </header>
        <div className="d-edit-none">
          {/* <GrowiSubNavigationSwitcher /> */}
          GrowiSubNavigationSwitcher
        </div>

        <div id="grw-subnav-sticky-trigger" className="sticky-top"></div>
        <div id="grw-fav-sticky-trigger" className="sticky-top"></div>

        <div id="main" className={`main ${isUsersHomePage(props.currentPathname) && 'user-page'}`}>

          <div className="row">
            <div className="col">
              <div id="content-main" className="content-main grw-container-convertible">
                { props.isIdenticalPathPage && <IdenticalPathPage /> }

                { !props.isIdenticalPathPage && (
                  <>
                    <PageAlerts />
                    { props.isForbidden
                      ? <>ForbiddenPage</>
                      : <DisplaySwitcher />
                    }
                    <div id="page-editor-navbar-bottom-container" className="d-none d-edit-block"></div>
                    {/* <PageStatusAlert /> */}
                    PageStatusAlert
                  </>
                ) }

              </div>
            </div>

            {/* <div className="col-xl-2 col-lg-3 d-none d-lg-block revision-toc-container">
              <div id="revision-toc" className="revision-toc mt-3 sps sps--abv" data-sps-offset="123">
                <div id="revision-toc-content" className="revision-toc-content"></div>
              </div>
            </div> */}
          </div>

        </div>
        <footer>
          {/* <PageComments /> */}
          PageComments
        </footer>

        <UnsavedAlertDialog />

      </BasicLayout>
    </>
  );
};


function getPageIdFromPathname(currentPathname: string): string | null {
  return _isPermalink(currentPathname) ? removeHeadingSlash(currentPathname) : null;
}

class MultiplePagesHitsError extends ExtensibleCustomError {

  pagePath: string;

  constructor(pagePath: string) {
    super(`MultiplePagesHitsError occured by '${pagePath}'`);
    this.pagePath = pagePath;
  }

}

async function getPageData(context: GetServerSidePropsContext, props: Props): Promise<IPageWithMeta|null> {
  const req: CrowiRequest = context.req as CrowiRequest;
  const { crowi } = req;
  const { revisionId } = req.query;

  const Page = crowi.model('Page') as PageModel;
  const { pageService } = crowi;

  const { currentPathname } = props;

  const pageId = getPageIdFromPathname(currentPathname);
  const isPermalink = _isPermalink(currentPathname);

  const { user } = req;

  // check whether the specified page path hits to multiple pages
  if (!isPermalink) {
    const count = await Page.countByPathAndViewer(currentPathname, user, null, true);
    if (count > 1) {
      throw new MultiplePagesHitsError(currentPathname);
    }
  }

  const result: IPageWithMeta = await pageService.findPageAndMetaDataByViewer(pageId, currentPathname, user, true); // includeEmpty = true, isSharedPage = false
  const page = result?.data as unknown as PageDocument;

  // populate & check if the revision is latest
  if (page != null) {
    page.initLatestRevisionField(revisionId);
    await page.populateDataToShowRevision();
    props.isLatestRevision = page.isLatestRevision();
  }

  return result;
}

async function injectRoutingInformation(context: GetServerSidePropsContext, props: Props, pageWithMeta: IPageWithMeta|null): Promise<void> {
  const req: CrowiRequest = context.req as CrowiRequest;
  const { crowi } = req;
  const Page = crowi.model('Page') as PageModel;

  const { currentPathname } = props;
  const pageId = getPageIdFromPathname(currentPathname);
  const isPermalink = _isPermalink(currentPathname);

  const page = pageWithMeta?.data;

  if (props.isIdenticalPathPage) {
    // TBD
  }
  else if (page == null) {
    props.isNotFound = true;

    // check the page is forbidden or just does not exist.
    const count = isPermalink ? await Page.count({ _id: pageId }) : await Page.count({ path: currentPathname });
    props.isForbidden = count > 0;
  }
  else {
    // /62a88db47fed8b2d94f30000 ==> /path/to/page
    if (isPermalink && page.isEmpty) {
      props.currentPathname = page.path;
    }

    // /path/to/page ==> /62a88db47fed8b2d94f30000
    if (!isPermalink && !page.isEmpty) {
      const isToppage = pagePathUtils.isTopPage(props.currentPathname);
      if (!isToppage) {
        props.currentPathname = `/${page._id}`;
      }
    }
  }
}

// async function injectPageUserInformation(context: GetServerSidePropsContext, props: Props): Promise<void> {
//   const req: CrowiRequest = context.req as CrowiRequest;
//   const { crowi } = req;
//   const UserModel = crowi.model('User');

//   if (isUserPage(props.currentPagePath)) {
//     const user = await UserModel.findUserByUsername(UserModel.getUsernameByPath(props.currentPagePath));

//     if (user != null) {
//       props.pageUser = JSON.stringify(user.toObject());
//     }
//   }
// }

async function injectServerConfigurations(context: GetServerSidePropsContext, props: Props): Promise<void> {
  const req: CrowiRequest = context.req as CrowiRequest;
  const { crowi } = req;
  const {
    appService, searchService, configManager, aclService, slackNotificationService, mailService,
  } = crowi;

  props.isSearchServiceConfigured = searchService.isConfigured;
  props.isSearchServiceReachable = searchService.isReachable;
  props.isSearchScopeChildrenAsDefault = configManager.getConfig('crowi', 'customize:isSearchScopeChildrenAsDefault');

  props.isSlackConfigured = crowi.slackIntegrationService.isSlackConfigured;
  // props.isMailerSetup = mailService.isMailerSetup;
  props.isAclEnabled = aclService.isAclEnabled();
  // props.hasSlackConfig = slackNotificationService.hasSlackConfig();
  // props.drawioUri = configManager.getConfig('crowi', 'app:drawioUri');
  // props.hackmdUri = configManager.getConfig('crowi', 'app:hackmdUri');
  // props.mathJax = configManager.getConfig('crowi', 'app:mathJax');
  // props.noCdn = configManager.getConfig('crowi', 'app:noCdn');
  // props.highlightJsStyle = configManager.getConfig('crowi', 'customize:highlightJsStyle');
  // props.isAllReplyShown = configManager.getConfig('crowi', 'customize:isAllReplyShown');
  // props.isContainerFluid = configManager.getConfig('crowi', 'customize:isContainerFluid');
  props.isEnabledStaleNotification = configManager.getConfig('crowi', 'customize:isEnabledStaleNotification');
  // props.isEnabledLinebreaks = configManager.getConfig('markdown', 'markdown:isEnabledLinebreaks');
  // props.isEnabledLinebreaksInComments = configManager.getConfig('markdown', 'markdown:isEnabledLinebreaksInComments');
  // props.editorConfig = {
  //   upload: {
  //     image: crowi.fileUploadService.getIsUploadable(),
  //     file: crowi.fileUploadService.getFileUploadEnabled(),
  //   },
  // };
  // props.adminPreferredIndentSize = configManager.getConfig('markdown', 'markdown:adminPreferredIndentSize');
  // props.isIndentSizeForced = configManager.getConfig('markdown', 'markdown:isIndentSizeForced');

  props.sidebarConfig = {
    isSidebarDrawerMode: configManager.getConfig('crowi', 'customize:isSidebarDrawerMode'),
    isSidebarClosedAtDockMode: configManager.getConfig('crowi', 'customize:isSidebarClosedAtDockMode'),
  };
}

/**
 * for Server Side Translations
 * @param context
 * @param props
 * @param namespacesRequired
 */
async function injectNextI18NextConfigurations(context: GetServerSidePropsContext, props: Props, namespacesRequired?: string[] | undefined): Promise<void> {
  const nextI18NextConfig = await getNextI18NextConfig(serverSideTranslations, context, namespacesRequired);
  props._nextI18Next = nextI18NextConfig._nextI18Next;
}

export const getServerSideProps: GetServerSideProps = async(context: GetServerSidePropsContext) => {
  const req: CrowiRequest = context.req as CrowiRequest;
  const { crowi, user } = req;
  const { revisionId } = req.query;

  const result = await getServerSideCommonProps(context);


  // check for presence
  // see: https://github.com/vercel/next.js/issues/19271#issuecomment-730006862
  if (!('props' in result)) {
    throw new Error('invalid getSSP result');
  }

  const props: Props = result.props as Props;
  let pageWithMeta;
  try {
    pageWithMeta = await getPageData(context, props);
    props.pageWithMetaStr = JSON.stringify(pageWithMeta);
  }
  catch (err) {
    if (err instanceof MultiplePagesHitsError) {
      props.isIdenticalPathPage = true;
    }
    else {
      throw err;
    }
  }

  injectRoutingInformation(context, props, pageWithMeta);
  injectServerConfigurations(context, props);
  injectNextI18NextConfigurations(context, props, ['translation']);

  if (user != null) {
    props.currentUser = JSON.stringify(user);
  }

  // UI
  const userUISettings = user == null ? null : await UserUISettings.findOne({ user: user._id }).exec();
  props.userUISettings = JSON.parse(JSON.stringify(userUISettings));

  return {
    props,
  };
};

export default GrowiPage;<|MERGE_RESOLUTION|>--- conflicted
+++ resolved
@@ -10,12 +10,7 @@
 import Head from 'next/head';
 import { useRouter } from 'next/router';
 
-<<<<<<< HEAD
 import { PageAlerts } from '~/components/PageAlert/PageAlerts';
-=======
-
-// import { PageAlerts } from '~/components/PageAlert/PageAlerts';
->>>>>>> 74d7ea6f
 // import { PageComments } from '~/components/PageComment/PageComments';
 // import { useTranslation } from '~/i18n';
 import { CrowiRequest } from '~/interfaces/crowi-request';
