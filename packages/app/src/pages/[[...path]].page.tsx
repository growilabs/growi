import React, { useEffect } from 'react';


import EventEmitter from 'events';

import {
  IDataWithMeta, IPageInfoForEntity, IPagePopulatedToShowRevision, isClient, isIPageInfoForEntity, IUser, IUserHasId, pagePathUtils, pathUtils,
} from '@growi/core';
import ExtensibleCustomError from 'extensible-custom-error';
import { model as mongooseModel } from 'mongoose';
import {
  NextPage, GetServerSideProps, GetServerSidePropsContext,
} from 'next';
import { serverSideTranslations } from 'next-i18next/serverSideTranslations';
import dynamic from 'next/dynamic';
import Head from 'next/head';
import { useRouter } from 'next/router';
import superjson from 'superjson';

import { Comments } from '~/components/Comments';
import { PageAlerts } from '~/components/PageAlert/PageAlerts';
// import { useTranslation } from '~/i18n';
import { PageContentFooter } from '~/components/PageContentFooter';
import { CrowiRequest } from '~/interfaces/crowi-request';
// import { renderScriptTagByName, renderHighlightJsStyleTag } from '~/service/cdn-resources-loader';
// import { useIndentSize } from '~/stores/editor';
// import { useRendererSettings } from '~/stores/renderer';
// import { EditorMode, useEditorMode, useIsMobile } from '~/stores/ui';
import { EditorConfig } from '~/interfaces/editor-settings';
import { CustomWindow } from '~/interfaces/global';
import { RendererConfig } from '~/interfaces/services/renderer';
import { ISidebarConfig } from '~/interfaces/sidebar-config';
import { IUserUISettings } from '~/interfaces/user-ui-settings';
import { PageModel, PageDocument } from '~/server/models/page';
import { PageRedirectModel } from '~/server/models/page-redirect';
import { UserUISettingsModel } from '~/server/models/user-ui-settings';
import { useSWRxCurrentPage, useSWRxIsGrantNormalized } from '~/stores/page';
import { useRedirectFrom } from '~/stores/page-redirect';
import {
  usePreferDrawerModeByUser, usePreferDrawerModeOnEditByUser, useSidebarCollapsed, useCurrentSidebarContents, useCurrentProductNavWidth, useSelectedGrant,
} from '~/stores/ui';
import loggerFactory from '~/utils/logger';


// import { isUserPage, isTrashPage, isSharedPage } from '~/utils/path-utils';

// import GrowiSubNavigation from '../client/js/components/Navbar/GrowiSubNavigation';
// import GrowiSubNavigationSwitcher from '../client/js/components/Navbar/GrowiSubNavigationSwitcher';
import { DescendantsPageListModal } from '../components/DescendantsPageListModal';
import { BasicLayout } from '../components/Layout/BasicLayout';
import GrowiContextualSubNavigation from '../components/Navbar/GrowiContextualSubNavigation';
import DisplaySwitcher from '../components/Page/DisplaySwitcher';
// import { serializeUserSecurely } from '../server/models/serializers/user-serializer';
// import PageStatusAlert from '../client/js/components/PageStatusAlert';
import {
  useCurrentUser, useCurrentPagePath,
  useIsLatestRevision,
  useIsForbidden, useIsNotFound, useIsTrashPage, useIsSharedUser,
  useIsEnabledStaleNotification, useIsIdenticalPath,
  useIsSearchServiceConfigured, useIsSearchServiceReachable, useDisableLinkSharing,
  useHackmdUri,
  useIsAclEnabled, useIsUserPage, useIsNotCreatable,
  useCsrfToken, useIsSearchScopeChildrenAsDefault, useCurrentPageId, useCurrentPathname,
  useIsSlackConfigured, useRendererConfig, useEditingMarkdown,
  useEditorConfig, useIsAllReplyShown, useIsUploadableFile, useIsUploadableImage,
} from '../stores/context';

import {
  CommonProps, getNextI18NextConfig, getServerSideCommonProps, useCustomTitle,
} from './utils/commons';
// import { useCurrentPageSWR } from '../stores/page';

import styles from './[[...path]].page.module.scss';

const NotCreatablePage = dynamic(() => import('../components/NotCreatablePage').then(mod => mod.NotCreatablePage), { ssr: false });
const ForbiddenPage = dynamic(() => import('../components/ForbiddenPage'), { ssr: false });
const UnsavedAlertDialog = dynamic(() => import('./UnsavedAlertDialog'), { ssr: false });
const GrowiSubNavigationSwitcher = dynamic(() => import('../components/Navbar/GrowiSubNavigationSwitcher'), { ssr: false });

const logger = loggerFactory('growi:pages:all');

const {
  isPermalink: _isPermalink, isUsersHomePage, isTrashPage: _isTrashPage, isUserPage, isCreatablePage,
} = pagePathUtils;
const { removeHeadingSlash } = pathUtils;


type IPageToShowRevisionWithMeta = IDataWithMeta<IPagePopulatedToShowRevision & PageDocument, IPageInfoForEntity>;
type IPageToShowRevisionWithMetaSerialized = IDataWithMeta<string, string>;

superjson.registerCustom<IPageToShowRevisionWithMeta, IPageToShowRevisionWithMetaSerialized>(
  {
    isApplicable: (v): v is IPageToShowRevisionWithMeta => {
      return v?.data != null
        && v?.data.toObject != null
        && v?.meta != null
        && isIPageInfoForEntity(v.meta);
    },
    serialize: (v) => {
      return {
        data: superjson.stringify(v.data.toObject()),
        meta: superjson.stringify(v.meta),
      };
    },
    deserialize: (v) => {
      return {
        data: superjson.parse(v.data),
        meta: v.meta != null ? superjson.parse(v.meta) : undefined,
      };
    },
  },
  'IPageToShowRevisionWithMetaTransformer',
);


const IdenticalPathPage = (): JSX.Element => {
  const IdenticalPathPage = dynamic(() => import('../components/IdenticalPathPage').then(mod => mod.IdenticalPathPage), { ssr: false });
  return <IdenticalPathPage />;
};

const PutbackPageModal = (): JSX.Element => {
  const PutbackPageModal = dynamic(() => import('../components/PutbackPageModal'), { ssr: false });
  return <PutbackPageModal />;
};

type Props = CommonProps & {
  currentUser: IUser,

  pageWithMeta: IPageToShowRevisionWithMeta,
  // pageUser?: any,
  redirectFrom?: string;

  // shareLinkId?: string;
  isLatestRevision?: boolean

  isIdenticalPathPage?: boolean,
  isForbidden: boolean,
  isNotFound: boolean,
  IsNotCreatable: boolean,
  // isAbleToDeleteCompletely: boolean,

  isSearchServiceConfigured: boolean,
  isSearchServiceReachable: boolean,
  isSearchScopeChildrenAsDefault: boolean,

  isSlackConfigured: boolean,
  // isMailerSetup: boolean,
  isAclEnabled: boolean,
  // hasSlackConfig: boolean,
  // drawioUri: string,
  hackmdUri: string,
  // noCdn: string,
  // highlightJsStyle: string,
  isAllReplyShown: boolean,
  // isContainerFluid: boolean,
  editorConfig: EditorConfig,
  isEnabledStaleNotification: boolean,
  // isEnabledLinebreaks: boolean,
  // isEnabledLinebreaksInComments: boolean,
  // adminPreferredIndentSize: number,
  // isIndentSizeForced: boolean,
  disableLinkSharing: boolean,

  rendererConfig: RendererConfig,

  // UI
  userUISettings?: IUserUISettings
  // Sidebar
  sidebarConfig: ISidebarConfig,
};

const GrowiPage: NextPage<Props> = (props: Props) => {
  // const { t } = useTranslation();
  const router = useRouter();

  const { data: currentUser } = useCurrentUser(props.currentUser ?? null);

  // register global EventEmitter
  if (isClient()) {
    (window as CustomWindow).globalEmitter = new EventEmitter();
  }

  // commons
  useEditorConfig(props.editorConfig);
  useCsrfToken(props.csrfToken);

  // UserUISettings
  usePreferDrawerModeByUser(props.userUISettings?.preferDrawerModeByUser ?? props.sidebarConfig.isSidebarDrawerMode);
  usePreferDrawerModeOnEditByUser(props.userUISettings?.preferDrawerModeOnEditByUser);
  useSidebarCollapsed(props.userUISettings?.isSidebarCollapsed ?? props.sidebarConfig.isSidebarClosedAtDockMode);
  useCurrentSidebarContents(props.userUISettings?.currentSidebarContents);
  useCurrentProductNavWidth(props.userUISettings?.currentProductNavWidth);

  // page
  useIsLatestRevision(props.isLatestRevision);
  // useOwnerOfCurrentPage(props.pageUser != null ? JSON.parse(props.pageUser) : null);
  useIsForbidden(props.isForbidden);
  useIsNotFound(props.isNotFound);
  useIsNotCreatable(props.IsNotCreatable);
  useRedirectFrom(props.redirectFrom);
  // useIsTrashPage(_isTrashPage(props.currentPagePath));
  // useShared();
  // useShareLinkId(props.shareLinkId);
  useIsSharedUser(false); // this page cann't be routed for '/share'
  useIsIdenticalPath(false); // TODO: need to initialize from props
  // useIsAbleToDeleteCompletely(props.isAbleToDeleteCompletely);
  useIsEnabledStaleNotification(props.isEnabledStaleNotification);

  useIsSearchServiceConfigured(props.isSearchServiceConfigured);
  useIsSearchServiceReachable(props.isSearchServiceReachable);
  useIsSearchScopeChildrenAsDefault(props.isSearchScopeChildrenAsDefault);

  useIsSlackConfigured(props.isSlackConfigured);
  // useIsMailerSetup(props.isMailerSetup);
  useIsAclEnabled(props.isAclEnabled);
  // useHasSlackConfig(props.hasSlackConfig);
  // useDrawioUri(props.drawioUri);
  useHackmdUri(props.hackmdUri);
  // useNoCdn(props.noCdn);
  // useIndentSize(props.adminPreferredIndentSize);
  useDisableLinkSharing(props.disableLinkSharing);

  useRendererConfig(props.rendererConfig);
  // useRendererSettings(props.rendererSettingsStr != null ? JSON.parse(props.rendererSettingsStr) : undefined);
  // useGrowiRendererConfig(props.growiRendererConfigStr != null ? JSON.parse(props.growiRendererConfigStr) : undefined);
  useIsAllReplyShown(props.isAllReplyShown);

  useIsUploadableFile(props.editorConfig.upload.isUploadableFile);
  useIsUploadableImage(props.editorConfig.upload.isUploadableImage);

  // const { data: editorMode } = useEditorMode();

  const { pageWithMeta, userUISettings } = props;

  let shouldRenderPutbackPageModal = false;
  if (pageWithMeta != null) {
    shouldRenderPutbackPageModal = _isTrashPage(pageWithMeta.data.path);
  }

  const pageId = pageWithMeta?.data._id;
  const pagePath = pageWithMeta?.data.path ?? props.currentPathname;

  useCurrentPageId(pageId);
  useSWRxCurrentPage(undefined, pageWithMeta?.data); // store initial data
<<<<<<< HEAD
  useSWRxPageInfo(pageId, undefined, pageWithMeta?.meta); // store initial data
=======
  useIsTrashPage(_isTrashPage(pagePath));
>>>>>>> f815f072
  useIsUserPage(isUserPage(pagePath));
  useIsNotCreatable(props.isForbidden || !isCreatablePage(pagePath)); // TODO: need to include props.isIdentical
  useCurrentPagePath(pagePath);
  useCurrentPathname(props.currentPathname);
  useEditingMarkdown(pageWithMeta?.data.revision?.body);
  const { data: grantData } = useSWRxIsGrantNormalized(pageId);
  const { mutate: mutateSelectedGrant } = useSelectedGrant();

  // sync grant data
  useEffect(() => {
    mutateSelectedGrant(grantData?.grantData.currentPageGrant);
  }, [grantData?.grantData.currentPageGrant, mutateSelectedGrant]);

  // sync pathname by Shallow Routing https://nextjs.org/docs/routing/shallow-routing
  useEffect(() => {
    const decodedURI = decodeURI(window.location.pathname);
    if (isClient() && decodedURI !== props.currentPathname) {
      router.replace(props.currentPathname, undefined, { shallow: true });
    }
  }, [props.currentPathname, router]);

  const classNames: string[] = [];
  // switch (editorMode) {
  //   case EditorMode.Editor:
  //     classNames.push('on-edit', 'builtin-editor');
  //     break;
  //   case EditorMode.HackMD:
  //     classNames.push('on-edit', 'hackmd');
  //     break;
  // }
  // if (page == null) {
  //   classNames.push('not-found-page');
  // }

  return (
    <>
      <Head>
        {/*
        {renderScriptTagByName('drawio-viewer')}
        {renderScriptTagByName('highlight-addons')}
        {renderHighlightJsStyleTag(props.highlightJsStyle)}
        */}
      </Head>
      {/* <BasicLayout title={useCustomTitle(props, t('GROWI'))} className={classNames.join(' ')}> */}
      <BasicLayout title={useCustomTitle(props, 'GROWI')} className={classNames.join(' ')} expandContainer={props.isContainerFluid}>
        <div className="h-100 d-flex flex-column justify-content-between">
          <header className="py-0 position-relative">
            <GrowiContextualSubNavigation isLinkSharingDisabled={props.disableLinkSharing} />
          </header>
          <div className="d-edit-none">
            <GrowiSubNavigationSwitcher />
          </div>

          <div id="grw-subnav-sticky-trigger" className="sticky-top"></div>
          <div id="grw-fav-sticky-trigger" className="sticky-top"></div>

          <div className="flex-grow-1">
            <div id="main" className={`main ${isUsersHomePage(props.currentPathname) && 'user-page'}`}>
              <div id="content-main" className="content-main grw-container-convertible">
                { props.isIdenticalPathPage && <IdenticalPathPage /> }

                { !props.isIdenticalPathPage && (
                  <>
                    <PageAlerts />
                    { props.isForbidden && <ForbiddenPage /> }
                    { props.IsNotCreatable && <NotCreatablePage />}
                    { !props.isForbidden && !props.IsNotCreatable && <DisplaySwitcher />}
                    {/* <DisplaySwitcher /> */}
                    {/* <PageStatusAlert /> */}
                  </>
                ) }

                {/* <div className="col-xl-2 col-lg-3 d-none d-lg-block revision-toc-container">
                  <div id="revision-toc" className="revision-toc mt-3 sps sps--abv" data-sps-offset="123">
                    <div id="revision-toc-content" className="revision-toc-content"></div>
                  </div>
                </div> */}
              </div>
            </div>
          </div>
          {/* TODO: Check CSS import */}
          <footer className="footer d-edit-none">
            {/* TODO: Enable page_list.html */}
            {/* TODO: Enable isIdenticalPathPage or useIdenticalPath */}
            {/* { !props.isIdenticalPathPage && ( */}
            <Comments pageId={pageId} />
            {/* )} */}
            {/* TODO: Create UsersHomePageFooter conponent */}
            { isUsersHomePage(props.currentPathname) && (
              <div className="container-lg user-page-footer py-5">
                <div className="grw-user-page-list-m d-edit-none">
                  <h2 id="bookmarks-list" className="grw-user-page-header border-bottom pb-2 mb-3">
                    <i style={{ fontSize: '1.3em' }} className="fa fa-fw fa-bookmark-o"></i>
                    Bookmarks
                  </h2>
                  <div id="user-bookmark-list" className={`page-list ${styles['page-list']}`}>
                    {/* TODO: No need page-list-container class ? */}
                    <div className="page-list-container">
                      {/* <BookmarkList userId={pageContainer.state.creator._id} /> */}
                    </div>
                  </div>
                </div>
                <div className="grw-user-page-list-m mt-5 d-edit-none">
                  <h2 id="recently-created-list" className="grw-user-page-header border-bottom pb-2 mb-3">
                    <i id="recent-created-icon" className="mr-1">
                      {/* <RecentlyCreatedIcon /> */}
                    </i>
                    Recently Created
                  </h2>
                  <div id="user-created-list" className={`page-list ${styles['page-list']}`}>
                    {/* TODO: No need page-list-container class ? */}
                    <div className="page-list-container">
                      {/* <RecentCreated userId={pageContainer.state.creator._id} /> */}
                    </div>
                  </div>
                </div>
              </div>
            )}
            <PageContentFooter />
          </footer>

          <UnsavedAlertDialog />
          <DescendantsPageListModal />
          {shouldRenderPutbackPageModal && <PutbackPageModal />}
        </div>
      </BasicLayout>
    </>
  );
};


function getPageIdFromPathname(currentPathname: string): string | null {
  return _isPermalink(currentPathname) ? removeHeadingSlash(currentPathname) : null;
}

class MultiplePagesHitsError extends ExtensibleCustomError {

  pagePath: string;

  constructor(pagePath: string) {
    super(`MultiplePagesHitsError occured by '${pagePath}'`);
    this.pagePath = pagePath;
  }

}

async function injectPageData(context: GetServerSidePropsContext, props: Props): Promise<void> {
  const req: CrowiRequest = context.req as CrowiRequest;
  const { crowi } = req;
  const { revisionId } = req.query;

  const Page = crowi.model('Page') as PageModel;
  const PageRedirect = mongooseModel('PageRedirect') as PageRedirectModel;
  const { pageService } = crowi;

  let currentPathname = props.currentPathname;

  const pageId = getPageIdFromPathname(currentPathname);
  const isPermalink = _isPermalink(currentPathname);

  const { user } = req;

  if (!isPermalink) {
    // check redirects
    const chains = await PageRedirect.retrievePageRedirectEndpoints(currentPathname);
    if (chains != null) {
      // overwrite currentPathname
      currentPathname = chains.end.toPath;
      props.currentPathname = currentPathname;
      // set redirectFrom
      props.redirectFrom = chains.start.fromPath;
    }

    // check whether the specified page path hits to multiple pages
    const count = await Page.countByPathAndViewer(currentPathname, user, null, true);
    if (count > 1) {
      throw new MultiplePagesHitsError(currentPathname);
    }
  }

  const pageWithMeta: IPageToShowRevisionWithMeta = await pageService.findPageAndMetaDataByViewer(pageId, currentPathname, user, true); // includeEmpty = true, isSharedPage = false
  const page = pageWithMeta?.data as unknown as PageDocument;

  // populate & check if the revision is latest
  if (page != null) {
    page.initLatestRevisionField(revisionId);
    await page.populateDataToShowRevision();
    props.isLatestRevision = page.isLatestRevision();
  }

  props.pageWithMeta = pageWithMeta;
}

async function injectUserUISettings(context: GetServerSidePropsContext, props: Props): Promise<void> {
  const req = context.req as CrowiRequest<IUserHasId & any>;
  const { user } = req;
  const UserUISettings = mongooseModel('UserUISettings') as UserUISettingsModel;

  const userUISettings = user == null ? null : await UserUISettings.findOne({ user: user._id }).exec();
  if (userUISettings != null) {
    props.userUISettings = userUISettings.toObject();
  }
}

async function injectRoutingInformation(context: GetServerSidePropsContext, props: Props): Promise<void> {
  const req: CrowiRequest = context.req as CrowiRequest;
  const { crowi } = req;
  const Page = crowi.model('Page') as PageModel;

  const { currentPathname } = props;
  const pageId = getPageIdFromPathname(currentPathname);
  const isPermalink = _isPermalink(currentPathname);

  const page = props.pageWithMeta?.data;

  if (props.isIdenticalPathPage) {
    // TBD
  }
  else if (page == null) {
    props.isNotFound = true;
    props.IsNotCreatable = !isCreatablePage(currentPathname);
    // check the page is forbidden or just does not exist.
    const count = isPermalink ? await Page.count({ _id: pageId }) : await Page.count({ path: currentPathname });
    props.isForbidden = count > 0;
  }
  else {
    props.isNotFound = page.isEmpty;

    // /62a88db47fed8b2d94f30000 ==> /path/to/page
    if (isPermalink && page.isEmpty) {
      props.currentPathname = page.path;
    }

    // /path/to/page ==> /62a88db47fed8b2d94f30000
    if (!isPermalink && !page.isEmpty) {
      const isToppage = pagePathUtils.isTopPage(props.currentPathname);
      if (!isToppage) {
        props.currentPathname = `/${page._id}`;
      }
    }
  }
}

// async function injectPageUserInformation(context: GetServerSidePropsContext, props: Props): Promise<void> {
//   const req: CrowiRequest = context.req as CrowiRequest;
//   const { crowi } = req;
//   const UserModel = crowi.model('User');

//   if (isUserPage(props.currentPagePath)) {
//     const user = await UserModel.findUserByUsername(UserModel.getUsernameByPath(props.currentPagePath));

//     if (user != null) {
//       props.pageUser = JSON.stringify(user.toObject());
//     }
//   }
// }

function injectServerConfigurations(context: GetServerSidePropsContext, props: Props): void {
  const req: CrowiRequest = context.req as CrowiRequest;
  const { crowi } = req;
  const {
    appService, searchService, configManager, aclService, slackNotificationService, mailService,
  } = crowi;

  props.isSearchServiceConfigured = searchService.isConfigured;
  props.isSearchServiceReachable = searchService.isReachable;
  props.isSearchScopeChildrenAsDefault = configManager.getConfig('crowi', 'customize:isSearchScopeChildrenAsDefault');

  props.isSlackConfigured = crowi.slackIntegrationService.isSlackConfigured;
  // props.isMailerSetup = mailService.isMailerSetup;
  props.isAclEnabled = aclService.isAclEnabled();
  // props.hasSlackConfig = slackNotificationService.hasSlackConfig();
  // props.drawioUri = configManager.getConfig('crowi', 'app:drawioUri');
  props.hackmdUri = configManager.getConfig('crowi', 'app:hackmdUri');
  // props.noCdn = configManager.getConfig('crowi', 'app:noCdn');
  // props.highlightJsStyle = configManager.getConfig('crowi', 'customize:highlightJsStyle');
  props.isAllReplyShown = configManager.getConfig('crowi', 'customize:isAllReplyShown');
  // props.isContainerFluid = configManager.getConfig('crowi', 'customize:isContainerFluid');
  props.isEnabledStaleNotification = configManager.getConfig('crowi', 'customize:isEnabledStaleNotification');
  // props.isEnabledLinebreaks = configManager.getConfig('markdown', 'markdown:isEnabledLinebreaks');
  // props.isEnabledLinebreaksInComments = configManager.getConfig('markdown', 'markdown:isEnabledLinebreaksInComments');
  props.disableLinkSharing = configManager.getConfig('crowi', 'security:disableLinkSharing');
  props.editorConfig = {
    upload: {
      isUploadableFile: crowi.fileUploadService.getFileUploadEnabled(),
      isUploadableImage: crowi.fileUploadService.getIsUploadable(),
    },
  };
  // props.adminPreferredIndentSize = configManager.getConfig('markdown', 'markdown:adminPreferredIndentSize');
  // props.isIndentSizeForced = configManager.getConfig('markdown', 'markdown:isIndentSizeForced');

  props.rendererConfig = {
    isEnabledLinebreaks: configManager.getConfig('markdown', 'markdown:isEnabledLinebreaks'),
    isEnabledLinebreaksInComments: configManager.getConfig('markdown', 'markdown:isEnabledLinebreaksInComments'),
    adminPreferredIndentSize: configManager.getConfig('markdown', 'markdown:adminPreferredIndentSize'),
    isIndentSizeForced: configManager.getConfig('markdown', 'markdown:isIndentSizeForced'),

    plantumlUri: process.env.PLANTUML_URI ?? null,
    blockdiagUri: process.env.BLOCKDIAG_URI ?? null,

    // XSS Options
    isEnabledXssPrevention: configManager.getConfig('markdown', 'markdown:xss:isEnabledPrevention'),
    attrWhiteList: crowi.xssService.getAttrWhiteList(),
    tagWhiteList: crowi.xssService.getTagWhiteList(),
    highlightJsStyleBorder: crowi.configManager.getConfig('crowi', 'customize:highlightJsStyleBorder'),
  };

  props.sidebarConfig = {
    isSidebarDrawerMode: configManager.getConfig('crowi', 'customize:isSidebarDrawerMode'),
    isSidebarClosedAtDockMode: configManager.getConfig('crowi', 'customize:isSidebarClosedAtDockMode'),
  };
}

/**
 * for Server Side Translations
 * @param context
 * @param props
 * @param namespacesRequired
 */
async function injectNextI18NextConfigurations(context: GetServerSidePropsContext, props: Props, namespacesRequired?: string[] | undefined): Promise<void> {
  const nextI18NextConfig = await getNextI18NextConfig(serverSideTranslations, context, namespacesRequired);
  props._nextI18Next = nextI18NextConfig._nextI18Next;
}

export const getServerSideProps: GetServerSideProps = async(context: GetServerSidePropsContext) => {
  const req = context.req as CrowiRequest<IUserHasId & any>;
  const { user } = req;

  const result = await getServerSideCommonProps(context);

  // check for presence
  // see: https://github.com/vercel/next.js/issues/19271#issuecomment-730006862
  if (!('props' in result)) {
    throw new Error('invalid getSSP result');
  }

  const props: Props = result.props as Props;

  if (props.redirectDestination != null) {
    return {
      redirect: {
        permanent: false,
        destination: props.redirectDestination,
      },
    };
  }

  if (user != null) {
    props.currentUser = user.toObject();
  }

  try {
    await injectPageData(context, props);
  }
  catch (err) {
    if (err instanceof MultiplePagesHitsError) {
      props.isIdenticalPathPage = true;
    }
    else {
      throw err;
    }
  }

  await injectUserUISettings(context, props);
  await injectRoutingInformation(context, props);
  injectServerConfigurations(context, props);
  await injectNextI18NextConfigurations(context, props, ['translation']);

  return {
    props,
  };
};

export default GrowiPage;<|MERGE_RESOLUTION|>--- conflicted
+++ resolved
@@ -242,11 +242,7 @@
 
   useCurrentPageId(pageId);
   useSWRxCurrentPage(undefined, pageWithMeta?.data); // store initial data
-<<<<<<< HEAD
   useSWRxPageInfo(pageId, undefined, pageWithMeta?.meta); // store initial data
-=======
-  useIsTrashPage(_isTrashPage(pagePath));
->>>>>>> f815f072
   useIsUserPage(isUserPage(pagePath));
   useIsNotCreatable(props.isForbidden || !isCreatablePage(pagePath)); // TODO: need to include props.isIdentical
   useCurrentPagePath(pagePath);
