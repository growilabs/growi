/* eslint-disable @next/next/google-font-display */
import React from 'react';

import mongoose from 'mongoose';
import Document, {
  DocumentContext, DocumentInitialProps,
  Html, Head, Main, NextScript,
} from 'next/document';

<<<<<<< HEAD
import { ActivatePluginService, GrowiPluginManifestEntries } from '~/client/services/activate-plugin';
import { GrowiPlugin, GrowiPluginResourceType } from '~/interfaces/plugin';

type HeadersForGrowiPluginProps = {
  pluginManifestEntries: GrowiPluginManifestEntries;
}

const HeadersForGrowiPlugin = (props: HeadersForGrowiPluginProps): JSX.Element => {
  const { pluginManifestEntries } = props;

  return (
    <>
      { pluginManifestEntries.map(([growiPlugin, manifest]) => {
        const { types } = growiPlugin.meta;

        const elements: JSX.Element[] = [];
=======
import { CrowiRequest } from '~/interfaces/crowi-request';


// type GrowiDocumentProps = {};
// declare type GrowiDocumentInitialProps = GrowiDocumentProps & DocumentInitialProps;
declare type GrowiDocumentInitialProps = DocumentInitialProps & { customCss: string };
>>>>>>> 183da70e

        // add script
        if (types.includes(GrowiPluginResourceType.Script) || types.includes(GrowiPluginResourceType.Template)) {
          elements.push(<>
            {/* eslint-disable-next-line @next/next/no-sync-scripts */ }
            <script type="module" key={`script_${growiPlugin.installedPath}`}
              src={`/plugins/${growiPlugin.installedPath}/dist/${manifest['client-entry.tsx'].file}`} />
          </>);
        }
        // add link
        if (types.includes(GrowiPluginResourceType.Script) || types.includes(GrowiPluginResourceType.Style)) {
          elements.push(<>
            <link rel="stylesheet" key={`link_${growiPlugin.installedPath}`}
              href={`/plugins/${growiPlugin.installedPath}/dist/${manifest['client-entry.tsx'].css}`} />
          </>);
        }

<<<<<<< HEAD
        return elements;
      }) }
    </>
  );
};

interface GrowiDocumentProps {
  pluginManifestEntries: GrowiPluginManifestEntries;
}
declare type GrowiDocumentInitialProps = DocumentInitialProps & GrowiDocumentProps;

class GrowiDocument extends Document<GrowiDocumentProps> {
=======
class GrowiDocument extends Document<GrowiDocumentInitialProps> {
>>>>>>> 183da70e

  static override async getInitialProps(ctx: DocumentContext): Promise<GrowiDocumentInitialProps> {
    const initialProps: DocumentInitialProps = await Document.getInitialProps(ctx);
    const { crowi } = ctx.req as CrowiRequest<any>;
    const { customizeService } = crowi;
    const customCss: string = customizeService.getCustomCss();

<<<<<<< HEAD
    // TODO: load GrowiPlugin documents from DB
    const GrowiPlugin = mongoose.model<GrowiPlugin>('GrowiPlugin');
    const growiPlugins = await GrowiPlugin.find({ isEnabled: true });
    const pluginManifestEntries: GrowiPluginManifestEntries = await ActivatePluginService.retrievePluginManifests(growiPlugins);
    return { ...initialProps, pluginManifestEntries };
=======
    const props = { ...initialProps, customCss };
    return props;
>>>>>>> 183da70e
  }

  override render(): JSX.Element {
    const { customCss } = this.props;

    const { pluginManifestEntries } = this.props;

    return (
      <Html>
        <Head>
          <style>
            {customCss}
          </style>
          {/*
          {renderScriptTagsByGroup('basis')}
          {renderStyleTagsByGroup('basis')}
          */}
<<<<<<< HEAD
          <HeadersForGrowiPlugin pluginManifestEntries={pluginManifestEntries} />
=======
          <link rel='preload' href="/static/fonts/PressStart2P-latin.woff2" as="font" type="font/woff2" />
          <link rel='preload' href="/static/fonts/PressStart2P-latin-ext.woff2" as="font" type="font/woff2" />
          <link rel='preload' href="/static/fonts/Lato-Regular-latin.woff2" as="font" type="font/woff2" />
          <link rel='preload' href="/static/fonts/Lato-Regular-latin-ext.woff2" as="font" type="font/woff2" />
          <link rel='preload' href="/static/fonts/Lato-Bold-latin.woff2" as="font" type="font/woff2" />
          <link rel='preload' href="/static/fonts/Lato-Bold-latin-ext.woff2" as="font" type="font/woff2" />
>>>>>>> 183da70e
        </Head>
        <body>
          <Main />
          <NextScript />
        </body>
      </Html>
    );
  }

}

export default GrowiDocument;<|MERGE_RESOLUTION|>--- conflicted
+++ resolved
@@ -7,8 +7,8 @@
   Html, Head, Main, NextScript,
 } from 'next/document';
 
-<<<<<<< HEAD
 import { ActivatePluginService, GrowiPluginManifestEntries } from '~/client/services/activate-plugin';
+import { CrowiRequest } from '~/interfaces/crowi-request';
 import { GrowiPlugin, GrowiPluginResourceType } from '~/interfaces/plugin';
 
 type HeadersForGrowiPluginProps = {
@@ -24,14 +24,6 @@
         const { types } = growiPlugin.meta;
 
         const elements: JSX.Element[] = [];
-=======
-import { CrowiRequest } from '~/interfaces/crowi-request';
-
-
-// type GrowiDocumentProps = {};
-// declare type GrowiDocumentInitialProps = GrowiDocumentProps & DocumentInitialProps;
-declare type GrowiDocumentInitialProps = DocumentInitialProps & { customCss: string };
->>>>>>> 183da70e
 
         // add script
         if (types.includes(GrowiPluginResourceType.Script) || types.includes(GrowiPluginResourceType.Template)) {
@@ -49,7 +41,6 @@
           </>);
         }
 
-<<<<<<< HEAD
         return elements;
       }) }
     </>
@@ -57,14 +48,12 @@
 };
 
 interface GrowiDocumentProps {
+  customCss: string;
   pluginManifestEntries: GrowiPluginManifestEntries;
 }
 declare type GrowiDocumentInitialProps = DocumentInitialProps & GrowiDocumentProps;
 
-class GrowiDocument extends Document<GrowiDocumentProps> {
-=======
 class GrowiDocument extends Document<GrowiDocumentInitialProps> {
->>>>>>> 183da70e
 
   static override async getInitialProps(ctx: DocumentContext): Promise<GrowiDocumentInitialProps> {
     const initialProps: DocumentInitialProps = await Document.getInitialProps(ctx);
@@ -72,22 +61,15 @@
     const { customizeService } = crowi;
     const customCss: string = customizeService.getCustomCss();
 
-<<<<<<< HEAD
-    // TODO: load GrowiPlugin documents from DB
     const GrowiPlugin = mongoose.model<GrowiPlugin>('GrowiPlugin');
     const growiPlugins = await GrowiPlugin.find({ isEnabled: true });
     const pluginManifestEntries: GrowiPluginManifestEntries = await ActivatePluginService.retrievePluginManifests(growiPlugins);
-    return { ...initialProps, pluginManifestEntries };
-=======
-    const props = { ...initialProps, customCss };
-    return props;
->>>>>>> 183da70e
+
+    return { ...initialProps, customCss, pluginManifestEntries };
   }
 
   override render(): JSX.Element {
-    const { customCss } = this.props;
-
-    const { pluginManifestEntries } = this.props;
+    const { customCss, pluginManifestEntries } = this.props;
 
     return (
       <Html>
@@ -99,16 +81,13 @@
           {renderScriptTagsByGroup('basis')}
           {renderStyleTagsByGroup('basis')}
           */}
-<<<<<<< HEAD
-          <HeadersForGrowiPlugin pluginManifestEntries={pluginManifestEntries} />
-=======
           <link rel='preload' href="/static/fonts/PressStart2P-latin.woff2" as="font" type="font/woff2" />
           <link rel='preload' href="/static/fonts/PressStart2P-latin-ext.woff2" as="font" type="font/woff2" />
           <link rel='preload' href="/static/fonts/Lato-Regular-latin.woff2" as="font" type="font/woff2" />
           <link rel='preload' href="/static/fonts/Lato-Regular-latin-ext.woff2" as="font" type="font/woff2" />
           <link rel='preload' href="/static/fonts/Lato-Bold-latin.woff2" as="font" type="font/woff2" />
           <link rel='preload' href="/static/fonts/Lato-Bold-latin-ext.woff2" as="font" type="font/woff2" />
->>>>>>> 183da70e
+          <HeadersForGrowiPlugin pluginManifestEntries={pluginManifestEntries} />
         </Head>
         <body>
           <Main />
