--- conflicted
+++ resolved
@@ -172,13 +172,12 @@
     type:    ValueType.BOOLEAN,
     default: false,
   },
-<<<<<<< HEAD
   IS_V5_COMPATIBLE: {
     ns:      'crowi',
     key:     'app:isV5Compatible',
     type:    ValueType.BOOLEAN,
     default: undefined,
-=======
+  },
   AUTO_INSTALL_ADMIN_USERNAME: {
     ns:      'crowi',
     key:     'autoInstall:adminUsername',
@@ -208,7 +207,6 @@
     key:     'autoInstall:globalLang',
     type:    ValueType.STRING,
     default: null,
->>>>>>> dd714176
   },
   S2SMSG_PUBSUB_SERVER_TYPE: {
     ns:      'crowi',
@@ -294,8 +292,6 @@
     type:    ValueType.NUMBER,
     default: 8000, // msec
   },
-<<<<<<< HEAD
-=======
   SEARCHBOX_SSL_URL: {
     ns:      'crowi',
     key:     'app:searchboxSslUrl',
@@ -320,7 +316,6 @@
     type:    ValueType.BOOLEAN,
     default: false,
   },
->>>>>>> dd714176
   MONGO_GRIDFS_TOTAL_LIMIT: {
     ns:      'crowi',
     key:     'gridfs:totalLimit',
