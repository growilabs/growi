import { createReadStream, ReadStream } from 'fs';
import { Readable } from 'stream';

// eslint-disable-next-line no-restricted-imports
import rawAxios from 'axios';
import FormData from 'form-data';
import { Types as MongooseTypes } from 'mongoose';

import TransferKeyModel from '~/server/models/transfer-key';
import { createBatchStream } from '~/server/util/batch-stream';
import axios from '~/utils/axios';
import loggerFactory from '~/utils/logger';
import { TransferKey } from '~/utils/vo/transfer-key';

import { G2GTransferError, G2GTransferErrorCode } from '../models/vo/g2g-transfer-error';

const logger = loggerFactory('growi:service:g2g-transfer');

export const X_GROWI_TRANSFER_KEY_HEADER_NAME = 'x-growi-transfer-key';

/**
 * Data used for comparing to/from GROWI information
 */
export type IDataGROWIInfo = {
  version: string
  userUpperLimit: number | null // Handle null as Infinity
  attachmentInfo: any
}

interface Pusher {
  /**
   * Send to-growi a request to get growi info
   * @param {TransferKey} tk Transfer key
   */
  askGROWIInfo(tk: TransferKey): Promise<IDataGROWIInfo>
  /**
   * Check if transfering is proceedable
   * @param {IDataGROWIInfo} fromGROWIInfo
   */
  canTransfer(fromGROWIInfo: IDataGROWIInfo): Promise<boolean>
  /**
   * Transfer all Attachment data to destination GROWI
   * @param {TransferKey} tk Transfer key
   */
  transferAttachments(tk: TransferKey): Promise<void>
  /**
   * Start transfer data between GROWIs
   * @param {TransferKey} tk TransferKey object
   * @param {string[]} collections Collection name string array
   * @param {any} optionsMap Options map
   */
  startTransfer(tk: TransferKey, user: any, collections: string[], optionsMap: any): Promise<void>
}

interface Receiver {
  /**
   * Check if key is not expired
   * @throws {import('../models/vo/g2g-transfer-error').G2GTransferError}
   * @param {string} key Transfer key
   */
  validateTransferKey(key: string): Promise<void>
  /**
   * Check if key is not expired
   * @throws {import('../models/vo/g2g-transfer-error').G2GTransferError}
   */
  answerGROWIInfo(): Promise<IDataGROWIInfo>
  /**
   * DO NOT USE TransferKeyModel.create() directly, instead, use this method to create a TransferKey document.
   * This method receives appSiteUrl to create a TransferKey document and returns generated transfer key string.
   * UUID is the same value as the created document's _id.
   * @param {URL} appSiteUrl URL type appSiteUrl
   * @returns {string} Transfer key string (e.g. http://localhost:3000__grw_internal_tranferkey__<uuid>)
   */
  createTransferKey(appSiteUrl: URL): Promise<string>
  /**
   * Receive transfer request and import data.
   * @param {Readable} zippedGROWIDataStream
   * @returns {void}
   */
  receive(zippedGROWIDataStream: Readable): Promise<void>
}

const generateAxiosRequestConfigWithTransferKey = (tk: TransferKey, additionalHeaders: {[key: string]: string} = {}) => {
  const { appUrl, key } = tk;

  return {
    baseURL: appUrl.origin,
    headers: {
      ...additionalHeaders,
      [X_GROWI_TRANSFER_KEY_HEADER_NAME]: key,
    },
  };
};

/**
 * generate GROWIInfo
 * @param crowi Crowi instance
 * @returns
 */
const generateGROWIInfo = (crowi: any): IDataGROWIInfo => {
  // TODO: add attachment file limit, storage total limit
  const { configManager } = crowi;
  const userUpperLimit = configManager.getConfig('crowi', 'security:userUpperLimit');
  const version = crowi.version;
  const attachmentInfo = {
    type: configManager.getConfig('crowi', 'app:fileUploadType'),
    bucket: undefined,
    customEndpoint: undefined, // for S3
    uploadNamespace: undefined, // for GCS
  };

  // put storage location info to check storage identification
  switch (attachmentInfo.type) {
    case 'aws':
      attachmentInfo.bucket = configManager.getConfig('crowi', 'aws:s3Bucket');
      attachmentInfo.customEndpoint = configManager.getConfig('crowi', 'aws:s3CustomEndpoint');
      break;
    case 'gcs':
      attachmentInfo.bucket = configManager.getConfig('crowi', 'gcs:bucket');
      attachmentInfo.uploadNamespace = configManager.getConfig('crowi', 'gcs:uploadNamespace');
      break;
    default:
  }

  return { userUpperLimit, version, attachmentInfo };
};

export class G2GTransferPusherService implements Pusher {

  crowi: any;

  // eslint-disable-next-line @typescript-eslint/explicit-module-boundary-types
  constructor(crowi: any) {
    this.crowi = crowi;
  }

  public async askGROWIInfo(tk: TransferKey): Promise<IDataGROWIInfo> {
    // axios get
    let toGROWIInfo: IDataGROWIInfo;
    try {
<<<<<<< HEAD
      const res = await axios.get('/_api/v3/g2g-transfer/growi-info', generateAxiosRequestConfigWithTransferKey(tk));
      toGROWIInfo = {
        userUpperLimit: res.data.userUpperLimit,
        version: res.data.version,
        attachmentInfo: res.data.attachmentInfo,
      };
=======
      const res = await axios.get('/_api/v3/g2g-transfer/growi-info', this.generateAxiosRequestConfig(tk));
      toGROWIInfo = res.data.growiInfo;
>>>>>>> ea48170f
    }
    catch (err) {
      logger.error(err);
      throw new G2GTransferError('Failed to retreive growi info.', G2GTransferErrorCode.FAILED_TO_RETREIVE_GROWI_INFO);
    }

    return toGROWIInfo;
  }

  public async canTransfer(toGROWIInfo: IDataGROWIInfo): Promise<boolean> {
    const configManager = this.crowi.configManager;
    const userUpperLimit = configManager.getConfig('crowi', 'security:userUpperLimit');
    const version = this.crowi.version;

    if (version !== toGROWIInfo.version) {
      return false;
    }

    if ((userUpperLimit ?? Infinity) < (toGROWIInfo.userUpperLimit ?? 0)) {
      return false;
    }

    return true;
  }

  public async transferAttachments(tk: TransferKey): Promise<void> {
    const BATCH_SIZE = 100;

    const { appUrl, key } = tk;
    const { fileUploadService } = this.crowi;
    const Attachment = this.crowi.model('Attachment');

    // batch get
    const attachmentsCursor = await Attachment.find().cursor();
    const batchStream = createBatchStream(BATCH_SIZE);

    for await (const attachmentBatch of attachmentsCursor.pipe(batchStream)) {
      for await (const attachment of attachmentBatch) {
        logger.debug(`processing attachment: ${attachment}`);
        let fileStream;
        try {
          // get read stream of each attachment
          fileStream = await fileUploadService.findDeliveryFile(attachment);
        }
        catch (err) {
          logger.warn(`Error occured when getting Attachment(ID=${attachment.id}), skipping: `, err);
          continue;
        }
        // TODO: get attachmentLists from destination GROWI to avoid transferring files that the dest GROWI has
        // TODO: refresh transfer key per 1 hour
        // post each attachment file data to receiver
        try {
          this.doTransferAttachment(tk, attachment, fileStream);
        }
        catch (errs) {
          logger.error(`Error occured when uploading attachment(ID=${attachment.id})`, errs);
          if (!Array.isArray(errs)) {
            // TODO: socker.emit(failed_to_transfer);
            return;
          }

          const err = errs[0];
          logger.error(err);


          // TODO: socker.emit(failed_to_transfer);
          return;
        }
      }
    }
  }

  public async startTransfer(tk: TransferKey, user: any, collections: string[], optionsMap: any): Promise<void> {
    const { appUrl, key } = tk;

    let zipFileStream: ReadStream;
    try {
      const shouldEmit = false;
      const zipFileStat = await this.crowi.exportService.export(collections, shouldEmit);
      const zipFilePath = zipFileStat.zipFilePath;

      zipFileStream = createReadStream(zipFilePath);
    }
    catch (err) {
      logger.error(err);
      throw err;
    }

    // Send a zip file to other growi via axios
    try {
      // Use FormData to immitate browser's form data object
      const form = new FormData();

      const appTitle = this.crowi.appService.getAppTitle();
      form.append('transferDataZipFile', zipFileStream, `${appTitle}-${Date.now}.growi.zip`);
      form.append('collections', JSON.stringify(collections));
      form.append('optionsMap', JSON.stringify(optionsMap));
      form.append('operatorUserId', user._id.toString());
      await rawAxios.post('/_api/v3/g2g-transfer/', form, generateAxiosRequestConfigWithTransferKey(tk, form.getHeaders()));
    }
    catch (errs) {
      logger.error(errs);
      if (!Array.isArray(errs)) {
        // TODO: socker.emit(failed_to_transfer);
        return;
      }

      const err = errs[0];
      logger.error(err);


      // TODO: socker.emit(failed_to_transfer);
      return;
    }
  }

  /**
   * transfer attachment to destination GROWI
   * @param tk Transfer key
   * @param attachment Attachment model instance
   * @param fileStream Attachment data(loaded from storage)
   */
  private async doTransferAttachment(tk: TransferKey, attachment, fileStream: Readable) {
    // Use FormData to immitate browser's form data object
    const form = new FormData();

    form.append('content', fileStream, attachment.fileName);
    form.append('attachmentMetadata', JSON.stringify(attachment));
    await rawAxios.post('/_api/v3/g2g-transfer/attachment', form, generateAxiosRequestConfigWithTransferKey(tk, form.getHeaders()));
  }

}

export class G2GTransferReceiverService implements Receiver {

  crowi: any;

  constructor(crowi: any) {
    this.crowi = crowi;
  }

  public async validateTransferKey(transferKeyString: string): Promise<void> {
    // Parse to tk
    // Find active tkd

    return;
  }

  public async answerGROWIInfo(): Promise<IDataGROWIInfo> {
    return generateGROWIInfo(this.crowi);
  }

  public async createTransferKey(appSiteUrl: URL): Promise<string> {
    const uuid = new MongooseTypes.ObjectId().toString();

    // Generate transfer key string
    let transferKeyString: string;
    try {
      transferKeyString = TransferKey.generateKeyString(uuid, appSiteUrl);
    }
    catch (err) {
      logger.error(err);
      throw err;
    }

    // Save TransferKey document
    let tkd;
    try {
      tkd = await TransferKeyModel.create({ _id: uuid, keyString: transferKeyString, key: uuid });
    }
    catch (err) {
      logger.error(err);
      throw err;
    }

    return tkd.keyString;
  }

  public async receive(zipfile: Readable): Promise<void> {
    // Import data
    // Call onCompleteTransfer when finished

    return;
  }

  /**
   *
   * @param content Pushed attachment data from source GROWI
   * @param attachmentMap Map-ped Attachment instance
   * @returns
   */
  public async receiveAttachment(content: Readable, attachmentMap): Promise<void> {
    const { fileUploadService } = this.crowi;
    return fileUploadService.uploadFile(content, attachmentMap);
  }

  /**
   * Sync DB, etc.
   * @returns {Promise<void>}
   */
  private async onCompleteTransfer(): Promise<void> { return }

}<|MERGE_RESOLUTION|>--- conflicted
+++ resolved
@@ -138,17 +138,8 @@
     // axios get
     let toGROWIInfo: IDataGROWIInfo;
     try {
-<<<<<<< HEAD
-      const res = await axios.get('/_api/v3/g2g-transfer/growi-info', generateAxiosRequestConfigWithTransferKey(tk));
-      toGROWIInfo = {
-        userUpperLimit: res.data.userUpperLimit,
-        version: res.data.version,
-        attachmentInfo: res.data.attachmentInfo,
-      };
-=======
-      const res = await axios.get('/_api/v3/g2g-transfer/growi-info', this.generateAxiosRequestConfig(tk));
+      const res = await axios.get('/_api/v3/g2g-transfer/growi-info', generateAxiosRequestConfigWithTransfer(tk));
       toGROWIInfo = res.data.growiInfo;
->>>>>>> ea48170f
     }
     catch (err) {
       logger.error(err);
