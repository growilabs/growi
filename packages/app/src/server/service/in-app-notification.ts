import { HasObjectId, SubscriptionStatusType } from '@growi/core';
import { subDays } from 'date-fns';
import { Types } from 'mongoose';

import { AllEssentialActions, SupportedAction } from '~/interfaces/activity';
<<<<<<< HEAD
=======
import { Ref } from '~/interfaces/common';
import { HasObjectId } from '~/interfaces/has-object-id';
>>>>>>> 65c1ec4b
import { InAppNotificationStatuses, PaginateResult } from '~/interfaces/in-app-notification';
import { IPage } from '~/interfaces/page';
import { IUser } from '~/interfaces/user';
import { stringifySnapshot } from '~/models/serializers/in-app-notification-snapshot/page';
import { ActivityDocument } from '~/server/models/activity';
import {
  InAppNotification,
  InAppNotificationDocument,
} from '~/server/models/in-app-notification';
import InAppNotificationSettings from '~/server/models/in-app-notification-settings';
import Subscription from '~/server/models/subscription';
import loggerFactory from '~/utils/logger';

import Crowi from '../crowi';
import { PageDocument } from '../models/page';
import { RoomPrefix, getRoomNameWithId } from '../util/socket-io-helpers';


const { STATUS_UNREAD, STATUS_UNOPENED, STATUS_OPENED } = InAppNotificationStatuses;

const logger = loggerFactory('growi:service:inAppNotification');


export default class InAppNotificationService {

  crowi!: Crowi;

  socketIoService!: any;

  activityEvent!: any;

  commentEvent!: any;


  constructor(crowi: Crowi) {
    this.crowi = crowi;
    this.activityEvent = crowi.event('activity');
    this.socketIoService = crowi.socketIoService;

    this.emitSocketIo = this.emitSocketIo.bind(this);
    this.upsertByActivity = this.upsertByActivity.bind(this);
    this.getUnreadCountByUser = this.getUnreadCountByUser.bind(this);
    this.createInAppNotification = this.createInAppNotification.bind(this);

    this.initActivityEventListeners();
  }

  initActivityEventListeners(): void {
    this.activityEvent.on('updated', async(activity: ActivityDocument, target: IPage, descendantsSubscribedUsers?: Ref<IUser>[]) => {
      try {
        const shouldNotification = activity != null && target != null && (AllEssentialActions as ReadonlyArray<string>).includes(activity.action);
        if (shouldNotification) {
          await this.createInAppNotification(activity, target, descendantsSubscribedUsers);
        }
      }
      catch (err) {
        logger.error('Create InAppNotification failed', err);
      }
    });
  }

  emitSocketIo = async(targetUsers) => {
    if (this.socketIoService.isInitialized) {
      targetUsers.forEach(async(userId) => {

        // emit to the room for each user
        await this.socketIoService.getDefaultSocket()
          .in(getRoomNameWithId(RoomPrefix.USER, userId))
          .emit('notificationUpdated');
      });
    }
  };

  upsertByActivity = async function(
      users: Types.ObjectId[], activity: ActivityDocument, snapshot: string, createdAt?: Date | null,
  ): Promise<void> {
    const {
      _id: activityId, targetModel, target, action,
    } = activity;
    const now = createdAt || Date.now();
    const lastWeek = subDays(now, 7);
    const operations = users.map((user) => {
      const filter = {
        user, target, action, createdAt: { $gt: lastWeek }, snapshot,
      };
      const parameters = {
        user,
        targetModel,
        target,
        action,
        status: STATUS_UNREAD,
        createdAt: now,
        snapshot,
        $addToSet: { activities: activityId },
      };
      return {
        updateOne: {
          filter,
          update: parameters,
          upsert: true,
        },
      };
    });

    await InAppNotification.bulkWrite(operations);
    logger.info('InAppNotification bulkWrite has run');
    return;
  };

  getLatestNotificationsByUser = async(
      userId: Types.ObjectId,
      queryOptions: {offset: number, limit: number, status?: InAppNotificationStatuses},
  ): Promise<PaginateResult<InAppNotificationDocument>> => {
    const { limit, offset, status } = queryOptions;

    try {
      const pagenateOptions = { user: userId };
      if (status != null) {
        Object.assign(pagenateOptions, { status });
      }
      // TODO: import @types/mongoose-paginate-v2 and use PaginateResult as a type after upgrading mongoose v6.0.0
      // eslint-disable-next-line @typescript-eslint/no-explicit-any
      const paginationResult = await (InAppNotification as any).paginate(
        pagenateOptions,
        {
          sort: { createdAt: -1 },
          limit,
          offset,
          populate: [
            { path: 'user' },
            { path: 'target' },
            { path: 'activities', populate: { path: 'user' } },
          ],
        },
      );

      return paginationResult;
    }
    catch (err) {
      logger.error('Error', err);
      throw new Error(err);
    }
  };

  read = async function(user: Types.ObjectId): Promise<void> {
    const query = { user, status: STATUS_UNREAD };
    const parameters = { status: STATUS_UNOPENED };
    await InAppNotification.updateMany(query, parameters);

    return;
  };

  open = async function(user: IUser & HasObjectId, id: Types.ObjectId): Promise<void> {
    const query = { _id: id, user: user._id };
    const parameters = { status: STATUS_OPENED };
    const options = { new: true };

    await InAppNotification.findOneAndUpdate(query, parameters, options);
    return;
  };

  updateAllNotificationsAsOpened = async function(user: IUser & HasObjectId): Promise<void> {
    const filter = { user: user._id, status: STATUS_UNOPENED };
    const options = { status: STATUS_OPENED };

    await InAppNotification.updateMany(filter, options);
    return;
  };

  getUnreadCountByUser = async function(user: Types.ObjectId): Promise<number| undefined> {
    const query = { user, status: STATUS_UNREAD };

    try {
      const count = await InAppNotification.countDocuments(query);

      return count;
    }
    catch (err) {
      logger.error('Error on getUnreadCountByUser', err);
      throw err;
    }
  };

  createSubscription = async function(userId: Types.ObjectId, pageId: Types.ObjectId, targetRuleName: string): Promise<void> {
    const query = { userId };
    const inAppNotificationSettings = await InAppNotificationSettings.findOne(query);
    if (inAppNotificationSettings != null) {
      const subscribeRule = inAppNotificationSettings.subscribeRules.find(subscribeRule => subscribeRule.name === targetRuleName);
      if (subscribeRule != null && subscribeRule.isEnabled) {
        await Subscription.subscribeByPageId(userId, pageId, SubscriptionStatusType.SUBSCRIBE);
      }
    }

    return;
  };

  createInAppNotification = async function(activity: ActivityDocument, target: IPage, descendantsSubscribedUsers?: Ref<IUser>[]): Promise<void> {
    const shouldNotification = activity != null && target != null && (AllEssentialActions as ReadonlyArray<string>).includes(activity.action);
    const snapshot = stringifySnapshot(target);
    if (shouldNotification) {
      let mentionedUsers: IUser[] = [];
      if (activity.action === SupportedAction.ACTION_COMMENT_CREATE) {
        mentionedUsers = await this.crowi.commentService.getMentionedUsers(activity.event);
      }
      const notificationTargetUsers = await activity?.getNotificationTargetUsers();
      let notificationDescendantsUsers = [];
      if (descendantsSubscribedUsers != null) {
        const User = this.crowi.model('User');
        const descendantsUsers = descendantsSubscribedUsers.filter(item => (item.toString() !== activity.user._id.toString()));
        notificationDescendantsUsers = await User.find({
          _id: { $in: descendantsUsers },
          status: User.STATUS_ACTIVE,
        }).distinct('_id');
      }
      await this.upsertByActivity([...notificationTargetUsers, ...mentionedUsers, ...notificationDescendantsUsers], activity, snapshot);
      await this.emitSocketIo([...notificationTargetUsers, notificationDescendantsUsers]);
    }
    else {
      throw Error('No activity to notify');
    }
    return;
  };

}

module.exports = InAppNotificationService;<|MERGE_RESOLUTION|>--- conflicted
+++ resolved
@@ -1,16 +1,11 @@
-import { HasObjectId, SubscriptionStatusType } from '@growi/core';
+import {
+  HasObjectId, SubscriptionStatusType, Ref, IPage, IUser,
+} from '@growi/core';
 import { subDays } from 'date-fns';
 import { Types } from 'mongoose';
 
 import { AllEssentialActions, SupportedAction } from '~/interfaces/activity';
-<<<<<<< HEAD
-=======
-import { Ref } from '~/interfaces/common';
-import { HasObjectId } from '~/interfaces/has-object-id';
->>>>>>> 65c1ec4b
 import { InAppNotificationStatuses, PaginateResult } from '~/interfaces/in-app-notification';
-import { IPage } from '~/interfaces/page';
-import { IUser } from '~/interfaces/user';
 import { stringifySnapshot } from '~/models/serializers/in-app-notification-snapshot/page';
 import { ActivityDocument } from '~/server/models/activity';
 import {
