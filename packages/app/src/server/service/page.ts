--- conflicted
+++ resolved
@@ -242,6 +242,7 @@
           isMovable: false,
           isDeletable: false,
           isAbleToDeleteCompletely: false,
+          isRevertible: false,
         },
       };
     }
@@ -1765,11 +1766,6 @@
     const likers = page.liker.slice(0, 15) as Ref<IUserHasId>[];
     const seenUsers = page.seenUsers.slice(0, 15) as Ref<IUserHasId>[];
 
-<<<<<<< HEAD
-=======
-    const Page = this.crowi.model('Page');
-    const isRevertible = isTrashPage(page.path);
->>>>>>> faeceb30
     return {
       isEmpty: false,
       sumOfLikers: page.liker.length,
@@ -1779,7 +1775,7 @@
       isMovable,
       isDeletable: isMovable,
       isAbleToDeleteCompletely: false,
-      isRevertible,
+      isRevertible: isTrashPage(page.path),
     };
 
   }
