import pathlib from 'path';
import { Readable, Writable } from 'stream';

import { pagePathUtils, pathUtils } from '@growi/core';
import escapeStringRegexp from 'escape-string-regexp';
import mongoose, { ObjectId, QueryCursor } from 'mongoose';
import streamToPromise from 'stream-to-promise';

import { Ref } from '~/interfaces/common';
import { HasObjectId } from '~/interfaces/has-object-id';
import {
  IPage, IPageInfo, IPageInfoForEntity, IPageWithMeta,
} from '~/interfaces/page';
import {
  PageDeleteConfigValue, IPageDeleteConfigValueToProcessValidation,
} from '~/interfaces/page-delete-config';
import { IUserHasId } from '~/interfaces/user';
import { SocketEventName, UpdateDescCountRawData } from '~/interfaces/websocket';
import { stringifySnapshot } from '~/models/serializers/in-app-notification-snapshot/page';
import {
  CreateMethod, PageCreateOptions, PageModel, PageDocument,
} from '~/server/models/page';
import { createBatchStream } from '~/server/util/batch-stream';
import loggerFactory from '~/utils/logger';
import { prepareDeleteConfigValuesForCalc } from '~/utils/page-delete-config';

import { ObjectIdLike } from '../interfaces/mongoose-utils';
import { PathAlreadyExistsError } from '../models/errors';
import PageOperation, { PageActionStage, PageActionType } from '../models/page-operation';
import { PageRedirectModel } from '../models/page-redirect';
import { serializePageSecurely } from '../models/serializers/page-serializer';
import Subscription from '../models/subscription';
import ActivityDefine from '../util/activityDefine';

const debug = require('debug')('growi:services:page');

const logger = loggerFactory('growi:services:page');
const {
  isTrashPage, isTopPage, omitDuplicateAreaPageFromPages,
  collectAncestorPaths, isMovablePage, canMoveByPath,
} = pagePathUtils;

const { addTrailingSlash } = pathUtils;

const BULK_REINDEX_SIZE = 100;
const LIMIT_FOR_MULTIPLE_PAGE_OP = 20;

// TODO: improve type
class PageCursorsForDescendantsFactory {

  private user: any; // TODO: Typescriptize model

  private rootPage: any; // TODO: wait for mongoose update

  private shouldIncludeEmpty: boolean;

  private initialCursor: QueryCursor<any> | never[]; // TODO: wait for mongoose update

  private Page: PageModel;

  constructor(user: any, rootPage: any, shouldIncludeEmpty: boolean) {
    this.user = user;
    this.rootPage = rootPage;
    this.shouldIncludeEmpty = shouldIncludeEmpty;

    this.Page = mongoose.model('Page') as unknown as PageModel;
  }

  // prepare initial cursor
  private async init() {
    const initialCursor = await this.generateCursorToFindChildren(this.rootPage);
    this.initialCursor = initialCursor;
  }

  /**
   * Returns Iterable that yields only descendant pages unorderedly
   * @returns Promise<AsyncGenerator>
   */
  async generateIterable(): Promise<AsyncGenerator | never[]> {
    // initialize cursor
    await this.init();

    return this.isNeverArray(this.initialCursor) ? [] : this.generateOnlyDescendants(this.initialCursor);
  }

  /**
   * Returns Readable that produces only descendant pages unorderedly
   * @returns Promise<Readable>
   */
  async generateReadable(): Promise<Readable> {
    return Readable.from(await this.generateIterable());
  }

  /**
   * Generator that unorderedly yields descendant pages
   */
  private async* generateOnlyDescendants(cursor: QueryCursor<any>) {
    for await (const page of cursor) {
      const nextCursor = await this.generateCursorToFindChildren(page);
      if (!this.isNeverArray(nextCursor)) {
        yield* this.generateOnlyDescendants(nextCursor); // recursively yield
      }

      yield page;
    }
  }

  private async generateCursorToFindChildren(page: any): Promise<QueryCursor<any> | never[]> {
    if (page == null) {
      return [];
    }

    const { PageQueryBuilder } = this.Page;

    const builder = new PageQueryBuilder(this.Page.find(), this.shouldIncludeEmpty);
    builder.addConditionToFilteringByParentId(page._id);

    const cursor = builder.query.lean().cursor({ batchSize: BULK_REINDEX_SIZE }) as QueryCursor<any>;

    return cursor;
  }

  private isNeverArray(val: QueryCursor<any> | never[]): val is never[] {
    return 'length' in val && val.length === 0;
  }

}

class PageService {

  crowi: any;

  pageEvent: any;

  tagEvent: any;

  constructor(crowi) {
    this.crowi = crowi;
    this.pageEvent = crowi.event('page');
    this.tagEvent = crowi.event('tag');

    // init
    this.initPageEvent();
  }

  private initPageEvent() {
    // create
    this.pageEvent.on('create', this.pageEvent.onCreate);

    // createMany
    this.pageEvent.on('createMany', this.pageEvent.onCreateMany);
    this.pageEvent.on('addSeenUsers', this.pageEvent.onAddSeenUsers);

    // update
    this.pageEvent.on('update', async(page, user) => {

      this.pageEvent.onUpdate();

      try {
        await this.createAndSendNotifications(page, user, ActivityDefine.ACTION_PAGE_UPDATE);
      }
      catch (err) {
        logger.error(err);
      }
    });

    // rename
    this.pageEvent.on('rename', async(page, user) => {
      try {
        await this.createAndSendNotifications(page, user, ActivityDefine.ACTION_PAGE_RENAME);
      }
      catch (err) {
        logger.error(err);
      }
    });

<<<<<<< HEAD
    // revert
    this.pageEvent.on('revert', async(page, user) => {
      try {
        await this.createAndSendNotifications(page, user, ActivityDefine.ACTION_PAGE_REVERT);
=======
    // duplicate
    this.pageEvent.on('duplicate', async(page, user) => {
      try {
        await this.createAndSendNotifications(page, user, ActivityDefine.ACTION_PAGE_DUPLICATE);
>>>>>>> 60fb4a87
      }
      catch (err) {
        logger.error(err);
      }
    });

    // delete
    this.pageEvent.on('delete', async(page, user) => {
      try {
        await this.createAndSendNotifications(page, user, ActivityDefine.ACTION_PAGE_DELETE);
      }
      catch (err) {
        logger.error(err);
      }
    });

    // delete completely
    this.pageEvent.on('deleteCompletely', async(page, user) => {
      try {
        await this.createAndSendNotifications(page, user, ActivityDefine.ACTION_PAGE_DELETE_COMPLETELY);
      }
      catch (err) {
        logger.error(err);
      }
    });

    // likes
    this.pageEvent.on('like', async(page, user) => {
      try {
        await this.createAndSendNotifications(page, user, ActivityDefine.ACTION_PAGE_LIKE);
      }
      catch (err) {
        logger.error(err);
      }
    });

    // bookmark
    this.pageEvent.on('bookmark', async(page, user) => {
      try {
        await this.createAndSendNotifications(page, user, ActivityDefine.ACTION_PAGE_BOOKMARK);
      }
      catch (err) {
        logger.error(err);
      }
    });
  }

  canDeleteCompletely(creatorId: ObjectIdLike, operator, isRecursively: boolean): boolean {
    const pageCompleteDeletionAuthority = this.crowi.configManager.getConfig('crowi', 'security:pageCompleteDeletionAuthority');
    const pageRecursiveCompleteDeletionAuthority = this.crowi.configManager.getConfig('crowi', 'security:pageRecursiveCompleteDeletionAuthority');

    const [singleAuthority, recursiveAuthority] = prepareDeleteConfigValuesForCalc(pageCompleteDeletionAuthority, pageRecursiveCompleteDeletionAuthority);

    return this.canDeleteLogic(creatorId, operator, isRecursively, singleAuthority, recursiveAuthority);
  }

  canDelete(creatorId: ObjectIdLike, operator, isRecursively: boolean): boolean {
    const pageDeletionAuthority = this.crowi.configManager.getConfig('crowi', 'security:pageDeletionAuthority');
    const pageRecursiveDeletionAuthority = this.crowi.configManager.getConfig('crowi', 'security:pageRecursiveDeletionAuthority');

    const [singleAuthority, recursiveAuthority] = prepareDeleteConfigValuesForCalc(pageDeletionAuthority, pageRecursiveDeletionAuthority);

    return this.canDeleteLogic(creatorId, operator, isRecursively, singleAuthority, recursiveAuthority);
  }

  private canDeleteLogic(
      creatorId: ObjectIdLike,
      operator,
      isRecursively: boolean,
      authority: IPageDeleteConfigValueToProcessValidation | null,
      recursiveAuthority: IPageDeleteConfigValueToProcessValidation | null,
  ): boolean {
    const isAdmin = operator.admin;
    const isOperator = operator?._id == null ? false : operator._id.equals(creatorId);

    if (isRecursively) {
      return this.compareDeleteConfig(isAdmin, isOperator, recursiveAuthority);
    }

    return this.compareDeleteConfig(isAdmin, isOperator, authority);
  }

  private compareDeleteConfig(isAdmin: boolean, isOperator: boolean, authority: IPageDeleteConfigValueToProcessValidation | null): boolean {
    if (isAdmin) {
      return true;
    }

    if (authority === PageDeleteConfigValue.Anyone || authority == null) {
      return true;
    }
    if (authority === PageDeleteConfigValue.AdminAndAuthor && isOperator) {
      return true;
    }

    return false;
  }

  filterPagesByCanDeleteCompletely(pages, user, isRecursively: boolean) {
    return pages.filter(p => p.isEmpty || this.canDeleteCompletely(p.creator, user, isRecursively));
  }

  filterPagesByCanDelete(pages, user, isRecursively: boolean) {
    return pages.filter(p => p.isEmpty || this.canDelete(p.creator, user, isRecursively));
  }

  // eslint-disable-next-line @typescript-eslint/explicit-module-boundary-types
  async findPageAndMetaDataByViewer(pageId: string, path: string, user: IUserHasId, includeEmpty = false, isSharedPage = false): Promise<IPageWithMeta|null> {

    const Page = this.crowi.model('Page');

    let page: PageModel & PageDocument & HasObjectId;
    if (pageId != null) { // prioritized
      page = await Page.findByIdAndViewer(pageId, user, null, includeEmpty);
    }
    else {
      page = await Page.findByPathAndViewer(path, user, null, includeEmpty);
    }

    if (page == null) {
      return null;
    }

    if (isSharedPage) {
      return {
        data: page,
        meta: {
          isV5Compatible: isTopPage(page.path) || page.parent != null,
          isEmpty: page.isEmpty,
          isMovable: false,
          isDeletable: false,
          isAbleToDeleteCompletely: false,
          isRevertible: false,
        },
      };
    }

    const isGuestUser = user == null;
    const pageInfo = this.constructBasicPageInfo(page, isGuestUser);

    const Bookmark = this.crowi.model('Bookmark');
    const bookmarkCount = await Bookmark.countByPageId(pageId);

    const metadataForGuest = {
      ...pageInfo,
      bookmarkCount,
    };

    if (isGuestUser) {
      return {
        data: page,
        meta: metadataForGuest,
      };
    }

    const isBookmarked: boolean = (await Bookmark.findByPageIdAndUserId(pageId, user._id)) != null;
    const isLiked: boolean = page.isLiked(user);
    const isAbleToDeleteCompletely: boolean = this.canDeleteCompletely((page.creator as IUserHasId)?._id, user, false); // use normal delete config

    const subscription = await Subscription.findByUserIdAndTargetId(user._id, pageId);

    return {
      data: page,
      meta: {
        ...metadataForGuest,
        isAbleToDeleteCompletely,
        isBookmarked,
        isLiked,
        subscriptionStatus: subscription?.status,
      },
    };
  }

  private shouldUseV4Process(page): boolean {
    const Page = mongoose.model('Page') as unknown as PageModel;

    const isTrashPage = page.status === Page.STATUS_DELETED;
    const isPageMigrated = page.parent != null;
    const isV5Compatible = this.crowi.configManager.getConfig('crowi', 'app:isV5Compatible');
    const isRoot = isTopPage(page.path);
    const isPageRestricted = page.grant === Page.GRANT_RESTRICTED;

    const shouldUseV4Process = !isRoot && (!isV5Compatible || !isPageMigrated || isTrashPage || isPageRestricted);

    return shouldUseV4Process;
  }

  private shouldUseV4ProcessForRevert(page): boolean {
    const Page = mongoose.model('Page') as unknown as PageModel;

    const isV5Compatible = this.crowi.configManager.getConfig('crowi', 'app:isV5Compatible');
    const isPageRestricted = page.grant === Page.GRANT_RESTRICTED;

    const shouldUseV4Process = !isV5Compatible || isPageRestricted;

    return shouldUseV4Process;
  }

  private shouldNormalizeParent(page): boolean {
    const Page = mongoose.model('Page') as unknown as PageModel;

    return page.grant !== Page.GRANT_RESTRICTED && page.grant !== Page.GRANT_SPECIFIED;
  }

  /**
   * Generate read stream to operate descendants of the specified page path
   * @param {string} targetPagePath
   * @param {User} viewer
   */
  private async generateReadStreamToOperateOnlyDescendants(targetPagePath, userToOperate) {

    const Page = this.crowi.model('Page');
    const { PageQueryBuilder } = Page;

    const builder = new PageQueryBuilder(Page.find(), true)
      .addConditionAsNotMigrated() // to avoid affecting v5 pages
      .addConditionToListOnlyDescendants(targetPagePath);

    await Page.addConditionToFilteringByViewerToEdit(builder, userToOperate);
    return builder
      .query
      .lean()
      .cursor({ batchSize: BULK_REINDEX_SIZE });
  }

  async renamePage(page, newPagePath, user, options) {
    /*
     * Common Operation
     */
    const Page = mongoose.model('Page') as unknown as PageModel;

    const isExist = await Page.exists({ path: newPagePath });
    if (isExist) {
      throw Error(`Page already exists at ${newPagePath}`);
    }

    if (isTopPage(page.path)) {
      throw Error('It is forbidden to rename the top page');
    }

    // Separate v4 & v5 process
    const shouldUseV4Process = this.shouldUseV4Process(page);
    if (shouldUseV4Process) {
      return this.renamePageV4(page, newPagePath, user, options);
    }

    if (options.isMoveMode) {
      const fromPath = page.path;
      const toPath = newPagePath;
      const canMove = canMoveByPath(fromPath, toPath) && await Page.exists({ path: newPagePath });

      if (!canMove) {
        throw Error('Cannot move to this path.');
      }
    }

    const canOperate = await this.crowi.pageOperationService.canOperate(true, page.path, newPagePath);
    if (!canOperate) {
      throw Error(`Cannot operate rename to path "${newPagePath}" right now.`);
    }

    /*
     * Resumable Operation
     */
    let pageOp;
    try {
      pageOp = await PageOperation.create({
        actionType: PageActionType.Rename,
        actionStage: PageActionStage.Main,
        page,
        user,
        fromPath: page.path,
        toPath: newPagePath,
        options,
      });
    }
    catch (err) {
      logger.error('Failed to create PageOperation document.', err);
      throw err;
    }
    const renamedPage = await this.renameMainOperation(page, newPagePath, user, options, pageOp._id);

    return renamedPage;
  }

  async renameMainOperation(page, newPagePath: string, user, options, pageOpId: ObjectIdLike) {
    const Page = mongoose.model('Page') as unknown as PageModel;

    const updateMetadata = options.updateMetadata || false;
    // sanitize path
    newPagePath = this.crowi.xss.process(newPagePath); // eslint-disable-line no-param-reassign

    // UserGroup & Owner validation
    // use the parent's grant when target page is an empty page
    let grant;
    let grantedUserIds;
    let grantedGroupId;
    if (page.isEmpty) {
      const parent = await Page.findOne({ _id: page.parent });
      if (parent == null) {
        throw Error('parent not found');
      }
      grant = parent.grant;
      grantedUserIds = parent.grantedUsers;
      grantedGroupId = parent.grantedGroup;
    }
    else {
      grant = page.grant;
      grantedUserIds = page.grantedUsers;
      grantedGroupId = page.grantedGroup;
    }

    if (grant !== Page.GRANT_RESTRICTED) {
      let isGrantNormalized = false;
      try {
        isGrantNormalized = await this.crowi.pageGrantService.isGrantNormalized(user, newPagePath, grant, grantedUserIds, grantedGroupId, false);
      }
      catch (err) {
        logger.error(`Failed to validate grant of page at "${newPagePath}" when renaming`, err);
        throw err;
      }
      if (!isGrantNormalized) {
        throw Error(`This page cannot be renamed to "${newPagePath}" since the selected grant or grantedGroup is not assignable to this page.`);
      }
    }

    // 1. Take target off from tree
    await Page.takeOffFromTree(page._id);

    // 2. Find new parent
    let newParent;
    // If renaming to under target, run getParentAndforceCreateEmptyTree to fill new ancestors
    if (this.isRenamingToUnderTarget(page.path, newPagePath)) {
      newParent = await this.getParentAndforceCreateEmptyTree(page, newPagePath);
    }
    else {
      newParent = await Page.getParentAndFillAncestors(newPagePath, user);
    }

    // 3. Put back target page to tree (also update the other attrs)
    const update: Partial<IPage> = {};
    update.path = newPagePath;
    update.parent = newParent._id;
    if (updateMetadata) {
      update.lastUpdateUser = user;
      update.updatedAt = new Date();
    }
    const renamedPage = await Page.findByIdAndUpdate(page._id, { $set: update }, { new: true });

    // create page redirect
    if (options.createRedirectPage) {
      const PageRedirect = mongoose.model('PageRedirect') as unknown as PageRedirectModel;
      await PageRedirect.create({ fromPath: page.path, toPath: newPagePath });
    }
    this.pageEvent.emit('rename', page, user);

    // Set to Sub
    const pageOp = await PageOperation.findByIdAndUpdatePageActionStage(pageOpId, PageActionStage.Sub);
    if (pageOp == null) {
      throw Error('PageOperation document not found');
    }

    /*
     * Sub Operation
     */
    this.renameSubOperation(page, newPagePath, user, options, renamedPage, pageOp._id);

    return renamedPage;
  }

  async renameSubOperation(page, newPagePath: string, user, options, renamedPage, pageOpId: ObjectIdLike): Promise<void> {
    const Page = mongoose.model('Page') as unknown as PageModel;

    const exParentId = page.parent;

    // update descendants first
    await this.renameDescendantsWithStream(page, newPagePath, user, options, false);

    // reduce ancestore's descendantCount
    const nToReduce = -1 * ((page.isEmpty ? 0 : 1) + page.descendantCount);
    await this.updateDescendantCountOfAncestors(exParentId, nToReduce, true);

    // increase ancestore's descendantCount
    const nToIncrease = (renamedPage.isEmpty ? 0 : 1) + page.descendantCount;
    await this.updateDescendantCountOfAncestors(renamedPage._id, nToIncrease, false);

    // Remove leaf empty pages if not moving to under the ex-target position
    if (!this.isRenamingToUnderTarget(page.path, newPagePath)) {
      // remove empty pages at leaf position
      await Page.removeLeafEmptyPagesRecursively(page.parent);
    }

    await PageOperation.findByIdAndDelete(pageOpId);
  }

  private isRenamingToUnderTarget(fromPath: string, toPath: string): boolean {
    const pathToTest = escapeStringRegexp(addTrailingSlash(fromPath));
    const pathToBeTested = toPath;

    return (new RegExp(`^${pathToTest}`, 'i')).test(pathToBeTested);
  }

  private async getParentAndforceCreateEmptyTree(originalPage, toPath: string) {
    const Page = mongoose.model('Page') as unknown as PageModel;

    const fromPath = originalPage.path;
    const newParentPath = pathlib.dirname(toPath);

    // local util
    const collectAncestorPathsUntilFromPath = (path: string, paths: string[] = []): string[] => {
      if (path === fromPath) return paths;

      const parentPath = pathlib.dirname(path);
      paths.push(parentPath);
      return collectAncestorPathsUntilFromPath(parentPath, paths);
    };

    const pathsToInsert = collectAncestorPathsUntilFromPath(toPath);
    const originalParent = await Page.findById(originalPage.parent);
    if (originalParent == null) {
      throw Error('Original parent not found');
    }
    const insertedPages = await Page.insertMany(pathsToInsert.map((path) => {
      return {
        path,
        isEmpty: true,
      };
    }));

    const pages = [...insertedPages, originalParent];

    const ancestorsMap = new Map<string, PageDocument & {_id: any}>(pages.map(p => [p.path, p]));

    // bulkWrite to update ancestors
    const operations = insertedPages.map((page) => {
      const parentPath = pathlib.dirname(page.path);
      const op = {
        updateOne: {
          filter: {
            _id: page._id,
          },
          update: {
            $set: {
              parent: ancestorsMap.get(parentPath)?._id,
              descedantCount: originalParent.descendantCount,
            },
          },
        },
      };

      return op;
    });
    await Page.bulkWrite(operations);

    const newParent = ancestorsMap.get(newParentPath);
    return newParent;
  }

  private async renamePageV4(page, newPagePath, user, options) {
    const Page = this.crowi.model('Page');
    const Revision = this.crowi.model('Revision');
    const {
      isRecursively = false,
      createRedirectPage = false,
      updateMetadata = false,
    } = options;

    // sanitize path
    newPagePath = this.crowi.xss.process(newPagePath); // eslint-disable-line no-param-reassign

    // create descendants first
    if (isRecursively) {
      await this.renameDescendantsWithStream(page, newPagePath, user, options);
    }


    const update: any = {};
    // update Page
    update.path = newPagePath;
    if (updateMetadata) {
      update.lastUpdateUser = user;
      update.updatedAt = Date.now();
    }
    const renamedPage = await Page.findByIdAndUpdate(page._id, { $set: update }, { new: true });

    // update Rivisions
    await Revision.updateRevisionListByPageId(renamedPage._id, { pageId: renamedPage._id });

    if (createRedirectPage) {
      const PageRedirect = mongoose.model('PageRedirect') as unknown as PageRedirectModel;
      await PageRedirect.create({ fromPath: page.path, toPath: newPagePath });
    }

    this.pageEvent.emit('rename', page, user);

    return renamedPage;
  }

  private async renameDescendants(pages, user, options, oldPagePathPrefix, newPagePathPrefix, shouldUseV4Process = true) {
    // v4 compatible process
    if (shouldUseV4Process) {
      return this.renameDescendantsV4(pages, user, options, oldPagePathPrefix, newPagePathPrefix);
    }

    const Page = mongoose.model('Page') as unknown as PageModel;
    const PageRedirect = mongoose.model('PageRedirect') as unknown as PageRedirectModel;

    const { updateMetadata, createRedirectPage } = options;

    const updatePathOperations: any[] = [];
    const insertPageRedirectOperations: any[] = [];

    pages.forEach((page) => {
      const newPagePath = page.path.replace(oldPagePathPrefix, newPagePathPrefix);

      // increment updatePathOperations
      let update;
      if (!page.isEmpty && updateMetadata) {
        update = {
          $set: { path: newPagePath, lastUpdateUser: user._id, updatedAt: new Date() },
        };

      }
      else {
        update = {
          $set: { path: newPagePath },
        };
      }

      if (!page.isEmpty && createRedirectPage) {
        // insert PageRedirect
        insertPageRedirectOperations.push({
          insertOne: {
            document: {
              fromPath: page.path,
              toPath: newPagePath,
            },
          },
        });
      }

      updatePathOperations.push({
        updateOne: {
          filter: {
            _id: page._id,
          },
          update,
        },
      });
    });

    try {
      await Page.bulkWrite(updatePathOperations);
    }
    catch (err) {
      if (err.code !== 11000) {
        throw new Error(`Failed to rename pages: ${err}`);
      }
    }

    try {
      await PageRedirect.bulkWrite(insertPageRedirectOperations);
    }
    catch (err) {
      if (err.code !== 11000) {
        throw Error(`Failed to create PageRedirect documents: ${err}`);
      }
    }

    this.pageEvent.emit('updateMany', pages, user);
  }

  private async renameDescendantsV4(pages, user, options, oldPagePathPrefix, newPagePathPrefix) {
    const PageRedirect = mongoose.model('PageRedirect') as unknown as PageRedirectModel;
    const pageCollection = mongoose.connection.collection('pages');
    const { updateMetadata, createRedirectPage } = options;

    const unorderedBulkOp = pageCollection.initializeUnorderedBulkOp();
    const insertPageRedirectOperations: any[] = [];

    pages.forEach((page) => {
      const newPagePath = page.path.replace(oldPagePathPrefix, newPagePathPrefix);

      if (updateMetadata) {
        unorderedBulkOp
          .find({ _id: page._id })
          .update({ $set: { path: newPagePath, lastUpdateUser: user._id, updatedAt: new Date() } });
      }
      else {
        unorderedBulkOp.find({ _id: page._id }).update({ $set: { path: newPagePath } });
      }
      // insert PageRedirect
      if (!page.isEmpty && createRedirectPage) {
        insertPageRedirectOperations.push({
          insertOne: {
            document: {
              fromPath: page.path,
              toPath: newPagePath,
            },
          },
        });
      }
    });

    try {
      await unorderedBulkOp.execute();
    }
    catch (err) {
      if (err.code !== 11000) {
        throw new Error(`Failed to rename pages: ${err}`);
      }
    }

    try {
      await PageRedirect.bulkWrite(insertPageRedirectOperations);
    }
    catch (err) {
      if (err.code !== 11000) {
        throw Error(`Failed to create PageRedirect documents: ${err}`);
      }
    }

    this.pageEvent.emit('updateMany', pages, user);
  }

  private async renameDescendantsWithStream(targetPage, newPagePath, user, options = {}, shouldUseV4Process = true) {
    // v4 compatible process
    if (shouldUseV4Process) {
      return this.renameDescendantsWithStreamV4(targetPage, newPagePath, user, options);
    }

    const factory = new PageCursorsForDescendantsFactory(user, targetPage, true);
    const readStream = await factory.generateReadable();

    const newPagePathPrefix = newPagePath;
    const pathRegExp = new RegExp(`^${escapeStringRegexp(targetPage.path)}`, 'i');

    const renameDescendants = this.renameDescendants.bind(this);
    const pageEvent = this.pageEvent;
    let count = 0;
    const writeStream = new Writable({
      objectMode: true,
      async write(batch, encoding, callback) {
        try {
          count += batch.length;
          await renameDescendants(
            batch, user, options, pathRegExp, newPagePathPrefix, shouldUseV4Process,
          );
          logger.debug(`Renaming pages progressing: (count=${count})`);
        }
        catch (err) {
          logger.error('Renaming error on add anyway: ', err);
        }

        callback();
      },
      async final(callback) {
        logger.debug(`Renaming pages has completed: (totalCount=${count})`);

        // update path
        targetPage.path = newPagePath;
        pageEvent.emit('syncDescendantsUpdate', targetPage, user);

        callback();
      },
    });

    readStream
      .pipe(createBatchStream(BULK_REINDEX_SIZE))
      .pipe(writeStream);

    await streamToPromise(writeStream);
  }

  private async renameDescendantsWithStreamV4(targetPage, newPagePath, user, options = {}) {

    const readStream = await this.generateReadStreamToOperateOnlyDescendants(targetPage.path, user);

    const newPagePathPrefix = newPagePath;
    const pathRegExp = new RegExp(`^${escapeStringRegexp(targetPage.path)}`, 'i');

    const renameDescendants = this.renameDescendants.bind(this);
    const pageEvent = this.pageEvent;
    let count = 0;
    const writeStream = new Writable({
      objectMode: true,
      async write(batch, encoding, callback) {
        try {
          count += batch.length;
          await renameDescendants(batch, user, options, pathRegExp, newPagePathPrefix);
          logger.debug(`Renaming pages progressing: (count=${count})`);
        }
        catch (err) {
          logger.error('renameDescendants error on add anyway: ', err);
        }

        callback();
      },
      final(callback) {
        logger.debug(`Renaming pages has completed: (totalCount=${count})`);
        // update  path
        targetPage.path = newPagePath;
        pageEvent.emit('syncDescendantsUpdate', targetPage, user);
        callback();
      },
    });

    readStream
      .pipe(createBatchStream(BULK_REINDEX_SIZE))
      .pipe(writeStream);

    await streamToPromise(writeStream);
  }

  /*
   * Duplicate
   */
  async duplicate(page, newPagePath, user, isRecursively) {
    /*
     * Common Operation
     */
    const isEmptyAndNotRecursively = page?.isEmpty && !isRecursively;
    if (page == null || isEmptyAndNotRecursively) {
      throw new Error('Cannot find or duplicate the empty page');
    }

    const Page = mongoose.model('Page') as unknown as PageModel;
    const PageTagRelation = mongoose.model('PageTagRelation') as any; // TODO: Typescriptize model

    if (!isRecursively && page.isEmpty) {
      throw Error('Page not found.');
    }

    newPagePath = this.crowi.xss.process(newPagePath); // eslint-disable-line no-param-reassign

    // 1. Separate v4 & v5 process
    const shouldUseV4Process = this.shouldUseV4Process(page);
    if (shouldUseV4Process) {
      return this.duplicateV4(page, newPagePath, user, isRecursively);
    }

    const canOperate = await this.crowi.pageOperationService.canOperate(isRecursively, page.path, newPagePath);
    if (!canOperate) {
      throw Error(`Cannot operate duplicate to path "${newPagePath}" right now.`);
    }

    // 2. UserGroup & Owner validation
    // use the parent's grant when target page is an empty page
    let grant;
    let grantedUserIds;
    let grantedGroupId;
    if (page.isEmpty) {
      const parent = await Page.findOne({ _id: page.parent });
      if (parent == null) {
        throw Error('parent not found');
      }
      grant = parent.grant;
      grantedUserIds = parent.grantedUsers;
      grantedGroupId = parent.grantedGroup;
    }
    else {
      grant = page.grant;
      grantedUserIds = page.grantedUsers;
      grantedGroupId = page.grantedGroup;
    }

    if (grant !== Page.GRANT_RESTRICTED) {
      let isGrantNormalized = false;
      try {
        isGrantNormalized = await this.crowi.pageGrantService.isGrantNormalized(user, newPagePath, grant, grantedUserIds, grantedGroupId, false);
      }
      catch (err) {
        logger.error(`Failed to validate grant of page at "${newPagePath}" when duplicating`, err);
        throw err;
      }
      if (!isGrantNormalized) {
        throw Error(`This page cannot be duplicated to "${newPagePath}" since the selected grant or grantedGroup is not assignable to this page.`);
      }
    }

    // copy & populate (reason why copy: SubOperation only allows non-populated page document)
    const copyPage = { ...page };

    // 3. Duplicate target
    const options: PageCreateOptions = {
      grant: page.grant,
      grantUserGroupId: page.grantedGroup,
    };
    let duplicatedTarget;
    if (page.isEmpty) {
      const parent = await Page.getParentAndFillAncestors(newPagePath, user);
      duplicatedTarget = await Page.createEmptyPage(newPagePath, parent);
    }
    else {
      await page.populate({ path: 'revision', model: 'Revision', select: 'body' });
      duplicatedTarget = await (Page.create as CreateMethod)(
        newPagePath, page.revision.body, user, options,
      );
    }
    this.pageEvent.emit('duplicate', page, user);

    // 4. Take over tags
    const originTags = await page.findRelatedTagsById();
    let savedTags = [];
    if (originTags.length !== 0) {
      await PageTagRelation.updatePageTags(duplicatedTarget._id, originTags);
      savedTags = await PageTagRelation.listTagNamesByPage(duplicatedTarget._id);
      this.tagEvent.emit('update', duplicatedTarget, savedTags);
    }

    if (isRecursively) {
      /*
       * Resumable Operation
       */
      let pageOp;
      try {
        pageOp = await PageOperation.create({
          actionType: PageActionType.Duplicate,
          actionStage: PageActionStage.Main,
          page: copyPage,
          user,
          fromPath: page.path,
          toPath: newPagePath,
        });
      }
      catch (err) {
        logger.error('Failed to create PageOperation document.', err);
        throw err;
      }
      this.duplicateRecursivelyMainOperation(page, newPagePath, user, pageOp._id);
    }

    const result = serializePageSecurely(duplicatedTarget);
    result.tags = savedTags;
    return result;
  }

  async duplicateRecursivelyMainOperation(page, newPagePath: string, user, pageOpId: ObjectIdLike): Promise<void> {
    const nDuplicatedPages = await this.duplicateDescendantsWithStream(page, newPagePath, user, false);

    // normalize parent of descendant pages
    const shouldNormalize = this.shouldNormalizeParent(page);
    if (shouldNormalize) {
      try {
        await this.normalizeParentAndDescendantCountOfDescendants(newPagePath, user);
        logger.info(`Successfully normalized duplicated descendant pages under "${newPagePath}"`);
      }
      catch (err) {
        logger.error('Failed to normalize descendants afrer duplicate:', err);
        throw err;
      }
    }

    // Set to Sub
    const pageOp = await PageOperation.findByIdAndUpdatePageActionStage(pageOpId, PageActionStage.Sub);
    if (pageOp == null) {
      throw Error('PageOperation document not found');
    }

    /*
     * Sub Operation
     */
    await this.duplicateRecursivelySubOperation(newPagePath, nDuplicatedPages, pageOp._id);
  }

  async duplicateRecursivelySubOperation(newPagePath: string, nDuplicatedPages: number, pageOpId: ObjectIdLike): Promise<void> {
    const Page = mongoose.model('Page');
    const newTarget = await Page.findOne({ path: newPagePath }); // only one page will be found since duplicating to existing path is forbidden
    if (newTarget == null) {
      throw Error('No duplicated page found. Something might have gone wrong in duplicateRecursivelyMainOperation.');
    }

    await this.updateDescendantCountOfAncestors(newTarget._id, nDuplicatedPages, false);

    await PageOperation.findByIdAndDelete(pageOpId);
  }

  async duplicateV4(page, newPagePath, user, isRecursively) {
    const Page = this.crowi.model('Page');
    const PageTagRelation = mongoose.model('PageTagRelation') as any; // TODO: Typescriptize model
    // populate
    await page.populate({ path: 'revision', model: 'Revision', select: 'body' });

    // create option
    const options: any = { page };
    options.grant = page.grant;
    options.grantUserGroupId = page.grantedGroup;
    options.grantedUserIds = page.grantedUsers;

    newPagePath = this.crowi.xss.process(newPagePath); // eslint-disable-line no-param-reassign

    const createdPage = await Page.create(
      newPagePath, page.revision.body, user, options,
    );
    this.pageEvent.emit('duplicate', page, user);

    if (isRecursively) {
      this.duplicateDescendantsWithStream(page, newPagePath, user);
    }

    // take over tags
    const originTags = await page.findRelatedTagsById();
    let savedTags = [];
    if (originTags != null) {
      await PageTagRelation.updatePageTags(createdPage.id, originTags);
      savedTags = await PageTagRelation.listTagNamesByPage(createdPage.id);
      this.tagEvent.emit('update', createdPage, savedTags);
    }
    const result = serializePageSecurely(createdPage);
    result.tags = savedTags;

    return result;
  }

  /**
   * Receive the object with oldPageId and newPageId and duplicate the tags from oldPage to newPage
   * @param {Object} pageIdMapping e.g. key: oldPageId, value: newPageId
   */
  private async duplicateTags(pageIdMapping) {
    const PageTagRelation = mongoose.model('PageTagRelation');

    // convert pageId from string to ObjectId
    const pageIds = Object.keys(pageIdMapping);
    const stage = { $or: pageIds.map((pageId) => { return { relatedPage: new mongoose.Types.ObjectId(pageId) } }) };

    const pagesAssociatedWithTag = await PageTagRelation.aggregate([
      {
        $match: stage,
      },
      {
        $group: {
          _id: '$relatedTag',
          relatedPages: { $push: '$relatedPage' },
        },
      },
    ]);

    const newPageTagRelation: any[] = [];
    pagesAssociatedWithTag.forEach(({ _id, relatedPages }) => {
      // relatedPages
      relatedPages.forEach((pageId) => {
        newPageTagRelation.push({
          relatedPage: pageIdMapping[pageId], // newPageId
          relatedTag: _id,
        });
      });
    });

    return PageTagRelation.insertMany(newPageTagRelation, { ordered: false });
  }

  private async duplicateDescendants(pages, user, oldPagePathPrefix, newPagePathPrefix, shouldUseV4Process = true) {
    if (shouldUseV4Process) {
      return this.duplicateDescendantsV4(pages, user, oldPagePathPrefix, newPagePathPrefix);
    }

    const Page = this.crowi.model('Page');
    const Revision = this.crowi.model('Revision');

    const pageIds = pages.map(page => page._id);
    const revisions = await Revision.find({ pageId: { $in: pageIds } });

    // Mapping to set to the body of the new revision
    const pageIdRevisionMapping = {};
    revisions.forEach((revision) => {
      pageIdRevisionMapping[revision.pageId] = revision;
    });

    // key: oldPageId, value: newPageId
    const pageIdMapping = {};
    const newPages: any[] = [];
    const newRevisions: any[] = [];

    // no need to save parent here
    pages.forEach((page) => {
      const newPageId = new mongoose.Types.ObjectId();
      const newPagePath = page.path.replace(oldPagePathPrefix, newPagePathPrefix);
      const revisionId = new mongoose.Types.ObjectId();
      pageIdMapping[page._id] = newPageId;

      let newPage;
      if (!page.isEmpty) {
        newPage = {
          _id: newPageId,
          path: newPagePath,
          creator: user._id,
          grant: page.grant,
          grantedGroup: page.grantedGroup,
          grantedUsers: page.grantedUsers,
          lastUpdateUser: user._id,
          revision: revisionId,
        };
        newRevisions.push({
          _id: revisionId, pageId: newPageId, body: pageIdRevisionMapping[page._id].body, author: user._id, format: 'markdown',
        });
      }
      newPages.push(newPage);
    });

    await Page.insertMany(newPages, { ordered: false });
    await Revision.insertMany(newRevisions, { ordered: false });
    await this.duplicateTags(pageIdMapping);
  }

  private async duplicateDescendantsV4(pages, user, oldPagePathPrefix, newPagePathPrefix) {
    const Page = this.crowi.model('Page');
    const Revision = this.crowi.model('Revision');

    const pageIds = pages.map(page => page._id);
    const revisions = await Revision.find({ pageId: { $in: pageIds } });

    // Mapping to set to the body of the new revision
    const pageIdRevisionMapping = {};
    revisions.forEach((revision) => {
      pageIdRevisionMapping[revision.pageId] = revision;
    });

    // key: oldPageId, value: newPageId
    const pageIdMapping = {};
    const newPages: any[] = [];
    const newRevisions: any[] = [];

    pages.forEach((page) => {
      const newPageId = new mongoose.Types.ObjectId();
      const newPagePath = page.path.replace(oldPagePathPrefix, newPagePathPrefix);
      const revisionId = new mongoose.Types.ObjectId();
      pageIdMapping[page._id] = newPageId;

      newPages.push({
        _id: newPageId,
        path: newPagePath,
        creator: user._id,
        grant: page.grant,
        grantedGroup: page.grantedGroup,
        grantedUsers: page.grantedUsers,
        lastUpdateUser: user._id,
        revision: revisionId,
      });

      newRevisions.push({
        _id: revisionId, pageId: newPageId, body: pageIdRevisionMapping[page._id].body, author: user._id, format: 'markdown',
      });

    });

    await Page.insertMany(newPages, { ordered: false });
    await Revision.insertMany(newRevisions, { ordered: false });
    await this.duplicateTags(pageIdMapping);
  }

  private async duplicateDescendantsWithStream(page, newPagePath, user, shouldUseV4Process = true) {
    if (shouldUseV4Process) {
      return this.duplicateDescendantsWithStreamV4(page, newPagePath, user);
    }

    const iterableFactory = new PageCursorsForDescendantsFactory(user, page, true);
    const readStream = await iterableFactory.generateReadable();

    const newPagePathPrefix = newPagePath;
    const pathRegExp = new RegExp(`^${escapeStringRegexp(page.path)}`, 'i');

    const duplicateDescendants = this.duplicateDescendants.bind(this);
    const pageEvent = this.pageEvent;
    let count = 0;
    let nNonEmptyDuplicatedPages = 0;
    const writeStream = new Writable({
      objectMode: true,
      async write(batch, encoding, callback) {
        try {
          count += batch.length;
          nNonEmptyDuplicatedPages += batch.filter(page => !page.isEmpty).length;
          await duplicateDescendants(batch, user, pathRegExp, newPagePathPrefix, shouldUseV4Process);
          logger.debug(`Adding pages progressing: (count=${count})`);
        }
        catch (err) {
          logger.error('addAllPages error on add anyway: ', err);
        }

        callback();
      },
      async final(callback) {
        logger.debug(`Adding pages has completed: (totalCount=${count})`);
        // update  path
        page.path = newPagePath;
        pageEvent.emit('syncDescendantsUpdate', page, user);
        callback();
      },
    });

    readStream
      .pipe(createBatchStream(BULK_REINDEX_SIZE))
      .pipe(writeStream);

    await streamToPromise(writeStream);

    return nNonEmptyDuplicatedPages;
  }

  private async duplicateDescendantsWithStreamV4(page, newPagePath, user) {
    const readStream = await this.generateReadStreamToOperateOnlyDescendants(page.path, user);

    const newPagePathPrefix = newPagePath;
    const pathRegExp = new RegExp(`^${escapeStringRegexp(page.path)}`, 'i');

    const duplicateDescendants = this.duplicateDescendants.bind(this);
    const pageEvent = this.pageEvent;
    let count = 0;
    const writeStream = new Writable({
      objectMode: true,
      async write(batch, encoding, callback) {
        try {
          count += batch.length;
          await duplicateDescendants(batch, user, pathRegExp, newPagePathPrefix);
          logger.debug(`Adding pages progressing: (count=${count})`);
        }
        catch (err) {
          logger.error('addAllPages error on add anyway: ', err);
        }

        callback();
      },
      final(callback) {
        logger.debug(`Adding pages has completed: (totalCount=${count})`);
        // update  path
        page.path = newPagePath;
        pageEvent.emit('syncDescendantsUpdate', page, user);
        callback();
      },
    });

    readStream
      .pipe(createBatchStream(BULK_REINDEX_SIZE))
      .pipe(writeStream);

    await streamToPromise(writeStream);

    return count;
  }

  /*
   * Delete
   */
  async deletePage(page, user, options = {}, isRecursively = false) {
    /*
     * Common Operation
     */
    const Page = mongoose.model('Page') as PageModel;

    // Separate v4 & v5 process
    const shouldUseV4Process = this.shouldUseV4Process(page);
    if (shouldUseV4Process) {
      return this.deletePageV4(page, user, options, isRecursively);
    }
    // Validate
    if (page.isEmpty && !isRecursively) {
      throw Error('Page not found.');
    }
    const isTrashed = isTrashPage(page.path);
    if (isTrashed) {
      throw new Error('This method does NOT support deleting trashed pages.');
    }

    if (!isMovablePage(page.path)) {
      throw new Error('Page is not deletable.');
    }

    const newPath = Page.getDeletedPageName(page.path);

    const canOperate = await this.crowi.pageOperationService.canOperate(isRecursively, page.path, newPath);
    if (!canOperate) {
      throw Error(`Cannot operate delete to path "${newPath}" right now.`);
    }

    // Replace with an empty page
    const isChildrenExist = await Page.exists({ parent: page._id });
    const shouldReplace = !isRecursively && isChildrenExist;
    if (shouldReplace) {
      await Page.replaceTargetWithPage(page, null, true);
    }

    // Delete target
    let deletedPage;
    if (!page.isEmpty) {
      deletedPage = await this.deleteNonEmptyTarget(page, user);
    }
    else { // always recursive
      deletedPage = page;
      await this.deleteEmptyTarget(page);
    }

    // 1. Update descendantCount
    if (isRecursively) {
      const inc = page.isEmpty ? -page.descendantCount : -(page.descendantCount + 1);
      await this.updateDescendantCountOfAncestors(page.parent, inc, true);
    }
    else {
      // update descendantCount of ancestors'
      await this.updateDescendantCountOfAncestors(page.parent, -1, true);
    }
    // 2. Delete leaf empty pages
    await Page.removeLeafEmptyPagesRecursively(page.parent);

    if (isRecursively) {
      let pageOp;
      try {
        pageOp = await PageOperation.create({
          actionType: PageActionType.Delete,
          actionStage: PageActionStage.Main,
          page,
          user,
          fromPath: page.path,
          toPath: newPath,
        });
      }
      catch (err) {
        logger.error('Failed to create PageOperation document.', err);
        throw err;
      }
      /*
       * Resumable Operation
       */
      this.deleteRecursivelyMainOperation(page, user, pageOp._id);
    }

    return deletedPage;
  }

  private async deleteNonEmptyTarget(page, user) {
    const Page = mongoose.model('Page') as unknown as PageModel;
    const PageTagRelation = mongoose.model('PageTagRelation') as any; // TODO: Typescriptize model
    const PageRedirect = mongoose.model('PageRedirect') as unknown as PageRedirectModel;
    const newPath = Page.getDeletedPageName(page.path);

    const deletedPage = await Page.findByIdAndUpdate(page._id, {
      $set: {
        path: newPath, status: Page.STATUS_DELETED, deleteUser: user._id, deletedAt: Date.now(), parent: null, descendantCount: 0, // set parent as null
      },
    }, { new: true });

    await PageTagRelation.updateMany({ relatedPage: page._id }, { $set: { isPageTrashed: true } });
    try {
      await PageRedirect.create({ fromPath: page.path, toPath: newPath });
    }
    catch (err) {
      if (err.code !== 11000) {
        throw err;
      }
    }
    this.pageEvent.emit('delete', page, user);
    this.pageEvent.emit('create', deletedPage, user);

    return deletedPage;
  }

  private async deleteEmptyTarget(page): Promise<void> {
    const Page = mongoose.model('Page') as unknown as PageModel;

    await Page.deleteOne({ _id: page._id, isEmpty: true });

    // update descendantCount of ancestors' before removeLeafEmptyPages
    await this.updateDescendantCountOfAncestors(page._id, -page.descendantCount, false);
  }

  async deleteRecursivelyMainOperation(page, user, pageOpId: ObjectIdLike): Promise<void> {
    await this.deleteDescendantsWithStream(page, user, false);

    await PageOperation.findByIdAndDelete(pageOpId);

    // no sub operation available
  }

  private async deletePageV4(page, user, options = {}, isRecursively = false) {
    const Page = mongoose.model('Page') as PageModel;
    const PageTagRelation = mongoose.model('PageTagRelation') as any; // TODO: Typescriptize model
    const Revision = mongoose.model('Revision') as any; // TODO: Typescriptize model
    const PageRedirect = mongoose.model('PageRedirect') as unknown as PageRedirectModel;

    const newPath = Page.getDeletedPageName(page.path);
    const isTrashed = isTrashPage(page.path);

    if (isTrashed) {
      throw new Error('This method does NOT support deleting trashed pages.');
    }

    if (!isMovablePage(page.path)) {
      throw new Error('Page is not deletable.');
    }

    if (isRecursively) {
      this.deleteDescendantsWithStream(page, user);
    }

    // update Revisions
    await Revision.updateRevisionListByPageId(page._id, { pageId: page._id });
    const deletedPage = await Page.findByIdAndUpdate(page._id, {
      $set: {
        path: newPath, status: Page.STATUS_DELETED, deleteUser: user._id, deletedAt: Date.now(),
      },
    }, { new: true });
    await PageTagRelation.updateMany({ relatedPage: page._id }, { $set: { isPageTrashed: true } });

    try {
      await PageRedirect.create({ fromPath: page.path, toPath: newPath });
    }
    catch (err) {
      if (err.code !== 11000) {
        throw err;
      }
    }

    this.pageEvent.emit('delete', page, user);
    this.pageEvent.emit('create', deletedPage, user);

    return deletedPage;
  }

  private async deleteDescendants(pages, user) {
    const Page = mongoose.model('Page') as unknown as PageModel;
    const PageRedirect = mongoose.model('PageRedirect') as unknown as PageRedirectModel;

    const deletePageOperations: any[] = [];
    const insertPageRedirectOperations: any[] = [];

    pages.forEach((page) => {
      const newPath = Page.getDeletedPageName(page.path);

      let operation;
      // if empty, delete completely
      if (page.isEmpty) {
        operation = {
          deleteOne: {
            filter: { _id: page._id },
          },
        };
      }
      // if not empty, set parent to null and update to trash
      else {
        operation = {
          updateOne: {
            filter: { _id: page._id },
            update: {
              $set: {
                path: newPath, status: Page.STATUS_DELETED, deleteUser: user._id, deletedAt: Date.now(), parent: null, descendantCount: 0, // set parent as null
              },
            },
          },
        };

        insertPageRedirectOperations.push({
          insertOne: {
            document: {
              fromPath: page.path,
              toPath: newPath,
            },
          },
        });
      }

      deletePageOperations.push(operation);
    });

    try {
      await Page.bulkWrite(deletePageOperations);
    }
    catch (err) {
      if (err.code !== 11000) {
        throw new Error(`Failed to delete pages: ${err}`);
      }
    }
    finally {
      this.pageEvent.emit('syncDescendantsDelete', pages, user);
    }

    try {
      await PageRedirect.bulkWrite(insertPageRedirectOperations);
    }
    catch (err) {
      if (err.code !== 11000) {
        throw Error(`Failed to create PageRedirect documents: ${err}`);
      }
    }
  }

  /**
   * Create delete stream and return deleted document count
   */
  private async deleteDescendantsWithStream(targetPage, user, shouldUseV4Process = true): Promise<number> {
    let readStream;
    if (shouldUseV4Process) {
      readStream = await this.generateReadStreamToOperateOnlyDescendants(targetPage.path, user);
    }
    else {
      const factory = new PageCursorsForDescendantsFactory(user, targetPage, true);
      readStream = await factory.generateReadable();
    }


    const deleteDescendants = this.deleteDescendants.bind(this);
    let count = 0;
    let nDeletedNonEmptyPages = 0; // used for updating descendantCount

    const writeStream = new Writable({
      objectMode: true,
      async write(batch, encoding, callback) {
        nDeletedNonEmptyPages += batch.filter(d => !d.isEmpty).length;

        try {
          count += batch.length;
          await deleteDescendants(batch, user);
          logger.debug(`Deleting pages progressing: (count=${count})`);
        }
        catch (err) {
          logger.error('deleteDescendants error on add anyway: ', err);
        }

        callback();
      },
      final(callback) {
        logger.debug(`Deleting pages has completed: (totalCount=${count})`);

        callback();
      },
    });

    readStream
      .pipe(createBatchStream(BULK_REINDEX_SIZE))
      .pipe(writeStream);

    await streamToPromise(writeStream);

    return nDeletedNonEmptyPages;
  }

  private async deleteCompletelyOperation(pageIds, pagePaths) {
    // Delete Bookmarks, Attachments, Revisions, Pages and emit delete
    const Bookmark = this.crowi.model('Bookmark');
    const Comment = this.crowi.model('Comment');
    const Page = this.crowi.model('Page');
    const PageTagRelation = this.crowi.model('PageTagRelation');
    const ShareLink = this.crowi.model('ShareLink');
    const Revision = this.crowi.model('Revision');
    const Attachment = this.crowi.model('Attachment');
    const PageRedirect = mongoose.model('PageRedirect') as unknown as PageRedirectModel;

    const { attachmentService } = this.crowi;
    const attachments = await Attachment.find({ page: { $in: pageIds } });

    return Promise.all([
      Bookmark.deleteMany({ page: { $in: pageIds } }),
      Comment.deleteMany({ page: { $in: pageIds } }),
      PageTagRelation.deleteMany({ relatedPage: { $in: pageIds } }),
      ShareLink.deleteMany({ relatedPage: { $in: pageIds } }),
      Revision.deleteMany({ pageId: { $in: pageIds } }),
      Page.deleteMany({ _id: { $in: pageIds } }),
      PageRedirect.deleteMany({ $or: [{ fromPath: { $in: pagePaths } }, { toPath: { $in: pagePaths } }] }),
      attachmentService.removeAllAttachments(attachments),
    ]);
  }

  // delete multiple pages
  private async deleteMultipleCompletely(pages, user, options = {}) {
    const ids = pages.map(page => (page._id));
    const paths = pages.map(page => (page.path));

    logger.debug('Deleting completely', paths);

    await this.deleteCompletelyOperation(ids, paths);

    this.pageEvent.emit('syncDescendantsDelete', pages, user); // update as renamed page

    return;
  }

  async deleteCompletely(page, user, options = {}, isRecursively = false, preventEmitting = false) {
    /*
     * Common Operation
     */
    const Page = mongoose.model('Page') as PageModel;

    if (isTopPage(page.path)) {
      throw Error('It is forbidden to delete the top page');
    }

    if (page.isEmpty && !isRecursively) {
      throw Error('Page not found.');
    }

    // v4 compatible process
    const shouldUseV4Process = this.shouldUseV4Process(page);
    if (shouldUseV4Process) {
      return this.deleteCompletelyV4(page, user, options, isRecursively, preventEmitting);
    }

    const canOperate = await this.crowi.pageOperationService.canOperate(isRecursively, page.path, null);
    if (!canOperate) {
      throw Error(`Cannot operate deleteCompletely from path "${page.path}" right now.`);
    }

    const ids = [page._id];
    const paths = [page.path];

    logger.debug('Deleting completely', paths);

    // 1. update descendantCount
    if (isRecursively) {
      const inc = page.isEmpty ? -page.descendantCount : -(page.descendantCount + 1);
      await this.updateDescendantCountOfAncestors(page.parent, inc, true);
    }
    else {
      // replace with an empty page
      const shouldReplace = await Page.exists({ parent: page._id });
      let pageToUpdateDescendantCount = page;
      if (shouldReplace) {
        pageToUpdateDescendantCount = await Page.replaceTargetWithPage(page);
      }
      await this.updateDescendantCountOfAncestors(pageToUpdateDescendantCount.parent, -1, true);
    }
    // 2. then delete target completely
    await this.deleteCompletelyOperation(ids, paths);

    // delete leaf empty pages
    await Page.removeLeafEmptyPagesRecursively(page.parent);

    if (!page.isEmpty && !preventEmitting) {
      this.pageEvent.emit('deleteCompletely', page, user);
    }

    if (isRecursively) {
      let pageOp;
      try {
        pageOp = await PageOperation.create({
          actionType: PageActionType.DeleteCompletely,
          actionStage: PageActionStage.Main,
          page,
          user,
          fromPath: page.path,
          options,
        });
      }
      catch (err) {
        logger.error('Failed to create PageOperation document.', err);
        throw err;
      }
      /*
       * Main Operation
       */
      this.deleteCompletelyRecursivelyMainOperation(page, user, options, pageOp._id);
    }

    return;
  }

  async deleteCompletelyRecursivelyMainOperation(page, user, options, pageOpId: ObjectIdLike): Promise<void> {
    await this.deleteCompletelyDescendantsWithStream(page, user, options, false);

    await PageOperation.findByIdAndDelete(pageOpId);

    // no sub operation available
  }

  private async deleteCompletelyV4(page, user, options = {}, isRecursively = false, preventEmitting = false) {
    const ids = [page._id];
    const paths = [page.path];

    logger.debug('Deleting completely', paths);

    await this.deleteCompletelyOperation(ids, paths);

    if (isRecursively) {
      this.deleteCompletelyDescendantsWithStream(page, user, options);
    }

    if (!page.isEmpty && !preventEmitting) {
      this.pageEvent.emit('deleteCompletely', page, user);
    }

    return;
  }

  async emptyTrashPage(user, options = {}) {
    return this.deleteCompletelyDescendantsWithStream({ path: '/trash' }, user, options);
  }

  /**
   * Create delete completely stream
   */
  private async deleteCompletelyDescendantsWithStream(targetPage, user, options = {}, shouldUseV4Process = true): Promise<number> {
    let readStream;

    if (shouldUseV4Process) { // pages don't have parents
      readStream = await this.generateReadStreamToOperateOnlyDescendants(targetPage.path, user);
    }
    else {
      const factory = new PageCursorsForDescendantsFactory(user, targetPage, true);
      readStream = await factory.generateReadable();
    }

    let count = 0;
    let nDeletedNonEmptyPages = 0; // used for updating descendantCount

    const deleteMultipleCompletely = this.deleteMultipleCompletely.bind(this);
    const writeStream = new Writable({
      objectMode: true,
      async write(batch, encoding, callback) {
        nDeletedNonEmptyPages += batch.filter(d => !d.isEmpty).length;

        try {
          count += batch.length;
          await deleteMultipleCompletely(batch, user, options);
          logger.debug(`Adding pages progressing: (count=${count})`);
        }
        catch (err) {
          logger.error('addAllPages error on add anyway: ', err);
        }

        callback();
      },
      final(callback) {
        logger.debug(`Adding pages has completed: (totalCount=${count})`);

        callback();
      },
    });

    readStream
      .pipe(createBatchStream(BULK_REINDEX_SIZE))
      .pipe(writeStream);

    await streamToPromise(writeStream);

    return nDeletedNonEmptyPages;
  }

  // no need to separate Main Sub since it is devided into single page operations
  async deleteMultiplePages(pagesToDelete, user, options): Promise<void> {
    const { isRecursively, isCompletely } = options;

    if (pagesToDelete.length > LIMIT_FOR_MULTIPLE_PAGE_OP) {
      throw Error(`The maximum number of pages is ${LIMIT_FOR_MULTIPLE_PAGE_OP}.`);
    }

    // omit duplicate paths if isRecursively true, omit empty pages if isRecursively false
    const pages = isRecursively ? omitDuplicateAreaPageFromPages(pagesToDelete) : pagesToDelete.filter(p => !p.isEmpty);

    if (isCompletely) {
      for await (const page of pages) {
        await this.deleteCompletely(page, user, {}, isRecursively);
      }
    }
    else {
      for await (const page of pages) {
        await this.deletePage(page, user, {}, isRecursively);
      }
    }
  }

  // use the same process in both v4 and v5
  private async revertDeletedDescendants(pages, user) {
    const Page = this.crowi.model('Page');
    const PageRedirect = mongoose.model('PageRedirect') as unknown as PageRedirectModel;

    const revertPageOperations: any[] = [];
    const fromPathsToDelete: string[] = [];

    pages.forEach((page) => {
      // e.g. page.path = /trash/test, toPath = /test
      const toPath = Page.getRevertDeletedPageName(page.path);
      revertPageOperations.push({
        updateOne: {
          filter: { _id: page._id },
          update: {
            $set: {
              path: toPath, status: Page.STATUS_PUBLISHED, lastUpdateUser: user._id, deleteUser: null, deletedAt: null,
            },
          },
        },
      });

      fromPathsToDelete.push(page.path);
    });

    try {
      await Page.bulkWrite(revertPageOperations);
      await PageRedirect.deleteMany({ fromPath: { $in: fromPathsToDelete } });
    }
    catch (err) {
      if (err.code !== 11000) {
        throw new Error(`Failed to revert pages: ${err}`);
      }
    }
  }

  async revertDeletedPage(page, user, options = {}, isRecursively = false) {
    /*
     * Common Operation
     */
    const Page = this.crowi.model('Page');
    const PageTagRelation = this.crowi.model('PageTagRelation');

    // 1. Separate v4 & v5 process
    const shouldUseV4Process = this.shouldUseV4ProcessForRevert(page);
    if (shouldUseV4Process) {
      return this.revertDeletedPageV4(page, user, options, isRecursively);
    }

    const newPath = Page.getRevertDeletedPageName(page.path);

    const canOperate = await this.crowi.pageOperationService.canOperate(isRecursively, page.path, newPath);
    if (!canOperate) {
      throw Error(`Cannot operate revert from path "${page.path}" right now.`);
    }

    const includeEmpty = true;
    const originPage = await Page.findByPath(newPath, includeEmpty);

    // throw if any page already exists
    if (originPage != null) {
      throw new PathAlreadyExistsError('already_exists', originPage.path);
    }

    // 2. Revert target
    const parent = await Page.getParentAndFillAncestors(newPath, user);
    const updatedPage = await Page.findByIdAndUpdate(page._id, {
      $set: {
        path: newPath, status: Page.STATUS_PUBLISHED, lastUpdateUser: user._id, deleteUser: null, deletedAt: null, parent: parent._id, descendantCount: 0,
      },
    }, { new: true });
    await PageTagRelation.updateMany({ relatedPage: page._id }, { $set: { isPageTrashed: false } });

    this.pageEvent.emit('revert', page, user);

    if (!isRecursively) {
      await this.updateDescendantCountOfAncestors(parent._id, 1, true);
    }
    else {
      let pageOp;
      try {
        pageOp = await PageOperation.create({
          actionType: PageActionType.Revert,
          actionStage: PageActionStage.Main,
          page,
          user,
          fromPath: page.path,
          toPath: newPath,
          options,
        });
      }
      catch (err) {
        logger.error('Failed to create PageOperation document.', err);
        throw err;
      }
      /*
       * Resumable Operation
       */
      this.revertRecursivelyMainOperation(page, user, options, pageOp._id);
    }

    return updatedPage;
  }

  async revertRecursivelyMainOperation(page, user, options, pageOpId: ObjectIdLike): Promise<void> {
    const Page = mongoose.model('Page') as unknown as PageModel;

    await this.revertDeletedDescendantsWithStream(page, user, options, false);

    const newPath = Page.getRevertDeletedPageName(page.path);
    // normalize parent of descendant pages
    const shouldNormalize = this.shouldNormalizeParent(page);
    if (shouldNormalize) {
      try {
        await this.normalizeParentAndDescendantCountOfDescendants(newPath, user);
        logger.info(`Successfully normalized reverted descendant pages under "${newPath}"`);
      }
      catch (err) {
        logger.error('Failed to normalize descendants afrer revert:', err);
        throw err;
      }
    }

    // Set to Sub
    const pageOp = await PageOperation.findByIdAndUpdatePageActionStage(pageOpId, PageActionStage.Sub);
    if (pageOp == null) {
      throw Error('PageOperation document not found');
    }

    /*
     * Sub Operation
     */
    await this.revertRecursivelySubOperation(newPath, pageOp._id);
  }

  async revertRecursivelySubOperation(newPath: string, pageOpId: ObjectIdLike): Promise<void> {
    const Page = mongoose.model('Page') as unknown as PageModel;

    const newTarget = await Page.findOne({ path: newPath }); // only one page will be found since duplicating to existing path is forbidden

    if (newTarget == null) {
      throw Error('No reverted page found. Something might have gone wrong in revertRecursivelyMainOperation.');
    }

    // update descendantCount of ancestors'
    await this.updateDescendantCountOfAncestors(newTarget.parent as ObjectIdLike, newTarget.descendantCount + 1, true);

    await PageOperation.findByIdAndDelete(pageOpId);
  }

  private async revertDeletedPageV4(page, user, options = {}, isRecursively = false) {
    const Page = this.crowi.model('Page');
    const PageTagRelation = this.crowi.model('PageTagRelation');

    const newPath = Page.getRevertDeletedPageName(page.path);
    const originPage = await Page.findByPath(newPath);
    if (originPage != null) {
      throw new PathAlreadyExistsError('already_exists', originPage.path);
    }

    if (isRecursively) {
      this.revertDeletedDescendantsWithStream(page, user, options);
    }

    page.status = Page.STATUS_PUBLISHED;
    page.lastUpdateUser = user;
    debug('Revert deleted the page', page, newPath);
    const updatedPage = await Page.findByIdAndUpdate(page._id, {
      $set: {
        path: newPath, status: Page.STATUS_PUBLISHED, lastUpdateUser: user._id, deleteUser: null, deletedAt: null,
      },
    }, { new: true });
    await PageTagRelation.updateMany({ relatedPage: page._id }, { $set: { isPageTrashed: false } });

    this.pageEvent.emit('revert', page, user);

    return updatedPage;
  }

  /**
   * Create revert stream
   */
  private async revertDeletedDescendantsWithStream(targetPage, user, options = {}, shouldUseV4Process = true): Promise<number> {
    if (shouldUseV4Process) {
      return this.revertDeletedDescendantsWithStreamV4(targetPage, user, options);
    }

    const readStream = await this.generateReadStreamToOperateOnlyDescendants(targetPage.path, user);

    const revertDeletedDescendants = this.revertDeletedDescendants.bind(this);
    let count = 0;
    const writeStream = new Writable({
      objectMode: true,
      async write(batch, encoding, callback) {
        try {
          count += batch.length;
          await revertDeletedDescendants(batch, user);
          logger.debug(`Reverting pages progressing: (count=${count})`);
        }
        catch (err) {
          logger.error('revertPages error on add anyway: ', err);
        }

        callback();
      },
      async final(callback) {
        logger.debug(`Reverting pages has completed: (totalCount=${count})`);

        callback();
      },
    });

    readStream
      .pipe(createBatchStream(BULK_REINDEX_SIZE))
      .pipe(writeStream);

    await streamToPromise(writeStream);

    return count;
  }

  private async revertDeletedDescendantsWithStreamV4(targetPage, user, options = {}) {
    const readStream = await this.generateReadStreamToOperateOnlyDescendants(targetPage.path, user);

    const revertDeletedDescendants = this.revertDeletedDescendants.bind(this);
    let count = 0;
    const writeStream = new Writable({
      objectMode: true,
      async write(batch, encoding, callback) {
        try {
          count += batch.length;
          await revertDeletedDescendants(batch, user);
          logger.debug(`Reverting pages progressing: (count=${count})`);
        }
        catch (err) {
          logger.error('revertPages error on add anyway: ', err);
        }

        callback();
      },
      final(callback) {
        logger.debug(`Reverting pages has completed: (totalCount=${count})`);

        callback();
      },
    });

    readStream
      .pipe(createBatchStream(BULK_REINDEX_SIZE))
      .pipe(writeStream);

    await streamToPromise(readStream);

    return count;
  }


  async handlePrivatePagesForGroupsToDelete(groupsToDelete, action, transferToUserGroupId, user) {
    const Page = this.crowi.model('Page');
    const pages = await Page.find({ grantedGroup: { $in: groupsToDelete } });

    switch (action) {
      case 'public':
        await Page.publicizePages(pages);
        break;
      case 'delete':
        return this.deleteMultipleCompletely(pages, user);
      case 'transfer':
        await Page.transferPagesToGroup(pages, transferToUserGroupId);
        break;
      default:
        throw new Error('Unknown action for private pages');
    }
  }

  private extractStringIds(refs: Ref<HasObjectId>[]) {
    return refs.map((ref: Ref<HasObjectId>) => {
      return (typeof ref === 'string') ? ref : ref._id.toString();
    });
  }

  constructBasicPageInfo(page: IPage, isGuestUser?: boolean): IPageInfo | IPageInfoForEntity {
    const isMovable = isGuestUser ? false : isMovablePage(page.path);

    if (page.isEmpty) {
      return {
        isV5Compatible: true,
        isEmpty: true,
        isMovable,
        isDeletable: false,
        isAbleToDeleteCompletely: false,
        isRevertible: false,
      };
    }

    const likers = page.liker.slice(0, 15) as Ref<IUserHasId>[];
    const seenUsers = page.seenUsers.slice(0, 15) as Ref<IUserHasId>[];

    return {
      isV5Compatible: isTopPage(page.path) || page.parent != null,
      isEmpty: false,
      sumOfLikers: page.liker.length,
      likerIds: this.extractStringIds(likers),
      seenUserIds: this.extractStringIds(seenUsers),
      sumOfSeenUsers: page.seenUsers.length,
      isMovable,
      isDeletable: isMovable,
      isAbleToDeleteCompletely: false,
      isRevertible: isTrashPage(page.path),
    };

  }

  async shortBodiesMapByPageIds(pageIds: ObjectId[] = [], user): Promise<Record<string, string | null>> {
    const Page = mongoose.model('Page') as unknown as PageModel;
    const MAX_LENGTH = 350;

    // aggregation options
    let userGroups;
    if (user != null && userGroups == null) {
      const UserGroupRelation = mongoose.model('UserGroupRelation') as any; // Typescriptize model
      userGroups = await UserGroupRelation.findAllUserGroupIdsRelatedToUser(user);
    }
    const viewerCondition = Page.generateGrantCondition(user, userGroups);
    const filterByIds = {
      _id: { $in: pageIds },
    };

    let pages;
    try {
      pages = await Page
        .aggregate([
          // filter by pageIds
          {
            $match: filterByIds,
          },
          // filter by viewer
          {
            $match: viewerCondition,
          },
          // lookup: https://docs.mongodb.com/v4.4/reference/operator/aggregation/lookup/
          {
            $lookup: {
              from: 'revisions',
              let: { localRevision: '$revision' },
              pipeline: [
                {
                  $match: {
                    $expr: {
                      $eq: ['$_id', '$$localRevision'],
                    },
                  },
                },
                {
                  $project: {
                    // What is $substrCP?
                    // see: https://stackoverflow.com/questions/43556024/mongodb-error-substrbytes-invalid-range-ending-index-is-in-the-middle-of-a-ut/43556249
                    revision: { $substrCP: ['$body', 0, MAX_LENGTH] },
                  },
                },
              ],
              as: 'revisionData',
            },
          },
          // projection
          {
            $project: {
              _id: 1,
              revisionData: 1,
            },
          },
        ]).exec();
    }
    catch (err) {
      logger.error('Error occurred while generating shortBodiesMap');
      throw err;
    }

    const shortBodiesMap = {};
    pages.forEach((page) => {
      shortBodiesMap[page._id] = page.revisionData?.[0]?.revision;
    });

    return shortBodiesMap;
  }

  private async createAndSendNotifications(page, user, action) {
    const { activityService, inAppNotificationService } = this.crowi;

    const snapshot = stringifySnapshot(page);

    // Create activity
    const parameters = {
      user: user._id,
      targetModel: ActivityDefine.MODEL_PAGE,
      target: page,
      action,
    };
    const activity = await activityService.createByParameters(parameters);

    // Get user to be notified
    const targetUsers = await activity.getNotificationTargetUsers();

    // Create and send notifications
    await inAppNotificationService.upsertByActivity(targetUsers, activity, snapshot);
    await inAppNotificationService.emitSocketIo(targetUsers);
  }

  async normalizeParentByPageIds(pageIds: ObjectIdLike[], user, isRecursively: boolean): Promise<void> {
    const Page = mongoose.model('Page') as unknown as PageModel;

    if (isRecursively) {
      const pages = await Page.findByIdsAndViewer(pageIds, user, null);

      // DO NOT await !!
      this.normalizeParentRecursivelyByPages(pages, user);

      return;
    }

    for await (const pageId of pageIds) {
      const page = await Page.findById(pageId);
      if (page == null) {
        continue;
      }

      try {
        const canOperate = await this.crowi.pageOperationService.canOperate(false, page.path, page.path);
        if (!canOperate) {
          throw Error(`Cannot operate normalizeParent to path "${page.path}" right now.`);
        }

        const normalizedPage = await this.normalizeParentByPage(page, user);

        if (normalizedPage == null) {
          logger.error(`Failed to update descendantCount of page of id: "${pageId}"`);
        }
      }
      catch (err) {
        logger.error('Something went wrong while normalizing parent.', err);
        // socket.emit('normalizeParentByPageIds', { error: err.message }); TODO: use socket to tell user
      }
    }
  }

  private async normalizeParentByPage(page, user) {
    const Page = mongoose.model('Page') as unknown as PageModel;

    const {
      path, grant, grantedUsers: grantedUserIds, grantedGroup: grantedGroupId,
    } = page;

    // check if any page exists at target path already
    const existingPage = await Page.findOne({ path, parent: { $ne: null } });
    if (existingPage != null && !existingPage.isEmpty) {
      throw Error('Page already exists. Please rename the page to continue.');
    }

    /*
     * UserGroup & Owner validation
     */
    if (grant !== Page.GRANT_RESTRICTED) {
      let isGrantNormalized = false;
      try {
        const shouldCheckDescendants = true;

        isGrantNormalized = await this.crowi.pageGrantService.isGrantNormalized(user, path, grant, grantedUserIds, grantedGroupId, shouldCheckDescendants);
      }
      catch (err) {
        logger.error(`Failed to validate grant of page at "${path}"`, err);
        throw err;
      }
      if (!isGrantNormalized) {
        throw Error('This page cannot be migrated since the selected grant or grantedGroup is not assignable to this page.');
      }
    }
    else {
      throw Error('Restricted pages can not be migrated');
    }

    let normalizedPage;

    // replace if empty page exists
    if (existingPage != null && existingPage.isEmpty) {
      // Inherit descendantCount from the empty page
      const updatedPage = await Page.findOneAndUpdate({ _id: page._id }, { descendantCount: existingPage.descendantCount }, { new: true });
      await Page.replaceTargetWithPage(existingPage, updatedPage, true);
      normalizedPage = await Page.findById(page._id);
    }
    else {
      const parent = await Page.getParentAndFillAncestors(page.path, user);
      normalizedPage = await Page.findOneAndUpdate({ _id: page._id }, { parent: parent._id }, { new: true });
    }

    // Update descendantCount
    const inc = 1;
    await this.updateDescendantCountOfAncestors(normalizedPage.parent, inc, true);

    return normalizedPage;
  }

  async normalizeParentRecursivelyByPages(pages, user): Promise<void> {
    /*
     * Main Operation
     */
    if (pages == null || pages.length === 0) {
      logger.error('pageIds is null or 0 length.');
      return;
    }

    if (pages.length > LIMIT_FOR_MULTIPLE_PAGE_OP) {
      throw Error(`The maximum number of pageIds allowed is ${LIMIT_FOR_MULTIPLE_PAGE_OP}.`);
    }

    const pagesToNormalize = omitDuplicateAreaPageFromPages(pages);

    let normalizablePages;
    let nonNormalizablePages;
    try {
      [normalizablePages, nonNormalizablePages] = await this.crowi.pageGrantService.separateNormalizableAndNotNormalizablePages(user, pagesToNormalize);
    }
    catch (err) {
      throw err;
    }

    if (normalizablePages.length === 0) {
      // socket.emit('normalizeParentRecursivelyByPages', { error: err.message }); TODO: use socket to tell user
      return;
    }

    if (nonNormalizablePages.length !== 0) {
      // TODO: iterate nonNormalizablePages and send socket error to client so that the user can know which path failed to migrate
      // socket.emit('normalizeParentRecursivelyByPages', { error: err.message }); TODO: use socket to tell user
    }

    /*
     * Main Operation (s)
     */
    for await (const page of normalizablePages) {
      const canOperate = await this.crowi.pageOperationService.canOperate(true, page.path, page.path);
      if (!canOperate) {
        throw Error(`Cannot operate normalizeParentRecursiively to path "${page.path}" right now.`);
      }

      const Page = mongoose.model('Page') as unknown as PageModel;
      const { PageQueryBuilder } = Page;
      const builder = new PageQueryBuilder(Page.findOne());
      builder.addConditionAsMigrated();
      builder.addConditionToListByPathsArray([page.path]);
      const existingPage = await builder.query.exec();

      if (existingPage?.parent != null) {
        throw Error('This page has already converted.');
      }

      let pageOp;
      try {
        pageOp = await PageOperation.create({
          actionType: PageActionType.NormalizeParent,
          actionStage: PageActionStage.Main,
          page,
          user,
          fromPath: page.path,
          toPath: page.path,
        });
      }
      catch (err) {
        logger.error('Failed to create PageOperation document.', err);
        throw err;
      }

      try {
        await this.normalizeParentRecursivelyMainOperation(page, user, pageOp._id);
      }
      catch (err) {
        logger.err('Failed to run normalizeParentRecursivelyMainOperation.', err);
        throw err;
      }
    }
  }

  async normalizeParentRecursivelyMainOperation(page, user, pageOpId: ObjectIdLike): Promise<void> {
    // Save prevDescendantCount for sub-operation
    const Page = mongoose.model('Page') as unknown as PageModel;
    const { PageQueryBuilder } = Page;
    const builder = new PageQueryBuilder(Page.findOne(), true);
    builder.addConditionAsMigrated();
    builder.addConditionToListByPathsArray([page.path]);
    const exPage = await builder.query.exec();
    const options = { prevDescendantCount: exPage?.descendantCount ?? 0 };

    try {
      await this.normalizeParentRecursively([page.path], user);
    }
    catch (err) {
      logger.error('V5 initial miration failed.', err);
      // socket.emit('normalizeParentRecursivelyByPageIds', { error: err.message }); TODO: use socket to tell user

      throw err;
    }

    // Set to Sub
    const pageOp = await PageOperation.findByIdAndUpdatePageActionStage(pageOpId, PageActionStage.Sub);
    if (pageOp == null) {
      throw Error('PageOperation document not found');
    }

    await this.normalizeParentRecursivelySubOperation(page, user, pageOp._id, options);
  }

  async normalizeParentRecursivelySubOperation(page, user, pageOpId: ObjectIdLike, options: {prevDescendantCount: number}): Promise<void> {
    const Page = mongoose.model('Page') as unknown as PageModel;

    try {
      // update descendantCount of self and descendant pages first
      await this.updateDescendantCountOfSelfAndDescendants(page.path);

      // find pages again to get updated descendantCount
      // then calculate inc
      const pageAfterUpdatingDescendantCount = await Page.findByIdAndViewer(page._id, user);
      if (pageAfterUpdatingDescendantCount == null) {
        throw Error('Page not found after updating descendantCount');
      }

      const { prevDescendantCount } = options;
      const newDescendantCount = pageAfterUpdatingDescendantCount.descendantCount;
      const inc = (newDescendantCount - prevDescendantCount) + 1;
      await this.updateDescendantCountOfAncestors(page._id, inc, false);
    }
    catch (err) {
      logger.error('Failed to update descendantCount after normalizing parent:', err);
      throw Error(`Failed to update descendantCount after normalizing parent: ${err}`);
    }

    await PageOperation.findByIdAndDelete(pageOpId);
  }

  async _isPagePathIndexUnique() {
    const Page = this.crowi.model('Page');
    const now = (new Date()).toString();
    const path = `growi_check_is_path_index_unique_${now}`;

    let isUnique = false;

    try {
      await Page.insertMany([
        { path },
        { path },
      ]);
    }
    catch (err) {
      if (err?.code === 11000) { // Error code 11000 indicates the index is unique
        isUnique = true;
        logger.info('Page path index is unique.');
      }
      else {
        throw err;
      }
    }
    finally {
      await Page.deleteMany({ path: { $regex: new RegExp('growi_check_is_path_index_unique', 'g') } });
    }


    return isUnique;
  }

  // TODO: use socket to send status to the client
  async normalizeAllPublicPages() {
    // const socket = this.crowi.socketIoService.getAdminSocket();

    let isUnique;
    try {
      isUnique = await this._isPagePathIndexUnique();
    }
    catch (err) {
      logger.error('Failed to check path index status', err);
      throw err;
    }

    // drop unique index first
    if (isUnique) {
      try {
        await this._v5NormalizeIndex();
      }
      catch (err) {
        logger.error('V5 index normalization failed.', err);
        // socket.emit('v5IndexNormalizationFailed', { error: err.message });
        throw err;
      }
    }

    // then migrate
    try {
      await this.normalizeParentRecursively(['/'], null);
    }
    catch (err) {
      logger.error('V5 initial miration failed.', err);
      // socket.emit('v5InitialMirationFailed', { error: err.message });

      throw err;
    }

    // update descendantCount of all public pages
    try {
      await this.updateDescendantCountOfSelfAndDescendants('/');
      logger.info('Successfully updated all descendantCount of public pages.');
    }
    catch (err) {
      logger.error('Failed updating descendantCount of public pages.', err);
      throw err;
    }

    await this._setIsV5CompatibleTrue();
  }

  private async _setIsV5CompatibleTrue() {
    try {
      await this.crowi.configManager.updateConfigsInTheSameNamespace('crowi', {
        'app:isV5Compatible': true,
      });
      logger.info('Successfully migrated all public pages.');
    }
    catch (err) {
      logger.warn('Failed to update app:isV5Compatible to true.');
      throw err;
    }
  }

  private async normalizeParentAndDescendantCountOfDescendants(path: string, user): Promise<void> {
    await this.normalizeParentRecursively([path], user);

    // update descendantCount of descendant pages
    await this.updateDescendantCountOfSelfAndDescendants(path);
  }

  /**
   * Normalize parent attribute by passing paths and user.
   * @param paths Pages under this paths value will be updated.
   * @param user To be used to filter pages to update. If null, only public pages will be updated.
   * @returns Promise<void>
   */
  async normalizeParentRecursively(paths: string[], user: any | null): Promise<void> {
    const Page = mongoose.model('Page') as unknown as PageModel;

    const ancestorPaths = paths.flatMap(p => collectAncestorPaths(p, []));
    // targets' descendants
    const pathAndRegExpsToNormalize: (RegExp | string)[] = paths
      .map(p => new RegExp(`^${escapeStringRegexp(addTrailingSlash(p))}`, 'i'));
    // include targets' path
    pathAndRegExpsToNormalize.push(...paths);

    // determine UserGroup condition
    let userGroups = null;
    if (user != null) {
      const UserGroupRelation = mongoose.model('UserGroupRelation') as any; // TODO: Typescriptize model
      userGroups = await UserGroupRelation.findAllUserGroupIdsRelatedToUser(user);
    }

    const grantFiltersByUser: { $or: any[] } = Page.generateGrantCondition(user, userGroups);

    return this._normalizeParentRecursively(pathAndRegExpsToNormalize, ancestorPaths, grantFiltersByUser, user);
  }

  private buildFilterForNormalizeParentRecursively(pathOrRegExps: (RegExp | string)[], publicPathsToNormalize: string[], grantFiltersByUser: { $or: any[] }) {
    const Page = mongoose.model('Page') as unknown as PageModel;

    const andFilter: any = {
      $and: [
        {
          parent: null,
          status: Page.STATUS_PUBLISHED,
          path: { $ne: '/' },
        },
      ],
    };
    const orFilter: any = { $or: [] };
    // specified pathOrRegExps
    if (pathOrRegExps.length > 0) {
      orFilter.$or.push(
        {
          path: { $in: pathOrRegExps },
        },
      );
    }
    // not specified but ancestors of specified pathOrRegExps
    if (publicPathsToNormalize.length > 0) {
      orFilter.$or.push(
        {
          path: { $in: publicPathsToNormalize },
          grant: Page.GRANT_PUBLIC, // use only public pages to complete the tree
        },
      );
    }

    // Merge filters
    const mergedFilter = {
      $and: [
        { $and: [grantFiltersByUser, ...andFilter.$and] },
        { $or: orFilter.$or },
      ],
    };

    return mergedFilter;
  }

  private async _normalizeParentRecursively(
      pathOrRegExps: (RegExp | string)[], publicPathsToNormalize: string[], grantFiltersByUser: { $or: any[] }, user, count = 0, skiped = 0, isFirst = true,
  ): Promise<void> {
    const BATCH_SIZE = 100;
    const PAGES_LIMIT = 1000;

    const socket = this.crowi.socketIoService.getAdminSocket();

    const Page = mongoose.model('Page') as unknown as PageModel;
    const { PageQueryBuilder } = Page;

    // Build filter
    const matchFilter = this.buildFilterForNormalizeParentRecursively(pathOrRegExps, publicPathsToNormalize, grantFiltersByUser);

    let baseAggregation = Page
      .aggregate([
        { $match: matchFilter },
        {
          $project: { // minimize data to fetch
            _id: 1,
            path: 1,
          },
        },
      ]);

    // Limit pages to get
    const total = await Page.countDocuments(matchFilter);
    if (isFirst) {
      socket.emit(SocketEventName.PMStarted, { total });
    }
    if (total > PAGES_LIMIT) {
      baseAggregation = baseAggregation.limit(Math.floor(total * 0.3));
    }

    const pagesStream = await baseAggregation.cursor({ batchSize: BATCH_SIZE });
    const batchStream = createBatchStream(BATCH_SIZE);

    let shouldContinue = true;
    let nextCount = count;
    let nextSkiped = skiped;

    const migratePagesStream = new Writable({
      objectMode: true,
      async write(pages, encoding, callback) {
        const parentPaths = Array.from(new Set<string>(pages.map(p => pathlib.dirname(p.path))));

        // 1. Remove unnecessary empty pages & reset parent for pages which had had those empty pages
        const pageIdsToNotDelete = pages.map(p => p._id);
        const emptyPagePathsToDelete = pages.map(p => p.path);

        const builder1 = new PageQueryBuilder(Page.find({ isEmpty: true }, { _id: 1 }), true);
        builder1.addConditionToListByPathsArray(emptyPagePathsToDelete);
        builder1.addConditionToExcludeByPageIdsArray(pageIdsToNotDelete);

        const emptyPagesToDelete = await builder1.query.lean().exec();
        const resetParentOperations = emptyPagesToDelete.map((p) => {
          return {
            updateOne: {
              filter: {
                parent: p._id,
              },
              update: {
                parent: null,
              },
            },
          };
        });

        await Page.bulkWrite(resetParentOperations);
        await Page.removeEmptyPages(pageIdsToNotDelete, emptyPagePathsToDelete);

        // 2. Create lacking parents as empty pages
        const orFilters = [
          { path: '/' },
          { path: { $in: publicPathsToNormalize }, grant: Page.GRANT_PUBLIC, status: Page.STATUS_PUBLISHED },
          { path: { $in: publicPathsToNormalize }, parent: { $ne: null }, status: Page.STATUS_PUBLISHED },
          { path: { $nin: publicPathsToNormalize }, status: Page.STATUS_PUBLISHED },
        ];
        const filterForApplicableAncestors = { $or: orFilters };
        await Page.createEmptyPagesByPaths(parentPaths, user, false, filterForApplicableAncestors);

        // 3. Find parents
        const addGrantCondition = (builder) => {
          builder.query = builder.query.and(grantFiltersByUser);

          return builder;
        };
        const builder2 = new PageQueryBuilder(Page.find(), true);
        addGrantCondition(builder2);
        const parents = await builder2
          .addConditionToListByPathsArray(parentPaths)
          .addConditionToFilterByApplicableAncestors(publicPathsToNormalize)
          .query
          .lean()
          .exec();

        // Normalize all siblings for each page
        const updateManyOperations = parents.map((parent) => {
          const parentId = parent._id;

          // Build filter
          const parentPathEscaped = escapeStringRegexp(parent.path === '/' ? '' : parent.path); // adjust the path for RegExp
          const filter: any = {
            $and: [
              {
                path: { $regex: new RegExp(`^${parentPathEscaped}(\\/[^/]+)\\/?$`, 'i') }, // see: regexr.com/6889f (e.g. /parent/any_child or /any_level1)
              },
              {
                path: { $in: pathOrRegExps.concat(publicPathsToNormalize) },
              },
              filterForApplicableAncestors,
              grantFiltersByUser,
            ],
          };

          return {
            updateMany: {
              filter,
              update: {
                parent: parentId,
              },
            },
          };
        });
        try {
          const res = await Page.bulkWrite(updateManyOperations);

          nextCount += res.result.nModified;
          nextSkiped += res.result.writeErrors.length;
          logger.info(`Page migration processing: (migratedPages=${res.result.nModified})`);

          socket.emit(SocketEventName.PMMigrating, { count: nextCount });
          socket.emit(SocketEventName.PMErrorCount, { skip: nextSkiped });

          // Throw if any error is found
          if (res.result.writeErrors.length > 0) {
            logger.error('Failed to migrate some pages', res.result.writeErrors);
            socket.emit(SocketEventName.PMEnded, { isSucceeded: false });
            throw Error('Failed to migrate some pages');
          }

          // Finish migration if no modification occurred
          if (res.result.nModified === 0 && res.result.nMatched === 0) {
            shouldContinue = false;
            logger.error('Migration is unable to continue', 'parentPaths:', parentPaths, 'bulkWriteResult:', res);
            socket.emit(SocketEventName.PMEnded, { isSucceeded: false });
          }
        }
        catch (err) {
          logger.error('Failed to update page.parent.', err);
          throw err;
        }

        callback();
      },
      final(callback) {
        callback();
      },
    });

    pagesStream
      .pipe(batchStream)
      .pipe(migratePagesStream);

    await streamToPromise(migratePagesStream);

    if (await Page.exists(matchFilter) && shouldContinue) {
      return this._normalizeParentRecursively(pathOrRegExps, publicPathsToNormalize, grantFiltersByUser, user, nextCount, nextSkiped, false);
    }

    // End
    socket.emit(SocketEventName.PMEnded, { isSucceeded: true });
  }

  private async _v5NormalizeIndex() {
    const collection = mongoose.connection.collection('pages');

    try {
      // drop pages.path_1 indexes
      await collection.dropIndex('path_1');
      logger.info('Succeeded to drop unique indexes from pages.path.');
    }
    catch (err) {
      logger.warn('Failed to drop unique indexes from pages.path.', err);
      throw err;
    }

    try {
      // create indexes without
      await collection.createIndex({ path: 1 }, { unique: false });
      logger.info('Succeeded to create non-unique indexes on pages.path.');
    }
    catch (err) {
      logger.warn('Failed to create non-unique indexes on pages.path.', err);
      throw err;
    }
  }

  async countPagesCanNormalizeParentByUser(user): Promise<number> {
    if (user == null) {
      throw Error('user is required');
    }

    const Page = mongoose.model('Page') as unknown as PageModel;
    const { PageQueryBuilder } = Page;

    const builder = new PageQueryBuilder(Page.count(), false);
    await builder.addConditionAsMigratablePages(user);

    const nMigratablePages = await builder.query.exec();

    return nMigratablePages;
  }

  /**
   * update descendantCount of the following pages
   * - page that has the same path as the provided path
   * - pages that are descendants of the above page
   */
  async updateDescendantCountOfSelfAndDescendants(path: string): Promise<void> {
    const BATCH_SIZE = 200;
    const Page = this.crowi.model('Page');
    const { PageQueryBuilder } = Page;

    const builder = new PageQueryBuilder(Page.find(), true);
    builder.addConditionAsMigrated();
    builder.addConditionToListWithDescendants(path);
    builder.addConditionToSortPagesByDescPath();

    const aggregatedPages = await builder.query.lean().cursor({ batchSize: BATCH_SIZE });


    const recountWriteStream = new Writable({
      objectMode: true,
      async write(pageDocuments, encoding, callback) {
        for await (const document of pageDocuments) {
          const descendantCount = await Page.recountDescendantCount(document._id);
          await Page.findByIdAndUpdate(document._id, { descendantCount });
        }
        callback();
      },
      final(callback) {
        callback();
      },
    });
    aggregatedPages
      .pipe(createBatchStream(BATCH_SIZE))
      .pipe(recountWriteStream);

    await streamToPromise(recountWriteStream);
  }

  // update descendantCount of all pages that are ancestors of a provided pageId by count
  async updateDescendantCountOfAncestors(pageId: ObjectIdLike, inc: number, shouldIncludeTarget: boolean): Promise<void> {
    const Page = this.crowi.model('Page');
    const ancestors = await Page.findAncestorsUsingParentRecursively(pageId, shouldIncludeTarget);
    const ancestorPageIds = ancestors.map(p => p._id);

    await Page.incrementDescendantCountOfPageIds(ancestorPageIds, inc);

    const updateDescCountData: UpdateDescCountRawData = Object.fromEntries(ancestors.map(p => [p._id.toString(), p.descendantCount + inc]));
    this.emitUpdateDescCount(updateDescCountData);
  }

  private emitUpdateDescCount(data: UpdateDescCountRawData): void {
    const socket = this.crowi.socketIoService.getDefaultSocket();

    socket.emit(SocketEventName.UpdateDescCount, data);
  }

}

export default PageService;<|MERGE_RESOLUTION|>--- conflicted
+++ resolved
@@ -174,37 +174,40 @@
       }
     });
 
-<<<<<<< HEAD
+    // duplicate
+    this.pageEvent.on('duplicate', async(page, user) => {
+      try {
+        await this.createAndSendNotifications(page, user, ActivityDefine.ACTION_PAGE_DUPLICATE);
+      }
+      catch (err) {
+        logger.error(err);
+      }
+    });
+
+    // delete
+    this.pageEvent.on('delete', async(page, user) => {
+      try {
+        await this.createAndSendNotifications(page, user, ActivityDefine.ACTION_PAGE_DELETE);
+      }
+      catch (err) {
+        logger.error(err);
+      }
+    });
+
+    // delete completely
+    this.pageEvent.on('deleteCompletely', async(page, user) => {
+      try {
+        await this.createAndSendNotifications(page, user, ActivityDefine.ACTION_PAGE_DELETE_COMPLETELY);
+      }
+      catch (err) {
+        logger.error(err);
+      }
+    });
+
     // revert
     this.pageEvent.on('revert', async(page, user) => {
       try {
         await this.createAndSendNotifications(page, user, ActivityDefine.ACTION_PAGE_REVERT);
-=======
-    // duplicate
-    this.pageEvent.on('duplicate', async(page, user) => {
-      try {
-        await this.createAndSendNotifications(page, user, ActivityDefine.ACTION_PAGE_DUPLICATE);
->>>>>>> 60fb4a87
-      }
-      catch (err) {
-        logger.error(err);
-      }
-    });
-
-    // delete
-    this.pageEvent.on('delete', async(page, user) => {
-      try {
-        await this.createAndSendNotifications(page, user, ActivityDefine.ACTION_PAGE_DELETE);
-      }
-      catch (err) {
-        logger.error(err);
-      }
-    });
-
-    // delete completely
-    this.pageEvent.on('deleteCompletely', async(page, user) => {
-      try {
-        await this.createAndSendNotifications(page, user, ActivityDefine.ACTION_PAGE_DELETE_COMPLETELY);
       }
       catch (err) {
         logger.error(err);
