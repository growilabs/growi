--- conflicted
+++ resolved
@@ -224,10 +224,6 @@
     let page: PageModel & PageDocument & HasObjectId;
     if (pageId != null) { // prioritized
       page = await Page.findByIdAndViewer(pageId, user);
-<<<<<<< HEAD
-      pagePath = page?.path;
-=======
->>>>>>> 46e18155
     }
     else {
       page = await Page.findByPathAndViewer(path, user);
