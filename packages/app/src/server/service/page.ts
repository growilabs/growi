import { pagePathUtils } from '@growi/core';
import mongoose from 'mongoose';
import escapeStringRegexp from 'escape-string-regexp';
import streamToPromise from 'stream-to-promise';
import pathlib from 'path';
import { Writable } from 'stream';

import { serializePageSecurely } from '../models/serializers/page-serializer';
import { createBatchStream } from '~/server/util/batch-stream';
import loggerFactory from '~/utils/logger';
import { generateGrantCondition, PageModel } from '~/server/models/page';
import { stringifySnapshot } from '~/models/serializers/in-app-notification-snapshot/page';
import ActivityDefine from '../util/activityDefine';
import { IPage } from '~/interfaces/page';

const debug = require('debug')('growi:services:page');

const logger = loggerFactory('growi:services:page');
const {
  isCreatablePage, isDeletablePage, isTrashPage, collectAncestorPaths,
} = pagePathUtils;

const BULK_REINDEX_SIZE = 100;

class PageService {

  crowi: any;

  pageEvent: any;

  tagEvent: any;

  constructor(crowi) {
    this.crowi = crowi;
    this.pageEvent = crowi.event('page');
    this.tagEvent = crowi.event('tag');

    // init
    this.initPageEvent();
  }

  private initPageEvent() {
    // create
    this.pageEvent.on('create', this.pageEvent.onCreate);

    // createMany
    this.pageEvent.on('createMany', this.pageEvent.onCreateMany);
    this.pageEvent.on('addSeenUsers', this.pageEvent.onAddSeenUsers);

    // update
    this.pageEvent.on('update', async(page, user) => {

      this.pageEvent.onUpdate();

      try {
        await this.createAndSendNotifications(page, user, ActivityDefine.ACTION_PAGE_UPDATE);
      }
      catch (err) {
        logger.error(err);
      }
    });

    // rename
    this.pageEvent.on('rename', async(page, user) => {
      try {
        await this.createAndSendNotifications(page, user, ActivityDefine.ACTION_PAGE_RENAME);
      }
      catch (err) {
        logger.error(err);
      }
    });

    // delete
    this.pageEvent.on('delete', async(page, user) => {
      try {
        await this.createAndSendNotifications(page, user, ActivityDefine.ACTION_PAGE_DELETE);
      }
      catch (err) {
        logger.error(err);
      }
    });

    // delete completely
    this.pageEvent.on('deleteCompletely', async(page, user) => {
      try {
        await this.createAndSendNotifications(page, user, ActivityDefine.ACTION_PAGE_DELETE_COMPLETELY);
      }
      catch (err) {
        logger.error(err);
      }
    });

    // likes
    this.pageEvent.on('like', async(page, user) => {
      try {
        await this.createAndSendNotifications(page, user, ActivityDefine.ACTION_PAGE_LIKE);
      }
      catch (err) {
        logger.error(err);
      }
    });

    // bookmark
    this.pageEvent.on('bookmark', async(page, user) => {
      try {
        await this.createAndSendNotifications(page, user, ActivityDefine.ACTION_PAGE_BOOKMARK);
      }
      catch (err) {
        logger.error(err);
      }
    });
  }

  async findPageAndMetaDataByViewer({ pageId, path, user }) {

    const Page = this.crowi.model('Page');

    let page;
    if (pageId != null) { // prioritized
      page = await Page.findByIdAndViewer(pageId, user);
    }
    else {
      page = await Page.findByPathAndViewer(path, user);
    }

    const result: any = {};

    if (page == null) {
      const isExist = await Page.count({ $or: [{ _id: pageId }, { path }] }) > 0;
      result.isForbidden = isExist;
      result.isNotFound = !isExist;
      result.isCreatable = isCreatablePage(path);
      result.isDeletable = false;
      result.canDeleteCompletely = false;
      result.page = page;

      return result;
    }

    result.page = page;
    result.isForbidden = false;
    result.isNotFound = false;
    result.isCreatable = false;
    result.isDeletable = isDeletablePage(path);
    result.isDeleted = page.isDeleted();
    result.canDeleteCompletely = user != null && user.canDeleteCompletely(page.creator);

    return result;
  }

  /**
   * go back by using redirectTo and return the paths
   *  ex: when
   *    '/page1' redirects to '/page2' and
   *    '/page2' redirects to '/page3'
   *    and given '/page3',
   *    '/page1' and '/page2' will be return
   *
   * @param {string} redirectTo
   * @param {object} redirectToPagePathMapping
   * @param {array} pagePaths
   */
  private prepareShoudDeletePagesByRedirectTo(redirectTo, redirectToPagePathMapping, pagePaths: any[] = []) {
    const pagePath = redirectToPagePathMapping[redirectTo];

    if (pagePath == null) {
      return pagePaths;
    }

    pagePaths.push(pagePath);
    return this.prepareShoudDeletePagesByRedirectTo(pagePath, redirectToPagePathMapping, pagePaths);
  }

  /**
   * Generate read stream to operate descendants of the specified page path
   * @param {string} targetPagePath
   * @param {User} viewer
   */
  private async generateReadStreamToOperateOnlyDescendants(targetPagePath, userToOperate) {
    const Page = this.crowi.model('Page');
    const { PageQueryBuilder } = Page;

    const builder = new PageQueryBuilder(Page.find(), true)
      .addConditionToExcludeRedirect()
      .addConditionToListOnlyDescendants(targetPagePath);

    await Page.addConditionToFilteringByViewerToEdit(builder, userToOperate);
    return builder
      .query
      .lean()
      .cursor({ batchSize: BULK_REINDEX_SIZE });
  }

  // TODO: rewrite recursive rename
  async renamePage(page, newPagePath, user, options) {
    // v4 compatible process
<<<<<<< HEAD
    const isV5Compatible = this.crowi.configManager.getConfig('crowi', 'app:isV5Compatible') && page.parent != null;
=======
    const isV5Compatible = this.crowi.configManager.getConfig('crowi', 'app:isV5Compatible');
>>>>>>> 36895f0e
    if (!isV5Compatible) {
      return this.renamePageV4(page, newPagePath, user, options);
    }

    const Page = this.crowi.model('Page');
    const {
      path, grant, grantedUsers: grantedUserIds, grantedGroup: grantUserGroupId,
    } = page;
    const updateMetadata = options.updateMetadata || false;

    // sanitize path
    newPagePath = this.crowi.xss.process(newPagePath); // eslint-disable-line no-param-reassign

    /*
     * UserGroup & Owner validation
     */
    if (grant !== Page.GRANT_RESTRICTED) {
      let isGrantNormalized = false;
      try {
        const shouldCheckDescendants = false;

<<<<<<< HEAD
        isGrantNormalized = await this.crowi.pageGrantService.isGrantNormalized(newPagePath, grant, grantedUserIds, grantUserGroupId, shouldCheckDescendants);
=======
        isGrantNormalized = await this.crowi.pageGrantService.isGrantNormalized(path, grant, grantedUserIds, grantUserGroupId, shouldCheckDescendants);
>>>>>>> 36895f0e
      }
      catch (err) {
        logger.error(`Failed to validate grant of page at "${newPagePath}" when renaming`, err);
        throw err;
      }
      if (!isGrantNormalized) {
        throw Error(`This page cannot be renamed to "${newPagePath}" since the selected grant or grantedGroup is not assignable to this page.`);
      }
    }

    // update descendants first
    await this.renameDescendantsWithStream(page, newPagePath, user, options);

    /*
     * TODO: https://redmine.weseek.co.jp/issues/86577
     * bulkWrite PageRedirectDocument if createRedirectPage is true
     */

    /*
     * update target
     */
    const update: Partial<IPage> = {};
    // find or create parent
    const newParent = await Page.getParentAndFillAncestors(newPagePath);
    // update Page
    update.path = newPagePath;
    update.parent = newParent._id;
    if (updateMetadata) {
      update.lastUpdateUser = user;
      update.updatedAt = new Date();
    }
    const renamedPage = await Page.findByIdAndUpdate(page._id, { $set: update }, { new: true });

    this.pageEvent.emit('rename', page, user);

    return renamedPage;
  }

  // !!renaming always include descendant pages!!
  private async renamePageV4(page, newPagePath, user, options) {
    const Page = this.crowi.model('Page');
    const Revision = this.crowi.model('Revision');
    const path = page.path;
    const updateMetadata = options.updateMetadata || false;

    // sanitize path
    newPagePath = this.crowi.xss.process(newPagePath); // eslint-disable-line no-param-reassign

    // create descendants first
    await this.renameDescendantsWithStream(page, newPagePath, user, options);


    const update: any = {};
    // update Page
    update.path = newPagePath;
    if (updateMetadata) {
      update.lastUpdateUser = user;
      update.updatedAt = Date.now();
    }
    const renamedPage = await Page.findByIdAndUpdate(page._id, { $set: update }, { new: true });

    // update Rivisions
    await Revision.updateRevisionListByPath(path, { path: newPagePath }, {});

    /*
     * TODO: https://redmine.weseek.co.jp/issues/86577
     * bulkWrite PageRedirectDocument if createRedirectPage is true
     */

    this.pageEvent.emit('rename', page, user);

    return renamedPage;
  }


<<<<<<< HEAD
  private async renameDescendants(pages, user, options, oldPagePathPrefix, newPagePathPrefix, isV5Compatible) {
    // v4 compatible process
    if (!isV5Compatible) {
      return this.renameDescendantsV4(pages, user, options, oldPagePathPrefix, newPagePathPrefix);
    }

    const Page = this.crowi.model('Page');

    const { updateMetadata } = options;

    const updatePathOperations: any[] = [];

    pages.forEach((page) => {
      const newPagePath = page.path.replace(oldPagePathPrefix, newPagePathPrefix);

      // increment updatePathOperations
      let update;
      if (updateMetadata && !page.isEmpty) {
        update = {
          $set: { path: newPagePath, lastUpdateUser: user._id, updatedAt: new Date() },
        };
      }
      else {
        update = {
          $set: { path: newPagePath },
        };
      }
      updatePathOperations.push({
        updateOne: {
          filter: {
            _id: page._id,
          },
          update,
        },
      });
    });

    try {
      await Page.bulkWrite(updatePathOperations);
    }
    catch (err) {
      if (err.code !== 11000) {
        throw new Error(`Failed to rename pages: ${err}`);
      }
    }

    this.pageEvent.emit('updateMany', pages, user);
  }

  private async renameDescendantsV4(pages, user, options, oldPagePathPrefix, newPagePathPrefix) {
    const Page = this.crowi.model('Page');

=======
  private async renameDescendants(pages, user, options, oldPagePathPrefix, newPagePathPrefix) {
>>>>>>> 36895f0e
    const pageCollection = mongoose.connection.collection('pages');
    const { updateMetadata } = options;

    const unorderedBulkOp = pageCollection.initializeUnorderedBulkOp();

    pages.forEach((page) => {
      const newPagePath = page.path.replace(oldPagePathPrefix, newPagePathPrefix);

      if (updateMetadata) {
        unorderedBulkOp
          .find({ _id: page._id })
          .update({ $set: { path: newPagePath, lastUpdateUser: user._id, updatedAt: new Date() } });
      }
      else {
        unorderedBulkOp.find({ _id: page._id }).update({ $set: { path: newPagePath } });
      }
    });

    try {
      await unorderedBulkOp.execute();
    }
    catch (err) {
      if (err.code !== 11000) {
        throw new Error(`Failed to rename pages: ${err}`);
      }
    }

    this.pageEvent.emit('updateMany', pages, user);
  }

  private async renameDescendantsWithStream(targetPage, newPagePath, user, options = {}) {
    // v4 compatible process
    const isV5Compatible = this.crowi.configManager.getConfig('crowi', 'app:isV5Compatible') && targetPage.parent != null;
    if (!isV5Compatible) {
      return this.renameDescendantsWithStreamV4(targetPage, newPagePath, user, options);
    }

    const readStream = await this.generateReadStreamToOperateOnlyDescendants(targetPage.path, user);

    const newPagePathPrefix = newPagePath;
    const pathRegExp = new RegExp(`^${escapeStringRegexp(targetPage.path)}`, 'i');

    const renameDescendants = this.renameDescendants.bind(this);
    const normalizeParentOfTree = this.normalizeParentOfTree.bind(this);
    const pageEvent = this.pageEvent;
    let count = 0;
    const writeStream = new Writable({
      objectMode: true,
      async write(batch, encoding, callback) {
        try {
          count += batch.length;
          await renameDescendants(
            batch, user, options, pathRegExp, newPagePathPrefix, isV5Compatible, targetPage.grant, targetPage.grantedUsers, targetPage.grantedGroup,
          );
          logger.debug(`Renaming pages progressing: (count=${count})`);
        }
        catch (err) {
          logger.error('Renaming error on add anyway: ', err);
        }

        callback();
      },
      async final(callback) {
        const Page = mongoose.model('Page') as PageModel;
        // normalize parent of descendant pages
        if (targetPage.grant !== Page.GRANT_RESTRICTED && targetPage.grant !== Page.GRANT_SPECIFIED) {
          try {
            await normalizeParentOfTree(targetPage.path);
          }
          catch (err) {
            logger.error('Failed to normalize descendants afrer rename:', err);
            throw err;
          }
        }

        logger.debug(`Renaming pages has completed: (totalCount=${count})`);

        // update path
        targetPage.path = newPagePath;
        pageEvent.emit('syncDescendantsUpdate', targetPage, user);

        callback();
      },
    });

    readStream
      .pipe(createBatchStream(BULK_REINDEX_SIZE))
      .pipe(writeStream);

    await streamToPromise(readStream);
  }

  private async renameDescendantsWithStreamV4(targetPage, newPagePath, user, options = {}) {

    const readStream = await this.generateReadStreamToOperateOnlyDescendants(targetPage.path, user);

    const newPagePathPrefix = newPagePath;
    const pathRegExp = new RegExp(`^${escapeStringRegexp(targetPage.path)}`, 'i');

    const renameDescendants = this.renameDescendants.bind(this);
    const pageEvent = this.pageEvent;
    let count = 0;
    const writeStream = new Writable({
      objectMode: true,
      async write(batch, encoding, callback) {
        try {
          count += batch.length;
          await renameDescendants(batch, user, options, pathRegExp, newPagePathPrefix);
          logger.debug(`Reverting pages progressing: (count=${count})`);
        }
        catch (err) {
          logger.error('revertPages error on add anyway: ', err);
        }

        callback();
      },
      final(callback) {
        logger.debug(`Reverting pages has completed: (totalCount=${count})`);
        // update  path
        targetPage.path = newPagePath;
        pageEvent.emit('syncDescendantsUpdate', targetPage, user);
        callback();
      },
    });

    readStream
      .pipe(createBatchStream(BULK_REINDEX_SIZE))
      .pipe(writeStream);

    await streamToPromise(readStream);
  }


  private async deleteCompletelyOperation(pageIds, pagePaths) {
    // Delete Bookmarks, Attachments, Revisions, Pages and emit delete
    const Bookmark = this.crowi.model('Bookmark');
    const Comment = this.crowi.model('Comment');
    const Page = this.crowi.model('Page');
    const PageTagRelation = this.crowi.model('PageTagRelation');
    const ShareLink = this.crowi.model('ShareLink');
    const Revision = this.crowi.model('Revision');
    const Attachment = this.crowi.model('Attachment');

    const { attachmentService } = this.crowi;
    const attachments = await Attachment.find({ page: { $in: pageIds } });

    const pages = await Page.find({ redirectTo: { $ne: null } });
    const redirectToPagePathMapping = {};
    pages.forEach((page) => {
      redirectToPagePathMapping[page.redirectTo] = page.path;
    });

    const redirectedFromPagePaths: any[] = [];
    pagePaths.forEach((pagePath) => {
      redirectedFromPagePaths.push(...this.prepareShoudDeletePagesByRedirectTo(pagePath, redirectToPagePathMapping));
    });

    return Promise.all([
      Bookmark.deleteMany({ page: { $in: pageIds } }),
      Comment.deleteMany({ page: { $in: pageIds } }),
      PageTagRelation.deleteMany({ relatedPage: { $in: pageIds } }),
      ShareLink.deleteMany({ relatedPage: { $in: pageIds } }),
      Revision.deleteMany({ path: { $in: pagePaths } }),
      Page.deleteMany({ $or: [{ path: { $in: pagePaths } }, { path: { $in: redirectedFromPagePaths } }, { _id: { $in: pageIds } }] }),
      attachmentService.removeAllAttachments(attachments),
    ]);
  }

  async duplicate(page, newPagePath, user, isRecursively) {
    const Page = this.crowi.model('Page');
    const PageTagRelation = mongoose.model('PageTagRelation') as any; // TODO: Typescriptize model
    // populate
    await page.populate({ path: 'revision', model: 'Revision', select: 'body' });

    // create option
    const options: any = { page };
    options.grant = page.grant;
    options.grantUserGroupId = page.grantedGroup;
    options.grantedUserIds = page.grantedUsers;

    newPagePath = this.crowi.xss.process(newPagePath); // eslint-disable-line no-param-reassign

    const createdPage = await Page.create(
      newPagePath, page.revision.body, user, options,
    );

    if (isRecursively) {
      this.duplicateDescendantsWithStream(page, newPagePath, user);
    }

    // take over tags
    const originTags = await page.findRelatedTagsById();
    let savedTags = [];
    if (originTags != null) {
      await PageTagRelation.updatePageTags(createdPage.id, originTags);
      savedTags = await PageTagRelation.listTagNamesByPage(createdPage.id);
      this.tagEvent.emit('update', createdPage, savedTags);
    }

    const result = serializePageSecurely(createdPage);
    result.tags = savedTags;

    return result;
  }

  /**
   * Receive the object with oldPageId and newPageId and duplicate the tags from oldPage to newPage
   * @param {Object} pageIdMapping e.g. key: oldPageId, value: newPageId
   */
  private async duplicateTags(pageIdMapping) {
    const PageTagRelation = mongoose.model('PageTagRelation');

    // convert pageId from string to ObjectId
    const pageIds = Object.keys(pageIdMapping);
    const stage = { $or: pageIds.map((pageId) => { return { relatedPage: new mongoose.Types.ObjectId(pageId) } }) };

    const pagesAssociatedWithTag = await PageTagRelation.aggregate([
      {
        $match: stage,
      },
      {
        $group: {
          _id: '$relatedTag',
          relatedPages: { $push: '$relatedPage' },
        },
      },
    ]);

    const newPageTagRelation: any[] = [];
    pagesAssociatedWithTag.forEach(({ _id, relatedPages }) => {
      // relatedPages
      relatedPages.forEach((pageId) => {
        newPageTagRelation.push({
          relatedPage: pageIdMapping[pageId], // newPageId
          relatedTag: _id,
        });
      });
    });

    return PageTagRelation.insertMany(newPageTagRelation, { ordered: false });
  }

  private async duplicateDescendants(pages, user, oldPagePathPrefix, newPagePathPrefix) {
    const Page = this.crowi.model('Page');
    const Revision = this.crowi.model('Revision');

    const paths = pages.map(page => (page.path));
    const revisions = await Revision.find({ path: { $in: paths } });

    // Mapping to set to the body of the new revision
    const pathRevisionMapping = {};
    revisions.forEach((revision) => {
      pathRevisionMapping[revision.path] = revision;
    });

    // key: oldPageId, value: newPageId
    const pageIdMapping = {};
    const newPages: any[] = [];
    const newRevisions: any[] = [];

    pages.forEach((page) => {
      const newPageId = new mongoose.Types.ObjectId();
      const newPagePath = page.path.replace(oldPagePathPrefix, newPagePathPrefix);
      const revisionId = new mongoose.Types.ObjectId();
      pageIdMapping[page._id] = newPageId;

      newPages.push({
        _id: newPageId,
        path: newPagePath,
        creator: user._id,
        grant: page.grant,
        grantedGroup: page.grantedGroup,
        grantedUsers: page.grantedUsers,
        lastUpdateUser: user._id,
        redirectTo: null,
        revision: revisionId,
      });

      newRevisions.push({
        _id: revisionId, path: newPagePath, body: pathRevisionMapping[page.path].body, author: user._id, format: 'markdown',
      });

    });

    await Page.insertMany(newPages, { ordered: false });
    await Revision.insertMany(newRevisions, { ordered: false });
    await this.duplicateTags(pageIdMapping);
  }

  private async duplicateDescendantsWithStream(page, newPagePath, user) {

    const readStream = await this.generateReadStreamToOperateOnlyDescendants(page.path, user);

    const newPagePathPrefix = newPagePath;
    const pathRegExp = new RegExp(`^${escapeStringRegexp(page.path)}`, 'i');

    const duplicateDescendants = this.duplicateDescendants.bind(this);
    const pageEvent = this.pageEvent;
    let count = 0;
    const writeStream = new Writable({
      objectMode: true,
      async write(batch, encoding, callback) {
        try {
          count += batch.length;
          await duplicateDescendants(batch, user, pathRegExp, newPagePathPrefix);
          logger.debug(`Adding pages progressing: (count=${count})`);
        }
        catch (err) {
          logger.error('addAllPages error on add anyway: ', err);
        }

        callback();
      },
      final(callback) {
        logger.debug(`Adding pages has completed: (totalCount=${count})`);
        // update  path
        page.path = newPagePath;
        pageEvent.emit('syncDescendantsUpdate', page, user);
        callback();
      },
    });

    readStream
      .pipe(createBatchStream(BULK_REINDEX_SIZE))
      .pipe(writeStream);

  }


  async deletePage(page, user, options = {}, isRecursively = false) {
    const Page = this.crowi.model('Page');
    const PageTagRelation = this.crowi.model('PageTagRelation');
    const Revision = this.crowi.model('Revision');

    const newPath = Page.getDeletedPageName(page.path);
    const isTrashed = isTrashPage(page.path);

    if (isTrashed) {
      throw new Error('This method does NOT support deleting trashed pages.');
    }

    if (!Page.isDeletableName(page.path)) {
      throw new Error('Page is not deletable.');
    }

    if (isRecursively) {
      this.deleteDescendantsWithStream(page, user, options);
    }

    // update Rivisions
    await Revision.updateRevisionListByPath(page.path, { path: newPath }, {});
    const deletedPage = await Page.findByIdAndUpdate(page._id, {
      $set: {
        path: newPath, status: Page.STATUS_DELETED, deleteUser: user._id, deletedAt: Date.now(),
      },
    }, { new: true });
    await PageTagRelation.updateMany({ relatedPage: page._id }, { $set: { isPageTrashed: true } });
    const body = `redirect ${newPath}`;
    await Page.create(page.path, body, user, { redirectTo: newPath });

    this.pageEvent.emit('delete', page, user);
    this.pageEvent.emit('create', deletedPage, user);

    return deletedPage;
  }

  private async deleteDescendants(pages, user) {
    const Page = this.crowi.model('Page');

    const pageCollection = mongoose.connection.collection('pages');
    const revisionCollection = mongoose.connection.collection('revisions');

    const deletePageBulkOp = pageCollection.initializeUnorderedBulkOp();
    const updateRevisionListOp = revisionCollection.initializeUnorderedBulkOp();
    const createRediectRevisionBulkOp = revisionCollection.initializeUnorderedBulkOp();
    const newPagesForRedirect: any[] = [];

    pages.forEach((page) => {
      const newPath = Page.getDeletedPageName(page.path);
      const revisionId = new mongoose.Types.ObjectId();
      const body = `redirect ${newPath}`;

      deletePageBulkOp.find({ _id: page._id }).update({
        $set: {
          path: newPath, status: Page.STATUS_DELETED, deleteUser: user._id, deletedAt: Date.now(),
        },
      });
      updateRevisionListOp.find({ path: page.path }).update({ $set: { path: newPath } });
      createRediectRevisionBulkOp.insert({
        _id: revisionId, path: page.path, body, author: user._id, format: 'markdown',
      });

      newPagesForRedirect.push({
        path: page.path,
        creator: user._id,
        grant: page.grant,
        grantedGroup: page.grantedGroup,
        grantedUsers: page.grantedUsers,
        lastUpdateUser: user._id,
        redirectTo: newPath,
        revision: revisionId,
      });
    });

    try {
      await deletePageBulkOp.execute();
      await updateRevisionListOp.execute();
      await createRediectRevisionBulkOp.execute();
      await Page.insertMany(newPagesForRedirect, { ordered: false });
    }
    catch (err) {
      if (err.code !== 11000) {
        throw new Error(`Failed to revert pages: ${err}`);
      }
    }
    finally {
      this.pageEvent.emit('syncDescendantsDelete', pages, user);
    }
  }

  /**
   * Create delete stream
   */
  private async deleteDescendantsWithStream(targetPage, user, options = {}) {

    const readStream = await this.generateReadStreamToOperateOnlyDescendants(targetPage.path, user);

    const deleteDescendants = this.deleteDescendants.bind(this);
    let count = 0;
    const writeStream = new Writable({
      objectMode: true,
      async write(batch, encoding, callback) {
        try {
          count += batch.length;
          deleteDescendants(batch, user);
          logger.debug(`Reverting pages progressing: (count=${count})`);
        }
        catch (err) {
          logger.error('revertPages error on add anyway: ', err);
        }

        callback();
      },
      final(callback) {
        logger.debug(`Reverting pages has completed: (totalCount=${count})`);

        callback();
      },
    });

    readStream
      .pipe(createBatchStream(BULK_REINDEX_SIZE))
      .pipe(writeStream);
  }

  // delete multiple pages
  private async deleteMultipleCompletely(pages, user, options = {}) {
    const ids = pages.map(page => (page._id));
    const paths = pages.map(page => (page.path));

    logger.debug('Deleting completely', paths);

    await this.deleteCompletelyOperation(ids, paths);

    this.pageEvent.emit('syncDescendantsDelete', pages, user); // update as renamed page

    return;
  }

  async deleteCompletely(page, user, options = {}, isRecursively = false, preventEmitting = false) {
    const ids = [page._id];
    const paths = [page.path];

    logger.debug('Deleting completely', paths);

    await this.deleteCompletelyOperation(ids, paths);

    if (isRecursively) {
      this.deleteCompletelyDescendantsWithStream(page, user, options);
    }

    if (!preventEmitting) {
      this.pageEvent.emit('deleteCompletely', page, user);
    }

    return;
  }

  async emptyTrashPage(user, options = {}) {
    return this.deleteCompletelyDescendantsWithStream({ path: '/trash' }, user, options);
  }

  /**
   * Create delete completely stream
   */
  private async deleteCompletelyDescendantsWithStream(targetPage, user, options = {}) {

    const readStream = await this.generateReadStreamToOperateOnlyDescendants(targetPage.path, user);

    const deleteMultipleCompletely = this.deleteMultipleCompletely.bind(this);
    let count = 0;
    const writeStream = new Writable({
      objectMode: true,
      async write(batch, encoding, callback) {
        try {
          count += batch.length;
          await deleteMultipleCompletely(batch, user, options);
          logger.debug(`Adding pages progressing: (count=${count})`);
        }
        catch (err) {
          logger.error('addAllPages error on add anyway: ', err);
        }

        callback();
      },
      final(callback) {
        logger.debug(`Adding pages has completed: (totalCount=${count})`);

        callback();
      },
    });

    readStream
      .pipe(createBatchStream(BULK_REINDEX_SIZE))
      .pipe(writeStream);
  }

  private async revertDeletedDescendants(pages, user) {
    const Page = this.crowi.model('Page');
    const pageCollection = mongoose.connection.collection('pages');
    const revisionCollection = mongoose.connection.collection('revisions');

    const removePageBulkOp = pageCollection.initializeUnorderedBulkOp();
    const revertPageBulkOp = pageCollection.initializeUnorderedBulkOp();
    const revertRevisionBulkOp = revisionCollection.initializeUnorderedBulkOp();

    // e.g. key: '/test'
    const pathToPageMapping = {};
    const toPaths = pages.map(page => Page.getRevertDeletedPageName(page.path));
    const toPages = await Page.find({ path: { $in: toPaths } });
    toPages.forEach((toPage) => {
      pathToPageMapping[toPage.path] = toPage;
    });

    pages.forEach((page) => {

      // e.g. page.path = /trash/test, toPath = /test
      const toPath = Page.getRevertDeletedPageName(page.path);

      if (pathToPageMapping[toPath] != null) {
      // When the page is deleted, it will always be created with "redirectTo" in the path of the original page.
      // So, it's ok to delete the page
      // However, If a page exists that is not "redirectTo", something is wrong. (Data correction is needed).
        if (pathToPageMapping[toPath].redirectTo === page.path) {
          removePageBulkOp.find({ path: toPath }).delete();
        }
      }
      revertPageBulkOp.find({ _id: page._id }).update({
        $set: {
          path: toPath, status: Page.STATUS_PUBLISHED, lastUpdateUser: user._id, deleteUser: null, deletedAt: null,
        },
      });
      revertRevisionBulkOp.find({ path: page.path }).update({ $set: { path: toPath } });
    });

    try {
      await removePageBulkOp.execute();
      await revertPageBulkOp.execute();
      await revertRevisionBulkOp.execute();
    }
    catch (err) {
      if (err.code !== 11000) {
        throw new Error(`Failed to revert pages: ${err}`);
      }
    }
  }

  async revertDeletedPage(page, user, options = {}, isRecursively = false) {
    const Page = this.crowi.model('Page');
    const PageTagRelation = this.crowi.model('PageTagRelation');
    const Revision = this.crowi.model('Revision');

    const newPath = Page.getRevertDeletedPageName(page.path);
    const originPage = await Page.findByPath(newPath);
    if (originPage != null) {
      // When the page is deleted, it will always be created with "redirectTo" in the path of the original page.
      // So, it's ok to delete the page
      // However, If a page exists that is not "redirectTo", something is wrong. (Data correction is needed).
      if (originPage.redirectTo !== page.path) {
        throw new Error('The new page of to revert is exists and the redirect path of the page is not the deleted page.');
      }

      await this.deleteCompletely(originPage, user, options, false, true);
      this.pageEvent.emit('revert', page, user);
    }

    if (isRecursively) {
      this.revertDeletedDescendantsWithStream(page, user, options);
    }

    page.status = Page.STATUS_PUBLISHED;
    page.lastUpdateUser = user;
    debug('Revert deleted the page', page, newPath);
    const updatedPage = await Page.findByIdAndUpdate(page._id, {
      $set: {
        path: newPath, status: Page.STATUS_PUBLISHED, lastUpdateUser: user._id, deleteUser: null, deletedAt: null,
      },
    }, { new: true });
    await PageTagRelation.updateMany({ relatedPage: page._id }, { $set: { isPageTrashed: false } });
    await Revision.updateMany({ path: page.path }, { $set: { path: newPath } });

    return updatedPage;
  }

  /**
   * Create revert stream
   */
  private async revertDeletedDescendantsWithStream(targetPage, user, options = {}) {

    const readStream = await this.generateReadStreamToOperateOnlyDescendants(targetPage.path, user);

    const revertDeletedDescendants = this.revertDeletedDescendants.bind(this);
    let count = 0;
    const writeStream = new Writable({
      objectMode: true,
      async write(batch, encoding, callback) {
        try {
          count += batch.length;
          revertDeletedDescendants(batch, user);
          logger.debug(`Reverting pages progressing: (count=${count})`);
        }
        catch (err) {
          logger.error('revertPages error on add anyway: ', err);
        }

        callback();
      },
      final(callback) {
        logger.debug(`Reverting pages has completed: (totalCount=${count})`);

        callback();
      },
    });

    readStream
      .pipe(createBatchStream(BULK_REINDEX_SIZE))
      .pipe(writeStream);
  }


  async handlePrivatePagesForGroupsToDelete(groupsToDelete, action, transferToUserGroupId, user) {
    const Page = this.crowi.model('Page');
    const pages = await Page.find({ grantedGroup: { $in: groupsToDelete } });

    switch (action) {
      case 'public':
        await Page.publicizePages(pages);
        break;
      case 'delete':
        return this.deleteMultipleCompletely(pages, user);
      case 'transfer':
        await Page.transferPagesToGroup(pages, transferToUserGroupId);
        break;
      default:
        throw new Error('Unknown action for private pages');
    }
  }

  async shortBodiesMapByPageIds(pageIds: string[] = [], user) {
    const Page = mongoose.model('Page');
    const MAX_LENGTH = 350;

    // aggregation options
    const viewerCondition = await generateGrantCondition(user, null);
    const filterByIds = {
      _id: { $in: pageIds.map(id => new mongoose.Types.ObjectId(id)) },
    };

    let pages;
    try {
      pages = await Page
        .aggregate([
          // filter by pageIds
          {
            $match: filterByIds,
          },
          // filter by viewer
          viewerCondition,
          // lookup: https://docs.mongodb.com/v4.4/reference/operator/aggregation/lookup/
          {
            $lookup: {
              from: 'revisions',
              let: { localRevision: '$revision' },
              pipeline: [
                {
                  $match: {
                    $expr: {
                      $eq: ['$_id', '$$localRevision'],
                    },
                  },
                },
                {
                  $project: {
                    revision: { $substr: ['$body', 0, MAX_LENGTH] },
                  },
                },
              ],
              as: 'revisionData',
            },
          },
          // projection
          {
            $project: {
              _id: 1,
              revisionData: 1,
            },
          },
        ]).exec();
    }
    catch (err) {
      logger.error('Error occurred while generating shortBodiesMap');
      throw err;
    }

    const shortBodiesMap = {};
    pages.forEach((page) => {
      shortBodiesMap[page._id] = page.revisionData?.[0]?.revision;
    });

    return shortBodiesMap;
  }

  private async createAndSendNotifications(page, user, action) {
    const { activityService, inAppNotificationService } = this.crowi;

    const snapshot = stringifySnapshot(page);

    // Create activity
    const parameters = {
      user: user._id,
      targetModel: ActivityDefine.MODEL_PAGE,
      target: page,
      action,
    };
    const activity = await activityService.createByParameters(parameters);

    // Get user to be notified
    const targetUsers = await activity.getNotificationTargetUsers();

    // Create and send notifications
    await inAppNotificationService.upsertByActivity(targetUsers, activity, snapshot);
    await inAppNotificationService.emitSocketIo(targetUsers);
  }

  async normalizeParentOfTree(rootPath: string): Promise<void> {
    const pathRegExp = new RegExp(`^${escapeStringRegexp(rootPath)}`, 'i');
    return this._v5RecursiveMigration(null, [pathRegExp]);
  }

  async v5MigrationByPageIds(pageIds) {
    const Page = mongoose.model('Page');

    if (pageIds == null || pageIds.length === 0) {
      logger.error('pageIds is null or 0 length.');
      return;
    }

    // generate regexps
    const regexps = await this._generateRegExpsByPageIds(pageIds);

    // migrate recursively
    try {
      await this._v5RecursiveMigration(null, regexps);
    }
    catch (err) {
      logger.error('V5 initial miration failed.', err);
      // socket.emit('v5InitialMirationFailed', { error: err.message }); TODO: use socket to tell user

      throw err;
    }
  }

  async _isPagePathIndexUnique() {
    const Page = this.crowi.model('Page');
    const now = (new Date()).toString();
    const path = `growi_check_is_path_index_unique_${now}`;

    let isUnique = false;

    try {
      await Page.insertMany([
        { path },
        { path },
      ]);
    }
    catch (err) {
      if (err?.code === 11000) { // Error code 11000 indicates the index is unique
        isUnique = true;
        logger.info('Page path index is unique.');
      }
      else {
        throw err;
      }
    }
    finally {
      await Page.deleteMany({ path: { $regex: new RegExp('growi_check_is_path_index_unique', 'g') } });
    }


    return isUnique;
  }

  // TODO: use socket to send status to the client
  async v5InitialMigration(grant) {
    // const socket = this.crowi.socketIoService.getAdminSocket();

    let isUnique;
    try {
      isUnique = await this._isPagePathIndexUnique();
    }
    catch (err) {
      logger.error('Failed to check path index status', err);
      throw err;
    }

    // drop unique index first
    if (isUnique) {
      try {
        await this._v5NormalizeIndex();
      }
      catch (err) {
        logger.error('V5 index normalization failed.', err);
        // socket.emit('v5IndexNormalizationFailed', { error: err.message });
        throw err;
      }
    }

    // then migrate
    try {
      await this._v5RecursiveMigration(grant, null, true);
    }
    catch (err) {
      logger.error('V5 initial miration failed.', err);
      // socket.emit('v5InitialMirationFailed', { error: err.message });

      throw err;
    }

    // update descendantCount of all public pages
    try {
      await this.updateDescendantCountOfSelfAndDescendants('/');
      logger.info('Successfully updated all descendantCount of public pages.');
    }
    catch (err) {
      logger.error('Failed updating descendantCount of public pages.', err);
      throw err;
    }

    await this._setIsV5CompatibleTrue();
  }

  /*
   * returns an array of js RegExp instance instead of RE2 instance for mongo filter
   */
  async _generateRegExpsByPageIds(pageIds) {
    const Page = mongoose.model('Page') as PageModel;

    let result;
    try {
      result = await Page.findListByPageIds(pageIds, null, false);
    }
    catch (err) {
      logger.error('Failed to find pages by ids', err);
      throw err;
    }

    const { pages } = result;
    const regexps = pages.map(page => new RegExp(`^${page.path}`));

    return regexps;
  }

  async _setIsV5CompatibleTrue() {
    try {
      await this.crowi.configManager.updateConfigsInTheSameNamespace('crowi', {
        'app:isV5Compatible': true,
      });
      logger.info('Successfully migrated all public pages.');
    }
    catch (err) {
      logger.warn('Failed to update app:isV5Compatible to true.');
      throw err;
    }
  }

  // TODO: use websocket to show progress
  async _v5RecursiveMigration(grant, regexps, publicOnly = false): Promise<void> {
    const BATCH_SIZE = 100;
    const PAGES_LIMIT = 1000;
    const Page = this.crowi.model('Page');
    const { PageQueryBuilder } = Page;

    // generate filter
    let filter: any = {
      parent: null,
      path: { $ne: '/' },
    };
    if (grant != null) {
      filter = {
        ...filter,
        grant,
      };
    }
    if (regexps != null && regexps.length !== 0) {
      filter = {
        ...filter,
        path: {
          $in: regexps,
        },
      };
    }

    const total = await Page.countDocuments(filter);

    let baseAggregation = Page
      .aggregate([
        {
          $match: filter,
        },
        {
          $project: { // minimize data to fetch
            _id: 1,
            path: 1,
          },
        },
      ]);

    // limit pages to get
    if (total > PAGES_LIMIT) {
      baseAggregation = baseAggregation.limit(Math.floor(total * 0.3));
    }

    const pagesStream = await baseAggregation.cursor({ batchSize: BATCH_SIZE });

    // use batch stream
    const batchStream = createBatchStream(BATCH_SIZE);

    let countPages = 0;
    let shouldContinue = true;

    // migrate all siblings for each page
    const migratePagesStream = new Writable({
      objectMode: true,
      async write(pages, encoding, callback) {
        // make list to create empty pages
        const parentPathsSet = new Set(pages.map(page => pathlib.dirname(page.path)));
        const parentPaths = Array.from(parentPathsSet);

        // fill parents with empty pages
        await Page.createEmptyPagesByPaths(parentPaths, publicOnly);

        // find parents again
        const builder = new PageQueryBuilder(Page.find({}, { _id: 1, path: 1 }), true);
        const parents = await builder
          .addConditionToListByPathsArray(parentPaths)
          .query
          .lean()
          .exec();

        // bulkWrite to update parent
        const updateManyOperations = parents.map((parent) => {
          const parentId = parent._id;

          // modify to adjust for RegExp
          let parentPath = parent.path === '/' ? '' : parent.path;
          parentPath = escapeStringRegexp(parentPath);

          const filter: any = {
            // regexr.com/6889f
            // ex. /parent/any_child OR /any_level1
            path: { $regex: new RegExp(`^${parentPath}(\\/[^/]+)\\/?$`, 'gi') },
          };
          if (grant != null) {
            filter.grant = grant;
          }

          return {
            updateMany: {
              filter,
              update: {
                parent: parentId,
              },
            },
          };
        });
        try {
          const res = await Page.bulkWrite(updateManyOperations);
          countPages += res.result.nModified;
          logger.info(`Page migration processing: (count=${countPages})`);

          // throw
          if (res.result.writeErrors.length > 0) {
            logger.error('Failed to migrate some pages', res.result.writeErrors);
            throw Error('Failed to migrate some pages');
          }

          // finish migration
          if (res.result.nModified === 0) { // TODO: find the best property to count updated documents
            shouldContinue = false;
            logger.error('Migration is unable to continue', 'parentPaths:', parentPaths, 'bulkWriteResult:', res);
          }
        }
        catch (err) {
          logger.error('Failed to update page.parent.', err);
          throw err;
        }

        callback();
      },
      final(callback) {
        callback();
      },
    });

    pagesStream
      .pipe(batchStream)
      .pipe(migratePagesStream);

    await streamToPromise(migratePagesStream);

    if (await Page.exists(filter) && shouldContinue) {
      return this._v5RecursiveMigration(grant, regexps, publicOnly);
    }

  }

  async _v5NormalizeIndex() {
    const collection = mongoose.connection.collection('pages');

    try {
      // drop pages.path_1 indexes
      await collection.dropIndex('path_1');
      logger.info('Succeeded to drop unique indexes from pages.path.');
    }
    catch (err) {
      logger.warn('Failed to drop unique indexes from pages.path.', err);
      throw err;
    }

    try {
      // create indexes without
      await collection.createIndex({ path: 1 }, { unique: false });
      logger.info('Succeeded to create non-unique indexes on pages.path.');
    }
    catch (err) {
      logger.warn('Failed to create non-unique indexes on pages.path.', err);
      throw err;
    }
  }

  async v5MigratablePrivatePagesCount(user) {
    if (user == null) {
      throw Error('user is required');
    }
    const Page = this.crowi.model('Page');
    return Page.count({ parent: null, creator: user, grant: { $ne: Page.GRANT_PUBLIC } });
  }

  /**
   * update descendantCount of the following pages
   * - page that has the same path as the provided path
   * - pages that are descendants of the above page
   */
  async updateDescendantCountOfSelfAndDescendants(path = '/') {
    const BATCH_SIZE = 200;
    const Page = this.crowi.model('Page');

    const aggregateCondition = Page.getAggrConditionForPageWithProvidedPathAndDescendants(path);
    const aggregatedPages = await Page.aggregate(aggregateCondition).cursor({ batchSize: BATCH_SIZE });

    const recountWriteStream = new Writable({
      objectMode: true,
      async write(pageDocuments, encoding, callback) {
        for (const document of pageDocuments) {
          // eslint-disable-next-line no-await-in-loop
          await Page.recountDescendantCountOfSelfAndDescendants(document._id);
        }
        callback();
      },
      final(callback) {
        callback();
      },
    });
    aggregatedPages
      .pipe(createBatchStream(BATCH_SIZE))
      .pipe(recountWriteStream);

    await streamToPromise(recountWriteStream);
  }

  // update descendantCount of all pages that are ancestors of a provided path by count
  async updateDescendantCountOfAncestors(path = '/', count = 0) {
    const Page = this.crowi.model('Page');
    const ancestors = collectAncestorPaths(path);
    await Page.incrementDescendantCountOfPaths(ancestors, count);
  }

}

export default PageService;<|MERGE_RESOLUTION|>--- conflicted
+++ resolved
@@ -191,14 +191,9 @@
       .cursor({ batchSize: BULK_REINDEX_SIZE });
   }
 
-  // TODO: rewrite recursive rename
   async renamePage(page, newPagePath, user, options) {
     // v4 compatible process
-<<<<<<< HEAD
     const isV5Compatible = this.crowi.configManager.getConfig('crowi', 'app:isV5Compatible') && page.parent != null;
-=======
-    const isV5Compatible = this.crowi.configManager.getConfig('crowi', 'app:isV5Compatible');
->>>>>>> 36895f0e
     if (!isV5Compatible) {
       return this.renamePageV4(page, newPagePath, user, options);
     }
@@ -220,11 +215,7 @@
       try {
         const shouldCheckDescendants = false;
 
-<<<<<<< HEAD
         isGrantNormalized = await this.crowi.pageGrantService.isGrantNormalized(newPagePath, grant, grantedUserIds, grantUserGroupId, shouldCheckDescendants);
-=======
-        isGrantNormalized = await this.crowi.pageGrantService.isGrantNormalized(path, grant, grantedUserIds, grantUserGroupId, shouldCheckDescendants);
->>>>>>> 36895f0e
       }
       catch (err) {
         logger.error(`Failed to validate grant of page at "${newPagePath}" when renaming`, err);
@@ -300,7 +291,6 @@
   }
 
 
-<<<<<<< HEAD
   private async renameDescendants(pages, user, options, oldPagePathPrefix, newPagePathPrefix, isV5Compatible) {
     // v4 compatible process
     if (!isV5Compatible) {
@@ -353,9 +343,6 @@
   private async renameDescendantsV4(pages, user, options, oldPagePathPrefix, newPagePathPrefix) {
     const Page = this.crowi.model('Page');
 
-=======
-  private async renameDescendants(pages, user, options, oldPagePathPrefix, newPagePathPrefix) {
->>>>>>> 36895f0e
     const pageCollection = mongoose.connection.collection('pages');
     const { updateMetadata } = options;
 
