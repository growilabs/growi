--- conflicted
+++ resolved
@@ -229,24 +229,17 @@
     const isV5Compatible = this.crowi.configManager.getConfig('crowi', 'app:isV5Compatible');
     const isRoot = isTopPage(page.path);
     const isPageRestricted = page.grant === Page.GRANT_RESTRICTED;
-<<<<<<< HEAD
     const isTrashPage = page.status === Page.STATUS_DELETED;
 
     const shouldUseV4Process = !isRoot && !isPageRestricted && !isTrashPage && (!isV5Compatible || !isPageMigrated);
 
     return shouldUseV4Process;
-=======
-    const isTrashed = isTrashPage(page.path);
-    const shouldUseV4Process = !isRoot && !isPageRestricted && (!isV5Compatible || !isPageMigrated || !isTrashed);
-
-    return shouldUseV4Process;
-  }
-
-  private shouldNormalizeParent(page) {
+  }
+
+  private shouldNormalizeParent(grant): boolean {
     const Page = mongoose.model('Page') as unknown as PageModel;
 
-    return page.grant !== Page.GRANT_RESTRICTED && page.grant !== Page.GRANT_SPECIFIED;
->>>>>>> 52d88adb
+    return grant !== Page.GRANT_RESTRICTED;
   }
 
   /**
@@ -838,10 +831,7 @@
     const pathRegExp = new RegExp(`^${escapeStringRegexp(page.path)}`, 'i');
 
     const duplicateDescendants = this.duplicateDescendants.bind(this);
-<<<<<<< HEAD
-=======
     const shouldNormalizeParent = this.shouldNormalizeParent.bind(this);
->>>>>>> 52d88adb
     const normalizeParentRecursively = this.normalizeParentRecursively.bind(this);
     const pageEvent = this.pageEvent;
     let count = 0;
@@ -860,7 +850,6 @@
         callback();
       },
       async final(callback) {
-        const Page = mongoose.model('Page') as unknown as PageModel;
         // normalize parent of descendant pages
         const shouldNormalize = shouldNormalizeParent(page);
         if (shouldNormalize) {
@@ -1705,11 +1694,7 @@
   }
 
   // TODO: use websocket to show progress
-<<<<<<< HEAD
   private async normalizeParentRecursively(grant, regexps, publicOnly = false): Promise<void> {
-=======
-  async normalizeParentRecursively(grant, regexps, publicOnly = false): Promise<void> {
->>>>>>> 52d88adb
     const BATCH_SIZE = 100;
     const PAGES_LIMIT = 1000;
     const Page = this.crowi.model('Page');
