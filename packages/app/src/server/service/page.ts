--- conflicted
+++ resolved
@@ -191,11 +191,7 @@
     });
 
     // delete
-<<<<<<< HEAD
-    this.pageEvent.on('delete', async(page, descendantPages, user) => {
-=======
     this.pageEvent.on('delete', async(page, user, descendantPages?) => {
->>>>>>> 7c111cc3
       const isRecursively = descendantPages != null;
       const action = isRecursively ? SUPPORTED_ACTION_TYPE.ACTION_PAGE_RECURSIVELY_DELETE : SUPPORTED_ACTION_TYPE.ACTION_PAGE_DELETE;
       try {
@@ -550,11 +546,7 @@
       update.updatedAt = new Date();
     }
     const renamedPage = await Page.findByIdAndUpdate(page._id, { $set: update }, { new: true });
-<<<<<<< HEAD
-    this.pageEvent.emit('rename', page, null, user);
-=======
     this.pageEvent.emit('rename', page, user);
->>>>>>> 7c111cc3
 
     // create page redirect
     if (options.createRedirectPage) {
@@ -1431,11 +1423,7 @@
       this.deleteRecursivelyMainOperation(page, user, pageOp._id);
     }
     else {
-<<<<<<< HEAD
-      this.pageEvent.emit('delete', page, null, user);
-=======
       this.pageEvent.emit('delete', page, user);
->>>>>>> 7c111cc3
     }
 
     return deletedPage;
@@ -1623,11 +1611,7 @@
         try {
           count += batch.length;
           await deleteDescendants(batch, user);
-<<<<<<< HEAD
-          pageEvent.emit('delete', targetPage, batch, user);
-=======
           pageEvent.emit('delete', targetPage, user, batch);
->>>>>>> 7c111cc3
           logger.debug(`Deleting pages progressing: (count=${count})`);
         }
         catch (err) {
