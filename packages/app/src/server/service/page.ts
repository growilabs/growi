--- conflicted
+++ resolved
@@ -450,18 +450,11 @@
     // remove empty pages at leaf position
     await Page.removeLeafEmptyPagesRecursively(page.parent);
 
-<<<<<<< HEAD
-=======
-    // *************************
-    // * rename target page
-    // *************************
-    const renamedPage = await Page.findByIdAndUpdate(page._id, { $set: update }, { new: true });
     // create page redirect
     if (options.createRedirectPage) {
       const PageRedirect = mongoose.model('PageRedirect') as unknown as PageRedirectModel;
       await PageRedirect.create({ fromPath: page.path, toPath: newPagePath });
     }
->>>>>>> c9fa479c
     this.pageEvent.emit('rename', page, user);
 
     // Set to Sub
