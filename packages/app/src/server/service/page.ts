--- conflicted
+++ resolved
@@ -203,11 +203,7 @@
     });
 
     // delete completely
-<<<<<<< HEAD
-    this.pageEvent.on('deleteCompletely', async(page, descendantPages, user) => {
-=======
     this.pageEvent.on('deleteCompletely', async(page, user, descendantPages?) => {
->>>>>>> c93c294b
       const isRecursively = descendantPages != null;
       const action = isRecursively ? SUPPORTED_ACTION_TYPE.ACTION_PAGE_RECURSIVELY_DELETE_COMPLETELY : SUPPORTED_ACTION_TYPE.ACTION_PAGE_DELETE_COMPLETELY;
       try {
@@ -1812,11 +1808,8 @@
     let count = 0;
     let nDeletedNonEmptyPages = 0; // used for updating descendantCount
 
-<<<<<<< HEAD
-    const pageEvent = this.pageEvent;
-=======
+
     let descendantPages: PageDocument[] = [];
->>>>>>> c93c294b
 
     const deleteMultipleCompletely = this.deleteMultipleCompletely.bind(this);
     const writeStream = new Writable({
@@ -1827,11 +1820,7 @@
         try {
           count += batch.length;
           await deleteMultipleCompletely(batch, user, options);
-<<<<<<< HEAD
-          pageEvent.emit('deleteCompletely', targetPage, batch, user);
-=======
           descendantPages = descendantPages.concat(batch);
->>>>>>> c93c294b
           logger.debug(`Adding pages progressing: (count=${count})`);
         }
         catch (err) {
