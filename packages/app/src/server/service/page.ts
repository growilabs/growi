import pathlib from 'path';
import { Readable, Writable } from 'stream';

import { pagePathUtils, pathUtils } from '@growi/core';
import escapeStringRegexp from 'escape-string-regexp';
import mongoose, { ObjectId, QueryCursor } from 'mongoose';
import streamToPromise from 'stream-to-promise';

import { SupportedAction, SupportedTargetModel } from '~/interfaces/activity';
import { Ref } from '~/interfaces/common';
import { V5ConversionErrCode } from '~/interfaces/errors/v5-conversion-error';
import { HasObjectId } from '~/interfaces/has-object-id';
import {
  IPage, IPageInfo, IPageInfoAll, IPageInfoForEntity, IPageWithMeta,
} from '~/interfaces/page';
import {
  PageDeleteConfigValue, IPageDeleteConfigValueToProcessValidation,
} from '~/interfaces/page-delete-config';
import {
  IPageOperationProcessInfo, IPageOperationProcessData, PageActionStage, PageActionType,
} from '~/interfaces/page-operation';
import { IUserHasId } from '~/interfaces/user';
import { PageMigrationErrorData, SocketEventName, UpdateDescCountRawData } from '~/interfaces/websocket';
import {
  CreateMethod, PageCreateOptions, PageModel, PageDocument, pushRevision, PageQueryBuilder,
} from '~/server/models/page';
import { createBatchStream } from '~/server/util/batch-stream';
import loggerFactory from '~/utils/logger';
import { prepareDeleteConfigValuesForCalc } from '~/utils/page-delete-config';

import { ObjectIdLike } from '../interfaces/mongoose-utils';
import { PathAlreadyExistsError } from '../models/errors';
import PageOperation, { PageOperationDocument } from '../models/page-operation';
import { PageRedirectModel } from '../models/page-redirect';
import { serializePageSecurely } from '../models/serializers/page-serializer';
import Subscription from '../models/subscription';
import { V5ConversionError } from '../models/vo/v5-conversion-error';

const debug = require('debug')('growi:services:page');

const logger = loggerFactory('growi:services:page');
const {
  isTrashPage, isTopPage, omitDuplicateAreaPageFromPages,
  collectAncestorPaths, isMovablePage, canMoveByPath, isUsersProtectedPages, hasSlash, generateChildrenRegExp,
} = pagePathUtils;

const { addTrailingSlash } = pathUtils;

const BULK_REINDEX_SIZE = 100;
const LIMIT_FOR_MULTIPLE_PAGE_OP = 20;

// TODO: improve type
class PageCursorsForDescendantsFactory {

  private user: any; // TODO: Typescriptize model

  private rootPage: any; // TODO: wait for mongoose update

  private shouldIncludeEmpty: boolean;

  private initialCursor: QueryCursor<any> | never[]; // TODO: wait for mongoose update

  private Page: PageModel;

  constructor(user: any, rootPage: any, shouldIncludeEmpty: boolean) {
    this.user = user;
    this.rootPage = rootPage;
    this.shouldIncludeEmpty = shouldIncludeEmpty;

    this.Page = mongoose.model('Page') as unknown as PageModel;
  }

  // prepare initial cursor
  private async init() {
    const initialCursor = await this.generateCursorToFindChildren(this.rootPage);
    this.initialCursor = initialCursor;
  }

  /**
   * Returns Iterable that yields only descendant pages unorderedly
   * @returns Promise<AsyncGenerator>
   */
  async generateIterable(): Promise<AsyncGenerator | never[]> {
    // initialize cursor
    await this.init();

    return this.isNeverArray(this.initialCursor) ? [] : this.generateOnlyDescendants(this.initialCursor);
  }

  /**
   * Returns Readable that produces only descendant pages unorderedly
   * @returns Promise<Readable>
   */
  async generateReadable(): Promise<Readable> {
    return Readable.from(await this.generateIterable());
  }

  /**
   * Generator that unorderedly yields descendant pages
   */
  private async* generateOnlyDescendants(cursor: QueryCursor<any>) {
    for await (const page of cursor) {
      const nextCursor = await this.generateCursorToFindChildren(page);
      if (!this.isNeverArray(nextCursor)) {
        yield* this.generateOnlyDescendants(nextCursor); // recursively yield
      }

      yield page;
    }
  }

  private async generateCursorToFindChildren(page: any): Promise<QueryCursor<any> | never[]> {
    if (page == null) {
      return [];
    }

    const { PageQueryBuilder } = this.Page;

    const builder = new PageQueryBuilder(this.Page.find(), this.shouldIncludeEmpty);
    builder.addConditionToFilteringByParentId(page._id);

    const cursor = builder.query.lean().cursor({ batchSize: BULK_REINDEX_SIZE }) as QueryCursor<any>;

    return cursor;
  }

  private isNeverArray(val: QueryCursor<any> | never[]): val is never[] {
    return 'length' in val && val.length === 0;
  }

}

class PageService {

  crowi: any;

  pageEvent: any;

  tagEvent: any;

  activityEvent: any;

  constructor(crowi) {
    this.crowi = crowi;
    this.pageEvent = crowi.event('page');
    this.tagEvent = crowi.event('tag');
    this.activityEvent = crowi.event('activity');

    // init
    this.initPageEvent();
  }

  private initPageEvent() {
    // create
    this.pageEvent.on('create', this.pageEvent.onCreate);

    // createMany
    this.pageEvent.on('createMany', this.pageEvent.onCreateMany);
    this.pageEvent.on('addSeenUsers', this.pageEvent.onAddSeenUsers);
  }

  canDeleteCompletely(path: string, creatorId: ObjectIdLike, operator: any | null, isRecursively: boolean): boolean {
    if (operator == null || isTopPage(path) || isUsersProtectedPages(path)) return false;

    const pageCompleteDeletionAuthority = this.crowi.configManager.getConfig('crowi', 'security:pageCompleteDeletionAuthority');
    const pageRecursiveCompleteDeletionAuthority = this.crowi.configManager.getConfig('crowi', 'security:pageRecursiveCompleteDeletionAuthority');

    const [singleAuthority, recursiveAuthority] = prepareDeleteConfigValuesForCalc(pageCompleteDeletionAuthority, pageRecursiveCompleteDeletionAuthority);

    return this.canDeleteLogic(creatorId, operator, isRecursively, singleAuthority, recursiveAuthority);
  }

  canDelete(path: string, creatorId: ObjectIdLike, operator: any | null, isRecursively: boolean): boolean {
    if (operator == null || isUsersProtectedPages(path) || isTopPage(path)) return false;

    const pageDeletionAuthority = this.crowi.configManager.getConfig('crowi', 'security:pageDeletionAuthority');
    const pageRecursiveDeletionAuthority = this.crowi.configManager.getConfig('crowi', 'security:pageRecursiveDeletionAuthority');

    const [singleAuthority, recursiveAuthority] = prepareDeleteConfigValuesForCalc(pageDeletionAuthority, pageRecursiveDeletionAuthority);

    return this.canDeleteLogic(creatorId, operator, isRecursively, singleAuthority, recursiveAuthority);
  }

  private canDeleteLogic(
      creatorId: ObjectIdLike,
      operator,
      isRecursively: boolean,
      authority: IPageDeleteConfigValueToProcessValidation | null,
      recursiveAuthority: IPageDeleteConfigValueToProcessValidation | null,
  ): boolean {
    const isAdmin = operator?.admin ?? false;
    const isOperator = operator?._id == null ? false : operator._id.equals(creatorId);

    if (isRecursively) {
      return this.compareDeleteConfig(isAdmin, isOperator, recursiveAuthority);
    }

    return this.compareDeleteConfig(isAdmin, isOperator, authority);
  }

  private compareDeleteConfig(isAdmin: boolean, isOperator: boolean, authority: IPageDeleteConfigValueToProcessValidation | null): boolean {
    if (isAdmin) {
      return true;
    }

    if (authority === PageDeleteConfigValue.Anyone || authority == null) {
      return true;
    }
    if (authority === PageDeleteConfigValue.AdminAndAuthor && isOperator) {
      return true;
    }

    return false;
  }

  filterPagesByCanDeleteCompletely(pages, user, isRecursively: boolean) {
    return pages.filter(p => p.isEmpty || this.canDeleteCompletely(p.path, p.creator, user, isRecursively));
  }

  filterPagesByCanDelete(pages, user, isRecursively: boolean) {
    return pages.filter(p => p.isEmpty || this.canDelete(p.path, p.creator, user, isRecursively));
  }

  // eslint-disable-next-line @typescript-eslint/explicit-module-boundary-types
  async findPageAndMetaDataByViewer(
      pageId: string, path: string, user: IUserHasId, includeEmpty = false, isSharedPage = false,
  ): Promise<IPageWithMeta<IPageInfoAll>|null> {

    const Page = this.crowi.model('Page');

    let page: PageModel & PageDocument & HasObjectId;
    if (pageId != null) { // prioritized
      page = await Page.findByIdAndViewer(pageId, user, null, includeEmpty);
    }
    else {
      page = await Page.findByPathAndViewer(path, user, null, includeEmpty);
    }

    if (page == null) {
      return null;
    }

    if (isSharedPage) {
      return {
        data: page,
        meta: {
          isV5Compatible: isTopPage(page.path) || page.parent != null,
          isEmpty: page.isEmpty,
          isMovable: false,
          isDeletable: false,
          isAbleToDeleteCompletely: false,
          isRevertible: false,
        },
      };
    }

    const isGuestUser = user == null;
    const pageInfo = this.constructBasicPageInfo(page, isGuestUser);

    const Bookmark = this.crowi.model('Bookmark');
    const bookmarkCount = await Bookmark.countByPageId(pageId);

    const metadataForGuest = {
      ...pageInfo,
      bookmarkCount,
    };

    if (isGuestUser) {
      return {
        data: page,
        meta: metadataForGuest,
      };
    }

    const isBookmarked: boolean = (await Bookmark.findByPageIdAndUserId(pageId, user._id)) != null;
    const isLiked: boolean = page.isLiked(user);

    const subscription = await Subscription.findByUserIdAndTargetId(user._id, pageId);

    let creatorId = page.creator;
    if (page.isEmpty) {
      // Need non-empty ancestor page to get its creatorId because empty page does NOT have it.
      // Use creatorId of ancestor page to determine whether the empty page is deletable
      const notEmptyClosestAncestor = await Page.findNonEmptyClosestAncestor(page.path);
      creatorId = notEmptyClosestAncestor.creator;
    }
    const isDeletable = this.canDelete(page.path, creatorId, user, false);
    const isAbleToDeleteCompletely = this.canDeleteCompletely(page.path, creatorId, user, false); // use normal delete config

    return {
      data: page,
      meta: {
        ...metadataForGuest,
        isDeletable,
        isAbleToDeleteCompletely,
        isBookmarked,
        isLiked,
        subscriptionStatus: subscription?.status,
      },
    };
  }

  private shouldUseV4Process(page): boolean {
    const Page = mongoose.model('Page') as unknown as PageModel;

    const isTrashPage = page.status === Page.STATUS_DELETED;
    const isPageMigrated = page.parent != null;
    const isV5Compatible = this.crowi.configManager.getConfig('crowi', 'app:isV5Compatible');
    const isRoot = isTopPage(page.path);
    const isPageRestricted = page.grant === Page.GRANT_RESTRICTED;

    const shouldUseV4Process = !isRoot && (!isV5Compatible || !isPageMigrated || isTrashPage || isPageRestricted);

    return shouldUseV4Process;
  }

  private shouldUseV4ProcessForRevert(page): boolean {
    const Page = mongoose.model('Page') as unknown as PageModel;

    const isV5Compatible = this.crowi.configManager.getConfig('crowi', 'app:isV5Compatible');
    const isPageRestricted = page.grant === Page.GRANT_RESTRICTED;

    const shouldUseV4Process = !isV5Compatible || isPageRestricted;

    return shouldUseV4Process;
  }

  private shouldNormalizeParent(page): boolean {
    const Page = mongoose.model('Page') as unknown as PageModel;

    return page.grant !== Page.GRANT_RESTRICTED && page.grant !== Page.GRANT_SPECIFIED;
  }

  /**
   * Generate read stream to operate descendants of the specified page path
   * @param {string} targetPagePath
   * @param {User} viewer
   */
  private async generateReadStreamToOperateOnlyDescendants(targetPagePath, userToOperate) {

    const Page = this.crowi.model('Page');
    const { PageQueryBuilder } = Page;

    const builder = new PageQueryBuilder(Page.find(), true)
      .addConditionAsNotMigrated() // to avoid affecting v5 pages
      .addConditionToListOnlyDescendants(targetPagePath);

    await Page.addConditionToFilteringByViewerToEdit(builder, userToOperate);
    return builder
      .query
      .lean()
      .cursor({ batchSize: BULK_REINDEX_SIZE });
  }

  async renamePage(page: IPage, newPagePath, user, options, activityParameters): Promise<PageDocument | null> {
    /*
     * Common Operation
     */
    const Page = mongoose.model('Page') as unknown as PageModel;

    const parameters = {
      ip: activityParameters.ip,
      endpoint: activityParameters.endpoint,
      action: page.descendantCount > 0 ? SupportedAction.ACTION_PAGE_RECURSIVELY_RENAME : SupportedAction.ACTION_PAGE_RENAME,
      user,
      snapshot: {
        username: user.username,
      },
    };

    this.crowi.activityService.createActivity(parameters);

    const isExist = await Page.exists({ path: newPagePath });
    if (isExist) {
      throw Error(`Page already exists at ${newPagePath}`);
    }

    if (isTopPage(page.path)) {
      throw Error('It is forbidden to rename the top page');
    }

    // Separate v4 & v5 process
    const shouldUseV4Process = this.shouldUseV4Process(page);
    if (shouldUseV4Process) {
      return this.renamePageV4(page, newPagePath, user, options);
    }

    if (options.isMoveMode) {
      const fromPath = page.path;
      const toPath = newPagePath;
      const canMove = canMoveByPath(fromPath, toPath) && await Page.exists({ path: newPagePath });

      if (!canMove) {
        throw Error('Cannot move to this path.');
      }
    }

    const canOperate = await this.crowi.pageOperationService.canOperate(true, page.path, newPagePath);
    if (!canOperate) {
      throw Error(`Cannot operate rename to path "${newPagePath}" right now.`);
    }

    /*
     * Resumable Operation
     */
    let pageOp;
    try {
      pageOp = await PageOperation.create({
        actionType: PageActionType.Rename,
        actionStage: PageActionStage.Main,
        page,
        user,
        fromPath: page.path,
        toPath: newPagePath,
        options,
      });
    }
    catch (err) {
      logger.error('Failed to create PageOperation document.', err);
      throw err;
    }
<<<<<<< HEAD
    const renamedPage = await this.renameMainOperation(page, newPagePath, user, options, pageOp._id, activityParameters);
    if (!options.isRecursively) {
      const parameters = {
        targetModel: SupportedTargetModel.MODEL_PAGE,
        target: page,
        action: SupportedAction.ACTION_PAGE_RENAME,
      };
      this.activityEvent.emit('update', activityParameters.activityId, parameters, page);
=======

    let renamedPage: PageDocument | null = null;
    try {
      renamedPage = await this.renameMainOperation(page, newPagePath, user, options, pageOp._id);
    }
    catch (err) {
      logger.error('Error occurred while running renameMainOperation', err);

      // cleanup
      await PageOperation.deleteOne({ _id: pageOp._id });

      throw err;
>>>>>>> 6c468772
    }

    return renamedPage;
  }

  async renameMainOperation(page, newPagePath: string, user, options, pageOpId: ObjectIdLike, activityParameters): Promise<PageDocument | null> {
    const Page = mongoose.model('Page') as unknown as PageModel;

    const updateMetadata = options.updateMetadata || false;
    // sanitize path
    newPagePath = this.crowi.xss.process(newPagePath); // eslint-disable-line no-param-reassign

    // UserGroup & Owner validation
    // use the parent's grant when target page is an empty page
    let grant;
    let grantedUserIds;
    let grantedGroupId;
    if (page.isEmpty) {
      const parent = await Page.findOne({ _id: page.parent });
      if (parent == null) {
        throw Error('parent not found');
      }
      grant = parent.grant;
      grantedUserIds = parent.grantedUsers;
      grantedGroupId = parent.grantedGroup;
    }
    else {
      grant = page.grant;
      grantedUserIds = page.grantedUsers;
      grantedGroupId = page.grantedGroup;
    }

    if (grant !== Page.GRANT_RESTRICTED) {
      let isGrantNormalized = false;
      try {
        isGrantNormalized = await this.crowi.pageGrantService.isGrantNormalized(user, newPagePath, grant, grantedUserIds, grantedGroupId, false);
      }
      catch (err) {
        logger.error(`Failed to validate grant of page at "${newPagePath}" when renaming`, err);
        throw err;
      }
      if (!isGrantNormalized) {
        throw Error(`This page cannot be renamed to "${newPagePath}" since the selected grant or grantedGroup is not assignable to this page.`);
      }
    }

    // 1. Take target off from tree
    await Page.takeOffFromTree(page._id);

    // 2. Find new parent
    let newParent;
    // If renaming to under target, run getParentAndforceCreateEmptyTree to fill new ancestors
    if (this.isRenamingToUnderTarget(page.path, newPagePath)) {
      newParent = await this.getParentAndforceCreateEmptyTree(page, newPagePath);
    }
    else {
      newParent = await this.getParentAndFillAncestorsByUser(user, newPagePath);
    }

    // 3. Put back target page to tree (also update the other attrs)
    const update: Partial<IPage> = {};
    update.path = newPagePath;
    update.parent = newParent._id;
    if (updateMetadata) {
      update.lastUpdateUser = user;
      update.updatedAt = new Date();
    }
    const renamedPage = await Page.findByIdAndUpdate(page._id, { $set: update }, { new: true });

    // 5.increase parent's descendantCount.
    // see: https://dev.growi.org/62149d019311629d4ecd91cf#Handling%20of%20descendantCount%20in%20case%20of%20unexpected%20process%20interruption
    const nToIncreaseForOperationInterruption = 1;
    await Page.incrementDescendantCountOfPageIds([newParent._id], nToIncreaseForOperationInterruption);

    // create page redirect
    if (options.createRedirectPage) {
      const PageRedirect = mongoose.model('PageRedirect') as unknown as PageRedirectModel;
      await PageRedirect.create({ fromPath: page.path, toPath: newPagePath });
    }
    this.pageEvent.emit('rename');

    // Set to Sub
    const pageOp = await PageOperation.findByIdAndUpdatePageActionStage(pageOpId, PageActionStage.Sub);
    if (pageOp == null) {
      throw Error('PageOperation document not found');
    }

    /*
     * Sub Operation
     */
    this.renameSubOperation(page, newPagePath, user, options, renamedPage, pageOp._id, activityParameters);

    return renamedPage;
  }

  async renameSubOperation(page, newPagePath: string, user, options, renamedPage, pageOpId: ObjectIdLike, activityParameters?): Promise<void> {
    const Page = mongoose.model('Page') as unknown as PageModel;

    const exParentId = page.parent;

    const timerObj = this.crowi.pageOperationService.autoUpdateExpiryDate(pageOpId);
    const parameters = {
      targetModel: SupportedTargetModel.MODEL_PAGE,
      target: page,
      action: SupportedAction.ACTION_PAGE_RECURSIVELY_RENAME,
    };
    try {
    // update descendants first
      const descendantPages = await this.renameDescendantsWithStream(page, newPagePath, user, options, false);
      this.activityEvent.emit('update', activityParameters.activityId, parameters, page, descendantPages);
    }
    catch (err) {
      logger.warn(err);
      throw Error(err);
    }
    finally {
      this.crowi.pageOperationService.clearAutoUpdateInterval(timerObj);
    }

    // reduce parent's descendantCount
    // see: https://dev.growi.org/62149d019311629d4ecd91cf#Handling%20of%20descendantCount%20in%20case%20of%20unexpected%20process%20interruption
    const nToReduceForOperationInterruption = -1;
    await Page.incrementDescendantCountOfPageIds([renamedPage.parent], nToReduceForOperationInterruption);

    const nToReduce = -1 * ((page.isEmpty ? 0 : 1) + page.descendantCount);
    await this.updateDescendantCountOfAncestors(exParentId, nToReduce, true);

    // increase ancestore's descendantCount
    const nToIncrease = (renamedPage.isEmpty ? 0 : 1) + page.descendantCount;
    await this.updateDescendantCountOfAncestors(renamedPage._id, nToIncrease, false);

    // Remove leaf empty pages if not moving to under the ex-target position
    if (!this.isRenamingToUnderTarget(page.path, newPagePath)) {
    // remove empty pages at leaf position
      await Page.removeLeafEmptyPagesRecursively(page.parent);
    }

    await PageOperation.findByIdAndDelete(pageOpId);
  }

  async resumeRenameSubOperation(renamedPage: PageDocument, pageOp: PageOperationDocument, activityParameters?): Promise<void> {
    const isProcessable = pageOp.isProcessable();
    if (!isProcessable) {
      throw Error('This page operation is currently being processed');
    }
    if (pageOp.toPath == null) {
      throw Error(`Property toPath is missing which is needed to resume rename operation(${pageOp._id})`);
    }

    const {
      page, fromPath, toPath, options, user,
    } = pageOp;

    this.fixPathsAndDescendantCountOfAncestors(page, user, options, renamedPage, pageOp._id, fromPath, toPath, activityParameters);
  }

  /**
   * Renaming paths and fixing descendantCount of ancestors. It shoud be run synchronously.
   * `renameSubOperation` to restart rename operation
   * `updateDescendantCountOfPagesWithPaths` to fix descendantCount of ancestors
   */
  private async fixPathsAndDescendantCountOfAncestors(page, user, options, renamedPage, pageOpId, fromPath, toPath, activityParameters?): Promise<void> {
    await this.renameSubOperation(page, toPath, user, options, renamedPage, pageOpId, activityParameters);
    const ancestorsPaths = this.crowi.pageOperationService.getAncestorsPathsByFromAndToPath(fromPath, toPath);
    await this.updateDescendantCountOfPagesWithPaths(ancestorsPaths);
  }

  private isRenamingToUnderTarget(fromPath: string, toPath: string): boolean {
    const pathToTest = escapeStringRegexp(addTrailingSlash(fromPath));
    const pathToBeTested = toPath;

    return (new RegExp(`^${pathToTest}`, 'i')).test(pathToBeTested);
  }

  private async getParentAndforceCreateEmptyTree(originalPage, toPath: string) {
    const Page = mongoose.model('Page') as unknown as PageModel;

    const fromPath = originalPage.path;
    const newParentPath = pathlib.dirname(toPath);

    // local util
    const collectAncestorPathsUntilFromPath = (path: string, paths: string[] = []): string[] => {
      if (path === fromPath) return paths;

      const parentPath = pathlib.dirname(path);
      paths.push(parentPath);
      return collectAncestorPathsUntilFromPath(parentPath, paths);
    };

    const pathsToInsert = collectAncestorPathsUntilFromPath(toPath);
    const originalParent = await Page.findById(originalPage.parent);
    if (originalParent == null) {
      throw Error('Original parent not found');
    }
    const insertedPages = await Page.insertMany(pathsToInsert.map((path) => {
      return {
        path,
        isEmpty: true,
      };
    }));

    const pages = [...insertedPages, originalParent];

    const ancestorsMap = new Map<string, PageDocument & {_id: any}>(pages.map(p => [p.path, p]));

    // bulkWrite to update ancestors
    const operations = insertedPages.map((page) => {
      const parentPath = pathlib.dirname(page.path);
      const op = {
        updateOne: {
          filter: {
            _id: page._id,
          },
          update: {
            $set: {
              parent: ancestorsMap.get(parentPath)?._id,
              descedantCount: originalParent.descendantCount,
            },
          },
        },
      };

      return op;
    });
    await Page.bulkWrite(operations);

    const newParent = ancestorsMap.get(newParentPath);
    return newParent;
  }

  private async renamePageV4(page, newPagePath, user, options) {
    const Page = this.crowi.model('Page');
    const Revision = this.crowi.model('Revision');
    const {
      isRecursively = false,
      createRedirectPage = false,
      updateMetadata = false,
    } = options;

    // sanitize path
    newPagePath = this.crowi.xss.process(newPagePath); // eslint-disable-line no-param-reassign

    // create descendants first
    if (isRecursively) {
      await this.renameDescendantsWithStream(page, newPagePath, user, options);
    }


    const update: any = {};
    // update Page
    update.path = newPagePath;
    if (updateMetadata) {
      update.lastUpdateUser = user;
      update.updatedAt = Date.now();
    }
    const renamedPage = await Page.findByIdAndUpdate(page._id, { $set: update }, { new: true });

    // update Rivisions
    await Revision.updateRevisionListByPageId(renamedPage._id, { pageId: renamedPage._id });

    if (createRedirectPage) {
      const PageRedirect = mongoose.model('PageRedirect') as unknown as PageRedirectModel;
      await PageRedirect.create({ fromPath: page.path, toPath: newPagePath });
    }

    this.pageEvent.emit('rename');

    return renamedPage;
  }

  private async renameDescendants(pages, user, options, oldPagePathPrefix, newPagePathPrefix, shouldUseV4Process = true) {
    // v4 compatible process
    if (shouldUseV4Process) {
      return this.renameDescendantsV4(pages, user, options, oldPagePathPrefix, newPagePathPrefix);
    }

    const Page = mongoose.model('Page') as unknown as PageModel;
    const PageRedirect = mongoose.model('PageRedirect') as unknown as PageRedirectModel;

    const { updateMetadata, createRedirectPage } = options;

    const updatePathOperations: any[] = [];
    const insertPageRedirectOperations: any[] = [];

    pages.forEach((page) => {
      const newPagePath = page.path.replace(oldPagePathPrefix, newPagePathPrefix);

      // increment updatePathOperations
      let update;
      if (!page.isEmpty && updateMetadata) {
        update = {
          $set: { path: newPagePath, lastUpdateUser: user._id, updatedAt: new Date() },
        };

      }
      else {
        update = {
          $set: { path: newPagePath },
        };
      }

      if (!page.isEmpty && createRedirectPage) {
        // insert PageRedirect
        insertPageRedirectOperations.push({
          insertOne: {
            document: {
              fromPath: page.path,
              toPath: newPagePath,
            },
          },
        });
      }

      updatePathOperations.push({
        updateOne: {
          filter: {
            _id: page._id,
          },
          update,
        },
      });
    });

    try {
      await Page.bulkWrite(updatePathOperations);
    }
    catch (err) {
      if (err.code !== 11000) {
        throw new Error(`Failed to rename pages: ${err}`);
      }
    }

    try {
      await PageRedirect.bulkWrite(insertPageRedirectOperations);
    }
    catch (err) {
      if (err.code !== 11000) {
        throw Error(`Failed to create PageRedirect documents: ${err}`);
      }
    }

    this.pageEvent.emit('updateMany', pages, user);
  }

  private async renameDescendantsV4(pages, user, options, oldPagePathPrefix, newPagePathPrefix) {
    const PageRedirect = mongoose.model('PageRedirect') as unknown as PageRedirectModel;
    const pageCollection = mongoose.connection.collection('pages');
    const { updateMetadata, createRedirectPage } = options;

    const unorderedBulkOp = pageCollection.initializeUnorderedBulkOp();
    const insertPageRedirectOperations: any[] = [];

    pages.forEach((page) => {
      const newPagePath = page.path.replace(oldPagePathPrefix, newPagePathPrefix);

      if (updateMetadata) {
        unorderedBulkOp
          .find({ _id: page._id })
          .update({ $set: { path: newPagePath, lastUpdateUser: user._id, updatedAt: new Date() } });
      }
      else {
        unorderedBulkOp.find({ _id: page._id }).update({ $set: { path: newPagePath } });
      }
      // insert PageRedirect
      if (!page.isEmpty && createRedirectPage) {
        insertPageRedirectOperations.push({
          insertOne: {
            document: {
              fromPath: page.path,
              toPath: newPagePath,
            },
          },
        });
      }
    });

    try {
      await unorderedBulkOp.execute();
    }
    catch (err) {
      if (err.code !== 11000) {
        throw new Error(`Failed to rename pages: ${err}`);
      }
    }

    try {
      await PageRedirect.bulkWrite(insertPageRedirectOperations);
    }
    catch (err) {
      if (err.code !== 11000) {
        throw Error(`Failed to create PageRedirect documents: ${err}`);
      }
    }

    this.pageEvent.emit('updateMany', pages, user);
  }

  private async renameDescendantsWithStream(targetPage, newPagePath, user, options = {}, shouldUseV4Process = true) {
    // v4 compatible process
    if (shouldUseV4Process) {
      return this.renameDescendantsWithStreamV4(targetPage, newPagePath, user, options);
    }

    const factory = new PageCursorsForDescendantsFactory(user, targetPage, true);
    const readStream = await factory.generateReadable();

    const newPagePathPrefix = newPagePath;
    const pathRegExp = new RegExp(`^${escapeStringRegexp(targetPage.path)}`, 'i');

    const renameDescendants = this.renameDescendants.bind(this);
    const pageEvent = this.pageEvent;
    let count = 0;
    let descendantPages = [];
    const writeStream = new Writable({
      objectMode: true,
      async write(batch, encoding, callback) {
        try {
          count += batch.length;
          await renameDescendants(
            batch, user, options, pathRegExp, newPagePathPrefix, shouldUseV4Process,
          );
          descendantPages = descendantPages.concat(batch);
          logger.debug(`Renaming pages progressing: (count=${count})`);
        }
        catch (err) {
          logger.error('Renaming error on add anyway: ', err);
        }

        callback();
      },
      async final(callback) {
        logger.debug(`Renaming pages has completed: (totalCount=${count})`);

        // update path
        targetPage.path = newPagePath;
        pageEvent.emit('syncDescendantsUpdate', targetPage, user);

        callback();
      },
    });

    readStream
      .pipe(createBatchStream(BULK_REINDEX_SIZE))
      .pipe(writeStream);

    await streamToPromise(writeStream);
    return descendantPages;
  }

  private async renameDescendantsWithStreamV4(targetPage, newPagePath, user, options = {}) {

    const readStream = await this.generateReadStreamToOperateOnlyDescendants(targetPage.path, user);

    const newPagePathPrefix = newPagePath;
    const pathRegExp = new RegExp(`^${escapeStringRegexp(targetPage.path)}`, 'i');

    const renameDescendants = this.renameDescendants.bind(this);
    const pageEvent = this.pageEvent;
    let count = 0;
    const writeStream = new Writable({
      objectMode: true,
      async write(batch, encoding, callback) {
        try {
          count += batch.length;
          await renameDescendants(batch, user, options, pathRegExp, newPagePathPrefix);
          logger.debug(`Renaming pages progressing: (count=${count})`);
        }
        catch (err) {
          logger.error('renameDescendants error on add anyway: ', err);
        }

        callback();
      },
      final(callback) {
        logger.debug(`Renaming pages has completed: (totalCount=${count})`);
        // update  path
        targetPage.path = newPagePath;
        pageEvent.emit('syncDescendantsUpdate', targetPage, user);
        callback();
      },
    });

    readStream
      .pipe(createBatchStream(BULK_REINDEX_SIZE))
      .pipe(writeStream);

    await streamToPromise(writeStream);
  }

  /*
   * Duplicate
   */
  async duplicate(page, newPagePath, user, isRecursively) {
    /*
     * Common Operation
     */
    const isEmptyAndNotRecursively = page?.isEmpty && !isRecursively;
    if (page == null || isEmptyAndNotRecursively) {
      throw new Error('Cannot find or duplicate the empty page');
    }

    const Page = mongoose.model('Page') as unknown as PageModel;
    const PageTagRelation = mongoose.model('PageTagRelation') as any; // TODO: Typescriptize model

    if (!isRecursively && page.isEmpty) {
      throw Error('Page not found.');
    }

    newPagePath = this.crowi.xss.process(newPagePath); // eslint-disable-line no-param-reassign

    // 1. Separate v4 & v5 process
    const shouldUseV4Process = this.shouldUseV4Process(page);
    if (shouldUseV4Process) {
      return this.duplicateV4(page, newPagePath, user, isRecursively);
    }

    const canOperate = await this.crowi.pageOperationService.canOperate(isRecursively, page.path, newPagePath);
    if (!canOperate) {
      throw Error(`Cannot operate duplicate to path "${newPagePath}" right now.`);
    }

    // 2. UserGroup & Owner validation
    // use the parent's grant when target page is an empty page
    let grant;
    let grantedUserIds;
    let grantedGroupId;
    if (page.isEmpty) {
      const parent = await Page.findOne({ _id: page.parent });
      if (parent == null) {
        throw Error('parent not found');
      }
      grant = parent.grant;
      grantedUserIds = parent.grantedUsers;
      grantedGroupId = parent.grantedGroup;
    }
    else {
      grant = page.grant;
      grantedUserIds = page.grantedUsers;
      grantedGroupId = page.grantedGroup;
    }

    if (grant !== Page.GRANT_RESTRICTED) {
      let isGrantNormalized = false;
      try {
        isGrantNormalized = await this.crowi.pageGrantService.isGrantNormalized(user, newPagePath, grant, grantedUserIds, grantedGroupId, false);
      }
      catch (err) {
        logger.error(`Failed to validate grant of page at "${newPagePath}" when duplicating`, err);
        throw err;
      }
      if (!isGrantNormalized) {
        throw Error(`This page cannot be duplicated to "${newPagePath}" since the selected grant or grantedGroup is not assignable to this page.`);
      }
    }

    // copy & populate (reason why copy: SubOperation only allows non-populated page document)
    const copyPage = { ...page };

    // 3. Duplicate target
    const options: PageCreateOptions = {
      grant: page.grant,
      grantUserGroupId: page.grantedGroup,
    };
    let duplicatedTarget;
    if (page.isEmpty) {
      const parent = await this.getParentAndFillAncestorsByUser(user, newPagePath);
      duplicatedTarget = await Page.createEmptyPage(newPagePath, parent);
    }
    else {
      await page.populate({ path: 'revision', model: 'Revision', select: 'body' });
      duplicatedTarget = await (this.create as CreateMethod)(
        newPagePath, page.revision.body, user, options,
      );
    }
    this.pageEvent.emit('duplicate', page, user);

    // 4. Take over tags
    const originTags = await page.findRelatedTagsById();
    let savedTags = [];
    if (originTags.length !== 0) {
      await PageTagRelation.updatePageTags(duplicatedTarget._id, originTags);
      savedTags = await PageTagRelation.listTagNamesByPage(duplicatedTarget._id);
      this.tagEvent.emit('update', duplicatedTarget, savedTags);
    }

    if (isRecursively) {
      /*
       * Resumable Operation
       */
      let pageOp;
      try {
        pageOp = await PageOperation.create({
          actionType: PageActionType.Duplicate,
          actionStage: PageActionStage.Main,
          page: copyPage,
          user,
          fromPath: page.path,
          toPath: newPagePath,
        });
      }
      catch (err) {
        logger.error('Failed to create PageOperation document.', err);
        throw err;
      }

      (async() => {
        try {
          await this.duplicateRecursivelyMainOperation(page, newPagePath, user, pageOp._id);
        }
        catch (err) {
          logger.error('Error occurred while running duplicateRecursivelyMainOperation.', err);

          // cleanup
          await PageOperation.deleteOne({ _id: pageOp._id });

          throw err;
        }
      })();
    }

    const result = serializePageSecurely(duplicatedTarget);
    result.tags = savedTags;
    return result;
  }

  async duplicateRecursivelyMainOperation(page, newPagePath: string, user, pageOpId: ObjectIdLike): Promise<void> {
    const nDuplicatedPages = await this.duplicateDescendantsWithStream(page, newPagePath, user, false);

    // normalize parent of descendant pages
    const shouldNormalize = this.shouldNormalizeParent(page);
    if (shouldNormalize) {
      try {
        await this.normalizeParentAndDescendantCountOfDescendants(newPagePath, user);
        logger.info(`Successfully normalized duplicated descendant pages under "${newPagePath}"`);
      }
      catch (err) {
        logger.error('Failed to normalize descendants afrer duplicate:', err);
        throw err;
      }
    }

    // Set to Sub
    const pageOp = await PageOperation.findByIdAndUpdatePageActionStage(pageOpId, PageActionStage.Sub);
    if (pageOp == null) {
      throw Error('PageOperation document not found');
    }

    /*
     * Sub Operation
     */
    await this.duplicateRecursivelySubOperation(newPagePath, nDuplicatedPages, pageOp._id);
  }

  async duplicateRecursivelySubOperation(newPagePath: string, nDuplicatedPages: number, pageOpId: ObjectIdLike): Promise<void> {
    const Page = mongoose.model('Page');
    const newTarget = await Page.findOne({ path: newPagePath }); // only one page will be found since duplicating to existing path is forbidden
    if (newTarget == null) {
      throw Error('No duplicated page found. Something might have gone wrong in duplicateRecursivelyMainOperation.');
    }

    await this.updateDescendantCountOfAncestors(newTarget._id, nDuplicatedPages, false);

    await PageOperation.findByIdAndDelete(pageOpId);
  }

  async duplicateV4(page, newPagePath, user, isRecursively) {
    const PageTagRelation = mongoose.model('PageTagRelation') as any; // TODO: Typescriptize model
    // populate
    await page.populate({ path: 'revision', model: 'Revision', select: 'body' });

    // create option
    const options: any = { page };
    options.grant = page.grant;
    options.grantUserGroupId = page.grantedGroup;
    options.grantedUserIds = page.grantedUsers;

    newPagePath = this.crowi.xss.process(newPagePath); // eslint-disable-line no-param-reassign

    const createdPage = await this.crowi.pageService.create(
      newPagePath, page.revision.body, user, options,
    );
    this.pageEvent.emit('duplicate', page, user);

    if (isRecursively) {
      this.duplicateDescendantsWithStream(page, newPagePath, user);
    }

    // take over tags
    const originTags = await page.findRelatedTagsById();
    let savedTags = [];
    if (originTags != null) {
      await PageTagRelation.updatePageTags(createdPage.id, originTags);
      savedTags = await PageTagRelation.listTagNamesByPage(createdPage.id);
      this.tagEvent.emit('update', createdPage, savedTags);
    }
    const result = serializePageSecurely(createdPage);
    result.tags = savedTags;

    return result;
  }

  /**
   * Receive the object with oldPageId and newPageId and duplicate the tags from oldPage to newPage
   * @param {Object} pageIdMapping e.g. key: oldPageId, value: newPageId
   */
  private async duplicateTags(pageIdMapping) {
    const PageTagRelation = mongoose.model('PageTagRelation');

    // convert pageId from string to ObjectId
    const pageIds = Object.keys(pageIdMapping);
    const stage = { $or: pageIds.map((pageId) => { return { relatedPage: new mongoose.Types.ObjectId(pageId) } }) };

    const pagesAssociatedWithTag = await PageTagRelation.aggregate([
      {
        $match: stage,
      },
      {
        $group: {
          _id: '$relatedTag',
          relatedPages: { $push: '$relatedPage' },
        },
      },
    ]);

    const newPageTagRelation: any[] = [];
    pagesAssociatedWithTag.forEach(({ _id, relatedPages }) => {
      // relatedPages
      relatedPages.forEach((pageId) => {
        newPageTagRelation.push({
          relatedPage: pageIdMapping[pageId], // newPageId
          relatedTag: _id,
        });
      });
    });

    return PageTagRelation.insertMany(newPageTagRelation, { ordered: false });
  }

  private async duplicateDescendants(pages, user, oldPagePathPrefix, newPagePathPrefix, shouldUseV4Process = true) {
    if (shouldUseV4Process) {
      return this.duplicateDescendantsV4(pages, user, oldPagePathPrefix, newPagePathPrefix);
    }

    const Page = this.crowi.model('Page');
    const Revision = this.crowi.model('Revision');

    const pageIds = pages.map(page => page._id);
    const revisions = await Revision.find({ pageId: { $in: pageIds } });

    // Mapping to set to the body of the new revision
    const pageIdRevisionMapping = {};
    revisions.forEach((revision) => {
      pageIdRevisionMapping[revision.pageId] = revision;
    });

    // key: oldPageId, value: newPageId
    const pageIdMapping = {};
    const newPages: any[] = [];
    const newRevisions: any[] = [];

    // no need to save parent here
    pages.forEach((page) => {
      const newPageId = new mongoose.Types.ObjectId();
      const newPagePath = page.path.replace(oldPagePathPrefix, newPagePathPrefix);
      const revisionId = new mongoose.Types.ObjectId();
      pageIdMapping[page._id] = newPageId;

      let newPage;
      if (!page.isEmpty) {
        newPage = {
          _id: newPageId,
          path: newPagePath,
          creator: user._id,
          grant: page.grant,
          grantedGroup: page.grantedGroup,
          grantedUsers: page.grantedUsers,
          lastUpdateUser: user._id,
          revision: revisionId,
        };
        newRevisions.push({
          _id: revisionId, pageId: newPageId, body: pageIdRevisionMapping[page._id].body, author: user._id, format: 'markdown',
        });
      }
      newPages.push(newPage);
    });

    await Page.insertMany(newPages, { ordered: false });
    await Revision.insertMany(newRevisions, { ordered: false });
    await this.duplicateTags(pageIdMapping);
  }

  private async duplicateDescendantsV4(pages, user, oldPagePathPrefix, newPagePathPrefix) {
    const Page = this.crowi.model('Page');
    const Revision = this.crowi.model('Revision');

    const pageIds = pages.map(page => page._id);
    const revisions = await Revision.find({ pageId: { $in: pageIds } });

    // Mapping to set to the body of the new revision
    const pageIdRevisionMapping = {};
    revisions.forEach((revision) => {
      pageIdRevisionMapping[revision.pageId] = revision;
    });

    // key: oldPageId, value: newPageId
    const pageIdMapping = {};
    const newPages: any[] = [];
    const newRevisions: any[] = [];

    pages.forEach((page) => {
      const newPageId = new mongoose.Types.ObjectId();
      const newPagePath = page.path.replace(oldPagePathPrefix, newPagePathPrefix);
      const revisionId = new mongoose.Types.ObjectId();
      pageIdMapping[page._id] = newPageId;

      newPages.push({
        _id: newPageId,
        path: newPagePath,
        creator: user._id,
        grant: page.grant,
        grantedGroup: page.grantedGroup,
        grantedUsers: page.grantedUsers,
        lastUpdateUser: user._id,
        revision: revisionId,
      });

      newRevisions.push({
        _id: revisionId, pageId: newPageId, body: pageIdRevisionMapping[page._id].body, author: user._id, format: 'markdown',
      });

    });

    await Page.insertMany(newPages, { ordered: false });
    await Revision.insertMany(newRevisions, { ordered: false });
    await this.duplicateTags(pageIdMapping);
  }

  private async duplicateDescendantsWithStream(page, newPagePath, user, shouldUseV4Process = true) {
    if (shouldUseV4Process) {
      return this.duplicateDescendantsWithStreamV4(page, newPagePath, user);
    }

    const iterableFactory = new PageCursorsForDescendantsFactory(user, page, true);
    const readStream = await iterableFactory.generateReadable();

    const newPagePathPrefix = newPagePath;
    const pathRegExp = new RegExp(`^${escapeStringRegexp(page.path)}`, 'i');

    const duplicateDescendants = this.duplicateDescendants.bind(this);
    const pageEvent = this.pageEvent;
    let count = 0;
    let nNonEmptyDuplicatedPages = 0;
    const writeStream = new Writable({
      objectMode: true,
      async write(batch, encoding, callback) {
        try {
          count += batch.length;
          nNonEmptyDuplicatedPages += batch.filter(page => !page.isEmpty).length;
          await duplicateDescendants(batch, user, pathRegExp, newPagePathPrefix, shouldUseV4Process);
          logger.debug(`Adding pages progressing: (count=${count})`);
        }
        catch (err) {
          logger.error('addAllPages error on add anyway: ', err);
        }

        callback();
      },
      async final(callback) {
        logger.debug(`Adding pages has completed: (totalCount=${count})`);
        // update  path
        page.path = newPagePath;
        pageEvent.emit('syncDescendantsUpdate', page, user);
        callback();
      },
    });

    readStream
      .pipe(createBatchStream(BULK_REINDEX_SIZE))
      .pipe(writeStream);

    await streamToPromise(writeStream);

    return nNonEmptyDuplicatedPages;
  }

  private async duplicateDescendantsWithStreamV4(page, newPagePath, user) {
    const readStream = await this.generateReadStreamToOperateOnlyDescendants(page.path, user);

    const newPagePathPrefix = newPagePath;
    const pathRegExp = new RegExp(`^${escapeStringRegexp(page.path)}`, 'i');

    const duplicateDescendants = this.duplicateDescendants.bind(this);
    const pageEvent = this.pageEvent;
    let count = 0;
    const writeStream = new Writable({
      objectMode: true,
      async write(batch, encoding, callback) {
        try {
          count += batch.length;
          await duplicateDescendants(batch, user, pathRegExp, newPagePathPrefix);
          logger.debug(`Adding pages progressing: (count=${count})`);
        }
        catch (err) {
          logger.error('addAllPages error on add anyway: ', err);
        }

        callback();
      },
      final(callback) {
        logger.debug(`Adding pages has completed: (totalCount=${count})`);
        // update  path
        page.path = newPagePath;
        pageEvent.emit('syncDescendantsUpdate', page, user);
        callback();
      },
    });

    readStream
      .pipe(createBatchStream(BULK_REINDEX_SIZE))
      .pipe(writeStream);

    await streamToPromise(writeStream);

    return count;
  }

  /*
   * Delete
   */
  async deletePage(page, user, options = {}, isRecursively = false) {
    /*
     * Common Operation
     */
    const Page = mongoose.model('Page') as PageModel;

    // Separate v4 & v5 process
    const shouldUseV4Process = this.shouldUseV4Process(page);
    if (shouldUseV4Process) {
      return this.deletePageV4(page, user, options, isRecursively);
    }
    // Validate
    if (page.isEmpty && !isRecursively) {
      throw Error('Page not found.');
    }
    const isTrashed = isTrashPage(page.path);
    if (isTrashed) {
      throw new Error('This method does NOT support deleting trashed pages.');
    }

    if (!isMovablePage(page.path)) {
      throw new Error('Page is not deletable.');
    }

    const newPath = Page.getDeletedPageName(page.path);

    const canOperate = await this.crowi.pageOperationService.canOperate(isRecursively, page.path, newPath);
    if (!canOperate) {
      throw Error(`Cannot operate delete to path "${newPath}" right now.`);
    }

    // Replace with an empty page
    const isChildrenExist = await Page.exists({ parent: page._id });
    const shouldReplace = !isRecursively && isChildrenExist;
    if (shouldReplace) {
      await Page.replaceTargetWithPage(page, null, true);
    }

    // Delete target (only updating an existing document's properties )
    let deletedPage;
    if (!page.isEmpty) {
      deletedPage = await this.deleteNonEmptyTarget(page, user);
    }
    else { // always recursive
      deletedPage = page;
      await Page.deleteOne({ _id: page._id, isEmpty: true });
    }

    // 1. Update descendantCount
    if (isRecursively) {
      const inc = page.isEmpty ? -page.descendantCount : -(page.descendantCount + 1);
      await this.updateDescendantCountOfAncestors(page.parent, inc, true);
    }
    else {
      // update descendantCount of ancestors'
      await this.updateDescendantCountOfAncestors(page.parent, -1, true);
    }
    // 2. Delete leaf empty pages
    await Page.removeLeafEmptyPagesRecursively(page.parent);

    if (isRecursively) {
      let pageOp;
      try {
        pageOp = await PageOperation.create({
          actionType: PageActionType.Delete,
          actionStage: PageActionStage.Main,
          page,
          user,
          fromPath: page.path,
          toPath: newPath,
        });
      }
      catch (err) {
        logger.error('Failed to create PageOperation document.', err);
        throw err;
      }
      /*
       * Resumable Operation
       */
      (async() => {
        try {
          await this.deleteRecursivelyMainOperation(page, user, pageOp._id);
        }
        catch (err) {
          logger.error('Error occurred while running deleteRecursivelyMainOperation.', err);

          // cleanup
          await PageOperation.deleteOne({ _id: pageOp._id });

          throw err;
        }
      })();
    }

    return deletedPage;
  }

  private async deleteNonEmptyTarget(page, user) {
    const Page = mongoose.model('Page') as unknown as PageModel;
    const PageTagRelation = mongoose.model('PageTagRelation') as any; // TODO: Typescriptize model
    const PageRedirect = mongoose.model('PageRedirect') as unknown as PageRedirectModel;
    const newPath = Page.getDeletedPageName(page.path);

    const deletedPage = await Page.findByIdAndUpdate(page._id, {
      $set: {
        path: newPath, status: Page.STATUS_DELETED, deleteUser: user._id, deletedAt: Date.now(), parent: null, descendantCount: 0, // set parent as null
      },
    }, { new: true });

    await PageTagRelation.updateMany({ relatedPage: page._id }, { $set: { isPageTrashed: true } });
    try {
      await PageRedirect.create({ fromPath: page.path, toPath: newPath });
    }
    catch (err) {
      if (err.code !== 11000) {
        throw err;
      }
    }
    this.pageEvent.emit('delete', page, user);
    this.pageEvent.emit('create', deletedPage, user);

    return deletedPage;
  }

  async deleteRecursivelyMainOperation(page, user, pageOpId: ObjectIdLike): Promise<void> {
    await this.deleteDescendantsWithStream(page, user, false);

    await PageOperation.findByIdAndDelete(pageOpId);

    // no sub operation available
  }

  private async deletePageV4(page, user, options = {}, isRecursively = false) {
    const Page = mongoose.model('Page') as PageModel;
    const PageTagRelation = mongoose.model('PageTagRelation') as any; // TODO: Typescriptize model
    const Revision = mongoose.model('Revision') as any; // TODO: Typescriptize model
    const PageRedirect = mongoose.model('PageRedirect') as unknown as PageRedirectModel;

    const newPath = Page.getDeletedPageName(page.path);
    const isTrashed = isTrashPage(page.path);

    if (isTrashed) {
      throw new Error('This method does NOT support deleting trashed pages.');
    }

    if (!isMovablePage(page.path)) {
      throw new Error('Page is not deletable.');
    }

    if (isRecursively) {
      this.deleteDescendantsWithStream(page, user);
    }

    // update Revisions
    await Revision.updateRevisionListByPageId(page._id, { pageId: page._id });
    const deletedPage = await Page.findByIdAndUpdate(page._id, {
      $set: {
        path: newPath, status: Page.STATUS_DELETED, deleteUser: user._id, deletedAt: Date.now(),
      },
    }, { new: true });
    await PageTagRelation.updateMany({ relatedPage: page._id }, { $set: { isPageTrashed: true } });

    try {
      await PageRedirect.create({ fromPath: page.path, toPath: newPath });
    }
    catch (err) {
      if (err.code !== 11000) {
        throw err;
      }
    }

    this.pageEvent.emit('delete', page, user);
    this.pageEvent.emit('create', deletedPage, user);

    return deletedPage;
  }

  private async deleteDescendants(pages, user) {
    const Page = mongoose.model('Page') as unknown as PageModel;
    const PageRedirect = mongoose.model('PageRedirect') as unknown as PageRedirectModel;

    const deletePageOperations: any[] = [];
    const insertPageRedirectOperations: any[] = [];

    pages.forEach((page) => {
      const newPath = Page.getDeletedPageName(page.path);

      let operation;
      // if empty, delete completely
      if (page.isEmpty) {
        operation = {
          deleteOne: {
            filter: { _id: page._id },
          },
        };
      }
      // if not empty, set parent to null and update to trash
      else {
        operation = {
          updateOne: {
            filter: { _id: page._id },
            update: {
              $set: {
                path: newPath, status: Page.STATUS_DELETED, deleteUser: user._id, deletedAt: Date.now(), parent: null, descendantCount: 0, // set parent as null
              },
            },
          },
        };

        insertPageRedirectOperations.push({
          insertOne: {
            document: {
              fromPath: page.path,
              toPath: newPath,
            },
          },
        });
      }

      deletePageOperations.push(operation);
    });

    try {
      await Page.bulkWrite(deletePageOperations);
    }
    catch (err) {
      if (err.code !== 11000) {
        throw new Error(`Failed to delete pages: ${err}`);
      }
    }
    finally {
      this.pageEvent.emit('syncDescendantsDelete', pages, user);
    }

    try {
      await PageRedirect.bulkWrite(insertPageRedirectOperations);
    }
    catch (err) {
      if (err.code !== 11000) {
        throw Error(`Failed to create PageRedirect documents: ${err}`);
      }
    }
  }

  /**
   * Create delete stream and return deleted document count
   */
  private async deleteDescendantsWithStream(targetPage, user, shouldUseV4Process = true): Promise<number> {
    let readStream;
    if (shouldUseV4Process) {
      readStream = await this.generateReadStreamToOperateOnlyDescendants(targetPage.path, user);
    }
    else {
      const factory = new PageCursorsForDescendantsFactory(user, targetPage, true);
      readStream = await factory.generateReadable();
    }


    const deleteDescendants = this.deleteDescendants.bind(this);
    let count = 0;
    let nDeletedNonEmptyPages = 0; // used for updating descendantCount

    const writeStream = new Writable({
      objectMode: true,
      async write(batch, encoding, callback) {
        nDeletedNonEmptyPages += batch.filter(d => !d.isEmpty).length;

        try {
          count += batch.length;
          await deleteDescendants(batch, user);
          logger.debug(`Deleting pages progressing: (count=${count})`);
        }
        catch (err) {
          logger.error('deleteDescendants error on add anyway: ', err);
        }

        callback();
      },
      final(callback) {
        logger.debug(`Deleting pages has completed: (totalCount=${count})`);

        callback();
      },
    });

    readStream
      .pipe(createBatchStream(BULK_REINDEX_SIZE))
      .pipe(writeStream);

    await streamToPromise(writeStream);

    return nDeletedNonEmptyPages;
  }

  private async deleteCompletelyOperation(pageIds, pagePaths) {
    // Delete Bookmarks, Attachments, Revisions, Pages and emit delete
    const Bookmark = this.crowi.model('Bookmark');
    const Comment = this.crowi.model('Comment');
    const Page = this.crowi.model('Page');
    const PageTagRelation = this.crowi.model('PageTagRelation');
    const ShareLink = this.crowi.model('ShareLink');
    const Revision = this.crowi.model('Revision');
    const Attachment = this.crowi.model('Attachment');
    const PageRedirect = mongoose.model('PageRedirect') as unknown as PageRedirectModel;

    const { attachmentService } = this.crowi;
    const attachments = await Attachment.find({ page: { $in: pageIds } });

    return Promise.all([
      Bookmark.deleteMany({ page: { $in: pageIds } }),
      Comment.deleteMany({ page: { $in: pageIds } }),
      PageTagRelation.deleteMany({ relatedPage: { $in: pageIds } }),
      ShareLink.deleteMany({ relatedPage: { $in: pageIds } }),
      Revision.deleteMany({ pageId: { $in: pageIds } }),
      Page.deleteMany({ _id: { $in: pageIds } }),
      PageRedirect.deleteMany({ $or: [{ fromPath: { $in: pagePaths } }, { toPath: { $in: pagePaths } }] }),
      attachmentService.removeAllAttachments(attachments),
    ]);
  }

  // delete multiple pages
  private async deleteMultipleCompletely(pages, user, options = {}) {
    const ids = pages.map(page => (page._id));
    const paths = pages.map(page => (page.path));

    logger.debug('Deleting completely', paths);

    await this.deleteCompletelyOperation(ids, paths);

    this.pageEvent.emit('syncDescendantsDelete', pages, user); // update as renamed page

    return;
  }

  async deleteCompletely(page, user, options = {}, isRecursively = false, preventEmitting = false) {
    /*
     * Common Operation
     */
    const Page = mongoose.model('Page') as PageModel;

    if (isTopPage(page.path)) {
      throw Error('It is forbidden to delete the top page');
    }

    if (page.isEmpty && !isRecursively) {
      throw Error('Page not found.');
    }

    // v4 compatible process
    const shouldUseV4Process = this.shouldUseV4Process(page);
    if (shouldUseV4Process) {
      return this.deleteCompletelyV4(page, user, options, isRecursively, preventEmitting);
    }

    const canOperate = await this.crowi.pageOperationService.canOperate(isRecursively, page.path, null);
    if (!canOperate) {
      throw Error(`Cannot operate deleteCompletely from path "${page.path}" right now.`);
    }

    const ids = [page._id];
    const paths = [page.path];

    logger.debug('Deleting completely', paths);

    // 1. update descendantCount
    if (isRecursively) {
      const inc = page.isEmpty ? -page.descendantCount : -(page.descendantCount + 1);
      await this.updateDescendantCountOfAncestors(page.parent, inc, true);
    }
    else {
      // replace with an empty page
      const shouldReplace = await Page.exists({ parent: page._id });
      let pageToUpdateDescendantCount = page;
      if (shouldReplace) {
        pageToUpdateDescendantCount = await Page.replaceTargetWithPage(page);
      }
      await this.updateDescendantCountOfAncestors(pageToUpdateDescendantCount.parent, -1, true);
    }
    // 2. then delete target completely
    await this.deleteCompletelyOperation(ids, paths);

    // delete leaf empty pages
    await Page.removeLeafEmptyPagesRecursively(page.parent);

    if (!page.isEmpty && !preventEmitting) {
      this.pageEvent.emit('deleteCompletely', page, user);
    }

    if (isRecursively) {
      let pageOp;
      try {
        pageOp = await PageOperation.create({
          actionType: PageActionType.DeleteCompletely,
          actionStage: PageActionStage.Main,
          page,
          user,
          fromPath: page.path,
          options,
        });
      }
      catch (err) {
        logger.error('Failed to create PageOperation document.', err);
        throw err;
      }
      /*
       * Main Operation
       */
      (async() => {
        try {
          await this.deleteCompletelyRecursivelyMainOperation(page, user, options, pageOp._id);
        }
        catch (err) {
          logger.error('Error occurred while running deleteCompletelyRecursivelyMainOperation.', err);

          // cleanup
          await PageOperation.deleteOne({ _id: pageOp._id });

          throw err;
        }
      })();
    }

    return;
  }

  async deleteCompletelyRecursivelyMainOperation(page, user, options, pageOpId: ObjectIdLike): Promise<void> {
    await this.deleteCompletelyDescendantsWithStream(page, user, options, false);

    await PageOperation.findByIdAndDelete(pageOpId);

    // no sub operation available
  }

  private async deleteCompletelyV4(page, user, options = {}, isRecursively = false, preventEmitting = false) {
    const ids = [page._id];
    const paths = [page.path];

    logger.debug('Deleting completely', paths);

    await this.deleteCompletelyOperation(ids, paths);

    if (isRecursively) {
      this.deleteCompletelyDescendantsWithStream(page, user, options);
    }

    if (!page.isEmpty && !preventEmitting) {
      this.pageEvent.emit('deleteCompletely', page, user);
    }

    return;
  }

  async emptyTrashPage(user, options = {}) {
    return this.deleteCompletelyDescendantsWithStream({ path: '/trash' }, user, options);
  }

  /**
   * Create delete completely stream
   */
  private async deleteCompletelyDescendantsWithStream(targetPage, user, options = {}, shouldUseV4Process = true): Promise<number> {
    let readStream;

    if (shouldUseV4Process) { // pages don't have parents
      readStream = await this.generateReadStreamToOperateOnlyDescendants(targetPage.path, user);
    }
    else {
      const factory = new PageCursorsForDescendantsFactory(user, targetPage, true);
      readStream = await factory.generateReadable();
    }

    let count = 0;
    let nDeletedNonEmptyPages = 0; // used for updating descendantCount

    const deleteMultipleCompletely = this.deleteMultipleCompletely.bind(this);
    const writeStream = new Writable({
      objectMode: true,
      async write(batch, encoding, callback) {
        nDeletedNonEmptyPages += batch.filter(d => !d.isEmpty).length;

        try {
          count += batch.length;
          await deleteMultipleCompletely(batch, user, options);
          logger.debug(`Adding pages progressing: (count=${count})`);
        }
        catch (err) {
          logger.error('addAllPages error on add anyway: ', err);
        }

        callback();
      },
      final(callback) {
        logger.debug(`Adding pages has completed: (totalCount=${count})`);

        callback();
      },
    });

    readStream
      .pipe(createBatchStream(BULK_REINDEX_SIZE))
      .pipe(writeStream);

    await streamToPromise(writeStream);

    return nDeletedNonEmptyPages;
  }

  // no need to separate Main Sub since it is devided into single page operations
  async deleteMultiplePages(pagesToDelete, user, options): Promise<void> {
    const { isRecursively, isCompletely } = options;

    if (pagesToDelete.length > LIMIT_FOR_MULTIPLE_PAGE_OP) {
      throw Error(`The maximum number of pages is ${LIMIT_FOR_MULTIPLE_PAGE_OP}.`);
    }

    // omit duplicate paths if isRecursively true, omit empty pages if isRecursively false
    const pages = isRecursively ? omitDuplicateAreaPageFromPages(pagesToDelete) : pagesToDelete.filter(p => !p.isEmpty);

    if (isCompletely) {
      for await (const page of pages) {
        await this.deleteCompletely(page, user, {}, isRecursively);
      }
    }
    else {
      for await (const page of pages) {
        await this.deletePage(page, user, {}, isRecursively);
      }
    }
  }

  // use the same process in both v4 and v5
  private async revertDeletedDescendants(pages, user) {
    const Page = this.crowi.model('Page');
    const PageRedirect = mongoose.model('PageRedirect') as unknown as PageRedirectModel;

    const revertPageOperations: any[] = [];
    const fromPathsToDelete: string[] = [];

    pages.forEach((page) => {
      // e.g. page.path = /trash/test, toPath = /test
      const toPath = Page.getRevertDeletedPageName(page.path);
      revertPageOperations.push({
        updateOne: {
          filter: { _id: page._id },
          update: {
            $set: {
              path: toPath, status: Page.STATUS_PUBLISHED, lastUpdateUser: user._id, deleteUser: null, deletedAt: null,
            },
          },
        },
      });

      fromPathsToDelete.push(page.path);
    });

    try {
      await Page.bulkWrite(revertPageOperations);
      await PageRedirect.deleteMany({ fromPath: { $in: fromPathsToDelete } });
    }
    catch (err) {
      if (err.code !== 11000) {
        throw new Error(`Failed to revert pages: ${err}`);
      }
    }
  }

  async revertDeletedPage(page, user, options = {}, isRecursively = false) {
    /*
     * Common Operation
     */
    const Page = this.crowi.model('Page');
    const PageTagRelation = this.crowi.model('PageTagRelation');

    // 1. Separate v4 & v5 process
    const shouldUseV4Process = this.shouldUseV4ProcessForRevert(page);
    if (shouldUseV4Process) {
      return this.revertDeletedPageV4(page, user, options, isRecursively);
    }

    const newPath = Page.getRevertDeletedPageName(page.path);

    const canOperate = await this.crowi.pageOperationService.canOperate(isRecursively, page.path, newPath);
    if (!canOperate) {
      throw Error(`Cannot operate revert from path "${page.path}" right now.`);
    }

    const includeEmpty = true;
    const originPage = await Page.findByPath(newPath, includeEmpty);

    // throw if any page already exists
    if (originPage != null) {
      throw new PathAlreadyExistsError('already_exists', originPage.path);
    }

    // 2. Revert target
    const parent = await this.getParentAndFillAncestorsByUser(user, newPath);
    const updatedPage = await Page.findByIdAndUpdate(page._id, {
      $set: {
        path: newPath, status: Page.STATUS_PUBLISHED, lastUpdateUser: user._id, deleteUser: null, deletedAt: null, parent: parent._id, descendantCount: 0,
      },
    }, { new: true });
    await PageTagRelation.updateMany({ relatedPage: page._id }, { $set: { isPageTrashed: false } });

    this.pageEvent.emit('revert', page, user);

    if (!isRecursively) {
      await this.updateDescendantCountOfAncestors(parent._id, 1, true);
    }
    else {
      let pageOp;
      try {
        pageOp = await PageOperation.create({
          actionType: PageActionType.Revert,
          actionStage: PageActionStage.Main,
          page,
          user,
          fromPath: page.path,
          toPath: newPath,
          options,
        });
      }
      catch (err) {
        logger.error('Failed to create PageOperation document.', err);
        throw err;
      }
      /*
       * Resumable Operation
       */
      (async() => {
        try {
          await this.revertRecursivelyMainOperation(page, user, options, pageOp._id);
        }
        catch (err) {
          logger.error('Error occurred while running revertRecursivelyMainOperation.', err);

          // cleanup
          await PageOperation.deleteOne({ _id: pageOp._id });

          throw err;
        }
      })();
    }

    return updatedPage;
  }

  async revertRecursivelyMainOperation(page, user, options, pageOpId: ObjectIdLike): Promise<void> {
    const Page = mongoose.model('Page') as unknown as PageModel;

    await this.revertDeletedDescendantsWithStream(page, user, options, false);

    const newPath = Page.getRevertDeletedPageName(page.path);
    // normalize parent of descendant pages
    const shouldNormalize = this.shouldNormalizeParent(page);
    if (shouldNormalize) {
      try {
        await this.normalizeParentAndDescendantCountOfDescendants(newPath, user);
        logger.info(`Successfully normalized reverted descendant pages under "${newPath}"`);
      }
      catch (err) {
        logger.error('Failed to normalize descendants afrer revert:', err);
        throw err;
      }
    }

    // Set to Sub
    const pageOp = await PageOperation.findByIdAndUpdatePageActionStage(pageOpId, PageActionStage.Sub);
    if (pageOp == null) {
      throw Error('PageOperation document not found');
    }

    /*
     * Sub Operation
     */
    await this.revertRecursivelySubOperation(newPath, pageOp._id);
  }

  async revertRecursivelySubOperation(newPath: string, pageOpId: ObjectIdLike): Promise<void> {
    const Page = mongoose.model('Page') as unknown as PageModel;

    const newTarget = await Page.findOne({ path: newPath }); // only one page will be found since duplicating to existing path is forbidden

    if (newTarget == null) {
      throw Error('No reverted page found. Something might have gone wrong in revertRecursivelyMainOperation.');
    }

    // update descendantCount of ancestors'
    await this.updateDescendantCountOfAncestors(newTarget.parent as ObjectIdLike, newTarget.descendantCount + 1, true);

    await PageOperation.findByIdAndDelete(pageOpId);
  }

  private async revertDeletedPageV4(page, user, options = {}, isRecursively = false) {
    const Page = this.crowi.model('Page');
    const PageTagRelation = this.crowi.model('PageTagRelation');

    const newPath = Page.getRevertDeletedPageName(page.path);
    const originPage = await Page.findByPath(newPath);
    if (originPage != null) {
      throw new PathAlreadyExistsError('already_exists', originPage.path);
    }

    if (isRecursively) {
      this.revertDeletedDescendantsWithStream(page, user, options);
    }

    page.status = Page.STATUS_PUBLISHED;
    page.lastUpdateUser = user;
    debug('Revert deleted the page', page, newPath);
    const updatedPage = await Page.findByIdAndUpdate(page._id, {
      $set: {
        path: newPath, status: Page.STATUS_PUBLISHED, lastUpdateUser: user._id, deleteUser: null, deletedAt: null,
      },
    }, { new: true });
    await PageTagRelation.updateMany({ relatedPage: page._id }, { $set: { isPageTrashed: false } });

    this.pageEvent.emit('revert', page, user);

    return updatedPage;
  }

  /**
   * Create revert stream
   */
  private async revertDeletedDescendantsWithStream(targetPage, user, options = {}, shouldUseV4Process = true): Promise<number> {
    if (shouldUseV4Process) {
      return this.revertDeletedDescendantsWithStreamV4(targetPage, user, options);
    }

    const readStream = await this.generateReadStreamToOperateOnlyDescendants(targetPage.path, user);

    const revertDeletedDescendants = this.revertDeletedDescendants.bind(this);
    let count = 0;
    const writeStream = new Writable({
      objectMode: true,
      async write(batch, encoding, callback) {
        try {
          count += batch.length;
          await revertDeletedDescendants(batch, user);
          logger.debug(`Reverting pages progressing: (count=${count})`);
        }
        catch (err) {
          logger.error('revertPages error on add anyway: ', err);
        }

        callback();
      },
      async final(callback) {
        logger.debug(`Reverting pages has completed: (totalCount=${count})`);

        callback();
      },
    });

    readStream
      .pipe(createBatchStream(BULK_REINDEX_SIZE))
      .pipe(writeStream);

    await streamToPromise(writeStream);

    return count;
  }

  private async revertDeletedDescendantsWithStreamV4(targetPage, user, options = {}) {
    const readStream = await this.generateReadStreamToOperateOnlyDescendants(targetPage.path, user);

    const revertDeletedDescendants = this.revertDeletedDescendants.bind(this);
    let count = 0;
    const writeStream = new Writable({
      objectMode: true,
      async write(batch, encoding, callback) {
        try {
          count += batch.length;
          await revertDeletedDescendants(batch, user);
          logger.debug(`Reverting pages progressing: (count=${count})`);
        }
        catch (err) {
          logger.error('revertPages error on add anyway: ', err);
        }

        callback();
      },
      final(callback) {
        logger.debug(`Reverting pages has completed: (totalCount=${count})`);

        callback();
      },
    });

    readStream
      .pipe(createBatchStream(BULK_REINDEX_SIZE))
      .pipe(writeStream);

    await streamToPromise(readStream);

    return count;
  }


  async handlePrivatePagesForGroupsToDelete(groupsToDelete, action, transferToUserGroupId, user) {
    const Page = this.crowi.model('Page');
    const pages = await Page.find({ grantedGroup: { $in: groupsToDelete } });

    switch (action) {
      case 'public':
        await Page.publicizePages(pages);
        break;
      case 'delete':
        return this.deleteMultipleCompletely(pages, user);
      case 'transfer':
        await Page.transferPagesToGroup(pages, transferToUserGroupId);
        break;
      default:
        throw new Error('Unknown action for private pages');
    }
  }

  private extractStringIds(refs: Ref<HasObjectId>[]) {
    return refs.map((ref: Ref<HasObjectId>) => {
      return (typeof ref === 'string') ? ref : ref._id.toString();
    });
  }

  constructBasicPageInfo(page: IPage, isGuestUser?: boolean): IPageInfo | IPageInfoForEntity {
    const isMovable = isGuestUser ? false : isMovablePage(page.path);

    if (page.isEmpty) {
      return {
        isV5Compatible: true,
        isEmpty: true,
        isMovable,
        isDeletable: false,
        isAbleToDeleteCompletely: false,
        isRevertible: false,
      };
    }

    const likers = page.liker.slice(0, 15) as Ref<IUserHasId>[];
    const seenUsers = page.seenUsers.slice(0, 15) as Ref<IUserHasId>[];

    return {
      isV5Compatible: isTopPage(page.path) || page.parent != null,
      isEmpty: false,
      sumOfLikers: page.liker.length,
      likerIds: this.extractStringIds(likers),
      seenUserIds: this.extractStringIds(seenUsers),
      sumOfSeenUsers: page.seenUsers.length,
      isMovable,
      isDeletable: isMovable,
      isAbleToDeleteCompletely: false,
      isRevertible: isTrashPage(page.path),
    };

  }

  async shortBodiesMapByPageIds(pageIds: ObjectId[] = [], user): Promise<Record<string, string | null>> {
    const Page = mongoose.model('Page') as unknown as PageModel;
    const MAX_LENGTH = 350;

    // aggregation options
    let userGroups;
    if (user != null && userGroups == null) {
      const UserGroupRelation = mongoose.model('UserGroupRelation') as any; // Typescriptize model
      userGroups = await UserGroupRelation.findAllUserGroupIdsRelatedToUser(user);
    }
    const viewerCondition = Page.generateGrantCondition(user, userGroups);
    const filterByIds = {
      _id: { $in: pageIds },
    };

    let pages;
    try {
      pages = await Page
        .aggregate([
          // filter by pageIds
          {
            $match: filterByIds,
          },
          // filter by viewer
          {
            $match: viewerCondition,
          },
          // lookup: https://docs.mongodb.com/v4.4/reference/operator/aggregation/lookup/
          {
            $lookup: {
              from: 'revisions',
              let: { localRevision: '$revision' },
              pipeline: [
                {
                  $match: {
                    $expr: {
                      $eq: ['$_id', '$$localRevision'],
                    },
                  },
                },
                {
                  $project: {
                    // What is $substrCP?
                    // see: https://stackoverflow.com/questions/43556024/mongodb-error-substrbytes-invalid-range-ending-index-is-in-the-middle-of-a-ut/43556249
                    revision: { $substrCP: ['$body', 0, MAX_LENGTH] },
                  },
                },
              ],
              as: 'revisionData',
            },
          },
          // projection
          {
            $project: {
              _id: 1,
              revisionData: 1,
            },
          },
        ]).exec();
    }
    catch (err) {
      logger.error('Error occurred while generating shortBodiesMap');
      throw err;
    }

    const shortBodiesMap = {};
    pages.forEach((page) => {
      shortBodiesMap[page._id] = page.revisionData?.[0]?.revision;
    });

    return shortBodiesMap;
  }

  async normalizeParentByPath(path: string, user): Promise<void> {
    const Page = mongoose.model('Page') as unknown as PageModel;
    const { PageQueryBuilder } = Page;

    // This validation is not 100% correct since it ignores user to count
    const builder = new PageQueryBuilder(Page.find());
    builder.addConditionAsNotMigrated();
    builder.addConditionToListWithDescendants(path);
    const nEstimatedNormalizationTarget: number = await builder.query.exec('count');
    if (nEstimatedNormalizationTarget === 0) {
      throw Error('No page is available for conversion');
    }

    const pages = await Page.findByPathAndViewer(path, user, null, false);
    if (pages == null || !Array.isArray(pages)) {
      throw Error('Something went wrong while converting pages.');
    }


    if (pages.length === 0) {
      const isForbidden = await Page.count({ path, isEmpty: false }) > 0;
      if (isForbidden) {
        throw new V5ConversionError('It is not allowed to convert this page.', V5ConversionErrCode.FORBIDDEN);
      }
    }
    if (pages.length > 1) {
      throw new V5ConversionError(
        `There are more than two pages at the path "${path}". Please rename or delete the page first.`,
        V5ConversionErrCode.DUPLICATE_PAGES_FOUND,
      );
    }

    let page;
    let systematicallyCreatedPage;

    const shouldCreateNewPage = pages[0] == null;
    if (shouldCreateNewPage) {
      const notEmptyParent = await Page.findNotEmptyParentByPathRecursively(path);

      const options: PageCreateOptions & { grantedUsers?: ObjectIdLike[] | undefined } = {
        grant: notEmptyParent.grant,
        grantUserGroupId: notEmptyParent.grantedGroup,
        grantedUsers: notEmptyParent.grantedUsers,
      };

      systematicallyCreatedPage = await this.forceCreateBySystem(
        path,
        '',
        options,
      );
      page = systematicallyCreatedPage;
    }
    else {
      page = pages[0];
    }

    const grant = page.grant;
    const grantedUserIds = page.grantedUsers;
    const grantedGroupId = page.grantedGroup;

    /*
     * UserGroup & Owner validation
     */
    let isGrantNormalized = false;
    try {
      const shouldCheckDescendants = true;

      isGrantNormalized = await this.crowi.pageGrantService.isGrantNormalized(user, path, grant, grantedUserIds, grantedGroupId, shouldCheckDescendants);
    }
    catch (err) {
      logger.error(`Failed to validate grant of page at "${path}"`, err);
      throw err;
    }
    if (!isGrantNormalized) {
      throw new V5ConversionError(
        'This page cannot be migrated since the selected grant or grantedGroup is not assignable to this page.',
        V5ConversionErrCode.GRANT_INVALID,
      );
    }

    let pageOp;
    try {
      pageOp = await PageOperation.create({
        actionType: PageActionType.NormalizeParent,
        actionStage: PageActionStage.Main,
        page,
        user,
        fromPath: page.path,
        toPath: page.path,
      });
    }
    catch (err) {
      logger.error('Failed to create PageOperation document.', err);
      throw err;
    }

    (async() => {
      try {
        await this.normalizeParentRecursivelyMainOperation(page, user, pageOp._id);
      }
      catch (err) {
        logger.error('Error occurred while running normalizeParentRecursivelyMainOperation.', err);

        // cleanup
        await PageOperation.deleteOne({ _id: pageOp._id });

        throw err;
      }
    })();
  }

  async normalizeParentByPageIdsRecursively(pageIds: ObjectIdLike[], user): Promise<void> {
    const Page = mongoose.model('Page') as unknown as PageModel;

    const pages = await Page.findByIdsAndViewer(pageIds, user, null);

    if (pages == null || pages.length === 0) {
      throw Error('pageIds is null or 0 length.');
    }

    if (pages.length > LIMIT_FOR_MULTIPLE_PAGE_OP) {
      throw Error(`The maximum number of pageIds allowed is ${LIMIT_FOR_MULTIPLE_PAGE_OP}.`);
    }

    this.normalizeParentRecursivelyByPages(pages, user);

    return;
  }

  async normalizeParentByPageIds(pageIds: ObjectIdLike[], user): Promise<void> {
    const Page = await mongoose.model('Page') as unknown as PageModel;

    const socket = this.crowi.socketIoService.getDefaultSocket();

    for await (const pageId of pageIds) {
      const page = await Page.findById(pageId);
      if (page == null) {
        continue;
      }

      const errorData: PageMigrationErrorData = { paths: [page.path] };

      try {
        const canOperate = await this.crowi.pageOperationService.canOperate(false, page.path, page.path);
        if (!canOperate) {
          throw Error(`Cannot operate normalizeParent to path "${page.path}" right now.`);
        }

        const normalizedPage = await this.normalizeParentByPage(page, user);

        if (normalizedPage == null) {
          socket.emit(SocketEventName.PageMigrationError, errorData);
          logger.error(`Failed to update descendantCount of page of id: "${pageId}"`);
        }
      }
      catch (err) {
        socket.emit(SocketEventName.PageMigrationError, errorData);
        logger.error('Something went wrong while normalizing parent.', err);
      }
    }
    socket.emit(SocketEventName.PageMigrationSuccess);
  }

  private async normalizeParentByPage(page, user) {
    const Page = mongoose.model('Page') as unknown as PageModel;

    const {
      path, grant, grantedUsers: grantedUserIds, grantedGroup: grantedGroupId,
    } = page;

    // check if any page exists at target path already
    const existingPage = await Page.findOne({ path, parent: { $ne: null } });
    if (existingPage != null && !existingPage.isEmpty) {
      throw Error('Page already exists. Please rename the page to continue.');
    }

    /*
     * UserGroup & Owner validation
     */
    if (grant !== Page.GRANT_RESTRICTED) {
      let isGrantNormalized = false;
      try {
        const shouldCheckDescendants = true;

        isGrantNormalized = await this.crowi.pageGrantService.isGrantNormalized(user, path, grant, grantedUserIds, grantedGroupId, shouldCheckDescendants);
      }
      catch (err) {
        logger.error(`Failed to validate grant of page at "${path}"`, err);
        throw err;
      }
      if (!isGrantNormalized) {
        throw Error('This page cannot be migrated since the selected grant or grantedGroup is not assignable to this page.');
      }
    }
    else {
      throw Error('Restricted pages can not be migrated');
    }

    let normalizedPage;

    // replace if empty page exists
    if (existingPage != null && existingPage.isEmpty) {
      // Inherit descendantCount from the empty page
      const updatedPage = await Page.findOneAndUpdate({ _id: page._id }, { descendantCount: existingPage.descendantCount }, { new: true });
      await Page.replaceTargetWithPage(existingPage, updatedPage, true);
      normalizedPage = await Page.findById(page._id);
    }
    else {
      const parent = await this.getParentAndFillAncestorsByUser(user, page.path);
      normalizedPage = await Page.findOneAndUpdate({ _id: page._id }, { parent: parent._id }, { new: true });
    }

    // Update descendantCount
    const inc = 1;
    await this.updateDescendantCountOfAncestors(normalizedPage.parent, inc, true);

    return normalizedPage;
  }

  async normalizeParentRecursivelyByPages(pages, user): Promise<void> {
    /*
     * Main Operation
     */
    const socket = this.crowi.socketIoService.getDefaultSocket();

    const pagesToNormalize = omitDuplicateAreaPageFromPages(pages);

    let normalizablePages;
    let nonNormalizablePages;
    try {
      [normalizablePages, nonNormalizablePages] = await this.crowi.pageGrantService.separateNormalizableAndNotNormalizablePages(user, pagesToNormalize);
    }
    catch (err) {
      socket.emit(SocketEventName.PageMigrationError);
      throw err;
    }

    if (normalizablePages.length === 0) {
      socket.emit(SocketEventName.PageMigrationError);
      return;
    }

    if (nonNormalizablePages.length !== 0) {
      const nonNormalizablePagePaths: string[] = nonNormalizablePages.map(p => p.path);
      socket.emit(SocketEventName.PageMigrationError, { paths: nonNormalizablePagePaths });
      logger.debug('Some pages could not be converted.', nonNormalizablePagePaths);
    }

    /*
     * Main Operation (s)
     */
    const errorPagePaths: string[] = [];
    for await (const page of normalizablePages) {
      const canOperate = await this.crowi.pageOperationService.canOperate(true, page.path, page.path);
      if (!canOperate) {
        errorPagePaths.push(page.path);
        throw Error(`Cannot operate normalizeParentRecursiively to path "${page.path}" right now.`);
      }

      const Page = mongoose.model('Page') as unknown as PageModel;
      const { PageQueryBuilder } = Page;
      const builder = new PageQueryBuilder(Page.findOne());
      builder.addConditionAsOnTree();
      builder.addConditionToListByPathsArray([page.path]);
      const existingPage = await builder.query.exec();

      if (existingPage?.parent != null) {
        errorPagePaths.push(page.path);
        throw Error('This page has already converted.');
      }

      let pageOp;
      try {
        pageOp = await PageOperation.create({
          actionType: PageActionType.NormalizeParent,
          actionStage: PageActionStage.Main,
          page,
          user,
          fromPath: page.path,
          toPath: page.path,
        });
      }
      catch (err) {
        errorPagePaths.push(page.path);
        logger.error('Failed to create PageOperation document.', err);
        throw err;
      }

      try {
        await this.normalizeParentRecursivelyMainOperation(page, user, pageOp._id);
      }
      catch (err) {
        errorPagePaths.push(page.path);
        logger.error('Failed to run normalizeParentRecursivelyMainOperation.', err);

        // cleanup
        await PageOperation.deleteOne({ _id: pageOp._id });

        throw err;
      }
    }
    if (errorPagePaths.length === 0) {
      socket.emit(SocketEventName.PageMigrationSuccess);
    }
    else {
      socket.emit(SocketEventName.PageMigrationError, { paths: errorPagePaths });
    }
  }

  async normalizeParentRecursivelyMainOperation(page, user, pageOpId: ObjectIdLike): Promise<number> {
    // Save prevDescendantCount for sub-operation
    const Page = mongoose.model('Page') as unknown as PageModel;
    const { PageQueryBuilder } = Page;
    const builder = new PageQueryBuilder(Page.findOne(), true);
    builder.addConditionAsOnTree();
    builder.addConditionToListByPathsArray([page.path]);
    const exPage = await builder.query.exec();
    const options = { prevDescendantCount: exPage?.descendantCount ?? 0 };

    let count: number;
    try {
      count = await this.normalizeParentRecursively([page.path], user);
    }
    catch (err) {
      logger.error('V5 initial miration failed.', err);
      // socket.emit('normalizeParentRecursivelyByPageIds', { error: err.message }); TODO: use socket to tell user

      throw err;
    }

    // Set to Sub
    const pageOp = await PageOperation.findByIdAndUpdatePageActionStage(pageOpId, PageActionStage.Sub);
    if (pageOp == null) {
      throw Error('PageOperation document not found');
    }

    await this.normalizeParentRecursivelySubOperation(page, user, pageOp._id, options);

    return count;
  }

  async normalizeParentRecursivelySubOperation(page, user, pageOpId: ObjectIdLike, options: {prevDescendantCount: number}): Promise<void> {
    const Page = mongoose.model('Page') as unknown as PageModel;

    try {
      // update descendantCount of self and descendant pages first
      await this.updateDescendantCountOfSelfAndDescendants(page.path);

      // find pages again to get updated descendantCount
      // then calculate inc
      const pageAfterUpdatingDescendantCount = await Page.findByIdAndViewer(page._id, user);
      if (pageAfterUpdatingDescendantCount == null) {
        throw Error('Page not found after updating descendantCount');
      }

      const { prevDescendantCount } = options;
      const newDescendantCount = pageAfterUpdatingDescendantCount.descendantCount;
      let inc = newDescendantCount - prevDescendantCount;
      const isAlreadyConverted = page.parent != null;
      if (!isAlreadyConverted) {
        inc += 1;
      }
      await this.updateDescendantCountOfAncestors(page._id, inc, false);
    }
    catch (err) {
      logger.error('Failed to update descendantCount after normalizing parent:', err);
      throw Error(`Failed to update descendantCount after normalizing parent: ${err}`);
    }

    await PageOperation.findByIdAndDelete(pageOpId);
  }

  async _isPagePathIndexUnique() {
    const Page = this.crowi.model('Page');
    const now = (new Date()).toString();
    const path = `growi_check_is_path_index_unique_${now}`;

    let isUnique = false;

    try {
      await Page.insertMany([
        { path },
        { path },
      ]);
    }
    catch (err) {
      if (err?.code === 11000) { // Error code 11000 indicates the index is unique
        isUnique = true;
        logger.info('Page path index is unique.');
      }
      else {
        throw err;
      }
    }
    finally {
      await Page.deleteMany({ path: { $regex: new RegExp('growi_check_is_path_index_unique', 'g') } });
    }


    return isUnique;
  }

  async normalizeAllPublicPages() {
    let isUnique;
    try {
      isUnique = await this._isPagePathIndexUnique();
    }
    catch (err) {
      logger.error('Failed to check path index status', err);
      throw err;
    }

    // drop unique index first
    if (isUnique) {
      try {
        await this._v5NormalizeIndex();
      }
      catch (err) {
        logger.error('V5 index normalization failed.', err);
        throw err;
      }
    }

    // then migrate
    try {
      await this.normalizeParentRecursively(['/'], null, true);
    }
    catch (err) {
      logger.error('V5 initial miration failed.', err);

      throw err;
    }

    // update descendantCount of all public pages
    try {
      await this.updateDescendantCountOfSelfAndDescendants('/');
      logger.info('Successfully updated all descendantCount of public pages.');
    }
    catch (err) {
      logger.error('Failed updating descendantCount of public pages.', err);
      throw err;
    }

    await this._setIsV5CompatibleTrue();
  }

  private async _setIsV5CompatibleTrue() {
    try {
      await this.crowi.configManager.updateConfigsInTheSameNamespace('crowi', {
        'app:isV5Compatible': true,
      });
      logger.info('Successfully migrated all public pages.');
    }
    catch (err) {
      logger.warn('Failed to update app:isV5Compatible to true.');
      throw err;
    }
  }

  private async normalizeParentAndDescendantCountOfDescendants(path: string, user): Promise<void> {
    await this.normalizeParentRecursively([path], user);

    // update descendantCount of descendant pages
    await this.updateDescendantCountOfSelfAndDescendants(path);
  }

  /**
   * Normalize parent attribute by passing paths and user.
   * @param paths Pages under this paths value will be updated.
   * @param user To be used to filter pages to update. If null, only public pages will be updated.
   * @returns Promise<void>
   */
  async normalizeParentRecursively(paths: string[], user: any | null, shouldEmitProgress = false): Promise<number> {
    const Page = mongoose.model('Page') as unknown as PageModel;

    const ancestorPaths = paths.flatMap(p => collectAncestorPaths(p, []));
    // targets' descendants
    const pathAndRegExpsToNormalize: (RegExp | string)[] = paths
      .map(p => new RegExp(`^${escapeStringRegexp(addTrailingSlash(p))}`, 'i'));
    // include targets' path
    pathAndRegExpsToNormalize.push(...paths);

    // determine UserGroup condition
    let userGroups = null;
    if (user != null) {
      const UserGroupRelation = mongoose.model('UserGroupRelation') as any; // TODO: Typescriptize model
      userGroups = await UserGroupRelation.findAllUserGroupIdsRelatedToUser(user);
    }

    const grantFiltersByUser: { $or: any[] } = Page.generateGrantCondition(user, userGroups);

    return this._normalizeParentRecursively(pathAndRegExpsToNormalize, ancestorPaths, grantFiltersByUser, user, shouldEmitProgress);
  }

  private buildFilterForNormalizeParentRecursively(pathOrRegExps: (RegExp | string)[], publicPathsToNormalize: string[], grantFiltersByUser: { $or: any[] }) {
    const Page = mongoose.model('Page') as unknown as PageModel;

    const andFilter: any = {
      $and: [
        {
          parent: null,
          status: Page.STATUS_PUBLISHED,
          path: { $ne: '/' },
        },
      ],
    };
    const orFilter: any = { $or: [] };
    // specified pathOrRegExps
    if (pathOrRegExps.length > 0) {
      orFilter.$or.push(
        {
          path: { $in: pathOrRegExps },
        },
      );
    }
    // not specified but ancestors of specified pathOrRegExps
    if (publicPathsToNormalize.length > 0) {
      orFilter.$or.push(
        {
          path: { $in: publicPathsToNormalize },
          grant: Page.GRANT_PUBLIC, // use only public pages to complete the tree
        },
      );
    }

    // Merge filters
    const mergedFilter = {
      $and: [
        { $and: [grantFiltersByUser, ...andFilter.$and] },
        { $or: orFilter.$or },
      ],
    };

    return mergedFilter;
  }

  private async _normalizeParentRecursively(
      pathOrRegExps: (RegExp | string)[],
      publicPathsToNormalize: string[],
      grantFiltersByUser: { $or: any[] },
      user,
      shouldEmitProgress = false,
      count = 0,
      skiped = 0,
      isFirst = true,
  ): Promise<number> {
    const BATCH_SIZE = 100;
    const PAGES_LIMIT = 1000;

    const socket = shouldEmitProgress ? this.crowi.socketIoService.getAdminSocket() : null;

    const Page = mongoose.model('Page') as unknown as PageModel;
    const { PageQueryBuilder } = Page;

    // Build filter
    const matchFilter = this.buildFilterForNormalizeParentRecursively(pathOrRegExps, publicPathsToNormalize, grantFiltersByUser);

    let baseAggregation = Page
      .aggregate([
        { $match: matchFilter },
        {
          $project: { // minimize data to fetch
            _id: 1,
            path: 1,
          },
        },
      ]);

    // Limit pages to get
    const total = await Page.countDocuments(matchFilter);
    if (isFirst) {
      socket?.emit(SocketEventName.PMStarted, { total });
    }
    if (total > PAGES_LIMIT) {
      baseAggregation = baseAggregation.limit(Math.floor(total * 0.3));
    }

    const pagesStream = await baseAggregation.cursor({ batchSize: BATCH_SIZE });
    const batchStream = createBatchStream(BATCH_SIZE);

    let shouldContinue = true;
    let nextCount = count;
    let nextSkiped = skiped;

    // eslint-disable-next-line max-len
    const buildPipelineToCreateEmptyPagesByUser = this.buildPipelineToCreateEmptyPagesByUser.bind(this);

    const migratePagesStream = new Writable({
      objectMode: true,
      async write(pages, encoding, callback) {
        const parentPaths = Array.from(new Set<string>(pages.map(p => pathlib.dirname(p.path))));

        // 1. Remove unnecessary empty pages & reset parent for pages which had had those empty pages
        const pageIdsToNotDelete = pages.map(p => p._id);
        const emptyPagePathsToDelete = pages.map(p => p.path);

        const builder1 = new PageQueryBuilder(Page.find({ isEmpty: true }, { _id: 1 }), true);
        builder1.addConditionToListByPathsArray(emptyPagePathsToDelete);
        builder1.addConditionToExcludeByPageIdsArray(pageIdsToNotDelete);

        const emptyPagesToDelete = await builder1.query.lean().exec();
        const resetParentOperations = emptyPagesToDelete.map((p) => {
          return {
            updateOne: {
              filter: {
                parent: p._id,
              },
              update: {
                parent: null,
              },
            },
          };
        });

        await Page.bulkWrite(resetParentOperations);
        await Page.removeEmptyPages(pageIdsToNotDelete, emptyPagePathsToDelete);

        // 2. Create lacking parents as empty pages
        const orFilters = [
          { path: '/' },
          { path: { $in: publicPathsToNormalize }, grant: Page.GRANT_PUBLIC, status: Page.STATUS_PUBLISHED },
          { path: { $in: publicPathsToNormalize }, parent: { $ne: null }, status: Page.STATUS_PUBLISHED },
          { path: { $nin: publicPathsToNormalize }, status: Page.STATUS_PUBLISHED },
        ];
        const filterForApplicableAncestors = { $or: orFilters };
        const aggregationPipeline = await buildPipelineToCreateEmptyPagesByUser(user, parentPaths, false, filterForApplicableAncestors);
        await Page.createEmptyPagesByPaths(parentPaths, aggregationPipeline);

        // 3. Find parents
        const addGrantCondition = (builder) => {
          builder.query = builder.query.and(grantFiltersByUser);

          return builder;
        };
        const builder2 = new PageQueryBuilder(Page.find(), true);
        addGrantCondition(builder2);
        const parents = await builder2
          .addConditionToListByPathsArray(parentPaths)
          .addConditionToFilterByApplicableAncestors(publicPathsToNormalize)
          .query
          .lean()
          .exec();

        // Normalize all siblings for each page
        const updateManyOperations = parents.map((parent) => {
          const parentId = parent._id;

          // Build filter
          const parentPathEscaped = escapeStringRegexp(parent.path === '/' ? '' : parent.path); // adjust the path for RegExp
          const filter: any = {
            $and: [
              {
                path: { $regex: new RegExp(`^${parentPathEscaped}(\\/[^/]+)\\/?$`, 'i') }, // see: regexr.com/6889f (e.g. /parent/any_child or /any_level1)
              },
              {
                path: { $in: pathOrRegExps.concat(publicPathsToNormalize) },
              },
              filterForApplicableAncestors,
              grantFiltersByUser,
            ],
          };

          return {
            updateMany: {
              filter,
              update: {
                parent: parentId,
              },
            },
          };
        });
        try {
          const res = await Page.bulkWrite(updateManyOperations);

          nextCount += res.result.nModified;
          nextSkiped += res.result.writeErrors.length;
          logger.info(`Page migration processing: (migratedPages=${res.result.nModified})`);

          socket?.emit(SocketEventName.PMMigrating, { count: nextCount });
          socket?.emit(SocketEventName.PMErrorCount, { skip: nextSkiped });

          // Throw if any error is found
          if (res.result.writeErrors.length > 0) {
            logger.error('Failed to migrate some pages', res.result.writeErrors);
            socket?.emit(SocketEventName.PMEnded, { isSucceeded: false });
            throw Error('Failed to migrate some pages');
          }

          // Finish migration if no modification occurred
          if (res.result.nModified === 0 && res.result.nMatched === 0) {
            shouldContinue = false;
            logger.error('Migration is unable to continue', 'parentPaths:', parentPaths, 'bulkWriteResult:', res);
            socket?.emit(SocketEventName.PMEnded, { isSucceeded: false });
          }
        }
        catch (err) {
          logger.error('Failed to update page.parent.', err);
          throw err;
        }

        callback();
      },
      final(callback) {
        callback();
      },
    });

    pagesStream
      .pipe(batchStream)
      .pipe(migratePagesStream);

    await streamToPromise(migratePagesStream);

    if (await Page.exists(matchFilter) && shouldContinue) {
      return this._normalizeParentRecursively(
        pathOrRegExps,
        publicPathsToNormalize,
        grantFiltersByUser,
        user,
        shouldEmitProgress,
        nextCount,
        nextSkiped,
        false,
      );
    }

    // End
    socket?.emit(SocketEventName.PMEnded, { isSucceeded: true });

    return nextCount;
  }

  private async _v5NormalizeIndex() {
    const collection = mongoose.connection.collection('pages');

    try {
      // drop pages.path_1 indexes
      await collection.dropIndex('path_1');
      logger.info('Succeeded to drop unique indexes from pages.path.');
    }
    catch (err) {
      logger.warn('Failed to drop unique indexes from pages.path.', err);
      throw err;
    }

    try {
      // create indexes without
      await collection.createIndex({ path: 1 }, { unique: false });
      logger.info('Succeeded to create non-unique indexes on pages.path.');
    }
    catch (err) {
      logger.warn('Failed to create non-unique indexes on pages.path.', err);
      throw err;
    }
  }

  async countPagesCanNormalizeParentByUser(user): Promise<number> {
    if (user == null) {
      throw Error('user is required');
    }

    const Page = mongoose.model('Page') as unknown as PageModel;
    const { PageQueryBuilder } = Page;

    const builder = new PageQueryBuilder(Page.count(), false);
    await builder.addConditionAsMigratablePages(user);

    const nMigratablePages = await builder.query.exec();

    return nMigratablePages;
  }

  /**
   * update descendantCount of the following pages
   * - page that has the same path as the provided path
   * - pages that are descendants of the above page
   */
  async updateDescendantCountOfSelfAndDescendants(path: string): Promise<void> {
    const BATCH_SIZE = 200;
    const Page = this.crowi.model('Page');
    const { PageQueryBuilder } = Page;

    const builder = new PageQueryBuilder(Page.find(), true);
    builder.addConditionAsOnTree();
    builder.addConditionToListWithDescendants(path);
    builder.addConditionToSortPagesByDescPath();

    const aggregatedPages = await builder.query.lean().cursor({ batchSize: BATCH_SIZE });
    await this.recountAndUpdateDescendantCountOfPages(aggregatedPages, BATCH_SIZE);
  }

  /**
   * update descendantCount of the pages sequentially from longer path to shorter path
   */
  async updateDescendantCountOfPagesWithPaths(paths: string[]): Promise<void> {
    const BATCH_SIZE = 200;
    const Page = this.crowi.model('Page');
    const { PageQueryBuilder } = Page;

    const builder = new PageQueryBuilder(Page.find(), true);
    builder.addConditionToListByPathsArray(paths); // find by paths
    builder.addConditionToSortPagesByDescPath(); // sort in DESC

    const aggregatedPages = await builder.query.lean().cursor({ batchSize: BATCH_SIZE });
    await this.recountAndUpdateDescendantCountOfPages(aggregatedPages, BATCH_SIZE);
  }

  /**
   * Recount descendantCount of pages one by one
   */
  async recountAndUpdateDescendantCountOfPages(pageCursor: QueryCursor<any>, batchSize:number): Promise<void> {
    const Page = this.crowi.model('Page');
    const recountWriteStream = new Writable({
      objectMode: true,
      async write(pageDocuments, encoding, callback) {
        for await (const document of pageDocuments) {
          const descendantCount = await Page.recountDescendantCount(document._id);
          await Page.findByIdAndUpdate(document._id, { descendantCount });
        }
        callback();
      },
      final(callback) {
        callback();
      },
    });
    pageCursor
      .pipe(createBatchStream(batchSize))
      .pipe(recountWriteStream);

    await streamToPromise(recountWriteStream);
  }

  // update descendantCount of all pages that are ancestors of a provided pageId by count
  async updateDescendantCountOfAncestors(pageId: ObjectIdLike, inc: number, shouldIncludeTarget: boolean): Promise<void> {
    const Page = this.crowi.model('Page');
    const ancestors = await Page.findAncestorsUsingParentRecursively(pageId, shouldIncludeTarget);
    const ancestorPageIds = ancestors.map(p => p._id);

    await Page.incrementDescendantCountOfPageIds(ancestorPageIds, inc);

    const updateDescCountData: UpdateDescCountRawData = Object.fromEntries(ancestors.map(p => [p._id.toString(), p.descendantCount + inc]));
    this.emitUpdateDescCount(updateDescCountData);
  }

  private emitUpdateDescCount(data: UpdateDescCountRawData): void {
    const socket = this.crowi.socketIoService.getDefaultSocket();

    socket.emit(SocketEventName.UpdateDescCount, data);
  }

  /**
   * Build the base aggregation pipeline for fillAncestors--- methods
   * @param onlyMigratedAsExistingPages Determine whether to include non-migrated pages as existing pages. If a page exists,
   * an empty page will not be created at that page's path.
   */
  private buildBasePipelineToCreateEmptyPages(paths: string[], onlyMigratedAsExistingPages = true, andFilter?): any[] {
    const aggregationPipeline: any[] = [];

    const Page = mongoose.model('Page') as unknown as PageModel;

    // -- Filter by paths
    aggregationPipeline.push({ $match: { path: { $in: paths } } });
    // -- Normalized condition
    if (onlyMigratedAsExistingPages) {
      aggregationPipeline.push({
        $match: {
          $or: [
            { grant: Page.GRANT_PUBLIC },
            { parent: { $ne: null } },
            { path: '/' },
          ],
        },
      });
    }
    // -- Add custom pipeline
    if (andFilter != null) {
      aggregationPipeline.push({ $match: andFilter });
    }

    return aggregationPipeline;
  }

  private async buildPipelineToCreateEmptyPagesByUser(user, paths: string[], onlyMigratedAsExistingPages = true, andFilter?): Promise<any[]> {
    const Page = mongoose.model('Page') as unknown as PageModel;

    const pipeline = this.buildBasePipelineToCreateEmptyPages(paths, onlyMigratedAsExistingPages, andFilter);
    let userGroups = null;
    if (user != null) {
      const UserGroupRelation = mongoose.model('UserGroupRelation') as any;
      userGroups = await UserGroupRelation.findAllUserGroupIdsRelatedToUser(user);
    }
    const grantCondition = Page.generateGrantCondition(user, userGroups);
    pipeline.push({ $match: grantCondition });

    return pipeline;
  }

  private buildPipelineToCreateEmptyPagesBySystem(paths: string[]): any[] {
    return this.buildBasePipelineToCreateEmptyPages(paths);
  }

  private async connectPageTree(path: string): Promise<void> {
    const Page = mongoose.model('Page') as unknown as PageModel;
    const { PageQueryBuilder } = Page;

    const ancestorPaths = collectAncestorPaths(path);

    // Find ancestors
    const builder = new PageQueryBuilder(Page.find(), true);
    builder.addConditionToFilterByApplicableAncestors(ancestorPaths); // avoid including not normalized pages
    const ancestors = await builder
      .addConditionToListByPathsArray(ancestorPaths)
      .addConditionToSortPagesByDescPath()
      .query
      .exec();

    // Update parent attrs
    const ancestorsMap = new Map(); // Map<path, page>
    ancestors.forEach(page => !ancestorsMap.has(page.path) && ancestorsMap.set(page.path, page)); // the earlier element should be the true ancestor

    const nonRootAncestors = ancestors.filter(page => !isTopPage(page.path));
    const operations = nonRootAncestors.map((page) => {
      const parentPath = pathlib.dirname(page.path);
      return {
        updateOne: {
          filter: {
            _id: page._id,
          },
          update: {
            parent: ancestorsMap.get(parentPath)._id,
          },
        },
      };
    });
    await Page.bulkWrite(operations);
  }

  /**
   * Find parent or create parent if not exists.
   * It also updates parent of ancestors
   * @param path string
   * @returns Promise<PageDocument>
   */
  async getParentAndFillAncestorsByUser(user, path: string): Promise<PageDocument> {
    const Page = mongoose.model('Page') as unknown as PageModel;

    // Find parent
    const parent = await Page.findParentByPath(path);
    if (parent != null) {
      return parent;
    }

    const ancestorPaths = collectAncestorPaths(path);

    // Fill ancestors
    const aggregationPipeline: any[] = await this.buildPipelineToCreateEmptyPagesByUser(user, ancestorPaths);

    await Page.createEmptyPagesByPaths(ancestorPaths, aggregationPipeline);

    // Connect ancestors
    await this.connectPageTree(path);

    // Return the created parent
    const createdParent = await Page.findParentByPath(path);
    if (createdParent == null) {
      throw Error('Failed to find the created parent by getParentAndFillAncestorsByUser');
    }
    return createdParent;
  }

  async getParentAndFillAncestorsBySystem(path: string): Promise<PageDocument> {
    const Page = mongoose.model('Page') as unknown as PageModel;

    // Find parent
    const parent = await Page.findParentByPath(path);
    if (parent != null) {
      return parent;
    }

    // Fill ancestors
    const ancestorPaths = collectAncestorPaths(path);
    const aggregationPipeline: any[] = this.buildPipelineToCreateEmptyPagesBySystem(ancestorPaths);

    await Page.createEmptyPagesByPaths(ancestorPaths, aggregationPipeline);

    // Connect ancestors
    await this.connectPageTree(path);

    // Return the created parent
    const createdParent = await Page.findParentByPath(path);
    if (createdParent == null) {
      throw Error('Failed to find the created parent by getParentAndFillAncestorsByUser');
    }

    return createdParent;
  }

  // --------- Create ---------

  private async preparePageDocumentToCreate(path: string, shouldNew: boolean): Promise<PageDocument> {
    const Page = mongoose.model('Page') as unknown as PageModel;

    const emptyPage = await Page.findOne({ path, isEmpty: true });

    // Use empty page if exists, if not, create a new page
    let page;
    if (shouldNew) {
      page = new Page();
    }
    else if (emptyPage != null) {
      page = emptyPage;
      const descendantCount = await Page.recountDescendantCount(page._id);

      page.descendantCount = descendantCount;
      page.isEmpty = false;
    }
    else {
      page = new Page();
    }

    return page;
  }

  private setFieldExceptForGrantRevisionParent(
      pageDocument: PageDocument,
      path: string,
      user?,
  ): void {
    const Page = mongoose.model('Page') as unknown as PageModel;

    pageDocument.path = path;
    pageDocument.creator = user;
    pageDocument.lastUpdateUser = user;
    pageDocument.status = Page.STATUS_PUBLISHED;
  }

  private async canProcessCreate(
      path: string,
      grantData: {
        grant: number,
        grantedUserIds?: ObjectIdLike[],
        grantUserGroupId?: ObjectIdLike,
      },
      shouldValidateGrant: boolean,
      user?,
  ): Promise<boolean> {
    const Page = mongoose.model('Page') as unknown as PageModel;

    // Operatability validation
    const canOperate = await this.crowi.pageOperationService.canOperate(false, null, path);
    if (!canOperate) {
      logger.error(`Cannot operate create to path "${path}" right now.`);
      return false;
    }

    // Existance validation
    const isExist = (await Page.count({ path, isEmpty: false })) > 0; // not validate empty page
    if (isExist) {
      logger.error('Cannot create new page to existed path');
      return false;
    }

    // UserGroup & Owner validation
    const { grant, grantedUserIds, grantUserGroupId } = grantData;
    if (shouldValidateGrant) {
      if (user == null) {
        throw Error('user is required to validate grant');
      }

      let isGrantNormalized = false;
      try {
        // It must check descendants as well if emptyTarget is not null
        const isEmptyPageAlreadyExist = await Page.count({ path, isEmpty: true }) > 0;
        const shouldCheckDescendants = isEmptyPageAlreadyExist;

        isGrantNormalized = await this.crowi.pageGrantService.isGrantNormalized(user, path, grant, grantedUserIds, grantUserGroupId, shouldCheckDescendants);
      }
      catch (err) {
        logger.error(`Failed to validate grant of page at "${path}" of grant ${grant}:`, err);
        throw err;
      }
      if (!isGrantNormalized) {
        throw Error('The selected grant or grantedGroup is not assignable to this page.');
      }
    }

    return true;
  }

  async create(path: string, body: string, user, options: PageCreateOptions = {}): Promise<PageDocument> {
    const Page = mongoose.model('Page') as unknown as PageModel;

    // Switch method
    const isV5Compatible = this.crowi.configManager.getConfig('crowi', 'app:isV5Compatible');
    if (!isV5Compatible) {
      return Page.createV4(path, body, user, options);
    }

    // Values
    // eslint-disable-next-line no-param-reassign
    path = this.crowi.xss.process(path); // sanitize path
    const {
      format = 'markdown', grantUserGroupId,
    } = options;
    const grant = isTopPage(path) ? Page.GRANT_PUBLIC : options.grant;
    const grantData = {
      grant,
      grantedUserIds: grant === Page.GRANT_OWNER ? [user._id] : undefined,
      grantUserGroupId,
    };

    const isGrantRestricted = grant === Page.GRANT_RESTRICTED;

    // Validate
    const shouldValidateGrant = !isGrantRestricted;
    const canProcessCreate = await this.canProcessCreate(path, grantData, shouldValidateGrant, user);
    if (!canProcessCreate) {
      throw Error('Cannnot process create');
    }

    // Prepare a page document
    const shouldNew = isGrantRestricted;
    const page = await this.preparePageDocumentToCreate(path, shouldNew);

    // Set field
    this.setFieldExceptForGrantRevisionParent(page, path, user);

    // Apply scope
    page.applyScope(user, grant, grantUserGroupId);

    // Set parent
    if (isTopPage(path) || isGrantRestricted) { // set parent to null when GRANT_RESTRICTED
      page.parent = null;
    }
    else {
      const parent = await this.getParentAndFillAncestorsByUser(user, path);
      page.parent = parent._id;
    }

    // Save
    let savedPage = await page.save();

    // Create revision
    const Revision = mongoose.model('Revision') as any; // TODO: Typescriptize model
    const newRevision = Revision.prepareRevision(savedPage, body, null, user, { format });
    savedPage = await pushRevision(savedPage, newRevision, user);
    await savedPage.populateDataToShowRevision();

    // Update descendantCount
    await this.updateDescendantCountOfAncestors(savedPage._id, 1, false);

    // Emit create event
    this.pageEvent.emit('create', savedPage, user);

    // Delete PageRedirect if exists
    const PageRedirect = mongoose.model('PageRedirect') as unknown as PageRedirectModel;
    try {
      await PageRedirect.deleteOne({ fromPath: path });
      logger.warn(`Deleted page redirect after creating a new page at path "${path}".`);
    }
    catch (err) {
      // no throw
      logger.error('Failed to delete PageRedirect');
    }

    return savedPage;
  }

  private async canProcessForceCreateBySystem(
      path: string,
      grantData: {
        grant: number,
        grantedUserIds?: ObjectIdLike[],
        grantUserGroupId?: ObjectIdLike,
      },
  ): Promise<boolean> {
    return this.canProcessCreate(path, grantData, false);
  }

  /**
   * @private
   * This method receives the same arguments as the PageService.create method does except for the added type '{ grantedUsers?: ObjectIdLike[] }'.
   * This additional value is used to determine the grantedUser of the page to be created by system.
   * This method must not run isGrantNormalized method to validate grant. **If necessary, run it before use this method.**
   * -- Reason 1: This is because it is not expected to use this method when the grant validation is required.
   * -- Reason 2: This is because it is not expected to use this method when the program cannot determine the operator.
   */
  private async forceCreateBySystem(path: string, body: string, options: PageCreateOptions & { grantedUsers?: ObjectIdLike[] }): Promise<PageDocument> {
    const Page = mongoose.model('Page') as unknown as PageModel;

    const isV5Compatible = this.crowi.configManager.getConfig('crowi', 'app:isV5Compatible');
    if (!isV5Compatible) {
      throw Error('This method is available only when v5 compatible');
    }

    // Values
    // eslint-disable-next-line no-param-reassign
    path = this.crowi.xss.process(path); // sanitize path

    const {
      format = 'markdown', grantUserGroupId, grantedUsers,
    } = options;
    const grant = isTopPage(path) ? Page.GRANT_PUBLIC : options.grant;

    const isGrantRestricted = grant === Page.GRANT_RESTRICTED;
    const isGrantOwner = grant === Page.GRANT_OWNER;

    const grantData = {
      grant,
      grantedUserIds: isGrantOwner ? grantedUsers : undefined,
      grantUserGroupId,
    };

    // Validate
    if (isGrantOwner && grantedUsers?.length !== 1) {
      throw Error('grantedUser must exist when grant is GRANT_OWNER');
    }
    const canProcessForceCreateBySystem = await this.canProcessForceCreateBySystem(path, grantData);
    if (!canProcessForceCreateBySystem) {
      throw Error('Cannnot process forceCreateBySystem');
    }

    // Prepare a page document
    const shouldNew = isGrantRestricted;
    const page = await this.preparePageDocumentToCreate(path, shouldNew);

    // Set field
    this.setFieldExceptForGrantRevisionParent(page, path);

    // Apply scope
    page.applyScope({ _id: grantedUsers?.[0] }, grant, grantUserGroupId);

    // Set parent
    if (isTopPage(path) || isGrantRestricted) { // set parent to null when GRANT_RESTRICTED
      page.parent = null;
    }
    else {
      const parent = await this.getParentAndFillAncestorsBySystem(path);
      page.parent = parent._id;
    }

    // Save
    let savedPage = await page.save();

    // Create revision
    const Revision = mongoose.model('Revision') as any; // TODO: Typescriptize model
    const dummyUser = { _id: new mongoose.Types.ObjectId() };
    const newRevision = Revision.prepareRevision(savedPage, body, null, dummyUser, { format });
    savedPage = await pushRevision(savedPage, newRevision, dummyUser);

    // Update descendantCount
    await this.updateDescendantCountOfAncestors(savedPage._id, 1, false);

    // Emit create event
    this.pageEvent.emit('create', savedPage, dummyUser);

    return savedPage;
  }

  /*
   * Find all children by parent's path or id. Using id should be prioritized
   */
  async findChildrenByParentPathOrIdAndViewer(parentPathOrId: string, user, userGroups = null): Promise<PageDocument[]> {
    const Page = mongoose.model('Page') as unknown as PageModel;
    let queryBuilder: PageQueryBuilder;
    if (hasSlash(parentPathOrId)) {
      const path = parentPathOrId;
      const regexp = generateChildrenRegExp(path);
      queryBuilder = new PageQueryBuilder(Page.find({ path: { $regex: regexp } }), true);
    }
    else {
      const parentId = parentPathOrId;
      // Use $eq for user-controlled sources. see: https://codeql.github.com/codeql-query-help/javascript/js-sql-injection/#recommendation
      queryBuilder = new PageQueryBuilder(Page.find({ parent: { $eq: parentId } } as any), true); // TODO: improve type
    }
    await queryBuilder.addViewerCondition(user, userGroups);

    const pages = await queryBuilder
      .addConditionToSortPagesByAscPath()
      .query
      .lean()
      .exec();

    await this.injectProcessDataIntoPagesByActionTypes(pages, [PageActionType.Rename]);

    return pages;
  }

  async findAncestorsChildrenByPathAndViewer(path: string, user, userGroups = null): Promise<Record<string, PageDocument[]>> {
    const Page = mongoose.model('Page') as unknown as PageModel;

    const ancestorPaths = isTopPage(path) ? ['/'] : collectAncestorPaths(path); // root path is necessary for rendering
    const regexps = ancestorPaths.map(path => new RegExp(generateChildrenRegExp(path))); // cannot use re2

    // get pages at once
    const queryBuilder = new PageQueryBuilder(Page.find({ path: { $in: regexps } }), true);
    await queryBuilder.addViewerCondition(user, userGroups);
    const pages = await queryBuilder
      .addConditionAsOnTree()
      .addConditionToMinimizeDataForRendering()
      .addConditionToSortPagesByAscPath()
      .query
      .lean()
      .exec();

    this.injectIsTargetIntoPages(pages, path);
    await this.injectProcessDataIntoPagesByActionTypes(pages, [PageActionType.Rename]);

    /*
     * If any non-migrated page is found during creating the pathToChildren map, it will stop incrementing at that moment
     */
    const pathToChildren: Record<string, PageDocument[]> = {};
    const sortedPaths = ancestorPaths.sort((a, b) => a.length - b.length); // sort paths by path.length
    sortedPaths.every((path) => {
      const children = pages.filter(page => pathlib.dirname(page.path) === path);
      if (children.length === 0) {
        return false; // break when children do not exist
      }
      pathToChildren[path] = children;
      return true;
    });

    return pathToChildren;
  }

  private injectIsTargetIntoPages(pages: (PageDocument & {isTarget?: boolean})[], path): void {
    pages.forEach((page) => {
      if (page.path === path) {
        page.isTarget = true;
      }
    });
  }

  /**
   * Inject processData into page docuements
   * The processData is a combination of actionType as a key and information on whether the action is processable as a value.
   */
  private async injectProcessDataIntoPagesByActionTypes(
      pages: (PageDocument & { processData?: IPageOperationProcessData })[],
      actionTypes: PageActionType[],
  ): Promise<void> {

    const pageOperations = await PageOperation.find({ actionType: { $in: actionTypes } });
    if (pageOperations == null || pageOperations.length === 0) {
      return;
    }

    const processInfo: IPageOperationProcessInfo = this.crowi.pageOperationService.generateProcessInfo(pageOperations);
    const operatingPageIds: string[] = Object.keys(processInfo);

    // inject processData into pages
    pages.forEach((page) => {
      const pageId = page._id.toString();
      if (operatingPageIds.includes(pageId)) {
        const processData: IPageOperationProcessData = processInfo[pageId];
        page.processData = processData;
      }
    });
  }

}

export default PageService;<|MERGE_RESOLUTION|>--- conflicted
+++ resolved
@@ -419,8 +419,18 @@
       logger.error('Failed to create PageOperation document.', err);
       throw err;
     }
-<<<<<<< HEAD
-    const renamedPage = await this.renameMainOperation(page, newPagePath, user, options, pageOp._id, activityParameters);
+    let renamedPage: PageDocument | null = null;
+    try {
+      renamedPage = await this.renameMainOperation(page, newPagePath, user, options, pageOp._id, activityParameters);
+    }
+    catch (err) {
+      logger.error('Error occurred while running renameMainOperation', err);
+
+      // cleanup
+      await PageOperation.deleteOne({ _id: pageOp._id });
+
+      throw err;
+    }
     if (!options.isRecursively) {
       const parameters = {
         targetModel: SupportedTargetModel.MODEL_PAGE,
@@ -428,22 +438,7 @@
         action: SupportedAction.ACTION_PAGE_RENAME,
       };
       this.activityEvent.emit('update', activityParameters.activityId, parameters, page);
-=======
-
-    let renamedPage: PageDocument | null = null;
-    try {
-      renamedPage = await this.renameMainOperation(page, newPagePath, user, options, pageOp._id);
-    }
-    catch (err) {
-      logger.error('Error occurred while running renameMainOperation', err);
-
-      // cleanup
-      await PageOperation.deleteOne({ _id: pageOp._id });
-
-      throw err;
->>>>>>> 6c468772
-    }
-
+    }
     return renamedPage;
   }
 
