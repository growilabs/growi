--- conflicted
+++ resolved
@@ -3,27 +3,21 @@
 
 import {
   pagePathUtils, pathUtils, Ref, HasObjectId,
+  IUserHasId,
+  IPage, IPageInfo, IPageInfoAll, IPageInfoForEntity, IPageWithMeta,
 } from '@growi/core';
 import escapeStringRegexp from 'escape-string-regexp';
 import mongoose, { ObjectId, QueryCursor } from 'mongoose';
 import streamToPromise from 'stream-to-promise';
 
-<<<<<<< HEAD
-=======
-import { SupportedAction, SupportedTargetModel } from '~/interfaces/activity';
-import { Ref } from '~/interfaces/common';
->>>>>>> 65c1ec4b
+import { SupportedAction } from '~/interfaces/activity';
 import { V5ConversionErrCode } from '~/interfaces/errors/v5-conversion-error';
-import {
-  IPage, IPageInfo, IPageInfoAll, IPageInfoForEntity, IPageWithMeta,
-} from '~/interfaces/page';
 import {
   PageDeleteConfigValue, IPageDeleteConfigValueToProcessValidation,
 } from '~/interfaces/page-delete-config';
 import {
   IPageOperationProcessInfo, IPageOperationProcessData, PageActionStage, PageActionType,
 } from '~/interfaces/page-operation';
-import { IUser, IUserHasId } from '~/interfaces/user';
 import { PageMigrationErrorData, SocketEventName, UpdateDescCountRawData } from '~/interfaces/websocket';
 import {
   CreateMethod, PageCreateOptions, PageModel, PageDocument, pushRevision, PageQueryBuilder,
