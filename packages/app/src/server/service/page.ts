import pathlib from 'path';
import { Readable, Writable } from 'stream';

import { pagePathUtils, pathUtils } from '@growi/core';
import escapeStringRegexp from 'escape-string-regexp';
import mongoose, { ObjectId, QueryCursor } from 'mongoose';
import streamToPromise from 'stream-to-promise';

import { SUPPORTED_TARGET_MODEL_TYPE, SUPPORTED_ACTION_TYPE } from '~/interfaces/activity';
import { Ref } from '~/interfaces/common';
import { V5ConversionErrCode } from '~/interfaces/errors/v5-conversion-error';
import { HasObjectId } from '~/interfaces/has-object-id';
import {
  IPage, IPageInfo, IPageInfoForEntity, IPageWithMeta,
} from '~/interfaces/page';
import {
  PageDeleteConfigValue, IPageDeleteConfigValueToProcessValidation,
} from '~/interfaces/page-delete-config';
import { IPageOperationProcessInfo } from '~/interfaces/page-operation';
import { IUserHasId } from '~/interfaces/user';
import { PageMigrationErrorData, SocketEventName, UpdateDescCountRawData } from '~/interfaces/websocket';
import { stringifySnapshot } from '~/models/serializers/in-app-notification-snapshot/page';
import {
  CreateMethod, PageCreateOptions, PageModel, PageDocument, pushRevision,
} from '~/server/models/page';
import { createBatchStream } from '~/server/util/batch-stream';
import loggerFactory from '~/utils/logger';
import { prepareDeleteConfigValuesForCalc } from '~/utils/page-delete-config';

import { ObjectIdLike } from '../interfaces/mongoose-utils';
import { PathAlreadyExistsError } from '../models/errors';
import PageOperation, { PageActionStage, PageActionType } from '../models/page-operation';
import { PageRedirectModel } from '../models/page-redirect';
import { serializePageSecurely } from '../models/serializers/page-serializer';
import Subscription from '../models/subscription';
import { V5ConversionError } from '../models/vo/v5-conversion-error';

const debug = require('debug')('growi:services:page');

const logger = loggerFactory('growi:services:page');
const {
  isTrashPage, isTopPage, omitDuplicateAreaPageFromPages,
  collectAncestorPaths, isMovablePage, canMoveByPath,
} = pagePathUtils;

const { addTrailingSlash } = pathUtils;

const BULK_REINDEX_SIZE = 100;
const LIMIT_FOR_MULTIPLE_PAGE_OP = 20;

// TODO: improve type
class PageCursorsForDescendantsFactory {

  private user: any; // TODO: Typescriptize model

  private rootPage: any; // TODO: wait for mongoose update

  private shouldIncludeEmpty: boolean;

  private initialCursor: QueryCursor<any> | never[]; // TODO: wait for mongoose update

  private Page: PageModel;

  constructor(user: any, rootPage: any, shouldIncludeEmpty: boolean) {
    this.user = user;
    this.rootPage = rootPage;
    this.shouldIncludeEmpty = shouldIncludeEmpty;

    this.Page = mongoose.model('Page') as unknown as PageModel;
  }

  // prepare initial cursor
  private async init() {
    const initialCursor = await this.generateCursorToFindChildren(this.rootPage);
    this.initialCursor = initialCursor;
  }

  /**
   * Returns Iterable that yields only descendant pages unorderedly
   * @returns Promise<AsyncGenerator>
   */
  async generateIterable(): Promise<AsyncGenerator | never[]> {
    // initialize cursor
    await this.init();

    return this.isNeverArray(this.initialCursor) ? [] : this.generateOnlyDescendants(this.initialCursor);
  }

  /**
   * Returns Readable that produces only descendant pages unorderedly
   * @returns Promise<Readable>
   */
  async generateReadable(): Promise<Readable> {
    return Readable.from(await this.generateIterable());
  }

  /**
   * Generator that unorderedly yields descendant pages
   */
  private async* generateOnlyDescendants(cursor: QueryCursor<any>) {
    for await (const page of cursor) {
      const nextCursor = await this.generateCursorToFindChildren(page);
      if (!this.isNeverArray(nextCursor)) {
        yield* this.generateOnlyDescendants(nextCursor); // recursively yield
      }

      yield page;
    }
  }

  private async generateCursorToFindChildren(page: any): Promise<QueryCursor<any> | never[]> {
    if (page == null) {
      return [];
    }

    const { PageQueryBuilder } = this.Page;

    const builder = new PageQueryBuilder(this.Page.find(), this.shouldIncludeEmpty);
    builder.addConditionToFilteringByParentId(page._id);

    const cursor = builder.query.lean().cursor({ batchSize: BULK_REINDEX_SIZE }) as QueryCursor<any>;

    return cursor;
  }

  private isNeverArray(val: QueryCursor<any> | never[]): val is never[] {
    return 'length' in val && val.length === 0;
  }

}

class PageService {

  crowi: any;

  pageEvent: any;

  tagEvent: any;

  constructor(crowi) {
    this.crowi = crowi;
    this.pageEvent = crowi.event('page');
    this.tagEvent = crowi.event('tag');

    // init
    this.initPageEvent();
  }

  private initPageEvent() {
    // create
    this.pageEvent.on('create', this.pageEvent.onCreate);

    // createMany
    this.pageEvent.on('createMany', this.pageEvent.onCreateMany);
    this.pageEvent.on('addSeenUsers', this.pageEvent.onAddSeenUsers);

    // update
    this.pageEvent.on('update', async(page, user) => {

      this.pageEvent.onUpdate();

      try {
        await this.createAndSendNotifications(page, user, SUPPORTED_ACTION_TYPE.ACTION_PAGE_UPDATE);
      }
      catch (err) {
        logger.error(err);
      }
    });

    // rename
    this.pageEvent.on('rename', async(page, user) => {
      try {
        await this.createAndSendNotifications(page, user, SUPPORTED_ACTION_TYPE.ACTION_PAGE_RENAME);
      }
      catch (err) {
        logger.error(err);
      }
    });

    // duplicate
    this.pageEvent.on('duplicate', async(page, user) => {
      try {
        await this.createAndSendNotifications(page, user, SUPPORTED_ACTION_TYPE.ACTION_PAGE_DUPLICATE);
      }
      catch (err) {
        logger.error(err);
      }
    });

    // delete
    this.pageEvent.on('delete', async(page, user) => {
      try {
        await this.createAndSendNotifications(page, user, SUPPORTED_ACTION_TYPE.ACTION_PAGE_DELETE);
      }
      catch (err) {
        logger.error(err);
      }
    });

    // delete completely
    this.pageEvent.on('deleteCompletely', async(page, user) => {
      try {
        await this.createAndSendNotifications(page, user, SUPPORTED_ACTION_TYPE.ACTION_PAGE_DELETE_COMPLETELY);
      }
      catch (err) {
        logger.error(err);
      }
    });

    // revert
    this.pageEvent.on('revert', async(page, user) => {
      try {
        await this.createAndSendNotifications(page, user, SUPPORTED_ACTION_TYPE.ACTION_PAGE_REVERT);
      }
      catch (err) {
        logger.error(err);
      }
    });

    // likes
    this.pageEvent.on('like', async(page, user) => {
      try {
        await this.createAndSendNotifications(page, user, SUPPORTED_ACTION_TYPE.ACTION_PAGE_LIKE);
      }
      catch (err) {
        logger.error(err);
      }
    });

    // bookmark
    this.pageEvent.on('bookmark', async(page, user) => {
      try {
        await this.createAndSendNotifications(page, user, SUPPORTED_ACTION_TYPE.ACTION_PAGE_BOOKMARK);
      }
      catch (err) {
        logger.error(err);
      }
    });
  }

  canDeleteCompletely(creatorId: ObjectIdLike, operator, isRecursively: boolean): boolean {
    const pageCompleteDeletionAuthority = this.crowi.configManager.getConfig('crowi', 'security:pageCompleteDeletionAuthority');
    const pageRecursiveCompleteDeletionAuthority = this.crowi.configManager.getConfig('crowi', 'security:pageRecursiveCompleteDeletionAuthority');

    const [singleAuthority, recursiveAuthority] = prepareDeleteConfigValuesForCalc(pageCompleteDeletionAuthority, pageRecursiveCompleteDeletionAuthority);

    return this.canDeleteLogic(creatorId, operator, isRecursively, singleAuthority, recursiveAuthority);
  }

  canDelete(creatorId: ObjectIdLike, operator, isRecursively: boolean): boolean {
    const pageDeletionAuthority = this.crowi.configManager.getConfig('crowi', 'security:pageDeletionAuthority');
    const pageRecursiveDeletionAuthority = this.crowi.configManager.getConfig('crowi', 'security:pageRecursiveDeletionAuthority');

    const [singleAuthority, recursiveAuthority] = prepareDeleteConfigValuesForCalc(pageDeletionAuthority, pageRecursiveDeletionAuthority);

    return this.canDeleteLogic(creatorId, operator, isRecursively, singleAuthority, recursiveAuthority);
  }

  private canDeleteLogic(
      creatorId: ObjectIdLike,
      operator,
      isRecursively: boolean,
      authority: IPageDeleteConfigValueToProcessValidation | null,
      recursiveAuthority: IPageDeleteConfigValueToProcessValidation | null,
  ): boolean {
    const isAdmin = operator.admin;
    const isOperator = operator?._id == null ? false : operator._id.equals(creatorId);

    if (isRecursively) {
      return this.compareDeleteConfig(isAdmin, isOperator, recursiveAuthority);
    }

    return this.compareDeleteConfig(isAdmin, isOperator, authority);
  }

  private compareDeleteConfig(isAdmin: boolean, isOperator: boolean, authority: IPageDeleteConfigValueToProcessValidation | null): boolean {
    if (isAdmin) {
      return true;
    }

    if (authority === PageDeleteConfigValue.Anyone || authority == null) {
      return true;
    }
    if (authority === PageDeleteConfigValue.AdminAndAuthor && isOperator) {
      return true;
    }

    return false;
  }

  filterPagesByCanDeleteCompletely(pages, user, isRecursively: boolean) {
    return pages.filter(p => p.isEmpty || this.canDeleteCompletely(p.creator, user, isRecursively));
  }

  filterPagesByCanDelete(pages, user, isRecursively: boolean) {
    return pages.filter(p => p.isEmpty || this.canDelete(p.creator, user, isRecursively));
  }

  // eslint-disable-next-line @typescript-eslint/explicit-module-boundary-types
  async findPageAndMetaDataByViewer(pageId: string, path: string, user: IUserHasId, includeEmpty = false, isSharedPage = false): Promise<IPageWithMeta|null> {

    const Page = this.crowi.model('Page');

    let page: PageModel & PageDocument & HasObjectId;
    if (pageId != null) { // prioritized
      page = await Page.findByIdAndViewer(pageId, user, null, includeEmpty);
    }
    else {
      page = await Page.findByPathAndViewer(path, user, null, includeEmpty);
    }

    if (page == null) {
      return null;
    }

    if (isSharedPage) {
      return {
        data: page,
        meta: {
          isV5Compatible: isTopPage(page.path) || page.parent != null,
          isEmpty: page.isEmpty,
          isMovable: false,
          isDeletable: false,
          isAbleToDeleteCompletely: false,
          isRevertible: false,
        },
      };
    }

    const isGuestUser = user == null;
    const pageInfo = this.constructBasicPageInfo(page, isGuestUser);

    const Bookmark = this.crowi.model('Bookmark');
    const bookmarkCount = await Bookmark.countByPageId(pageId);

    const metadataForGuest = {
      ...pageInfo,
      bookmarkCount,
    };

    if (isGuestUser) {
      return {
        data: page,
        meta: metadataForGuest,
      };
    }

    const isBookmarked: boolean = (await Bookmark.findByPageIdAndUserId(pageId, user._id)) != null;
    const isLiked: boolean = page.isLiked(user);
    const isAbleToDeleteCompletely: boolean = this.canDeleteCompletely((page.creator as IUserHasId)?._id, user, false); // use normal delete config

    const subscription = await Subscription.findByUserIdAndTargetId(user._id, pageId);

    return {
      data: page,
      meta: {
        ...metadataForGuest,
        isAbleToDeleteCompletely,
        isBookmarked,
        isLiked,
        subscriptionStatus: subscription?.status,
      },
    };
  }

  private shouldUseV4Process(page): boolean {
    const Page = mongoose.model('Page') as unknown as PageModel;

    const isTrashPage = page.status === Page.STATUS_DELETED;
    const isPageMigrated = page.parent != null;
    const isV5Compatible = this.crowi.configManager.getConfig('crowi', 'app:isV5Compatible');
    const isRoot = isTopPage(page.path);
    const isPageRestricted = page.grant === Page.GRANT_RESTRICTED;

    const shouldUseV4Process = !isRoot && (!isV5Compatible || !isPageMigrated || isTrashPage || isPageRestricted);

    return shouldUseV4Process;
  }

  private shouldUseV4ProcessForRevert(page): boolean {
    const Page = mongoose.model('Page') as unknown as PageModel;

    const isV5Compatible = this.crowi.configManager.getConfig('crowi', 'app:isV5Compatible');
    const isPageRestricted = page.grant === Page.GRANT_RESTRICTED;

    const shouldUseV4Process = !isV5Compatible || isPageRestricted;

    return shouldUseV4Process;
  }

  private shouldNormalizeParent(page): boolean {
    const Page = mongoose.model('Page') as unknown as PageModel;

    return page.grant !== Page.GRANT_RESTRICTED && page.grant !== Page.GRANT_SPECIFIED;
  }

  /**
   * Generate read stream to operate descendants of the specified page path
   * @param {string} targetPagePath
   * @param {User} viewer
   */
  private async generateReadStreamToOperateOnlyDescendants(targetPagePath, userToOperate) {

    const Page = this.crowi.model('Page');
    const { PageQueryBuilder } = Page;

    const builder = new PageQueryBuilder(Page.find(), true)
      .addConditionAsNotMigrated() // to avoid affecting v5 pages
      .addConditionToListOnlyDescendants(targetPagePath);

    await Page.addConditionToFilteringByViewerToEdit(builder, userToOperate);
    return builder
      .query
      .lean()
      .cursor({ batchSize: BULK_REINDEX_SIZE });
  }

  async renamePage(page, newPagePath, user, options) {
    /*
     * Common Operation
     */
    const Page = mongoose.model('Page') as unknown as PageModel;

    const isExist = await Page.exists({ path: newPagePath });
    if (isExist) {
      throw Error(`Page already exists at ${newPagePath}`);
    }

    if (isTopPage(page.path)) {
      throw Error('It is forbidden to rename the top page');
    }

    // Separate v4 & v5 process
    const shouldUseV4Process = this.shouldUseV4Process(page);
    if (shouldUseV4Process) {
      return this.renamePageV4(page, newPagePath, user, options);
    }

    if (options.isMoveMode) {
      const fromPath = page.path;
      const toPath = newPagePath;
      const canMove = canMoveByPath(fromPath, toPath) && await Page.exists({ path: newPagePath });

      if (!canMove) {
        throw Error('Cannot move to this path.');
      }
    }

    const canOperate = await this.crowi.pageOperationService.canOperate(true, page.path, newPagePath);
    if (!canOperate) {
      throw Error(`Cannot operate rename to path "${newPagePath}" right now.`);
    }

    /*
     * Resumable Operation
     */
    let pageOp;
    try {
      pageOp = await PageOperation.create({
        actionType: PageActionType.Rename,
        actionStage: PageActionStage.Main,
        page,
        user,
        fromPath: page.path,
        toPath: newPagePath,
        options,
      });
    }
    catch (err) {
      logger.error('Failed to create PageOperation document.', err);
      throw err;
    }
    const renamedPage = await this.renameMainOperation(page, newPagePath, user, options, pageOp._id);

    return renamedPage;
  }

  async renameMainOperation(page, newPagePath: string, user, options, pageOpId: ObjectIdLike) {
    const Page = mongoose.model('Page') as unknown as PageModel;

    const updateMetadata = options.updateMetadata || false;
    // sanitize path
    newPagePath = this.crowi.xss.process(newPagePath); // eslint-disable-line no-param-reassign

    // UserGroup & Owner validation
    // use the parent's grant when target page is an empty page
    let grant;
    let grantedUserIds;
    let grantedGroupId;
    if (page.isEmpty) {
      const parent = await Page.findOne({ _id: page.parent });
      if (parent == null) {
        throw Error('parent not found');
      }
      grant = parent.grant;
      grantedUserIds = parent.grantedUsers;
      grantedGroupId = parent.grantedGroup;
    }
    else {
      grant = page.grant;
      grantedUserIds = page.grantedUsers;
      grantedGroupId = page.grantedGroup;
    }

    if (grant !== Page.GRANT_RESTRICTED) {
      let isGrantNormalized = false;
      try {
        isGrantNormalized = await this.crowi.pageGrantService.isGrantNormalized(user, newPagePath, grant, grantedUserIds, grantedGroupId, false);
      }
      catch (err) {
        logger.error(`Failed to validate grant of page at "${newPagePath}" when renaming`, err);
        throw err;
      }
      if (!isGrantNormalized) {
        throw Error(`This page cannot be renamed to "${newPagePath}" since the selected grant or grantedGroup is not assignable to this page.`);
      }
    }

    // 1. Take target off from tree
    await Page.takeOffFromTree(page._id);

    // 2. Find new parent
    let newParent;
    // If renaming to under target, run getParentAndforceCreateEmptyTree to fill new ancestors
    if (this.isRenamingToUnderTarget(page.path, newPagePath)) {
      newParent = await this.getParentAndforceCreateEmptyTree(page, newPagePath);
    }
    else {
      newParent = await this.getParentAndFillAncestorsByUser(user, newPagePath);
    }

    // 3. Put back target page to tree (also update the other attrs)
    const update: Partial<IPage> = {};
    update.path = newPagePath;
    update.parent = newParent._id;
    if (updateMetadata) {
      update.lastUpdateUser = user;
      update.updatedAt = new Date();
    }
    const renamedPage = await Page.findByIdAndUpdate(page._id, { $set: update }, { new: true });

    // create page redirect
    if (options.createRedirectPage) {
      const PageRedirect = mongoose.model('PageRedirect') as unknown as PageRedirectModel;
      await PageRedirect.create({ fromPath: page.path, toPath: newPagePath });
    }
    this.pageEvent.emit('rename', page, user);

    // Set to Sub
    const pageOp = await PageOperation.findByIdAndUpdatePageActionStage(pageOpId, PageActionStage.Sub);
    if (pageOp == null) {
      throw Error('PageOperation document not found');
    }

    /*
     * Sub Operation
     */
    this.renameSubOperation(page, newPagePath, user, options, renamedPage, pageOp._id);

    return renamedPage;
  }

  async renameSubOperation(page, newPagePath: string, user, options, renamedPage, pageOpId: ObjectIdLike): Promise<void> {
    const Page = mongoose.model('Page') as unknown as PageModel;

    const exParentId = page.parent;

    // update descendants first
    await this.renameDescendantsWithStream(page, newPagePath, user, options, false);

    // reduce ancestore's descendantCount
    const nToReduce = -1 * ((page.isEmpty ? 0 : 1) + page.descendantCount);
    await this.updateDescendantCountOfAncestors(exParentId, nToReduce, true);

    // increase ancestore's descendantCount
    const nToIncrease = (renamedPage.isEmpty ? 0 : 1) + page.descendantCount;
    await this.updateDescendantCountOfAncestors(renamedPage._id, nToIncrease, false);

    // Remove leaf empty pages if not moving to under the ex-target position
    if (!this.isRenamingToUnderTarget(page.path, newPagePath)) {
    // remove empty pages at leaf position
      await Page.removeLeafEmptyPagesRecursively(page.parent);
    }

    await PageOperation.findByIdAndDelete(pageOpId);
  }

  private isRenamingToUnderTarget(fromPath: string, toPath: string): boolean {
    const pathToTest = escapeStringRegexp(addTrailingSlash(fromPath));
    const pathToBeTested = toPath;

    return (new RegExp(`^${pathToTest}`, 'i')).test(pathToBeTested);
  }

  private async getParentAndforceCreateEmptyTree(originalPage, toPath: string) {
    const Page = mongoose.model('Page') as unknown as PageModel;

    const fromPath = originalPage.path;
    const newParentPath = pathlib.dirname(toPath);

    // local util
    const collectAncestorPathsUntilFromPath = (path: string, paths: string[] = []): string[] => {
      if (path === fromPath) return paths;

      const parentPath = pathlib.dirname(path);
      paths.push(parentPath);
      return collectAncestorPathsUntilFromPath(parentPath, paths);
    };

    const pathsToInsert = collectAncestorPathsUntilFromPath(toPath);
    const originalParent = await Page.findById(originalPage.parent);
    if (originalParent == null) {
      throw Error('Original parent not found');
    }
    const insertedPages = await Page.insertMany(pathsToInsert.map((path) => {
      return {
        path,
        isEmpty: true,
      };
    }));

    const pages = [...insertedPages, originalParent];

    const ancestorsMap = new Map<string, PageDocument & {_id: any}>(pages.map(p => [p.path, p]));

    // bulkWrite to update ancestors
    const operations = insertedPages.map((page) => {
      const parentPath = pathlib.dirname(page.path);
      const op = {
        updateOne: {
          filter: {
            _id: page._id,
          },
          update: {
            $set: {
              parent: ancestorsMap.get(parentPath)?._id,
              descedantCount: originalParent.descendantCount,
            },
          },
        },
      };

      return op;
    });
    await Page.bulkWrite(operations);

    const newParent = ancestorsMap.get(newParentPath);
    return newParent;
  }

  private async renamePageV4(page, newPagePath, user, options) {
    const Page = this.crowi.model('Page');
    const Revision = this.crowi.model('Revision');
    const {
      isRecursively = false,
      createRedirectPage = false,
      updateMetadata = false,
    } = options;

    // sanitize path
    newPagePath = this.crowi.xss.process(newPagePath); // eslint-disable-line no-param-reassign

    // create descendants first
    if (isRecursively) {
      await this.renameDescendantsWithStream(page, newPagePath, user, options);
    }


    const update: any = {};
    // update Page
    update.path = newPagePath;
    if (updateMetadata) {
      update.lastUpdateUser = user;
      update.updatedAt = Date.now();
    }
    const renamedPage = await Page.findByIdAndUpdate(page._id, { $set: update }, { new: true });

    // update Rivisions
    await Revision.updateRevisionListByPageId(renamedPage._id, { pageId: renamedPage._id });

    if (createRedirectPage) {
      const PageRedirect = mongoose.model('PageRedirect') as unknown as PageRedirectModel;
      await PageRedirect.create({ fromPath: page.path, toPath: newPagePath });
    }

    this.pageEvent.emit('rename', page, user);

    return renamedPage;
  }

  private async renameDescendants(pages, user, options, oldPagePathPrefix, newPagePathPrefix, shouldUseV4Process = true) {
    // v4 compatible process
    if (shouldUseV4Process) {
      return this.renameDescendantsV4(pages, user, options, oldPagePathPrefix, newPagePathPrefix);
    }

    const Page = mongoose.model('Page') as unknown as PageModel;
    const PageRedirect = mongoose.model('PageRedirect') as unknown as PageRedirectModel;

    const { updateMetadata, createRedirectPage } = options;

    const updatePathOperations: any[] = [];
    const insertPageRedirectOperations: any[] = [];

    pages.forEach((page) => {
      const newPagePath = page.path.replace(oldPagePathPrefix, newPagePathPrefix);

      // increment updatePathOperations
      let update;
      if (!page.isEmpty && updateMetadata) {
        update = {
          $set: { path: newPagePath, lastUpdateUser: user._id, updatedAt: new Date() },
        };

      }
      else {
        update = {
          $set: { path: newPagePath },
        };
      }

      if (!page.isEmpty && createRedirectPage) {
        // insert PageRedirect
        insertPageRedirectOperations.push({
          insertOne: {
            document: {
              fromPath: page.path,
              toPath: newPagePath,
            },
          },
        });
      }

      updatePathOperations.push({
        updateOne: {
          filter: {
            _id: page._id,
          },
          update,
        },
      });
    });

    try {
      await Page.bulkWrite(updatePathOperations);
    }
    catch (err) {
      if (err.code !== 11000) {
        throw new Error(`Failed to rename pages: ${err}`);
      }
    }

    try {
      await PageRedirect.bulkWrite(insertPageRedirectOperations);
    }
    catch (err) {
      if (err.code !== 11000) {
        throw Error(`Failed to create PageRedirect documents: ${err}`);
      }
    }

    this.pageEvent.emit('updateMany', pages, user);
  }

  private async renameDescendantsV4(pages, user, options, oldPagePathPrefix, newPagePathPrefix) {
    const PageRedirect = mongoose.model('PageRedirect') as unknown as PageRedirectModel;
    const pageCollection = mongoose.connection.collection('pages');
    const { updateMetadata, createRedirectPage } = options;

    const unorderedBulkOp = pageCollection.initializeUnorderedBulkOp();
    const insertPageRedirectOperations: any[] = [];

    pages.forEach((page) => {
      const newPagePath = page.path.replace(oldPagePathPrefix, newPagePathPrefix);

      if (updateMetadata) {
        unorderedBulkOp
          .find({ _id: page._id })
          .update({ $set: { path: newPagePath, lastUpdateUser: user._id, updatedAt: new Date() } });
      }
      else {
        unorderedBulkOp.find({ _id: page._id }).update({ $set: { path: newPagePath } });
      }
      // insert PageRedirect
      if (!page.isEmpty && createRedirectPage) {
        insertPageRedirectOperations.push({
          insertOne: {
            document: {
              fromPath: page.path,
              toPath: newPagePath,
            },
          },
        });
      }
    });

    try {
      await unorderedBulkOp.execute();
    }
    catch (err) {
      if (err.code !== 11000) {
        throw new Error(`Failed to rename pages: ${err}`);
      }
    }

    try {
      await PageRedirect.bulkWrite(insertPageRedirectOperations);
    }
    catch (err) {
      if (err.code !== 11000) {
        throw Error(`Failed to create PageRedirect documents: ${err}`);
      }
    }

    this.pageEvent.emit('updateMany', pages, user);
  }

  private async renameDescendantsWithStream(targetPage, newPagePath, user, options = {}, shouldUseV4Process = true) {
    // v4 compatible process
    if (shouldUseV4Process) {
      return this.renameDescendantsWithStreamV4(targetPage, newPagePath, user, options);
    }

    const factory = new PageCursorsForDescendantsFactory(user, targetPage, true);
    const readStream = await factory.generateReadable();

    const newPagePathPrefix = newPagePath;
    const pathRegExp = new RegExp(`^${escapeStringRegexp(targetPage.path)}`, 'i');

    const renameDescendants = this.renameDescendants.bind(this);
    const pageEvent = this.pageEvent;
    let count = 0;
    const writeStream = new Writable({
      objectMode: true,
      async write(batch, encoding, callback) {
        try {
          count += batch.length;
          await renameDescendants(
            batch, user, options, pathRegExp, newPagePathPrefix, shouldUseV4Process,
          );
          logger.debug(`Renaming pages progressing: (count=${count})`);
        }
        catch (err) {
          logger.error('Renaming error on add anyway: ', err);
        }

        callback();
      },
      async final(callback) {
        logger.debug(`Renaming pages has completed: (totalCount=${count})`);

        // update path
        targetPage.path = newPagePath;
        pageEvent.emit('syncDescendantsUpdate', targetPage, user);

        callback();
      },
    });

    readStream
      .pipe(createBatchStream(BULK_REINDEX_SIZE))
      .pipe(writeStream);

    await streamToPromise(writeStream);
  }

  private async renameDescendantsWithStreamV4(targetPage, newPagePath, user, options = {}) {

    const readStream = await this.generateReadStreamToOperateOnlyDescendants(targetPage.path, user);

    const newPagePathPrefix = newPagePath;
    const pathRegExp = new RegExp(`^${escapeStringRegexp(targetPage.path)}`, 'i');

    const renameDescendants = this.renameDescendants.bind(this);
    const pageEvent = this.pageEvent;
    let count = 0;
    const writeStream = new Writable({
      objectMode: true,
      async write(batch, encoding, callback) {
        try {
          count += batch.length;
          await renameDescendants(batch, user, options, pathRegExp, newPagePathPrefix);
          logger.debug(`Renaming pages progressing: (count=${count})`);
        }
        catch (err) {
          logger.error('renameDescendants error on add anyway: ', err);
        }

        callback();
      },
      final(callback) {
        logger.debug(`Renaming pages has completed: (totalCount=${count})`);
        // update  path
        targetPage.path = newPagePath;
        pageEvent.emit('syncDescendantsUpdate', targetPage, user);
        callback();
      },
    });

    readStream
      .pipe(createBatchStream(BULK_REINDEX_SIZE))
      .pipe(writeStream);

    await streamToPromise(writeStream);
  }

  /*
   * Duplicate
   */
  async duplicate(page, newPagePath, user, isRecursively) {
    /*
     * Common Operation
     */
    const isEmptyAndNotRecursively = page?.isEmpty && !isRecursively;
    if (page == null || isEmptyAndNotRecursively) {
      throw new Error('Cannot find or duplicate the empty page');
    }

    const Page = mongoose.model('Page') as unknown as PageModel;
    const PageTagRelation = mongoose.model('PageTagRelation') as any; // TODO: Typescriptize model

    if (!isRecursively && page.isEmpty) {
      throw Error('Page not found.');
    }

    newPagePath = this.crowi.xss.process(newPagePath); // eslint-disable-line no-param-reassign

    // 1. Separate v4 & v5 process
    const shouldUseV4Process = this.shouldUseV4Process(page);
    if (shouldUseV4Process) {
      return this.duplicateV4(page, newPagePath, user, isRecursively);
    }

    const canOperate = await this.crowi.pageOperationService.canOperate(isRecursively, page.path, newPagePath);
    if (!canOperate) {
      throw Error(`Cannot operate duplicate to path "${newPagePath}" right now.`);
    }

    // 2. UserGroup & Owner validation
    // use the parent's grant when target page is an empty page
    let grant;
    let grantedUserIds;
    let grantedGroupId;
    if (page.isEmpty) {
      const parent = await Page.findOne({ _id: page.parent });
      if (parent == null) {
        throw Error('parent not found');
      }
      grant = parent.grant;
      grantedUserIds = parent.grantedUsers;
      grantedGroupId = parent.grantedGroup;
    }
    else {
      grant = page.grant;
      grantedUserIds = page.grantedUsers;
      grantedGroupId = page.grantedGroup;
    }

    if (grant !== Page.GRANT_RESTRICTED) {
      let isGrantNormalized = false;
      try {
        isGrantNormalized = await this.crowi.pageGrantService.isGrantNormalized(user, newPagePath, grant, grantedUserIds, grantedGroupId, false);
      }
      catch (err) {
        logger.error(`Failed to validate grant of page at "${newPagePath}" when duplicating`, err);
        throw err;
      }
      if (!isGrantNormalized) {
        throw Error(`This page cannot be duplicated to "${newPagePath}" since the selected grant or grantedGroup is not assignable to this page.`);
      }
    }

    // copy & populate (reason why copy: SubOperation only allows non-populated page document)
    const copyPage = { ...page };

    // 3. Duplicate target
    const options: PageCreateOptions = {
      grant: page.grant,
      grantUserGroupId: page.grantedGroup,
    };
    let duplicatedTarget;
    if (page.isEmpty) {
      const parent = await this.getParentAndFillAncestorsByUser(user, newPagePath);
      duplicatedTarget = await Page.createEmptyPage(newPagePath, parent);
    }
    else {
      await page.populate({ path: 'revision', model: 'Revision', select: 'body' });
      duplicatedTarget = await (this.create as CreateMethod)(
        newPagePath, page.revision.body, user, options,
      );
    }
    this.pageEvent.emit('duplicate', page, user);

    // 4. Take over tags
    const originTags = await page.findRelatedTagsById();
    let savedTags = [];
    if (originTags.length !== 0) {
      await PageTagRelation.updatePageTags(duplicatedTarget._id, originTags);
      savedTags = await PageTagRelation.listTagNamesByPage(duplicatedTarget._id);
      this.tagEvent.emit('update', duplicatedTarget, savedTags);
    }

    if (isRecursively) {
      /*
       * Resumable Operation
       */
      let pageOp;
      try {
        pageOp = await PageOperation.create({
          actionType: PageActionType.Duplicate,
          actionStage: PageActionStage.Main,
          page: copyPage,
          user,
          fromPath: page.path,
          toPath: newPagePath,
        });
      }
      catch (err) {
        logger.error('Failed to create PageOperation document.', err);
        throw err;
      }
      this.duplicateRecursivelyMainOperation(page, newPagePath, user, pageOp._id);
    }

    const result = serializePageSecurely(duplicatedTarget);
    result.tags = savedTags;
    return result;
  }

  async duplicateRecursivelyMainOperation(page, newPagePath: string, user, pageOpId: ObjectIdLike): Promise<void> {
    const nDuplicatedPages = await this.duplicateDescendantsWithStream(page, newPagePath, user, false);

    // normalize parent of descendant pages
    const shouldNormalize = this.shouldNormalizeParent(page);
    if (shouldNormalize) {
      try {
        await this.normalizeParentAndDescendantCountOfDescendants(newPagePath, user);
        logger.info(`Successfully normalized duplicated descendant pages under "${newPagePath}"`);
      }
      catch (err) {
        logger.error('Failed to normalize descendants afrer duplicate:', err);
        throw err;
      }
    }

    // Set to Sub
    const pageOp = await PageOperation.findByIdAndUpdatePageActionStage(pageOpId, PageActionStage.Sub);
    if (pageOp == null) {
      throw Error('PageOperation document not found');
    }

    /*
     * Sub Operation
     */
    await this.duplicateRecursivelySubOperation(newPagePath, nDuplicatedPages, pageOp._id);
  }

  async duplicateRecursivelySubOperation(newPagePath: string, nDuplicatedPages: number, pageOpId: ObjectIdLike): Promise<void> {
    const Page = mongoose.model('Page');
    const newTarget = await Page.findOne({ path: newPagePath }); // only one page will be found since duplicating to existing path is forbidden
    if (newTarget == null) {
      throw Error('No duplicated page found. Something might have gone wrong in duplicateRecursivelyMainOperation.');
    }

    await this.updateDescendantCountOfAncestors(newTarget._id, nDuplicatedPages, false);

    await PageOperation.findByIdAndDelete(pageOpId);
  }

  async duplicateV4(page, newPagePath, user, isRecursively) {
    const PageTagRelation = mongoose.model('PageTagRelation') as any; // TODO: Typescriptize model
    // populate
    await page.populate({ path: 'revision', model: 'Revision', select: 'body' });

    // create option
    const options: any = { page };
    options.grant = page.grant;
    options.grantUserGroupId = page.grantedGroup;
    options.grantedUserIds = page.grantedUsers;

    newPagePath = this.crowi.xss.process(newPagePath); // eslint-disable-line no-param-reassign

    const createdPage = await this.crowi.pageService.create(
      newPagePath, page.revision.body, user, options,
    );
    this.pageEvent.emit('duplicate', page, user);

    if (isRecursively) {
      this.duplicateDescendantsWithStream(page, newPagePath, user);
    }

    // take over tags
    const originTags = await page.findRelatedTagsById();
    let savedTags = [];
    if (originTags != null) {
      await PageTagRelation.updatePageTags(createdPage.id, originTags);
      savedTags = await PageTagRelation.listTagNamesByPage(createdPage.id);
      this.tagEvent.emit('update', createdPage, savedTags);
    }
    const result = serializePageSecurely(createdPage);
    result.tags = savedTags;

    return result;
  }

  /**
   * Receive the object with oldPageId and newPageId and duplicate the tags from oldPage to newPage
   * @param {Object} pageIdMapping e.g. key: oldPageId, value: newPageId
   */
  private async duplicateTags(pageIdMapping) {
    const PageTagRelation = mongoose.model('PageTagRelation');

    // convert pageId from string to ObjectId
    const pageIds = Object.keys(pageIdMapping);
    const stage = { $or: pageIds.map((pageId) => { return { relatedPage: new mongoose.Types.ObjectId(pageId) } }) };

    const pagesAssociatedWithTag = await PageTagRelation.aggregate([
      {
        $match: stage,
      },
      {
        $group: {
          _id: '$relatedTag',
          relatedPages: { $push: '$relatedPage' },
        },
      },
    ]);

    const newPageTagRelation: any[] = [];
    pagesAssociatedWithTag.forEach(({ _id, relatedPages }) => {
      // relatedPages
      relatedPages.forEach((pageId) => {
        newPageTagRelation.push({
          relatedPage: pageIdMapping[pageId], // newPageId
          relatedTag: _id,
        });
      });
    });

    return PageTagRelation.insertMany(newPageTagRelation, { ordered: false });
  }

  private async duplicateDescendants(pages, user, oldPagePathPrefix, newPagePathPrefix, shouldUseV4Process = true) {
    if (shouldUseV4Process) {
      return this.duplicateDescendantsV4(pages, user, oldPagePathPrefix, newPagePathPrefix);
    }

    const Page = this.crowi.model('Page');
    const Revision = this.crowi.model('Revision');

    const pageIds = pages.map(page => page._id);
    const revisions = await Revision.find({ pageId: { $in: pageIds } });

    // Mapping to set to the body of the new revision
    const pageIdRevisionMapping = {};
    revisions.forEach((revision) => {
      pageIdRevisionMapping[revision.pageId] = revision;
    });

    // key: oldPageId, value: newPageId
    const pageIdMapping = {};
    const newPages: any[] = [];
    const newRevisions: any[] = [];

    // no need to save parent here
    pages.forEach((page) => {
      const newPageId = new mongoose.Types.ObjectId();
      const newPagePath = page.path.replace(oldPagePathPrefix, newPagePathPrefix);
      const revisionId = new mongoose.Types.ObjectId();
      pageIdMapping[page._id] = newPageId;

      let newPage;
      if (!page.isEmpty) {
        newPage = {
          _id: newPageId,
          path: newPagePath,
          creator: user._id,
          grant: page.grant,
          grantedGroup: page.grantedGroup,
          grantedUsers: page.grantedUsers,
          lastUpdateUser: user._id,
          revision: revisionId,
        };
        newRevisions.push({
          _id: revisionId, pageId: newPageId, body: pageIdRevisionMapping[page._id].body, author: user._id, format: 'markdown',
        });
      }
      newPages.push(newPage);
    });

    await Page.insertMany(newPages, { ordered: false });
    await Revision.insertMany(newRevisions, { ordered: false });
    await this.duplicateTags(pageIdMapping);
  }

  private async duplicateDescendantsV4(pages, user, oldPagePathPrefix, newPagePathPrefix) {
    const Page = this.crowi.model('Page');
    const Revision = this.crowi.model('Revision');

    const pageIds = pages.map(page => page._id);
    const revisions = await Revision.find({ pageId: { $in: pageIds } });

    // Mapping to set to the body of the new revision
    const pageIdRevisionMapping = {};
    revisions.forEach((revision) => {
      pageIdRevisionMapping[revision.pageId] = revision;
    });

    // key: oldPageId, value: newPageId
    const pageIdMapping = {};
    const newPages: any[] = [];
    const newRevisions: any[] = [];

    pages.forEach((page) => {
      const newPageId = new mongoose.Types.ObjectId();
      const newPagePath = page.path.replace(oldPagePathPrefix, newPagePathPrefix);
      const revisionId = new mongoose.Types.ObjectId();
      pageIdMapping[page._id] = newPageId;

      newPages.push({
        _id: newPageId,
        path: newPagePath,
        creator: user._id,
        grant: page.grant,
        grantedGroup: page.grantedGroup,
        grantedUsers: page.grantedUsers,
        lastUpdateUser: user._id,
        revision: revisionId,
      });

      newRevisions.push({
        _id: revisionId, pageId: newPageId, body: pageIdRevisionMapping[page._id].body, author: user._id, format: 'markdown',
      });

    });

    await Page.insertMany(newPages, { ordered: false });
    await Revision.insertMany(newRevisions, { ordered: false });
    await this.duplicateTags(pageIdMapping);
  }

  private async duplicateDescendantsWithStream(page, newPagePath, user, shouldUseV4Process = true) {
    if (shouldUseV4Process) {
      return this.duplicateDescendantsWithStreamV4(page, newPagePath, user);
    }

    const iterableFactory = new PageCursorsForDescendantsFactory(user, page, true);
    const readStream = await iterableFactory.generateReadable();

    const newPagePathPrefix = newPagePath;
    const pathRegExp = new RegExp(`^${escapeStringRegexp(page.path)}`, 'i');

    const duplicateDescendants = this.duplicateDescendants.bind(this);
    const pageEvent = this.pageEvent;
    let count = 0;
    let nNonEmptyDuplicatedPages = 0;
    const writeStream = new Writable({
      objectMode: true,
      async write(batch, encoding, callback) {
        try {
          count += batch.length;
          nNonEmptyDuplicatedPages += batch.filter(page => !page.isEmpty).length;
          await duplicateDescendants(batch, user, pathRegExp, newPagePathPrefix, shouldUseV4Process);
          logger.debug(`Adding pages progressing: (count=${count})`);
        }
        catch (err) {
          logger.error('addAllPages error on add anyway: ', err);
        }

        callback();
      },
      async final(callback) {
        logger.debug(`Adding pages has completed: (totalCount=${count})`);
        // update  path
        page.path = newPagePath;
        pageEvent.emit('syncDescendantsUpdate', page, user);
        callback();
      },
    });

    readStream
      .pipe(createBatchStream(BULK_REINDEX_SIZE))
      .pipe(writeStream);

    await streamToPromise(writeStream);

    return nNonEmptyDuplicatedPages;
  }

  private async duplicateDescendantsWithStreamV4(page, newPagePath, user) {
    const readStream = await this.generateReadStreamToOperateOnlyDescendants(page.path, user);

    const newPagePathPrefix = newPagePath;
    const pathRegExp = new RegExp(`^${escapeStringRegexp(page.path)}`, 'i');

    const duplicateDescendants = this.duplicateDescendants.bind(this);
    const pageEvent = this.pageEvent;
    let count = 0;
    const writeStream = new Writable({
      objectMode: true,
      async write(batch, encoding, callback) {
        try {
          count += batch.length;
          await duplicateDescendants(batch, user, pathRegExp, newPagePathPrefix);
          logger.debug(`Adding pages progressing: (count=${count})`);
        }
        catch (err) {
          logger.error('addAllPages error on add anyway: ', err);
        }

        callback();
      },
      final(callback) {
        logger.debug(`Adding pages has completed: (totalCount=${count})`);
        // update  path
        page.path = newPagePath;
        pageEvent.emit('syncDescendantsUpdate', page, user);
        callback();
      },
    });

    readStream
      .pipe(createBatchStream(BULK_REINDEX_SIZE))
      .pipe(writeStream);

    await streamToPromise(writeStream);

    return count;
  }

  /*
   * Delete
   */
  async deletePage(page, user, options = {}, isRecursively = false) {
    /*
     * Common Operation
     */
    const Page = mongoose.model('Page') as PageModel;

    // Separate v4 & v5 process
    const shouldUseV4Process = this.shouldUseV4Process(page);
    if (shouldUseV4Process) {
      return this.deletePageV4(page, user, options, isRecursively);
    }
    // Validate
    if (page.isEmpty && !isRecursively) {
      throw Error('Page not found.');
    }
    const isTrashed = isTrashPage(page.path);
    if (isTrashed) {
      throw new Error('This method does NOT support deleting trashed pages.');
    }

    if (!isMovablePage(page.path)) {
      throw new Error('Page is not deletable.');
    }

    const newPath = Page.getDeletedPageName(page.path);

    const canOperate = await this.crowi.pageOperationService.canOperate(isRecursively, page.path, newPath);
    if (!canOperate) {
      throw Error(`Cannot operate delete to path "${newPath}" right now.`);
    }

    // Replace with an empty page
    const isChildrenExist = await Page.exists({ parent: page._id });
    const shouldReplace = !isRecursively && isChildrenExist;
    if (shouldReplace) {
      await Page.replaceTargetWithPage(page, null, true);
    }

    // Delete target
    let deletedPage;
    if (!page.isEmpty) {
      deletedPage = await this.deleteNonEmptyTarget(page, user);
    }
    else { // always recursive
      deletedPage = page;
      await this.deleteEmptyTarget(page);
    }

    // 1. Update descendantCount
    if (isRecursively) {
      const inc = page.isEmpty ? -page.descendantCount : -(page.descendantCount + 1);
      await this.updateDescendantCountOfAncestors(page.parent, inc, true);
    }
    else {
      // update descendantCount of ancestors'
      await this.updateDescendantCountOfAncestors(page.parent, -1, true);
    }
    // 2. Delete leaf empty pages
    await Page.removeLeafEmptyPagesRecursively(page.parent);

    if (isRecursively) {
      let pageOp;
      try {
        pageOp = await PageOperation.create({
          actionType: PageActionType.Delete,
          actionStage: PageActionStage.Main,
          page,
          user,
          fromPath: page.path,
          toPath: newPath,
        });
      }
      catch (err) {
        logger.error('Failed to create PageOperation document.', err);
        throw err;
      }
      /*
       * Resumable Operation
       */
      this.deleteRecursivelyMainOperation(page, user, pageOp._id);
    }

    return deletedPage;
  }

  private async deleteNonEmptyTarget(page, user) {
    const Page = mongoose.model('Page') as unknown as PageModel;
    const PageTagRelation = mongoose.model('PageTagRelation') as any; // TODO: Typescriptize model
    const PageRedirect = mongoose.model('PageRedirect') as unknown as PageRedirectModel;
    const newPath = Page.getDeletedPageName(page.path);

    const deletedPage = await Page.findByIdAndUpdate(page._id, {
      $set: {
        path: newPath, status: Page.STATUS_DELETED, deleteUser: user._id, deletedAt: Date.now(), parent: null, descendantCount: 0, // set parent as null
      },
    }, { new: true });

    await PageTagRelation.updateMany({ relatedPage: page._id }, { $set: { isPageTrashed: true } });
    try {
      await PageRedirect.create({ fromPath: page.path, toPath: newPath });
    }
    catch (err) {
      if (err.code !== 11000) {
        throw err;
      }
    }
    this.pageEvent.emit('delete', page, user);
    this.pageEvent.emit('create', deletedPage, user);

    return deletedPage;
  }

  private async deleteEmptyTarget(page): Promise<void> {
    const Page = mongoose.model('Page') as unknown as PageModel;

    await Page.deleteOne({ _id: page._id, isEmpty: true });

    // update descendantCount of ancestors' before removeLeafEmptyPages
    await this.updateDescendantCountOfAncestors(page._id, -page.descendantCount, false);
  }

  async deleteRecursivelyMainOperation(page, user, pageOpId: ObjectIdLike): Promise<void> {
    await this.deleteDescendantsWithStream(page, user, false);

    await PageOperation.findByIdAndDelete(pageOpId);

    // no sub operation available
  }

  private async deletePageV4(page, user, options = {}, isRecursively = false) {
    const Page = mongoose.model('Page') as PageModel;
    const PageTagRelation = mongoose.model('PageTagRelation') as any; // TODO: Typescriptize model
    const Revision = mongoose.model('Revision') as any; // TODO: Typescriptize model
    const PageRedirect = mongoose.model('PageRedirect') as unknown as PageRedirectModel;

    const newPath = Page.getDeletedPageName(page.path);
    const isTrashed = isTrashPage(page.path);

    if (isTrashed) {
      throw new Error('This method does NOT support deleting trashed pages.');
    }

    if (!isMovablePage(page.path)) {
      throw new Error('Page is not deletable.');
    }

    if (isRecursively) {
      this.deleteDescendantsWithStream(page, user);
    }

    // update Revisions
    await Revision.updateRevisionListByPageId(page._id, { pageId: page._id });
    const deletedPage = await Page.findByIdAndUpdate(page._id, {
      $set: {
        path: newPath, status: Page.STATUS_DELETED, deleteUser: user._id, deletedAt: Date.now(),
      },
    }, { new: true });
    await PageTagRelation.updateMany({ relatedPage: page._id }, { $set: { isPageTrashed: true } });

    try {
      await PageRedirect.create({ fromPath: page.path, toPath: newPath });
    }
    catch (err) {
      if (err.code !== 11000) {
        throw err;
      }
    }

    this.pageEvent.emit('delete', page, user);
    this.pageEvent.emit('create', deletedPage, user);

    return deletedPage;
  }

  private async deleteDescendants(pages, user) {
    const Page = mongoose.model('Page') as unknown as PageModel;
    const PageRedirect = mongoose.model('PageRedirect') as unknown as PageRedirectModel;

    const deletePageOperations: any[] = [];
    const insertPageRedirectOperations: any[] = [];

    pages.forEach((page) => {
      const newPath = Page.getDeletedPageName(page.path);

      let operation;
      // if empty, delete completely
      if (page.isEmpty) {
        operation = {
          deleteOne: {
            filter: { _id: page._id },
          },
        };
      }
      // if not empty, set parent to null and update to trash
      else {
        operation = {
          updateOne: {
            filter: { _id: page._id },
            update: {
              $set: {
                path: newPath, status: Page.STATUS_DELETED, deleteUser: user._id, deletedAt: Date.now(), parent: null, descendantCount: 0, // set parent as null
              },
            },
          },
        };

        insertPageRedirectOperations.push({
          insertOne: {
            document: {
              fromPath: page.path,
              toPath: newPath,
            },
          },
        });
      }

      deletePageOperations.push(operation);
    });

    try {
      await Page.bulkWrite(deletePageOperations);
    }
    catch (err) {
      if (err.code !== 11000) {
        throw new Error(`Failed to delete pages: ${err}`);
      }
    }
    finally {
      this.pageEvent.emit('syncDescendantsDelete', pages, user);
    }

    try {
      await PageRedirect.bulkWrite(insertPageRedirectOperations);
    }
    catch (err) {
      if (err.code !== 11000) {
        throw Error(`Failed to create PageRedirect documents: ${err}`);
      }
    }
  }

  /**
   * Create delete stream and return deleted document count
   */
  private async deleteDescendantsWithStream(targetPage, user, shouldUseV4Process = true): Promise<number> {
    let readStream;
    if (shouldUseV4Process) {
      readStream = await this.generateReadStreamToOperateOnlyDescendants(targetPage.path, user);
    }
    else {
      const factory = new PageCursorsForDescendantsFactory(user, targetPage, true);
      readStream = await factory.generateReadable();
    }


    const deleteDescendants = this.deleteDescendants.bind(this);
    let count = 0;
    let nDeletedNonEmptyPages = 0; // used for updating descendantCount

    const writeStream = new Writable({
      objectMode: true,
      async write(batch, encoding, callback) {
        nDeletedNonEmptyPages += batch.filter(d => !d.isEmpty).length;

        try {
          count += batch.length;
          await deleteDescendants(batch, user);
          logger.debug(`Deleting pages progressing: (count=${count})`);
        }
        catch (err) {
          logger.error('deleteDescendants error on add anyway: ', err);
        }

        callback();
      },
      final(callback) {
        logger.debug(`Deleting pages has completed: (totalCount=${count})`);

        callback();
      },
    });

    readStream
      .pipe(createBatchStream(BULK_REINDEX_SIZE))
      .pipe(writeStream);

    await streamToPromise(writeStream);

    return nDeletedNonEmptyPages;
  }

  private async deleteCompletelyOperation(pageIds, pagePaths) {
    // Delete Bookmarks, Attachments, Revisions, Pages and emit delete
    const Bookmark = this.crowi.model('Bookmark');
    const Comment = this.crowi.model('Comment');
    const Page = this.crowi.model('Page');
    const PageTagRelation = this.crowi.model('PageTagRelation');
    const ShareLink = this.crowi.model('ShareLink');
    const Revision = this.crowi.model('Revision');
    const Attachment = this.crowi.model('Attachment');
    const PageRedirect = mongoose.model('PageRedirect') as unknown as PageRedirectModel;

    const { attachmentService } = this.crowi;
    const attachments = await Attachment.find({ page: { $in: pageIds } });

    return Promise.all([
      Bookmark.deleteMany({ page: { $in: pageIds } }),
      Comment.deleteMany({ page: { $in: pageIds } }),
      PageTagRelation.deleteMany({ relatedPage: { $in: pageIds } }),
      ShareLink.deleteMany({ relatedPage: { $in: pageIds } }),
      Revision.deleteMany({ pageId: { $in: pageIds } }),
      Page.deleteMany({ _id: { $in: pageIds } }),
      PageRedirect.deleteMany({ $or: [{ fromPath: { $in: pagePaths } }, { toPath: { $in: pagePaths } }] }),
      attachmentService.removeAllAttachments(attachments),
    ]);
  }

  // delete multiple pages
  private async deleteMultipleCompletely(pages, user, options = {}) {
    const ids = pages.map(page => (page._id));
    const paths = pages.map(page => (page.path));

    logger.debug('Deleting completely', paths);

    await this.deleteCompletelyOperation(ids, paths);

    this.pageEvent.emit('syncDescendantsDelete', pages, user); // update as renamed page

    return;
  }

  async deleteCompletely(page, user, options = {}, isRecursively = false, preventEmitting = false) {
    /*
     * Common Operation
     */
    const Page = mongoose.model('Page') as PageModel;

    if (isTopPage(page.path)) {
      throw Error('It is forbidden to delete the top page');
    }

    if (page.isEmpty && !isRecursively) {
      throw Error('Page not found.');
    }

    // v4 compatible process
    const shouldUseV4Process = this.shouldUseV4Process(page);
    if (shouldUseV4Process) {
      return this.deleteCompletelyV4(page, user, options, isRecursively, preventEmitting);
    }

    const canOperate = await this.crowi.pageOperationService.canOperate(isRecursively, page.path, null);
    if (!canOperate) {
      throw Error(`Cannot operate deleteCompletely from path "${page.path}" right now.`);
    }

    const ids = [page._id];
    const paths = [page.path];

    logger.debug('Deleting completely', paths);

    // 1. update descendantCount
    if (isRecursively) {
      const inc = page.isEmpty ? -page.descendantCount : -(page.descendantCount + 1);
      await this.updateDescendantCountOfAncestors(page.parent, inc, true);
    }
    else {
      // replace with an empty page
      const shouldReplace = await Page.exists({ parent: page._id });
      let pageToUpdateDescendantCount = page;
      if (shouldReplace) {
        pageToUpdateDescendantCount = await Page.replaceTargetWithPage(page);
      }
      await this.updateDescendantCountOfAncestors(pageToUpdateDescendantCount.parent, -1, true);
    }
    // 2. then delete target completely
    await this.deleteCompletelyOperation(ids, paths);

    // delete leaf empty pages
    await Page.removeLeafEmptyPagesRecursively(page.parent);

    if (!page.isEmpty && !preventEmitting) {
      this.pageEvent.emit('deleteCompletely', page, user);
    }

    if (isRecursively) {
      let pageOp;
      try {
        pageOp = await PageOperation.create({
          actionType: PageActionType.DeleteCompletely,
          actionStage: PageActionStage.Main,
          page,
          user,
          fromPath: page.path,
          options,
        });
      }
      catch (err) {
        logger.error('Failed to create PageOperation document.', err);
        throw err;
      }
      /*
       * Main Operation
       */
      this.deleteCompletelyRecursivelyMainOperation(page, user, options, pageOp._id);
    }

    return;
  }

  async deleteCompletelyRecursivelyMainOperation(page, user, options, pageOpId: ObjectIdLike): Promise<void> {
    await this.deleteCompletelyDescendantsWithStream(page, user, options, false);

    await PageOperation.findByIdAndDelete(pageOpId);

    // no sub operation available
  }

  private async deleteCompletelyV4(page, user, options = {}, isRecursively = false, preventEmitting = false) {
    const ids = [page._id];
    const paths = [page.path];

    logger.debug('Deleting completely', paths);

    await this.deleteCompletelyOperation(ids, paths);

    if (isRecursively) {
      this.deleteCompletelyDescendantsWithStream(page, user, options);
    }

    if (!page.isEmpty && !preventEmitting) {
      this.pageEvent.emit('deleteCompletely', page, user);
    }

    return;
  }

  async emptyTrashPage(user, options = {}) {
    return this.deleteCompletelyDescendantsWithStream({ path: '/trash' }, user, options);
  }

  /**
   * Create delete completely stream
   */
  private async deleteCompletelyDescendantsWithStream(targetPage, user, options = {}, shouldUseV4Process = true): Promise<number> {
    let readStream;

    if (shouldUseV4Process) { // pages don't have parents
      readStream = await this.generateReadStreamToOperateOnlyDescendants(targetPage.path, user);
    }
    else {
      const factory = new PageCursorsForDescendantsFactory(user, targetPage, true);
      readStream = await factory.generateReadable();
    }

    let count = 0;
    let nDeletedNonEmptyPages = 0; // used for updating descendantCount

    const deleteMultipleCompletely = this.deleteMultipleCompletely.bind(this);
    const writeStream = new Writable({
      objectMode: true,
      async write(batch, encoding, callback) {
        nDeletedNonEmptyPages += batch.filter(d => !d.isEmpty).length;

        try {
          count += batch.length;
          await deleteMultipleCompletely(batch, user, options);
          logger.debug(`Adding pages progressing: (count=${count})`);
        }
        catch (err) {
          logger.error('addAllPages error on add anyway: ', err);
        }

        callback();
      },
      final(callback) {
        logger.debug(`Adding pages has completed: (totalCount=${count})`);

        callback();
      },
    });

    readStream
      .pipe(createBatchStream(BULK_REINDEX_SIZE))
      .pipe(writeStream);

    await streamToPromise(writeStream);

    return nDeletedNonEmptyPages;
  }

  // no need to separate Main Sub since it is devided into single page operations
  async deleteMultiplePages(pagesToDelete, user, options): Promise<void> {
    const { isRecursively, isCompletely } = options;

    if (pagesToDelete.length > LIMIT_FOR_MULTIPLE_PAGE_OP) {
      throw Error(`The maximum number of pages is ${LIMIT_FOR_MULTIPLE_PAGE_OP}.`);
    }

    // omit duplicate paths if isRecursively true, omit empty pages if isRecursively false
    const pages = isRecursively ? omitDuplicateAreaPageFromPages(pagesToDelete) : pagesToDelete.filter(p => !p.isEmpty);

    if (isCompletely) {
      for await (const page of pages) {
        await this.deleteCompletely(page, user, {}, isRecursively);
      }
    }
    else {
      for await (const page of pages) {
        await this.deletePage(page, user, {}, isRecursively);
      }
    }
  }

  // use the same process in both v4 and v5
  private async revertDeletedDescendants(pages, user) {
    const Page = this.crowi.model('Page');
    const PageRedirect = mongoose.model('PageRedirect') as unknown as PageRedirectModel;

    const revertPageOperations: any[] = [];
    const fromPathsToDelete: string[] = [];

    pages.forEach((page) => {
      // e.g. page.path = /trash/test, toPath = /test
      const toPath = Page.getRevertDeletedPageName(page.path);
      revertPageOperations.push({
        updateOne: {
          filter: { _id: page._id },
          update: {
            $set: {
              path: toPath, status: Page.STATUS_PUBLISHED, lastUpdateUser: user._id, deleteUser: null, deletedAt: null,
            },
          },
        },
      });

      fromPathsToDelete.push(page.path);
    });

    try {
      await Page.bulkWrite(revertPageOperations);
      await PageRedirect.deleteMany({ fromPath: { $in: fromPathsToDelete } });
    }
    catch (err) {
      if (err.code !== 11000) {
        throw new Error(`Failed to revert pages: ${err}`);
      }
    }
  }

  async revertDeletedPage(page, user, options = {}, isRecursively = false) {
    /*
     * Common Operation
     */
    const Page = this.crowi.model('Page');
    const PageTagRelation = this.crowi.model('PageTagRelation');

    // 1. Separate v4 & v5 process
    const shouldUseV4Process = this.shouldUseV4ProcessForRevert(page);
    if (shouldUseV4Process) {
      return this.revertDeletedPageV4(page, user, options, isRecursively);
    }

    const newPath = Page.getRevertDeletedPageName(page.path);

    const canOperate = await this.crowi.pageOperationService.canOperate(isRecursively, page.path, newPath);
    if (!canOperate) {
      throw Error(`Cannot operate revert from path "${page.path}" right now.`);
    }

    const includeEmpty = true;
    const originPage = await Page.findByPath(newPath, includeEmpty);

    // throw if any page already exists
    if (originPage != null) {
      throw new PathAlreadyExistsError('already_exists', originPage.path);
    }

    // 2. Revert target
    const parent = await this.getParentAndFillAncestorsByUser(user, newPath);
    const updatedPage = await Page.findByIdAndUpdate(page._id, {
      $set: {
        path: newPath, status: Page.STATUS_PUBLISHED, lastUpdateUser: user._id, deleteUser: null, deletedAt: null, parent: parent._id, descendantCount: 0,
      },
    }, { new: true });
    await PageTagRelation.updateMany({ relatedPage: page._id }, { $set: { isPageTrashed: false } });

    this.pageEvent.emit('revert', page, user);

    if (!isRecursively) {
      await this.updateDescendantCountOfAncestors(parent._id, 1, true);
    }
    else {
      let pageOp;
      try {
        pageOp = await PageOperation.create({
          actionType: PageActionType.Revert,
          actionStage: PageActionStage.Main,
          page,
          user,
          fromPath: page.path,
          toPath: newPath,
          options,
        });
      }
      catch (err) {
        logger.error('Failed to create PageOperation document.', err);
        throw err;
      }
      /*
       * Resumable Operation
       */
      this.revertRecursivelyMainOperation(page, user, options, pageOp._id);
    }

    return updatedPage;
  }

  async revertRecursivelyMainOperation(page, user, options, pageOpId: ObjectIdLike): Promise<void> {
    const Page = mongoose.model('Page') as unknown as PageModel;

    await this.revertDeletedDescendantsWithStream(page, user, options, false);

    const newPath = Page.getRevertDeletedPageName(page.path);
    // normalize parent of descendant pages
    const shouldNormalize = this.shouldNormalizeParent(page);
    if (shouldNormalize) {
      try {
        await this.normalizeParentAndDescendantCountOfDescendants(newPath, user);
        logger.info(`Successfully normalized reverted descendant pages under "${newPath}"`);
      }
      catch (err) {
        logger.error('Failed to normalize descendants afrer revert:', err);
        throw err;
      }
    }

    // Set to Sub
    const pageOp = await PageOperation.findByIdAndUpdatePageActionStage(pageOpId, PageActionStage.Sub);
    if (pageOp == null) {
      throw Error('PageOperation document not found');
    }

    /*
     * Sub Operation
     */
    await this.revertRecursivelySubOperation(newPath, pageOp._id);
  }

  async revertRecursivelySubOperation(newPath: string, pageOpId: ObjectIdLike): Promise<void> {
    const Page = mongoose.model('Page') as unknown as PageModel;

    const newTarget = await Page.findOne({ path: newPath }); // only one page will be found since duplicating to existing path is forbidden

    if (newTarget == null) {
      throw Error('No reverted page found. Something might have gone wrong in revertRecursivelyMainOperation.');
    }

    // update descendantCount of ancestors'
    await this.updateDescendantCountOfAncestors(newTarget.parent as ObjectIdLike, newTarget.descendantCount + 1, true);

    await PageOperation.findByIdAndDelete(pageOpId);
  }

  private async revertDeletedPageV4(page, user, options = {}, isRecursively = false) {
    const Page = this.crowi.model('Page');
    const PageTagRelation = this.crowi.model('PageTagRelation');

    const newPath = Page.getRevertDeletedPageName(page.path);
    const originPage = await Page.findByPath(newPath);
    if (originPage != null) {
      throw new PathAlreadyExistsError('already_exists', originPage.path);
    }

    if (isRecursively) {
      this.revertDeletedDescendantsWithStream(page, user, options);
    }

    page.status = Page.STATUS_PUBLISHED;
    page.lastUpdateUser = user;
    debug('Revert deleted the page', page, newPath);
    const updatedPage = await Page.findByIdAndUpdate(page._id, {
      $set: {
        path: newPath, status: Page.STATUS_PUBLISHED, lastUpdateUser: user._id, deleteUser: null, deletedAt: null,
      },
    }, { new: true });
    await PageTagRelation.updateMany({ relatedPage: page._id }, { $set: { isPageTrashed: false } });

    this.pageEvent.emit('revert', page, user);

    return updatedPage;
  }

  /**
   * Create revert stream
   */
  private async revertDeletedDescendantsWithStream(targetPage, user, options = {}, shouldUseV4Process = true): Promise<number> {
    if (shouldUseV4Process) {
      return this.revertDeletedDescendantsWithStreamV4(targetPage, user, options);
    }

    const readStream = await this.generateReadStreamToOperateOnlyDescendants(targetPage.path, user);

    const revertDeletedDescendants = this.revertDeletedDescendants.bind(this);
    let count = 0;
    const writeStream = new Writable({
      objectMode: true,
      async write(batch, encoding, callback) {
        try {
          count += batch.length;
          await revertDeletedDescendants(batch, user);
          logger.debug(`Reverting pages progressing: (count=${count})`);
        }
        catch (err) {
          logger.error('revertPages error on add anyway: ', err);
        }

        callback();
      },
      async final(callback) {
        logger.debug(`Reverting pages has completed: (totalCount=${count})`);

        callback();
      },
    });

    readStream
      .pipe(createBatchStream(BULK_REINDEX_SIZE))
      .pipe(writeStream);

    await streamToPromise(writeStream);

    return count;
  }

  private async revertDeletedDescendantsWithStreamV4(targetPage, user, options = {}) {
    const readStream = await this.generateReadStreamToOperateOnlyDescendants(targetPage.path, user);

    const revertDeletedDescendants = this.revertDeletedDescendants.bind(this);
    let count = 0;
    const writeStream = new Writable({
      objectMode: true,
      async write(batch, encoding, callback) {
        try {
          count += batch.length;
          await revertDeletedDescendants(batch, user);
          logger.debug(`Reverting pages progressing: (count=${count})`);
        }
        catch (err) {
          logger.error('revertPages error on add anyway: ', err);
        }

        callback();
      },
      final(callback) {
        logger.debug(`Reverting pages has completed: (totalCount=${count})`);

        callback();
      },
    });

    readStream
      .pipe(createBatchStream(BULK_REINDEX_SIZE))
      .pipe(writeStream);

    await streamToPromise(readStream);

    return count;
  }


  async handlePrivatePagesForGroupsToDelete(groupsToDelete, action, transferToUserGroupId, user) {
    const Page = this.crowi.model('Page');
    const pages = await Page.find({ grantedGroup: { $in: groupsToDelete } });

    switch (action) {
      case 'public':
        await Page.publicizePages(pages);
        break;
      case 'delete':
        return this.deleteMultipleCompletely(pages, user);
      case 'transfer':
        await Page.transferPagesToGroup(pages, transferToUserGroupId);
        break;
      default:
        throw new Error('Unknown action for private pages');
    }
  }

  private extractStringIds(refs: Ref<HasObjectId>[]) {
    return refs.map((ref: Ref<HasObjectId>) => {
      return (typeof ref === 'string') ? ref : ref._id.toString();
    });
  }

  constructBasicPageInfo(page: IPage, isGuestUser?: boolean): IPageInfo | IPageInfoForEntity {
    const isMovable = isGuestUser ? false : isMovablePage(page.path);

    if (page.isEmpty) {
      return {
        isV5Compatible: true,
        isEmpty: true,
        isMovable,
        isDeletable: false,
        isAbleToDeleteCompletely: false,
        isRevertible: false,
      };
    }

    const likers = page.liker.slice(0, 15) as Ref<IUserHasId>[];
    const seenUsers = page.seenUsers.slice(0, 15) as Ref<IUserHasId>[];

    return {
      isV5Compatible: isTopPage(page.path) || page.parent != null,
      isEmpty: false,
      sumOfLikers: page.liker.length,
      likerIds: this.extractStringIds(likers),
      seenUserIds: this.extractStringIds(seenUsers),
      sumOfSeenUsers: page.seenUsers.length,
      isMovable,
      isDeletable: isMovable,
      isAbleToDeleteCompletely: false,
      isRevertible: isTrashPage(page.path),
    };

  }

  async shortBodiesMapByPageIds(pageIds: ObjectId[] = [], user): Promise<Record<string, string | null>> {
    const Page = mongoose.model('Page') as unknown as PageModel;
    const MAX_LENGTH = 350;

    // aggregation options
    let userGroups;
    if (user != null && userGroups == null) {
      const UserGroupRelation = mongoose.model('UserGroupRelation') as any; // Typescriptize model
      userGroups = await UserGroupRelation.findAllUserGroupIdsRelatedToUser(user);
    }
    const viewerCondition = Page.generateGrantCondition(user, userGroups);
    const filterByIds = {
      _id: { $in: pageIds },
    };

    let pages;
    try {
      pages = await Page
        .aggregate([
          // filter by pageIds
          {
            $match: filterByIds,
          },
          // filter by viewer
          {
            $match: viewerCondition,
          },
          // lookup: https://docs.mongodb.com/v4.4/reference/operator/aggregation/lookup/
          {
            $lookup: {
              from: 'revisions',
              let: { localRevision: '$revision' },
              pipeline: [
                {
                  $match: {
                    $expr: {
                      $eq: ['$_id', '$$localRevision'],
                    },
                  },
                },
                {
                  $project: {
                    // What is $substrCP?
                    // see: https://stackoverflow.com/questions/43556024/mongodb-error-substrbytes-invalid-range-ending-index-is-in-the-middle-of-a-ut/43556249
                    revision: { $substrCP: ['$body', 0, MAX_LENGTH] },
                  },
                },
              ],
              as: 'revisionData',
            },
          },
          // projection
          {
            $project: {
              _id: 1,
              revisionData: 1,
            },
          },
        ]).exec();
    }
    catch (err) {
      logger.error('Error occurred while generating shortBodiesMap');
      throw err;
    }

    const shortBodiesMap = {};
    pages.forEach((page) => {
      shortBodiesMap[page._id] = page.revisionData?.[0]?.revision;
    });

    return shortBodiesMap;
  }

  private async createAndSendNotifications(page, user, action) {
    const { activityService, inAppNotificationService } = this.crowi;

    const snapshot = stringifySnapshot(page);

    // Create activity
    const parameters = {
      user: user._id,
      targetModel: SUPPORTED_TARGET_MODEL_TYPE.MODEL_PAGE,
      target: page,
      action,
    };
    const activity = await activityService.createByParameters(parameters);

    // Get user to be notified
    const targetUsers = await activity.getNotificationTargetUsers();

    // Create and send notifications
    await inAppNotificationService.upsertByActivity(targetUsers, activity, snapshot);
    await inAppNotificationService.emitSocketIo(targetUsers);
  }

  async normalizeParentByPath(path: string, user): Promise<void> {
    const Page = mongoose.model('Page') as unknown as PageModel;
    const { PageQueryBuilder } = Page;

    // This validation is not 100% correct since it ignores user to count
    const builder = new PageQueryBuilder(Page.find());
    builder.addConditionAsNotMigrated();
    builder.addConditionToListWithDescendants(path);
    const nEstimatedNormalizationTarget: number = await builder.query.exec('count');
    if (nEstimatedNormalizationTarget === 0) {
      throw Error('No page is available for conversion');
    }

    const pages = await Page.findByPathAndViewer(path, user, null, false);
    if (pages == null || !Array.isArray(pages)) {
      throw Error('Something went wrong while converting pages.');
    }


    if (pages.length === 0) {
      const isForbidden = await Page.count({ path, isEmpty: false }) > 0;
      if (isForbidden) {
        throw new V5ConversionError('It is not allowed to convert this page.', V5ConversionErrCode.FORBIDDEN);
      }
    }
    if (pages.length > 1) {
      throw new V5ConversionError(
        `There are more than two pages at the path "${path}". Please rename or delete the page first.`,
        V5ConversionErrCode.DUPLICATE_PAGES_FOUND,
      );
    }

    let page;
    let systematicallyCreatedPage;

    const shouldCreateNewPage = pages[0] == null;
    if (shouldCreateNewPage) {
      const notEmptyParent = await Page.findNotEmptyParentByPathRecursively(path);

      const options: PageCreateOptions & { grantedUsers?: ObjectIdLike[] | undefined } = {
        grant: notEmptyParent.grant,
        grantUserGroupId: notEmptyParent.grantedGroup,
        grantedUsers: notEmptyParent.grantedUsers,
      };

      systematicallyCreatedPage = await this.createBySystem(
        path,
        '',
        options,
      );
      page = systematicallyCreatedPage;
    }
    else {
      page = pages[0];
    }

    const grant = page.grant;
    const grantedUserIds = page.grantedUsers;
    const grantedGroupId = page.grantedGroup;

    /*
     * UserGroup & Owner validation
     */
    let isGrantNormalized = false;
    try {
      const shouldCheckDescendants = true;

      isGrantNormalized = await this.crowi.pageGrantService.isGrantNormalized(user, path, grant, grantedUserIds, grantedGroupId, shouldCheckDescendants);
    }
    catch (err) {
      logger.error(`Failed to validate grant of page at "${path}"`, err);
      throw err;
    }
    if (!isGrantNormalized) {
      throw new V5ConversionError(
        'This page cannot be migrated since the selected grant or grantedGroup is not assignable to this page.',
        V5ConversionErrCode.GRANT_INVALID,
      );
    }

    let pageOp;
    try {
      pageOp = await PageOperation.create({
        actionType: PageActionType.NormalizeParent,
        actionStage: PageActionStage.Main,
        page,
        user,
        fromPath: page.path,
        toPath: page.path,
      });
    }
    catch (err) {
      logger.error('Failed to create PageOperation document.', err);
      throw err;
    }

    this.normalizeParentRecursivelyMainOperation(page, user, pageOp._id);
  }

  async normalizeParentByPageIdsRecursively(pageIds: ObjectIdLike[], user): Promise<void> {
    const Page = mongoose.model('Page') as unknown as PageModel;

    const pages = await Page.findByIdsAndViewer(pageIds, user, null);

    if (pages == null || pages.length === 0) {
      throw Error('pageIds is null or 0 length.');
    }

    if (pages.length > LIMIT_FOR_MULTIPLE_PAGE_OP) {
      throw Error(`The maximum number of pageIds allowed is ${LIMIT_FOR_MULTIPLE_PAGE_OP}.`);
    }

    this.normalizeParentRecursivelyByPages(pages, user);

    return;
  }

  async normalizeParentByPageIds(pageIds: ObjectIdLike[], user): Promise<void> {
    const Page = await mongoose.model('Page') as unknown as PageModel;

    const socket = this.crowi.socketIoService.getDefaultSocket();

    for await (const pageId of pageIds) {
      const page = await Page.findById(pageId);
      if (page == null) {
        continue;
      }

      const errorData: PageMigrationErrorData = { paths: [page.path] };

      try {
        const canOperate = await this.crowi.pageOperationService.canOperate(false, page.path, page.path);
        if (!canOperate) {
          throw Error(`Cannot operate normalizeParent to path "${page.path}" right now.`);
        }

        const normalizedPage = await this.normalizeParentByPage(page, user);

        if (normalizedPage == null) {
          socket.emit(SocketEventName.PageMigrationError, errorData);
          logger.error(`Failed to update descendantCount of page of id: "${pageId}"`);
        }
      }
      catch (err) {
        socket.emit(SocketEventName.PageMigrationError, errorData);
        logger.error('Something went wrong while normalizing parent.', err);
      }
    }
    socket.emit(SocketEventName.PageMigrationSuccess);
  }

  private async normalizeParentByPage(page, user) {
    const Page = mongoose.model('Page') as unknown as PageModel;

    const {
      path, grant, grantedUsers: grantedUserIds, grantedGroup: grantedGroupId,
    } = page;

    // check if any page exists at target path already
    const existingPage = await Page.findOne({ path, parent: { $ne: null } });
    if (existingPage != null && !existingPage.isEmpty) {
      throw Error('Page already exists. Please rename the page to continue.');
    }

    /*
     * UserGroup & Owner validation
     */
    if (grant !== Page.GRANT_RESTRICTED) {
      let isGrantNormalized = false;
      try {
        const shouldCheckDescendants = true;

        isGrantNormalized = await this.crowi.pageGrantService.isGrantNormalized(user, path, grant, grantedUserIds, grantedGroupId, shouldCheckDescendants);
      }
      catch (err) {
        logger.error(`Failed to validate grant of page at "${path}"`, err);
        throw err;
      }
      if (!isGrantNormalized) {
        throw Error('This page cannot be migrated since the selected grant or grantedGroup is not assignable to this page.');
      }
    }
    else {
      throw Error('Restricted pages can not be migrated');
    }

    let normalizedPage;

    // replace if empty page exists
    if (existingPage != null && existingPage.isEmpty) {
      // Inherit descendantCount from the empty page
      const updatedPage = await Page.findOneAndUpdate({ _id: page._id }, { descendantCount: existingPage.descendantCount }, { new: true });
      await Page.replaceTargetWithPage(existingPage, updatedPage, true);
      normalizedPage = await Page.findById(page._id);
    }
    else {
      const parent = await this.getParentAndFillAncestorsByUser(user, page.path);
      normalizedPage = await Page.findOneAndUpdate({ _id: page._id }, { parent: parent._id }, { new: true });
    }

    // Update descendantCount
    const inc = 1;
    await this.updateDescendantCountOfAncestors(normalizedPage.parent, inc, true);

    return normalizedPage;
  }

  async normalizeParentRecursivelyByPages(pages, user): Promise<void> {
    /*
     * Main Operation
     */
    const socket = this.crowi.socketIoService.getDefaultSocket();

    const pagesToNormalize = omitDuplicateAreaPageFromPages(pages);

    let normalizablePages;
    let nonNormalizablePages;
    try {
      [normalizablePages, nonNormalizablePages] = await this.crowi.pageGrantService.separateNormalizableAndNotNormalizablePages(user, pagesToNormalize);
    }
    catch (err) {
      socket.emit(SocketEventName.PageMigrationError);
      throw err;
    }

    if (normalizablePages.length === 0) {
      socket.emit(SocketEventName.PageMigrationError);
      return;
    }

    if (nonNormalizablePages.length !== 0) {
      const nonNormalizablePagePaths: string[] = nonNormalizablePages.map(p => p.path);
      socket.emit(SocketEventName.PageMigrationError, { paths: nonNormalizablePagePaths });
      logger.debug('Some pages could not be converted.', nonNormalizablePagePaths);
    }

    /*
     * Main Operation (s)
     */
    const errorPagePaths: string[] = [];
    for await (const page of normalizablePages) {
      const canOperate = await this.crowi.pageOperationService.canOperate(true, page.path, page.path);
      if (!canOperate) {
        errorPagePaths.push(page.path);
        throw Error(`Cannot operate normalizeParentRecursiively to path "${page.path}" right now.`);
      }

      const Page = mongoose.model('Page') as unknown as PageModel;
      const { PageQueryBuilder } = Page;
      const builder = new PageQueryBuilder(Page.findOne());
      builder.addConditionAsOnTree();
      builder.addConditionToListByPathsArray([page.path]);
      const existingPage = await builder.query.exec();

      if (existingPage?.parent != null) {
        errorPagePaths.push(page.path);
        throw Error('This page has already converted.');
      }

      let pageOp;
      try {
        pageOp = await PageOperation.create({
          actionType: PageActionType.NormalizeParent,
          actionStage: PageActionStage.Main,
          page,
          user,
          fromPath: page.path,
          toPath: page.path,
        });
      }
      catch (err) {
        errorPagePaths.push(page.path);
        logger.error('Failed to create PageOperation document.', err);
        throw err;
      }

      try {
        await this.normalizeParentRecursivelyMainOperation(page, user, pageOp._id);
      }
      catch (err) {
        errorPagePaths.push(page.path);
        logger.err('Failed to run normalizeParentRecursivelyMainOperation.', err);
        throw err;
      }
    }
    if (errorPagePaths.length === 0) {
      socket.emit(SocketEventName.PageMigrationSuccess);
    }
    else {
      socket.emit(SocketEventName.PageMigrationError, { paths: errorPagePaths });
    }
  }

  async normalizeParentRecursivelyMainOperation(page, user, pageOpId: ObjectIdLike): Promise<number> {
    // Save prevDescendantCount for sub-operation
    const Page = mongoose.model('Page') as unknown as PageModel;
    const { PageQueryBuilder } = Page;
    const builder = new PageQueryBuilder(Page.findOne(), true);
    builder.addConditionAsOnTree();
    builder.addConditionToListByPathsArray([page.path]);
    const exPage = await builder.query.exec();
    const options = { prevDescendantCount: exPage?.descendantCount ?? 0 };

    let count: number;
    try {
      count = await this.normalizeParentRecursively([page.path], user);
    }
    catch (err) {
      logger.error('V5 initial miration failed.', err);
      // socket.emit('normalizeParentRecursivelyByPageIds', { error: err.message }); TODO: use socket to tell user

      throw err;
    }

    // Set to Sub
    const pageOp = await PageOperation.findByIdAndUpdatePageActionStage(pageOpId, PageActionStage.Sub);
    if (pageOp == null) {
      throw Error('PageOperation document not found');
    }

    await this.normalizeParentRecursivelySubOperation(page, user, pageOp._id, options);

    return count;
  }

  async normalizeParentRecursivelySubOperation(page, user, pageOpId: ObjectIdLike, options: {prevDescendantCount: number}): Promise<void> {
    const Page = mongoose.model('Page') as unknown as PageModel;

    try {
      // update descendantCount of self and descendant pages first
      await this.updateDescendantCountOfSelfAndDescendants(page.path);

      // find pages again to get updated descendantCount
      // then calculate inc
      const pageAfterUpdatingDescendantCount = await Page.findByIdAndViewer(page._id, user);
      if (pageAfterUpdatingDescendantCount == null) {
        throw Error('Page not found after updating descendantCount');
      }

      const { prevDescendantCount } = options;
      const newDescendantCount = pageAfterUpdatingDescendantCount.descendantCount;
      let inc = newDescendantCount - prevDescendantCount;
      const isAlreadyConverted = page.parent != null;
      if (!isAlreadyConverted) {
        inc += 1;
      }
      await this.updateDescendantCountOfAncestors(page._id, inc, false);
    }
    catch (err) {
      logger.error('Failed to update descendantCount after normalizing parent:', err);
      throw Error(`Failed to update descendantCount after normalizing parent: ${err}`);
    }

    await PageOperation.findByIdAndDelete(pageOpId);
  }

  async _isPagePathIndexUnique() {
    const Page = this.crowi.model('Page');
    const now = (new Date()).toString();
    const path = `growi_check_is_path_index_unique_${now}`;

    let isUnique = false;

    try {
      await Page.insertMany([
        { path },
        { path },
      ]);
    }
    catch (err) {
      if (err?.code === 11000) { // Error code 11000 indicates the index is unique
        isUnique = true;
        logger.info('Page path index is unique.');
      }
      else {
        throw err;
      }
    }
    finally {
      await Page.deleteMany({ path: { $regex: new RegExp('growi_check_is_path_index_unique', 'g') } });
    }


    return isUnique;
  }

  // TODO: use socket to send status to the client
  async normalizeAllPublicPages() {
    // const socket = this.crowi.socketIoService.getAdminSocket();

    let isUnique;
    try {
      isUnique = await this._isPagePathIndexUnique();
    }
    catch (err) {
      logger.error('Failed to check path index status', err);
      throw err;
    }

    // drop unique index first
    if (isUnique) {
      try {
        await this._v5NormalizeIndex();
      }
      catch (err) {
        logger.error('V5 index normalization failed.', err);
        // socket.emit('v5IndexNormalizationFailed', { error: err.message });
        throw err;
      }
    }

    // then migrate
    try {
      await this.normalizeParentRecursively(['/'], null);
    }
    catch (err) {
      logger.error('V5 initial miration failed.', err);
      // socket.emit('v5InitialMirationFailed', { error: err.message });

      throw err;
    }

    // update descendantCount of all public pages
    try {
      await this.updateDescendantCountOfSelfAndDescendants('/');
      logger.info('Successfully updated all descendantCount of public pages.');
    }
    catch (err) {
      logger.error('Failed updating descendantCount of public pages.', err);
      throw err;
    }

    await this._setIsV5CompatibleTrue();
  }

  private async _setIsV5CompatibleTrue() {
    try {
      await this.crowi.configManager.updateConfigsInTheSameNamespace('crowi', {
        'app:isV5Compatible': true,
      });
      logger.info('Successfully migrated all public pages.');
    }
    catch (err) {
      logger.warn('Failed to update app:isV5Compatible to true.');
      throw err;
    }
  }

  private async normalizeParentAndDescendantCountOfDescendants(path: string, user): Promise<void> {
    await this.normalizeParentRecursively([path], user);

    // update descendantCount of descendant pages
    await this.updateDescendantCountOfSelfAndDescendants(path);
  }

  /**
   * Normalize parent attribute by passing paths and user.
   * @param paths Pages under this paths value will be updated.
   * @param user To be used to filter pages to update. If null, only public pages will be updated.
   * @returns Promise<void>
   */
  async normalizeParentRecursively(paths: string[], user: any | null): Promise<number> {
    const Page = mongoose.model('Page') as unknown as PageModel;

    const ancestorPaths = paths.flatMap(p => collectAncestorPaths(p, []));
    // targets' descendants
    const pathAndRegExpsToNormalize: (RegExp | string)[] = paths
      .map(p => new RegExp(`^${escapeStringRegexp(addTrailingSlash(p))}`, 'i'));
    // include targets' path
    pathAndRegExpsToNormalize.push(...paths);

    // determine UserGroup condition
    let userGroups = null;
    if (user != null) {
      const UserGroupRelation = mongoose.model('UserGroupRelation') as any; // TODO: Typescriptize model
      userGroups = await UserGroupRelation.findAllUserGroupIdsRelatedToUser(user);
    }

    const grantFiltersByUser: { $or: any[] } = Page.generateGrantCondition(user, userGroups);

    return this._normalizeParentRecursively(pathAndRegExpsToNormalize, ancestorPaths, grantFiltersByUser, user);
  }

  private buildFilterForNormalizeParentRecursively(pathOrRegExps: (RegExp | string)[], publicPathsToNormalize: string[], grantFiltersByUser: { $or: any[] }) {
    const Page = mongoose.model('Page') as unknown as PageModel;

    const andFilter: any = {
      $and: [
        {
          parent: null,
          status: Page.STATUS_PUBLISHED,
          path: { $ne: '/' },
        },
      ],
    };
    const orFilter: any = { $or: [] };
    // specified pathOrRegExps
    if (pathOrRegExps.length > 0) {
      orFilter.$or.push(
        {
          path: { $in: pathOrRegExps },
        },
      );
    }
    // not specified but ancestors of specified pathOrRegExps
    if (publicPathsToNormalize.length > 0) {
      orFilter.$or.push(
        {
          path: { $in: publicPathsToNormalize },
          grant: Page.GRANT_PUBLIC, // use only public pages to complete the tree
        },
      );
    }

    // Merge filters
    const mergedFilter = {
      $and: [
        { $and: [grantFiltersByUser, ...andFilter.$and] },
        { $or: orFilter.$or },
      ],
    };

    return mergedFilter;
  }

  private async _normalizeParentRecursively(
      pathOrRegExps: (RegExp | string)[], publicPathsToNormalize: string[], grantFiltersByUser: { $or: any[] }, user, count = 0, skiped = 0, isFirst = true,
  ): Promise<number> {
    const BATCH_SIZE = 100;
    const PAGES_LIMIT = 1000;

    const socket = this.crowi.socketIoService.getAdminSocket();

    const Page = mongoose.model('Page') as unknown as PageModel;
    const { PageQueryBuilder } = Page;

    // Build filter
    const matchFilter = this.buildFilterForNormalizeParentRecursively(pathOrRegExps, publicPathsToNormalize, grantFiltersByUser);

    let baseAggregation = Page
      .aggregate([
        { $match: matchFilter },
        {
          $project: { // minimize data to fetch
            _id: 1,
            path: 1,
          },
        },
      ]);

    // Limit pages to get
    const total = await Page.countDocuments(matchFilter);
    if (isFirst) {
      socket.emit(SocketEventName.PMStarted, { total });
    }
    if (total > PAGES_LIMIT) {
      baseAggregation = baseAggregation.limit(Math.floor(total * 0.3));
    }

    const pagesStream = await baseAggregation.cursor({ batchSize: BATCH_SIZE });
    const batchStream = createBatchStream(BATCH_SIZE);

    let shouldContinue = true;
    let nextCount = count;
    let nextSkiped = skiped;

    // eslint-disable-next-line max-len
    const buildPipelineToCreateEmptyPagesByUser = this.buildPipelineToCreateEmptyPagesByUser.bind(this);

    const migratePagesStream = new Writable({
      objectMode: true,
      async write(pages, encoding, callback) {
        const parentPaths = Array.from(new Set<string>(pages.map(p => pathlib.dirname(p.path))));

        // 1. Remove unnecessary empty pages & reset parent for pages which had had those empty pages
        const pageIdsToNotDelete = pages.map(p => p._id);
        const emptyPagePathsToDelete = pages.map(p => p.path);

        const builder1 = new PageQueryBuilder(Page.find({ isEmpty: true }, { _id: 1 }), true);
        builder1.addConditionToListByPathsArray(emptyPagePathsToDelete);
        builder1.addConditionToExcludeByPageIdsArray(pageIdsToNotDelete);

        const emptyPagesToDelete = await builder1.query.lean().exec();
        const resetParentOperations = emptyPagesToDelete.map((p) => {
          return {
            updateOne: {
              filter: {
                parent: p._id,
              },
              update: {
                parent: null,
              },
            },
          };
        });

        await Page.bulkWrite(resetParentOperations);
        await Page.removeEmptyPages(pageIdsToNotDelete, emptyPagePathsToDelete);

        // 2. Create lacking parents as empty pages
        const orFilters = [
          { path: '/' },
          { path: { $in: publicPathsToNormalize }, grant: Page.GRANT_PUBLIC, status: Page.STATUS_PUBLISHED },
          { path: { $in: publicPathsToNormalize }, parent: { $ne: null }, status: Page.STATUS_PUBLISHED },
          { path: { $nin: publicPathsToNormalize }, status: Page.STATUS_PUBLISHED },
        ];
        const filterForApplicableAncestors = { $or: orFilters };
        const aggregationPipeline = await buildPipelineToCreateEmptyPagesByUser(user, parentPaths, false, filterForApplicableAncestors);
        await Page.createEmptyPagesByPaths(parentPaths, aggregationPipeline);

        // 3. Find parents
        const addGrantCondition = (builder) => {
          builder.query = builder.query.and(grantFiltersByUser);

          return builder;
        };
        const builder2 = new PageQueryBuilder(Page.find(), true);
        addGrantCondition(builder2);
        const parents = await builder2
          .addConditionToListByPathsArray(parentPaths)
          .addConditionToFilterByApplicableAncestors(publicPathsToNormalize)
          .query
          .lean()
          .exec();

        // Normalize all siblings for each page
        const updateManyOperations = parents.map((parent) => {
          const parentId = parent._id;

          // Build filter
          const parentPathEscaped = escapeStringRegexp(parent.path === '/' ? '' : parent.path); // adjust the path for RegExp
          const filter: any = {
            $and: [
              {
                path: { $regex: new RegExp(`^${parentPathEscaped}(\\/[^/]+)\\/?$`, 'i') }, // see: regexr.com/6889f (e.g. /parent/any_child or /any_level1)
              },
              {
                path: { $in: pathOrRegExps.concat(publicPathsToNormalize) },
              },
              filterForApplicableAncestors,
              grantFiltersByUser,
            ],
          };

          return {
            updateMany: {
              filter,
              update: {
                parent: parentId,
              },
            },
          };
        });
        try {
          const res = await Page.bulkWrite(updateManyOperations);

          nextCount += res.result.nModified;
          nextSkiped += res.result.writeErrors.length;
          logger.info(`Page migration processing: (migratedPages=${res.result.nModified})`);

          socket.emit(SocketEventName.PMMigrating, { count: nextCount });
          socket.emit(SocketEventName.PMErrorCount, { skip: nextSkiped });

          // Throw if any error is found
          if (res.result.writeErrors.length > 0) {
            logger.error('Failed to migrate some pages', res.result.writeErrors);
            socket.emit(SocketEventName.PMEnded, { isSucceeded: false });
            throw Error('Failed to migrate some pages');
          }

          // Finish migration if no modification occurred
          if (res.result.nModified === 0 && res.result.nMatched === 0) {
            shouldContinue = false;
            logger.error('Migration is unable to continue', 'parentPaths:', parentPaths, 'bulkWriteResult:', res);
            socket.emit(SocketEventName.PMEnded, { isSucceeded: false });
          }
        }
        catch (err) {
          logger.error('Failed to update page.parent.', err);
          throw err;
        }

        callback();
      },
      final(callback) {
        callback();
      },
    });

    pagesStream
      .pipe(batchStream)
      .pipe(migratePagesStream);

    await streamToPromise(migratePagesStream);

    if (await Page.exists(matchFilter) && shouldContinue) {
      return this._normalizeParentRecursively(pathOrRegExps, publicPathsToNormalize, grantFiltersByUser, user, nextCount, nextSkiped, false);
    }

    // End
    socket.emit(SocketEventName.PMEnded, { isSucceeded: true });

    return nextCount;
  }

  private async _v5NormalizeIndex() {
    const collection = mongoose.connection.collection('pages');

    try {
      // drop pages.path_1 indexes
      await collection.dropIndex('path_1');
      logger.info('Succeeded to drop unique indexes from pages.path.');
    }
    catch (err) {
      logger.warn('Failed to drop unique indexes from pages.path.', err);
      throw err;
    }

    try {
      // create indexes without
      await collection.createIndex({ path: 1 }, { unique: false });
      logger.info('Succeeded to create non-unique indexes on pages.path.');
    }
    catch (err) {
      logger.warn('Failed to create non-unique indexes on pages.path.', err);
      throw err;
    }
  }

  async countPagesCanNormalizeParentByUser(user): Promise<number> {
    if (user == null) {
      throw Error('user is required');
    }

    const Page = mongoose.model('Page') as unknown as PageModel;
    const { PageQueryBuilder } = Page;

    const builder = new PageQueryBuilder(Page.count(), false);
    await builder.addConditionAsMigratablePages(user);

    const nMigratablePages = await builder.query.exec();

    return nMigratablePages;
  }

  /**
   * update descendantCount of the following pages
   * - page that has the same path as the provided path
   * - pages that are descendants of the above page
   */
  async updateDescendantCountOfSelfAndDescendants(path: string): Promise<void> {
    const BATCH_SIZE = 200;
    const Page = this.crowi.model('Page');
    const { PageQueryBuilder } = Page;

    const builder = new PageQueryBuilder(Page.find(), true);
    builder.addConditionAsOnTree();
    builder.addConditionToListWithDescendants(path);
    builder.addConditionToSortPagesByDescPath();

    const aggregatedPages = await builder.query.lean().cursor({ batchSize: BATCH_SIZE });


    const recountWriteStream = new Writable({
      objectMode: true,
      async write(pageDocuments, encoding, callback) {
        for await (const document of pageDocuments) {
          const descendantCount = await Page.recountDescendantCount(document._id);
          await Page.findByIdAndUpdate(document._id, { descendantCount });
        }
        callback();
      },
      final(callback) {
        callback();
      },
    });
    aggregatedPages
      .pipe(createBatchStream(BATCH_SIZE))
      .pipe(recountWriteStream);

    await streamToPromise(recountWriteStream);
  }

  // update descendantCount of all pages that are ancestors of a provided pageId by count
  async updateDescendantCountOfAncestors(pageId: ObjectIdLike, inc: number, shouldIncludeTarget: boolean): Promise<void> {
    const Page = this.crowi.model('Page');
    const ancestors = await Page.findAncestorsUsingParentRecursively(pageId, shouldIncludeTarget);
    const ancestorPageIds = ancestors.map(p => p._id);

    await Page.incrementDescendantCountOfPageIds(ancestorPageIds, inc);

    const updateDescCountData: UpdateDescCountRawData = Object.fromEntries(ancestors.map(p => [p._id.toString(), p.descendantCount + inc]));
    this.emitUpdateDescCount(updateDescCountData);
  }

  private emitUpdateDescCount(data: UpdateDescCountRawData): void {
    const socket = this.crowi.socketIoService.getDefaultSocket();

    socket.emit(SocketEventName.UpdateDescCount, data);
  }

  /**
   * Build the base aggregation pipeline for fillAncestors--- methods
   * @param onlyMigratedAsExistingPages Determine whether to include non-migrated pages as existing pages. If a page exists,
   * an empty page will not be created at that page's path.
   */
  private buildBasePipelineToCreateEmptyPages(paths: string[], onlyMigratedAsExistingPages = true, andFilter?): any[] {
    const aggregationPipeline: any[] = [];

    const Page = mongoose.model('Page') as unknown as PageModel;

    // -- Filter by paths
    aggregationPipeline.push({ $match: { path: { $in: paths } } });
    // -- Normalized condition
    if (onlyMigratedAsExistingPages) {
      aggregationPipeline.push({
        $match: {
          $or: [
            { grant: Page.GRANT_PUBLIC },
            { parent: { $ne: null } },
            { path: '/' },
          ],
        },
      });
    }
    // -- Add custom pipeline
    if (andFilter != null) {
      aggregationPipeline.push({ $match: andFilter });
    }

<<<<<<< HEAD
    const _pages = await queryBuilder
      .addConditionToSortPagesByAscPath()
      .query
      .lean()
      .exec();

    // inject page operation process info
    const pages = await this.injectProcessInfoIntoPagesByActionTypes(_pages, [PageActionType.Rename]);

    return pages;
=======
    return aggregationPipeline;
>>>>>>> a0b57c02
  }

  private async buildPipelineToCreateEmptyPagesByUser(user, paths: string[], onlyMigratedAsExistingPages = true, andFilter?): Promise<any[]> {
    const Page = mongoose.model('Page') as unknown as PageModel;

    const pipeline = this.buildBasePipelineToCreateEmptyPages(paths, onlyMigratedAsExistingPages, andFilter);
    let userGroups = null;
    if (user != null) {
      const UserGroupRelation = mongoose.model('UserGroupRelation') as any;
      userGroups = await UserGroupRelation.findAllUserGroupIdsRelatedToUser(user);
    }
    const grantCondition = Page.generateGrantCondition(user, userGroups);
    pipeline.push({ $match: grantCondition });

    return pipeline;
  }

  private buildPipelineToCreateEmptyPagesBySystem(paths: string[]): any[] {
    return this.buildBasePipelineToCreateEmptyPages(paths);
  }

  private async connectPageTree(path: string): Promise<void> {
    const Page = mongoose.model('Page') as unknown as PageModel;
    const { PageQueryBuilder } = Page;

    const ancestorPaths = collectAncestorPaths(path);

    // Find ancestors
    const builder = new PageQueryBuilder(Page.find(), true);
    builder.addConditionToFilterByApplicableAncestors(ancestorPaths); // avoid including not normalized pages
    const ancestors = await builder
      .addConditionToListByPathsArray(ancestorPaths)
      .addConditionToSortPagesByDescPath()
      .query
      .exec();
<<<<<<< HEAD
    // mark target
    const markedPages = _pages.map((page: PageDocument & { isTarget?: boolean }) => {
      if (page.path === path) {
        page.isTarget = true;
      }
      return page;
    });

    // inject page operation process info
    const pages = await this.injectProcessInfoIntoPagesByActionTypes(markedPages, [PageActionType.Rename]);

    /*
     * If any non-migrated page is found during creating the pathToChildren map, it will stop incrementing at that moment
     */
    const pathToChildren: Record<string, PageDocument[]> = {};
    const sortedPaths = ancestorPaths.sort((a, b) => a.length - b.length); // sort paths by path.length
    sortedPaths.every((path) => {
      const children = pages.filter(page => pathlib.dirname(page.path) === path);
      if (children.length === 0) {
        return false; // break when children do not exist
      }
      pathToChildren[path] = children;
      return true;
=======

    // Update parent attrs
    const ancestorsMap = new Map(); // Map<path, page>
    ancestors.forEach(page => !ancestorsMap.has(page.path) && ancestorsMap.set(page.path, page)); // the earlier element should be the true ancestor

    const nonRootAncestors = ancestors.filter(page => !isTopPage(page.path));
    const operations = nonRootAncestors.map((page) => {
      const parentPath = pathlib.dirname(page.path);
      return {
        updateOne: {
          filter: {
            _id: page._id,
          },
          update: {
            parent: ancestorsMap.get(parentPath)._id,
          },
        },
      };
>>>>>>> a0b57c02
    });
    await Page.bulkWrite(operations);
  }

  /**
   * Find parent or create parent if not exists.
   * It also updates parent of ancestors
   * @param path string
   * @returns Promise<PageDocument>
   */
  async getParentAndFillAncestorsByUser(user, path: string): Promise<PageDocument> {
    const Page = mongoose.model('Page') as unknown as PageModel;

    // Find parent
    const parent = await Page.findParentByPath(path);
    if (parent != null) {
      return parent;
    }

    const ancestorPaths = collectAncestorPaths(path);

    // Fill ancestors
    const aggregationPipeline: any[] = await this.buildPipelineToCreateEmptyPagesByUser(user, ancestorPaths);

    await Page.createEmptyPagesByPaths(ancestorPaths, aggregationPipeline);

    // Connect ancestors
    await this.connectPageTree(path);

    // Return the created parent
    const createdParent = await Page.findParentByPath(path);
    if (createdParent == null) {
      throw Error('Failed to find the created parent by getParentAndFillAncestorsByUser');
    }
    return createdParent;
  }

  async getParentAndFillAncestorsBySystem(path: string): Promise<PageDocument> {
    const Page = mongoose.model('Page') as unknown as PageModel;

    // Find parent
    const parent = await Page.findParentByPath(path);
    if (parent != null) {
      return parent;
    }

    // Fill ancestors
    const ancestorPaths = collectAncestorPaths(path);
    const aggregationPipeline: any[] = this.buildPipelineToCreateEmptyPagesBySystem(ancestorPaths);

    await Page.createEmptyPagesByPaths(ancestorPaths, aggregationPipeline);

    // Connect ancestors
    await this.connectPageTree(path);

    // Return the created parent
    const createdParent = await Page.findParentByPath(path);
    if (createdParent == null) {
      throw Error('Failed to find the created parent by getParentAndFillAncestorsByUser');
    }

    return createdParent;
  }

  // --------- Create ---------

  private async preparePageDocumentToCreate(path: string, shouldNew: boolean): Promise<PageDocument> {
    const Page = mongoose.model('Page') as unknown as PageModel;

    const emptyPage = await Page.findOne({ path, isEmpty: true });

    // Use empty page if exists, if not, create a new page
    let page;
    if (shouldNew) {
      page = new Page();
    }
    else if (emptyPage != null) {
      page = emptyPage;
      const descendantCount = await Page.recountDescendantCount(page._id);

      page.descendantCount = descendantCount;
      page.isEmpty = false;
    }
    else {
      page = new Page();
    }

    return page;
  }

  private setFieldExceptForGrantRevisionParent(
      pageDocument: PageDocument,
      path: string,
      user?,
  ): void {
    const Page = mongoose.model('Page') as unknown as PageModel;

    pageDocument.path = path;
    pageDocument.creator = user;
    pageDocument.lastUpdateUser = user;
    pageDocument.status = Page.STATUS_PUBLISHED;
  }

  private async canProcessCreate(
      path: string,
      grantData: {
        grant: number,
        grantedUserIds?: ObjectIdLike[],
        grantUserGroupId?: ObjectIdLike,
      },
      shouldValidateGrant: boolean,
      user?,
  ): Promise<boolean> {
    const Page = mongoose.model('Page') as unknown as PageModel;

    // Operatability validation
    const canOperate = await this.crowi.pageOperationService.canOperate(false, null, path);
    if (!canOperate) {
      logger.error(`Cannot operate create to path "${path}" right now.`);
      return false;
    }

    // Existance validation
    const isExist = (await Page.count({ path, isEmpty: false })) > 0; // not validate empty page
    if (isExist) {
      logger.error('Cannot create new page to existed path');
      return false;
    }

    // UserGroup & Owner validation
    const { grant, grantedUserIds, grantUserGroupId } = grantData;
    if (shouldValidateGrant) {
      if (user == null) {
        throw Error('user is required to validate grant');
      }

      let isGrantNormalized = false;
      try {
        // It must check descendants as well if emptyTarget is not null
        const isEmptyPageAlreadyExist = await Page.count({ path, isEmpty: true }) > 0;
        const shouldCheckDescendants = isEmptyPageAlreadyExist;

        isGrantNormalized = await this.crowi.pageGrantService.isGrantNormalized(user, path, grant, grantedUserIds, grantUserGroupId, shouldCheckDescendants);
      }
      catch (err) {
        logger.error(`Failed to validate grant of page at "${path}" of grant ${grant}:`, err);
        throw err;
      }
      if (!isGrantNormalized) {
        throw Error('The selected grant or grantedGroup is not assignable to this page.');
      }
    }

    return true;
  }

  async create(path: string, body: string, user, options: PageCreateOptions = {}): Promise<PageDocument> {
    const Page = mongoose.model('Page') as unknown as PageModel;

    // Switch method
    const isV5Compatible = this.crowi.configManager.getConfig('crowi', 'app:isV5Compatible');
    if (!isV5Compatible) {
      return Page.createV4(path, body, user, options);
    }

    // Values
    // eslint-disable-next-line no-param-reassign
    path = this.crowi.xss.process(path); // sanitize path
    const {
      format = 'markdown', grantUserGroupId,
    } = options;
    const grant = isTopPage(path) ? Page.GRANT_PUBLIC : options.grant;
    const grantData = {
      grant,
      grantedUserIds: grant === Page.GRANT_OWNER ? [user._id] : undefined,
      grantUserGroupId,
    };

    const isGrantRestricted = grant === Page.GRANT_RESTRICTED;

    // Validate
    const shouldValidateGrant = !isGrantRestricted;
    const canProcessCreate = await this.canProcessCreate(path, grantData, shouldValidateGrant, user);
    if (!canProcessCreate) {
      throw Error('Cannnot process create');
    }

    // Prepare a page document
    const shouldNew = isGrantRestricted;
    const page = await this.preparePageDocumentToCreate(path, shouldNew);

    // Set field
    this.setFieldExceptForGrantRevisionParent(page, path, user);

    // Apply scope
    page.applyScope(user, grant, grantUserGroupId);

    // Set parent
    if (isTopPage(path) || isGrantRestricted) { // set parent to null when GRANT_RESTRICTED
      page.parent = null;
    }
    else {
      const parent = await this.getParentAndFillAncestorsByUser(user, path);
      page.parent = parent._id;
    }

    // Save
    let savedPage = await page.save();

    // Create revision
    const Revision = mongoose.model('Revision') as any; // TODO: Typescriptize model
    const newRevision = Revision.prepareRevision(savedPage, body, null, user, { format });
    savedPage = await pushRevision(savedPage, newRevision, user);
    await savedPage.populateDataToShowRevision();

    // Update descendantCount
    await this.updateDescendantCountOfAncestors(savedPage._id, 1, false);

    // Emit create event
    this.pageEvent.emit('create', savedPage, user);

    // Delete PageRedirect if exists
    const PageRedirect = mongoose.model('PageRedirect') as unknown as PageRedirectModel;
    try {
      await PageRedirect.deleteOne({ fromPath: path });
      logger.warn(`Deleted page redirect after creating a new page at path "${path}".`);
    }
    catch (err) {
      // no throw
      logger.error('Failed to delete PageRedirect');
    }

    return savedPage;
  }

  private async canProcessCreateBySystem(
      path: string,
      grantData: {
        grant: number,
        grantedUserIds?: ObjectIdLike[],
        grantUserGroupId?: ObjectIdLike,
      },
  ): Promise<boolean> {
    return this.canProcessCreate(path, grantData, false);
  }

  async createBySystem(path: string, body: string, options: PageCreateOptions & { grantedUsers?: ObjectIdLike[] }): Promise<PageDocument> {
    const Page = mongoose.model('Page') as unknown as PageModel;

    const isV5Compatible = this.crowi.configManager.getConfig('crowi', 'app:isV5Compatible');
    if (!isV5Compatible) {
      throw Error('This method is available only when v5 compatible');
    }

    // Values
    // eslint-disable-next-line no-param-reassign
    path = this.crowi.xss.process(path); // sanitize path

    const {
      format = 'markdown', grantUserGroupId, grantedUsers,
    } = options;
    const grant = isTopPage(path) ? Page.GRANT_PUBLIC : options.grant;

    const isGrantRestricted = grant === Page.GRANT_RESTRICTED;
    const isGrantOwner = grant === Page.GRANT_OWNER;

    const grantData = {
      grant,
      grantedUserIds: isGrantOwner ? grantedUsers : undefined,
      grantUserGroupId,
    };

    // Validate
    if (isGrantOwner && grantedUsers?.length !== 1) {
      throw Error('grantedUser must exist when grant is GRANT_OWNER');
    }
    const canProcessCreateBySystem = await this.canProcessCreateBySystem(path, grantData);
    if (!canProcessCreateBySystem) {
      throw Error('Cannnot process createBySystem');
    }

    // Prepare a page document
    const shouldNew = !isGrantRestricted;
    const page = await this.preparePageDocumentToCreate(path, shouldNew);

    // Set field
    this.setFieldExceptForGrantRevisionParent(page, path);

    // Apply scope
    page.applyScope({ _id: grantedUsers?.[0] }, grant, grantUserGroupId);

    // Set parent
    if (isTopPage(path) || isGrantRestricted) { // set parent to null when GRANT_RESTRICTED
      page.parent = null;
    }
    else {
      const parent = await this.getParentAndFillAncestorsBySystem(path);
      page.parent = parent._id;
    }

    // Save
    let savedPage = await page.save();

    // Create revision
    const Revision = mongoose.model('Revision') as any; // TODO: Typescriptize model
    const dummyUser = { _id: new mongoose.Types.ObjectId() };
    const newRevision = Revision.prepareRevision(savedPage, body, null, dummyUser, { format });
    savedPage = await pushRevision(savedPage, newRevision, dummyUser);

    // Update descendantCount
    await this.updateDescendantCountOfAncestors(savedPage._id, 1, false);

    // Emit create event
    this.pageEvent.emit('create', savedPage, dummyUser);

    return savedPage;
  }


  /**
   * It takes page documents.
   * Generate process information for each actionType of PageOperation
   * Inject the information into page docuement if they are related based on page id
   */
  async injectProcessInfoIntoPagesByActionTypes(
      pages: (PageDocument & { processInfo?: IPageOperationProcessInfo })[],
      actionTypes: PageActionType[],
  ): Promise<(PageDocument & { processInfo?: IPageOperationProcessInfo })[]> {

    const pageOperations = await PageOperation.find({ actionType: { $in: actionTypes } });
    if (pageOperations == null || pageOperations.length === 0) {
      return pages;
    }

    const processInfo = this.crowi.pageOperationService.generateProcessInfoByActionTypes(pageOperations);
    const operatingPageids = Object.keys(processInfo);

    // filter pages to inject processInfo
    const operatingPages = pages.filter((page) => {
      const pageId = page._id.toString();
      return operatingPageids.includes(pageId);
    });

    // return if no pages found
    if (operatingPages.length === 0) {
      return pages;
    }

    // inject
    operatingPages.forEach((page) => {
      const pageId = page._id.toString();
      const processData = processInfo[pageId];
      page.processInfo = processData;
    });

    return pages;
  }

}

export default PageService;<|MERGE_RESOLUTION|>--- conflicted
+++ resolved
@@ -3083,20 +3083,7 @@
       aggregationPipeline.push({ $match: andFilter });
     }
 
-<<<<<<< HEAD
-    const _pages = await queryBuilder
-      .addConditionToSortPagesByAscPath()
-      .query
-      .lean()
-      .exec();
-
-    // inject page operation process info
-    const pages = await this.injectProcessInfoIntoPagesByActionTypes(_pages, [PageActionType.Rename]);
-
-    return pages;
-=======
     return aggregationPipeline;
->>>>>>> a0b57c02
   }
 
   private async buildPipelineToCreateEmptyPagesByUser(user, paths: string[], onlyMigratedAsExistingPages = true, andFilter?): Promise<any[]> {
@@ -3132,31 +3119,6 @@
       .addConditionToSortPagesByDescPath()
       .query
       .exec();
-<<<<<<< HEAD
-    // mark target
-    const markedPages = _pages.map((page: PageDocument & { isTarget?: boolean }) => {
-      if (page.path === path) {
-        page.isTarget = true;
-      }
-      return page;
-    });
-
-    // inject page operation process info
-    const pages = await this.injectProcessInfoIntoPagesByActionTypes(markedPages, [PageActionType.Rename]);
-
-    /*
-     * If any non-migrated page is found during creating the pathToChildren map, it will stop incrementing at that moment
-     */
-    const pathToChildren: Record<string, PageDocument[]> = {};
-    const sortedPaths = ancestorPaths.sort((a, b) => a.length - b.length); // sort paths by path.length
-    sortedPaths.every((path) => {
-      const children = pages.filter(page => pathlib.dirname(page.path) === path);
-      if (children.length === 0) {
-        return false; // break when children do not exist
-      }
-      pathToChildren[path] = children;
-      return true;
-=======
 
     // Update parent attrs
     const ancestorsMap = new Map(); // Map<path, page>
@@ -3175,7 +3137,6 @@
           },
         },
       };
->>>>>>> a0b57c02
     });
     await Page.bulkWrite(operations);
   }
