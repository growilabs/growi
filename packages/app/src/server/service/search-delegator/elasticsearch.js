import loggerFactory from '~/utils/logger';

const logger = loggerFactory('growi:service:search-delegator:elasticsearch');
const elasticsearch = require('elasticsearch');
const mongoose = require('mongoose');

const { URL } = require('url');

const {
  Writable, Transform,
} = require('stream');
const streamToPromise = require('stream-to-promise');

const { createBatchStream } = require('../../util/batch-stream');

const DEFAULT_OFFSET = 0;
const DEFAULT_LIMIT = 50;
const BULK_REINDEX_SIZE = 100;

class ElasticsearchDelegator {

  constructor(configManager, socketIoService) {
    this.configManager = configManager;
    this.socketIoService = socketIoService;

    this.client = null;

    // In Elasticsearch RegExp, we don't need to used ^ and $.
    // Ref: https://www.elastic.co/guide/en/elasticsearch/reference/5.6/query-dsl-regexp-query.html#_standard_operators
    this.queries = {
      PORTAL: {
        regexp: {
          'path.raw': '.*/',
        },
      },
      PUBLIC: {
        regexp: {
          'path.raw': '.*[^/]',
        },
      },
      USER: {
        prefix: {
          'path.raw': '/user/',
        },
      },
    };

    this.initClient();
  }

  get aliasName() {
    return `${this.indexName}-alias`;
  }

  shouldIndexed(page) {
    return page.revision != null && page.redirectTo == null;
  }

  initClient() {
    const { host, httpAuth, indexName } = this.getConnectionInfo();
    this.client = new elasticsearch.Client({
      host,
      httpAuth,
      requestTimeout: this.configManager.getConfig('crowi', 'app:elasticsearchRequestTimeout'),
      // log: 'debug',
    });
    this.indexName = indexName;
  }

  /**
   * return information object to connect to ES
   * @return {object} { host, httpAuth, indexName}
   */
  getConnectionInfo() {
    let indexName = 'crowi';
    let host = this.esUri;
    let httpAuth = '';

    const elasticsearchUri = this.configManager.getConfig('crowi', 'app:elasticsearchUri');

    const url = new URL(elasticsearchUri);
    if (url.pathname !== '/') {
      host = `${url.protocol}//${url.host}`;
      indexName = url.pathname.substring(1); // omit heading slash

      if (url.username != null && url.password != null) {
        httpAuth = `${url.username}:${url.password}`;
      }
    }

    return {
      host,
      httpAuth,
      indexName,
    };
  }

  async init() {
    return this.normalizeIndices();
  }

  /**
   * return Nodes Info
   * `cluster:monitor/nodes/info` privilege is required on ES
   * @return {object} `{ esVersion, esNodeInfos }`
   *
   * @see https://www.elastic.co/guide/en/elasticsearch/reference/6.6/cluster-nodes-info.html
   */
  async getInfo() {
    const info = await this.client.nodes.info();
    if (!info._nodes || !info.nodes) {
      throw new Error('There is no nodes');
    }

    let esVersion = 'unknown';
    const esNodeInfos = {};

    for (const [nodeName, nodeInfo] of Object.entries(info.nodes)) {
      esVersion = nodeInfo.version;

      const filteredInfo = {
        name: nodeInfo.name,
        version: nodeInfo.version,
        plugins: nodeInfo.plugins.map((pluginInfo) => {
          return {
            name: pluginInfo.name,
            version: pluginInfo.version,
          };
        }),
      };

      esNodeInfos[nodeName] = filteredInfo;
    }

    return { esVersion, esNodeInfos };
  }

  /**
   * return Cluster Health
   * `cluster:monitor/health` privilege is required on ES
   * @return {object} `{ esClusterHealth }`
   *
   * @see https://www.elastic.co/guide/en/elasticsearch/reference/6.6/cluster-health.html
   */
  async getInfoForHealth() {
    const esClusterHealth = await this.client.cluster.health();
    return { esClusterHealth };
  }

  /**
   * Return information for Admin Full Text Search Management page
   */
  async getInfoForAdmin() {
    const { client, indexName, aliasName } = this;

    const tmpIndexName = `${indexName}-tmp`;

    // check existence
    const isExistsMainIndex = await client.indices.exists({ index: indexName });
    const isExistsTmpIndex = await client.indices.exists({ index: tmpIndexName });

    // create indices name list
    const existingIndices = [];
    if (isExistsMainIndex) { existingIndices.push(indexName) }
    if (isExistsTmpIndex) { existingIndices.push(tmpIndexName) }

    // results when there is no indices
    if (existingIndices.length === 0) {
      return {
        indices: [],
        aliases: [],
        isNormalized: false,
      };
    }

    const { indices } = await client.indices.stats({ index: existingIndices, ignore_unavailable: true, metric: ['docs', 'store', 'indexing'] });
    const aliases = await client.indices.getAlias({ index: existingIndices });

    const isMainIndexHasAlias = isExistsMainIndex && aliases[indexName].aliases != null && aliases[indexName].aliases[aliasName] != null;
    const isTmpIndexHasAlias = isExistsTmpIndex && aliases[tmpIndexName].aliases != null && aliases[tmpIndexName].aliases[aliasName] != null;

    const isNormalized = isExistsMainIndex && isMainIndexHasAlias && !isExistsTmpIndex && !isTmpIndexHasAlias;

    return {
      indices,
      aliases,
      isNormalized,
    };
  }

  /**
   * rebuild index
   */
  async rebuildIndex() {
    const { client, indexName, aliasName } = this;

    const tmpIndexName = `${indexName}-tmp`;

    try {
      // reindex to tmp index
      await this.createIndex(tmpIndexName);
      await client.reindex({
        waitForCompletion: false,
        body: {
          source: { index: indexName },
          dest: { index: tmpIndexName },
        },
      });

      // update alias
      await client.indices.updateAliases({
        body: {
          actions: [
            { add: { alias: aliasName, index: tmpIndexName } },
            { remove: { alias: aliasName, index: indexName } },
          ],
        },
      });

      // flush index
      await client.indices.delete({
        index: indexName,
      });
      await this.createIndex(indexName);
      await this.addAllPages();
    }
    catch (error) {
      logger.warn('An error occured while \'rebuildIndex\', normalize indices anyway.');

      const socket = this.socketIoService.getAdminSocket();
      socket.emit('rebuildingFailed', { error: error.message });

      throw error;
    }
    finally {
      await this.normalizeIndices();
    }

  }

  async normalizeIndices() {
    const { client, indexName, aliasName } = this;

    const tmpIndexName = `${indexName}-tmp`;

    // remove tmp index
    const isExistsTmpIndex = await client.indices.exists({ index: tmpIndexName });
    if (isExistsTmpIndex) {
      await client.indices.delete({ index: tmpIndexName });
    }

    // create index
    const isExistsIndex = await client.indices.exists({ index: indexName });
    if (!isExistsIndex) {
      await this.createIndex(indexName);
    }

    // create alias
    const isExistsAlias = await client.indices.existsAlias({ name: aliasName, index: indexName });
    if (!isExistsAlias) {
      await client.indices.putAlias({
        name: aliasName,
        index: indexName,
      });
    }
  }

  async createIndex(index) {
    const body = require('^/resource/search/mappings.json');
    return this.client.indices.create({ index, body });
  }

  /**
   * generate object that is related to page.grant*
   */
  generateDocContentsRelatedToRestriction(page) {
    let grantedUserIds = null;
    if (page.grantedUsers != null && page.grantedUsers.length > 0) {
      grantedUserIds = page.grantedUsers.map((user) => {
        const userId = (user._id == null) ? user : user._id;
        return userId.toString();
      });
    }

    let grantedGroupId = null;
    if (page.grantedGroup != null) {
      const groupId = (page.grantedGroup._id == null) ? page.grantedGroup : page.grantedGroup._id;
      grantedGroupId = groupId.toString();
    }

    return {
      grant: page.grant,
      granted_users: grantedUserIds,
      granted_group: grantedGroupId,
    };
  }

  prepareBodyForCreate(body, page) {
    if (!Array.isArray(body)) {
      throw new Error('Body must be an array.');
    }

    const command = {
      index: {
        _index: this.indexName,
        _type: 'pages',
        _id: page._id.toString(),
      },
    };

    const bookmarkCount = page.bookmarkCount || 0;
    const seenUsersCount = page.seenUsers.length || 0;
    let document = {
      path: page.path,
      body: page.revision.body,
      // username: page.creator?.username, // available Node.js v14 and above
      username: page.creator != null ? page.creator.username : null,
      comments: page.comments,
      comment_count: page.commentCount,
      bookmark_count: bookmarkCount,
      seenUsers_count: seenUsersCount,
      like_count: page.liker.length || 0,
      created_at: page.createdAt,
      updated_at: page.updatedAt,
      tag_names: page.tagNames,
    };

    document = Object.assign(document, this.generateDocContentsRelatedToRestriction(page));

    body.push(command);
    body.push(document);
  }

  prepareBodyForDelete(body, page) {
    if (!Array.isArray(body)) {
      throw new Error('Body must be an array.');
    }

    const command = {
      delete: {
        _index: this.indexName,
        _type: 'pages',
        _id: page._id.toString(),
      },
    };

    body.push(command);
  }

  addAllPages() {
    const Page = mongoose.model('Page');
    return this.updateOrInsertPages(() => Page.find(), { isEmittingProgressEvent: true, invokeGarbageCollection: true });
  }

  updateOrInsertPageById(pageId) {
    const Page = mongoose.model('Page');
    return this.updateOrInsertPages(() => Page.findById(pageId));
  }

  updateOrInsertDescendantsPagesById(page, user) {
    const Page = mongoose.model('Page');
    const { PageQueryBuilder } = Page;
    const builder = new PageQueryBuilder(Page.find());
    builder.addConditionToListWithDescendants(page.path);
    return this.updateOrInsertPages(() => builder.query);
  }

  /**
   * @param {function} queryFactory factory method to generate a Mongoose Query instance
   */
  async updateOrInsertPages(queryFactory, option = {}) {
    const { isEmittingProgressEvent = false, invokeGarbageCollection = false } = option;

    const Page = mongoose.model('Page');
    const { PageQueryBuilder } = Page;
    const Bookmark = mongoose.model('Bookmark');
    const Comment = mongoose.model('Comment');
    const PageTagRelation = mongoose.model('PageTagRelation');

    const socket = this.socketIoService.getAdminSocket();

    // prepare functions invoked from custom streams
    const prepareBodyForCreate = this.prepareBodyForCreate.bind(this);
    const shouldIndexed = this.shouldIndexed.bind(this);
    const bulkWrite = this.client.bulk.bind(this.client);

    const findQuery = new PageQueryBuilder(queryFactory()).addConditionToExcludeRedirect().query;
    const countQuery = new PageQueryBuilder(queryFactory()).addConditionToExcludeRedirect().query;

    const totalCount = await countQuery.count();

    const readStream = findQuery
      // populate data which will be referenced by prepareBodyForCreate()
      .populate([
        { path: 'creator', model: 'User', select: 'username' },
        { path: 'revision', model: 'Revision', select: 'body' },
      ])
      .lean()
      .cursor();

    let skipped = 0;
    const thinOutStream = new Transform({
      objectMode: true,
      async transform(doc, encoding, callback) {
        if (shouldIndexed(doc)) {
          this.push(doc);
        }
        else {
          skipped++;
        }
        callback();
      },
    });

    const batchStream = createBatchStream(BULK_REINDEX_SIZE);

    const appendBookmarkCountStream = new Transform({
      objectMode: true,
      async transform(chunk, encoding, callback) {
        const pageIds = chunk.map(doc => doc._id);

        const idToCountMap = await Bookmark.getPageIdToCountMap(pageIds);
        const idsHavingCount = Object.keys(idToCountMap);

        // append count
        chunk
          .filter(doc => idsHavingCount.includes(doc._id.toString()))
          .forEach((doc) => {
            // append count from idToCountMap
            doc.bookmarkCount = idToCountMap[doc._id.toString()];
          });

        this.push(chunk);
        callback();
      },
    });


    const appendCommentStream = new Transform({
      objectMode: true,
      async transform(chunk, encoding, callback) {
        const pageIds = chunk.map(doc => doc._id);

        const idToCommentMap = await Comment.getPageIdToCommentMap(pageIds);
        const idsHavingComment = Object.keys(idToCommentMap);

        // append comments
        chunk
          .filter(doc => idsHavingComment.includes(doc._id.toString()))
          .forEach((doc) => {
            // append comments from idToCommentMap
            doc.comments = idToCommentMap[doc._id.toString()];
          });

        this.push(chunk);
        callback();
      },
    });

    const appendTagNamesStream = new Transform({
      objectMode: true,
      async transform(chunk, encoding, callback) {
        const pageIds = chunk.map(doc => doc._id);

        const idToTagNamesMap = await PageTagRelation.getIdToTagNamesMap(pageIds);
        const idsHavingTagNames = Object.keys(idToTagNamesMap);

        // append tagNames
        chunk
          .filter(doc => idsHavingTagNames.includes(doc._id.toString()))
          .forEach((doc) => {
            // append tagName from idToTagNamesMap
            doc.tagNames = idToTagNamesMap[doc._id.toString()];
          });

        this.push(chunk);
        callback();
      },
    });

    let count = 0;
    const writeStream = new Writable({
      objectMode: true,
      async write(batch, encoding, callback) {
        const body = [];
        batch.forEach(doc => prepareBodyForCreate(body, doc));

        try {
          const res = await bulkWrite({
            body,
            requestTimeout: Infinity,
          });

          count += (res.items || []).length;

          logger.info(`Adding pages progressing: (count=${count}, errors=${res.errors}, took=${res.took}ms)`);

          if (isEmittingProgressEvent) {
            socket.emit('addPageProgress', { totalCount, count, skipped });
          }
        }
        catch (err) {
          logger.error('addAllPages error on add anyway: ', err);
        }

        if (invokeGarbageCollection) {
          try {
            // First aid to prevent unexplained memory leaks
            global.gc();
          }
          catch (err) {
            logger.error('fail garbage collection: ', err);
          }
        }

        callback();
      },
      final(callback) {
        logger.info(`Adding pages has completed: (totalCount=${totalCount}, skipped=${skipped})`);

        if (isEmittingProgressEvent) {
          socket.emit('finishAddPage', { totalCount, count, skipped });
        }
        callback();
      },
    });

    readStream
      .pipe(thinOutStream)
      .pipe(batchStream)
      .pipe(appendBookmarkCountStream)
      .pipe(appendCommentStream)
      .pipe(appendTagNamesStream)
      .pipe(writeStream);

    return streamToPromise(writeStream);

  }

  deletePages(pages) {
    const body = [];
    pages.forEach(page => this.prepareBodyForDelete(body, page));

    logger.debug('deletePages(): Sending Request to ES', body);
    return this.client.bulk({
      body,
    });
  }

  /**
   * search returning type:
   * {
   *   meta: { total: Integer, results: Integer},
   *   data: [ pages ...],
   * }
   */
  async search(query) {
    // for debug
    if (process.env.NODE_ENV === 'development') {
      const result = await this.client.indices.validateQuery({
        explain: true,
        body: {
          query: query.body.query,
        },
      });
      logger.debug('ES returns explanations: ', result.explanations);
    }

    const result = await this.client.search(query);

    // for debug
    logger.debug('ES result: ', result);

    return {
      meta: {
        took: result.took,
        total: result.hits.total,
        results: result.hits.hits.length,
      },
      data: result.hits.hits.map((elm) => {
        return {
          _id: elm._id,
          _score: elm._score,
          _source: elm._source,
          _highlight: elm.highlight,
        };
      }),
    };
  }

  createSearchQuerySortedByUpdatedAt(option) {
    // getting path by default is almost for debug
    let fields = ['path', 'bookmark_count', 'comment_count', 'seenUsers_count', 'updated_at', 'tag_names'];
    if (option) {
      fields = option.fields || fields;
    }

    // default is only id field, sorted by updated_at
    const query = {
      index: this.aliasName,
      type: 'pages',
      body: {
        sort: [{ updated_at: { order: 'desc' } }],
        query: {}, // query
        _source: fields,
      },
    };
    this.appendResultSize(query);

    return query;
  }

  createSearchQuerySortedByScore(option) {
<<<<<<< HEAD
    let fields = ['path', 'bookmark_count', 'comment_count', 'updated_at', 'tag_names', 'comments'];
=======
    let fields = ['path', 'bookmark_count', 'comment_count', 'seenUsers_count', 'updated_at', 'tag_names'];
>>>>>>> 5ced4a1c
    if (option) {
      fields = option.fields || fields;
    }

    // sort by score
    const query = {
      index: this.aliasName,
      type: 'pages',
      body: {
        sort: [{ _score: { order: 'desc' } }],
        query: {}, // query
        _source: fields,
      },
    };
    this.appendResultSize(query);

    return query;
  }

  appendResultSize(query, from, size) {
    query.from = from || DEFAULT_OFFSET;
    query.size = size || DEFAULT_LIMIT;
  }

  initializeBoolQuery(query) {
    // query is created by createSearchQuerySortedByScore() or createSearchQuerySortedByUpdatedAt()
    if (!query.body.query.bool) {
      query.body.query.bool = {};
    }

    const isInitialized = (query) => { return !!query && Array.isArray(query) };

    if (!isInitialized(query.body.query.bool.filter)) {
      query.body.query.bool.filter = [];
    }
    if (!isInitialized(query.body.query.bool.must)) {
      query.body.query.bool.must = [];
    }
    if (!isInitialized(query.body.query.bool.must_not)) {
      query.body.query.bool.must_not = [];
    }
    return query;
  }

  appendCriteriaForQueryString(query, queryString) {
    query = this.initializeBoolQuery(query); // eslint-disable-line no-param-reassign

    // parse
    const parsedKeywords = this.parseQueryString(queryString);

    if (parsedKeywords.match.length > 0) {
      const q = {
        multi_match: {
          query: parsedKeywords.match.join(' '),
          type: 'most_fields',
          fields: ['path.ja^2', 'path.en^2', 'body.ja', 'body.en', 'comments.ja', 'comments.en'],
        },
      };
      query.body.query.bool.must.push(q);
    }

    if (parsedKeywords.not_match.length > 0) {
      const q = {
        multi_match: {
          query: parsedKeywords.not_match.join(' '),
          fields: ['path.ja', 'path.en', 'body.ja', 'body.en', 'comments.ja', 'comments.en'],
          operator: 'or',
        },
      };
      query.body.query.bool.must_not.push(q);
    }

    if (parsedKeywords.phrase.length > 0) {
      const phraseQueries = [];
      parsedKeywords.phrase.forEach((phrase) => {
        phraseQueries.push({
          multi_match: {
            query: phrase, // each phrase is quoteted words like "This is GROWI"
            type: 'phrase',
            fields: [
              // Not use "*.ja" fields here, because we want to analyze (parse) search words
              'path.raw^2',
              'body',
              'comments',
            ],
          },
        });
      });

      query.body.query.bool.must.push(phraseQueries);
    }

    if (parsedKeywords.not_phrase.length > 0) {
      const notPhraseQueries = [];
      parsedKeywords.not_phrase.forEach((phrase) => {
        notPhraseQueries.push({
          multi_match: {
            query: phrase, // each phrase is quoteted words
            type: 'phrase',
            fields: [
              // Not use "*.ja" fields here, because we want to analyze (parse) search words
              'path.raw^2',
              'body',
            ],
          },
        });
      });

      query.body.query.bool.must_not.push(notPhraseQueries);
    }

    if (parsedKeywords.prefix.length > 0) {
      const queries = parsedKeywords.prefix.map((path) => {
        return { prefix: { 'path.raw': path } };
      });
      query.body.query.bool.filter.push({ bool: { should: queries } });
    }

    if (parsedKeywords.not_prefix.length > 0) {
      const queries = parsedKeywords.not_prefix.map((path) => {
        return { prefix: { 'path.raw': path } };
      });
      query.body.query.bool.filter.push({ bool: { must_not: queries } });
    }

    if (parsedKeywords.tag.length > 0) {
      const queries = parsedKeywords.tag.map((tag) => {
        return { term: { tag_names: tag } };
      });
      query.body.query.bool.filter.push({ bool: { must: queries } });
    }

    if (parsedKeywords.not_tag.length > 0) {
      const queries = parsedKeywords.not_tag.map((tag) => {
        return { term: { tag_names: tag } };
      });
      query.body.query.bool.filter.push({ bool: { must_not: queries } });
    }
  }

  async filterPagesByViewer(query, user, userGroups) {
    const showPagesRestrictedByOwner = !this.configManager.getConfig('crowi', 'security:list-policy:hideRestrictedByOwner');
    const showPagesRestrictedByGroup = !this.configManager.getConfig('crowi', 'security:list-policy:hideRestrictedByGroup');

    query = this.initializeBoolQuery(query); // eslint-disable-line no-param-reassign

    const Page = mongoose.model('Page');
    const {
      GRANT_PUBLIC, GRANT_RESTRICTED, GRANT_SPECIFIED, GRANT_OWNER, GRANT_USER_GROUP,
    } = Page;

    const grantConditions = [
      { term: { grant: GRANT_PUBLIC } },
    ];

    // ensure to hit to GRANT_RESTRICTED pages that the user specified at own
    if (user != null) {
      grantConditions.push(
        {
          bool: {
            must: [
              { term: { grant: GRANT_RESTRICTED } },
              { term: { granted_users: user._id.toString() } },
            ],
          },
        },
      );
    }

    if (showPagesRestrictedByOwner) {
      grantConditions.push(
        { term: { grant: GRANT_SPECIFIED } },
        { term: { grant: GRANT_OWNER } },
      );
    }
    else if (user != null) {
      grantConditions.push(
        {
          bool: {
            must: [
              { term: { grant: GRANT_SPECIFIED } },
              { term: { granted_users: user._id.toString() } },
            ],
          },
        },
        {
          bool: {
            must: [
              { term: { grant: GRANT_OWNER } },
              { term: { granted_users: user._id.toString() } },
            ],
          },
        },
      );
    }

    if (showPagesRestrictedByGroup) {
      grantConditions.push(
        { term: { grant: GRANT_USER_GROUP } },
      );
    }
    else if (userGroups != null && userGroups.length > 0) {
      const userGroupIds = userGroups.map((group) => { return group._id.toString() });
      grantConditions.push(
        {
          bool: {
            must: [
              { term: { grant: GRANT_USER_GROUP } },
              { terms: { granted_group: userGroupIds } },
            ],
          },
        },
      );
    }

    query.body.query.bool.filter.push({ bool: { should: grantConditions } });
  }

  filterPortalPages(query) {
    query = this.initializeBoolQuery(query); // eslint-disable-line no-param-reassign

    query.body.query.bool.must_not.push(this.queries.USER);
    query.body.query.bool.filter.push(this.queries.PORTAL);
  }

  filterPublicPages(query) {
    query = this.initializeBoolQuery(query); // eslint-disable-line no-param-reassign

    query.body.query.bool.must_not.push(this.queries.USER);
    query.body.query.bool.filter.push(this.queries.PUBLIC);
  }

  filterUserPages(query) {
    query = this.initializeBoolQuery(query); // eslint-disable-line no-param-reassign

    query.body.query.bool.filter.push(this.queries.USER);
  }

  filterPagesByType(query, type) {
    const Page = mongoose.model('Page');

    switch (type) {
      case Page.TYPE_PORTAL:
        return this.filterPortalPages(query);
      case Page.TYPE_PUBLIC:
        return this.filterPublicPages(query);
      case Page.TYPE_USER:
        return this.filterUserPages(query);
      default:
        return query;
    }
  }

  appendFunctionScore(query, queryString) {
    const User = mongoose.model('User');
    const count = User.count({}) || 1;

    const minScore = queryString.length * 0.1 - 1; // increase with length
    logger.debug('min_score: ', minScore);

    query.body.query = {
      function_score: {
        query: { ...query.body.query },
        // // disable min_score -- 2019.02.28 Yuki Takei
        // // more precise adjustment is needed...
        // min_score: minScore,
        field_value_factor: {
          field: 'bookmark_count',
          modifier: 'log1p',
          factor: 10000 / count,
          missing: 0,
        },
        boost_mode: 'sum',
      },
    };
  }

  appendHighlight(query) {
    query.body.highlight = {
      fields: {
        '*': {
          fragment_size: 40,
          fragmenter: 'simple',
          pre_tags: ["<em class='highlighted-keyword'>"],
          post_tags: ['</em>'],
        },
      },
    };
  }

  async searchKeyword(queryString, user, userGroups, option) {
    const from = option.offset || null;
    const size = option.limit || null;
    const type = option.type || null;
    const query = this.createSearchQuerySortedByScore();
    this.appendCriteriaForQueryString(query, queryString);

    this.filterPagesByType(query, type);
    await this.filterPagesByViewer(query, user, userGroups);

    this.appendResultSize(query, from, size);

    this.appendFunctionScore(query, queryString);
    this.appendHighlight(query);
    return this.search(query);
  }

  parseQueryString(queryString) {
    const matchWords = [];
    const notMatchWords = [];
    const phraseWords = [];
    const notPhraseWords = [];
    const prefixPaths = [];
    const notPrefixPaths = [];
    const tags = [];
    const notTags = [];

    queryString.trim();
    queryString = queryString.replace(/\s+/g, ' '); // eslint-disable-line no-param-reassign

    // First: Parse phrase keywords
    const phraseRegExp = new RegExp(/(-?"[^"]+")/g);
    const phrases = queryString.match(phraseRegExp);

    if (phrases !== null) {
      queryString = queryString.replace(phraseRegExp, ''); // eslint-disable-line no-param-reassign

      phrases.forEach((phrase) => {
        phrase.trim();
        if (phrase.match(/^-/)) {
          notPhraseWords.push(phrase.replace(/^-/, ''));
        }
        else {
          phraseWords.push(phrase);
        }
      });
    }

    // Second: Parse other keywords (include minus keywords)
    queryString.split(' ').forEach((word) => {
      if (word === '') {
        return;
      }

      // https://regex101.com/r/pN9XfK/1
      const matchNegative = word.match(/^-(prefix:|tag:)?(.+)$/);
      // https://regex101.com/r/3qw9FQ/1
      const matchPositive = word.match(/^(prefix:|tag:)?(.+)$/);

      if (matchNegative != null) {
        if (matchNegative[1] === 'prefix:') {
          notPrefixPaths.push(matchNegative[2]);
        }
        else if (matchNegative[1] === 'tag:') {
          notTags.push(matchNegative[2]);
        }
        else {
          notMatchWords.push(matchNegative[2]);
        }
      }
      else if (matchPositive != null) {
        if (matchPositive[1] === 'prefix:') {
          prefixPaths.push(matchPositive[2]);
        }
        else if (matchPositive[1] === 'tag:') {
          tags.push(matchPositive[2]);
        }
        else {
          matchWords.push(matchPositive[2]);
        }
      }
    });

    return {
      match: matchWords,
      not_match: notMatchWords,
      phrase: phraseWords,
      not_phrase: notPhraseWords,
      prefix: prefixPaths,
      not_prefix: notPrefixPaths,
      tag: tags,
      not_tag: notTags,
    };
  }

  async syncPageUpdated(page, user) {
    logger.debug('SearchClient.syncPageUpdated', page.path);

    // delete if page should not indexed
    if (!this.shouldIndexed(page)) {
      try {
        await this.deletePages([page]);
      }
      catch (err) {
        logger.error('deletePages:ES Error', err);
      }
      return;
    }

    return this.updateOrInsertPageById(page._id);
  }

  // remove pages whitch should nod Indexed
  async syncPagesUpdated(pages, user) {
    const shoudDeletePages = [];
    pages.forEach((page) => {
      logger.debug('SearchClient.syncPageUpdated', page.path);
      if (!this.shouldIndexed(page)) {
        shoudDeletePages.append(page);
      }
    });

    // delete if page should not indexed
    try {
      if (shoudDeletePages.length !== 0) {
        await this.deletePages(shoudDeletePages);
      }
    }
    catch (err) {
      logger.error('deletePages:ES Error', err);
    }
  }

  async syncDescendantsPagesUpdated(parentPage, user) {
    return this.updateOrInsertDescendantsPagesById(parentPage, user);
  }

  async syncPagesDeletedCompletely(pages, user) {
    for (let i = 0; i < pages.length; i++) {
      logger.debug('SearchClient.syncPageDeleted', pages[i].path);
    }

    try {
      return await this.deletePages(pages);
    }
    catch (err) {
      logger.error('deletePages:ES Error', err);
    }
  }

  async syncPageDeleted(page, user) {
    logger.debug('SearchClient.syncPageDeleted', page.path);

    try {
      return await this.deletePages([page]);
    }
    catch (err) {
      logger.error('deletePages:ES Error', err);
    }
  }

  async syncBookmarkChanged(pageId) {
    logger.debug('SearchClient.syncBookmarkChanged', pageId);

    return this.updateOrInsertPageById(pageId);
  }

  async syncCommentChanged(comment) {
    logger.debug('SearchClient.syncCommentChanged', comment);

    return this.updateOrInsertPageById(comment.page);
  }

  async syncTagChanged(page) {
    logger.debug('SearchClient.syncTagChanged', page.path);

    return this.updateOrInsertPageById(page._id);
  }

}

module.exports = ElasticsearchDelegator;<|MERGE_RESOLUTION|>--- conflicted
+++ resolved
@@ -611,11 +611,7 @@
   }
 
   createSearchQuerySortedByScore(option) {
-<<<<<<< HEAD
-    let fields = ['path', 'bookmark_count', 'comment_count', 'updated_at', 'tag_names', 'comments'];
-=======
     let fields = ['path', 'bookmark_count', 'comment_count', 'seenUsers_count', 'updated_at', 'tag_names'];
->>>>>>> 5ced4a1c
     if (option) {
       fields = option.fields || fields;
     }
