<<<<<<< HEAD
import axios from '~/utils/axios';
import loggerFactory from '~/utils/logger';

import QuestionnaireOrder, { QuestionnaireOrderDocument } from '../models/questionnaire/questionnaire-order';

const logger = loggerFactory('growi:service:questionnaire-cron');
=======
import axiosRetry from 'axios-retry';
>>>>>>> 97e235ae

import { getRandomIntInRange } from '~/utils/rand';
import { sleep } from '~/utils/sleep';

<<<<<<< HEAD
export const getRandomInt = (min: number, max: number): number => {
  const minInt = Math.ceil(min);
  const maxInt = Math.floor(max);
  return Math.floor(Math.random() * (maxInt - minInt) + minInt);
};
=======
const axios = require('axios').default;
const nodeCron = require('node-cron');
>>>>>>> 97e235ae

axiosRetry(axios, { retries: 3 });

class QuestionnaireCronService {

  crowi: any;

  cronJob;

  // eslint-disable-next-line @typescript-eslint/explicit-module-boundary-types
  constructor(crowi) {
<<<<<<< HEAD
    this.growiQuestionnaireUri = crowi.configManager?.getConfig('crowi', 'app:growiQuestionnaireUri');
    this.cronSchedule = crowi.configManager?.getConfig('crowi', 'app:questionnaireCronSchedule');
    this.maxHoursUntilRequest = crowi.configManager?.getConfig('crowi', 'app:questionnaireCronMaxHoursUntilRequest');

    const maxSecondsUntilRequest = this.maxHoursUntilRequest * 60 * 60;

    this.cronJob = this.questionnaireOrderGetCron(this.cronSchedule, maxSecondsUntilRequest);
  }

  startCron(): void {
    this.cronJob.start();
  }

  stopCron(): void {
    this.cronJob.stop();
  }
=======
    this.crowi = crowi;
  }

  setUpCron(): void {
    const cronSchedule = this.crowi.configManager?.getConfig('crowi', 'app:questionnaireCronSchedule');
    const maxHoursUntilRequest = this.crowi.configManager?.getConfig('crowi', 'app:questionnaireCronMaxHoursUntilRequest');

    const maxSecondsUntilRequest = maxHoursUntilRequest * 60 * 60;
    this.questionnaireOrderGetCron(cronSchedule, maxSecondsUntilRequest);
  }

  questionnaireOrderGetCron(cronSchedule: string, maxSecondsUntilRequest: number): void {
    const growiQuestionnaireServerOrigin = this.crowi.configManager?.getConfig('crowi', 'app:growiQuestionnaireServerOrigin');
    nodeCron.schedule(cronSchedule, async() => {
      const secToSleep = getRandomIntInRange(0, maxSecondsUntilRequest);
>>>>>>> 97e235ae

  private questionnaireOrderGetCron(cronSchedule: string, maxSecondsUntilRequest: number) {
    const saveOrders = async(questionnaireOrders: QuestionnaireOrderDocument[]) => {
      const currentDate = new Date(Date.now());
      // 渡されたアンケートのうち終了前のものを保存する
      const nonFinishedOrders = questionnaireOrders.filter(order => new Date(order.showUntil) > currentDate);
      await QuestionnaireOrder.insertMany(nonFinishedOrders);
    };

    return nodeCron.schedule(cronSchedule, async() => {
      // GROWI ごとにリクエスト時刻を分散させるためにランダムな時間 sleep する
      const secToSleep = getRandomInt(0, maxSecondsUntilRequest);
      await sleep(secToSleep * 1000);

      try {
<<<<<<< HEAD
        const response = await axios.get(`${this.growiQuestionnaireUri}/questionnaire-order/index`);
        const questionnaireOrders: QuestionnaireOrderDocument[] = response.data.questionnaireOrders;

        await QuestionnaireOrder.deleteMany();
        await saveOrders(questionnaireOrders);
=======
        const response = await axios.get(`${growiQuestionnaireServerOrigin}/questionnaire-order/index`);
        console.log(response.data);
>>>>>>> 97e235ae
      }
      catch (e) {
        logger.error(e);
      }

    });
  }

}

export default QuestionnaireCronService;<|MERGE_RESOLUTION|>--- conflicted
+++ resolved
@@ -1,27 +1,17 @@
-<<<<<<< HEAD
-import axios from '~/utils/axios';
+
+
+import axiosRetry from 'axios-retry';
+
 import loggerFactory from '~/utils/logger';
+import { getRandomIntInRange } from '~/utils/rand';
+import { sleep } from '~/utils/sleep';
 
 import QuestionnaireOrder, { QuestionnaireOrderDocument } from '../models/questionnaire/questionnaire-order';
 
 const logger = loggerFactory('growi:service:questionnaire-cron');
-=======
-import axiosRetry from 'axios-retry';
->>>>>>> 97e235ae
 
-import { getRandomIntInRange } from '~/utils/rand';
-import { sleep } from '~/utils/sleep';
-
-<<<<<<< HEAD
-export const getRandomInt = (min: number, max: number): number => {
-  const minInt = Math.ceil(min);
-  const maxInt = Math.floor(max);
-  return Math.floor(Math.random() * (maxInt - minInt) + minInt);
-};
-=======
 const axios = require('axios').default;
 const nodeCron = require('node-cron');
->>>>>>> 97e235ae
 
 axiosRetry(axios, { retries: 3 });
 
@@ -33,42 +23,24 @@
 
   // eslint-disable-next-line @typescript-eslint/explicit-module-boundary-types
   constructor(crowi) {
-<<<<<<< HEAD
-    this.growiQuestionnaireUri = crowi.configManager?.getConfig('crowi', 'app:growiQuestionnaireUri');
-    this.cronSchedule = crowi.configManager?.getConfig('crowi', 'app:questionnaireCronSchedule');
-    this.maxHoursUntilRequest = crowi.configManager?.getConfig('crowi', 'app:questionnaireCronMaxHoursUntilRequest');
-
-    const maxSecondsUntilRequest = this.maxHoursUntilRequest * 60 * 60;
-
-    this.cronJob = this.questionnaireOrderGetCron(this.cronSchedule, maxSecondsUntilRequest);
+    this.crowi = crowi;
   }
 
   startCron(): void {
+    const cronSchedule = this.crowi.configManager?.getConfig('crowi', 'app:questionnaireCronSchedule');
+    const maxHoursUntilRequest = this.crowi.configManager?.getConfig('crowi', 'app:questionnaireCronMaxHoursUntilRequest');
+
+    const maxSecondsUntilRequest = maxHoursUntilRequest * 60 * 60;
+    this.cronJob = this.questionnaireOrderGetCron(cronSchedule, maxSecondsUntilRequest);
     this.cronJob.start();
   }
 
   stopCron(): void {
     this.cronJob.stop();
   }
-=======
-    this.crowi = crowi;
-  }
-
-  setUpCron(): void {
-    const cronSchedule = this.crowi.configManager?.getConfig('crowi', 'app:questionnaireCronSchedule');
-    const maxHoursUntilRequest = this.crowi.configManager?.getConfig('crowi', 'app:questionnaireCronMaxHoursUntilRequest');
-
-    const maxSecondsUntilRequest = maxHoursUntilRequest * 60 * 60;
-    this.questionnaireOrderGetCron(cronSchedule, maxSecondsUntilRequest);
-  }
-
-  questionnaireOrderGetCron(cronSchedule: string, maxSecondsUntilRequest: number): void {
-    const growiQuestionnaireServerOrigin = this.crowi.configManager?.getConfig('crowi', 'app:growiQuestionnaireServerOrigin');
-    nodeCron.schedule(cronSchedule, async() => {
-      const secToSleep = getRandomIntInRange(0, maxSecondsUntilRequest);
->>>>>>> 97e235ae
 
   private questionnaireOrderGetCron(cronSchedule: string, maxSecondsUntilRequest: number) {
+    const growiQuestionnaireServerOrigin = this.crowi.configManager?.getConfig('crowi', 'app:growiQuestionnaireServerOrigin');
     const saveOrders = async(questionnaireOrders: QuestionnaireOrderDocument[]) => {
       const currentDate = new Date(Date.now());
       // 渡されたアンケートのうち終了前のものを保存する
@@ -78,20 +50,15 @@
 
     return nodeCron.schedule(cronSchedule, async() => {
       // GROWI ごとにリクエスト時刻を分散させるためにランダムな時間 sleep する
-      const secToSleep = getRandomInt(0, maxSecondsUntilRequest);
+      const secToSleep = getRandomIntInRange(0, maxSecondsUntilRequest);
       await sleep(secToSleep * 1000);
 
       try {
-<<<<<<< HEAD
-        const response = await axios.get(`${this.growiQuestionnaireUri}/questionnaire-order/index`);
+        const response = await axios.get(`${growiQuestionnaireServerOrigin}/questionnaire-order/index`);
         const questionnaireOrders: QuestionnaireOrderDocument[] = response.data.questionnaireOrders;
 
         await QuestionnaireOrder.deleteMany();
         await saveOrders(questionnaireOrders);
-=======
-        const response = await axios.get(`${growiQuestionnaireServerOrigin}/questionnaire-order/index`);
-        console.log(response.data);
->>>>>>> 97e235ae
       }
       catch (e) {
         logger.error(e);
