--- conflicted
+++ resolved
@@ -1,11 +1,7 @@
 import axios from '~/utils/axios';
 
-<<<<<<< HEAD
-import Crowi from '../crowi';
 import { QuestionnaireOrderDocument } from '../models/questionnaire/questionnaire-order';
 
-=======
->>>>>>> d7ddea53
 const nodeCron = require('node-cron');
 
 const getRandomInt = (min: number, max: number): number => {
