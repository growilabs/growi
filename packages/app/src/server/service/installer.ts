--- conflicted
+++ resolved
@@ -1,10 +1,7 @@
 import path from 'path';
 
-<<<<<<< HEAD
 import { Lang } from '@growi/core';
-=======
 import { addSeconds } from 'date-fns';
->>>>>>> b49ec27f
 import ExtensibleCustomError from 'extensible-custom-error';
 import fs from 'graceful-fs';
 import mongoose from 'mongoose';
