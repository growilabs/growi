--- conflicted
+++ resolved
@@ -1,26 +1,19 @@
 import { pagePathUtils } from '@growi/core';
 
 import loggerFactory from '~/utils/logger';
-<<<<<<< HEAD
 import { generateGrantCondition } from '~/server/models/page';
-=======
+
+import { stringifySnapshot } from '~/models/serializers/in-app-notification-snapshot/page';
+
 import ActivityDefine from '../util/activityDefine';
-
-import { stringifySnapshot } from '~/models/serializers/in-app-notification-snapshot/page';
->>>>>>> 7a4807ce
 
 const mongoose = require('mongoose');
 const escapeStringRegexp = require('escape-string-regexp');
 const streamToPromise = require('stream-to-promise');
 const pathlib = require('path');
 
-<<<<<<< HEAD
 const logger = loggerFactory('growi:services:page');
 const debug = require('debug')('growi:services:page');
-=======
-const logger = loggerFactory('growi:service:page');
-const debug = require('debug')('growi:service:page');
->>>>>>> 7a4807ce
 const { Writable } = require('stream');
 const { createBatchStream } = require('~/server/util/batch-stream');
 
@@ -45,9 +38,7 @@
 
     // createMany
     this.pageEvent.on('createMany', this.pageEvent.onCreateMany);
-<<<<<<< HEAD
     this.pageEvent.on('addSeenUsers', this.pageEvent.onAddSeenUsers);
-=======
 
     // update
     this.pageEvent.on('update', async(page, user) => {
@@ -111,7 +102,6 @@
         logger.error(err);
       }
     });
->>>>>>> 7a4807ce
   }
 
   async findPageAndMetaDataByViewer({ pageId, path, user }) {
@@ -931,7 +921,28 @@
     }
   }
 
-<<<<<<< HEAD
+  createAndSendNotifications = async function(page, user, action) {
+    const { activityService, inAppNotificationService } = this.crowi;
+
+    const snapshot = stringifySnapshot(page);
+
+    // Create activity
+    const parameters = {
+      user: user._id,
+      targetModel: ActivityDefine.MODEL_PAGE,
+      target: page,
+      action,
+    };
+    const activity = await activityService.createByParameters(parameters);
+
+    // Get user to be notified
+    const targetUsers = await activity.getNotificationTargetUsers();
+
+    // Create and send notifications
+    await inAppNotificationService.upsertByActivity(targetUsers, activity, snapshot);
+    await inAppNotificationService.emitSocketIo(targetUsers);
+  };
+
   async v5MigrationByPageIds(pageIds) {
     const Page = mongoose.model('Page');
 
@@ -1233,29 +1244,6 @@
     const Page = this.crowi.model('Page');
     return Page.count({ parent: null, creator: user, grant: { $ne: Page.GRANT_PUBLIC } });
   }
-=======
-  createAndSendNotifications = async function(page, user, action) {
-    const { activityService, inAppNotificationService } = this.crowi;
-
-    const snapshot = stringifySnapshot(page);
-
-    // Create activity
-    const parameters = {
-      user: user._id,
-      targetModel: ActivityDefine.MODEL_PAGE,
-      target: page,
-      action,
-    };
-    const activity = await activityService.createByParameters(parameters);
-
-    // Get user to be notified
-    const targetUsers = await activity.getNotificationTargetUsers();
-
-    // Create and send notifications
-    await inAppNotificationService.upsertByActivity(targetUsers, activity, snapshot);
-    await inAppNotificationService.emitSocketIo(targetUsers);
-  };
->>>>>>> 7a4807ce
 
 }
 
