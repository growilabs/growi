--- conflicted
+++ resolved
@@ -4,12 +4,8 @@
 import { ChatPostMessageArguments, WebClient } from '@slack/web-api';
 
 import {
-<<<<<<< HEAD
-  generateWebClient, GrowiCommand, InteractionPayloadAccessor, markdownSectionBlock, respond, SlackbotType,
+  generateWebClient, GrowiCommand, InteractionPayloadAccessor, markdownSectionBlock, SlackbotType,
   RespondUtil,
-=======
-  generateWebClient, GrowiCommand, InteractionPayloadAccessor, markdownSectionBlock, SlackbotType,
->>>>>>> 4f2992d3
 } from '@growi/slack';
 
 import loggerFactory from '~/utils/logger';
@@ -252,19 +248,6 @@
       handler = require(module)(this.crowi);
     }
     catch (err) {
-<<<<<<< HEAD
-      logger.error(err);
-      await this.notCommand(respondUtil);
-    }
-
-    try {
-      await handler.handleCommand(growiCommand, client, body, respondUtil);
-    }
-    catch (err) {
-      logger.error(err);
-      await this.notifyInternalError(growiCommand.responseUrl, err);
-    }
-=======
       const text = `*No command.*\n \`command: ${growiCommand.text}\``;
       throw new SlackCommandHandlerError(text, {
         respondBody: {
@@ -277,8 +260,7 @@
     }
 
     // Do not wrap with try-catch. Errors thrown by slack-command-handler modules will be handled in router.
-    return handler.handleCommand(growiCommand, client, body);
->>>>>>> 4f2992d3
+    return handler.handleCommand(growiCommand, client, body, respondUtil);
   }
 
   async handleBlockActionsRequest(
@@ -292,19 +274,14 @@
 
     let handler;
     try {
-<<<<<<< HEAD
-      const handler = require(module)(this.crowi);
-      await handler.handleInteractions(client, interactionPayload, interactionPayloadAccessor, handlerMethodName, respondUtil);
-=======
       handler = require(module)(this.crowi);
->>>>>>> 4f2992d3
     }
     catch (err) {
       throw new SlackCommandHandlerError(`No interaction.\n \`actionId: ${actionId}\``);
     }
 
     // Do not wrap with try-catch. Errors thrown by slack-command-handler modules will be handled in router.
-    return handler.handleInteractions(client, interactionPayload, interactionPayloadAccessor, handlerMethodName);
+    return handler.handleInteractions(client, interactionPayload, interactionPayloadAccessor, handlerMethodName, respondUtil);
   }
 
   async handleViewSubmissionRequest(
@@ -318,35 +295,14 @@
 
     let handler;
     try {
-<<<<<<< HEAD
-      const handler = require(module)(this.crowi);
-      await handler.handleInteractions(client, interactionPayload, interactionPayloadAccessor, handlerMethodName, respondUtil);
-=======
       handler = require(module)(this.crowi);
->>>>>>> 4f2992d3
     }
     catch (err) {
       throw new SlackCommandHandlerError(`No interaction.\n \`callbackId: ${callbackId}\``);
     }
-<<<<<<< HEAD
-    return;
-  }
-
-  async notCommand(respondUtil: RespondUtil): Promise<void> {
-    logger.error('Invalid first argument');
-    await respondUtil.respond({
-      text: 'No command',
-      blocks: [
-        markdownSectionBlock('*No command.*\n Hint\n `/growi [command] [keyword]`'),
-      ],
-    });
-    return;
-  }
-=======
->>>>>>> 4f2992d3
 
     // Do not wrap with try-catch. Errors thrown by slack-command-handler modules will be handled in router.
-    return handler.handleInteractions(client, interactionPayload, interactionPayloadAccessor, handlerMethodName);
+    return handler.handleInteractions(client, interactionPayload, interactionPayloadAccessor, handlerMethodName, respondUtil);
   }
 
 }