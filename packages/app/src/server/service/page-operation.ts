--- conflicted
+++ resolved
@@ -1,9 +1,5 @@
 import { pagePathUtils } from '@growi/core';
 
-<<<<<<< HEAD
-import { PageDocument } from '~/server/models/page';
-=======
->>>>>>> 60e484c6
 import PageOperation, { PageActionType } from '~/server/models/page-operation';
 
 const { isEitherOfPathAreaOverlap, isPathAreaOverlap, isTrashPage } = pagePathUtils;
