--- conflicted
+++ resolved
@@ -426,29 +426,14 @@
         pageData.lastUpdateUser = serializeUserSecurely(pageData.lastUpdateUser);
       }
 
-<<<<<<< HEAD
-      // serialize creator
-      if (pageData.creator != null && pageData.creator instanceof User) {
-        pageData.creator = serializeUserSecurely(pageData.creator);
-      }
-
-      // const data = searchResult.data.find((data) => {
-      //   return pageData.id === data._id;
-      // });
-
-=======
->>>>>>> 5d52a295
       // increment elasticSearchResult
       let elasticSearchResult;
       const highlightData = data._highlight;
       if (highlightData != null) {
-<<<<<<< HEAD
-        const snippet = highlightData['body.en'] || highlightData['body.ja'] || highlightData['comments.en'] || highlightData['comments.ja'] || '';
-        const pathMatch = highlightData['path.en'] || highlightData['path.ja'] || '';
-=======
-        const snippet = this.canShowSnippet(pageData, user, userGroups) ? highlightData['body.en'] || highlightData['body.ja'] : null;
+        const snippet = this.canShowSnippet(pageData, user, userGroups)
+          ? highlightData['body.en'] || highlightData['body.ja'] || highlightData['comments.en'] || highlightData['comments.ja']
+          : null;
         const pathMatch = highlightData['path.en'] || highlightData['path.ja'];
->>>>>>> 5d52a295
         const isHtmlInPath = highlightData['path.en'] != null || highlightData['path.ja'] != null;
 
         elasticSearchResult = {
@@ -458,6 +443,11 @@
         };
       }
 
+      // serialize creator
+      if (pageData.creator != null && pageData.creator instanceof User) {
+        pageData.creator = serializeUserSecurely(pageData.creator);
+      }
+
       // generate pageMeta data
       const pageMeta = {
         bookmarkCount: data._source.bookmark_count || 0,
