import fs from 'fs';
import path from 'path';

// eslint-disable-next-line no-restricted-imports
import axios from 'axios';
import mongoose from 'mongoose';
<<<<<<< HEAD
import request from 'superagent';
import unzipper from 'unzipper';

import { ActivatePluginService, GrowiPluginManifestEntries } from '~/client/services/activate-plugin';
=======
import streamToPromise from 'stream-to-promise';
import unzipper from 'unzipper';

>>>>>>> 0af008e2
import type { GrowiPlugin, GrowiPluginOrigin } from '~/interfaces/plugin';
import loggerFactory from '~/utils/logger';
import { resolveFromRoot } from '~/utils/project-dir-utils';

<<<<<<< HEAD

=======
>>>>>>> 0af008e2
const logger = loggerFactory('growi:plugins:plugin-utils');

const pluginStoringPath = resolveFromRoot('tmp/plugins');

// https://regex101.com/r/fK2rV3/1
const githubReposIdPattern = new RegExp(/^\/([^/]+)\/([^/]+)$/);


export class PluginService {

  async install(origin: GrowiPluginOrigin): Promise<void> {
    // download
    const ghUrl = new URL(origin.url);
    const ghPathname = ghUrl.pathname;
    // TODO: Branch names can be specified.
    const ghBranch = 'main';

    const match = ghPathname.match(githubReposIdPattern);
    if (ghUrl.hostname !== 'github.com' || match == null) {
      throw new Error('The GitHub Repository URL is invalid.');
    }

    const ghOrganizationName = match[1];
    const ghReposName = match[2];
<<<<<<< HEAD
    const requestUrl = `https://github.com/${ghOrganizationName}/${ghReposName}/archive/refs/heads/main.zip`;

    // download github repository to local file system
    await this.download(requestUrl, ghOrganizationName, ghReposName);
=======
    const requestUrl = `https://github.com/${ghOrganizationName}/${ghReposName}/archive/refs/heads/${ghBranch}.zip`;

    // download github repository to local file system
    await this.download(requestUrl, ghOrganizationName, ghReposName, ghBranch);
>>>>>>> 0af008e2

    // save plugin metadata
    const installedPath = `${ghOrganizationName}/${ghReposName}`;
    const plugins = await PluginService.detectPlugins(origin, installedPath);
    await this.savePluginMetaData(plugins);


    return;
  }

<<<<<<< HEAD
  async download(url: string, ghOrganizationName: string, ghReposName: string): Promise<void> {

    const zipFilePath = path.join(pluginStoringPath, 'main.zip');
    const unzippedPath = path.join(pluginStoringPath, ghOrganizationName);

    const downloadZipFile = () => {
      const writeStream = fs.createWriteStream(zipFilePath);

      return new Promise<void>((resolve, reject) => {
        request
          .get(url)
          .pipe(writeStream)
          .on('close', () => writeStream.close())
          .on('finish', () => resolve())
          .on('error', (error: any) => reject(error));
      });
    };

    const unzip = () => {
      const stream = fs.createReadStream(zipFilePath);
      const deleteZipFile = (path: fs.PathLike) => {
        fs.unlink(path, (err) => {
          if (err) throw err;
        });
      };

      return new Promise<void>((resolve, reject) => {
        stream.pipe(unzipper.Extract({ path: unzippedPath }))
          .on('finish', () => {
            deleteZipFile(zipFilePath);
            resolve();
          })
          .on('error', (error: any) => reject(error));
      });
    };

    const renameUnzipFolderPath = async() => {
      const oldPath = `${unzippedPath}/${ghReposName}-main`;
      const newPath = `${unzippedPath}/${ghReposName}`;

      fs.renameSync(oldPath, newPath);
    };

    await downloadZipFile();
    await unzip();
    await renameUnzipFolderPath();
=======
  async download(requestUrl: string, ghOrganizationName: string, ghReposName: string, ghBranch: string): Promise<void> {

    const zipFilePath = path.join(pluginStoringPath, `${ghBranch}.zip`);
    const unzippedPath = path.join(pluginStoringPath, ghOrganizationName);

    const renamePath = async(oldPath: fs.PathLike, newPath: fs.PathLike) => {
      fs.renameSync(oldPath, newPath);
    };

    const downloadFile = async(requestUrl: string, filePath: string) => {
      return new Promise<void>((resolve, reject) => {
        axios({
          method: 'GET',
          url: requestUrl,
          responseType: 'stream',
        })
          .then((res) => {
            if (res.status === 200) {
              const file = fs.createWriteStream(filePath);
              res.data.pipe(file)
                .on('close', () => file.close())
                .on('finish', () => {
                  return resolve();
                });
            }
            else {
              return reject(res.status);
            }
          }).catch((err) => {
            return reject(err);
          });
      });
    };

    const unzip = async(zipFilePath: fs.PathLike, unzippedPath: fs.PathLike) => {
      const stream = fs.createReadStream(zipFilePath);
      const unzipStream = stream.pipe(unzipper.Extract({ path: unzippedPath }));
      const deleteZipFile = (path: fs.PathLike) => fs.unlink(path, (err) => { return err });

      try {
        await streamToPromise(unzipStream);
        deleteZipFile(zipFilePath);
      }
      catch (err) {
        return err;
      }
    };

    try {
      await downloadFile(requestUrl, zipFilePath);
      await unzip(zipFilePath, unzippedPath);
      await renamePath(`${unzippedPath}/${ghReposName}-${ghBranch}`, `${unzippedPath}/${ghReposName}`);
    }
    catch (err) {
      logger.error(err);
      throw new Error(err);
    }
>>>>>>> 0af008e2

    return;
  }

  async savePluginMetaData(plugins: GrowiPlugin[]): Promise<void> {
    const GrowiPlugin = mongoose.model('GrowiPlugin');
    await GrowiPlugin.insertMany(plugins);
  }

  async getPlugins(): Promise<any> {
    const GrowiPlugin = mongoose.model<GrowiPlugin>('GrowiPlugin');
    const growiPlugins = await GrowiPlugin.find({});
    const pluginManifestEntries: GrowiPluginManifestEntries = await ActivatePluginService.retrievePluginManifests(growiPlugins);
    return JSON.parse(JSON.stringify(pluginManifestEntries));
  }

  // eslint-disable-next-line @typescript-eslint/explicit-module-boundary-types
  static async detectPlugins(origin: GrowiPluginOrigin, installedPath: string, parentPackageJson?: any): Promise<GrowiPlugin[]> {
    const packageJsonPath = path.resolve(pluginStoringPath, installedPath, 'package.json');
    const packageJson = await import(packageJsonPath);

    const { growiPlugin } = packageJson;
    const {
      name: packageName, description: packageDesc, author: packageAuthor,
    } = parentPackageJson ?? packageJson;


    if (growiPlugin == null) {
      throw new Error('This package does not include \'growiPlugin\' section.');
    }

    // detect sub plugins for monorepo
    if (growiPlugin.isMonorepo && growiPlugin.packages != null) {
      const plugins = await Promise.all(
        growiPlugin.packages.map(async(subPackagePath) => {
          const subPackageInstalledPath = path.join(installedPath, subPackagePath);
          return this.detectPlugins(origin, subPackageInstalledPath, packageJson);
        }),
      );
      return plugins.flat();
    }

    if (growiPlugin.types == null) {
      throw new Error('\'growiPlugin\' section must have a \'types\' property.');
    }
    const plugin = {
      isEnabled: true,
      installedPath,
      origin,
      meta: {
        name: growiPlugin.name ?? packageName,
        desc: growiPlugin.desc ?? packageDesc,
        author: growiPlugin.author ?? packageAuthor,
        types: growiPlugin.types,
      },
    };

    logger.info('Plugin detected => ', plugin);

    return [plugin];
  }

  async listPlugins(): Promise<GrowiPlugin[]> {
    return [];
  }

<<<<<<< HEAD
  /**
   * Get plugin isEnabled
   */
  async getPluginIsEnabled(targetPluginId: string): Promise<any> {
    const GrowiPlugin = await mongoose.model<GrowiPlugin>('GrowiPlugin');
    const growiPlugins = await GrowiPlugin.find({ _id: targetPluginId });
    return growiPlugins[0].isEnabled;
  }

  /**
   * Switch plugin enabled
   */
  async switchPluginIsEnabled(targetPluginId: string): Promise<any> {
    const GrowiPlugin = mongoose.model<GrowiPlugin>('GrowiPlugin');
    const growiPlugins = await GrowiPlugin.find({ _id: targetPluginId });
    await growiPlugins[0].update(
      { isEnabled: !growiPlugins[0].isEnabled },
    );
    return growiPlugins[0].isEnabled;
  }

  /**
   * Delete plugin
   */
  async pluginDeleted(targetPluginId: string, targetPluginName: string): Promise<any> {
    const GrowiPlugin = mongoose.model<GrowiPlugin>('GrowiPlugin');
    const growiPlugins = await GrowiPlugin.find({ _id: targetPluginId });
    growiPlugins[0].remove();
    // TODO: Check remove
    const ghOrganizationName = 'weseek';
    const unzipTargetPath = path.join(pluginStoringPath, ghOrganizationName);
    execSync(`rm -rf ${unzipTargetPath}/${targetPluginName}`);
    return [];
  }

=======
>>>>>>> 0af008e2
}<|MERGE_RESOLUTION|>--- conflicted
+++ resolved
@@ -4,24 +4,14 @@
 // eslint-disable-next-line no-restricted-imports
 import axios from 'axios';
 import mongoose from 'mongoose';
-<<<<<<< HEAD
-import request from 'superagent';
-import unzipper from 'unzipper';
-
-import { ActivatePluginService, GrowiPluginManifestEntries } from '~/client/services/activate-plugin';
-=======
 import streamToPromise from 'stream-to-promise';
 import unzipper from 'unzipper';
 
->>>>>>> 0af008e2
+import { ActivatePluginService, GrowiPluginManifestEntries } from '~/client/services/activate-plugin';
 import type { GrowiPlugin, GrowiPluginOrigin } from '~/interfaces/plugin';
 import loggerFactory from '~/utils/logger';
 import { resolveFromRoot } from '~/utils/project-dir-utils';
 
-<<<<<<< HEAD
-
-=======
->>>>>>> 0af008e2
 const logger = loggerFactory('growi:plugins:plugin-utils');
 
 const pluginStoringPath = resolveFromRoot('tmp/plugins');
@@ -46,17 +36,10 @@
 
     const ghOrganizationName = match[1];
     const ghReposName = match[2];
-<<<<<<< HEAD
-    const requestUrl = `https://github.com/${ghOrganizationName}/${ghReposName}/archive/refs/heads/main.zip`;
-
-    // download github repository to local file system
-    await this.download(requestUrl, ghOrganizationName, ghReposName);
-=======
     const requestUrl = `https://github.com/${ghOrganizationName}/${ghReposName}/archive/refs/heads/${ghBranch}.zip`;
 
     // download github repository to local file system
     await this.download(requestUrl, ghOrganizationName, ghReposName, ghBranch);
->>>>>>> 0af008e2
 
     // save plugin metadata
     const installedPath = `${ghOrganizationName}/${ghReposName}`;
@@ -67,54 +50,6 @@
     return;
   }
 
-<<<<<<< HEAD
-  async download(url: string, ghOrganizationName: string, ghReposName: string): Promise<void> {
-
-    const zipFilePath = path.join(pluginStoringPath, 'main.zip');
-    const unzippedPath = path.join(pluginStoringPath, ghOrganizationName);
-
-    const downloadZipFile = () => {
-      const writeStream = fs.createWriteStream(zipFilePath);
-
-      return new Promise<void>((resolve, reject) => {
-        request
-          .get(url)
-          .pipe(writeStream)
-          .on('close', () => writeStream.close())
-          .on('finish', () => resolve())
-          .on('error', (error: any) => reject(error));
-      });
-    };
-
-    const unzip = () => {
-      const stream = fs.createReadStream(zipFilePath);
-      const deleteZipFile = (path: fs.PathLike) => {
-        fs.unlink(path, (err) => {
-          if (err) throw err;
-        });
-      };
-
-      return new Promise<void>((resolve, reject) => {
-        stream.pipe(unzipper.Extract({ path: unzippedPath }))
-          .on('finish', () => {
-            deleteZipFile(zipFilePath);
-            resolve();
-          })
-          .on('error', (error: any) => reject(error));
-      });
-    };
-
-    const renameUnzipFolderPath = async() => {
-      const oldPath = `${unzippedPath}/${ghReposName}-main`;
-      const newPath = `${unzippedPath}/${ghReposName}`;
-
-      fs.renameSync(oldPath, newPath);
-    };
-
-    await downloadZipFile();
-    await unzip();
-    await renameUnzipFolderPath();
-=======
   async download(requestUrl: string, ghOrganizationName: string, ghReposName: string, ghBranch: string): Promise<void> {
 
     const zipFilePath = path.join(pluginStoringPath, `${ghBranch}.zip`);
@@ -172,7 +107,6 @@
       logger.error(err);
       throw new Error(err);
     }
->>>>>>> 0af008e2
 
     return;
   }
@@ -239,7 +173,6 @@
     return [];
   }
 
-<<<<<<< HEAD
   /**
    * Get plugin isEnabled
    */
@@ -271,10 +204,8 @@
     // TODO: Check remove
     const ghOrganizationName = 'weseek';
     const unzipTargetPath = path.join(pluginStoringPath, ghOrganizationName);
-    execSync(`rm -rf ${unzipTargetPath}/${targetPluginName}`);
+    // execSync(`rm -rf ${unzipTargetPath}/${targetPluginName}`);
     return [];
   }
 
-=======
->>>>>>> 0af008e2
 }