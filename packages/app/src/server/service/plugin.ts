<<<<<<< HEAD

import fs from 'fs';
=======
import fs, { readFileSync } from 'fs';
>>>>>>> 535ddceb
import path from 'path';

import { GrowiThemeMetadata, ViteManifest } from '@growi/core';
// eslint-disable-next-line no-restricted-imports
import axios from 'axios';
import mongoose from 'mongoose';
import streamToPromise from 'stream-to-promise';
import unzipper from 'unzipper';

<<<<<<< HEAD
import { ActivatePluginService, GrowiPluginManifestEntries } from '~/client/services/activate-plugin';
import type { GrowiPlugin, GrowiPluginOrigin } from '~/interfaces/plugin';
=======
import {
  GrowiPlugin, GrowiPluginOrigin, GrowiPluginResourceType, GrowiThemePluginMeta,
} from '~/interfaces/plugin';
>>>>>>> 535ddceb
import loggerFactory from '~/utils/logger';
import { resolveFromRoot } from '~/utils/project-dir-utils';

import type { GrowiPluginModel } from '../models/growi-plugin';

const logger = loggerFactory('growi:plugins:plugin-utils');

const pluginStoringPath = resolveFromRoot('tmp/plugins');

// https://regex101.com/r/fK2rV3/1
const githubReposIdPattern = new RegExp(/^\/([^/]+)\/([^/]+)$/);

const PLUGINS_STATIC_DIR = '/static/plugins'; // configured by express.static

export type GrowiPluginResourceEntries = [installedPath: string, href: string][];


function retrievePluginManifest(growiPlugin: GrowiPlugin): ViteManifest {
  const manifestPath = resolveFromRoot(path.join('tmp/plugins', growiPlugin.installedPath, 'dist/manifest.json'));
  const manifestStr: string = readFileSync(manifestPath, 'utf-8');
  return JSON.parse(manifestStr);
}

export interface IPluginService {
  install(origin: GrowiPluginOrigin): Promise<void>
  retrieveThemeHref(theme: string): Promise<string | undefined>
  retrieveAllPluginResourceEntries(): Promise<GrowiPluginResourceEntries>
}

export class PluginService implements IPluginService {

  async install(origin: GrowiPluginOrigin): Promise<void> {
    // download
    const ghUrl = new URL(origin.url);
    const ghPathname = ghUrl.pathname;
    // TODO: Branch names can be specified.
    const ghBranch = 'main';

    const match = ghPathname.match(githubReposIdPattern);
    if (ghUrl.hostname !== 'github.com' || match == null) {
      throw new Error('The GitHub Repository URL is invalid.');
    }

    const ghOrganizationName = match[1];
    const ghReposName = match[2];
    const requestUrl = `https://github.com/${ghOrganizationName}/${ghReposName}/archive/refs/heads/${ghBranch}.zip`;

    // download github repository to local file system
    await this.download(requestUrl, ghOrganizationName, ghReposName, ghBranch);

    // save plugin metadata
    const installedPath = `${ghOrganizationName}/${ghReposName}`;
    const plugins = await PluginService.detectPlugins(origin, installedPath);
    await this.savePluginMetaData(plugins);

    return;
  }

  private async download(requestUrl: string, ghOrganizationName: string, ghReposName: string, ghBranch: string): Promise<void> {

    const zipFilePath = path.join(pluginStoringPath, `${ghBranch}.zip`);
    const unzippedPath = path.join(pluginStoringPath, ghOrganizationName);

    const renamePath = async(oldPath: fs.PathLike, newPath: fs.PathLike) => {
      fs.renameSync(oldPath, newPath);
    };

    const downloadFile = async(requestUrl: string, filePath: string) => {
      return new Promise<void>((resolve, reject) => {
        axios({
          method: 'GET',
          url: requestUrl,
          responseType: 'stream',
        })
          .then((res) => {
            if (res.status === 200) {
              const file = fs.createWriteStream(filePath);
              res.data.pipe(file)
                .on('close', () => file.close())
                .on('finish', () => {
                  return resolve();
                });
            }
            else {
              return reject(res.status);
            }
          }).catch((err) => {
            return reject(err);
          });
      });
    };

    const unzip = async(zipFilePath: fs.PathLike, unzippedPath: fs.PathLike) => {
      const stream = fs.createReadStream(zipFilePath);
      const unzipStream = stream.pipe(unzipper.Extract({ path: unzippedPath }));
      const deleteZipFile = (path: fs.PathLike) => fs.unlink(path, (err) => { return err });

      try {
        await streamToPromise(unzipStream);
        deleteZipFile(zipFilePath);
      }
      catch (err) {
        return err;
      }
    };

    try {
      await downloadFile(requestUrl, zipFilePath);
      await unzip(zipFilePath, unzippedPath);
      await renamePath(`${unzippedPath}/${ghReposName}-${ghBranch}`, `${unzippedPath}/${ghReposName}`);
    }
    catch (err) {
      logger.error(err);
      throw new Error(err);
    }

    return;
  }

  private async savePluginMetaData(plugins: GrowiPlugin[]): Promise<void> {
    const GrowiPlugin = mongoose.model('GrowiPlugin');
    await GrowiPlugin.insertMany(plugins);
  }

  async getPlugins(): Promise<any> {
    const GrowiPlugin = mongoose.model<GrowiPlugin>('GrowiPlugin');
    const growiPlugins = await GrowiPlugin.find({});
    const pluginManifestEntries: GrowiPluginManifestEntries = await ActivatePluginService.retrievePluginManifests(growiPlugins);
    return JSON.parse(JSON.stringify(pluginManifestEntries));
  }

  // eslint-disable-next-line @typescript-eslint/explicit-module-boundary-types
  private static async detectPlugins(origin: GrowiPluginOrigin, installedPath: string, parentPackageJson?: any): Promise<GrowiPlugin[]> {
    const packageJsonPath = path.resolve(pluginStoringPath, installedPath, 'package.json');
    const packageJson = JSON.parse(readFileSync(packageJsonPath, 'utf-8'));

    const { growiPlugin } = packageJson;
    const {
      name: packageName, description: packageDesc, author: packageAuthor,
    } = parentPackageJson ?? packageJson;


    if (growiPlugin == null) {
      throw new Error('This package does not include \'growiPlugin\' section.');
    }

    // detect sub plugins for monorepo
    if (growiPlugin.isMonorepo && growiPlugin.packages != null) {
      const plugins = await Promise.all(
        growiPlugin.packages.map(async(subPackagePath) => {
          const subPackageInstalledPath = path.join(installedPath, subPackagePath);
          return this.detectPlugins(origin, subPackageInstalledPath, packageJson);
        }),
      );
      return plugins.flat();
    }

    if (growiPlugin.types == null) {
      throw new Error('\'growiPlugin\' section must have a \'types\' property.');
    }
    const plugin = {
      isEnabled: true,
      installedPath,
      origin,
      meta: {
        name: growiPlugin.name ?? packageName,
        desc: growiPlugin.desc ?? packageDesc,
        author: growiPlugin.author ?? packageAuthor,
        types: growiPlugin.types,
      },
    };

    // add theme metadata
    if (growiPlugin.types.includes(GrowiPluginResourceType.Theme)) {
      (plugin as GrowiPlugin<GrowiThemePluginMeta>).meta = {
        ...plugin.meta,
        themes: growiPlugin.themes,
      };
    }

    logger.info('Plugin detected => ', plugin);

    return [plugin];
  }

  async listPlugins(): Promise<GrowiPlugin[]> {
    return [];
  }

<<<<<<< HEAD
  /**
   * Get plugin isEnabled
   */
  async getPluginIsEnabled(targetPluginId: string): Promise<boolean> {
    const ObjectID = mongoose.Types.ObjectId;
    const id = new ObjectID(targetPluginId);

    const isValidObjectId = (id: string) => {
      return ObjectID.isValid(id) && (new ObjectID(id).toString() === id);
    };

    if (!isValidObjectId(targetPluginId)) {
      throw new Error('This is invalid value.');
    }

    const GrowiPlugin = mongoose.model<GrowiPlugin>('GrowiPlugin');
    const growiPlugins = await GrowiPlugin.findById(id);

    if (growiPlugins == null) {
      throw new Error('No plugin found for this ID.');
    }

    return growiPlugins.isEnabled;
  }

  /**
   * Switch plugin enabled
   */
  async switchPluginIsEnabled(targetPluginId: string): Promise<boolean> {
    const ObjectID = mongoose.Types.ObjectId;
    const id = new ObjectID(targetPluginId);

    const isValidObjectId = (id: string) => {
      return ObjectID.isValid(id) && (new ObjectID(id).toString() === id);
    };

    if (!isValidObjectId(targetPluginId)) {
      throw new Error('This is invalid value.');
    }

    const GrowiPlugin = mongoose.model<GrowiPlugin>('GrowiPlugin');
    const growiPlugins = await GrowiPlugin.findById(id);

    if (growiPlugins == null) {
      throw new Error('No plugin found for this ID.');
    }

    try {
      await growiPlugins.update({ isEnabled: !growiPlugins.isEnabled });
    }
    catch (err) {
      throw new Error('Plugin status switching failed.');
    }

    return growiPlugins.isEnabled;
  }

  /**
   * Delete plugin
   */
  async pluginDeleted(targetPluginId: string): Promise<void> {
    const ObjectID = mongoose.Types.ObjectId;
    const id = new ObjectID(targetPluginId);

    const isValidObjectId = (id: string) => {
      return ObjectID.isValid(id) && (new ObjectID(id).toString() === id);
    };
    const deleteFile = (path: fs.PathLike) => fs.unlink(path, (err) => { return err });

    if (!isValidObjectId(targetPluginId)) {
      throw new Error('This is invalid value.');
    }

    const GrowiPlugin = mongoose.model<GrowiPlugin>('GrowiPlugin');
    const growiPlugins = await GrowiPlugin.findByIdAndRemove(id);

    if (growiPlugins == null) {
      throw new Error('No plugin found for this ID.');
    }

    try {
      deleteFile(growiPlugins.installedPath);
    }
    catch (err) {
      throw new Error('Plugin repository deleting failed.');
    }

    return;
=======

  async retrieveThemeHref(theme: string): Promise<string | undefined> {

    const GrowiPlugin = mongoose.model('GrowiPlugin') as GrowiPluginModel;

    let matchedPlugin: GrowiPlugin | undefined;
    let matchedThemeMetadata: GrowiThemeMetadata | undefined;

    try {
      // retrieve plugin manifests
      const growiPlugins = await GrowiPlugin.findEnabledPluginsIncludingAnyTypes([GrowiPluginResourceType.Theme]) as GrowiPlugin<GrowiThemePluginMeta>[];

      growiPlugins
        .forEach(async(growiPlugin) => {
          const themeMetadatas = growiPlugin.meta.themes;
          const themeMetadata = themeMetadatas.find(t => t.name === theme);

          // found
          if (themeMetadata != null) {
            matchedPlugin = growiPlugin;
            matchedThemeMetadata = themeMetadata;
          }
        });
    }
    catch (e) {
      logger.error(`Could not find the theme '${theme}' from GrowiPlugin documents.`, e);
    }

    try {
      if (matchedPlugin != null && matchedThemeMetadata != null) {
        const manifest = await retrievePluginManifest(matchedPlugin);
        return `${PLUGINS_STATIC_DIR}/${matchedPlugin.installedPath}/dist/${manifest[matchedThemeMetadata.manifestKey].file}`;
      }
    }
    catch (e) {
      logger.error(`Could not read manifest file for the theme '${theme}'`, e);
    }
  }

  async retrieveAllPluginResourceEntries(): Promise<GrowiPluginResourceEntries> {

    const GrowiPlugin = mongoose.model('GrowiPlugin') as GrowiPluginModel;

    const entries: GrowiPluginResourceEntries = [];

    try {
      const growiPlugins = await GrowiPlugin.findEnabledPlugins();

      growiPlugins.forEach(async(growiPlugin) => {
        try {
          const { types } = growiPlugin.meta;
          const manifest = await retrievePluginManifest(growiPlugin);

          // add script
          if (types.includes(GrowiPluginResourceType.Script) || types.includes(GrowiPluginResourceType.Template)) {
            const href = `${PLUGINS_STATIC_DIR}/${growiPlugin.installedPath}/dist/${manifest['client-entry.tsx'].file}`;
            entries.push([growiPlugin.installedPath, href]);
          }
          // add link
          if (types.includes(GrowiPluginResourceType.Script) || types.includes(GrowiPluginResourceType.Style)) {
            const href = `${PLUGINS_STATIC_DIR}/${growiPlugin.installedPath}/dist/${manifest['client-entry.tsx'].css}`;
            entries.push([growiPlugin.installedPath, href]);
          }
        }
        catch (e) {
          logger.warn(e);
        }
      });
    }
    catch (e) {
      logger.error('Could not retrieve GrowiPlugin documents.', e);
    }

    return entries;
>>>>>>> 535ddceb
  }

}<|MERGE_RESOLUTION|>--- conflicted
+++ resolved
@@ -1,9 +1,4 @@
-<<<<<<< HEAD
-
-import fs from 'fs';
-=======
 import fs, { readFileSync } from 'fs';
->>>>>>> 535ddceb
 import path from 'path';
 
 import { GrowiThemeMetadata, ViteManifest } from '@growi/core';
@@ -13,14 +8,9 @@
 import streamToPromise from 'stream-to-promise';
 import unzipper from 'unzipper';
 
-<<<<<<< HEAD
-import { ActivatePluginService, GrowiPluginManifestEntries } from '~/client/services/activate-plugin';
-import type { GrowiPlugin, GrowiPluginOrigin } from '~/interfaces/plugin';
-=======
 import {
   GrowiPlugin, GrowiPluginOrigin, GrowiPluginResourceType, GrowiThemePluginMeta,
 } from '~/interfaces/plugin';
->>>>>>> 535ddceb
 import loggerFactory from '~/utils/logger';
 import { resolveFromRoot } from '~/utils/project-dir-utils';
 
@@ -145,11 +135,21 @@
     await GrowiPlugin.insertMany(plugins);
   }
 
+
   async getPlugins(): Promise<any> {
+    type GrowiPluginManifestEntries = [growiPlugin: GrowiPlugin, manifest: any][];
+    const entries: GrowiPluginManifestEntries = [];
+
     const GrowiPlugin = mongoose.model<GrowiPlugin>('GrowiPlugin');
     const growiPlugins = await GrowiPlugin.find({});
-    const pluginManifestEntries: GrowiPluginManifestEntries = await ActivatePluginService.retrievePluginManifests(growiPlugins);
-    return JSON.parse(JSON.stringify(pluginManifestEntries));
+
+    growiPlugins.forEach(async(growiPlugin) => {
+      const manifestPath = resolveFromRoot(path.join('tmp/plugins', growiPlugin.installedPath, 'dist/manifest.json'));
+      const customManifestStr: string = readFileSync(manifestPath, 'utf-8');
+      entries.push([growiPlugin, JSON.parse(customManifestStr)]);
+    });
+
+    return JSON.parse(JSON.stringify(entries));
   }
 
   // eslint-disable-next-line @typescript-eslint/explicit-module-boundary-types
@@ -210,7 +210,6 @@
     return [];
   }
 
-<<<<<<< HEAD
   /**
    * Get plugin isEnabled
    */
@@ -299,7 +298,7 @@
     }
 
     return;
-=======
+  }
 
   async retrieveThemeHref(theme: string): Promise<string | undefined> {
 
@@ -374,7 +373,6 @@
     }
 
     return entries;
->>>>>>> 535ddceb
   }
 
 }