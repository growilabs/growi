<<<<<<< HEAD

=======
>>>>>>> 656765fa
import path from 'path';

import wget from 'node-wget-js';

import { GrowiPlugin, GrowiPluginOrigin } from '~/interfaces/plugin';
import loggerFactory from '~/utils/logger';
import { resolveFromRoot } from '~/utils/project-dir-utils';

<<<<<<< HEAD
// eslint-disable-next-line import/no-cycle
import Crowi from '../crowi';
=======
const logger = loggerFactory('growi:service:PluginService');
>>>>>>> 656765fa

const logger = loggerFactory('growi:plugins:plugin-utils');

const pluginStoringPath = resolveFromRoot('tmp/plugins');

function downloadZipFile(ghUrl: string, filename:string): void {
  wget({ url: ghUrl, dest: filename });
  return;
}

export class PluginService {

  static async install(crowi: Crowi, origin: GrowiPluginOrigin): Promise<void> {
    // const { importServic } = crowi;
    // download
    const ghUrl = origin.url;
    // const ghBranch = origin.ghBranch;
    // const ghTag = origin.ghTag;
    const downloadDir = path.join(process.cwd(), 'tmp/plugins/');
    downloadZipFile(`${ghUrl}/archive/refs/heads/master.zip`, downloadDir);
    // const test = '/workspace/growi/packages/app/tmp/plugins/master.zip';
    // const file = unzip();
    // // unzip
    // const files = await unzip(`${downloadDir}master.zip`);
    // console.log('fle', files);
    // const file = await importService.unzip(`${downloadDir}master.zip`);
    // console.log(file);
    // try {
    //   // unzip
    //   const file = await importService.unzip(zipFile);
    //   console.log('fle', file)
    // }
    // catch (err) {
    //   // TODO:
    // }

    // TODO: detect plugins
    // TODO: save documents
    return;
  }

  // eslint-disable-next-line @typescript-eslint/explicit-module-boundary-types
  static async detectPlugins(origin: GrowiPluginOrigin, installedPath: string, parentPackageJson?: any): Promise<GrowiPlugin[]> {
    const packageJsonPath = path.resolve(pluginStoringPath, installedPath, 'package.json');
    const packageJson = await import(packageJsonPath);

    const { growiPlugin } = packageJson;
    const {
      name: packageName, description: packageDesc, author: packageAuthor,
    } = parentPackageJson ?? packageJson;


    if (growiPlugin == null) {
      throw new Error('This package does not include \'growiPlugin\' section.');
    }

    // detect sub plugins for monorepo
    if (growiPlugin.isMonorepo && growiPlugin.packages != null) {
      const plugins = await Promise.all(
        growiPlugin.packages.map(async(subPackagePath) => {
          const subPackageInstalledPath = path.join(installedPath, subPackagePath);
          return this.detectPlugins(origin, subPackageInstalledPath, packageJson);
        }),
      );
      return plugins.flat();
    }

    if (growiPlugin.types == null) {
      throw new Error('\'growiPlugin\' section must have a \'types\' property.');
    }

    const plugin = {
      isEnabled: true,
      installedPath,
      origin,
      meta: {
        name: growiPlugin.name ?? packageName,
        desc: growiPlugin.desc ?? packageDesc,
        author: growiPlugin.author ?? packageAuthor,
        types: growiPlugin.types,
      },
    };

    logger.info('Plugin detected => ', plugin);

    return [plugin];
  }


  async listPlugins(): Promise<GrowiPlugin[]> {
    return [];
  }

}<|MERGE_RESOLUTION|>--- conflicted
+++ resolved
@@ -1,7 +1,4 @@
-<<<<<<< HEAD
 
-=======
->>>>>>> 656765fa
 import path from 'path';
 
 import wget from 'node-wget-js';
@@ -10,12 +7,8 @@
 import loggerFactory from '~/utils/logger';
 import { resolveFromRoot } from '~/utils/project-dir-utils';
 
-<<<<<<< HEAD
 // eslint-disable-next-line import/no-cycle
 import Crowi from '../crowi';
-=======
-const logger = loggerFactory('growi:service:PluginService');
->>>>>>> 656765fa
 
 const logger = loggerFactory('growi:plugins:plugin-utils');
 
