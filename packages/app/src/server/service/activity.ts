import Crowi from '../crowi';

import { getModelSafely } from '../util/mongoose-utils';


class ActivityService {

  crowi!: Crowi;

  inAppNotificationService!: any;

  activityEvent!: any;

  constructor(crowi: Crowi) {
    this.crowi = crowi;
    this.inAppNotificationService = crowi.inAppNotificationService;
    this.activityEvent = crowi.event('activity');
  }

<<<<<<< HEAD
=======

  /**
     * @param {object} parameters
     * @return {Promise}
     */
  createByParameters = function(parameters) {
    const Activity = getModelSafely('Activity') || require('../models/activity')(this.crowi);
    return Activity.create(parameters);
  };
>>>>>>> 94884e88


  /**
   * @param {User} user
   * @return {Promise}
   */
<<<<<<< HEAD
  createByPageUpdate = async function(page, user) {
    const parameters = {
      user: user._id,
      targetModel: ActivityDefine.MODEL_PAGE,
      target: page,
      action: ActivityDefine.ACTION_UPDATE,
    };
    const Activity = getModelSafely('Activity') || require('../models/activity')(this.crowi);
    const savedActivity = await Activity.createByParameters(parameters);
    return savedActivity;
=======
  findByUser = function(user) {
    return this.find({ user }).sort({ createdAt: -1 }).exec();
>>>>>>> 94884e88
  };

  getActionUsersFromActivities = function(activities) {
    return activities.map(({ user }) => user).filter((user, i, self) => self.indexOf(user) === i);
  };

}

module.exports = ActivityService;<|MERGE_RESOLUTION|>--- conflicted
+++ resolved
@@ -17,8 +17,6 @@
     this.activityEvent = crowi.event('activity');
   }
 
-<<<<<<< HEAD
-=======
 
   /**
      * @param {object} parameters
@@ -28,28 +26,14 @@
     const Activity = getModelSafely('Activity') || require('../models/activity')(this.crowi);
     return Activity.create(parameters);
   };
->>>>>>> 94884e88
 
 
   /**
    * @param {User} user
    * @return {Promise}
    */
-<<<<<<< HEAD
-  createByPageUpdate = async function(page, user) {
-    const parameters = {
-      user: user._id,
-      targetModel: ActivityDefine.MODEL_PAGE,
-      target: page,
-      action: ActivityDefine.ACTION_UPDATE,
-    };
-    const Activity = getModelSafely('Activity') || require('../models/activity')(this.crowi);
-    const savedActivity = await Activity.createByParameters(parameters);
-    return savedActivity;
-=======
   findByUser = function(user) {
     return this.find({ user }).sort({ createdAt: -1 }).exec();
->>>>>>> 94884e88
   };
 
   getActionUsersFromActivities = function(activities) {
