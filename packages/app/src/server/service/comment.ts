import { getModelSafely } from '@growi/core';
import { Types } from 'mongoose';

import {
  SUPPORTED_TARGET_MODEL_TYPE, SUPPORTED_ACTION_TYPE, SupportedActionType, ISnapshot,
} from '~/interfaces/activity';
import { IPage } from '~/interfaces/page';
import { IUserHasId } from '~/interfaces/user';
import { stringifySnapshot } from '~/models/serializers/in-app-notification-snapshot/page';

import loggerFactory from '../../utils/logger';
import Crowi from '../crowi';

// https://regex101.com/r/Ztxj2j/1
const USERNAME_PATTERN = new RegExp(/\B@[\w@.-]+/g);

const logger = loggerFactory('growi:service:CommentService');

class CommentService {

  crowi!: Crowi;

  activityService!: any;

  inAppNotificationService!: any;

  commentEvent!: any;

  constructor(crowi: Crowi) {
    this.crowi = crowi;
    this.activityService = crowi.activityService;
    this.inAppNotificationService = crowi.inAppNotificationService;

    this.commentEvent = crowi.event('comment');

    // init
    this.initCommentEventListeners();
  }

  initCommentEventListeners(): void {
    // create
    this.commentEvent.on('create', async(user, savedComment) => {

      try {
        const Page = getModelSafely('Page') || require('../models/page')(this.crowi);
        await Page.updateCommentCount(savedComment.page);

        const page = await Page.findById(savedComment.page);
        if (page == null) {
          logger.error('Page is not found');
          return;
        }

        const activity = await this.createActivity(user, savedComment.page, SUPPORTED_ACTION_TYPE.ACTION_COMMENT_CREATE);
        await this.createAndSendNotifications(activity, page);
      }
      catch (err) {
        logger.error('Error occurred while handling the comment create event:\n', err);
      }

    });

    // update
    this.commentEvent.on('update', async(user, updatedComment) => {
      try {
        this.commentEvent.onUpdate();
        await this.createActivity(user, updatedComment.page, SUPPORTED_ACTION_TYPE.ACTION_COMMENT_UPDATE);
      }
      catch (err) {
        logger.error('Error occurred while handling the comment update event:\n', err);
      }
    });

    // remove
    this.commentEvent.on('delete', async(comment) => {
      this.commentEvent.onDelete();

      try {
        const Page = getModelSafely('Page') || require('../models/page')(this.crowi);
        await Page.updateCommentCount(comment.page);
      }
      catch (err) {
        logger.error('Error occurred while updating the comment count:\n', err);
      }
    });
  }

  private createActivity = async function(user: IUserHasId, target: IPage, action: SupportedActionType) {
    const snapshot: ISnapshot = { username: user.username };
    const parameters = {
      user: user._id,
      targetModel: SUPPORTED_TARGET_MODEL_TYPE.MODEL_PAGE,
      target,
      action,
      snapshot,
    };
    const activity = await this.activityService.createByParameters(parameters);
    return activity;
  };

  private createAndSendNotifications = async function(activity, page: IPage) {

    // Get user to be notified
    let targetUsers: Types.ObjectId[] = [];
    targetUsers = await activity.getNotificationTargetUsers();

<<<<<<< HEAD
    // Create and send notifications
    const snapshot = stringifySnapshot(page);
=======
    // Add mentioned users to targetUsers
    const mentionedUsers = await this.getMentionedUsers(activity.event);
    targetUsers = targetUsers.concat(mentionedUsers);

>>>>>>> 992debc5
    await this.inAppNotificationService.upsertByActivity(targetUsers, activity, snapshot);
    await this.inAppNotificationService.emitSocketIo(targetUsers);
  };

  getMentionedUsers = async(commentId: Types.ObjectId): Promise<Types.ObjectId[]> => {
    const Comment = getModelSafely('Comment') || require('../models/comment')(this.crowi);
    const User = getModelSafely('User') || require('../models/user')(this.crowi);

    // Get comment by comment ID
    const commentData = await Comment.findOne({ _id: commentId });
    const { comment } = commentData;

    const usernamesFromComment = comment.match(USERNAME_PATTERN);

    // Get username from comment and remove duplicate username
    const mentionedUsernames = [...new Set(usernamesFromComment?.map((username) => {
      return username.slice(1);
    }))];

    // Get mentioned users ID
    const mentionedUserIDs = await User.find({ username: { $in: mentionedUsernames } });
    return mentionedUserIDs?.map((user) => {
      return user._id;
    });
  }

}


module.exports = CommentService;<|MERGE_RESOLUTION|>--- conflicted
+++ resolved
@@ -104,15 +104,12 @@
     let targetUsers: Types.ObjectId[] = [];
     targetUsers = await activity.getNotificationTargetUsers();
 
-<<<<<<< HEAD
     // Create and send notifications
     const snapshot = stringifySnapshot(page);
-=======
     // Add mentioned users to targetUsers
     const mentionedUsers = await this.getMentionedUsers(activity.event);
     targetUsers = targetUsers.concat(mentionedUsers);
 
->>>>>>> 992debc5
     await this.inAppNotificationService.upsertByActivity(targetUsers, activity, snapshot);
     await this.inAppNotificationService.emitSocketIo(targetUsers);
   };
