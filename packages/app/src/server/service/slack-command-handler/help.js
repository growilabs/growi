<<<<<<< HEAD
const { markdownSectionBlock, getHelpCommandBody } = require('@growi/slack');
const { respondFromGrowi } = require('./response-url');
=======
const { markdownSectionBlock, respond } = require('@growi/slack');
>>>>>>> 436fdf41

module.exports = (crowi, proxyUri, tokenGtoP) => {
  const BaseSlackCommandHandler = require('./slack-command-handler');
  const handler = new BaseSlackCommandHandler();

<<<<<<< HEAD
  handler.handleCommand = (growiCommand, client, body) => {
    const helpCommandBody = getHelpCommandBody();
    await respondFromGrowi(growiCommand.responseUrl, proxyUri, tokenGtoP, helpCommandBody);
=======
  handler.handleCommand = (growiCommand, client, body, respondUtil) => {
    // adjust spacing
    let message = '*Help*\n\n';
    message += 'Usage:     `/growi [command] [args]`\n\n';
    message += 'Commands:\n\n';
    message += '`/growi create`                          Create new page\n\n';
    message += '`/growi search [keyword]`       Search pages\n\n';
    message += '`/growi togetter`                      Create new page with existing slack conversations (Alpha)\n\n';
    await respondUtil.respond({
      text: 'Help',
      blocks: [
        markdownSectionBlock(message),
      ],
    });
>>>>>>> 436fdf41
  };

  return handler;
};<|MERGE_RESOLUTION|>--- conflicted
+++ resolved
@@ -1,34 +1,11 @@
-<<<<<<< HEAD
 const { markdownSectionBlock, getHelpCommandBody } = require('@growi/slack');
-const { respondFromGrowi } = require('./response-url');
-=======
-const { markdownSectionBlock, respond } = require('@growi/slack');
->>>>>>> 436fdf41
 
 module.exports = (crowi, proxyUri, tokenGtoP) => {
   const BaseSlackCommandHandler = require('./slack-command-handler');
   const handler = new BaseSlackCommandHandler();
 
-<<<<<<< HEAD
-  handler.handleCommand = (growiCommand, client, body) => {
-    const helpCommandBody = getHelpCommandBody();
-    await respondFromGrowi(growiCommand.responseUrl, proxyUri, tokenGtoP, helpCommandBody);
-=======
   handler.handleCommand = (growiCommand, client, body, respondUtil) => {
-    // adjust spacing
-    let message = '*Help*\n\n';
-    message += 'Usage:     `/growi [command] [args]`\n\n';
-    message += 'Commands:\n\n';
-    message += '`/growi create`                          Create new page\n\n';
-    message += '`/growi search [keyword]`       Search pages\n\n';
-    message += '`/growi togetter`                      Create new page with existing slack conversations (Alpha)\n\n';
-    await respondUtil.respond({
-      text: 'Help',
-      blocks: [
-        markdownSectionBlock(message),
-      ],
-    });
->>>>>>> 436fdf41
+    await respondUtil.respond(getHelpCommandBody());
   };
 
   return handler;
