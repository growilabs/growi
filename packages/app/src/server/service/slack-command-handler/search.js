import loggerFactory from '~/utils/logger';

const logger = loggerFactory('growi:service:SlackCommandHandler:search');

const {
  markdownSectionBlock, divider, respond, deleteOriginal,
} = require('@growi/slack');
const { formatDistanceStrict } = require('date-fns');
const SlackbotError = require('../../models/vo/slackbot-error');

const PAGINGLIMIT = 10;

module.exports = (crowi) => {
  const BaseSlackCommandHandler = require('./slack-command-handler');
  const handler = new BaseSlackCommandHandler(crowi);

  handler.handleCommand = async function(growiCommand, client, body) {
    const { responseUrl, growiCommandArgs } = growiCommand;
    let searchResult;
    try {
      searchResult = await this.retrieveSearchResults(responseUrl, client, body, growiCommandArgs);
    }
    catch (err) {
      logger.error('Failed to get search results.', err);
      throw new SlackbotError({
        method: 'postEphemeral',
        to: 'channel',
        popupMessage: 'Failed To Search',
        mainMessage: '*Failed to search.*\n Hint\n `/growi search [keyword]`',
      });
    }

    const appUrl = crowi.appService.getSiteUrl();
    const appTitle = crowi.appService.getAppTitle();

    const {
      pages, offset, resultsTotal,
    } = searchResult;

<<<<<<< HEAD
    const keywords = this.getKeywords(growiCommandArgs);
=======
    if (pages.length === 0) {
      return;
    }

    const keywords = this.getKeywords(args);
>>>>>>> e68ce743


    let searchResultsDesc;

    if (resultsTotal === 0 || resultsTotal == null) {
      await respond(responseUrl, {
        text: 'No page found.',
        blocks: [
          markdownSectionBlock('Please try with other keywords.'),
        ],
      });
      return;
    }
    switch (resultsTotal) {
      case 1:
        searchResultsDesc = `*${resultsTotal}* page is found.`;
        break;
      default:
        searchResultsDesc = `*${resultsTotal}* pages are found.`;
        break;
    }


    const contextBlock = {
      type: 'context',
      elements: [
        {
          type: 'mrkdwn',
          text: `keyword(s) : *"${keywords}"*  |  Current: ${offset + 1} - ${offset + pages.length}  |  Total ${resultsTotal} pages`,
        },
      ],
    };

    const now = new Date();
    const blocks = [
      markdownSectionBlock(`:mag: <${decodeURI(appUrl)}|*${appTitle}*>\n${searchResultsDesc}`),
      contextBlock,
      { type: 'divider' },
      // create an array by map and extract
      ...pages.map((page) => {
        const { path, updatedAt, commentCount } = page;
        // generate URL
        const url = new URL(path, appUrl);
        const { href, pathname } = url;

        return {
          type: 'section',
          text: {
            type: 'mrkdwn',
            text: `${this.appendSpeechBaloon(`*${this.generatePageLinkMrkdwn(pathname, href)}*`, commentCount)}`
              + `\n    Last updated: ${this.generateLastUpdateMrkdwn(updatedAt, now)}`,
          },
          accessory: {
            type: 'button',
            action_id: 'search:shareSinglePageResult',
            text: {
              type: 'plain_text',
              text: 'Share',
            },
            value: JSON.stringify({ page, href, pathname }),
          },
        };
      }),
      { type: 'divider' },
      contextBlock,
    ];

    const actionBlocks = {
      type: 'actions',
      elements: [
        {
          type: 'button',
          text: {
            type: 'plain_text',
            text: 'Dismiss',
          },
          style: 'danger',
          action_id: 'search:dismissSearchResults',
        },
      ],
    };
    // show "Next" button if next page exists
    if (resultsTotal > offset + PAGINGLIMIT) {
      actionBlocks.elements.unshift(
        {
          type: 'button',
          text: {
            type: 'plain_text',
            text: 'Next',
          },
          action_id: 'search:showNextResults',
          value: JSON.stringify({ offset, body, growiCommandArgs }),
        },
      );
    }
    blocks.push(actionBlocks);

    await respond(responseUrl, {
      text: 'Successed To Search',
      blocks,
    });
  };

  handler.handleInteractions = async function(client, interactionPayload, interactionPayloadAccessor, handlerMethodName) {
    await this[handlerMethodName](client, interactionPayload, interactionPayloadAccessor);
  };

  handler.shareSinglePageResult = async function(client, payload, interactionPayloadAccessor) {
    const { user } = payload;
    const responseUrl = interactionPayloadAccessor.getResponseUrl();

    const appUrl = crowi.appService.getSiteUrl();
    const appTitle = crowi.appService.getAppTitle();

    const value = interactionPayloadAccessor.firstAction()?.value; // shareSinglePage action must have button action
    if (value == null) {
      await respond(responseUrl, {
        text: 'Error occurred',
        blocks: [
          markdownSectionBlock('Failed to share the result.'),
        ],
      });
      return;
    }

    // restore page data from value
    const { page, href, pathname } = JSON.parse(value);
    const { updatedAt, commentCount } = page;

    // share
    const now = new Date();
    return respond(responseUrl, {
      blocks: [
        { type: 'divider' },
        markdownSectionBlock(`${this.appendSpeechBaloon(`*${this.generatePageLinkMrkdwn(pathname, href)}*`, commentCount)}`),
        {
          type: 'context',
          elements: [
            {
              type: 'mrkdwn',
              text: `<${decodeURI(appUrl)}|*${appTitle}*>  |  Last updated: ${this.generateLastUpdateMrkdwn(updatedAt, now)}  |  Shared by *${user.username}*`,
            },
          ],
        },
      ],
    });
  };

  handler.showNextResults = async function(client, payload, interactionPayloadAccessor) {
    const responseUrl = interactionPayloadAccessor.getResponseUrl();

    const value = interactionPayloadAccessor.firstAction()?.value;
    if (value == null) {
      await respond(responseUrl, {
        text: 'Error occurred',
        blocks: [
          markdownSectionBlock('Failed to show the next results.'),
        ],
      });
      return;
    }
    const parsedValue = JSON.parse(value);

    const { body, growiCommandArgs, offset: offsetNum } = parsedValue;
    const newOffsetNum = offsetNum + 10;
    let searchResult;
    try {
      searchResult = await this.retrieveSearchResults(responseUrl, client, body, growiCommandArgs, newOffsetNum);
    }
    catch (err) {
      logger.error('Failed to get search results.', err);
      throw new SlackbotError({
        method: 'postEphemeral',
        to: 'channel',
        popupMessage: 'Failed To Search',
        mainMessage: '*Failed to search.*\n Hint\n `/growi search [keyword]`',
      });
    }

    const appUrl = crowi.appService.getSiteUrl();
    const appTitle = crowi.appService.getAppTitle();

    const {
      pages, offset, resultsTotal,
    } = searchResult;

    const keywords = this.getKeywords(growiCommandArgs);


    let searchResultsDesc;

    if (resultsTotal === 0 || resultsTotal == null) {
      await respond(responseUrl, {
        text: 'No page found.',
        blocks: [
          markdownSectionBlock('Please try with other keywords.'),
        ],
      });
      return;
    }
    switch (resultsTotal) {
      case 1:
        searchResultsDesc = `*${resultsTotal}* page is found.`;
        break;
      default:
        searchResultsDesc = `*${resultsTotal}* pages are found.`;
        break;
    }

    const contextBlock = {
      type: 'context',
      elements: [
        {
          type: 'mrkdwn',
          text: `keyword(s) : *"${keywords}"*  |  Current: ${offset + 1} - ${offset + pages.length}  |  Total ${resultsTotal} pages`,
        },
      ],
    };

    const now = new Date();
    const blocks = [
      markdownSectionBlock(`:mag: <${decodeURI(appUrl)}|*${appTitle}*>\n${searchResultsDesc}`),
      contextBlock,
      { type: 'divider' },
      // create an array by map and extract
      ...pages.map((page) => {
        const { path, updatedAt, commentCount } = page;
        // generate URL
        const url = new URL(path, appUrl);
        const { href, pathname } = url;

        return {
          type: 'section',
          text: {
            type: 'mrkdwn',
            text: `${this.appendSpeechBaloon(`*${this.generatePageLinkMrkdwn(pathname, href)}*`, commentCount)}`
              + `\n    Last updated: ${this.generateLastUpdateMrkdwn(updatedAt, now)}`,
          },
          accessory: {
            type: 'button',
            action_id: 'search:shareSinglePageResult',
            text: {
              type: 'plain_text',
              text: 'Share',
            },
            value: JSON.stringify({ page, href, pathname }),
          },
        };
      }),
      { type: 'divider' },
      contextBlock,
    ];

    const actionBlocks = {
      type: 'actions',
      elements: [
        {
          type: 'button',
          text: {
            type: 'plain_text',
            text: 'Dismiss',
          },
          style: 'danger',
          action_id: 'search:dismissSearchResults',
        },
      ],
    };
    // show "Next" button if next page exists
    if (resultsTotal > offset + PAGINGLIMIT) {
      actionBlocks.elements.unshift(
        {
          type: 'button',
          text: {
            type: 'plain_text',
            text: 'Next',
          },
          action_id: 'search:showNextResults',
          value: JSON.stringify({ offset, body, growiCommandArgs }),
        },
      );
    }
    blocks.push(actionBlocks);

    await respond(responseUrl, {
      text: 'Successed To Search',
      blocks,
    });
  };

  handler.dismissSearchResults = async function(client, payload) {
    const { response_url: responseUrl } = payload;

    return deleteOriginal(responseUrl, {
      delete_original: true,
    });
  };

  handler.retrieveSearchResults = async function(responseUrl, client, body, growiCommandArgs, offset = 0) {
    const firstKeyword = growiCommandArgs[0];
    if (firstKeyword == null) {
      await respond(responseUrl, {
        text: 'Input keywords',
        blocks: [
          markdownSectionBlock('*Input keywords.*\n Hint\n `/growi search [keyword]`'),
        ],
      });
      return { pages: [] };
    }

    const keywords = this.getKeywords(growiCommandArgs);

    const { searchService } = crowi;
    const options = { limit: 10, offset };
    const results = await searchService.searchKeyword(keywords, null, {}, options);
    const resultsTotal = results.meta.total;

    // no search results
    if (results.data.length === 0) {
      logger.info(`No page found with "${keywords}"`);
      await respond(responseUrl, {
        text: `No page found with "${keywords}"`,
        blocks: [
          markdownSectionBlock(`*No page matches your keyword(s) "${keywords}".*`),
          markdownSectionBlock(':mag: *Help: Searching*'),
          divider(),
          markdownSectionBlock('`word1` `word2` (divide with space) \n Search pages that include both word1, word2 in the title or body'),
          divider(),
          markdownSectionBlock('`"This is GROWI"` (surround with double quotes) \n Search pages that include the phrase "This is GROWI"'),
          divider(),
          markdownSectionBlock('`-keyword` \n Exclude pages that include keyword in the title or body'),
          divider(),
          markdownSectionBlock('`prefix:/user/` \n Search only the pages that the title start with /user/'),
          divider(),
          markdownSectionBlock('`-prefix:/user/` \n Exclude the pages that the title start with /user/'),
          divider(),
          markdownSectionBlock('`tag:wiki` \n Search for pages with wiki tag'),
          divider(),
          markdownSectionBlock('`-tag:wiki` \n Exclude pages with wiki tag'),
        ],
      });
      return { pages: [] };
    }

    const pages = results.data.map((data) => {
      const { path, updated_at: updatedAt, comment_count: commentCount } = data._source;
      return { path, updatedAt, commentCount };
    });

    return {
      pages, offset, resultsTotal,
    };
  };

  handler.getKeywords = function(growiCommandArgs) {
    const keywords = growiCommandArgs.join(' ');
    return keywords;
  };

  handler.appendSpeechBaloon = function(mrkdwn, commentCount) {
    return (commentCount != null && commentCount > 0)
      ? `${mrkdwn}   :speech_balloon: ${commentCount}`
      : mrkdwn;
  };

  handler.generatePageLinkMrkdwn = function(pathname, href) {
    return `<${decodeURI(href)} | ${decodeURI(pathname)}>`;
  };

  handler.generateLastUpdateMrkdwn = function(updatedAt, baseDate) {
    if (updatedAt != null) {
      // cast to date
      const date = new Date(updatedAt);
      return formatDistanceStrict(date, baseDate);
    }
    return '';
  };

  return handler;
};<|MERGE_RESOLUTION|>--- conflicted
+++ resolved
@@ -37,15 +37,7 @@
       pages, offset, resultsTotal,
     } = searchResult;
 
-<<<<<<< HEAD
     const keywords = this.getKeywords(growiCommandArgs);
-=======
-    if (pages.length === 0) {
-      return;
-    }
-
-    const keywords = this.getKeywords(args);
->>>>>>> e68ce743
 
 
     let searchResultsDesc;
@@ -54,7 +46,8 @@
       await respond(responseUrl, {
         text: 'No page found.',
         blocks: [
-          markdownSectionBlock('Please try with other keywords.'),
+          markdownSectionBlock(`No page found. keyword(s): *"${keywords}"*`),
+          markdownSectionBlock('Please try other keywords.'),
         ],
       });
       return;
