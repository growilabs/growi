--- conflicted
+++ resolved
@@ -14,35 +14,6 @@
   async createPageInGrowi(interactionPayloadAccessor, path, contentsBody, respondUtil) {
     const Page = this.crowi.model('Page');
     const reshapedContentsBody = reshapeContentsBody(contentsBody);
-<<<<<<< HEAD
-    try {
-      // sanitize path
-      const sanitizedPath = this.crowi.xss.process(path);
-      const normalizedPath = pathUtils.normalizePath(sanitizedPath);
-
-      // generate a dummy id because Operation to create a page needs ObjectId
-      const dummyObjectIdOfUser = new mongoose.Types.ObjectId();
-      const page = await Page.create(normalizedPath, reshapedContentsBody, dummyObjectIdOfUser, {});
-
-      // Send a message when page creation is complete
-      const growiUri = this.crowi.appService.getSiteUrl();
-      return respondUtil.respond({
-        text: 'Page has been created',
-        blocks: [
-          markdownSectionBlock(`The page <${decodeURI(`${growiUri}/${page._id} | ${decodeURI(growiUri + normalizedPath)}`)}> has been created.`),
-        ],
-      });
-    }
-    catch (err) {
-      logger.error('Failed to create page in GROWI.', err);
-      throw new SlackbotError({
-        method: 'postMessage',
-        to: 'dm',
-        popupMessage: 'Cannot create new page to existed path.',
-        mainMessage: `Cannot create new page to existed path\n *Contents* :memo:\n ${reshapedContentsBody}`,
-      });
-    }
-=======
 
     // sanitize path
     const sanitizedPath = this.crowi.xss.process(path);
@@ -60,7 +31,6 @@
         markdownSectionBlock(`The page <${decodeURI(`${growiUri}/${page._id} | ${decodeURI(growiUri + normalizedPath)}`)}> has been created.`),
       ],
     });
->>>>>>> 4f2992d3
   }
 
 }
