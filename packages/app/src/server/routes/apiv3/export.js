--- conflicted
+++ resolved
@@ -47,11 +47,7 @@
   const accessTokenParser = require('../../middlewares/access-token-parser')(crowi);
   const loginRequired = require('../../middlewares/login-required')(crowi);
   const adminRequired = require('../../middlewares/admin-required')(crowi);
-<<<<<<< HEAD
-=======
-  const csrf = require('../../middlewares/csrf')(crowi);
   const addActivity = generateAddActivityMiddleware(crowi);
->>>>>>> 6f5b7af3
 
   const { exportService, socketIoService } = crowi;
 
@@ -126,11 +122,7 @@
    *                  status:
    *                    $ref: '#/components/schemas/ExportStatus'
    */
-<<<<<<< HEAD
-  router.post('/', accessTokenParser, loginRequired, adminRequired, async(req, res) => {
-=======
-  router.post('/', accessTokenParser, loginRequired, adminRequired, csrf, addActivity, async(req, res) => {
->>>>>>> 6f5b7af3
+  router.post('/', accessTokenParser, loginRequired, adminRequired, addActivity, async(req, res) => {
     // TODO: add express validator
     try {
       const { collections } = req.body;
