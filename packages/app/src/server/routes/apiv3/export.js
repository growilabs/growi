--- conflicted
+++ resolved
@@ -168,11 +168,7 @@
    *              schema:
    *                type: object
    */
-<<<<<<< HEAD
-  router.delete('/:fileName', accessTokenParser, loginRequired, adminRequired, validator.deleteFile, apiV3FormValidator, async(req, res) => {
-=======
-  router.delete('/:fileName', accessTokenParser, loginRequired, adminRequired, validator.deleteFile, apiV3FormValidator, csrf, addActivity, async(req, res) => {
->>>>>>> 119bdb41
+  router.delete('/:fileName', accessTokenParser, loginRequired, adminRequired, validator.deleteFile, apiV3FormValidator, addActivity, async(req, res) => {
     // TODO: add express validator
     const { fileName } = req.params;
 
