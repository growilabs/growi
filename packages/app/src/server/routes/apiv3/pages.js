import { SupportedTargetModel, SupportedAction } from '~/interfaces/activity';
import { subscribeRuleNames } from '~/interfaces/in-app-notification';
import loggerFactory from '~/utils/logger';

import { generateAddActivityMiddleware } from '../../middlewares/add-activity';
import { apiV3FormValidator } from '../../middlewares/apiv3-form-validator';
import { isV5ConversionError } from '../../models/vo/v5-conversion-error';

const logger = loggerFactory('growi:routes:apiv3:pages'); // eslint-disable-line no-unused-vars
const { pathUtils, pagePathUtils } = require('@growi/core');
const express = require('express');
const { body } = require('express-validator');
const { query } = require('express-validator');
const mongoose = require('mongoose');

const ErrorV3 = require('../../models/vo/error-apiv3');

const { isCreatablePage } = pagePathUtils;

const router = express.Router();

const LIMIT_FOR_LIST = 10;
const LIMIT_FOR_MULTIPLE_PAGE_OP = 20;

/**
 * @swagger
 *  tags:
 *    name: Pages
 */

/**
 * @swagger
 *
 *  components:
 *    schemas:
 *      Tags:
 *        description: Tags
 *        type: array
 *        items:
 *          $ref: '#/components/schemas/Tag/properties/name'
 *        example: ['daily', 'report', 'tips']
 *
 *      Tag:
 *        description: Tag
 *        type: object
 *        properties:
 *          _id:
 *            type: string
 *            description: tag ID
 *            example: 5e2d6aede35da4004ef7e0b7
 *          name:
 *            type: string
 *            description: tag name
 *            example: daily
 *          count:
 *            type: number
 *            description: Count of tagged pages
 *            example: 3
 */

/**
 * @swagger
 *
 *  components:
 *    schemas:
 *      Page:
 *        description: Page
 *        type: object
 *        properties:
 *          _id:
 *            type: string
 *            description: page ID
 *            example: 5e07345972560e001761fa63
 *          __v:
 *            type: number
 *            description: DB record version
 *            example: 0
 *          commentCount:
 *            type: number
 *            description: count of comments
 *            example: 3
 *          createdAt:
 *            type: string
 *            description: date created at
 *            example: 2010-01-01T00:00:00.000Z
 *          creator:
 *            $ref: '#/components/schemas/User'
 *          extended:
 *            type: object
 *            description: extend data
 *            example: {}
 *          grant:
 *            type: number
 *            description: grant
 *            example: 1
 *          grantedUsers:
 *            type: array
 *            description: granted users
 *            items:
 *              type: string
 *              description: user ID
 *            example: ["5ae5fccfc5577b0004dbd8ab"]
 *          lastUpdateUser:
 *            $ref: '#/components/schemas/User'
 *          liker:
 *            type: array
 *            description: granted users
 *            items:
 *              type: string
 *              description: user ID
 *            example: []
 *          path:
 *            type: string
 *            description: page path
 *            example: /Sandbox/Math
 *          revision:
 *            type: string
 *            description: revision ID
 *            example: ["5ae5fccfc5577b0004dbd8ab"]
 *          seenUsers:
 *            type: array
 *            description: granted users
 *            items:
 *              type: string
 *              description: user ID
 *            example: ["5ae5fccfc5577b0004dbd8ab"]
 *          status:
 *            type: string
 *            description: status
 *            enum:
 *              - 'wip'
 *              - 'published'
 *              - 'deleted'
 *              - 'deprecated'
 *            example: published
 *          updatedAt:
 *            type: string
 *            description: date updated at
 *            example: 2010-01-01T00:00:00.000Z
 */

module.exports = (crowi) => {
  const accessTokenParser = require('../../middlewares/access-token-parser')(crowi);
  const loginRequired = require('../../middlewares/login-required')(crowi, true);
  const loginRequiredStrictly = require('../../middlewares/login-required')(crowi);
  const adminRequired = require('../../middlewares/admin-required')(crowi);

  const Page = crowi.model('Page');
  const User = crowi.model('User');
  const PageTagRelation = crowi.model('PageTagRelation');
  const GlobalNotificationSetting = crowi.model('GlobalNotificationSetting');

  const activityEvent = crowi.event('activity');

  const globalNotificationService = crowi.getGlobalNotificationService();
  const userNotificationService = crowi.getUserNotificationService();

  const { serializePageSecurely } = require('../../models/serializers/page-serializer');
  const { serializeRevisionSecurely } = require('../../models/serializers/revision-serializer');
  const { serializeUserSecurely } = require('../../models/serializers/user-serializer');

  const addActivity = generateAddActivityMiddleware(crowi);

  const validator = {
    createPage: [
      body('body').exists()
        .withMessage('body is re quired but an empty string is allowed'),
      body('path').exists().not().isEmpty({ ignore_whitespace: true })
        .withMessage('path is required'),
      body('grant').if(value => value != null).isInt({ min: 0, max: 5 }).withMessage('grant must be integer from 1 to 5'),
      body('overwriteScopesOfDescendants').if(value => value != null).isBoolean().withMessage('overwriteScopesOfDescendants must be boolean'),
      body('isSlackEnabled').if(value => value != null).isBoolean().withMessage('isSlackEnabled must be boolean'),
      body('slackChannels').if(value => value != null).isString().withMessage('slackChannels must be string'),
      body('pageTags').if(value => value != null).isArray().withMessage('pageTags must be array'),
      body('createFromPageTree').optional().isBoolean().withMessage('createFromPageTree must be boolean'),
    ],
    renamePage: [
      body('pageId').isMongoId().withMessage('pageId is required'),
      body('revisionId').optional({ nullable: true }).isMongoId().withMessage('revisionId is required'), // required when v4
      body('newPagePath').isLength({ min: 1 }).withMessage('newPagePath is required'),
      body('isRecursively').if(value => value != null).isBoolean().withMessage('isRecursively must be boolean'),
      body('isRenameRedirect').if(value => value != null).isBoolean().withMessage('isRenameRedirect must be boolean'),
      body('updateMetadata').if(value => value != null).isBoolean().withMessage('updateMetadata must be boolean'),
      body('isMoveMode').if(value => value != null).isBoolean().withMessage('isMoveMode must be boolean'),
    ],
    resumeRenamePage: [
      body('pageId').isMongoId().withMessage('pageId is required'),
    ],
    duplicatePage: [
      body('pageId').isMongoId().withMessage('pageId is required'),
      body('pageNameInput').trim().isLength({ min: 1 }).withMessage('pageNameInput is required'),
      body('isRecursively').if(value => value != null).isBoolean().withMessage('isRecursively must be boolean'),
    ],
    deletePages: [
      body('pageIdToRevisionIdMap')
        .exists()
        .withMessage('The body property "pageIdToRevisionIdMap" must be an json map with pageId as key and revisionId as value.'),
      body('isCompletely')
        .custom(v => v === 'true' || v === true || v == null)
        .withMessage('The body property "isCompletely" must be "true" or true. (Omit param for false)'),
      body('isRecursively')
        .custom(v => v === 'true' || v === true || v == null)
        .withMessage('The body property "isRecursively" must be "true" or true. (Omit param for false)'),
    ],
    legacyPagesMigration: [
      body('convertPath').optional().isString().withMessage('convertPath must be a string'),
      body('pageIds').optional().isArray().withMessage('pageIds must be an array'),
      body('isRecursively')
        .optional()
        .custom(v => v === 'true' || v === true || v == null)
        .withMessage('The body property "isRecursively" must be "true" or true. (Omit param for false)'),
    ],
    convertPagesByPath: [
      body('convertPath').optional().isString().withMessage('convertPath must be a string'),
    ],
  };

  async function createPageAction({
    path, body, user, options,
  }) {
    const createdPage = await crowi.pageService.create(path, body, user, options);
    return createdPage;
  }

  async function saveTagsAction({ createdPage, pageTags }) {
    if (pageTags != null) {
      const tagEvent = crowi.event('tag');
      await PageTagRelation.updatePageTags(createdPage.id, pageTags);
      tagEvent.emit('update', createdPage, pageTags);
      return PageTagRelation.listTagNamesByPage(createdPage.id);
    }

    return [];
  }

  /**
   * @swagger
   *
   *    /pages:
   *      post:
   *        tags: [Pages]
   *        operationId: createPage
   *        description: Create page
   *        requestBody:
   *          content:
   *            application/json:
   *              schema:
   *                properties:
   *                  body:
   *                    type: string
   *                    description: Text of page
   *                  path:
   *                    $ref: '#/components/schemas/Page/properties/path'
   *                  grant:
   *                    $ref: '#/components/schemas/Page/properties/grant'
   *                  grantUserGroupId:
   *                    type: string
   *                    description: UserGroup ID
   *                    example: 5ae5fccfc5577b0004dbd8ab
   *                  pageTags:
   *                    type: array
   *                    items:
   *                      $ref: '#/components/schemas/Tag'
   *                  createFromPageTree:
   *                    type: boolean
   *                    description: Whether the page was created from the page tree or not
   *                required:
   *                  - body
   *                  - path
   *        responses:
   *          201:
   *            description: Succeeded to create page.
   *            content:
   *              application/json:
   *                schema:
   *                  properties:
   *                    data:
   *                      type: object
   *                      properties:
   *                        page:
   *                          $ref: '#/components/schemas/Page'
   *                        tags:
   *                          type: array
   *                          items:
   *                            $ref: '#/components/schemas/Tags'
   *                        revision:
   *                          $ref: '#/components/schemas/Revision'
   *          409:
   *            description: page path is already existed
   */
  router.post('/', accessTokenParser, loginRequiredStrictly, addActivity, validator.createPage, apiV3FormValidator, async(req, res) => {
    const {
      body, grant, grantUserGroupId, overwriteScopesOfDescendants, isSlackEnabled, slackChannels, pageTags,
    } = req.body;

    let { path } = req.body;

    // check whether path starts slash
    path = pathUtils.addHeadingSlash(path);

    const options = {};
    if (grant != null) {
      options.grant = grant;
      options.grantUserGroupId = grantUserGroupId;
    }

    let createdPage;
    try {
      createdPage = await createPageAction({
        path, body, user: req.user, options,
      });
    }
    catch (err) {
      logger.error('Error occurred while creating a page.', err);
      return res.apiv3Err(err);
    }

    const savedTags = await saveTagsAction({ createdPage, pageTags });

    const result = {
      page: serializePageSecurely(createdPage),
      tags: savedTags,
      revision: serializeRevisionSecurely(createdPage.revision),
    };

    // update scopes for descendants
    if (overwriteScopesOfDescendants) {
      Page.applyScopesToDescendantsAsyncronously(createdPage, req.user);
    }

    const parameters = {
      targetModel: SupportedTargetModel.MODEL_PAGE,
      target: createdPage,
      action: SupportedAction.ACTION_PAGE_CREATE,
    };
    activityEvent.emit('update', res.locals.activity._id, parameters);

    res.apiv3(result, 201);

    try {
      // global notification
      await globalNotificationService.fire(GlobalNotificationSetting.EVENT.PAGE_CREATE, createdPage, req.user);
    }
    catch (err) {
      logger.error('Create grobal notification failed', err);
    }

    // user notification
    if (isSlackEnabled) {
      try {
        const results = await userNotificationService.fire(createdPage, req.user, slackChannels, 'create');
        results.forEach((result) => {
          if (result.status === 'rejected') {
            logger.error('Create user notification failed', result.reason);
          }
        });
      }
      catch (err) {
        logger.error('Create user notification failed', err);
      }
    }

    // create subscription
    try {
      await crowi.inAppNotificationService.createSubscription(req.user.id, createdPage._id, subscribeRuleNames.PAGE_CREATE);
    }
    catch (err) {
      logger.error('Failed to create subscription document', err);
    }
  });


  /**
   * @swagger
   *
   *    /pages/recent:
   *      get:
   *        tags: [Pages]
   *        description: Get recently updated pages
   *        responses:
   *          200:
   *            description: Return pages recently updated
   *
   */
  router.get('/recent', accessTokenParser, loginRequired, async(req, res) => {
    const limit = 20;
    const offset = parseInt(req.query.offset) || 0;
    const skip = offset > 0 ? (offset - 1) * limit : offset;
    const queryOptions = {
      offset: skip,
      limit,
      includeTrashed: false,
      isRegExpEscapedFromPath: true,
      sort: 'updatedAt',
      desc: -1,
    };
    try {
      const result = await Page.findRecentUpdatedPages('/', req.user, queryOptions);
      if (result.pages.length > limit) {
        result.pages.pop();
      }

      result.pages.forEach((page) => {
        if (page.lastUpdateUser != null && page.lastUpdateUser instanceof User) {
          page.lastUpdateUser = serializeUserSecurely(page.lastUpdateUser);
        }
      });

      const PageTagRelation = mongoose.model('PageTagRelation');
      const ids = result.pages.map((page) => { return page._id });
      const relations = await PageTagRelation.find({ relatedPage: { $in: ids } }).populate('relatedTag');

      // { pageId: [{ tag }, ...] }
      const relationsMap = new Map();
      // increment relationsMap
      relations.forEach((relation) => {
        const pageId = relation.relatedPage.toString();
        if (!relationsMap.has(pageId)) {
          relationsMap.set(pageId, []);
        }
        if (relation.relatedTag != null) {
          relationsMap.get(pageId).push(relation.relatedTag);
        }
      });
      // add tags to each page
      result.pages.forEach((page) => {
        const pageId = page._id.toString();
        page.tags = relationsMap.has(pageId) ? relationsMap.get(pageId) : [];
      });

      return res.apiv3(result);
    }
    catch (err) {
      logger.error('Failed to get recent pages', err);
      return res.apiv3Err(new ErrorV3('Failed to get recent pages', 'unknown'), 500);
    }
  });

  /**
   * @swagger
   *
   *
   *    /pages/rename:
   *      post:
   *        tags: [Pages]
   *        operationId: renamePage
   *        description: Rename page
   *        requestBody:
   *          content:
   *            application/json:
   *              schema:
   *                properties:
   *                  pageId:
   *                    $ref: '#/components/schemas/Page/properties/_id'
   *                  path:
   *                    $ref: '#/components/schemas/Page/properties/path'
   *                  revisionId:
   *                    type: string
   *                    description: revision ID
   *                    example: 5e07345972560e001761fa63
   *                  newPagePath:
   *                    type: string
   *                    description: new path
   *                    example: /user/alice/new_test
   *                  isRenameRedirect:
   *                    type: boolean
   *                    description: whether redirect page
   *                  updateMetadata:
   *                    type: boolean
   *                    description: whether update meta data
   *                  isRecursively:
   *                    type: boolean
   *                    description: whether rename page with descendants
   *                required:
   *                  - pageId
   *                  - revisionId
   *        responses:
   *          200:
   *            description: Succeeded to rename page.
   *            content:
   *              application/json:
   *                schema:
   *                  properties:
   *                    page:
   *                      $ref: '#/components/schemas/Page'
   *          401:
   *            description: page id is invalid
   *          409:
   *            description: page path is already existed
   */
<<<<<<< HEAD
  router.put('/rename', accessTokenParser, loginRequiredStrictly, addActivity, validator.renamePage, apiV3FormValidator, async(req, res) => {
=======
  router.put('/rename', accessTokenParser, loginRequiredStrictly, csrf, validator.renamePage, apiV3FormValidator, async(req, res) => {
>>>>>>> 65c1ec4b
    const { pageId, revisionId } = req.body;

    let newPagePath = pathUtils.normalizePath(req.body.newPagePath);

    const options = {
      isRecursively: req.body.isRecursively,
      createRedirectPage: req.body.isRenameRedirect,
      updateMetadata: req.body.updateMetadata,
      isMoveMode: req.body.isMoveMode,
    };

    const activityParameters = {
      ip: req.ip,
      endpoint: req.originalUrl,
    };

    if (!isCreatablePage(newPagePath)) {
      return res.apiv3Err(new ErrorV3(`Could not use the path '${newPagePath}'`, 'invalid_path'), 409);
    }

    // check whether path starts slash
    newPagePath = pathUtils.addHeadingSlash(newPagePath);

    const isExist = await Page.count({ path: newPagePath }) > 0;
    if (isExist) {
      // if page found, cannot rename to that path
      return res.apiv3Err(new ErrorV3(`${newPagePath} already exists`, 'already_exists'), 409);
    }

    let page;
    let renamedPage;

    try {
      page = await Page.findByIdAndViewer(pageId, req.user, null, true);
      options.isRecursively = page.descendantCount > 0;

      if (page == null) {
        return res.apiv3Err(new ErrorV3(`Page '${pageId}' is not found or forbidden`, 'notfound_or_forbidden'), 401);
      }

      // empty page does not require revisionId validation
      if (!page.isEmpty && revisionId == null) {
        return res.apiv3Err(new ErrorV3('revisionId must be a mongoId', 'invalid_body'), 400);
      }

      if (!page.isEmpty && !page.isUpdatable(revisionId)) {
        return res.apiv3Err(new ErrorV3('Someone could update this page, so couldn\'t delete.', 'notfound_or_forbidden'), 409);
      }
      renamedPage = await crowi.pageService.renamePage(page, newPagePath, req.user, options, activityParameters);
    }
    catch (err) {
      logger.error(err);
      return res.apiv3Err(new ErrorV3('Failed to update page.', 'unknown'), 500);
    }
    const result = { page: serializePageSecurely(renamedPage ?? page) };
    try {
      // global notification
      await globalNotificationService.fire(GlobalNotificationSetting.EVENT.PAGE_MOVE, page, req.user, {
        oldPath: req.body.path,
      });
    }
    catch (err) {
      logger.error('Move notification failed', err);
    }

    return res.apiv3(result);
  });

  router.post('/resume-rename', accessTokenParser, loginRequiredStrictly, validator.resumeRenamePage, apiV3FormValidator, async(req, res) => {

    const { pageId } = req.body;
    const { user } = req;

    // The user has permission to resume rename operation if page is returned.
    const page = await Page.findByIdAndViewer(pageId, user, null, true);
    if (page == null) {
      const msg = 'The operation is forbidden for this user';
      const code = 'forbidden-user';
      return res.apiv3Err(new ErrorV3(msg, code), 403);
    }

    const pageOp = await crowi.pageOperationService.getRenameSubOperationByPageId(page._id);
    if (pageOp == null) {
      const msg = 'PageOperation document for Rename Sub operation not found.';
      const code = 'document_not_found';
      return res.apiv3Err(new ErrorV3(msg, code), 404);
    }

    try {
      await crowi.pageService.resumeRenameSubOperation(page, pageOp);
    }
    catch (err) {
      logger.error(err);
      return res.apiv3Err(err, 500);
    }
    return res.apiv3();
  });

  /**
   * @swagger
   *
   *    /pages/empty-trash:
   *      delete:
   *        tags: [Pages]
   *        description: empty trash
   *        responses:
   *          200:
   *            description: Succeeded to remove all trash pages
   */
  router.delete('/empty-trash', accessTokenParser, loginRequired, addActivity, apiV3FormValidator, async(req, res) => {
    const options = {};

    const pagesInTrash = await crowi.pageService.findChildrenByParentPathOrIdAndViewer('/trash', req.user);

    const deletablePages = crowi.pageService.filterPagesByCanDeleteCompletely(pagesInTrash, req.user, true);

    if (deletablePages.length === 0) {
      const msg = 'No pages can be deleted.';
      return res.apiv3Err(new ErrorV3(msg), 500);
    }

    const parameters = { action: SupportedAction.ACTION_PAGE_EMPTY_TRASH };

    // when some pages are not deletable
    if (deletablePages.length < pagesInTrash.length) {
      try {
        const options = { isCompletely: true, isRecursively: true };
        await crowi.pageService.deleteMultiplePages(deletablePages, req.user, options);

        activityEvent.emit('update', res.locals.activity._id, parameters);

        return res.apiv3({ deletablePages });
      }
      catch (err) {
        logger.error(err);
        return res.apiv3Err(new ErrorV3('Failed to update page.', 'unknown'), 500);
      }
    }
    // when all pages are deletable
    else {
      try {
        const pages = await crowi.pageService.emptyTrashPage(req.user, options);

        activityEvent.emit('update', res.locals.activity._id, parameters);

        return res.apiv3({ pages });
      }
      catch (err) {
        logger.error(err);
        return res.apiv3Err(new ErrorV3('Failed to update page.', 'unknown'), 500);
      }
    }
  });

  validator.displayList = [
    query('limit').if(value => value != null).isInt({ max: 100 }).withMessage('You should set less than 100 or not to set limit.'),
  ];

  router.get('/list', accessTokenParser, loginRequired, validator.displayList, apiV3FormValidator, async(req, res) => {


    const { isTrashPage } = pagePathUtils;

    const { path } = req.query;
    const limit = parseInt(req.query.limit) || await crowi.configManager.getConfig('crowi', 'customize:showPageLimitationS') || 10;
    const page = req.query.page || 1;
    const offset = (page - 1) * limit;

    let includeTrashed = false;

    if (isTrashPage(path)) {
      includeTrashed = true;
    }

    const queryOptions = {
      offset,
      limit,
      includeTrashed,
    };

    try {
      const result = await Page.findListWithDescendants(path, req.user, queryOptions);

      result.pages.forEach((page) => {
        if (page.lastUpdateUser != null && page.lastUpdateUser instanceof User) {
          page.lastUpdateUser = serializeUserSecurely(page.lastUpdateUser);
        }
      });

      return res.apiv3(result);
    }
    catch (err) {
      logger.error('Failed to get Descendants Pages', err);
      return res.apiv3Err(err, 500);
    }
  });

  /**
   * @swagger
   *
   *
   *    /pages/duplicate:
   *      post:
   *        tags: [Pages]
   *        operationId: duplicatePage
   *        description: Duplicate page
   *        requestBody:
   *          content:
   *            application/json:
   *              schema:
   *                properties:
   *                  pageId:
   *                    $ref: '#/components/schemas/Page/properties/_id'
   *                  pageNameInput:
   *                    $ref: '#/components/schemas/Page/properties/path'
   *                  isRecursively:
   *                    type: boolean
   *                    description: whether duplicate page with descendants
   *                required:
   *                  - pageId
   *        responses:
   *          200:
   *            description: Succeeded to duplicate page.
   *            content:
   *              application/json:
   *                schema:
   *                  properties:
   *                    page:
   *                      $ref: '#/components/schemas/Page'
   *
   *          403:
   *            description: Forbidden to duplicate page.
   *          500:
   *            description: Internal server error.
   */
  router.post('/duplicate', accessTokenParser, loginRequiredStrictly, addActivity, validator.duplicatePage, apiV3FormValidator, async(req, res) => {
    const { pageId, isRecursively } = req.body;

    const newPagePath = pathUtils.normalizePath(req.body.pageNameInput);

    const isCreatable = isCreatablePage(newPagePath);
    if (!isCreatable) {
      return res.apiv3Err(new ErrorV3('This page path is invalid', 'invalid_path'), 400);
    }

    // check page existence
    const isExist = (await Page.count({ path: newPagePath })) > 0;
    if (isExist) {
      return res.apiv3Err(new ErrorV3(`Page exists '${newPagePath})'`, 'already_exists'), 409);
    }

    const page = await Page.findByIdAndViewer(pageId, req.user, null, true);

    const isEmptyAndNotRecursively = page?.isEmpty && !isRecursively;
    if (page == null || isEmptyAndNotRecursively) {
      res.code = 'Page is not found';
      logger.error('Failed to find the pages');
      return res.apiv3Err(new ErrorV3(`Page '${pageId}' is not found or forbidden`, 'notfound_or_forbidden'), 401);
    }

    const newParentPage = await crowi.pageService.duplicate(page, newPagePath, req.user, isRecursively);
    const result = { page: serializePageSecurely(newParentPage) };

    // copy the page since it's used and updated in crowi.pageService.duplicate
    const copyPage = { ...page };
    copyPage.path = newPagePath;
    try {
      await globalNotificationService.fire(GlobalNotificationSetting.EVENT.PAGE_CREATE, copyPage, req.user);
    }
    catch (err) {
      logger.error('Create grobal notification failed', err);
    }

    // create subscription (parent page only)
    try {
      await crowi.inAppNotificationService.createSubscription(req.user.id, newParentPage._id, subscribeRuleNames.PAGE_CREATE);
    }
    catch (err) {
      logger.error('Failed to create subscription document', err);
    }

    const parameters = {
      targetModel: SupportedTargetModel.MODEL_PAGE,
      target: page,
      action: SupportedAction.ACTION_PAGE_DUPLICATE,
    };
    activityEvent.emit('update', res.locals.activity._id, parameters, page);

    return res.apiv3(result);
  });

  /**
   * @swagger
   *
   *
   *    /pages/subordinated-list:
   *      get:
   *        tags: [Pages]
   *        operationId: subordinatedList
   *        description: Get subordinated pages
   *        parameters:
   *          - name: path
   *            in: query
   *            description: Parent path of search
   *            schema:
   *              type: string
   *          - name: limit
   *            in: query
   *            description: Limit of acquisitions
   *            schema:
   *              type: number
   *        responses:
   *          200:
   *            description: Succeeded to retrieve pages.
   *            content:
   *              application/json:
   *                schema:
   *                  properties:
   *                    subordinatedPaths:
   *                      type: object
   *                      description: descendants page
   *          500:
   *            description: Internal server error.
   */
  router.get('/subordinated-list', accessTokenParser, loginRequired, async(req, res) => {
    const { path } = req.query;
    const limit = parseInt(req.query.limit) || LIMIT_FOR_LIST;

    try {
      const pageData = await Page.findByPath(path, true);
      const result = await Page.findManageableListWithDescendants(pageData, req.user, { limit });

      return res.apiv3({ subordinatedPages: result });
    }
    catch (err) {
      return res.apiv3Err(new ErrorV3('Failed to update page.', 'unknown'), 500);
    }

  });

  router.post('/delete', accessTokenParser, loginRequiredStrictly, validator.deletePages, apiV3FormValidator, async(req, res) => {
    const { pageIdToRevisionIdMap, isCompletely, isRecursively } = req.body;
    const pageIds = Object.keys(pageIdToRevisionIdMap);

    if (pageIds.length === 0) {
      return res.apiv3Err(new ErrorV3('Select pages to delete.', 'no_page_selected'), 400);
    }
    if (pageIds.length > LIMIT_FOR_MULTIPLE_PAGE_OP) {
      return res.apiv3Err(new ErrorV3(`The maximum number of pages you can select is ${LIMIT_FOR_MULTIPLE_PAGE_OP}.`, 'exceeded_maximum_number'), 400);
    }

    let pagesToDelete;
    try {
      pagesToDelete = await Page.findByIdsAndViewer(pageIds, req.user, null, true);
    }
    catch (err) {
      logger.error('Failed to find pages to delete.', err);
      return res.apiv3Err(new ErrorV3('Failed to find pages to delete.'));
    }

    let pagesCanBeDeleted;
    /*
     * Delete Completely
     */
    if (isCompletely) {
      pagesCanBeDeleted = crowi.pageService.filterPagesByCanDeleteCompletely(pagesToDelete, req.user, isRecursively);
    }
    /*
     * Trash
     */
    else {
      pagesCanBeDeleted = pagesToDelete.filter(p => p.isEmpty || p.isUpdatable(pageIdToRevisionIdMap[p._id].toString()));
      pagesCanBeDeleted = crowi.pageService.filterPagesByCanDelete(pagesToDelete, req.user, isRecursively);
    }

    if (pagesCanBeDeleted.length === 0) {
      const msg = 'No pages can be deleted.';
      return res.apiv3Err(new ErrorV3(msg), 500);
    }

    // run delete
    const options = { isCompletely, isRecursively };
    crowi.pageService.deleteMultiplePages(pagesCanBeDeleted, req.user, options);

    return res.apiv3({ paths: pagesCanBeDeleted.map(p => p.path), isRecursively, isCompletely });
  });


  // eslint-disable-next-line max-len
  router.post('/convert-pages-by-path', accessTokenParser, loginRequiredStrictly, adminRequired, validator.convertPagesByPath, apiV3FormValidator, async(req, res) => {
    const { convertPath } = req.body;

    // Convert by path
    const normalizedPath = pathUtils.normalizePath(convertPath);
    try {
      await crowi.pageService.normalizeParentByPath(normalizedPath, req.user);
    }
    catch (err) {
      logger.error(err);

      if (isV5ConversionError(err)) {
        return res.apiv3Err(new ErrorV3(err.message, err.code), 400);
      }

      return res.apiv3Err(new ErrorV3('Failed to convert pages.'), 400);
    }

    return res.apiv3({});
  });

  // eslint-disable-next-line max-len
  router.post('/legacy-pages-migration', accessTokenParser, loginRequired, validator.legacyPagesMigration, apiV3FormValidator, async(req, res) => {
    const { pageIds: _pageIds, isRecursively } = req.body;

    // Convert by pageIds
    const pageIds = _pageIds == null ? [] : _pageIds;

    if (pageIds.length > LIMIT_FOR_MULTIPLE_PAGE_OP) {
      return res.apiv3Err(new ErrorV3(`The maximum number of pages you can select is ${LIMIT_FOR_MULTIPLE_PAGE_OP}.`, 'exceeded_maximum_number'), 400);
    }
    if (pageIds.length === 0) {
      return res.apiv3Err(new ErrorV3('No page is selected.'), 400);
    }

    try {
      if (isRecursively) {
        await crowi.pageService.normalizeParentByPageIdsRecursively(pageIds, req.user);
      }
      else {
        await crowi.pageService.normalizeParentByPageIds(pageIds, req.user);
      }
    }
    catch (err) {
      return res.apiv3Err(new ErrorV3(`Failed to migrate pages: ${err.message}`), 500);
    }

    return res.apiv3({});
  });

  router.get('/v5-migration-status', accessTokenParser, loginRequired, async(req, res) => {
    try {
      const isV5Compatible = crowi.configManager.getConfig('crowi', 'app:isV5Compatible');
      const migratablePagesCount = req.user != null ? await crowi.pageService.countPagesCanNormalizeParentByUser(req.user) : null; // null check since not using loginRequiredStrictly
      return res.apiv3({ isV5Compatible, migratablePagesCount });
    }
    catch (err) {
      return res.apiv3Err(new ErrorV3('Failed to obtain migration status'));
    }
  });

  return router;
};<|MERGE_RESOLUTION|>--- conflicted
+++ resolved
@@ -488,11 +488,7 @@
    *          409:
    *            description: page path is already existed
    */
-<<<<<<< HEAD
-  router.put('/rename', accessTokenParser, loginRequiredStrictly, addActivity, validator.renamePage, apiV3FormValidator, async(req, res) => {
-=======
-  router.put('/rename', accessTokenParser, loginRequiredStrictly, csrf, validator.renamePage, apiV3FormValidator, async(req, res) => {
->>>>>>> 65c1ec4b
+  router.put('/rename', accessTokenParser, loginRequiredStrictly, validator.renamePage, apiV3FormValidator, async(req, res) => {
     const { pageId, revisionId } = req.body;
 
     let newPagePath = pathUtils.normalizePath(req.body.newPagePath);
