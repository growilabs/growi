--- conflicted
+++ resolved
@@ -452,18 +452,13 @@
    *          409:
    *            description: page path is already existed
    */
-<<<<<<< HEAD
-  router.put('/rename', /* accessTokenParser, loginRequiredStrictly, csrf, */validator.renamePage, apiV3FormValidator, async(req, res) => {
-    const { pageId, isRecursively, revisionId } = req.body;
-    // v4 compatible validation
+  router.put('/rename', accessTokenParser, loginRequiredStrictly, csrf, validator.renamePage, apiV3FormValidator, async(req, res) => {
+    const { pageId, revisionId } = req.body;
+    // v4 compatible validation (reason: empty page does not require revisionId validation)
     const isV5Compatible = crowi.configManager.getConfig('crowi', 'app:isV5Compatible');
     if (!isV5Compatible && revisionId == null) {
       return res.apiv3Err(new ErrorV3('revisionId must be a mongoId', 'invalid_body'), 400);
     }
-=======
-  router.put('/rename', accessTokenParser, loginRequiredStrictly, csrf, validator.renamePage, apiV3FormValidator, async(req, res) => {
-    const { pageId, revisionId } = req.body;
->>>>>>> 0e4fcc2f
 
     let newPagePath = pathUtils.normalizePath(req.body.newPagePath);
 
