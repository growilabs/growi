import mongoose from 'mongoose';

import { SupportedAction } from '~/interfaces/activity';
import loggerFactory from '~/utils/logger';

import { generateAddActivityMiddleware } from '../../middlewares/add-activity';


const logger = loggerFactory('growi:routes:apiv3:import'); // eslint-disable-line no-unused-vars

const path = require('path');

const express = require('express');
const multer = require('multer');


const GrowiArchiveImportOption = require('~/models/admin/growi-archive-import-option');

const ErrorV3 = require('../../models/vo/error-apiv3');


const router = express.Router();

/**
 * @swagger
 *  tags:
 *    name: Import
 */

/**
 * @swagger
 *
 *  components:
 *    schemas:
 *      ImportStatus:
 *        description: ImportStatus
 *        type: object
 *        properties:
 *          zipFileStat:
 *            type: object
 *            description: the property object
 *          progressList:
 *            type: array
 *            items:
 *              type: object
 *              description: progress data for each exporting collections
 *          isImporting:
 *            type: boolean
 *            description: whether the current importing job exists or not
 */

/**
 * generate overwrite params with overwrite-params/* modules
 * @param {string} collectionName
 * @param {object} req Request Object
 * @param {GrowiArchiveImportOption} options GrowiArchiveImportOption instance
 */
const generateOverwriteParams = (collectionName, req, options) => {
  switch (collectionName) {
    case 'pages':
      return require('./overwrite-params/pages')(req, options);
    case 'revisions':
      return require('./overwrite-params/revisions')(req, options);
    case 'attachmentFiles.chunks':
      return require('./overwrite-params/attachmentFiles.chunks')(req, options);
    default:
      return {};
  }
};

module.exports = (crowi) => {
  const { growiBridgeService, importService, socketIoService } = crowi;
  const accessTokenParser = require('../../middlewares/access-token-parser')(crowi);
  const loginRequired = require('../../middlewares/login-required')(crowi);
  const adminRequired = require('../../middlewares/admin-required')(crowi);
<<<<<<< HEAD
=======
  const csrf = require('../../middlewares/csrf')(crowi);
  const addActivity = generateAddActivityMiddleware(crowi);
>>>>>>> 6f5b7af3

  this.adminEvent = crowi.event('admin');
  const activityEvent = crowi.event('activity');

  // setup event
  this.adminEvent.on('onProgressForImport', (data) => {
    socketIoService.getAdminSocket().emit('admin:onProgressForImport', data);
  });
  this.adminEvent.on('onTerminateForImport', (data) => {
    socketIoService.getAdminSocket().emit('admin:onTerminateForImport', data);
  });
  this.adminEvent.on('onErrorForImport', (data) => {
    socketIoService.getAdminSocket().emit('admin:onErrorForImport', data);
  });

  const uploads = multer({
    storage: multer.diskStorage({
      destination: (req, file, cb) => {
        cb(null, importService.baseDir);
      },
      filename(req, file, cb) {
        // to prevent hashing the file name. files with same name will be overwritten.
        cb(null, file.originalname);
      },
    }),
    fileFilter: (req, file, cb) => {
      if (path.extname(file.originalname) === '.zip') {
        return cb(null, true);
      }
      cb(new Error('Only ".zip" is allowed'));
    },
  });

  /**
   * @swagger
   *
   *  /import:
   *    get:
   *      tags: [Import]
   *      operationId: getImportSettingsParams
   *      summary: /import
   *      description: Get import settings params
   *      responses:
   *        200:
   *          description: import settings params
   *          content:
   *            application/json:
   *              schema:
   *                properties:
   *                  importSettingsParams:
   *                    type: object
   *                    description: import settings params
   */
  router.get('/', accessTokenParser, loginRequired, adminRequired, async(req, res) => {
    try {
      const importSettingsParams = {
        esaTeamName: await crowi.configManager.getConfig('crowi', 'importer:esa:team_name'),
        esaAccessToken: await crowi.configManager.getConfig('crowi', 'importer:esa:access_token'),
        qiitaTeamName: await crowi.configManager.getConfig('crowi', 'importer:qiita:team_name'),
        qiitaAccessToken: await crowi.configManager.getConfig('crowi', 'importer:qiita:access_token'),
      };
      return res.apiv3({
        importSettingsParams,
      });
    }
    catch (err) {
      return res.apiv3Err(err, 500);
    }
  });

  /**
   * @swagger
   *
   *  /import/status:
   *    get:
   *      tags: [Import]
   *      operationId: getImportStatus
   *      summary: /import/status
   *      description: Get properties of stored zip files for import
   *      responses:
   *        200:
   *          description: the zip file statuses
   *          content:
   *            application/json:
   *              schema:
   *                properties:
   *                  status:
   *                    $ref: '#/components/schemas/ImportStatus'
   */
  router.get('/status', accessTokenParser, loginRequired, adminRequired, async(req, res) => {
    try {
      const status = await importService.getStatus();
      return res.apiv3(status);
    }
    catch (err) {
      return res.apiv3Err(err, 500);
    }
  });

  /**
   * @swagger
   *
   *  /import:
   *    post:
   *      tags: [Import]
   *      operationId: executeImport
   *      summary: /import
   *      description: import a collection from a zipped json
   *      requestBody:
   *        required: true
   *        content:
   *          application/json:
   *            schema:
   *              type: object
   *              properties:
   *                fileName:
   *                  description: the file name of zip file
   *                  type: string
   *                collections:
   *                  description: collection names to import
   *                  type: array
   *                  items:
   *                    type: string
   *                optionsMap:
   *                  description: |
   *                    the map object of importing option that have collection name as the key
   *                  additionalProperties:
   *                    type: object
   *                    properties:
   *                      mode:
   *                        description: Import mode
   *                        type: string
   *                        enum: [insert, upsert, flushAndInsert]
   *      responses:
   *        200:
   *          description: Import process has requested
   */
<<<<<<< HEAD
  router.post('/', accessTokenParser, loginRequired, adminRequired, async(req, res) => {
=======
  router.post('/', accessTokenParser, loginRequired, adminRequired, csrf, addActivity, async(req, res) => {
>>>>>>> 6f5b7af3
    // TODO: add express validator
    const { fileName, collections, optionsMap } = req.body;

    // pages collection can only be imported by upsert if isV5Compatible is true
    const isV5Compatible = crowi.configManager.getConfig('crowi', 'app:isV5Compatible');
    const isImportPagesCollection = collections.includes('pages');
    if (isV5Compatible && isImportPagesCollection) {
      const option = new GrowiArchiveImportOption(null, optionsMap.pages);
      if (option.mode !== 'upsert') {
        return res.apiv3Err(new ErrorV3('Upsert is only available for importing pages collection.', 'only_upsert_available'));
      }
    }

    const isMaintenanceMode = crowi.appService.isMaintenanceMode();
    if (!isMaintenanceMode) {
      return res.apiv3Err(new ErrorV3('GROWI is not maintenance mode. To import data, please activate the maintenance mode first.', 'not_maintenance_mode'));
    }


    const zipFile = importService.getFile(fileName);

    // return response first
    res.apiv3();

    /*
     * unzip, parse
     */
    let meta = null;
    let fileStatsToImport = null;
    try {
      // unzip
      await importService.unzip(zipFile);

      // eslint-disable-next-line no-unused-vars
      const { meta: parsedMeta, fileStats, innerFileStats } = await growiBridgeService.parseZipFile(zipFile);
      meta = parsedMeta;

      // filter innerFileStats
      fileStatsToImport = innerFileStats.filter(({ fileName, collectionName, size }) => {
        return collections.includes(collectionName);
      });
    }
    catch (err) {
      logger.error(err);
      this.adminEvent.emit('onErrorForImport', { message: err.message });
      return;
    }

    /*
     * validate with meta.json
     */
    try {
      importService.validate(meta);
    }
    catch (err) {
      logger.error(err);
      this.adminEvent.emit('onErrorForImport', { message: err.message });
      return;
    }

    // generate maps of ImportSettings to import
    const importSettingsMap = {};
    fileStatsToImport.forEach(({ fileName, collectionName }) => {
      // instanciate GrowiArchiveImportOption
      const options = new GrowiArchiveImportOption(null, optionsMap[collectionName]);

      // generate options
      const importSettings = importService.generateImportSettings(options.mode);
      importSettings.jsonFileName = fileName;

      // generate overwrite params
      importSettings.overwriteParams = generateOverwriteParams(collectionName, req, options);

      importSettingsMap[collectionName] = importSettings;
    });

    /*
     * import
     */
    try {
      importService.import(collections, importSettingsMap);
      const parameters = { action: SupportedAction.ACTION_ADMIN_GROWI_DATA_IMPORTED };
      activityEvent.emit('update', res.locals.activity._id, parameters);
    }
    catch (err) {
      logger.error(err);
      this.adminEvent.emit('onErrorForImport', { message: err.message });
    }
  });

  /**
   * @swagger
   *
   *  /import/upload:
   *    post:
   *      tags: [Import]
   *      operationId: uploadImport
   *      summary: /import/upload
   *      description: upload a zip file
   *      responses:
   *        200:
   *          description: the file is uploaded
   *          content:
   *            application/json:
   *              schema:
   *                properties:
   *                  meta:
   *                    type: object
   *                    description: the meta data of the uploaded file
   *                  fileName:
   *                    type: string
   *                    description: the base name of the uploaded file
   *                  fileStats:
   *                    type: array
   *                    items:
   *                      type: object
   *                      description: the property of each extracted file
   */
<<<<<<< HEAD
  router.post('/upload', uploads.single('file'), accessTokenParser, loginRequired, adminRequired, async(req, res) => {
=======
  router.post('/upload', uploads.single('file'), accessTokenParser, loginRequired, adminRequired, csrf, addActivity, async(req, res) => {
>>>>>>> 6f5b7af3
    const { file } = req;
    const zipFile = importService.getFile(file.filename);
    let data = null;

    try {
      data = await growiBridgeService.parseZipFile(zipFile);
    }
    catch (err) {
      // TODO: use ApiV3Error
      logger.error(err);
      return res.status(500).send({ status: 'ERROR' });
    }
    try {
      // validate with meta.json
      importService.validate(data.meta);

      const parameters = { action: SupportedAction.ACTION_ADMIN_ARCHIVE_DATA_UPLOAD };
      activityEvent.emit('update', res.locals.activity._id, parameters);

      return res.apiv3(data);
    }
    catch {
      const msg = 'the version of this growi and the growi that exported the data are not met';
      const varidationErr = 'versions-are-not-met';
      return res.apiv3Err(new ErrorV3(msg, varidationErr), 500);
    }
  });

  /**
   * @swagger
   *
   *  /import/all:
   *    delete:
   *      tags: [Import]
   *      operationId: deleteImportAll
   *      summary: /import/all
   *      description: Delete all zip files
   *      responses:
   *        200:
   *          description: all files are deleted
   */
  router.delete('/all', accessTokenParser, loginRequired, adminRequired, async(req, res) => {
    try {
      importService.deleteAllZipFiles();

      return res.apiv3();
    }
    catch (err) {
      logger.error(err);
      return res.apiv3Err(err, 500);
    }
  });

  return router;
};<|MERGE_RESOLUTION|>--- conflicted
+++ resolved
@@ -73,11 +73,7 @@
   const accessTokenParser = require('../../middlewares/access-token-parser')(crowi);
   const loginRequired = require('../../middlewares/login-required')(crowi);
   const adminRequired = require('../../middlewares/admin-required')(crowi);
-<<<<<<< HEAD
-=======
-  const csrf = require('../../middlewares/csrf')(crowi);
   const addActivity = generateAddActivityMiddleware(crowi);
->>>>>>> 6f5b7af3
 
   this.adminEvent = crowi.event('admin');
   const activityEvent = crowi.event('activity');
@@ -215,11 +211,7 @@
    *        200:
    *          description: Import process has requested
    */
-<<<<<<< HEAD
-  router.post('/', accessTokenParser, loginRequired, adminRequired, async(req, res) => {
-=======
-  router.post('/', accessTokenParser, loginRequired, adminRequired, csrf, addActivity, async(req, res) => {
->>>>>>> 6f5b7af3
+  router.post('/', accessTokenParser, loginRequired, adminRequired, addActivity, async(req, res) => {
     // TODO: add express validator
     const { fileName, collections, optionsMap } = req.body;
 
@@ -338,11 +330,7 @@
    *                      type: object
    *                      description: the property of each extracted file
    */
-<<<<<<< HEAD
-  router.post('/upload', uploads.single('file'), accessTokenParser, loginRequired, adminRequired, async(req, res) => {
-=======
-  router.post('/upload', uploads.single('file'), accessTokenParser, loginRequired, adminRequired, csrf, addActivity, async(req, res) => {
->>>>>>> 6f5b7af3
+  router.post('/upload', uploads.single('file'), accessTokenParser, loginRequired, adminRequired, addActivity, async(req, res) => {
     const { file } = req;
     const zipFile = importService.getFile(file.filename);
     let data = null;
