--- conflicted
+++ resolved
@@ -79,13 +79,9 @@
   const loginRequired = require('../../middlewares/login-required')(crowi, true);
   const loginRequiredStrictly = require('../../middlewares/login-required')(crowi);
   const adminRequired = require('../../middlewares/admin-required')(crowi);
-<<<<<<< HEAD
-=======
-  const csrf = require('../../middlewares/csrf')(crowi);
   const addActivity = generateAddActivityMiddleware(crowi);
 
   const activityEvent = crowi.event('activity');
->>>>>>> 6f5b7af3
 
   const {
     User,
@@ -409,11 +405,7 @@
    *                      type: object
    *                      description: Users email that failed to create or send email
    */
-<<<<<<< HEAD
-  router.post('/invite', loginRequiredStrictly, adminRequired, validator.inviteEmail, apiV3FormValidator, async(req, res) => {
-=======
-  router.post('/invite', loginRequiredStrictly, adminRequired, csrf, addActivity, validator.inviteEmail, apiV3FormValidator, async(req, res) => {
->>>>>>> 6f5b7af3
+  router.post('/invite', loginRequiredStrictly, adminRequired, addActivity, validator.inviteEmail, apiV3FormValidator, async(req, res) => {
 
     // Delete duplicate email addresses
     const emailList = Array.from(new Set(req.body.shapedEmailList));
