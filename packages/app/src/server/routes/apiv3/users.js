--- conflicted
+++ resolved
@@ -463,11 +463,7 @@
    *                      type: object
    *                      description: data of admin user
    */
-<<<<<<< HEAD
-  router.put('/:id/giveAdmin', loginRequiredStrictly, adminRequired, async(req, res) => {
-=======
-  router.put('/:id/giveAdmin', loginRequiredStrictly, adminRequired, csrf, addActivity, async(req, res) => {
->>>>>>> c4c08e91
+  router.put('/:id/giveAdmin', loginRequiredStrictly, adminRequired, addActivity, async(req, res) => {
     const { id } = req.params;
 
     try {
@@ -512,11 +508,7 @@
    *                      type: object
    *                      description: data of removed admin user
    */
-<<<<<<< HEAD
-  router.put('/:id/removeAdmin', loginRequiredStrictly, adminRequired, async(req, res) => {
-=======
-  router.put('/:id/removeAdmin', loginRequiredStrictly, adminRequired, csrf, addActivity, async(req, res) => {
->>>>>>> c4c08e91
+  router.put('/:id/removeAdmin', loginRequiredStrictly, adminRequired, addActivity, async(req, res) => {
     const { id } = req.params;
 
     try {
@@ -560,11 +552,7 @@
    *                      type: object
    *                      description: data of activate user
    */
-<<<<<<< HEAD
-  router.put('/:id/activate', loginRequiredStrictly, adminRequired, async(req, res) => {
-=======
-  router.put('/:id/activate', loginRequiredStrictly, adminRequired, csrf, addActivity, async(req, res) => {
->>>>>>> c4c08e91
+  router.put('/:id/activate', loginRequiredStrictly, adminRequired, addActivity, async(req, res) => {
     // check user upper limit
     const isUserCountExceedsUpperLimit = await User.isUserCountExceedsUpperLimit();
     if (isUserCountExceedsUpperLimit) {
@@ -616,11 +604,7 @@
    *                      type: object
    *                      description: data of deactivate user
    */
-<<<<<<< HEAD
-  router.put('/:id/deactivate', loginRequiredStrictly, adminRequired, async(req, res) => {
-=======
-  router.put('/:id/deactivate', loginRequiredStrictly, adminRequired, csrf, addActivity, async(req, res) => {
->>>>>>> c4c08e91
+  router.put('/:id/deactivate', loginRequiredStrictly, adminRequired, addActivity, async(req, res) => {
     const { id } = req.params;
 
     try {
@@ -664,11 +648,7 @@
    *                      type: object
    *                      description: data of delete user
    */
-<<<<<<< HEAD
-  router.delete('/:id/remove', loginRequiredStrictly, adminRequired, async(req, res) => {
-=======
-  router.delete('/:id/remove', loginRequiredStrictly, adminRequired, csrf, addActivity, async(req, res) => {
->>>>>>> c4c08e91
+  router.delete('/:id/remove', loginRequiredStrictly, adminRequired,  addActivity, async(req, res) => {
     const { id } = req.params;
 
     try {
@@ -847,11 +827,7 @@
    *                      type: object
    *                      description: Target user
    */
-<<<<<<< HEAD
   router.put('/reset-password', loginRequiredStrictly, adminRequired, async(req, res) => {
-=======
-  router.put('/reset-password', loginRequiredStrictly, adminRequired, csrf, addActivity, async(req, res) => {
->>>>>>> c4c08e91
     const { id } = req.body;
 
     try {
@@ -898,11 +874,7 @@
    *                      type: object
    *                      description: email and reasons for email sending failure
    */
-<<<<<<< HEAD
-  router.put('/send-invitation-email', loginRequiredStrictly, adminRequired, async(req, res) => {
-=======
-  router.put('/send-invitation-email', loginRequiredStrictly, adminRequired, csrf, addActivity, async(req, res) => {
->>>>>>> c4c08e91
+  router.put('/send-invitation-email', loginRequiredStrictly, adminRequired, addActivity, async(req, res) => {
     const { id } = req.body;
 
     try {
