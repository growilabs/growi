--- conflicted
+++ resolved
@@ -30,7 +30,7 @@
 
   router.get('/', loginRequiredStrictly, adminRequired, async(req: Request, res: ApiV3Response) => {
     if (pluginService == null) {
-      throw new Error('\'pluginService\' is not set up.');
+      return res.apiv3Err('\'pluginService\' is not set up', 500);
     }
 
     try {
@@ -96,11 +96,7 @@
 
   router.put('/:id/deactivate', loginRequiredStrictly, adminRequired, validator.pluginIdisRequired, async(req: Request, res: ApiV3Response) => {
     if (pluginService == null) {
-<<<<<<< HEAD
       throw new Error('\'pluginService\' is not set up.');
-=======
-      return res.apiv3Err('\'pluginService\' is not set up', 500);
->>>>>>> 74a487de
     }
 
     const { id } = req.params;
