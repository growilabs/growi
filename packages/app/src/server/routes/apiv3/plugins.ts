--- conflicted
+++ resolved
@@ -35,11 +35,7 @@
 
     try {
       const GrowiPluginModel = mongoose.model('GrowiPlugin') as GrowiPluginModel;
-<<<<<<< HEAD
-      const data = await GrowiPluginModel.findPlugins();
-=======
       const data = await GrowiPluginModel.find({});
->>>>>>> 6c430497
       return res.apiv3({ plugins: data });
     }
     catch (err) {
