--- conflicted
+++ resolved
@@ -53,19 +53,11 @@
     const { query } = req;
 
     try {
-<<<<<<< HEAD
-      const relations = await UserGroupRelation.findWithUserByGroupIds(query.groupIds);
-
-      let relationsOfChildGroups = null;
-      if (Array.isArray(query.childGroupIds)) {
-        const _relationsOfChildGroups = await UserGroupRelation.findWithUserByGroupIds(query.childGroupIds);
-=======
       const relations = await UserGroupRelation.find({ relatedGroup: { $in: query.groupIds } }).populate('relatedUser');
 
       let relationsOfChildGroups = null;
       if (Array.isArray(query.childGroupIds)) {
         const _relationsOfChildGroups = await UserGroupRelation.find({ relatedGroup: { $in: query.childGroupIds } }).populate('relatedUser');
->>>>>>> 99e856b8
         relationsOfChildGroups = _relationsOfChildGroups.map(relation => serializeUserGroupRelationSecurely(relation)); // serialize
       }
 
