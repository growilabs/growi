import loggerFactory from '~/utils/logger';
import * as userActivation from './user-activation';
import injectUserRegistrationOrderByTokenMiddleware from '../../middlewares/inject-user-registration-order-by-token-middleware';

const logger = loggerFactory('growi:routes:apiv3'); // eslint-disable-line no-unused-vars

const express = require('express');

const router = express.Router();

module.exports = (crowi) => {

  // add custom functions to express response
  require('./response')(express, crowi);

  router.use('/healthcheck', require('./healthcheck')(crowi));

  // admin
  router.use('/admin-home', require('./admin-home')(crowi));
  router.use('/markdown-setting', require('./markdown-setting')(crowi));
  router.use('/app-settings', require('./app-settings')(crowi));
  router.use('/customize-setting', require('./customize-setting')(crowi));
  router.use('/notification-setting', require('./notification-setting')(crowi));
  router.use('/users', require('./users')(crowi));
  router.use('/user-groups', require('./user-group')(crowi));
  router.use('/export', require('./export')(crowi));
  router.use('/import', require('./import')(crowi));
  router.use('/search', require('./search')(crowi));

  router.use('/personal-setting', require('./personal-setting')(crowi));

  router.use('/user-group-relations', require('./user-group-relation')(crowi));

  router.use('/mongo', require('./mongo')(crowi));

  router.use('/statistics', require('./statistics')(crowi));

  router.use('/security-setting', require('./security-setting')(crowi));

  router.use('/search', require('./search')(crowi));

  router.use('/page', require('./page')(crowi));
  router.use('/pages', require('./pages')(crowi));
  router.use('/revisions', require('./revisions')(crowi));

  router.use('/share-links', require('./share-links')(crowi));

  router.use('/bookmarks', require('./bookmarks')(crowi));
  router.use('/attachment', require('./attachment')(crowi));

  router.use('/slack-integration', require('./slack-integration')(crowi));
  router.use('/slack-integration-settings', require('./slack-integration-settings')(crowi));
  router.use('/slack-integration-legacy-settings', require('./slack-integration-legacy-settings')(crowi));
  router.use('/staffs', require('./staffs')(crowi));

  router.use('/forgot-password', require('./forgot-password')(crowi));

<<<<<<< HEAD
  const user = require('../user')(crowi, null);
  router.get('/check_username', user.api.checkUsername);

  router.post('/complete-registration',
    injectUserRegistrationOrderByTokenMiddleware,
    userActivation.completeRegistrationRules(),
    userActivation.validateCompleteRegistration,
    userActivation.completeRegistrationAction(crowi));
=======
  router.use('/user-ui-settings', require('./user-ui-settings')(crowi));
>>>>>>> 7f354b71

  return router;
};<|MERGE_RESOLUTION|>--- conflicted
+++ resolved
@@ -55,7 +55,6 @@
 
   router.use('/forgot-password', require('./forgot-password')(crowi));
 
-<<<<<<< HEAD
   const user = require('../user')(crowi, null);
   router.get('/check_username', user.api.checkUsername);
 
@@ -64,9 +63,9 @@
     userActivation.completeRegistrationRules(),
     userActivation.validateCompleteRegistration,
     userActivation.completeRegistrationAction(crowi));
-=======
+
   router.use('/user-ui-settings', require('./user-ui-settings')(crowi));
->>>>>>> 7f354b71
+
 
   return router;
 };