--- conflicted
+++ resolved
@@ -318,11 +318,7 @@
    *                schema:
    *                  $ref: '#/components/schemas/Page'
    */
-<<<<<<< HEAD
-  router.put('/likes', accessTokenParser, loginRequiredStrictly, validator.likes, apiV3FormValidator, async(req, res) => {
-=======
-  router.put('/likes', accessTokenParser, loginRequiredStrictly, csrf, addActivity, validator.likes, apiV3FormValidator, async(req, res) => {
->>>>>>> 6f5b7af3
+  router.put('/likes', accessTokenParser, loginRequiredStrictly, addActivity, validator.likes, apiV3FormValidator, async(req, res) => {
     const { pageId, bool: isLiked } = req.body;
 
     let page;
@@ -801,11 +797,7 @@
    *          500:
    *            description: Internal server error.
    */
-<<<<<<< HEAD
-  router.put('/subscribe', accessTokenParser, loginRequiredStrictly, validator.subscribe, apiV3FormValidator, async(req, res) => {
-=======
-  router.put('/subscribe', accessTokenParser, loginRequiredStrictly, csrf, addActivity, validator.subscribe, apiV3FormValidator, async(req, res) => {
->>>>>>> 6f5b7af3
+  router.put('/subscribe', accessTokenParser, loginRequiredStrictly, addActivity, validator.subscribe, apiV3FormValidator, async(req, res) => {
     const { pageId, status } = req.body;
     const userId = req.user._id;
 
