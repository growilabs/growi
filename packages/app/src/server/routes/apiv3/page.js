import { pagePathUtils } from '@growi/core';

import { AllSubscriptionStatusType } from '~/interfaces/subscription';
import Subscription from '~/server/models/subscription';
import UserGroup from '~/server/models/user-group';
import loggerFactory from '~/utils/logger';

import { apiV3FormValidator } from '../../middlewares/apiv3-form-validator';

const logger = loggerFactory('growi:routes:apiv3:page'); // eslint-disable-line no-unused-vars

const express = require('express');
const { body, query, param } = require('express-validator');

const router = express.Router();
const { convertToNewAffiliationPath, isTopPage } = pagePathUtils;
const ErrorV3 = require('../../models/vo/error-apiv3');


/**
 * @swagger
 *  tags:
 *    name: Page
 */

/**
 * @swagger
 *
 *  components:
 *    schemas:
 *      Page:
 *        description: Page
 *        type: object
 *        properties:
 *          _id:
 *            type: string
 *            description: page ID
 *            example: 5e07345972560e001761fa63
 *          __v:
 *            type: number
 *            description: DB record version
 *            example: 0
 *          commentCount:
 *            type: number
 *            description: count of comments
 *            example: 3
 *          createdAt:
 *            type: string
 *            description: date created at
 *            example: 2010-01-01T00:00:00.000Z
 *          creator:
 *            $ref: '#/components/schemas/User'
 *          extended:
 *            type: object
 *            description: extend data
 *            example: {}
 *          grant:
 *            type: number
 *            description: grant
 *            example: 1
 *          grantedUsers:
 *            type: array
 *            description: granted users
 *            items:
 *              type: string
 *              description: user ID
 *            example: ["5ae5fccfc5577b0004dbd8ab"]
 *          lastUpdateUser:
 *            $ref: '#/components/schemas/User'
 *          liker:
 *            type: array
 *            description: granted users
 *            items:
 *              type: string
 *              description: user ID
 *            example: []
 *          path:
 *            type: string
 *            description: page path
 *            example: /
 *          revision:
 *            type: string
 *            description: page revision
 *          seenUsers:
 *            type: array
 *            description: granted users
 *            items:
 *              type: string
 *              description: user ID
 *            example: ["5ae5fccfc5577b0004dbd8ab"]
 *          status:
 *            type: string
 *            description: status
 *            enum:
 *              - 'wip'
 *              - 'published'
 *              - 'deleted'
 *              - 'deprecated'
 *            example: published
 *          updatedAt:
 *            type: string
 *            description: date updated at
 *            example: 2010-01-01T00:00:00.000Z
 *
 *      LikeParams:
 *        description: LikeParams
 *        type: object
 *        properties:
 *          pageId:
 *            type: string
 *            description: page ID
 *            example: 5e07345972560e001761fa63
 *          bool:
 *            type: boolean
 *            description: boolean for like status
 *
 *      PageInfo:
 *        description: PageInfo
 *        type: object
 *        required:
 *          - sumOfLikers
 *          - likerIds
 *          - sumOfSeenUsers
 *          - seenUserIds
 *        properties:
 *          isLiked:
 *            type: boolean
 *            description: Whether the page is liked by the logged in user
 *          sumOfLikers:
 *            type: number
 *            description: Number of users who have liked the page
 *          likerIds:
 *            type: array
 *            items:
 *              type: string
 *            description: Ids of users who have liked the page
 *            example: ["5e07345972560e001761fa63"]
 *          sumOfSeenUsers:
 *            type: number
 *            description: Number of users who have seen the page
 *          seenUserIds:
 *            type: array
 *            items:
 *              type: string
 *            description: Ids of users who have seen the page
 *            example: ["5e07345972560e001761fa63"]
 *
 *      PageParams:
 *        description: PageParams
 *        type: object
 *        required:
 *          - pageId
 *        properties:
 *          pageId:
 *            type: string
 *            description: page ID
 *            example: 5e07345972560e001761fa63
 */
module.exports = (crowi) => {
  const accessTokenParser = require('../../middlewares/access-token-parser')(crowi);
  const loginRequired = require('../../middlewares/login-required')(crowi, true);
  const loginRequiredStrictly = require('../../middlewares/login-required')(crowi);
  const csrf = require('../../middlewares/csrf')(crowi);
  const certifySharedPage = require('../../middlewares/certify-shared-page')(crowi);

  const globalNotificationService = crowi.getGlobalNotificationService();
  const socketIoService = crowi.socketIoService;
  const { Page, GlobalNotificationSetting, Bookmark } = crowi.models;
  const { pageService, exportService } = crowi;

  const validator = {
    getPage: [
      query('id').if(value => value != null).isMongoId(),
      query('path').if(value => value != null).isString(),
    ],
    likes: [
      body('pageId').isString(),
      body('bool').isBoolean(),
    ],
    info: [
      query('pageId').isMongoId().withMessage('pageId is required'),
    ],
    isGrantNormalized: [
      query('pageId').isMongoId().withMessage('pageId is required'),
    ],
    applicableGrant: [
      query('pageId').isMongoId().withMessage('pageId is required'),
    ],
    updateGrant: [
      param('pageId').isMongoId().withMessage('pageId is required'),
      body('grant').isInt().withMessage('grant is required'),
      body('grantedGroup').optional().isMongoId().withMessage('grantedGroup must be a mongo id'),
    ],
    export: [
      query('format').isString().isIn(['md', 'pdf']),
      query('revisionId').isString(),
    ],
    archive: [
      body('rootPagePath').isString(),
      body('isCommentDownload').isBoolean(),
      body('isAttachmentFileDownload').isBoolean(),
      body('isSubordinatedPageDownload').isBoolean(),
      body('fileType').isString().isIn(['pdf', 'markdown']),
      body('hierarchyType').isString().isIn(['allSubordinatedPage', 'decideHierarchy']),
      body('hierarchyValue').isNumeric(),
    ],
    exist: [
      query('fromPath').isString(),
      query('toPath').isString(),
    ],
    subscribe: [
      body('pageId').isString(),
      body('status').isIn(AllSubscriptionStatusType),
    ],
    subscribeStatus: [
      query('pageId').isString(),
    ],
  };

  /**
   * @swagger
   *
   *    /page:
   *      get:
   *        tags: [Page]
   *        operationId: getPage
   *        summary: /page
   *        description: get page by pagePath or pageId
   *        parameters:
   *          - name: pageId
   *            in: query
   *            description: page id
   *            schema:
   *              $ref: '#/components/schemas/Page/properties/_id'
   *          - name: path
   *            in: query
   *            description: page path
   *            schema:
   *              $ref: '#/components/schemas/Page/properties/path'
   *        responses:
   *          200:
   *            description: Page data
   *            content:
   *              application/json:
   *                schema:
   *                  $ref: '#/components/schemas/Page'
   */
  router.get('/', accessTokenParser, loginRequired, validator.getPage, apiV3FormValidator, async(req, res) => {
    const { pageId, path } = req.query;

    if (pageId == null && path == null) {
      return res.apiv3Err(new ErrorV3('Parameter path or pageId is required.', 'invalid-request'));
    }

    let page;
    try {
      if (pageId != null) { // prioritized
        page = await Page.findByIdAndViewer(pageId, req.user);
      }
      else {
        page = await Page.findByPathAndViewer(path, req.user);
      }
    }
    catch (err) {
      logger.error('get-page-failed', err);
      return res.apiv3Err(err, 500);
    }

    if (page == null) {
      return res.apiv3Err('Page is not found', 404);
    }

    try {
      page.initLatestRevisionField();

      // populate
      page = await page.populateDataToShowRevision();
    }
    catch (err) {
      logger.error('populate-page-failed', err);
      return res.apiv3Err(err, 500);
    }

    return res.apiv3({ page });
  });

  /**
   * @swagger
   *
   *    /page/likes:
   *      put:
   *        tags: [Page]
   *        summary: /page/likes
   *        description: Update liked status
   *        operationId: updateLikedStatus
   *        requestBody:
   *          content:
   *            application/json:
   *              schema:
   *                $ref: '#/components/schemas/LikeParams'
   *        responses:
   *          200:
   *            description: Succeeded to update liked status.
   *            content:
   *              application/json:
   *                schema:
   *                  $ref: '#/components/schemas/Page'
   */
  router.put('/likes', accessTokenParser, loginRequiredStrictly, csrf, validator.likes, apiV3FormValidator, async(req, res) => {
    const { pageId, bool: isLiked } = req.body;

    let page;
    try {
      page = await Page.findByIdAndViewer(pageId, req.user);
      if (page == null) {
        return res.apiv3Err(`Page '${pageId}' is not found or forbidden`);
      }

      if (isLiked) {
        page = await page.like(req.user);
      }
      else {
        page = await page.unlike(req.user);
      }
    }
    catch (err) {
      logger.error('update-like-failed', err);
      return res.apiv3Err(err, 500);
    }

    const result = { page };
    result.seenUser = page.seenUsers;
    res.apiv3({ result });

    if (isLiked) {
      const pageEvent = crowi.event('page');
      // in-app notification
      pageEvent.emit('like', page, req.user);

      try {
        // global notification
        await globalNotificationService.fire(GlobalNotificationSetting.EVENT.PAGE_LIKE, page, req.user);
      }
      catch (err) {
        logger.error('Like notification failed', err);
      }
    }
  });

  /**
   * @swagger
   *
   *    /page/info:
   *      get:
   *        tags: [Page]
   *        summary: /page/info
   *        description: Retrieve current page info
   *        operationId: getPageInfo
   *        requestBody:
   *          content:
   *            application/json:
   *              schema:
   *                $ref: '#/components/schemas/PageParams'
   *        responses:
   *          200:
   *            description: Successfully retrieved current page info.
   *            content:
   *              application/json:
   *                schema:
   *                  $ref: '#/components/schemas/PageInfo'
   *          500:
   *            description: Internal server error.
   */
  router.get('/info', certifySharedPage, loginRequired, validator.info, apiV3FormValidator, async(req, res) => {
    const { user, isSharedPage } = req;
    const { pageId } = req.query;

    try {
      const pageWithMeta = await pageService.findPageAndMetaDataByViewer(pageId, null, user, true, isSharedPage);

      if (pageWithMeta == null) {
        return res.apiv3Err(`Page '${pageId}' is not found or forbidden`);
      }

      return res.apiv3(pageWithMeta.meta);
    }
    catch (err) {
      logger.error('get-page-info', err);
      return res.apiv3Err(err, 500);
    }

  });

  /**
   * @swagger
   *
   *    /page/is-grant-normalized:
   *      get:
   *        tags: [Page]
   *        summary: /page/info
   *        description: Retrieve current page's isGrantNormalized value
   *        operationId: getIsGrantNormalized
   *        parameters:
   *          - name: pageId
   *            in: query
   *            description: page id
   *            schema:
   *              $ref: '#/components/schemas/Page/properties/_id'
   *        responses:
   *          200:
   *            description: Successfully retrieved current isGrantNormalized.
   *            content:
   *              application/json:
   *                schema:
   *                  type: object
   *                  properties:
   *                    isGrantNormalized:
   *                      type: boolean
   *          400:
   *            description: Bad request. Page is unreachable or empty.
   *          500:
   *            description: Internal server error.
   */
  router.get('/is-grant-normalized', loginRequiredStrictly, validator.isGrantNormalized, apiV3FormValidator, async(req, res) => {
    const { pageId } = req.query;

    const Page = crowi.model('Page');
    const page = await Page.findByIdAndViewer(pageId, req.user, null, false);

    if (page == null) {
      return res.apiv3Err(new ErrorV3('Page is unreachable or empty.', 'page_unreachable_or_empty'), 400);
    }

    const {
      path, grant, grantedUsers, grantedGroup,
    } = page;

    let isGrantNormalized;
    try {
      isGrantNormalized = await crowi.pageGrantService.isGrantNormalized(req.user, path, grant, grantedUsers, grantedGroup, false, false);
    }
    catch (err) {
      logger.error('Error occurred while processing isGrantNormalized.', err);
      return res.apiv3Err(err, 500);
    }

    const currentPageUserGroup = await UserGroup.findOne({ _id: grantedGroup });
    const currentPageGrant = {
      grant,
      grantedGroup: currentPageUserGroup != null
        ? {
          id: currentPageUserGroup._id,
          name: currentPageUserGroup.name,
        }
        : null,
    };

    // page doesn't have parent page
    if (page.parent == null) {
      const grantData = {
        isForbidden: false,
        currentPageGrant,
        parentPageGrant: null,
      };
      return res.apiv3({ isGrantNormalized, grantData });
    }

    const parentPage = await Page.findByIdAndViewer(page.parent, req.user, null, false);

    // user isn't allowed to see parent's grant
    if (parentPage == null) {
      const grantData = {
        isForbidden: true,
        currentPageGrant,
        parentPageGrant: null,
      };
      return res.apiv3({ isGrantNormalized, grantData });
    }

    const parentPageUserGroup = await UserGroup.findOne({ _id: parentPage.grantedGroup });
    const parentPageGrant = {
      grant: parentPage.grant,
      grantedGroup: parentPageUserGroup != null
        ? {
          id: parentPageUserGroup._id,
          name: parentPageUserGroup.name,
        }
        : null,
    };

    const grantData = {
      isForbidden: false,
      currentPageGrant,
      parentPageGrant,
    };

    return res.apiv3({ isGrantNormalized, grantData });
  });

  router.get('/applicable-grant', loginRequiredStrictly, validator.applicableGrant, apiV3FormValidator, async(req, res) => {
    const { pageId } = req.query;

    const Page = crowi.model('Page');
    const page = await Page.findByIdAndViewer(pageId, req.user, null);

    if (page == null) {
      return res.apiv3Err(new ErrorV3('Page is unreachable or empty.', 'page_unreachable_or_empty'), 400);
    }

    let data;
    try {
      data = await crowi.pageGrantService.calcApplicableGrantData(page, req.user);
    }
    catch (err) {
      logger.error('Error occurred while processing calcApplicableGrantData.', err);
      return res.apiv3Err(err, 500);
    }

    return res.apiv3(data);
  });

  router.put('/:pageId/grant', loginRequiredStrictly, validator.updateGrant, apiV3FormValidator, async(req, res) => {
    const { pageId } = req.params;
    const { grant, grantedGroup } = req.body;

    const Page = crowi.model('Page');

    const page = await Page.findByIdAndViewer(pageId, req.user, null, false);

    if (page == null) {
      return res.apiv3Err(new ErrorV3('Page is unreachable or empty.', 'page_unreachable_or_empty'), 400);
    }

    let data;
    try {
      const shouldUseV4Process = false;
      const grantData = { grant, grantedGroup };
      data = await Page.updateGrant(page, req.user, grantData, shouldUseV4Process);
    }
    catch (err) {
      logger.error('Error occurred while processing calcApplicableGrantData.', err);
      return res.apiv3Err(err, 500);
    }

    return res.apiv3(data);
  });

  /**
  * @swagger
  *
  *    /pages/export:
  *      get:
  *        tags: [Export]
  *        description: return page's markdown
  *        responses:
  *          200:
  *            description: Return page's markdown
  */
  router.get('/export/:pageId', loginRequiredStrictly, validator.export, async(req, res) => {
    const { pageId } = req.params;
    const { format, revisionId = null } = req.query;
    let revision;

    try {
      const Page = crowi.model('Page');
      const page = await Page.findByIdAndViewer(pageId, req.user);

      if (page == null) {
        const isPageExist = await Page.count({ _id: pageId }) > 0;
        if (isPageExist) {
          // This page exists but req.user has not read permission
          return res.apiv3Err(new ErrorV3(`Haven't the right to see the page ${pageId}.`), 403);
        }
        return res.apiv3Err(new ErrorV3(`Page ${pageId} is not exist.`), 404);
      }

      const revisionIdForFind = revisionId || page.revision;

      const Revision = crowi.model('Revision');
      revision = await Revision.findById(revisionIdForFind);
    }
    catch (err) {
      logger.error('Failed to get page data', err);
      return res.apiv3Err(err, 500);
    }

    const fileName = revision.id;
    let stream;

    try {
      stream = exportService.getReadStreamFromRevision(revision, format);
    }
    catch (err) {
      logger.error('Failed to create readStream', err);
      return res.apiv3Err(err, 500);
    }

    res.set({
      'Content-Disposition': `attachment;filename*=UTF-8''${fileName}.${format}`,
    });

    return stream.pipe(res);
  });

  /**
   * @swagger
   *
   *    /page/exist-paths:
   *      get:
   *        tags: [Page]
   *        summary: /page/exist-paths
   *        description: Get already exist paths
   *        operationId: getAlreadyExistPaths
   *        parameters:
   *          - name: fromPath
   *            in: query
   *            description: old parent path
   *            schema:
   *              type: string
   *          - name: toPath
   *            in: query
   *            description: new parent path
   *            schema:
   *              type: string
   *        responses:
   *          200:
   *            description: Succeeded to retrieve pages.
   *            content:
   *              application/json:
   *                schema:
   *                  properties:
   *                    existPaths:
   *                      type: object
   *                      description: Paths are already exist in DB
   *          500:
   *            description: Internal server error.
   */
  router.get('/exist-paths', loginRequired, validator.exist, apiV3FormValidator, async(req, res) => {
    const { fromPath, toPath } = req.query;

    try {
<<<<<<< HEAD
      const fromPage = await Page.findByPath(fromPath, true);
      const fromPageDescendants = await Page.findManageableListWithDescendants(fromPage, req.user, {}, true);
=======
      const fromPage = await Page.findByPath(fromPath);
      if (fromPage == null) {
        return res.apiv3Err(new ErrorV3('fromPage is Null'), 400);
      }

      const fromPageDescendants = await Page.findManageableListWithDescendants(fromPage, req.user);
>>>>>>> aadb71f4

      const toPathDescendantsArray = fromPageDescendants.map((subordinatedPage) => {
        return convertToNewAffiliationPath(fromPath, toPath, subordinatedPage.path);
      });

      const existPages = await Page.findListByPathsArray(toPathDescendantsArray);
      const existPaths = existPages.map(page => page.path);

      return res.apiv3({ existPaths });

    }
    catch (err) {
      logger.error('Failed to get exist path', err);
      return res.apiv3Err(err, 500);
    }

  });

  // TODO GW-2746 bulk export pages
  // /**
  //  * @swagger
  //  *
  //  *    /page/archive:
  //  *      post:
  //  *        tags: [Page]
  //  *        summary: /page/archive
  //  *        description: create page archive
  //  *        requestBody:
  //  *          content:
  //  *            application/json:
  //  *              schema:
  //  *                properties:
  //  *                  rootPagePath:
  //  *                    type: string
  //  *                    description: path of the root page
  //  *                  isCommentDownload:
  //  *                    type: boolean
  //  *                    description: whether archive data contains comments
  //  *                  isAttachmentFileDownload:
  //  *                    type: boolean
  //  *                    description: whether archive data contains attachments
  //  *                  isSubordinatedPageDownload:
  //  *                    type: boolean
  //  *                    description: whether archive data children pages
  //  *                  fileType:
  //  *                    type: string
  //  *                    description: file type of archive data(.md, .pdf)
  //  *                  hierarchyType:
  //  *                    type: string
  //  *                    description: method of select children pages archive data contains('allSubordinatedPage', 'decideHierarchy')
  //  *                  hierarchyValue:
  //  *                    type: number
  //  *                    description: depth of hierarchy(use when hierarchyType is 'decideHierarchy')
  //  *        responses:
  //  *          200:
  //  *            description: create page archive
  //  *            content:
  //  *              application/json:
  //  *                schema:
  //  *                  $ref: '#/components/schemas/Page'
  //  */
  // router.post('/archive', accessTokenParser, loginRequired, csrf, validator.archive, apiV3FormValidator, async(req, res) => {
  //   const PageArchive = crowi.model('PageArchive');

  //   const {
  //     rootPagePath,
  //     isCommentDownload,
  //     isAttachmentFileDownload,
  //     fileType,
  //   } = req.body;
  //   const owner = req.user._id;

  //   const numOfPages = 1; // TODO 最終的にzipファイルに取り込むページ数を入れる

  //   const createdPageArchive = PageArchive.create({
  //     owner,
  //     fileType,
  //     rootPagePath,
  //     numOfPages,
  //     hasComment: isCommentDownload,
  //     hasAttachment: isAttachmentFileDownload,
  //   });

  //   console.log(createdPageArchive);
  //   return res.apiv3({ });

  // });

  // router.get('/count-children-pages', accessTokenParser, loginRequired, async(req, res) => {

  //   // TO DO implement correct number at another task

  //   const { pageId } = req.query;
  //   console.log(pageId);

  //   const dummy = 6;
  //   return res.apiv3({ dummy });
  // });

  /**
   * @swagger
   *
   *    /page/subscribe:
   *      put:
   *        tags: [Page]
   *        summary: /page/subscribe
   *        description: Update subscription status
   *        operationId: updateSubscriptionStatus
   *        requestBody:
   *          content:
   *            application/json:
   *              schema:
   *                properties:
   *                  pageId:
   *                    $ref: '#/components/schemas/Page/properties/_id'
   *        responses:
   *          200:
   *            description: Succeeded to update subscription status.
   *            content:
   *              application/json:
   *                schema:
   *                  $ref: '#/components/schemas/Page'
   *          500:
   *            description: Internal server error.
   */
  router.put('/subscribe', accessTokenParser, loginRequiredStrictly, csrf, validator.subscribe, apiV3FormValidator, async(req, res) => {
    const { pageId, status } = req.body;
    const userId = req.user._id;

    try {
      const subscription = await Subscription.subscribeByPageId(userId, pageId, status);
      return res.apiv3({ subscription });
    }
    catch (err) {
      logger.error('Failed to update subscribe status', err);
      return res.apiv3Err(err, 500);
    }
  });

  return router;
};<|MERGE_RESOLUTION|>--- conflicted
+++ resolved
@@ -639,17 +639,12 @@
     const { fromPath, toPath } = req.query;
 
     try {
-<<<<<<< HEAD
       const fromPage = await Page.findByPath(fromPath, true);
-      const fromPageDescendants = await Page.findManageableListWithDescendants(fromPage, req.user, {}, true);
-=======
-      const fromPage = await Page.findByPath(fromPath);
       if (fromPage == null) {
         return res.apiv3Err(new ErrorV3('fromPage is Null'), 400);
       }
 
-      const fromPageDescendants = await Page.findManageableListWithDescendants(fromPage, req.user);
->>>>>>> aadb71f4
+      const fromPageDescendants = await Page.findManageableListWithDescendants(fromPage, req.user, {}, true);
 
       const toPathDescendantsArray = fromPageDescendants.map((subordinatedPage) => {
         return convertToNewAffiliationPath(fromPath, toPath, subordinatedPage.path);
