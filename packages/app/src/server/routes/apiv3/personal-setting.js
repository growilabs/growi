import { body } from 'express-validator';

<<<<<<< HEAD
import { SupportedAction } from '~/interfaces/activity';
import { allLocales } from '~/next-i18next.config';
=======
import { i18n } from '~/next-i18next.config';
>>>>>>> b96bc97a
import loggerFactory from '~/utils/logger';

import { generateAddActivityMiddleware } from '../../middlewares/add-activity';
import { apiV3FormValidator } from '../../middlewares/apiv3-form-validator';
import EditorSettings from '../../models/editor-settings';
import InAppNotificationSettings from '../../models/in-app-notification-settings';


const logger = loggerFactory('growi:routes:apiv3:personal-setting');

const express = require('express');
const passport = require('passport');

const router = express.Router();

/**
 * @swagger
 *  tags:
 *    name: PersonalSetting
 */

/**
 * @swagger
 *
 *  components:
 *    schemas:
 *      PersonalSettings:
 *        description: personal settings
 *        type: object
 *        properties:
 *          name:
 *            type: string
 *          email:
 *            type: string
 *          lang:
 *            type: string
 *          isEmailPublished:
 *            type: boolean
 *      Passwords:
 *        description: passwords for update
 *        type: object
 *        properties:
 *          oldPassword:
 *            type: string
 *          newPassword:
 *            type: string
 *          newPasswordConfirm:
 *            type: string
 *      AssociateUser:
 *        description: Ldap account for associate
 *        type: object
 *        properties:
 *          username:
 *            type: string
 *          password:
 *            type: string
 *      DisassociateUser:
 *        description: Ldap account for disassociate
 *        type: object
 *        properties:
 *          providerType:
 *            type: string
 *          accountId:
 *            type: string
 */
module.exports = (crowi) => {
  const accessTokenParser = require('../../middlewares/access-token-parser')(crowi);
  const loginRequiredStrictly = require('../../middlewares/login-required')(crowi);
  const csrf = require('../../middlewares/csrf')(crowi);
  const addActivity = generateAddActivityMiddleware(crowi);

  const { User, ExternalAccount } = crowi.models;

  const activityEvent = crowi.event('activity');

  const minPasswordLength = crowi.configManager.getConfig('crowi', 'app:minPasswordLength');

  const validator = {
    personal: [
      body('name').isString().not().isEmpty(),
      body('email')
        .isEmail()
        .custom((email) => {
          if (!User.isEmailValid(email)) throw new Error('email is not included in whitelist');
          return true;
        }),
      body('lang').isString().isIn(i18n.locales),
      body('isEmailPublished').isBoolean(),
      body('slackMemberId').optional().isString(),
    ],
    imageType: [
      body('isGravatarEnabled').isBoolean(),
    ],
    password: [
      body('oldPassword').isString(),
      body('newPassword').isString().not().isEmpty()
        .isLength({ min: minPasswordLength })
        .withMessage(`password must be at least ${minPasswordLength} characters long`),
      body('newPasswordConfirm').isString().not().isEmpty()
        .custom((value, { req }) => {
          return (value === req.body.newPassword);
        }),
    ],
    associateLdap: [
      body('username').isString().not().isEmpty(),
      body('password').isString().not().isEmpty(),
    ],
    disassociateLdap: [
      body('providerType').isString().not().isEmpty(),
      body('accountId').isString().not().isEmpty(),
    ],
    editorSettings: [
      body('theme').optional().isString(),
      body('keymapMode').optional().isString(),
      body('styleActiveLine').optional().isBoolean(),
      body('renderMathJaxInRealtime').optional().isBoolean(),
      body('renderDrawioInRealtime').optional().isBoolean(),
      body('autoFormatMarkdownTable').optional().isBoolean(),
      body('textlintSettings.neverAskBeforeDownloadLargeFiles').optional().isBoolean(),
      body('textlintSettings.textlintRules.*.name').optional().isString(),
      body('textlintSettings.textlintRules.*.options').optional(),
      body('textlintSettings.textlintRules.*.isEnabled').optional().isBoolean(),
    ],
    inAppNotificationSettings: [
      body('defaultSubscribeRules.*.name').isString(),
      body('defaultSubscribeRules.*.isEnabled').optional().isBoolean(),
    ],
  };

  /**
   * @swagger
   *
   *    /personal-setting:
   *      get:
   *        tags: [PersonalSetting]
   *        operationId: getPersonalSetting
   *        summary: /personal-setting
   *        description: Get personal parameters
   *        responses:
   *          200:
   *            description: params of personal
   *            content:
   *              application/json:
   *                schema:
   *                  properties:
   *                    currentUser:
   *                      type: object
   *                      description: personal params
   */
  router.get('/', accessTokenParser, loginRequiredStrictly, async(req, res) => {
    const { username } = req.user;
    try {
      const user = await User.findUserByUsername(username);

      // return email and apiToken
      const { email, apiToken } = user;
      const currentUser = user.toObject();
      currentUser.email = email;
      currentUser.apiToken = apiToken;

      return res.apiv3({ currentUser });
    }
    catch (err) {
      logger.error(err);
      return res.apiv3Err('update-personal-settings-failed');
    }
  });

  /**
   * @swagger
   *
   *    /personal-setting/is-password-set:
   *      get:
   *        tags: [PersonalSetting]
   *        operationId: getIsPasswordSet
   *        summary: /personal-setting
   *        description: Get whether a password has been set
   *        responses:
   *          200:
   *            description: Whether a password has been set
   *            content:
   *              application/json:
   *                schema:
   *                  properties:
   *                    isPasswordSet:
   *                      type: boolean
   */
  router.get('/is-password-set', accessTokenParser, loginRequiredStrictly, async(req, res) => {
    const { username } = req.user;

    try {
      const user = await User.findUserByUsername(username);
      const isPasswordSet = user.isPasswordSet();
      const minPasswordLength = crowi.configManager.getConfig('crowi', 'app:minPasswordLength');
      return res.apiv3({ isPasswordSet, minPasswordLength });
    }
    catch (err) {
      logger.error(err);
      return res.apiv3Err('fail-to-get-whether-password-is-set');
    }

  });

  /**
   * @swagger
   *
   *    /personal-setting:
   *      put:
   *        tags: [PersonalSetting]
   *        operationId: updatePersonalSetting
   *        summary: /personal-setting
   *        description: Update personal setting
   *        requestBody:
   *          required: true
   *          content:
   *            application/json:
   *              schema:
   *                $ref: '#/components/schemas/PersonalSettings'
   *        responses:
   *          200:
   *            description: params of personal
   *            content:
   *              application/json:
   *                schema:
   *                  properties:
   *                    currentUser:
   *                      type: object
   *                      description: personal params
   */
  router.put('/', accessTokenParser, loginRequiredStrictly, csrf, addActivity, validator.personal, apiV3FormValidator, async(req, res) => {

    try {
      const user = await User.findOne({ _id: req.user.id });
      user.name = req.body.name;
      user.email = req.body.email;
      user.lang = req.body.lang;
      user.isEmailPublished = req.body.isEmailPublished;
      user.slackMemberId = req.body.slackMemberId;

      const updatedUser = await user.save();
      req.i18n.changeLanguage(req.body.lang);

      const parameters = { action: SupportedAction.ACTION_USER_PERSONAL_SETTINGS_UPDATE };
      activityEvent.emit('update', res.locals.activity._id, parameters);

      return res.apiv3({ updatedUser });
    }
    catch (err) {
      logger.error(err);
      return res.apiv3Err('update-personal-settings-failed');
    }

  });

  /**
   * @swagger
   *
   *    /personal-setting/image-type:
   *      put:
   *        tags: [PersonalSetting]
   *        operationId: putUserImageType
   *        summary: /personal-setting/image-type
   *        description: Update user image type
   *        responses:
   *          200:
   *            description: succeded to update user image type
   *            content:
   *              application/json:
   *                schema:
   *                  properties:
   *                    userData:
   *                      type: object
   *                      description: user data
   */
  router.put('/image-type', accessTokenParser, loginRequiredStrictly, csrf, addActivity, validator.imageType, apiV3FormValidator, async(req, res) => {
    const { isGravatarEnabled } = req.body;

    try {
      const userData = await req.user.updateIsGravatarEnabled(isGravatarEnabled);

      const parameters = { action: SupportedAction.ACTION_USER_IMAGE_TYPE_UPDATE };
      activityEvent.emit('update', res.locals.activity._id, parameters);

      return res.apiv3({ userData });
    }
    catch (err) {
      logger.error(err);
      return res.apiv3Err('update-personal-settings-failed');
    }
  });

  /**
   * @swagger
   *
   *    /personal-setting/external-accounts:
   *      get:
   *        tags: [PersonalSetting]
   *        operationId: getExternalAccounts
   *        summary: /personal-setting/external-accounts
   *        description: Get external accounts that linked current user
   *        responses:
   *          200:
   *            description: external accounts
   *            content:
   *              application/json:
   *                schema:
   *                  properties:
   *                    externalAccounts:
   *                      type: object
   *                      description: array of external accounts
   */
  router.get('/external-accounts', accessTokenParser, loginRequiredStrictly, async(req, res) => {
    const userData = req.user;

    try {
      const externalAccounts = await ExternalAccount.find({ user: userData });
      return res.apiv3({ externalAccounts });
    }
    catch (err) {
      logger.error(err);
      return res.apiv3Err('get-external-accounts-failed');
    }

  });

  /**
   * @swagger
   *
   *    /personal-setting/password:
   *      put:
   *        tags: [PersonalSetting]
   *        operationId: putUserPassword
   *        summary: /personal-setting/password
   *        description: Update user password
   *        requestBody:
   *          required: true
   *          content:
   *            application/json:
   *              schema:
   *                $ref: '#/components/schemas/Passwords'
   *        responses:
   *          200:
   *            description: user password
   *            content:
   *              application/json:
   *                schema:
   *                  properties:
   *                    userData:
   *                      type: object
   *                      description: user data updated
   */
  router.put('/password', accessTokenParser, loginRequiredStrictly, csrf, addActivity, validator.password, apiV3FormValidator, async(req, res) => {
    const { body, user } = req;
    const { oldPassword, newPassword } = body;

    if (user.isPasswordSet() && !user.isPasswordValid(oldPassword)) {
      return res.apiv3Err('wrong-current-password', 400);
    }
    try {
      const userData = await user.updatePassword(newPassword);

      const parameters = { action: SupportedAction.ACTION_USER_PASSWORD_UPDATE };
      activityEvent.emit('update', res.locals.activity._id, parameters);

      return res.apiv3({ userData });
    }
    catch (err) {
      logger.error(err);
      return res.apiv3Err('update-password-failed');
    }

  });

  /**
   * @swagger
   *
   *    /personal-setting/api-token:
   *      put:
   *        tags: [PersonalSetting]
   *        operationId: putUserApiToken
   *        summary: /personal-setting/api-token
   *        description: Update user api token
   *        responses:
   *          200:
   *            description: succeded to update user api token
   *            content:
   *              application/json:
   *                schema:
   *                  properties:
   *                    userData:
   *                      type: object
   *                      description: user data
   */
  router.put('/api-token', loginRequiredStrictly, csrf, addActivity, async(req, res) => {
    const { user } = req;

    try {
      const userData = await user.updateApiToken();

      const parameters = { action: SupportedAction.ACTION_USER_API_TOKEN_UPDATE };
      activityEvent.emit('update', res.locals.activity._id, parameters);

      return res.apiv3({ userData });
    }
    catch (err) {
      logger.error(err);
      return res.apiv3Err('update-api-token-failed');
    }

  });

  /**
   * @swagger
   *
   *    /personal-setting/associate-ldap:
   *      put:
   *        tags: [PersonalSetting]
   *        operationId: associateLdapAccount
   *        summary: /personal-setting/associate-ldap
   *        description: associate Ldap account
   *        requestBody:
   *          required: true
   *          content:
   *            application/json:
   *              schema:
   *                $ref: '#/components/schemas/AssociateUser'
   *        responses:
   *          200:
   *            description: succeded to associate Ldap account
   *            content:
   *              application/json:
   *                schema:
   *                  properties:
   *                    associateUser:
   *                      type: object
   *                      description: Ldap account associate to me
   */
  router.put('/associate-ldap', accessTokenParser, loginRequiredStrictly, csrf, addActivity, validator.associateLdap, apiV3FormValidator, async(req, res) => {
    const { passportService } = crowi;
    const { user, body } = req;
    const { username } = body;

    if (!passportService.isLdapStrategySetup) {
      logger.error('LdapStrategy has not been set up');
      return res.apiv3Err('associate-ldap-account-failed', 405);
    }

    try {
      await passport.authenticate('ldapauth');
      const associateUser = await ExternalAccount.associate('ldap', username, user);

      const parameters = { action: SupportedAction.ACTION_USER_LDAP_ACCOUNT_ASSOCIATE };
      activityEvent.emit('update', res.locals.activity._id, parameters);

      return res.apiv3({ associateUser });
    }
    catch (err) {
      logger.error(err);
      return res.apiv3Err('associate-ldap-account-failed');
    }

  });

  /**
   * @swagger
   *
   *    /personal-setting/disassociate-ldap:
   *      put:
   *        tags: [PersonalSetting]
   *        operationId: disassociateLdapAccount
   *        summary: /personal-setting/disassociate-ldap
   *        description: disassociate Ldap account
   *        requestBody:
   *          required: true
   *          content:
   *            application/json:
   *              schema:
   *                $ref: '#/components/schemas/DisassociateUser'
   *        responses:
   *          200:
   *            description: succeded to disassociate Ldap account
   *            content:
   *              application/json:
   *                schema:
   *                  properties:
   *                    disassociateUser:
   *                      type: object
   *                      description: Ldap account disassociate to me
   */
  // eslint-disable-next-line max-len
  router.put('/disassociate-ldap', accessTokenParser, loginRequiredStrictly, csrf, addActivity, validator.disassociateLdap, apiV3FormValidator, async(req, res) => {
    const { user, body } = req;
    const { providerType, accountId } = body;

    try {
      const count = await ExternalAccount.count({ user });
      // make sure password set or this user has two or more ExternalAccounts
      if (user.password == null && count <= 1) {
        return res.apiv3Err('disassociate-ldap-account-failed');
      }
      const disassociateUser = await ExternalAccount.findOneAndRemove({ providerType, accountId, user });

      const parameters = { action: SupportedAction.ACTION_USER_LDAP_ACCOUNT_DISCONNECT };
      activityEvent.emit('update', res.locals.activity._id, parameters);

      return res.apiv3({ disassociateUser });
    }
    catch (err) {
      logger.error(err);
      return res.apiv3Err('disassociate-ldap-account-failed');
    }

  });

  /**
   * @swagger
   *
   *    /personal-setting/editor-settings:
   *      put:
   *        tags: [EditorSetting]
   *        operationId: putEditorSettings
   *        summary: /editor-setting
   *        description: Put editor preferences
   *        responses:
   *          200:
   *            description: params of editor settings
   *            content:
   *              application/json:
   *                schema:
   *                  properties:
   *                    currentUser:
   *                      type: object
   *                      description: editor settings
   */
  router.put('/editor-settings', accessTokenParser, loginRequiredStrictly, csrf, addActivity, validator.editorSettings, apiV3FormValidator, async(req, res) => {
    const query = { userId: req.user.id };
    const { body } = req;

    const {
      theme, keymapMode, styleActiveLine, renderMathJaxInRealtime, renderDrawioInRealtime, autoFormatMarkdownTable,
      textlintSettings,
    } = body;

    const document = {
      theme, keymapMode, styleActiveLine, renderMathJaxInRealtime, renderDrawioInRealtime, autoFormatMarkdownTable,
    };

    if (textlintSettings != null) {
      if (textlintSettings.neverAskBeforeDownloadLargeFiles != null) {
        Object.assign(document, { 'textlintSettings.neverAskBeforeDownloadLargeFiles': textlintSettings.neverAskBeforeDownloadLargeFiles });
      }
      if (textlintSettings.textlintRules != null) {
        Object.assign(document, { 'textlintSettings.textlintRules': textlintSettings.textlintRules });
      }
    }

    // Insert if document does not exist, and return new values
    // See: https://mongoosejs.com/docs/api.html#model_Model.findOneAndUpdate
    const options = { upsert: true, new: true };
    try {
      const response = await EditorSettings.findOneAndUpdate(query, { $set: document }, options);

      const parameters = { action: SupportedAction.ACTION_USER_EDITOR_SETTINGS_UPDATE };
      activityEvent.emit('update', res.locals.activity._id, parameters);

      return res.apiv3(response);
    }
    catch (err) {
      logger.error(err);
      return res.apiv3Err('updating-editor-settings-failed');
    }
  });


  /**
   * @swagger
   *
   *    /personal-setting/editor-settings:
   *      get:
   *        tags: [EditorSetting]
   *        operationId: getEditorSettings
   *        summary: /editor-setting
   *        description: Get editor preferences
   *        responses:
   *          200:
   *            description: params of editor settings
   *            content:
   *              application/json:
   *                schema:
   *                  properties:
   *                    currentUser:
   *                      type: object
   *                      description: editor settings
   */
  router.get('/editor-settings', accessTokenParser, loginRequiredStrictly, async(req, res) => {
    try {
      const query = { userId: req.user.id };
      const editorSettings = await EditorSettings.findOne(query) ?? new EditorSettings();
      return res.apiv3(editorSettings);
    }
    catch (err) {
      logger.error(err);
      return res.apiv3Err('getting-editor-settings-failed');
    }
  });

  /**
   * @swagger
   *
   *    /personal-setting/in-app-notification-settings:
   *      put:
   *        tags: [in-app-notification-settings]
   *        operationId: putInAppNotificationSettings
   *        summary: personal-setting/in-app-notification-settings
   *        description: Put InAppNotificationSettings
   *        responses:
   *          200:
   *            description: params of InAppNotificationSettings
   *            content:
   *              application/json:
   *                schema:
   *                  properties:
   *                    currentUser:
   *                      type: object
   *                      description: in-app-notification-settings
   */
  // eslint-disable-next-line max-len
  router.put('/in-app-notification-settings', accessTokenParser, loginRequiredStrictly, csrf, addActivity, validator.inAppNotificationSettings, apiV3FormValidator, async(req, res) => {
    const query = { userId: req.user.id };
    const subscribeRules = req.body.subscribeRules;

    if (subscribeRules == null) {
      return res.apiv3Err('no-rules-found');
    }

    const options = { upsert: true, new: true, runValidators: true };
    try {
      const response = await InAppNotificationSettings.findOneAndUpdate(query, { $set: { subscribeRules } }, options);

      const parameters = { action: SupportedAction.ACTION_USER_IN_APP_NOTIFICATION_SETTINGS_UPDATE };
      activityEvent.emit('update', res.locals.activity._id, parameters);

      return res.apiv3(response);
    }
    catch (err) {
      logger.error(err);
      return res.apiv3Err('updating-in-app-notification-settings-failed');
    }
  });

  /**
   * @swagger
   *
   *    /personal-setting/in-app-notification-settings:
   *      get:
   *        tags: [in-app-notification-settings]
   *        operationId: getInAppNotificationSettings
   *        summary: personal-setting/in-app-notification-settings
   *        description: Get InAppNotificationSettings
   *        responses:
   *          200:
   *            description: params of InAppNotificationSettings
   *            content:
   *              application/json:
   *                schema:
   *                  properties:
   *                    currentUser:
   *                      type: object
   *                      description: InAppNotificationSettings
   */
  router.get('/in-app-notification-settings', accessTokenParser, loginRequiredStrictly, async(req, res) => {
    const query = { userId: req.user.id };
    try {
      const response = await InAppNotificationSettings.findOne(query);
      return res.apiv3(response);
    }
    catch (err) {
      logger.error(err);
      return res.apiv3Err('getting-in-app-notification-settings-failed');
    }
  });


  return router;
};<|MERGE_RESOLUTION|>--- conflicted
+++ resolved
@@ -1,11 +1,7 @@
 import { body } from 'express-validator';
 
-<<<<<<< HEAD
 import { SupportedAction } from '~/interfaces/activity';
-import { allLocales } from '~/next-i18next.config';
-=======
 import { i18n } from '~/next-i18next.config';
->>>>>>> b96bc97a
 import loggerFactory from '~/utils/logger';
 
 import { generateAddActivityMiddleware } from '../../middlewares/add-activity';
