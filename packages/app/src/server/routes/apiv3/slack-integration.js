--- conflicted
+++ resolved
@@ -8,11 +8,7 @@
 
 const logger = loggerFactory('growi:routes:apiv3:slack-integration');
 const router = express.Router();
-<<<<<<< HEAD
-const SlackAppIntegration = mongoose.model('SlackAppIntegration');
-=======
 const SlackAppIntegration = mongoose.model('SlackAppIntegrationMock');
->>>>>>> 3ddfb471
 const SlackAppIntegrationMock = mongoose.model('SlackAppIntegrationMock');
 const { respondIfSlackbotError } = require('../../service/slack-command-handler/respond-if-slackbot-error');
 
@@ -31,12 +27,9 @@
       return res.status(400).send({ message });
     }
 
-<<<<<<< HEAD
-    const slackAppIntegrationCount = await SlackAppIntegrationMock.countDocuments({ tokenPtoG });
-=======
+    // const slackAppIntegrationCount = await SlackAppIntegrationMock.countDocuments({ tokenPtoG });
     // MOCK DATA MODIFY THIS WITH SlackAppIntegration GW-7006 --------------
     const slackAppIntegrationMockCount = await SlackAppIntegrationMock.countDocuments({ tokenPtoG });
->>>>>>> 3ddfb471
 
     logger.debug('verifyAccessTokenFromProxy', {
       tokenPtoG,
@@ -72,12 +65,7 @@
     const permissionsForBroadcastUseCommands = slackAppIntegrationMock.permissionsForBroadcastUseCommands;
     const permissionsForSingleUseCommands = slackAppIntegrationMock.permissionsForSingleUseCommands;
     // MOCK DATA DELETE THIS GW-6972 ---------------
-<<<<<<< HEAD
     // const { supportedCommandsForBroadcastUse, supportedCommandsForSingleUse } = relation;
-=======
-
-    const { supportedCommandsForBroadcastUse, supportedCommandsForSingleUse } = relation;
->>>>>>> 3ddfb471
 
     // get command name from req.body
     let command = '';
