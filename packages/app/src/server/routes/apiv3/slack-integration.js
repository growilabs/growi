import loggerFactory from '~/utils/logger';

const express = require('express');
const mongoose = require('mongoose');
const urljoin = require('url-join');

const { verifySlackRequest, generateWebClient, getSupportedGrowiActionsRegExps } = require('@growi/slack');

const logger = loggerFactory('growi:routes:apiv3:slack-integration');
const router = express.Router();
// const SlackAppIntegration = mongoose.model('SlackAppIntegration');
const SlackAppIntegrationMock = mongoose.model('SlackAppIntegrationMock');
const { respondIfSlackbotError } = require('../../service/slack-command-handler/respond-if-slackbot-error');

module.exports = (crowi) => {
  this.app = crowi.express;

  const { configManager } = crowi;

  // Check if the access token is correct
  async function verifyAccessTokenFromProxy(req, res, next) {
    const tokenPtoG = req.headers['x-growi-ptog-tokens'];

    if (tokenPtoG == null) {
      const message = 'The value of header \'x-growi-ptog-tokens\' must not be empty.';
      logger.warn(message, { body: req.body });
      return res.status(400).send({ message });
    }

    const slackAppIntegrationCount = await SlackAppIntegrationMock.countDocuments({ tokenPtoG });

    logger.debug('verifyAccessTokenFromProxy', {
      tokenPtoG,
      slackAppIntegrationCount,
    });

    if (slackAppIntegrationCount === 0) {
      return res.status(403).send({
        message: 'The access token that identifies the request source is slackbot-proxy is invalid. Did you setup with `/growi register`.\n'
        + 'Or did you delete registration for GROWI ? if so, the link with GROWI has been disconnected. '
        + 'Please unregister the information registered in the proxy and setup `/growi register` again.',
      });
    }

    next();
  }

  async function checkCommandPermission(req, res, next) {
    let payload;
    if (req.body.payload) {
      payload = JSON.parse(req.body.payload);
    }
    if (req.body.text == null && !payload) { // when /relation-test
      return next();
    }

    const tokenPtoG = req.headers['x-growi-ptog-tokens'];

<<<<<<< HEAD
    const relation = await SlackAppIntegrationMock.findOne({ tokenPtoG });
=======
    const relation = await SlackAppIntegration.findOne({ tokenPtoG });
    // MOCK DATA DELETE THIS GW-6972 ---------------
    const SlackAppIntegrationMock = mongoose.model('SlackAppIntegrationMock');
    const slackAppIntegrationMock = await SlackAppIntegrationMock.findOne({ tokenPtoG });
    const channelsObject = slackAppIntegrationMock.permittedChannelsForEachCommand._doc.channelsObject;
    // MOCK DATA DELETE THIS GW-6972 ---------------
>>>>>>> df0fd05e
    const { supportedCommandsForBroadcastUse, supportedCommandsForSingleUse } = relation;
    const { permittedChannelsForEachCommand } = req.body;
    const { create, search } = permittedChannelsForEachCommand;

    const supportedCommands = supportedCommandsForBroadcastUse.concat(supportedCommandsForSingleUse);
    const supportedGrowiActionsRegExps = getSupportedGrowiActionsRegExps(supportedCommands);

    // get command name from req.body
    let command = '';
    let actionId = '';
    let callbackId = '';
<<<<<<< HEAD
    let payload;
    if (req.body.payload) {
      payload = JSON.parse(req.body.payload);
    }


    if (req.body.text == null && !payload) { // when /relation-test
      return next();
    }
=======
>>>>>>> df0fd05e

    if (!payload) { // when request is to /commands
      command = req.body.text.split(' ')[0];
    }
    else if (payload.actions) { // when request is to /interactions && block_actions
      actionId = payload.actions[0].action_id;
    }
    else { // when request is to /interactions && view_submission
      callbackId = payload.view.callback_id;
    }

    // code below checks permission at channel level
    const fromChannel = req.body.channel_name || payload.channel.name;
    [...channelsObject.keys()].forEach((commandName) => {
      const permittedChannels = channelsObject.get(commandName);
      // ex. search OR search:hogehoge
      const commandRegExp = new RegExp(`(^${commandName}$)|(^${commandName}:\\w+)`);

      // RegExp check
      if (commandRegExp.test(commandName) || commandRegExp.test(actionId) || commandRegExp.test(callbackId)) {
        // check if the channel is permitted
        if (permittedChannels.includes(fromChannel)) return next();
      }
    });

    // code below checks permission at command level
    let isActionSupported = false;
    supportedGrowiActionsRegExps.forEach((regexp) => {
      if (regexp.test(actionId) || regexp.test(callbackId)) {
        isActionSupported = true;
      }
    });

    if (create.includes(req.body.channel_name)) {
      next();
    }

    if (search.includes(req.body.channel_name)) {
      next();
    }

    // validate
    if (command && !supportedCommands.includes(command)) {
      return res.status(403).send(`It is not allowed to run '${command}' command to this GROWI.`);
    }
    if ((actionId || callbackId) && !isActionSupported) {
      return res.status(403).send(`It is not allowed to run '${command}' command to this GROWI.`);
    }
    next();
  }

  const addSigningSecretToReq = (req, res, next) => {
    req.slackSigningSecret = configManager.getConfig('crowi', 'slackbot:signingSecret');
    return next();
  };

  const generateClientForResponse = (tokenGtoP) => {
    const currentBotType = crowi.configManager.getConfig('crowi', 'slackbot:currentBotType');

    if (currentBotType == null) {
      throw new Error('The config \'SLACK_BOT_TYPE\'(ns: \'crowi\', key: \'slackbot:currentBotType\') must be set.');
    }

    let token;

    // connect directly
    if (tokenGtoP == null) {
      token = crowi.configManager.getConfig('crowi', 'slackbot:token');
      return generateWebClient(token);
    }

    // connect to proxy
    const proxyServerUri = crowi.configManager.getConfig('crowi', 'slackbot:proxyServerUri');
    const serverUri = urljoin(proxyServerUri, '/g2s');
    const headers = {
      'x-growi-gtop-tokens': tokenGtoP,
    };

    return generateWebClient(token, serverUri, headers);
  };

  async function handleCommands(req, res) {
    const { body } = req;

    if (body.text == null) {
      return 'No text.';
    }

    /*
     * TODO: use parseSlashCommand
     */

    // Send response immediately to avoid opelation_timeout error
    // See https://api.slack.com/apis/connections/events-api#the-events-api__responding-to-events
    res.send();

    const tokenPtoG = req.headers['x-growi-ptog-tokens'];

    // generate client
    let client;
    if (tokenPtoG == null) {
      client = generateClientForResponse();
    }
    else {
      const slackAppIntegration = await SlackAppIntegrationMock.findOne({ tokenPtoG });
      client = generateClientForResponse(slackAppIntegration.tokenGtoP);
    }

    const args = body.text.split(' ');
    const command = args[0];

    try {
      await crowi.slackBotService.handleCommandRequest(command, client, body, args);
    }
    catch (err) {
      await respondIfSlackbotError(client, body, err);
    }

  }

  router.post('/commands', addSigningSecretToReq, verifySlackRequest, async(req, res) => {
    return handleCommands(req, res);
  });

  router.post('/proxied/commands', verifyAccessTokenFromProxy, checkCommandPermission, async(req, res) => {
    const { body } = req;
    // eslint-disable-next-line max-len
    // see: https://api.slack.com/apis/connections/events-api#the-events-api__subscribing-to-event-types__events-api-request-urls__request-url-configuration--verification
    if (body.type === 'url_verification') {
      return res.send({ challenge: body.challenge });
    }

    return handleCommands(req, res);
  });

  async function handleInteractions(req, res) {

    // Send response immediately to avoid opelation_timeout error
    // See https://api.slack.com/apis/connections/events-api#the-events-api__responding-to-events
    res.send();


    const tokenPtoG = req.headers['x-growi-ptog-tokens'];
    // generate client
    let client;
    if (tokenPtoG == null) {
      client = generateClientForResponse();
    }
    else {
      const slackAppIntegration = await SlackAppIntegrationMock.findOne({ tokenPtoG });
      client = generateClientForResponse(slackAppIntegration.tokenGtoP);
    }

    const payload = JSON.parse(req.body.payload);
    const { type } = payload;

    try {
      switch (type) {
        case 'block_actions':
          try {
            await crowi.slackBotService.handleBlockActionsRequest(client, payload);
          }
          catch (err) {
            await respondIfSlackbotError(client, req.body, err);
          }
          break;
        case 'view_submission':
          try {
            await crowi.slackBotService.handleViewSubmissionRequest(client, payload);
          }
          catch (err) {
            await respondIfSlackbotError(client, req.body, err);
          }
          break;
        default:
          break;
      }
    }
    catch (error) {
      logger.error(error);
    }

  }

  router.post('/interactions', addSigningSecretToReq, verifySlackRequest, async(req, res) => {
    return handleInteractions(req, res);
  });

  router.post('/proxied/interactions', verifyAccessTokenFromProxy, checkCommandPermission, async(req, res) => {
    return handleInteractions(req, res);
  });

  router.get('/supported-commands', verifyAccessTokenFromProxy, async(req, res) => {
    const tokenPtoG = req.headers['x-growi-ptog-tokens'];
    const slackAppIntegration = await SlackAppIntegrationMock.findOne({ tokenPtoG });

    return res.send(slackAppIntegration);
  });

  return router;
};<|MERGE_RESOLUTION|>--- conflicted
+++ resolved
@@ -56,16 +56,12 @@
 
     const tokenPtoG = req.headers['x-growi-ptog-tokens'];
 
-<<<<<<< HEAD
-    const relation = await SlackAppIntegrationMock.findOne({ tokenPtoG });
-=======
     const relation = await SlackAppIntegration.findOne({ tokenPtoG });
     // MOCK DATA DELETE THIS GW-6972 ---------------
     const SlackAppIntegrationMock = mongoose.model('SlackAppIntegrationMock');
     const slackAppIntegrationMock = await SlackAppIntegrationMock.findOne({ tokenPtoG });
     const channelsObject = slackAppIntegrationMock.permittedChannelsForEachCommand._doc.channelsObject;
     // MOCK DATA DELETE THIS GW-6972 ---------------
->>>>>>> df0fd05e
     const { supportedCommandsForBroadcastUse, supportedCommandsForSingleUse } = relation;
     const { permittedChannelsForEachCommand } = req.body;
     const { create, search } = permittedChannelsForEachCommand;
@@ -77,18 +73,6 @@
     let command = '';
     let actionId = '';
     let callbackId = '';
-<<<<<<< HEAD
-    let payload;
-    if (req.body.payload) {
-      payload = JSON.parse(req.body.payload);
-    }
-
-
-    if (req.body.text == null && !payload) { // when /relation-test
-      return next();
-    }
-=======
->>>>>>> df0fd05e
 
     if (!payload) { // when request is to /commands
       command = req.body.text.split(' ')[0];
