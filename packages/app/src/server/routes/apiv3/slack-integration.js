import { markdownSectionBlock, InvalidGrowiCommandError, generateRespondUtil } from '@growi/slack';
import loggerFactory from '~/utils/logger';

const express = require('express');
const mongoose = require('mongoose');
const urljoin = require('url-join');

const {
  verifySlackRequest, parseSlashCommand, InteractionPayloadAccessor, respond,
} = require('@growi/slack');

const logger = loggerFactory('growi:routes:apiv3:slack-integration');
const router = express.Router();
const SlackAppIntegration = mongoose.model('SlackAppIntegration');
const { handleError } = require('../../service/slack-command-handler/error-handler');
const { checkPermission } = require('../../util/slack-integration');

module.exports = (crowi) => {
  this.app = crowi.express;

  const { configManager, slackIntegrationService } = crowi;

  // Check if the access token is correct
  async function verifyAccessTokenFromProxy(req, res, next) {
    const tokenPtoG = req.headers['x-growi-ptog-tokens'];

    if (tokenPtoG == null) {
      const message = 'The value of header \'x-growi-ptog-tokens\' must not be empty.';
      logger.warn(message, { body: req.body });
      return res.status(400).send({ message });
    }

    const SlackAppIntegrationCount = await SlackAppIntegration.countDocuments({ tokenPtoG });

    logger.debug('verifyAccessTokenFromProxy', {
      tokenPtoG,
      SlackAppIntegrationCount,
    });

    if (SlackAppIntegrationCount === 0) {
      return res.status(403).send({
        message: 'The access token that identifies the request source is slackbot-proxy is invalid. Did you setup with `/growi register`.\n'
        + 'Or did you delete registration for GROWI ? if so, the link with GROWI has been disconnected. '
        + 'Please unregister the information registered in the proxy and setup `/growi register` again.',
      });
    }

    next();
  }

  async function extractPermissionsCommands(tokenPtoG) {
    const slackAppIntegration = await SlackAppIntegration.findOne({ tokenPtoG });
    if (slackAppIntegration == null) return null;
    const permissionsForBroadcastUseCommands = slackAppIntegration.permissionsForBroadcastUseCommands;
    const permissionsForSingleUseCommands = slackAppIntegration.permissionsForSingleUseCommands;

    return { permissionsForBroadcastUseCommands, permissionsForSingleUseCommands };
  }

  // REFACTORIMG THIS MIDDLEWARE GW-7441
  async function checkCommandsPermission(req, res, next) {
    let { growiCommand } = req.body;

    // when /relation-test or from proxy
    if (req.body.text == null && growiCommand == null) return next();

    const tokenPtoG = req.headers['x-growi-ptog-tokens'];
    const extractPermissions = await extractPermissionsCommands(tokenPtoG);
    const fromChannel = req.body.channel_name;
    const siteUrl = crowi.appService.getSiteUrl();

    let commandPermission;
    if (extractPermissions != null) { // with proxy
      const { permissionsForBroadcastUseCommands, permissionsForSingleUseCommands } = extractPermissions;
      commandPermission = Object.fromEntries([...permissionsForBroadcastUseCommands, ...permissionsForSingleUseCommands]);
      const isPermitted = checkPermission(commandPermission, growiCommand.growiCommandType, fromChannel);
      if (isPermitted) return next();
      return res.status(403).send(`It is not allowed to send \`/growi ${growiCommand.growiCommandType}\` command to this GROWI: ${siteUrl}`);
    }

    // without proxy
    growiCommand = parseSlashCommand(req.body);
    commandPermission = JSON.parse(configManager.getConfig('crowi', 'slackbot:withoutProxy:commandPermission'));

    const isPermitted = checkPermission(commandPermission, growiCommand.growiCommandType, fromChannel);
    if (isPermitted) {
      return next();
    }
    // show ephemeral error message if not permitted
    res.json({
      response_type: 'ephemeral',
      text: 'Command forbidden',
      blocks: [
        markdownSectionBlock(`It is not allowed to send \`/growi ${growiCommand.growiCommandType}\` command to this GROWI: ${siteUrl}`),
      ],
    });
  }

  // REFACTORIMG THIS MIDDLEWARE GW-7441
  async function checkInteractionsPermission(req, res, next) {
    const { interactionPayload, interactionPayloadAccessor } = req;
    const siteUrl = crowi.appService.getSiteUrl();

    const { actionId, callbackId } = interactionPayloadAccessor.getActionIdAndCallbackIdFromPayLoad();
    const callbacIdkOrActionId = callbackId || actionId;
    const fromChannel = interactionPayloadAccessor.getChannelName();

    const tokenPtoG = req.headers['x-growi-ptog-tokens'];
    const extractPermissions = await extractPermissionsCommands(tokenPtoG);
    let commandPermission;
    if (extractPermissions != null) { // with proxy
      const { permissionsForBroadcastUseCommands, permissionsForSingleUseCommands } = extractPermissions;
      commandPermission = Object.fromEntries([...permissionsForBroadcastUseCommands, ...permissionsForSingleUseCommands]);
      const isPermitted = checkPermission(commandPermission, callbacIdkOrActionId, fromChannel);
      if (isPermitted) return next();

      return res.status(403).send(`This interaction is forbidden on this GROWI: ${siteUrl}`);
    }

    // without proxy
    commandPermission = JSON.parse(configManager.getConfig('crowi', 'slackbot:withoutProxy:commandPermission'));

    const isPermitted = checkPermission(commandPermission, callbacIdkOrActionId, fromChannel);
    if (isPermitted) {
      return next();
    }
    // show ephemeral error message if not permitted
    res.json({
      response_type: 'ephemeral',
      text: 'Interaction forbidden',
      blocks: [
        markdownSectionBlock(`This interaction is forbidden on this GROWI: ${siteUrl}`),
      ],
    });
  }

  const addSigningSecretToReq = (req, res, next) => {
    req.slackSigningSecret = configManager.getConfig('crowi', 'slackbot:withoutProxy:signingSecret');
    return next();
  };

  const parseSlackInteractionRequest = (req, res, next) => {
    if (req.body.payload == null) {
      return next(new Error('The payload is not in the request from slack or proxy.'));
    }

    req.interactionPayload = JSON.parse(req.body.payload);
    req.interactionPayloadAccessor = new InteractionPayloadAccessor(req.interactionPayload);

    return next();
  };

  function getRespondUtil(responseUrl) {
    const proxyUri = crowi.slackIntegrationService.proxyUriForCurrentType; // can be null

    const appSiteUrl = crowi.appService.getSiteUrl();
    if (appSiteUrl == null || appSiteUrl === '') {
      // TODO: use new error handling method
      logger.error('App site url must exist.');
    }

    return generateRespondUtil(responseUrl, proxyUri, appSiteUrl);
  }

  async function handleCommands(body, res, client, growiCommand, respondUtil) {
    const { text } = growiCommand;

    if (text == null) {
      return 'No text.';
    }

    // Send response immediately to avoid opelation_timeout error
    // See https://api.slack.com/apis/connections/events-api#the-events-api__responding-to-events
    res.json({
      response_type: 'ephemeral',
      text: 'Processing your request ...',
    });

<<<<<<< HEAD
    const proxyUri = crowi.slackIntegrationService.proxyUriForCurrentType; // can be null

    const appSiteUrl = crowi.appService.getSiteUrl();
    if (appSiteUrl == null || appSiteUrl === '') {
      logger.error('App site url must exist.');
      await handleError(new Error('App site url must exist.'), growiCommand.responseUrl);
    }

    const respondUtil = generateRespondUtil(growiCommand.responseUrl, proxyUri, appSiteUrl);

=======
>>>>>>> 25566f1c
    try {
      await crowi.slackIntegrationService.handleCommandRequest(growiCommand, client, body, respondUtil);
    }
    catch (err) {
      await handleError(err, growiCommand.responseUrl);
    }

  }

  function getGrowiCommand(body) {
    let { growiCommand } = body;
    if (growiCommand == null) {
      growiCommand = parseSlashCommand(body);
    }
    return growiCommand;
  }

  router.post('/commands', addSigningSecretToReq, verifySlackRequest, checkCommandsPermission, async(req, res) => {
    const { body } = req;
    let growiCommand;
    try {
      growiCommand = getGrowiCommand(body);
    }
    catch (err) {
      if (err instanceof InvalidGrowiCommandError) {
        res.json({
          blocks: [
            markdownSectionBlock('*Command type is not specified.*'),
            markdownSectionBlock('Run `/growi help` to check the commands you can use.'),
          ],
        });
      }
      logger.error(err.message);
      return;
    }

    const respondUtil = getRespondUtil(growiCommand.responseUrl);

    try {
      const client = await slackIntegrationService.generateClientForCustomBotWithoutProxy();
      return handleCommands(body, res, client, growiCommand, respondUtil);
    }
    catch (err) {
      await respondUtil.respond({
        text: 'Internal Server Error',
        blocks: [
          markdownSectionBlock(`*Internal Server Error*\n \`${err.message}\``),
        ],
      });
    }
  });

  router.post('/proxied/commands', verifyAccessTokenFromProxy, checkCommandsPermission, async(req, res) => {
    const { body } = req;

    let growiCommand;
    try {
      growiCommand = getGrowiCommand(body);
    }
    catch (err) {
      if (err instanceof InvalidGrowiCommandError) {
        res.json({
          blocks: [
            markdownSectionBlock('*Command type is not specified.*'),
            markdownSectionBlock('Run `/growi help` to check the commands you can use.'),
          ],
        });
      }
      logger.error(err.message);
      return;
    }

    // eslint-disable-next-line max-len
    // see: https://api.slack.com/apis/connections/events-api#the-events-api__subscribing-to-event-types__events-api-request-urls__request-url-configuration--verification
    if (body.type === 'url_verification') {
      return res.send({ challenge: body.challenge });
    }

    const tokenPtoG = req.headers['x-growi-ptog-tokens'];
    const respondUtil = getRespondUtil(growiCommand.responseUrl);

    try {
      const client = await slackIntegrationService.generateClientByTokenPtoG(tokenPtoG);
      return handleCommands(body, res, client, growiCommand, respondUtil);
    }
    catch (err) {
      await respondUtil.respond({
        text: 'Internal Server Error',
        blocks: [
          markdownSectionBlock(`*Internal Server Error*\n \`${err.message}\``),
        ],
      });
    }
  });

  async function handleInteractionsRequest(req, res, client) {

    // Send response immediately to avoid opelation_timeout error
    // See https://api.slack.com/apis/connections/events-api#the-events-api__responding-to-events
    res.send();

    const { interactionPayload, interactionPayloadAccessor } = req;
    const { type } = interactionPayload;
    const proxyUri = crowi.slackIntegrationService.proxyUriForCurrentType; // can be null

    const appSiteUrl = crowi.appService.getSiteUrl();
    if (appSiteUrl == null || appSiteUrl === '') {
      logger.error('App site url must exist.');
      await handleError(new Error('App site url must exist.'), interactionPayloadAccessor.getResponseUrl());
    }

    const respondUtil = generateRespondUtil(interactionPayloadAccessor.getResponseUrl(), proxyUri, appSiteUrl);

    try {
      switch (type) {
        case 'block_actions':
          await crowi.slackIntegrationService.handleBlockActionsRequest(client, interactionPayload, interactionPayloadAccessor, respondUtil);
          break;
        case 'view_submission':
          await crowi.slackIntegrationService.handleViewSubmissionRequest(client, interactionPayload, interactionPayloadAccessor, respondUtil);
          break;
        default:
          break;
      }
    }
    catch (error) {
      logger.error(error);
      await handleError(error, interactionPayloadAccessor.getResponseUrl());
    }
  }

  router.post('/interactions', addSigningSecretToReq, verifySlackRequest, parseSlackInteractionRequest, checkInteractionsPermission, async(req, res) => {
    const client = await slackIntegrationService.generateClientForCustomBotWithoutProxy();
    return handleInteractionsRequest(req, res, client);
  });

  router.post('/proxied/interactions', verifyAccessTokenFromProxy, parseSlackInteractionRequest, checkInteractionsPermission, async(req, res) => {
    const tokenPtoG = req.headers['x-growi-ptog-tokens'];
    const client = await slackIntegrationService.generateClientByTokenPtoG(tokenPtoG);
    return handleInteractionsRequest(req, res, client);
  });

  router.get('/supported-commands', verifyAccessTokenFromProxy, async(req, res) => {
    const tokenPtoG = req.headers['x-growi-ptog-tokens'];
    const slackAppIntegration = await SlackAppIntegration.findOne({ tokenPtoG });
    const { permissionsForBroadcastUseCommands, permissionsForSingleUseCommands } = slackAppIntegration;

    return res.apiv3({ permissionsForBroadcastUseCommands, permissionsForSingleUseCommands });
  });

  return router;
};<|MERGE_RESOLUTION|>--- conflicted
+++ resolved
@@ -176,7 +176,6 @@
       text: 'Processing your request ...',
     });
 
-<<<<<<< HEAD
     const proxyUri = crowi.slackIntegrationService.proxyUriForCurrentType; // can be null
 
     const appSiteUrl = crowi.appService.getSiteUrl();
@@ -185,10 +184,6 @@
       await handleError(new Error('App site url must exist.'), growiCommand.responseUrl);
     }
 
-    const respondUtil = generateRespondUtil(growiCommand.responseUrl, proxyUri, appSiteUrl);
-
-=======
->>>>>>> 25566f1c
     try {
       await crowi.slackIntegrationService.handleCommandRequest(growiCommand, client, body, respondUtil);
     }
