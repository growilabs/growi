import loggerFactory from '~/utils/logger';

const express = require('express');
const mongoose = require('mongoose');
const urljoin = require('url-join');

const { verifySlackRequest, generateWebClient, getSupportedGrowiActionsRegExps } = require('@growi/slack');

const logger = loggerFactory('growi:routes:apiv3:slack-integration');
const router = express.Router();
const SlackAppIntegration = mongoose.model('SlackAppIntegration');
const { respondIfSlackbotError } = require('../../service/slack-command-handler/respond-if-slackbot-error');

module.exports = (crowi) => {
  this.app = crowi.express;

  const { configManager } = crowi;

  // Check if the access token is correct
  async function verifyAccessTokenFromProxy(req, res, next) {
    const tokenPtoG = req.headers['x-growi-ptog-tokens'];

    if (tokenPtoG == null) {
      const message = 'The value of header \'x-growi-ptog-tokens\' must not be empty.';
      logger.warn(message, { body: req.body });
      return res.status(400).send({ message });
    }

    const slackAppIntegrationCount = await SlackAppIntegration.countDocuments({ tokenPtoG });

    logger.debug('verifyAccessTokenFromProxy', {
      tokenPtoG,
      slackAppIntegrationCount,
    });

    if (slackAppIntegrationCount === 0) {
      return res.status(403).send({
        message: 'The access token that identifies the request source is slackbot-proxy is invalid. Did you setup with `/growi register`.\n'
        + 'Or did you delete registration for GROWI ? if so, the link with GROWI has been disconnected. '
        + 'Please unregister the information registered in the proxy and setup `/growi register` again.',
      });
    }

    next();
  }

  async function checkCommandPermission(req, res, next) {
    let payload;
    if (req.body.payload) {
      payload = JSON.parse(req.body.payload);
    }
    if (req.body.text == null && !payload) { // when /relation-test
      return next();
    }

    const tokenPtoG = req.headers['x-growi-ptog-tokens'];

    const relation = await SlackAppIntegration.findOne({ tokenPtoG });
    // MOCK DATA DELETE THIS GW-6972 ---------------
    const SlackAppIntegrationMock = mongoose.model('SlackAppIntegrationMock');
    const slackAppIntegrationMock = await SlackAppIntegrationMock.findOne({ tokenPtoG });
    const permissionsForBroadcastUseCommands = slackAppIntegrationMock.permissionsForBroadcastUseCommands;
    const permissionsForSingleUseCommands = slackAppIntegrationMock.permissionsForSingleUseCommands;
    // MOCK DATA DELETE THIS GW-6972 ---------------

    const { supportedCommandsForBroadcastUse, supportedCommandsForSingleUse } = relation;

    // get command name from req.body
    let command = '';
    let actionId = '';
    let callbackId = '';
    let fromChannel = '';

    if (!payload) { // when request is to /commands
      command = req.body.text.split(' ')[0];
      fromChannel = req.body.channel_name;
    }
    else if (payload.actions) { // when request is to /interactions && block_actions
      actionId = payload.actions[0].action_id;
      fromChannel = payload.channel.name;
    }
    else { // when request is to /interactions && view_submission
      callbackId = payload.view.callback_id;
      fromChannel = JSON.parse(payload.view.private_metadata).channelName;
    }

    // code below checks permission at channel level
<<<<<<< HEAD
    [...channelsObject.keys()].forEach((commandName) => {
      const permittedChannels = channelsObject.get(commandName);
      // ex. search OR search:hogehoge
      const commandRegExp = new RegExp(`(^${commandName}$)|(^${commandName}:\\w+)`);

      // RegExp check
      if (commandRegExp.test(command) || commandRegExp.test(actionId) || commandRegExp.test(callbackId)) {
        // check if the channel is permitted
        if (permittedChannels.includes(fromChannel)) return next();
=======
    const fromChannel = req.body.channel_name || payload.channel.name;
    let isPermitted = false;
    [...permissionsForBroadcastUseCommands.keys(), ...permissionsForSingleUseCommands.keys()].forEach((commandName) => {
      // boolean or string[]
      let permission = permissionsForBroadcastUseCommands.get(commandName);
      if (permission === undefined) {
        permission = permissionsForSingleUseCommands.get(commandName);
      }

      // ex. search OR search:handlerName
      const commandRegExp = new RegExp(`(^${commandName}$)|(^${commandName}:\\w+)`);

      // skip this forEach loop if the requested command is not in permissionsForBroadcastUseCommands key
      if (!commandRegExp.test(command) && !commandRegExp.test(actionId) && !commandRegExp.test(callbackId)) {
        return;
>>>>>>> 751573ad
      }

      // permission check
      if (permission === true) {
        isPermitted = true;
        return;
      }
      if (Array.isArray(permission) && permission.includes(fromChannel)) {
        isPermitted = true;
      }
    });

    if (isPermitted) {
      return next();
    }
    res.status(403).send(`It is not allowed to run '${command}' command to this GROWI.`);
  }

  const addSigningSecretToReq = (req, res, next) => {
    req.slackSigningSecret = configManager.getConfig('crowi', 'slackbot:signingSecret');
    return next();
  };

  const generateClientForResponse = (tokenGtoP) => {
    const currentBotType = crowi.configManager.getConfig('crowi', 'slackbot:currentBotType');

    if (currentBotType == null) {
      throw new Error('The config \'SLACK_BOT_TYPE\'(ns: \'crowi\', key: \'slackbot:currentBotType\') must be set.');
    }

    let token;

    // connect directly
    if (tokenGtoP == null) {
      token = crowi.configManager.getConfig('crowi', 'slackbot:token');
      return generateWebClient(token);
    }

    // connect to proxy
    const proxyServerUri = crowi.configManager.getConfig('crowi', 'slackbot:proxyServerUri');
    const serverUri = urljoin(proxyServerUri, '/g2s');
    const headers = {
      'x-growi-gtop-tokens': tokenGtoP,
    };

    return generateWebClient(token, serverUri, headers);
  };

  async function handleCommands(req, res) {
    const { body } = req;

    if (body.text == null) {
      return 'No text.';
    }

    /*
     * TODO: use parseSlashCommand
     */

    // Send response immediately to avoid opelation_timeout error
    // See https://api.slack.com/apis/connections/events-api#the-events-api__responding-to-events
    res.send();

    const tokenPtoG = req.headers['x-growi-ptog-tokens'];

    // generate client
    let client;
    if (tokenPtoG == null) {
      client = generateClientForResponse();
    }
    else {
      const slackAppIntegration = await SlackAppIntegration.findOne({ tokenPtoG });
      client = generateClientForResponse(slackAppIntegration.tokenGtoP);
    }

    const args = body.text.split(' ');
    const command = args[0];

    try {
      await crowi.slackBotService.handleCommandRequest(command, client, body, args);
    }
    catch (err) {
      await respondIfSlackbotError(client, body, err);
    }

  }

  router.post('/commands', addSigningSecretToReq, verifySlackRequest, async(req, res) => {
    return handleCommands(req, res);
  });

  router.post('/proxied/commands', verifyAccessTokenFromProxy, checkCommandPermission, async(req, res) => {
    const { body } = req;

    // eslint-disable-next-line max-len
    // see: https://api.slack.com/apis/connections/events-api#the-events-api__subscribing-to-event-types__events-api-request-urls__request-url-configuration--verification
    if (body.type === 'url_verification') {
      return res.send({ challenge: body.challenge });
    }

    return handleCommands(req, res);
  });

  async function handleInteractions(req, res) {

    // Send response immediately to avoid opelation_timeout error
    // See https://api.slack.com/apis/connections/events-api#the-events-api__responding-to-events
    res.send();


    const tokenPtoG = req.headers['x-growi-ptog-tokens'];
    // generate client
    let client;
    if (tokenPtoG == null) {
      client = generateClientForResponse();
    }
    else {
      const slackAppIntegration = await SlackAppIntegration.findOne({ tokenPtoG });
      client = generateClientForResponse(slackAppIntegration.tokenGtoP);
    }

    const payload = JSON.parse(req.body.payload);
    const { type } = payload;

    try {
      switch (type) {
        case 'block_actions':
          try {
            await crowi.slackBotService.handleBlockActionsRequest(client, payload);
          }
          catch (err) {
            await respondIfSlackbotError(client, req.body, err);
          }
          break;
        case 'view_submission':
          try {
            await crowi.slackBotService.handleViewSubmissionRequest(client, payload);
          }
          catch (err) {
            await respondIfSlackbotError(client, req.body, err);
          }
          break;
        default:
          break;
      }
    }
    catch (error) {
      logger.error(error);
    }

  }

  router.post('/interactions', addSigningSecretToReq, verifySlackRequest, async(req, res) => {
    return handleInteractions(req, res);
  });

  router.post('/proxied/interactions', verifyAccessTokenFromProxy, checkCommandPermission, async(req, res) => {
    return handleInteractions(req, res);
  });

  router.get('/supported-commands', verifyAccessTokenFromProxy, async(req, res) => {
    const tokenPtoG = req.headers['x-growi-ptog-tokens'];
    // MOCK DATA DELETE THIS GW-6972 ---------
    const SlackAppIntegrationMock = mongoose.model('SlackAppIntegrationMock');
    const slackAppIntegrationMock = await SlackAppIntegrationMock.findOne({ tokenPtoG });
    return res.apiv3({ slackAppIntegrationMock });
    // MOCK DATA DELETE THIS GW-6972 ---------

    // const slackAppIntegration = await SlackAppIntegration.findOne({ tokenPtoG });
    // return res.send(slackAppIntegration);
  });

  return router;
};<|MERGE_RESOLUTION|>--- conflicted
+++ resolved
@@ -85,18 +85,6 @@
     }
 
     // code below checks permission at channel level
-<<<<<<< HEAD
-    [...channelsObject.keys()].forEach((commandName) => {
-      const permittedChannels = channelsObject.get(commandName);
-      // ex. search OR search:hogehoge
-      const commandRegExp = new RegExp(`(^${commandName}$)|(^${commandName}:\\w+)`);
-
-      // RegExp check
-      if (commandRegExp.test(command) || commandRegExp.test(actionId) || commandRegExp.test(callbackId)) {
-        // check if the channel is permitted
-        if (permittedChannels.includes(fromChannel)) return next();
-=======
-    const fromChannel = req.body.channel_name || payload.channel.name;
     let isPermitted = false;
     [...permissionsForBroadcastUseCommands.keys(), ...permissionsForSingleUseCommands.keys()].forEach((commandName) => {
       // boolean or string[]
@@ -111,7 +99,6 @@
       // skip this forEach loop if the requested command is not in permissionsForBroadcastUseCommands key
       if (!commandRegExp.test(command) && !commandRegExp.test(actionId) && !commandRegExp.test(callbackId)) {
         return;
->>>>>>> 751573ad
       }
 
       // permission check
