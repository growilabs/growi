--- conflicted
+++ resolved
@@ -137,21 +137,6 @@
       text: 'Processing your request ...',
     });
 
-<<<<<<< HEAD
-    // generate client
-    let client;
-    if (tokenPtoG == null) {
-      client = generateClientForResponse();
-    }
-    else {
-      const SlackAppIntegrationMock = mongoose.model('SlackAppIntegrationMock');
-      const slackAppIntegrationMock = await SlackAppIntegrationMock.findOne({ tokenPtoG });
-      // const slackAppIntegration = await SlackAppIntegration.findOne({ tokenPtoG });
-      client = generateClientForResponse(slackAppIntegrationMock.tokenGtoP);
-    }
-=======
->>>>>>> 521ba918
-
     const args = body.text.split(' ');
     const command = args[0];
 
