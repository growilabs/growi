import { format, subSeconds } from 'date-fns';

import injectResetOrderByTokenMiddleware from '~/server/middlewares/inject-reset-order-by-token-middleware';
import PasswordResetOrder from '~/server/models/password-reset-order';
import ErrorV3 from '~/server/models/vo/error-apiv3';
import loggerFactory from '~/utils/logger';

import { apiV3FormValidator } from '../../middlewares/apiv3-form-validator';
import httpErrorHandler from '../../middlewares/http-error-handler';
import { checkForgotPasswordEnabledMiddlewareFactory } from '../forgot-password';


const logger = loggerFactory('growi:routes:apiv3:forgotPassword'); // eslint-disable-line no-unused-vars

const express = require('express');
const { body } = require('express-validator');

const { serializeUserSecurely } = require('../../models/serializers/user-serializer');

const router = express.Router();

module.exports = (crowi) => {
  const { appService, mailService, configManager } = crowi;
  const User = crowi.model('User');
  const path = require('path');

  const minPasswordLength = crowi.configManager.getConfig('crowi', 'app:minPasswordLength');

  const validator = {
    password: [
      body('newPassword').isString().not().isEmpty()
        .isLength({ min: minPasswordLength })
        .withMessage(`password must be at least ${minPasswordLength} characters long`),
      // checking if password confirmation matches password
      body('newPasswordConfirm').isString().not().isEmpty()
        .custom((value, { req }) => {
          return (value === req.body.newPassword);
        }),
    ],
  };

  const checkPassportStrategyMiddleware = checkForgotPasswordEnabledMiddlewareFactory(crowi, true);

  async function sendPasswordResetEmail(txtFileName, i18n, email, url, expiredAt) {
    return mailService.send({
      to: email,
      subject: '[GROWI] Password Reset',
      template: path.join(crowi.localeDir, `${i18n}/notifications/${txtFileName}.txt`),
      vars: {
        appTitle: appService.getAppTitle(),
        email,
        url,
        expiredAt,
      },
    });
  }

  router.post('/', checkPassportStrategyMiddleware, async(req, res) => {
    const { email } = req.body;
    const i18n = configManager.getConfig('crowi', 'app:globalLang');
    const appUrl = appService.getSiteUrl();

    try {
      const user = await User.findOne({ email });

      // when the user is not found or active
      if (user == null || user.status !== 2) {
        await sendPasswordResetEmail('notActiveUser', i18n, email, appUrl);
        return res.apiv3();
      }

      const passwordResetOrderData = await PasswordResetOrder.createPasswordResetOrder(email);
      const url = new URL(`/forgot-password/${passwordResetOrderData.token}`, appUrl);
      const oneTimeUrl = url.href;
      const grwTzoffsetSec = crowi.appService.getTzoffset() * 60;
      const expiredAt = subSeconds(passwordResetOrderData.expiredAt, grwTzoffsetSec);
      const formattedExpiredAt = format(expiredAt, 'yyyy/MM/dd HH:mm');
      await sendPasswordResetEmail('passwordReset', i18n, email, oneTimeUrl, formattedExpiredAt);
      return res.apiv3();
    }
    catch (err) {
      const msg = 'Error occurred during password reset request procedure.';
      logger.error(err);
      return res.apiv3Err(`${msg} Cause: ${err}`);
    }
  });

  // eslint-disable-next-line max-len
<<<<<<< HEAD
  router.put('/', apiLimiter, checkPassportStrategyMiddleware, injectResetOrderByTokenMiddleware, validator.password, apiV3FormValidator, async(req, res) => {
=======
  router.put('/', checkPassportStrategyMiddleware, injectResetOrderByTokenMiddleware, csrf, validator.password, apiV3FormValidator, async(req, res) => {
>>>>>>> ecfba308
    const { passwordResetOrder } = req;
    const { email } = passwordResetOrder;
    const grobalLang = configManager.getConfig('crowi', 'app:globalLang');
    const i18n = grobalLang || req.language;
    const { newPassword } = req.body;

    const user = await User.findOne({ email });

    // when the user is not found or active
    if (user == null || user.status !== 2) {
      return res.apiv3Err('update-password-failed');
    }

    try {
      const userData = await user.updatePassword(newPassword);
      const serializedUserData = serializeUserSecurely(userData);
      passwordResetOrder.revokeOneTimeToken();
      await sendPasswordResetEmail('passwordResetSuccessful', i18n, email);
      return res.apiv3({ userData: serializedUserData });
    }
    catch (err) {
      logger.error(err);
      return res.apiv3Err('update-password-failed');
    }
  });

  // middleware to handle error
  router.use(httpErrorHandler);
  router.use((error, req, res, next) => {
    if (error != null) {
      return res.apiv3Err(new ErrorV3(error.message, error.code));
    }
    next();
  });

  return router;
};<|MERGE_RESOLUTION|>--- conflicted
+++ resolved
@@ -86,11 +86,7 @@
   });
 
   // eslint-disable-next-line max-len
-<<<<<<< HEAD
-  router.put('/', apiLimiter, checkPassportStrategyMiddleware, injectResetOrderByTokenMiddleware, validator.password, apiV3FormValidator, async(req, res) => {
-=======
-  router.put('/', checkPassportStrategyMiddleware, injectResetOrderByTokenMiddleware, csrf, validator.password, apiV3FormValidator, async(req, res) => {
->>>>>>> ecfba308
+  router.put('/', checkPassportStrategyMiddleware, injectResetOrderByTokenMiddleware, validator.password, apiV3FormValidator, async(req, res) => {
     const { passwordResetOrder } = req;
     const { email } = passwordResetOrder;
     const grobalLang = configManager.getConfig('crowi', 'app:globalLang');
