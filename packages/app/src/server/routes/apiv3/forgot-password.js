--- conflicted
+++ resolved
@@ -25,13 +25,10 @@
   const { appService, mailService, configManager } = crowi;
   const User = crowi.model('User');
   const path = require('path');
-<<<<<<< HEAD
-=======
-  const csrf = require('../../middlewares/csrf')(crowi);
+
   const addActivity = generateAddActivityMiddleware(crowi);
 
   const activityEvent = crowi.event('activity');
->>>>>>> c4c08e91
 
   const minPasswordLength = crowi.configManager.getConfig('crowi', 'app:minPasswordLength');
 
@@ -98,11 +95,7 @@
   });
 
   // eslint-disable-next-line max-len
-<<<<<<< HEAD
-  router.put('/', checkPassportStrategyMiddleware, injectResetOrderByTokenMiddleware, validator.password, apiV3FormValidator, async(req, res) => {
-=======
-  router.put('/', checkPassportStrategyMiddleware, injectResetOrderByTokenMiddleware, csrf, validator.password, apiV3FormValidator, addActivity, async(req, res) => {
->>>>>>> c4c08e91
+  router.put('/', checkPassportStrategyMiddleware, injectResetOrderByTokenMiddleware, validator.password, apiV3FormValidator, addActivity, async(req, res) => {
     const { passwordResetOrder } = req;
     const { email } = passwordResetOrder;
     const grobalLang = configManager.getConfig('crowi', 'app:globalLang');
