--- conflicted
+++ resolved
@@ -364,11 +364,7 @@
     }
   });
 
-<<<<<<< HEAD
-  router.put('/sidebar', loginRequiredStrictly, adminRequired, validator.sidebar, apiV3FormValidator, async(req, res) => {
-=======
-  router.put('/sidebar', loginRequiredStrictly, adminRequired, csrf, validator.sidebar, apiV3FormValidator, addActivity, async(req, res) => {
->>>>>>> c4c08e91
+  router.put('/sidebar', loginRequiredStrictly, adminRequired, validator.sidebar, apiV3FormValidator, addActivity, async(req, res) => {
     const requestParams = {
       'customize:isSidebarDrawerMode': req.body.isSidebarDrawerMode,
       'customize:isSidebarClosedAtDockMode': req.body.isSidebarClosedAtDockMode,
