import { ErrorV3 } from '@growi/core';
import { body } from 'express-validator';

import { apiV3FormValidator } from '~/server/middlewares/apiv3-form-validator';
import { InvalidParentBookmarkFolderError } from '~/server/models/errors';
import loggerFactory from '~/utils/logger';

import BookmarkFolder from '../../models/bookmark-folder';

const logger = loggerFactory('growi:routes:apiv3:bookmark-folder');

const express = require('express');

const router = express.Router();

const validator = {
  bookmarkFolder: [
    body('name').isString().withMessage('name must be a string'),
    body('parent').isMongoId().optional({ nullable: true }),
  ],
};

module.exports = (crowi) => {
  const accessTokenParser = require('../../middlewares/access-token-parser')(crowi);
  const loginRequiredStrictly = require('../../middlewares/login-required')(crowi);

  // Create new bookmark folder
  router.post('/', accessTokenParser, loginRequiredStrictly, validator.bookmarkFolder, apiV3FormValidator, async(req, res) => {
    const owner = req.user?._id;
    const { name, parent } = req.body;
    const params = {
      name, owner, parent,
    };

    try {
      const bookmarkFolder = await BookmarkFolder.createByParameters(params);
      logger.debug('bookmark folder created', bookmarkFolder);
      return res.apiv3({ bookmarkFolder });
    }
    catch (err) {
      if (err instanceof InvalidParentBookmarkFolderError) {
        return res.apiv3Err(new ErrorV3(err.message, 'failed_to_create_bookmark_folder'));
      }
      return res.apiv3Err(err, 500);
    }
  });

<<<<<<< HEAD
  // List bookmark folders and child
  router.get('/list/:parentId?', accessTokenParser, loginRequiredStrictly, async(req, res) => {
=======
  // List all main bookmark folders
  router.get('/list', accessTokenParser, loginRequiredStrictly, async(req, res) => {
    try {
      const bookmarkFolders = await BookmarkFolder.findFolderAndChildren(req.user?._id);
      return res.apiv3({ bookmarkFolders });
    }
    catch (err) {
      return res.apiv3Err(err, 500);
    }
  });

  router.get('/list-child/:parentId', accessTokenParser, loginRequiredStrictly, async(req, res) => {
>>>>>>> f7a1c088
    const { parentId } = req.params;
    const _parentId = parentId != null ? parentId : null;
    try {
      const bookmarkFolders = await BookmarkFolder.findParentFolderByUserId(req.user?._id, _parentId);
      const bookmarkFolderItems = await Promise.all(bookmarkFolders.map(async bookmarkFolder => ({
        bookmarkFolder,
        children: await BookmarkFolder.find({ parent: bookmarkFolder._id }),
      })));
      return res.apiv3({ bookmarkFolderItems });
    }
    catch (err) {
      return res.apiv3Err(err, 500);
    }
  });

  // Delete bookmark folder and children
  router.delete('/:id', accessTokenParser, loginRequiredStrictly, async(req, res) => {
    const { id } = req.params;
    try {
      const result = await BookmarkFolder.deleteFolderAndChildren(id);
      const { deletedCount } = result;
      return res.apiv3({ deletedCount });
    }
    catch (err) {
      logger.error(err);
      return res.apiv3Err(err, 500);
    }
  });

  router.put('/', accessTokenParser, loginRequiredStrictly, validator.bookmarkFolder, async(req, res) => {
    const { bookmarkFolderId, name, parent } = req.body;
    try {
      const bookmarkFolder = await BookmarkFolder.updateBookmarkFolder(bookmarkFolderId, name, parent);
      return res.apiv3({ bookmarkFolder });
    }
    catch (err) {
      return res.apiv3Err(err, 500);
    }
  });
  return router;
};<|MERGE_RESOLUTION|>--- conflicted
+++ resolved
@@ -45,27 +45,12 @@
     }
   });
 
-<<<<<<< HEAD
   // List bookmark folders and child
   router.get('/list/:parentId?', accessTokenParser, loginRequiredStrictly, async(req, res) => {
-=======
-  // List all main bookmark folders
-  router.get('/list', accessTokenParser, loginRequiredStrictly, async(req, res) => {
-    try {
-      const bookmarkFolders = await BookmarkFolder.findFolderAndChildren(req.user?._id);
-      return res.apiv3({ bookmarkFolders });
-    }
-    catch (err) {
-      return res.apiv3Err(err, 500);
-    }
-  });
-
-  router.get('/list-child/:parentId', accessTokenParser, loginRequiredStrictly, async(req, res) => {
->>>>>>> f7a1c088
     const { parentId } = req.params;
     const _parentId = parentId != null ? parentId : null;
     try {
-      const bookmarkFolders = await BookmarkFolder.findParentFolderByUserId(req.user?._id, _parentId);
+      const bookmarkFolders = await BookmarkFolder.findFolderAndChildren(req.user?._id, _parentId);
       const bookmarkFolderItems = await Promise.all(bookmarkFolders.map(async bookmarkFolder => ({
         bookmarkFolder,
         children: await BookmarkFolder.find({ parent: bookmarkFolder._id }),
