import { SupportedAction } from '~/interfaces/activity';
import loggerFactory from '~/utils/logger';

import { generateAddActivityMiddleware } from '../../middlewares/add-activity';
import { apiV3FormValidator } from '../../middlewares/apiv3-form-validator';


const logger = loggerFactory('growi:routes:apiv3:search'); // eslint-disable-line no-unused-vars

const express = require('express');
const { body } = require('express-validator');

const router = express.Router();

const noCache = require('nocache');

const ErrorV3 = require('../../models/vo/error-apiv3');

/**
 * @swagger
 *  tags:
 *    name: Search
 */
module.exports = (crowi) => {
  const accessTokenParser = require('../../middlewares/access-token-parser')(crowi);
  const loginRequired = require('../../middlewares/login-required')(crowi);
  const adminRequired = require('../../middlewares/admin-required')(crowi);
<<<<<<< HEAD
=======
  const csrf = require('../../middlewares/csrf')(crowi);
  const addActivity = generateAddActivityMiddleware(crowi);

  const activityEvent = crowi.event('activity');
>>>>>>> 6f5b7af3

  /**
   * @swagger
   *
   *  /search/indices:
   *    get:
   *      tags: [Search]
   *      summary: /search/indices
   *      description: Get current status of indices
   *      responses:
   *        200:
   *          description: Status of indices
   *          content:
   *            application/json:
   *              schema:
   *                properties:
   *                  info:
   *                    type: object
   */
  router.get('/indices', noCache(), accessTokenParser, loginRequired, adminRequired, async(req, res) => {
    const { searchService } = crowi;

    if (!searchService.isConfigured) {
      return res.apiv3Err(new ErrorV3('SearchService is not configured', 'search-service-unconfigured'), 503);
    }

    try {
      const info = await searchService.getInfoForAdmin();
      return res.status(200).send({ info });
    }
    catch (err) {
      return res.apiv3Err(err, 503);
    }
  });

  /**
   * @swagger
   *
   *  /search/connection:
   *    get:
   *      tags: [Search]
   *      summary: /search/connection
   *      description: Reconnect to Elasticsearch
   *      responses:
   *        200:
   *          description: Successfully connected
   */
  router.post('/connection', accessTokenParser, loginRequired, adminRequired, async(req, res) => {
    const { searchService } = crowi;

    if (!searchService.isConfigured) {
      return res.apiv3Err(new ErrorV3('SearchService is not configured', 'search-service-unconfigured'));
    }

    try {
      await searchService.reconnectClient();
      return res.status(200).send();
    }
    catch (err) {
      return res.apiv3Err(err, 503);
    }
  });

  const validatorForPutIndices = [
    body('operation').isString().isIn(['rebuild', 'normalize']),
  ];

  /**
   * @swagger
   *
   *  /search/indices:
   *    put:
   *      tags: [Search]
   *      summary: /search/indices
   *      description: Operate indices
   *      requestBody:
   *        required: true
   *        content:
   *          application/json:
   *            schema:
   *              properties:
   *                operation:
   *                  type: string
   *                  description: Operation type against to indices >
   *                    * `normalize` - Normalize indices
   *                    * `rebuild` - Rebuild indices
   *                  enum: [normalize, rebuild]
   *      responses:
   *        200:
   *          description: Return 200
   */
<<<<<<< HEAD
  router.put('/indices', accessTokenParser, loginRequired, adminRequired, validatorForPutIndices, apiV3FormValidator, async(req, res) => {
=======
  router.put('/indices', accessTokenParser, loginRequired, adminRequired, csrf, addActivity, validatorForPutIndices, apiV3FormValidator, async(req, res) => {
>>>>>>> 6f5b7af3
    const operation = req.body.operation;

    const { searchService } = crowi;

    if (!searchService.isConfigured) {
      return res.apiv3Err(new ErrorV3('SearchService is not configured', 'search-service-unconfigured'));
    }
    if (!searchService.isReachable) {
      return res.apiv3Err(new ErrorV3('SearchService is not reachable', 'search-service-unreachable'));
    }

    try {
      switch (operation) {
        case 'normalize':
          // wait the processing is terminated
          await searchService.normalizeIndices();

          activityEvent.emit('update', res.locals.activity._id, { action: SupportedAction.ACTION_ADMIN_SEARCH_INDICES_NORMALIZE });

          return res.status(200).send({ message: 'Operation is successfully processed.' });
        case 'rebuild':
          // NOT wait the processing is terminated
          searchService.rebuildIndex();

          activityEvent.emit('update', res.locals.activity._id, { action: SupportedAction.ACTION_ADMIN_SEARCH_INDICES_REBUILD });

          return res.status(200).send({ message: 'Operation is successfully requested.' });
        default:
          throw new Error(`Unimplemented operation: ${operation}`);
      }
    }
    catch (err) {
      return res.apiv3Err(err, 503);
    }
  });

  return router;
};<|MERGE_RESOLUTION|>--- conflicted
+++ resolved
@@ -25,13 +25,9 @@
   const accessTokenParser = require('../../middlewares/access-token-parser')(crowi);
   const loginRequired = require('../../middlewares/login-required')(crowi);
   const adminRequired = require('../../middlewares/admin-required')(crowi);
-<<<<<<< HEAD
-=======
-  const csrf = require('../../middlewares/csrf')(crowi);
   const addActivity = generateAddActivityMiddleware(crowi);
 
   const activityEvent = crowi.event('activity');
->>>>>>> 6f5b7af3
 
   /**
    * @swagger
@@ -123,11 +119,7 @@
    *        200:
    *          description: Return 200
    */
-<<<<<<< HEAD
-  router.put('/indices', accessTokenParser, loginRequired, adminRequired, validatorForPutIndices, apiV3FormValidator, async(req, res) => {
-=======
-  router.put('/indices', accessTokenParser, loginRequired, adminRequired, csrf, addActivity, validatorForPutIndices, apiV3FormValidator, async(req, res) => {
->>>>>>> 6f5b7af3
+  router.put('/indices', accessTokenParser, loginRequired, adminRequired, addActivity, validatorForPutIndices, apiV3FormValidator, async(req, res) => {
     const operation = req.body.operation;
 
     const { searchService } = crowi;
