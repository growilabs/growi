import loggerFactory from '~/utils/logger';

import { InstallerService, FailedToCreateAdminUserError } from '../service/installer';

const logger = loggerFactory('growi:routes:installer');

module.exports = function(crowi) {

  const actions = {};

<<<<<<< HEAD
  async function initSearchIndex() {
    const { searchService } = crowi;
    if (!searchService.isReachable) {
      return;
    }

    await searchService.rebuildIndex();
  }

  async function createPage(filePath, pagePath, owner, lang) {
    try {
      const markdown = fs.readFileSync(filePath);
      return Page.create(pagePath, markdown, owner, {});
    }
    catch (err) {
      logger.error(`Failed to create ${pagePath}`, err);
    }
  }

  async function createInitialPages(owner, lang) {
    /*
     * Keep in this order to avoid creating the same pages
     */
    await createPage(path.join(crowi.localeDir, lang, 'sandbox.md'), '/Sandbox', owner, lang);
    await Promise.all([
      createPage(path.join(crowi.localeDir, lang, 'sandbox-diagrams.md'), '/Sandbox/Diagrams', owner, lang),
      createPage(path.join(crowi.localeDir, lang, 'sandbox-bootstrap4.md'), '/Sandbox/Bootstrap4', owner, lang),
      createPage(path.join(crowi.localeDir, lang, 'sandbox-math.md'), '/Sandbox/Math', owner, lang),
    ]);

    try {
      await initSearchIndex();
    }
    catch (err) {
      logger.error('Failed to build Elasticsearch Indices', err);
    }
  }

=======
>>>>>>> dd714176
  actions.index = function(req, res) {
    return res.render('installer');
  };

  actions.install = async function(req, res, next) {
    const registerForm = req.body.registerForm || {};

    if (!req.form.isValid) {
      return res.render('installer');
    }

    const name = registerForm.name;
    const username = registerForm.username;
    const email = registerForm.email;
    const password = registerForm.password;
    const language = registerForm['app:globalLang'] || 'en_US';

    const installerService = new InstallerService(crowi);

<<<<<<< HEAD
    // create the root page before creating admin user
    await createPage(path.join(crowi.localeDir, language, 'welcome.md'), '/', { _id: '000000000000000000000000' }, language); // use 0 as a mock user id

    // create first admin user
    // TODO: with transaction
=======
>>>>>>> dd714176
    let adminUser;
    try {
      adminUser = await installerService.install({
        name,
        username,
        email,
        password,
      }, language);
    }
    catch (err) {
      if (err instanceof FailedToCreateAdminUserError) {
        req.form.errors.push(req.t('message.failed_to_create_admin_user', { errMessage: err.message }));
      }
      return res.render('installer');
    }
<<<<<<< HEAD
    // add owner after creating admin user
    const Revision = crowi.model('Revision');
    const rootPage = await Page.findOne({ path: '/' });
    const rootRevision = await Revision.findOne({ path: '/' });
    rootPage.creator = adminUser;
    rootRevision.creator = adminUser;
    await Promise.all([rootPage.save(), rootRevision.save()]);

    // create initial pages
    await createInitialPages(adminUser, language);
=======
>>>>>>> dd714176

    const appService = crowi.appService;
    appService.setupAfterInstall();

    // login with passport
    req.logIn(adminUser, (err) => {
      if (err) {
        req.flash('successMessage', req.t('message.complete_to_install1'));
        req.session.redirectTo = '/';
        return res.redirect('/login');
      }

      req.flash('successMessage', req.t('message.complete_to_install2'));
      return res.redirect('/');
    });
  };

  return actions;
};<|MERGE_RESOLUTION|>--- conflicted
+++ resolved
@@ -8,47 +8,6 @@
 
   const actions = {};
 
-<<<<<<< HEAD
-  async function initSearchIndex() {
-    const { searchService } = crowi;
-    if (!searchService.isReachable) {
-      return;
-    }
-
-    await searchService.rebuildIndex();
-  }
-
-  async function createPage(filePath, pagePath, owner, lang) {
-    try {
-      const markdown = fs.readFileSync(filePath);
-      return Page.create(pagePath, markdown, owner, {});
-    }
-    catch (err) {
-      logger.error(`Failed to create ${pagePath}`, err);
-    }
-  }
-
-  async function createInitialPages(owner, lang) {
-    /*
-     * Keep in this order to avoid creating the same pages
-     */
-    await createPage(path.join(crowi.localeDir, lang, 'sandbox.md'), '/Sandbox', owner, lang);
-    await Promise.all([
-      createPage(path.join(crowi.localeDir, lang, 'sandbox-diagrams.md'), '/Sandbox/Diagrams', owner, lang),
-      createPage(path.join(crowi.localeDir, lang, 'sandbox-bootstrap4.md'), '/Sandbox/Bootstrap4', owner, lang),
-      createPage(path.join(crowi.localeDir, lang, 'sandbox-math.md'), '/Sandbox/Math', owner, lang),
-    ]);
-
-    try {
-      await initSearchIndex();
-    }
-    catch (err) {
-      logger.error('Failed to build Elasticsearch Indices', err);
-    }
-  }
-
-=======
->>>>>>> dd714176
   actions.index = function(req, res) {
     return res.render('installer');
   };
@@ -68,14 +27,6 @@
 
     const installerService = new InstallerService(crowi);
 
-<<<<<<< HEAD
-    // create the root page before creating admin user
-    await createPage(path.join(crowi.localeDir, language, 'welcome.md'), '/', { _id: '000000000000000000000000' }, language); // use 0 as a mock user id
-
-    // create first admin user
-    // TODO: with transaction
-=======
->>>>>>> dd714176
     let adminUser;
     try {
       adminUser = await installerService.install({
@@ -91,19 +42,6 @@
       }
       return res.render('installer');
     }
-<<<<<<< HEAD
-    // add owner after creating admin user
-    const Revision = crowi.model('Revision');
-    const rootPage = await Page.findOne({ path: '/' });
-    const rootRevision = await Revision.findOne({ path: '/' });
-    rootPage.creator = adminUser;
-    rootRevision.creator = adminUser;
-    await Promise.all([rootPage.save(), rootRevision.save()]);
-
-    // create initial pages
-    await createInitialPages(adminUser, language);
-=======
->>>>>>> dd714176
 
     const appService = crowi.appService;
     appService.setupAfterInstall();
