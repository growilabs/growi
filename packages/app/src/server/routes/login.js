--- conflicted
+++ resolved
@@ -169,49 +169,5 @@
     });
   };
 
-<<<<<<< HEAD
-  actions.invited = async function(req, res) {
-    if (!req.user) {
-      return res.apiv3({ redirectTo: '/login' });
-    }
-
-    if (req.method === 'POST' && req.form.isValid) {
-      const user = req.user;
-      const invitedForm = req.form.invitedForm || {};
-      const username = invitedForm.username;
-      const name = invitedForm.name;
-      const password = invitedForm.password;
-
-      // check user upper limit
-      const isUserCountExceedsUpperLimit = await User.isUserCountExceedsUpperLimit();
-      if (isUserCountExceedsUpperLimit) {
-        req.flash('warningMessage', req.t('message.can_not_activate_maximum_number_of_users'));
-        return res.apiv3({ redirectTo: '/invited' });
-      }
-
-      const creatable = await User.isRegisterableUsername(username);
-      if (creatable) {
-        try {
-          await user.activateInvitedUser(username, name, password);
-          return res.apiv3({ redirectTo: '/' });
-        }
-        catch (err) {
-          req.flash('warningMessage', req.t('message.failed_to_activate'));
-          return res.render('invited');
-        }
-      }
-      else {
-        req.flash('warningMessage', req.t('message.unable_to_use_this_user'));
-        debug('username', username);
-        return res.render('invited');
-      }
-    }
-    else {
-      return res.render('invited');
-    }
-  };
-
-=======
->>>>>>> 86a504f9
   return actions;
 };