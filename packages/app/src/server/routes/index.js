import express from 'express';

import injectResetOrderByTokenMiddleware from '../middlewares/inject-reset-order-by-token-middleware';
import injectUserRegistrationOrderByTokenMiddleware from '../middlewares/inject-user-registration-order-by-token-middleware';

import * as loginFormValidator from '../middlewares/login-form-validator';
import * as registerFormValidator from '../middlewares/register-form-validator';

import * as forgotPassword from './forgot-password';
import * as allInAppNotifications from './all-in-app-notifications';
import * as userActivation from './user-activation';

const multer = require('multer');
const autoReap = require('multer-autoreap');
const rateLimit = require('express-rate-limit');

const apiLimiter = rateLimit({
  windowMs: 15 * 60 * 1000, // 15 minutes
  max: 10, // limit each IP to 10 requests per windowMs
  message:
    'Too many requests sent from this IP, please try again after 15 minutes',
});

autoReap.options.reapOnError = true; // continue reaping the file even if an error occurs

module.exports = function(crowi, app) {
  const autoReconnectToSearch = require('../middlewares/auto-reconnect-to-search')(crowi);
  const applicationNotInstalled = require('../middlewares/application-not-installed')(crowi);
  const applicationInstalled = require('../middlewares/application-installed')(crowi);
  const accessTokenParser = require('../middlewares/access-token-parser')(crowi);
  const loginRequiredStrictly = require('../middlewares/login-required')(crowi);
  const loginRequired = require('../middlewares/login-required')(crowi, true);
  const adminRequired = require('../middlewares/admin-required')(crowi);
  const certifySharedFile = require('../middlewares/certify-shared-file')(crowi);
  const csrf = require('../middlewares/csrf')(crowi);
  const injectUserUISettings = require('../middlewares/inject-user-ui-settings-to-localvars')();

  const uploads = multer({ dest: `${crowi.tmpDir}uploads` });
  const page = require('./page')(crowi, app);
  const login = require('./login')(crowi, app);
  const loginPassport = require('./login-passport')(crowi, app);
  const logout = require('./logout')(crowi, app);
  const me = require('./me')(crowi, app);
  const admin = require('./admin')(crowi, app);
  const user = require('./user')(crowi, app);
  const attachment = require('./attachment')(crowi, app);
  const comment = require('./comment')(crowi, app);
  const tag = require('./tag')(crowi, app);
  const search = require('./search')(crowi, app);
  const hackmd = require('./hackmd')(crowi, app);

  const isInstalled = crowi.configManager.getConfig('crowi', 'app:installed');

  /* eslint-disable max-len, comma-spacing, no-multi-spaces */

  // API v3
  app.use('/api-docs', require('./apiv3/docs')(crowi));
  app.use('/_api/v3', require('./apiv3')(crowi));

  app.get('/'                         , applicationInstalled, loginRequired, autoReconnectToSearch, injectUserUISettings, page.showTopPage);

  app.get('/login/error/:reason'      , applicationInstalled, login.error);
  app.get('/login'                    , applicationInstalled, login.preLogin, login.login);
  app.get('/login/invited'            , applicationInstalled, login.invited);
<<<<<<< HEAD
  app.post('/login/activateInvited'   , applicationInstalled, loginFormValidator.inviteRules(), loginFormValidator.inviteValidation, csrf, login.invited);
  app.post('/login'                   , applicationInstalled, loginFormValidator.loginRules(), loginFormValidator.loginValidation, csrf, loginPassport.loginWithLocal, loginPassport.loginWithLdap, loginPassport.loginFailure);
=======
  app.post('/login/activateInvited'   , applicationInstalled, form.invited                         , csrf, login.invited);
  app.post('/login'                   , apiLimiter, applicationInstalled, form.login                           , csrf, loginPassport.loginWithLocal, loginPassport.loginWithLdap, loginPassport.loginFailure);
>>>>>>> adb81066

  app.post('/register'                , applicationInstalled, registerFormValidator.registerRules(), registerFormValidator.registerValidation, csrf, login.register);
  app.get('/register'                 , applicationInstalled, login.preLogin, login.register);
  app.get('/logout'                   , applicationInstalled, logout.logout);

  app.get('/admin'                    , applicationInstalled, loginRequiredStrictly , adminRequired , admin.index);
  app.get('/admin/app'                , applicationInstalled, loginRequiredStrictly , adminRequired , admin.app.index);

  // installer
  if (!isInstalled) {
    const installer = require('./installer')(crowi);
    app.get('/installer'              , applicationNotInstalled , installer.index);
    app.post('/installer'             , applicationNotInstalled , registerFormValidator.registerRules(), registerFormValidator.registerValidation, csrf, installer.install);
    return;
  }

  // OAuth
  app.get('/passport/google'                      , loginPassport.loginWithGoogle, loginPassport.loginFailure);
  app.get('/passport/github'                      , loginPassport.loginWithGitHub, loginPassport.loginFailure);
  app.get('/passport/twitter'                     , loginPassport.loginWithTwitter, loginPassport.loginFailure);
  app.get('/passport/oidc'                        , loginPassport.loginWithOidc, loginPassport.loginFailure);
  app.get('/passport/saml'                        , loginPassport.loginWithSaml, loginPassport.loginFailure);
  app.get('/passport/basic'                       , loginPassport.loginWithBasic, loginPassport.loginFailure);
  app.get('/passport/google/callback'             , loginPassport.loginPassportGoogleCallback   , loginPassport.loginFailure);
  app.get('/passport/github/callback'             , loginPassport.loginPassportGitHubCallback   , loginPassport.loginFailure);
  app.get('/passport/twitter/callback'            , loginPassport.loginPassportTwitterCallback  , loginPassport.loginFailure);
  app.get('/passport/oidc/callback'               , loginPassport.loginPassportOidcCallback     , loginPassport.loginFailure);
  app.post('/passport/saml/callback'              , loginPassport.loginPassportSamlCallback     , loginPassport.loginFailure);

  app.post('/_api/login/testLdap'    , loginRequiredStrictly , loginFormValidator.loginRules() , loginFormValidator.loginValidation , loginPassport.testLdapCredentials);

  // security admin
  app.get('/admin/security'          , loginRequiredStrictly , adminRequired , admin.security.index);

  // markdown admin
  app.get('/admin/markdown'          , loginRequiredStrictly , adminRequired , admin.markdown.index);

  // customize admin
  app.get('/admin/customize'         , loginRequiredStrictly , adminRequired , admin.customize.index);

  // search admin
  app.get('/admin/search'            , loginRequiredStrictly , adminRequired , admin.search.index);

  // notification admin
  app.get('/admin/notification'                         , loginRequiredStrictly , adminRequired , admin.notification.index);
  app.get('/admin/notification/slackAuth'               , loginRequiredStrictly , adminRequired , admin.notification.slackAuth);
  app.get('/admin/notification/slackSetting/disconnect' , loginRequiredStrictly , adminRequired , admin.notification.disconnectFromSlack);
  app.get('/admin/global-notification/new'              , loginRequiredStrictly , adminRequired , admin.globalNotification.detail);
  app.get('/admin/global-notification/:id'              , loginRequiredStrictly , adminRequired , admin.globalNotification.detail);
  app.get('/admin/slack-integration-legacy'             , loginRequiredStrictly , adminRequired,  admin.slackIntegrationLegacy);
  app.get('/admin/slack-integration'                    , loginRequiredStrictly , adminRequired,  admin.slackIntegration);

  app.get('/admin/users'                                , loginRequiredStrictly , adminRequired , admin.user.index);

  app.get('/admin/users/external-accounts'              , loginRequiredStrictly , adminRequired , admin.externalAccount.index);

  // user-groups admin
  app.get('/admin/user-groups'                          , loginRequiredStrictly, adminRequired, admin.userGroup.index);
  app.get('/admin/user-group-detail/:id'                , loginRequiredStrictly, adminRequired, admin.userGroup.detail);

  // importer management for admin
  app.get('/admin/importer'                     , loginRequiredStrictly , adminRequired , admin.importer.index);
  app.post('/_api/admin/settings/importerEsa'   , loginRequiredStrictly , adminRequired , csrf, admin.importer.api.validators.importer.esa(),admin.api.importerSettingEsa);
  app.post('/_api/admin/settings/importerQiita' , loginRequiredStrictly , adminRequired , csrf , admin.importer.api.validators.importer.qiita(), admin.api.importerSettingQiita);
  app.post('/_api/admin/import/esa'             , loginRequiredStrictly , adminRequired , admin.api.importDataFromEsa);
  app.post('/_api/admin/import/testEsaAPI'      , loginRequiredStrictly , adminRequired , csrf, admin.api.testEsaAPI);
  app.post('/_api/admin/import/qiita'           , loginRequiredStrictly , adminRequired , admin.api.importDataFromQiita);
  app.post('/_api/admin/import/testQiitaAPI'    , loginRequiredStrictly , adminRequired , csrf, admin.api.testQiitaAPI);

  // export management for admin
  app.get('/admin/export'                       , loginRequiredStrictly , adminRequired ,admin.export.index);
  app.get('/admin/export/:fileName'             , loginRequiredStrictly , adminRequired ,admin.export.api.validators.export.download(), admin.export.download);

  app.get('/admin/*'                            , loginRequiredStrictly ,adminRequired, admin.notFound.index);

  app.get('/me'                                 , loginRequiredStrictly, injectUserUISettings, me.index);
  // external-accounts
  // my in-app-notifications
  app.get('/me/all-in-app-notifications'   , loginRequiredStrictly, allInAppNotifications.list);
  app.get('/me/external-accounts'               , loginRequiredStrictly, injectUserUISettings, me.externalAccounts.list);
  // my drafts
  app.get('/me/drafts'                          , loginRequiredStrictly, injectUserUISettings, me.drafts.list);

  app.get('/:id([0-9a-z]{24})'                  , loginRequired , page.redirector);
  app.get('/_r/:id([0-9a-z]{24})'               , loginRequired , page.redirector); // alias
  app.get('/attachment/:id([0-9a-z]{24})'       , certifySharedFile , loginRequired, attachment.api.get);
  app.get('/attachment/profile/:id([0-9a-z]{24})' , loginRequired, attachment.api.get);
  app.get('/attachment/:pageId/:fileName'       , loginRequired, attachment.api.obsoletedGetForMongoDB); // DEPRECATED: remains for backward compatibility for v3.3.x or below
  app.get('/download/:id([0-9a-z]{24})'         , loginRequired, attachment.api.download);

  app.get('/_search'                            , loginRequired, injectUserUISettings, search.searchPage);
  app.get('/_api/search'                        , accessTokenParser , loginRequired , search.api.search);

  app.get('/_api/check_username'           , user.api.checkUsername);
  app.get('/_api/me/user-group-relations'  , accessTokenParser , loginRequiredStrictly , me.api.userGroupRelations);

  // HTTP RPC Styled API (に徐々に移行していいこうと思う)
  app.get('/_api/pages.list'          , accessTokenParser , loginRequired , page.api.list);
  app.post('/_api/pages.update'       , accessTokenParser , loginRequiredStrictly , csrf, page.api.update);
  app.get('/_api/pages.exist'         , accessTokenParser , loginRequired , page.api.exist);
  app.get('/_api/pages.updatePost'    , accessTokenParser, loginRequired, page.api.getUpdatePost);
  app.get('/_api/pages.getPageTag'    , accessTokenParser , loginRequired , page.api.getPageTag);
  // allow posting to guests because the client doesn't know whether the user logged in
  app.post('/_api/pages.remove'       , loginRequiredStrictly , csrf, page.api.remove); // (Avoid from API Token)
  app.post('/_api/pages.revertRemove' , loginRequiredStrictly , csrf, page.api.revertRemove); // (Avoid from API Token)
  app.post('/_api/pages.unlink'       , loginRequiredStrictly , csrf, page.api.unlink); // (Avoid from API Token)
  app.post('/_api/pages.duplicate'    , accessTokenParser, loginRequiredStrictly, csrf, page.api.duplicate);
  app.get('/tags'                     , loginRequired, tag.showPage);
  app.get('/_api/tags.list'           , accessTokenParser, loginRequired, tag.api.list);
  app.get('/_api/tags.search'         , accessTokenParser, loginRequired, tag.api.search);
  app.post('/_api/tags.update'        , accessTokenParser, loginRequiredStrictly, tag.api.update);
  app.get('/_api/comments.get'        , accessTokenParser , loginRequired , comment.api.get);
  app.post('/_api/comments.add'       , comment.api.validators.add(), accessTokenParser , loginRequiredStrictly , csrf, comment.api.add);
  app.post('/_api/comments.update'    , comment.api.validators.add(), accessTokenParser , loginRequiredStrictly , csrf, comment.api.update);
  app.post('/_api/comments.remove'    , accessTokenParser , loginRequiredStrictly , csrf, comment.api.remove);
  app.post('/_api/attachments.add'                  , uploads.single('file'), autoReap, accessTokenParser, loginRequiredStrictly ,csrf, attachment.api.add);
  app.post('/_api/attachments.uploadProfileImage'   , uploads.single('file'), autoReap, accessTokenParser, loginRequiredStrictly ,csrf, attachment.api.uploadProfileImage);
  app.post('/_api/attachments.remove'               , accessTokenParser , loginRequiredStrictly , csrf, attachment.api.remove);
  app.post('/_api/attachments.removeProfileImage'   , accessTokenParser , loginRequiredStrictly , csrf, attachment.api.removeProfileImage);
  app.get('/_api/attachments.limit'   , accessTokenParser , loginRequiredStrictly, attachment.api.limit);

  app.get('/trash$'                   , loginRequired, injectUserUISettings, page.trashPageShowWrapper);
  app.get('/trash/$'                  , loginRequired, injectUserUISettings, page.trashPageListShowWrapper);
  app.get('/trash/*/$'                , loginRequired, injectUserUISettings, page.deletedPageListShowWrapper);

  app.get('/_hackmd/load-agent'          , hackmd.loadAgent);
  app.get('/_hackmd/load-styles'         , hackmd.loadStyles);
  app.post('/_api/hackmd.integrate'      , accessTokenParser , loginRequiredStrictly , csrf, hackmd.validateForApi, hackmd.integrate);
  app.post('/_api/hackmd.discard'        , accessTokenParser , loginRequiredStrictly , csrf, hackmd.validateForApi, hackmd.discard);
  app.post('/_api/hackmd.saveOnHackmd'   , accessTokenParser , loginRequiredStrictly , csrf, hackmd.validateForApi, hackmd.saveOnHackmd);

  app.use('/forgot-password', express.Router()
    .get('/', forgotPassword.forgotPassword)
    .get('/:token', apiLimiter, injectResetOrderByTokenMiddleware, forgotPassword.resetPassword)
    .use(forgotPassword.handleHttpErrosMiddleware));

  app.use('/user-activation', express.Router()
    .get('/:token', apiLimiter, applicationInstalled, injectUserRegistrationOrderByTokenMiddleware, userActivation.form)
    .use(userActivation.tokenErrorHandlerMiddeware));
  app.post('/user-activation/register', apiLimiter, applicationInstalled, csrf, userActivation.registerRules(), userActivation.validateRegisterForm, userActivation.registerAction(crowi));

  app.get('/share/:linkId', page.showSharedPage);

  app.get('/*/$'                   , loginRequired, injectUserUISettings, page.showPageWithEndOfSlash, page.notFound);
  app.get('/*'                     , loginRequired, autoReconnectToSearch, injectUserUISettings, page.showPage, page.notFound);

};<|MERGE_RESOLUTION|>--- conflicted
+++ resolved
@@ -62,13 +62,8 @@
   app.get('/login/error/:reason'      , applicationInstalled, login.error);
   app.get('/login'                    , applicationInstalled, login.preLogin, login.login);
   app.get('/login/invited'            , applicationInstalled, login.invited);
-<<<<<<< HEAD
   app.post('/login/activateInvited'   , applicationInstalled, loginFormValidator.inviteRules(), loginFormValidator.inviteValidation, csrf, login.invited);
-  app.post('/login'                   , applicationInstalled, loginFormValidator.loginRules(), loginFormValidator.loginValidation, csrf, loginPassport.loginWithLocal, loginPassport.loginWithLdap, loginPassport.loginFailure);
-=======
-  app.post('/login/activateInvited'   , applicationInstalled, form.invited                         , csrf, login.invited);
-  app.post('/login'                   , apiLimiter, applicationInstalled, form.login                           , csrf, loginPassport.loginWithLocal, loginPassport.loginWithLdap, loginPassport.loginFailure);
->>>>>>> adb81066
+  app.post('/login'                   , apiLimiter , applicationInstalled, loginFormValidator.loginRules(), loginFormValidator.loginValidation, csrf, loginPassport.loginWithLocal, loginPassport.loginWithLdap, loginPassport.loginFailure);
 
   app.post('/register'                , applicationInstalled, registerFormValidator.registerRules(), registerFormValidator.registerValidation, csrf, login.register);
   app.get('/register'                 , applicationInstalled, login.preLogin, login.register);
