import express from 'express';

import apiV1FormValidator from '../middlewares/apiv1-form-validator';
import injectResetOrderByTokenMiddleware from '../middlewares/inject-reset-order-by-token-middleware';
import injectUserRegistrationOrderByTokenMiddleware from '../middlewares/inject-user-registration-order-by-token-middleware';
import * as loginFormValidator from '../middlewares/login-form-validator';
import * as registerFormValidator from '../middlewares/register-form-validator';
import {
  generateUnavailableWhenMaintenanceModeMiddleware, generateUnavailableWhenMaintenanceModeMiddlewareForApi,
} from '../middlewares/unavailable-when-maintenance-mode';

import * as allInAppNotifications from './all-in-app-notifications';
import * as forgotPassword from './forgot-password';
import * as privateLegacyPages from './private-legacy-pages';
import * as userActivation from './user-activation';

const multer = require('multer');
const autoReap = require('multer-autoreap');

autoReap.options.reapOnError = true; // continue reaping the file even if an error occurs

module.exports = function(crowi, app) {
  const autoReconnectToSearch = require('../middlewares/auto-reconnect-to-search')(crowi);
  const applicationNotInstalled = require('../middlewares/application-not-installed')(crowi);
  const applicationInstalled = require('../middlewares/application-installed')(crowi);
  const accessTokenParser = require('../middlewares/access-token-parser')(crowi);
  const loginRequiredStrictly = require('../middlewares/login-required')(crowi);
  const loginRequired = require('../middlewares/login-required')(crowi, true);
  const adminRequired = require('../middlewares/admin-required')(crowi);
  const certifySharedFile = require('../middlewares/certify-shared-file')(crowi);
  const csrf = require('../middlewares/csrf')(crowi);
  const injectUserUISettings = require('../middlewares/inject-user-ui-settings-to-localvars')();
  const apiRateLimiter = require('../middlewares/api-rate-limiter')();

  const uploads = multer({ dest: `${crowi.tmpDir}uploads` });
  const page = require('./page')(crowi, app);
  const login = require('./login')(crowi, app);
  const loginPassport = require('./login-passport')(crowi, app);
  const me = require('./me')(crowi, app);
  const admin = require('./admin')(crowi, app);
  const user = require('./user')(crowi, app);
  const attachment = require('./attachment')(crowi, app);
  const comment = require('./comment')(crowi, app);
  const tag = require('./tag')(crowi, app);
  const search = require('./search')(crowi, app);
  const hackmd = require('./hackmd')(crowi, app);
  const ogp = require('./ogp')(crowi);

  const unavailableWhenMaintenanceMode = generateUnavailableWhenMaintenanceModeMiddleware(crowi);
  const unavailableWhenMaintenanceModeForApi = generateUnavailableWhenMaintenanceModeMiddlewareForApi(crowi);

  const isInstalled = crowi.configManager.getConfig('crowi', 'app:installed');

  /* eslint-disable max-len, comma-spacing, no-multi-spaces */

  const [apiV3Router, apiV3AdminRouter, apiV3AuthRouter] = require('./apiv3')(crowi);

  app.use('/api-docs', require('./apiv3/docs')(crowi));

  // API v3 for admin
  app.use('/_api/v3', apiV3AdminRouter);

  // API v3 for auth
  app.use('/_api/v3', apiV3AuthRouter);

  // API rate limiter
  app.use(apiRateLimiter);

  app.get('/'                         , applicationInstalled, unavailableWhenMaintenanceMode, loginRequired, autoReconnectToSearch, injectUserUISettings, page.showTopPage);

  app.get('/login/error/:reason'      , applicationInstalled, login.error);
  app.get('/login'                    , applicationInstalled, login.preLogin, login.login);
  app.get('/login/invited'            , applicationInstalled, login.invited);
<<<<<<< HEAD
  app.post('/login/activateInvited'   , applicationInstalled, loginFormValidator.inviteRules(), loginFormValidator.inviteValidation, csrf, login.invited);
  app.post('/login'                   , applicationInstalled, loginFormValidator.loginRules(), loginFormValidator.loginValidation, csrf, loginPassport.loginWithLocal, loginPassport.loginWithLdap, loginPassport.loginFailure);
  app.post('/login'                   , applicationInstalled, loginFormValidator.loginRules(), loginFormValidator.loginValidation, csrf, loginPassport.loginWithLocal, loginPassport.loginWithLdap, loginPassport.loginFailure);
=======
  app.post('/login/activateInvited'   , apiLimiter , applicationInstalled, loginFormValidator.inviteRules(), loginFormValidator.inviteValidation, csrf, login.invited);
  app.post('/login'                   , apiLimiter , applicationInstalled, loginFormValidator.loginRules(), loginFormValidator.loginValidation, csrf, loginPassport.loginWithLocal, loginPassport.loginWithLdap, loginPassport.loginFailure);
>>>>>>> f8f5c446

  app.post('/register'                , applicationInstalled, registerFormValidator.registerRules(), registerFormValidator.registerValidation, csrf, login.register);
  app.get('/register'                 , applicationInstalled, login.preLogin, login.register);

  app.get('/admin'                    , applicationInstalled, loginRequiredStrictly , adminRequired , admin.index);
  app.get('/admin/app'                , applicationInstalled, loginRequiredStrictly , adminRequired , admin.app.index);

  // installer
  if (!isInstalled) {
    const installer = require('./installer')(crowi);
    app.get('/installer'              , applicationNotInstalled , installer.index);
    app.post('/installer'             , applicationNotInstalled , registerFormValidator.registerRules(), registerFormValidator.registerValidation, csrf, installer.install);
    return;
  }

  // OAuth
  app.get('/passport/google'                      , loginPassport.loginWithGoogle, loginPassport.loginFailure);
  app.get('/passport/github'                      , loginPassport.loginWithGitHub, loginPassport.loginFailure);
  app.get('/passport/twitter'                     , loginPassport.loginWithTwitter, loginPassport.loginFailure);
  app.get('/passport/oidc'                        , loginPassport.loginWithOidc, loginPassport.loginFailure);
  app.get('/passport/saml'                        , loginPassport.loginWithSaml, loginPassport.loginFailure);
  app.get('/passport/basic'                       , loginPassport.loginWithBasic, loginPassport.loginFailure);
  app.get('/passport/google/callback'             , loginPassport.loginPassportGoogleCallback   , loginPassport.loginFailure);
  app.get('/passport/github/callback'             , loginPassport.loginPassportGitHubCallback   , loginPassport.loginFailure);
  app.get('/passport/twitter/callback'            , loginPassport.loginPassportTwitterCallback  , loginPassport.loginFailure);
  app.get('/passport/oidc/callback'               , loginPassport.loginPassportOidcCallback     , loginPassport.loginFailure);
  app.post('/passport/saml/callback'              , loginPassport.loginPassportSamlCallback     , loginPassport.loginFailure);

  app.post('/_api/login/testLdap'    , loginRequiredStrictly , loginFormValidator.loginRules() , loginFormValidator.loginValidation , loginPassport.testLdapCredentials);

  // security admin
  app.get('/admin/security'          , loginRequiredStrictly , adminRequired , admin.security.index);

  // markdown admin
  app.get('/admin/markdown'          , loginRequiredStrictly , adminRequired , admin.markdown.index);

  // customize admin
  app.get('/admin/customize'         , loginRequiredStrictly , adminRequired , admin.customize.index);

  // search admin
  app.get('/admin/search'            , loginRequiredStrictly , adminRequired , admin.search.index);

  // notification admin
  app.get('/admin/notification'                         , loginRequiredStrictly , adminRequired , admin.notification.index);
  app.get('/admin/notification/slackAuth'               , loginRequiredStrictly , adminRequired , admin.notification.slackAuth);
  app.get('/admin/notification/slackSetting/disconnect' , loginRequiredStrictly , adminRequired , admin.notification.disconnectFromSlack);
  app.get('/admin/global-notification/new'              , loginRequiredStrictly , adminRequired , admin.globalNotification.detail);
  app.get('/admin/global-notification/:id'              , loginRequiredStrictly , adminRequired , admin.globalNotification.detail);
  app.get('/admin/slack-integration-legacy'             , loginRequiredStrictly , adminRequired,  admin.slackIntegrationLegacy);
  app.get('/admin/slack-integration'                    , loginRequiredStrictly , adminRequired,  admin.slackIntegration);

  app.get('/admin/users'                                , loginRequiredStrictly , adminRequired , admin.user.index);

  app.get('/admin/users/external-accounts'              , loginRequiredStrictly , adminRequired , admin.externalAccount.index);

  // user-groups admin
  app.get('/admin/user-groups'                          , loginRequiredStrictly, adminRequired, admin.userGroup.index);
  app.get('/admin/user-group-detail/:id'                , loginRequiredStrictly, adminRequired, admin.userGroup.detail);

  // importer management for admin
  app.get('/admin/importer'                     , loginRequiredStrictly , adminRequired , admin.importer.index);
  app.post('/_api/admin/settings/importerEsa'   , loginRequiredStrictly , adminRequired , csrf, admin.importer.api.validators.importer.esa(),admin.api.importerSettingEsa);
  app.post('/_api/admin/settings/importerQiita' , loginRequiredStrictly , adminRequired , csrf , admin.importer.api.validators.importer.qiita(), admin.api.importerSettingQiita);
  app.post('/_api/admin/import/esa'             , loginRequiredStrictly , adminRequired , admin.api.importDataFromEsa);
  app.post('/_api/admin/import/testEsaAPI'      , loginRequiredStrictly , adminRequired , csrf, admin.api.testEsaAPI);
  app.post('/_api/admin/import/qiita'           , loginRequiredStrictly , adminRequired , admin.api.importDataFromQiita);
  app.post('/_api/admin/import/testQiitaAPI'    , loginRequiredStrictly , adminRequired , csrf, admin.api.testQiitaAPI);

  // export management for admin
  app.get('/admin/export'                       , loginRequiredStrictly , adminRequired ,admin.export.index);
  app.get('/admin/export/:fileName'             , loginRequiredStrictly , adminRequired ,admin.export.api.validators.export.download(), admin.export.download);

  app.get('/admin/*'                            , loginRequiredStrictly ,adminRequired, admin.notFound.index);

  /*
   * Routes below are unavailable when maintenance mode
   */

  // API v3
  app.use('/_api/v3', unavailableWhenMaintenanceModeForApi, apiV3Router);

  const apiV1Router = express.Router();

  apiV1Router.get('/search'                        , accessTokenParser , loginRequired , search.api.search);

  apiV1Router.get('/check_username'           , user.api.checkUsername);
  apiV1Router.get('/me/user-group-relations'  , accessTokenParser , loginRequiredStrictly , me.api.userGroupRelations);

  // HTTP RPC Styled API (に徐々に移行していいこうと思う)
  apiV1Router.get('/pages.list'          , accessTokenParser , loginRequired , page.api.list);
  apiV1Router.post('/pages.update'       , accessTokenParser , loginRequiredStrictly , csrf, page.api.update);
  apiV1Router.get('/pages.exist'         , accessTokenParser , loginRequired , page.api.exist);
  apiV1Router.get('/pages.updatePost'    , accessTokenParser, loginRequired, page.api.getUpdatePost);
  apiV1Router.get('/pages.getPageTag'    , accessTokenParser , loginRequired , page.api.getPageTag);
  // allow posting to guests because the client doesn't know whether the user logged in
  apiV1Router.post('/pages.remove'       , loginRequiredStrictly , csrf, page.validator.remove, apiV1FormValidator, page.api.remove); // (Avoid from API Token)
  apiV1Router.post('/pages.revertRemove' , loginRequiredStrictly , csrf, page.validator.revertRemove, apiV1FormValidator, page.api.revertRemove); // (Avoid from API Token)
  apiV1Router.post('/pages.unlink'       , loginRequiredStrictly , csrf, page.api.unlink); // (Avoid from API Token)
  apiV1Router.post('/pages.duplicate'    , accessTokenParser, loginRequiredStrictly, csrf, page.api.duplicate);
  apiV1Router.get('/tags.list'           , accessTokenParser, loginRequired, tag.api.list);
  apiV1Router.get('/tags.search'         , accessTokenParser, loginRequired, tag.api.search);
  apiV1Router.post('/tags.update'        , accessTokenParser, loginRequiredStrictly, tag.api.update);
  apiV1Router.get('/comments.get'        , accessTokenParser , loginRequired , comment.api.get);
  apiV1Router.post('/comments.add'       , comment.api.validators.add(), accessTokenParser , loginRequiredStrictly , csrf, comment.api.add);
  apiV1Router.post('/comments.update'    , comment.api.validators.add(), accessTokenParser , loginRequiredStrictly , csrf, comment.api.update);
  apiV1Router.post('/comments.remove'    , accessTokenParser , loginRequiredStrictly , csrf, comment.api.remove);
  apiV1Router.post('/attachments.add'                  , uploads.single('file'), autoReap, accessTokenParser, loginRequiredStrictly ,csrf, attachment.api.add);
  apiV1Router.post('/attachments.uploadProfileImage'   , uploads.single('file'), autoReap, accessTokenParser, loginRequiredStrictly ,csrf, attachment.api.uploadProfileImage);
  apiV1Router.post('/attachments.remove'               , accessTokenParser , loginRequiredStrictly , csrf, attachment.api.remove);
  apiV1Router.post('/attachments.removeProfileImage'   , accessTokenParser , loginRequiredStrictly , csrf, attachment.api.removeProfileImage);
  apiV1Router.get('/attachments.limit'   , accessTokenParser , loginRequiredStrictly, attachment.api.limit);

  // API v1
  app.use('/_api', unavailableWhenMaintenanceModeForApi, apiV1Router);

  app.use(unavailableWhenMaintenanceMode);

  app.get('/tags'                     , loginRequired, tag.showPage);

  app.get('/me'                                 , loginRequiredStrictly, injectUserUISettings, me.index);
  // external-accounts
  // my in-app-notifications
  app.get('/me/all-in-app-notifications'   , loginRequiredStrictly, allInAppNotifications.list);
  app.get('/me/external-accounts'               , loginRequiredStrictly, injectUserUISettings, me.externalAccounts.list);
  // my drafts
  app.get('/me/drafts'                          , loginRequiredStrictly, injectUserUISettings, me.drafts.list);

  app.get('/attachment/:id([0-9a-z]{24})' , certifySharedFile , loginRequired, attachment.api.get);
  app.get('/attachment/profile/:id([0-9a-z]{24})' , loginRequired, attachment.api.get);
  app.get('/attachment/:pageId/:fileName'       , loginRequired, attachment.api.obsoletedGetForMongoDB); // DEPRECATED: remains for backward compatibility for v3.3.x or below
  app.get('/download/:id([0-9a-z]{24})'         , loginRequired, attachment.api.download);

  app.get('/_search'                            , loginRequired, injectUserUISettings, search.searchPage);

  app.get('/trash$'                   , loginRequired, injectUserUISettings, page.trashPageShowWrapper);
  app.get('/trash/$'                  , loginRequired, (req, res) => res.redirect('/trash'));
  app.get('/trash/*/$'                , loginRequired, injectUserUISettings, page.deletedPageListShowWrapper);

  app.get('/_hackmd/load-agent'          , hackmd.loadAgent);
  app.get('/_hackmd/load-styles'         , hackmd.loadStyles);
  app.post('/_api/hackmd.integrate'      , accessTokenParser , loginRequiredStrictly , csrf, hackmd.validateForApi, hackmd.integrate);
  app.post('/_api/hackmd.discard'        , accessTokenParser , loginRequiredStrictly , csrf, hackmd.validateForApi, hackmd.discard);
  app.post('/_api/hackmd.saveOnHackmd'   , accessTokenParser , loginRequiredStrictly , csrf, hackmd.validateForApi, hackmd.saveOnHackmd);

  app.use('/forgot-password', express.Router()
    .use(forgotPassword.checkForgotPasswordEnabledMiddlewareFactory(crowi))
    .get('/', forgotPassword.forgotPassword)
    .get('/:token', injectResetOrderByTokenMiddleware, forgotPassword.resetPassword)
    .use(forgotPassword.handleErrosMiddleware));

  app.use('/_private-legacy-pages', express.Router()
    .get('/', injectUserUISettings, privateLegacyPages.renderPrivateLegacyPages));
  app.use('/user-activation', express.Router()
    .get('/:token', applicationInstalled, injectUserRegistrationOrderByTokenMiddleware, userActivation.form)
    .use(userActivation.tokenErrorHandlerMiddeware));
  app.post('/user-activation/register', applicationInstalled, csrf, userActivation.registerRules(), userActivation.validateRegisterForm, userActivation.registerAction(crowi));

  app.get('/share/:linkId', page.showSharedPage);

  app.use('/ogp', express.Router().get('/:pageId([0-9a-z]{0,})', loginRequired, ogp.pageIdRequired, ogp.ogpValidator, ogp.renderOgp));

  app.get('/:id([0-9a-z]{24})'       , loginRequired , injectUserUISettings, page.showPage);

  app.get('/*/$'                   , loginRequired , injectUserUISettings, page.redirectorWithEndOfSlash);
  app.get('/*'                     , loginRequired , autoReconnectToSearch, injectUserUISettings, page.redirector);

};<|MERGE_RESOLUTION|>--- conflicted
+++ resolved
@@ -71,14 +71,8 @@
   app.get('/login/error/:reason'      , applicationInstalled, login.error);
   app.get('/login'                    , applicationInstalled, login.preLogin, login.login);
   app.get('/login/invited'            , applicationInstalled, login.invited);
-<<<<<<< HEAD
   app.post('/login/activateInvited'   , applicationInstalled, loginFormValidator.inviteRules(), loginFormValidator.inviteValidation, csrf, login.invited);
   app.post('/login'                   , applicationInstalled, loginFormValidator.loginRules(), loginFormValidator.loginValidation, csrf, loginPassport.loginWithLocal, loginPassport.loginWithLdap, loginPassport.loginFailure);
-  app.post('/login'                   , applicationInstalled, loginFormValidator.loginRules(), loginFormValidator.loginValidation, csrf, loginPassport.loginWithLocal, loginPassport.loginWithLdap, loginPassport.loginFailure);
-=======
-  app.post('/login/activateInvited'   , apiLimiter , applicationInstalled, loginFormValidator.inviteRules(), loginFormValidator.inviteValidation, csrf, login.invited);
-  app.post('/login'                   , apiLimiter , applicationInstalled, loginFormValidator.loginRules(), loginFormValidator.loginValidation, csrf, loginPassport.loginWithLocal, loginPassport.loginWithLdap, loginPassport.loginFailure);
->>>>>>> f8f5c446
 
   app.post('/register'                , applicationInstalled, registerFormValidator.registerRules(), registerFormValidator.registerValidation, csrf, login.register);
   app.get('/register'                 , applicationInstalled, login.preLogin, login.register);
