import csrf from 'csurf';
import express from 'express';

import { generateAddActivityMiddleware } from '../middlewares/add-activity';
import apiV1FormValidator from '../middlewares/apiv1-form-validator';
import injectResetOrderByTokenMiddleware from '../middlewares/inject-reset-order-by-token-middleware';
import injectUserRegistrationOrderByTokenMiddleware from '../middlewares/inject-user-registration-order-by-token-middleware';
import * as loginFormValidator from '../middlewares/login-form-validator';
import * as registerFormValidator from '../middlewares/register-form-validator';
import {
  generateUnavailableWhenMaintenanceModeMiddleware, generateUnavailableWhenMaintenanceModeMiddlewareForApi,
} from '../middlewares/unavailable-when-maintenance-mode';

import * as allInAppNotifications from './all-in-app-notifications';
import * as forgotPassword from './forgot-password';
import nextFactory from './next';
import * as privateLegacyPages from './private-legacy-pages';
import * as userActivation from './user-activation';

const multer = require('multer');
const autoReap = require('multer-autoreap');

const csrfProtection = csrf({ cookie: false });

autoReap.options.reapOnError = true; // continue reaping the file even if an error occurs

module.exports = function(crowi, app) {
  const autoReconnectToSearch = require('../middlewares/auto-reconnect-to-search')(crowi);
  const applicationNotInstalled = require('../middlewares/application-not-installed')(crowi);
  const applicationInstalled = require('../middlewares/application-installed')(crowi);
  const accessTokenParser = require('../middlewares/access-token-parser')(crowi);
  const loginRequiredStrictly = require('../middlewares/login-required')(crowi);
  const loginRequired = require('../middlewares/login-required')(crowi, true);
  const adminRequired = require('../middlewares/admin-required')(crowi);
  const certifySharedFile = require('../middlewares/certify-shared-file')(crowi);
  const injectUserUISettings = require('../middlewares/inject-user-ui-settings-to-localvars')();
  const rateLimiter = require('../middlewares/rate-limiter')();
  const addActivity = generateAddActivityMiddleware(crowi);

  const uploads = multer({ dest: `${crowi.tmpDir}uploads` });
  const page = require('./page')(crowi, app);
  const login = require('./login')(crowi, app);
  const loginPassport = require('./login-passport')(crowi, app);
  const me = require('./me')(crowi, app);
  const admin = require('./admin')(crowi, app);
  const user = require('./user')(crowi, app);
  const attachment = require('./attachment')(crowi, app);
  const comment = require('./comment')(crowi, app);
  const tag = require('./tag')(crowi, app);
  const search = require('./search')(crowi, app);
  // == TODO: Replace the code in hackmd.js getting the script path from manifest.json
  // const hackmd = require('./hackmd')(crowi, app);
  const ogp = require('./ogp')(crowi);

  const next = nextFactory(crowi);

  const unavailableWhenMaintenanceMode = generateUnavailableWhenMaintenanceModeMiddleware(crowi);
  const unavailableWhenMaintenanceModeForApi = generateUnavailableWhenMaintenanceModeMiddlewareForApi(crowi);

  const isInstalled = crowi.configManager.getConfig('crowi', 'app:installed');

  /* eslint-disable max-len, comma-spacing, no-multi-spaces */

  const [apiV3Router, apiV3AdminRouter, apiV3AuthRouter] = require('./apiv3')(crowi, app, isInstalled);

  app.use('/api-docs', require('./apiv3/docs')(crowi, app));

  // Rate limiter
  app.use(rateLimiter);

  // API v3 for admin
  app.use('/_api/v3', apiV3AdminRouter);

  // API v3 for auth
  app.use('/_api/v3', apiV3AuthRouter);

  app.get('/_next/*'                  , next.delegateToNext);

  app.get('/'                         , applicationInstalled, unavailableWhenMaintenanceMode, loginRequired, autoReconnectToSearch, next.delegateToNext);

  app.get('/login/error/:reason'      , applicationInstalled, login.error);
  app.get('/login'                    , applicationInstalled, login.preLogin, next.delegateToNext);
  app.get('/invited'                  , applicationInstalled, next.delegateToNext);
<<<<<<< HEAD
  // app.post('/invited/activateInvited' , applicationInstalled, loginFormValidator.inviteRules(), loginFormValidator.inviteValidation, csrfProtection, login.invited);
  app.post('/login'                   , applicationInstalled, loginFormValidator.loginRules(), loginFormValidator.loginValidation, csrfProtection,  addActivity, loginPassport.loginWithLocal, loginPassport.loginWithLdap, loginPassport.loginFailure);
=======
  app.post('/invited/activateInvited' , applicationInstalled, loginFormValidator.inviteRules(), loginFormValidator.inviteValidation, csrfProtection, login.invited);
>>>>>>> 4aaf1411

  app.get('/register'                 , applicationInstalled, login.preLogin, login.register);

  app.get('/admin/*'                    , applicationInstalled, loginRequiredStrictly , adminRequired , next.delegateToNext);
  app.get('/admin'                    , applicationInstalled, loginRequiredStrictly , adminRequired , next.delegateToNext);
  // app.get('/admin/app'                , applicationInstalled, loginRequiredStrictly , adminRequired , admin.app.index);

  // installer
  if (!isInstalled) {
    app.get('/installer'              , applicationNotInstalled, next.delegateToNext);
    return;
  }

  // OAuth
  app.get('/passport/google'                      , loginPassport.loginWithGoogle, loginPassport.loginFailure);
  app.get('/passport/github'                      , loginPassport.loginWithGitHub, loginPassport.loginFailure);
  app.get('/passport/twitter'                     , loginPassport.loginWithTwitter, loginPassport.loginFailure);
  app.get('/passport/oidc'                        , loginPassport.loginWithOidc, loginPassport.loginFailure);
  app.get('/passport/saml'                        , loginPassport.loginWithSaml, loginPassport.loginFailure);
  app.get('/passport/basic'                       , loginPassport.loginWithBasic, loginPassport.loginFailure);
  app.get('/passport/google/callback'             , loginPassport.loginPassportGoogleCallback   , loginPassport.loginFailure);
  app.get('/passport/github/callback'             , loginPassport.loginPassportGitHubCallback   , loginPassport.loginFailure);
  app.get('/passport/twitter/callback'            , loginPassport.loginPassportTwitterCallback  , loginPassport.loginFailure);
  app.get('/passport/oidc/callback'               , loginPassport.loginPassportOidcCallback     , loginPassport.loginFailure);
  app.post('/passport/saml/callback'              , addActivity, loginPassport.loginPassportSamlCallback, loginPassport.loginFailure);

  app.post('/_api/login/testLdap'    , loginRequiredStrictly , loginFormValidator.loginRules() , loginFormValidator.loginValidation , loginPassport.testLdapCredentials);

  // security admin
  // app.get('/admin/security'          , loginRequiredStrictly , adminRequired , admin.security.index);

  // markdown admin
  // app.get('/admin/markdown'          , loginRequiredStrictly , adminRequired , admin.markdown.index);

  // customize admin
  // app.get('/admin/customize'         , loginRequiredStrictly , adminRequired , admin.customize.index);

  // search admin
  // app.get('/admin/search'            , loginRequiredStrictly , adminRequired , admin.search.index);

  // notification admin
  // app.get('/admin/notification'                         , loginRequiredStrictly , adminRequired , admin.notification.index);
  // app.get('/admin/notification/slackAuth'               , loginRequiredStrictly , adminRequired , admin.notification.slackAuth);
  // app.get('/admin/notification/slackSetting/disconnect' , loginRequiredStrictly , adminRequired , admin.notification.disconnectFromSlack);
  // app.get('/admin/global-notification/new'              , loginRequiredStrictly , adminRequired , admin.globalNotification.detail);
  // app.get('/admin/global-notification/:id'              , loginRequiredStrictly , adminRequired , admin.globalNotification.detail);
  // app.get('/admin/slack-integration-legacy'             , loginRequiredStrictly , adminRequired,  admin.slackIntegrationLegacy);
  // app.get('/admin/slack-integration'                    , loginRequiredStrictly , adminRequired,  admin.slackIntegration);

  // app.get('/admin/users'                                , loginRequiredStrictly , adminRequired , admin.user.index);

  // app.get('/admin/users/external-accounts'              , loginRequiredStrictly , adminRequired , admin.externalAccount.index);

  // user-groups admin
  // app.get('/admin/user-groups'                          , loginRequiredStrictly, adminRequired, admin.userGroup.index);
  // app.get('/admin/user-group-detail/:id'                , loginRequiredStrictly, adminRequired, admin.userGroup.detail);

  // auditLog admin
  // app.get('/admin/audit-log'                            , loginRequiredStrictly, adminRequired, admin.auditLog.index);

  // importer management for admin
  // app.get('/admin/importer'                     , loginRequiredStrictly , adminRequired , admin.importer.index);
  app.post('/_api/admin/settings/importerEsa'   , loginRequiredStrictly , adminRequired , csrfProtection, addActivity, admin.importer.api.validators.importer.esa(),admin.api.importerSettingEsa);
  app.post('/_api/admin/settings/importerQiita' , loginRequiredStrictly , adminRequired , csrfProtection, addActivity, admin.importer.api.validators.importer.qiita(), admin.api.importerSettingQiita);
  app.post('/_api/admin/import/esa'             , loginRequiredStrictly , adminRequired , csrfProtection, addActivity, admin.api.importDataFromEsa);
  app.post('/_api/admin/import/testEsaAPI'      , loginRequiredStrictly , adminRequired , csrfProtection, addActivity, admin.api.testEsaAPI);
  app.post('/_api/admin/import/qiita'           , loginRequiredStrictly , adminRequired , csrfProtection, addActivity, admin.api.importDataFromQiita);
  app.post('/_api/admin/import/testQiitaAPI'    , loginRequiredStrictly , adminRequired , csrfProtection, addActivity, admin.api.testQiitaAPI);

  // export management for admin
  // app.get('/admin/export'                       , loginRequiredStrictly , adminRequired ,admin.export.index);
  // app.get('/admin/export/:fileName'             , loginRequiredStrictly , adminRequired ,admin.export.api.validators.export.download(), admin.export.download);

  // app.get('/admin/*'                            , loginRequiredStrictly ,adminRequired, admin.notFound.index);

  /*
   * Routes below are unavailable when maintenance mode
   */

  // API v3
  app.use('/_api/v3', unavailableWhenMaintenanceModeForApi, apiV3Router);

  const apiV1Router = express.Router();

  apiV1Router.get('/search'                        , accessTokenParser , loginRequired , search.api.search);

  apiV1Router.get('/me/user-group-relations'  , accessTokenParser , loginRequiredStrictly , me.api.userGroupRelations);

  // HTTP RPC Styled API (に徐々に移行していいこうと思う)
  apiV1Router.get('/pages.list'          , accessTokenParser , loginRequired , page.api.list);
  apiV1Router.post('/pages.update'       , accessTokenParser , loginRequiredStrictly , addActivity, page.api.update);
  apiV1Router.get('/pages.exist'         , accessTokenParser , loginRequired , page.api.exist);
  apiV1Router.get('/pages.updatePost'    , accessTokenParser, loginRequired, page.api.getUpdatePost);
  apiV1Router.get('/pages.getPageTag'    , accessTokenParser , loginRequired , page.api.getPageTag);
  // allow posting to guests because the client doesn't know whether the user logged in
  apiV1Router.post('/pages.remove'       , loginRequiredStrictly , page.validator.remove, apiV1FormValidator, page.api.remove); // (Avoid from API Token)
  apiV1Router.post('/pages.revertRemove' , loginRequiredStrictly , page.validator.revertRemove, apiV1FormValidator, page.api.revertRemove); // (Avoid from API Token)
  apiV1Router.post('/pages.unlink'       , loginRequiredStrictly , page.api.unlink); // (Avoid from API Token)
  apiV1Router.post('/pages.duplicate'    , accessTokenParser, loginRequiredStrictly, page.api.duplicate);
  apiV1Router.get('/tags.list'           , accessTokenParser, loginRequired, tag.api.list);
  apiV1Router.get('/tags.search'         , accessTokenParser, loginRequired, tag.api.search);
  apiV1Router.post('/tags.update'        , accessTokenParser, loginRequiredStrictly, addActivity, tag.api.update);
  apiV1Router.get('/comments.get'        , accessTokenParser , loginRequired , comment.api.get);
  apiV1Router.post('/comments.add'       , comment.api.validators.add(), accessTokenParser , loginRequiredStrictly , addActivity, comment.api.add);
  apiV1Router.post('/comments.update'    , comment.api.validators.add(), accessTokenParser , loginRequiredStrictly , addActivity, comment.api.update);
  apiV1Router.post('/comments.remove'    , accessTokenParser , loginRequiredStrictly , addActivity, comment.api.remove);

  apiV1Router.post('/attachments.add'                  , uploads.single('file'), autoReap, accessTokenParser, loginRequiredStrictly ,addActivity ,attachment.api.add);
  apiV1Router.post('/attachments.uploadProfileImage'   , uploads.single('file'), autoReap, accessTokenParser, loginRequiredStrictly ,attachment.api.uploadProfileImage);
  apiV1Router.post('/attachments.remove'               , accessTokenParser , loginRequiredStrictly , addActivity ,attachment.api.remove);
  apiV1Router.post('/attachments.removeProfileImage'   , accessTokenParser , loginRequiredStrictly , attachment.api.removeProfileImage);
  apiV1Router.get('/attachments.limit'   , accessTokenParser , loginRequiredStrictly, attachment.api.limit);

  // API v1
  app.use('/_api', unavailableWhenMaintenanceModeForApi, apiV1Router);

  app.use(unavailableWhenMaintenanceMode);

  // app.get('/tags'                     , loginRequired, tag.showPage);
  app.get('/tags', loginRequired, next.delegateToNext);

  app.get('/me/*'                                 , loginRequiredStrictly, injectUserUISettings, next.delegateToNext);
  // external-accounts
  // my in-app-notifications
  // app.get('/me/all-in-app-notifications'   , loginRequiredStrictly, allInAppNotifications.list);
  // app.get('/me/external-accounts'               , loginRequiredStrictly, injectUserUISettings, me.externalAccounts.list);
  // // my drafts
  // app.get('/me/drafts'                          , loginRequiredStrictly, injectUserUISettings, me.drafts.list);

  app.get('/attachment/:id([0-9a-z]{24})' , certifySharedFile , loginRequired, attachment.api.get);
  app.get('/attachment/profile/:id([0-9a-z]{24})' , loginRequired, attachment.api.get);
  app.get('/attachment/:pageId/:fileName'       , loginRequired, attachment.api.obsoletedGetForMongoDB); // DEPRECATED: remains for backward compatibility for v3.3.x or below
  app.get('/download/:id([0-9a-z]{24})'         , loginRequired, attachment.api.download);

  app.get('/_search'                            , loginRequired, next.delegateToNext);

  app.get('/trash$'                   , loginRequired, injectUserUISettings, next.delegateToNext);
  app.get('/trash/$'                  , loginRequired, (req, res) => res.redirect('/trash'));
  app.get('/trash/*/$'                , loginRequired, injectUserUISettings, page.deletedPageListShowWrapper);

  // == TODO: Replace the code in hackmd.js getting the script path from manifest.json
  // app.get('/_hackmd/load-agent'          , hackmd.loadAgent);
  // app.get('/_hackmd/load-styles'         , hackmd.loadStyles);
  // app.post('/_api/hackmd.integrate'      , accessTokenParser , loginRequiredStrictly , hackmd.validateForApi, hackmd.integrate);
  // app.post('/_api/hackmd.discard'        , accessTokenParser , loginRequiredStrictly , hackmd.validateForApi, hackmd.discard);
  // app.post('/_api/hackmd.saveOnHackmd'   , accessTokenParser , loginRequiredStrictly , hackmd.validateForApi, hackmd.saveOnHackmd);

  app.use('/forgot-password', express.Router()
    .use(forgotPassword.checkForgotPasswordEnabledMiddlewareFactory(crowi))
    .get('/', forgotPassword.forgotPassword)
    .get('/:token', injectResetOrderByTokenMiddleware, forgotPassword.resetPassword)
    .use(forgotPassword.handleErrosMiddleware));

  app.get('/_private-legacy-pages', next.delegateToNext);
  app.use('/user-activation', express.Router()
    .get('/:token', applicationInstalled, injectUserRegistrationOrderByTokenMiddleware, userActivation.form)
    .use(userActivation.tokenErrorHandlerMiddeware));
  app.post('/user-activation/register', applicationInstalled, csrfProtection, userActivation.registerRules(), userActivation.validateRegisterForm, userActivation.registerAction(crowi));

  app.get('/share/:linkId', next.delegateToNext);

  app.use('/ogp', express.Router().get('/:pageId([0-9a-z]{0,})', loginRequired, ogp.pageIdRequired, ogp.ogpValidator, ogp.renderOgp));

  app.get('/*/$'                   , loginRequired, next.delegateToNext);
  app.get('/*'                     , loginRequired, autoReconnectToSearch, next.delegateToNext);

};<|MERGE_RESOLUTION|>--- conflicted
+++ resolved
@@ -81,12 +81,7 @@
   app.get('/login/error/:reason'      , applicationInstalled, login.error);
   app.get('/login'                    , applicationInstalled, login.preLogin, next.delegateToNext);
   app.get('/invited'                  , applicationInstalled, next.delegateToNext);
-<<<<<<< HEAD
-  // app.post('/invited/activateInvited' , applicationInstalled, loginFormValidator.inviteRules(), loginFormValidator.inviteValidation, csrfProtection, login.invited);
   app.post('/login'                   , applicationInstalled, loginFormValidator.loginRules(), loginFormValidator.loginValidation, csrfProtection,  addActivity, loginPassport.loginWithLocal, loginPassport.loginWithLdap, loginPassport.loginFailure);
-=======
-  app.post('/invited/activateInvited' , applicationInstalled, loginFormValidator.inviteRules(), loginFormValidator.inviteValidation, csrfProtection, login.invited);
->>>>>>> 4aaf1411
 
   app.get('/register'                 , applicationInstalled, login.preLogin, login.register);
 
