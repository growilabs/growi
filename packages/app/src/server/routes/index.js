import express from 'express';

import { generateAddActivityMiddleware } from '../middlewares/add-activity';
import apiV1FormValidator from '../middlewares/apiv1-form-validator';
import injectResetOrderByTokenMiddleware from '../middlewares/inject-reset-order-by-token-middleware';
import injectUserRegistrationOrderByTokenMiddleware from '../middlewares/inject-user-registration-order-by-token-middleware';
import * as loginFormValidator from '../middlewares/login-form-validator';
import * as registerFormValidator from '../middlewares/register-form-validator';
import {
  generateUnavailableWhenMaintenanceModeMiddleware, generateUnavailableWhenMaintenanceModeMiddlewareForApi,
} from '../middlewares/unavailable-when-maintenance-mode';


import * as allInAppNotifications from './all-in-app-notifications';
import * as forgotPassword from './forgot-password';
import * as privateLegacyPages from './private-legacy-pages';
import * as userActivation from './user-activation';

const rateLimit = require('express-rate-limit');
const multer = require('multer');
const autoReap = require('multer-autoreap');

const apiLimiter = rateLimit({
  windowMs: 15 * 60 * 1000, // 15 minutes
  max: 10, // limit each IP to 10 requests per windowMs
  message:
    'Too many requests sent from this IP, please try again after 15 minutes',
});

autoReap.options.reapOnError = true; // continue reaping the file even if an error occurs

module.exports = function(crowi, app) {
  const autoReconnectToSearch = require('../middlewares/auto-reconnect-to-search')(crowi);
  const applicationNotInstalled = require('../middlewares/application-not-installed')(crowi);
  const applicationInstalled = require('../middlewares/application-installed')(crowi);
  const accessTokenParser = require('../middlewares/access-token-parser')(crowi);
  const loginRequiredStrictly = require('../middlewares/login-required')(crowi);
  const loginRequired = require('../middlewares/login-required')(crowi, true);
  const adminRequired = require('../middlewares/admin-required')(crowi);
  const certifySharedFile = require('../middlewares/certify-shared-file')(crowi);
  const csrf = require('../middlewares/csrf')(crowi);
  const injectUserUISettings = require('../middlewares/inject-user-ui-settings-to-localvars')();
  const addActivity = generateAddActivityMiddleware(crowi);

  const uploads = multer({ dest: `${crowi.tmpDir}uploads` });
  const page = require('./page')(crowi, app);
  const login = require('./login')(crowi, app);
  const loginPassport = require('./login-passport')(crowi, app);
  const me = require('./me')(crowi, app);
  const admin = require('./admin')(crowi, app);
  const user = require('./user')(crowi, app);
  const attachment = require('./attachment')(crowi, app);
  const comment = require('./comment')(crowi, app);
  const tag = require('./tag')(crowi, app);
  const search = require('./search')(crowi, app);
  const hackmd = require('./hackmd')(crowi, app);
  const ogp = require('./ogp')(crowi);

  const unavailableWhenMaintenanceMode = generateUnavailableWhenMaintenanceModeMiddleware(crowi);
  const unavailableWhenMaintenanceModeForApi = generateUnavailableWhenMaintenanceModeMiddlewareForApi(crowi);

  const isInstalled = crowi.configManager.getConfig('crowi', 'app:installed');

  /* eslint-disable max-len, comma-spacing, no-multi-spaces */

  const [apiV3Router, apiV3AdminRouter, apiV3AuthRouter] = require('./apiv3')(crowi);

  app.use('/api-docs', require('./apiv3/docs')(crowi));

  // API v3 for admin
  app.use('/_api/v3', apiV3AdminRouter);

  // API v3 for auth
  app.use('/_api/v3', apiV3AuthRouter);

  app.get('/'                         , applicationInstalled, unavailableWhenMaintenanceMode, loginRequired, addActivity, autoReconnectToSearch, injectUserUISettings, page.showTopPage);

  app.get('/login/error/:reason'      , applicationInstalled, login.error);
  app.get('/login'                    , applicationInstalled, login.preLogin, login.login);
  app.get('/login/invited'            , applicationInstalled, login.invited);
  app.post('/login/activateInvited'   , apiLimiter , applicationInstalled, loginFormValidator.inviteRules(), loginFormValidator.inviteValidation, csrf, login.invited);
<<<<<<< HEAD
  app.post('/login'                   , apiLimiter , applicationInstalled, loginFormValidator.loginRules(), loginFormValidator.loginValidation, csrf, addActivity, loginPassport.loginWithLocal, loginPassport.loginWithLdap, loginPassport.loginFailure);
=======
  app.post('/login'                   , apiLimiter , applicationInstalled, loginFormValidator.loginRules(), loginFormValidator.loginValidation, csrf, loginPassport.loginWithLocal, loginPassport.loginWithLdap, loginPassport.loginFailure);
>>>>>>> f8f5c446

  app.post('/register'                , apiLimiter , applicationInstalled, registerFormValidator.registerRules(), registerFormValidator.registerValidation, csrf, addActivity, login.register);
  app.get('/register'                 , applicationInstalled, login.preLogin, login.register);

  app.get('/admin'                    , applicationInstalled, loginRequiredStrictly , adminRequired , admin.index);
  app.get('/admin/app'                , applicationInstalled, loginRequiredStrictly , adminRequired , admin.app.index);

  // installer
  if (!isInstalled) {
    const installer = require('./installer')(crowi);
    app.get('/installer'              , applicationNotInstalled , installer.index);
    app.post('/installer'             , apiLimiter , applicationNotInstalled , registerFormValidator.registerRules(), registerFormValidator.registerValidation, csrf, installer.install);
    return;
  }

  // OAuth
  app.get('/passport/google'                      , loginPassport.loginWithGoogle, loginPassport.loginFailure);
  app.get('/passport/github'                      , loginPassport.loginWithGitHub, loginPassport.loginFailure);
  app.get('/passport/twitter'                     , loginPassport.loginWithTwitter, loginPassport.loginFailure);
  app.get('/passport/oidc'                        , loginPassport.loginWithOidc, loginPassport.loginFailure);
  app.get('/passport/saml'                        , loginPassport.loginWithSaml, loginPassport.loginFailure);
  app.get('/passport/basic'                       , loginPassport.loginWithBasic, loginPassport.loginFailure);
  app.get('/passport/google/callback'             , loginPassport.loginPassportGoogleCallback   , loginPassport.loginFailure);
  app.get('/passport/github/callback'             , loginPassport.loginPassportGitHubCallback   , loginPassport.loginFailure);
  app.get('/passport/twitter/callback'            , loginPassport.loginPassportTwitterCallback  , loginPassport.loginFailure);
  app.get('/passport/oidc/callback'               , loginPassport.loginPassportOidcCallback     , loginPassport.loginFailure);
  app.post('/passport/saml/callback'              , loginPassport.loginPassportSamlCallback     , loginPassport.loginFailure);

  app.post('/_api/login/testLdap'    , apiLimiter , loginRequiredStrictly , loginFormValidator.loginRules() , loginFormValidator.loginValidation , loginPassport.testLdapCredentials);

  // security admin
  app.get('/admin/security'          , loginRequiredStrictly , adminRequired , admin.security.index);

  // markdown admin
  app.get('/admin/markdown'          , loginRequiredStrictly , adminRequired , admin.markdown.index);

  // customize admin
  app.get('/admin/customize'         , loginRequiredStrictly , adminRequired , admin.customize.index);

  // search admin
  app.get('/admin/search'            , loginRequiredStrictly , adminRequired , admin.search.index);

  // notification admin
  app.get('/admin/notification'                         , loginRequiredStrictly , adminRequired , admin.notification.index);
  app.get('/admin/notification/slackAuth'               , loginRequiredStrictly , adminRequired , admin.notification.slackAuth);
  app.get('/admin/notification/slackSetting/disconnect' , loginRequiredStrictly , adminRequired , admin.notification.disconnectFromSlack);
  app.get('/admin/global-notification/new'              , loginRequiredStrictly , adminRequired , admin.globalNotification.detail);
  app.get('/admin/global-notification/:id'              , loginRequiredStrictly , adminRequired , admin.globalNotification.detail);
  app.get('/admin/slack-integration-legacy'             , loginRequiredStrictly , adminRequired,  admin.slackIntegrationLegacy);
  app.get('/admin/slack-integration'                    , loginRequiredStrictly , adminRequired,  admin.slackIntegration);

  app.get('/admin/users'                                , loginRequiredStrictly , adminRequired , admin.user.index);

  app.get('/admin/users/external-accounts'              , loginRequiredStrictly , adminRequired , admin.externalAccount.index);

  // user-groups admin
  app.get('/admin/user-groups'                          , loginRequiredStrictly, adminRequired, admin.userGroup.index);
  app.get('/admin/user-group-detail/:id'                , loginRequiredStrictly, adminRequired, admin.userGroup.detail);

  // auditLog admin
  app.get('/admin/audit-log'                            , loginRequiredStrictly, adminRequired, admin.auditLog.index);

  // importer management for admin
  app.get('/admin/importer'                     , loginRequiredStrictly , adminRequired , admin.importer.index);
  app.post('/_api/admin/settings/importerEsa'   , loginRequiredStrictly , adminRequired , csrf, admin.importer.api.validators.importer.esa(),admin.api.importerSettingEsa);
  app.post('/_api/admin/settings/importerQiita' , loginRequiredStrictly , adminRequired , csrf , admin.importer.api.validators.importer.qiita(), admin.api.importerSettingQiita);
  app.post('/_api/admin/import/esa'             , loginRequiredStrictly , adminRequired , admin.api.importDataFromEsa);
  app.post('/_api/admin/import/testEsaAPI'      , loginRequiredStrictly , adminRequired , csrf, admin.api.testEsaAPI);
  app.post('/_api/admin/import/qiita'           , loginRequiredStrictly , adminRequired , admin.api.importDataFromQiita);
  app.post('/_api/admin/import/testQiitaAPI'    , loginRequiredStrictly , adminRequired , csrf, admin.api.testQiitaAPI);

  // export management for admin
  app.get('/admin/export'                       , loginRequiredStrictly , adminRequired ,admin.export.index);
  app.get('/admin/export/:fileName'             , loginRequiredStrictly , adminRequired ,admin.export.api.validators.export.download(), admin.export.download);

  app.get('/admin/*'                            , loginRequiredStrictly ,adminRequired, admin.notFound.index);

  /*
   * Routes below are unavailable when maintenance mode
   */

  // API v3
  app.use('/_api/v3', unavailableWhenMaintenanceModeForApi, apiV3Router);

  const apiV1Router = express.Router();

  apiV1Router.get('/search'                        , accessTokenParser , loginRequired , search.api.search);

  apiV1Router.get('/check_username'           , user.api.checkUsername);
  apiV1Router.get('/me/user-group-relations'  , accessTokenParser , loginRequiredStrictly , me.api.userGroupRelations);

  // HTTP RPC Styled API (に徐々に移行していいこうと思う)
  apiV1Router.get('/pages.list'          , accessTokenParser , loginRequired , page.api.list);
  apiV1Router.post('/pages.update'       , accessTokenParser , loginRequiredStrictly , csrf, addActivity, page.api.update);
  apiV1Router.get('/pages.exist'         , accessTokenParser , loginRequired , page.api.exist);
  apiV1Router.get('/pages.updatePost'    , accessTokenParser, loginRequired, page.api.getUpdatePost);
  apiV1Router.get('/pages.getPageTag'    , accessTokenParser , loginRequired , page.api.getPageTag);
  // allow posting to guests because the client doesn't know whether the user logged in
  apiV1Router.post('/pages.remove'       , loginRequiredStrictly , csrf, addActivity, page.validator.remove, apiV1FormValidator, page.api.remove); // (Avoid from API Token)
  apiV1Router.post('/pages.revertRemove' , loginRequiredStrictly , csrf, addActivity, page.validator.revertRemove, apiV1FormValidator, page.api.revertRemove); // (Avoid from API Token)
  apiV1Router.post('/pages.unlink'       , loginRequiredStrictly , csrf, page.api.unlink); // (Avoid from API Token)
  apiV1Router.post('/pages.duplicate'    , accessTokenParser, loginRequiredStrictly, csrf, page.api.duplicate);
  apiV1Router.get('/tags.list'           , accessTokenParser, loginRequired, tag.api.list);
  apiV1Router.get('/tags.search'         , accessTokenParser, loginRequired, tag.api.search);
  apiV1Router.post('/tags.update'        , accessTokenParser, loginRequiredStrictly, tag.api.update);
  apiV1Router.get('/comments.get'        , accessTokenParser , loginRequired , comment.api.get);
  apiV1Router.post('/comments.add'       , comment.api.validators.add(), accessTokenParser , loginRequiredStrictly , csrf, addActivity, comment.api.add);
  apiV1Router.post('/comments.update'    , comment.api.validators.add(), accessTokenParser , loginRequiredStrictly , csrf, addActivity, comment.api.update);
  apiV1Router.post('/comments.remove'    , accessTokenParser , loginRequiredStrictly , csrf, addActivity, comment.api.remove);

  apiV1Router.post('/attachments.add'                  , uploads.single('file'), autoReap, accessTokenParser, loginRequiredStrictly ,csrf, attachment.api.add);
  apiV1Router.post('/attachments.uploadProfileImage'   , uploads.single('file'), autoReap, accessTokenParser, loginRequiredStrictly ,csrf, attachment.api.uploadProfileImage);
  apiV1Router.post('/attachments.remove'               , accessTokenParser , loginRequiredStrictly , csrf, attachment.api.remove);
  apiV1Router.post('/attachments.removeProfileImage'   , accessTokenParser , loginRequiredStrictly , csrf, attachment.api.removeProfileImage);
  apiV1Router.get('/attachments.limit'   , accessTokenParser , loginRequiredStrictly, attachment.api.limit);

  // API v1
  app.use('/_api', unavailableWhenMaintenanceModeForApi, apiV1Router);

  app.use(unavailableWhenMaintenanceMode);

  app.get('/tags'                     , loginRequired, tag.showPage);

  app.get('/me'                                 , loginRequiredStrictly, injectUserUISettings, me.index);
  // external-accounts
  // my in-app-notifications
  app.get('/me/all-in-app-notifications'   , loginRequiredStrictly, allInAppNotifications.list);
  app.get('/me/external-accounts'               , loginRequiredStrictly, injectUserUISettings, me.externalAccounts.list);
  // my drafts
  app.get('/me/drafts'                          , loginRequiredStrictly, injectUserUISettings, me.drafts.list);

  app.get('/attachment/:id([0-9a-z]{24})' , certifySharedFile , loginRequired, attachment.api.get);
  app.get('/attachment/profile/:id([0-9a-z]{24})' , loginRequired, attachment.api.get);
  app.get('/attachment/:pageId/:fileName'       , loginRequired, attachment.api.obsoletedGetForMongoDB); // DEPRECATED: remains for backward compatibility for v3.3.x or below
  app.get('/download/:id([0-9a-z]{24})'         , loginRequired, attachment.api.download);

  app.get('/_search'                            , loginRequired, injectUserUISettings, search.searchPage);

  app.get('/trash$'                   , loginRequired, injectUserUISettings, page.trashPageShowWrapper);
  app.get('/trash/$'                  , loginRequired, (req, res) => res.redirect('/trash'));
  app.get('/trash/*/$'                , loginRequired, injectUserUISettings, page.deletedPageListShowWrapper);

  app.get('/_hackmd/load-agent'          , hackmd.loadAgent);
  app.get('/_hackmd/load-styles'         , hackmd.loadStyles);
  app.post('/_api/hackmd.integrate'      , accessTokenParser , loginRequiredStrictly , csrf, hackmd.validateForApi, hackmd.integrate);
  app.post('/_api/hackmd.discard'        , accessTokenParser , loginRequiredStrictly , csrf, hackmd.validateForApi, hackmd.discard);
  app.post('/_api/hackmd.saveOnHackmd'   , accessTokenParser , loginRequiredStrictly , csrf, hackmd.validateForApi, hackmd.saveOnHackmd);

  app.use('/forgot-password', express.Router()
    .use(forgotPassword.checkForgotPasswordEnabledMiddlewareFactory(crowi))
    .get('/', forgotPassword.forgotPassword)
    .get('/:token', apiLimiter, injectResetOrderByTokenMiddleware, forgotPassword.resetPassword)
    .use(forgotPassword.handleErrosMiddleware));

  app.use('/_private-legacy-pages', express.Router()
    .get('/', injectUserUISettings, privateLegacyPages.renderPrivateLegacyPages));
  app.use('/user-activation', express.Router()
    .get('/:token', apiLimiter, applicationInstalled, injectUserRegistrationOrderByTokenMiddleware, userActivation.form)
    .use(userActivation.tokenErrorHandlerMiddeware));
  app.post('/user-activation/register', apiLimiter, applicationInstalled, csrf, userActivation.registerRules(), userActivation.validateRegisterForm, userActivation.registerAction(crowi));

  app.get('/share/:linkId', page.showSharedPage);

  app.use('/ogp', express.Router().get('/:pageId([0-9a-z]{0,})', loginRequired, ogp.pageIdRequired, ogp.ogpValidator, ogp.renderOgp));

  app.get('/:id([0-9a-z]{24})'       , loginRequired , addActivity, injectUserUISettings, page.showPage);

  app.get('/*/$'                   , loginRequired , addActivity, injectUserUISettings, page.redirectorWithEndOfSlash);
  app.get('/*'                     , loginRequired , addActivity, autoReconnectToSearch, injectUserUISettings, page.redirector);

};<|MERGE_RESOLUTION|>--- conflicted
+++ resolved
@@ -79,11 +79,7 @@
   app.get('/login'                    , applicationInstalled, login.preLogin, login.login);
   app.get('/login/invited'            , applicationInstalled, login.invited);
   app.post('/login/activateInvited'   , apiLimiter , applicationInstalled, loginFormValidator.inviteRules(), loginFormValidator.inviteValidation, csrf, login.invited);
-<<<<<<< HEAD
-  app.post('/login'                   , apiLimiter , applicationInstalled, loginFormValidator.loginRules(), loginFormValidator.loginValidation, csrf, addActivity, loginPassport.loginWithLocal, loginPassport.loginWithLdap, loginPassport.loginFailure);
-=======
-  app.post('/login'                   , apiLimiter , applicationInstalled, loginFormValidator.loginRules(), loginFormValidator.loginValidation, csrf, loginPassport.loginWithLocal, loginPassport.loginWithLdap, loginPassport.loginFailure);
->>>>>>> f8f5c446
+  app.post('/login'                   , apiLimiter , applicationInstalled, loginFormValidator.loginRules(), loginFormValidator.loginValidation, csrf,  addActivity, loginPassport.loginWithLocal, loginPassport.loginWithLdap, loginPassport.loginFailure);
 
   app.post('/register'                , apiLimiter , applicationInstalled, registerFormValidator.registerRules(), registerFormValidator.registerValidation, csrf, addActivity, login.register);
   app.get('/register'                 , applicationInstalled, login.preLogin, login.register);
