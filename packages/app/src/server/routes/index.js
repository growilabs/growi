import csrf from 'csurf';
import express from 'express';

import { generateAddActivityMiddleware } from '../middlewares/add-activity';
import apiV1FormValidator from '../middlewares/apiv1-form-validator';
import injectResetOrderByTokenMiddleware from '../middlewares/inject-reset-order-by-token-middleware';
import injectUserRegistrationOrderByTokenMiddleware from '../middlewares/inject-user-registration-order-by-token-middleware';
import * as loginFormValidator from '../middlewares/login-form-validator';
import * as registerFormValidator from '../middlewares/register-form-validator';
import {
  generateUnavailableWhenMaintenanceModeMiddleware, generateUnavailableWhenMaintenanceModeMiddlewareForApi,
} from '../middlewares/unavailable-when-maintenance-mode';

import * as allInAppNotifications from './all-in-app-notifications';
import * as forgotPassword from './forgot-password';
import nextFactory from './next';
import * as privateLegacyPages from './private-legacy-pages';
import * as userActivation from './user-activation';

const multer = require('multer');
const autoReap = require('multer-autoreap');

const csrfProtection = csrf({ cookie: false });

autoReap.options.reapOnError = true; // continue reaping the file even if an error occurs

module.exports = function(crowi, app) {
  const autoReconnectToSearch = require('../middlewares/auto-reconnect-to-search')(crowi);
  const applicationNotInstalled = require('../middlewares/application-not-installed')(crowi);
  const applicationInstalled = require('../middlewares/application-installed')(crowi);
  const accessTokenParser = require('../middlewares/access-token-parser')(crowi);
  const loginRequiredStrictly = require('../middlewares/login-required')(crowi);
  const loginRequired = require('../middlewares/login-required')(crowi, true);
  const adminRequired = require('../middlewares/admin-required')(crowi);
  const certifySharedFile = require('../middlewares/certify-shared-file')(crowi);
  const injectUserUISettings = require('../middlewares/inject-user-ui-settings-to-localvars')();
  const rateLimiter = require('../middlewares/rate-limiter')();
  const addActivity = generateAddActivityMiddleware(crowi);

  const uploads = multer({ dest: `${crowi.tmpDir}uploads` });
  const page = require('./page')(crowi, app);
  const login = require('./login')(crowi, app);
  const loginPassport = require('./login-passport')(crowi, app);
  const me = require('./me')(crowi, app);
  const admin = require('./admin')(crowi, app);
  const user = require('./user')(crowi, app);
  const attachment = require('./attachment')(crowi, app);
  const comment = require('./comment')(crowi, app);
  const tag = require('./tag')(crowi, app);
  const search = require('./search')(crowi, app);
  // == TODO: Replace the code in hackmd.js getting the script path from manifest.json
  // const hackmd = require('./hackmd')(crowi, app);
  const ogp = require('./ogp')(crowi);

  const next = nextFactory(crowi);

  const unavailableWhenMaintenanceMode = generateUnavailableWhenMaintenanceModeMiddleware(crowi);
  const unavailableWhenMaintenanceModeForApi = generateUnavailableWhenMaintenanceModeMiddlewareForApi(crowi);

  const isInstalled = crowi.configManager.getConfig('crowi', 'app:installed');

  /* eslint-disable max-len, comma-spacing, no-multi-spaces */

  const [apiV3Router, apiV3AdminRouter, apiV3AuthRouter] = require('./apiv3')(crowi);

  app.use('/api-docs', require('./apiv3/docs')(crowi));

  // Rate limiter
  app.use(rateLimiter);

  // API v3 for admin
  app.use('/_api/v3', apiV3AdminRouter);

  // API v3 for auth
  app.use('/_api/v3', apiV3AuthRouter);

  app.get('/_next/*'                  , next.delegateToNext);

  app.get('/'                         , applicationInstalled, unavailableWhenMaintenanceMode, loginRequired, autoReconnectToSearch, injectUserUISettings, next.delegateToNext);

  app.get('/login/error/:reason'      , applicationInstalled, login.error);
  app.get('/login'                    , applicationInstalled, login.preLogin, login.login);
  app.get('/login/invited'            , applicationInstalled, login.invited);
  app.post('/login/activateInvited'   , applicationInstalled, loginFormValidator.inviteRules(), loginFormValidator.inviteValidation, csrfProtection, login.invited);
  app.post('/login'                   , applicationInstalled, loginFormValidator.loginRules(), loginFormValidator.loginValidation, csrfProtection,  addActivity, loginPassport.loginWithLocal, loginPassport.loginWithLdap, loginPassport.loginFailure);

  app.post('/register'                , applicationInstalled, registerFormValidator.registerRules(), registerFormValidator.registerValidation, csrfProtection, addActivity, login.register);
  app.get('/register'                 , applicationInstalled, login.preLogin, login.register);

  app.get('/admin/*'                    , applicationInstalled, loginRequiredStrictly , adminRequired , next.delegateToNext);
  // app.get('/admin'                    , applicationInstalled, loginRequiredStrictly , adminRequired , admin.index);
  // app.get('/admin/app'                , applicationInstalled, loginRequiredStrictly , adminRequired , admin.app.index);

  // installer
  if (!isInstalled) {
    const installer = require('./installer')(crowi);
    app.get('/installer'              , applicationNotInstalled , installer.index);
    app.post('/installer'             , applicationNotInstalled , registerFormValidator.registerRules(), registerFormValidator.registerValidation, csrfProtection, addActivity, installer.install);
    return;
  }

  // OAuth
  app.get('/passport/google'                      , loginPassport.loginWithGoogle, loginPassport.loginFailure);
  app.get('/passport/github'                      , loginPassport.loginWithGitHub, loginPassport.loginFailure);
  app.get('/passport/twitter'                     , loginPassport.loginWithTwitter, loginPassport.loginFailure);
  app.get('/passport/oidc'                        , loginPassport.loginWithOidc, loginPassport.loginFailure);
  app.get('/passport/saml'                        , loginPassport.loginWithSaml, loginPassport.loginFailure);
  app.get('/passport/basic'                       , loginPassport.loginWithBasic, loginPassport.loginFailure);
  app.get('/passport/google/callback'             , loginPassport.loginPassportGoogleCallback   , loginPassport.loginFailure);
  app.get('/passport/github/callback'             , loginPassport.loginPassportGitHubCallback   , loginPassport.loginFailure);
  app.get('/passport/twitter/callback'            , loginPassport.loginPassportTwitterCallback  , loginPassport.loginFailure);
  app.get('/passport/oidc/callback'               , loginPassport.loginPassportOidcCallback     , loginPassport.loginFailure);
  app.post('/passport/saml/callback'              , addActivity, loginPassport.loginPassportSamlCallback, loginPassport.loginFailure);

  app.post('/_api/login/testLdap'    , loginRequiredStrictly , loginFormValidator.loginRules() , loginFormValidator.loginValidation , loginPassport.testLdapCredentials);

  // security admin
  // app.get('/admin/security'          , loginRequiredStrictly , adminRequired , admin.security.index);

  // markdown admin
  // app.get('/admin/markdown'          , loginRequiredStrictly , adminRequired , admin.markdown.index);

  // customize admin
  // app.get('/admin/customize'         , loginRequiredStrictly , adminRequired , admin.customize.index);

  // search admin
  // app.get('/admin/search'            , loginRequiredStrictly , adminRequired , admin.search.index);

  // notification admin
  // app.get('/admin/notification'                         , loginRequiredStrictly , adminRequired , admin.notification.index);
  // app.get('/admin/notification/slackAuth'               , loginRequiredStrictly , adminRequired , admin.notification.slackAuth);
  // app.get('/admin/notification/slackSetting/disconnect' , loginRequiredStrictly , adminRequired , admin.notification.disconnectFromSlack);
  // app.get('/admin/global-notification/new'              , loginRequiredStrictly , adminRequired , admin.globalNotification.detail);
  // app.get('/admin/global-notification/:id'              , loginRequiredStrictly , adminRequired , admin.globalNotification.detail);
  // app.get('/admin/slack-integration-legacy'             , loginRequiredStrictly , adminRequired,  admin.slackIntegrationLegacy);
  // app.get('/admin/slack-integration'                    , loginRequiredStrictly , adminRequired,  admin.slackIntegration);

  // app.get('/admin/users'                                , loginRequiredStrictly , adminRequired , admin.user.index);

  // app.get('/admin/users/external-accounts'              , loginRequiredStrictly , adminRequired , admin.externalAccount.index);

  // user-groups admin
  // app.get('/admin/user-groups'                          , loginRequiredStrictly, adminRequired, admin.userGroup.index);
  // app.get('/admin/user-group-detail/:id'                , loginRequiredStrictly, adminRequired, admin.userGroup.detail);

  // auditLog admin
  app.get('/admin/audit-log'                            , loginRequiredStrictly, adminRequired, admin.auditLog.index);

  // importer management for admin
<<<<<<< HEAD
  // app.get('/admin/importer'                     , loginRequiredStrictly , adminRequired , admin.importer.index);
  app.post('/_api/admin/settings/importerEsa'   , loginRequiredStrictly , adminRequired , csrfProtection, admin.importer.api.validators.importer.esa(),admin.api.importerSettingEsa);
  app.post('/_api/admin/settings/importerQiita' , loginRequiredStrictly , adminRequired , csrfProtection, admin.importer.api.validators.importer.qiita(), admin.api.importerSettingQiita);
  app.post('/_api/admin/import/esa'             , loginRequiredStrictly , adminRequired , csrfProtection, admin.api.importDataFromEsa);
  app.post('/_api/admin/import/testEsaAPI'      , loginRequiredStrictly , adminRequired , csrfProtection, admin.api.testEsaAPI);
  app.post('/_api/admin/import/qiita'           , loginRequiredStrictly , adminRequired , csrfProtection, admin.api.importDataFromQiita);
  app.post('/_api/admin/import/testQiitaAPI'    , loginRequiredStrictly , adminRequired , csrfProtection, admin.api.testQiitaAPI);
=======
  app.get('/admin/importer'                     , loginRequiredStrictly , adminRequired , admin.importer.index);
  app.post('/_api/admin/settings/importerEsa'   , loginRequiredStrictly , adminRequired , csrfProtection, addActivity, admin.importer.api.validators.importer.esa(),admin.api.importerSettingEsa);
  app.post('/_api/admin/settings/importerQiita' , loginRequiredStrictly , adminRequired , csrfProtection, addActivity, admin.importer.api.validators.importer.qiita(), admin.api.importerSettingQiita);
  app.post('/_api/admin/import/esa'             , loginRequiredStrictly , adminRequired , csrfProtection, addActivity, admin.api.importDataFromEsa);
  app.post('/_api/admin/import/testEsaAPI'      , loginRequiredStrictly , adminRequired , csrfProtection, addActivity, admin.api.testEsaAPI);
  app.post('/_api/admin/import/qiita'           , loginRequiredStrictly , adminRequired , csrfProtection, addActivity, admin.api.importDataFromQiita);
  app.post('/_api/admin/import/testQiitaAPI'    , loginRequiredStrictly , adminRequired , csrfProtection, addActivity, admin.api.testQiitaAPI);
>>>>>>> 5c6ff222

  // export management for admin
  // app.get('/admin/export'                       , loginRequiredStrictly , adminRequired ,admin.export.index);
  // app.get('/admin/export/:fileName'             , loginRequiredStrictly , adminRequired ,admin.export.api.validators.export.download(), admin.export.download);

  // app.get('/admin/*'                            , loginRequiredStrictly ,adminRequired, admin.notFound.index);

  /*
   * Routes below are unavailable when maintenance mode
   */

  // API v3
  app.use('/_api/v3', unavailableWhenMaintenanceModeForApi, apiV3Router);

  const apiV1Router = express.Router();

  apiV1Router.get('/search'                        , accessTokenParser , loginRequired , search.api.search);

  apiV1Router.get('/me/user-group-relations'  , accessTokenParser , loginRequiredStrictly , me.api.userGroupRelations);

  // HTTP RPC Styled API (に徐々に移行していいこうと思う)
  apiV1Router.get('/pages.list'          , accessTokenParser , loginRequired , page.api.list);
  apiV1Router.post('/pages.update'       , accessTokenParser , loginRequiredStrictly , addActivity, page.api.update);
  apiV1Router.get('/pages.exist'         , accessTokenParser , loginRequired , page.api.exist);
  apiV1Router.get('/pages.updatePost'    , accessTokenParser, loginRequired, page.api.getUpdatePost);
  apiV1Router.get('/pages.getPageTag'    , accessTokenParser , loginRequired , page.api.getPageTag);
  // allow posting to guests because the client doesn't know whether the user logged in
  apiV1Router.post('/pages.remove'       , loginRequiredStrictly , addActivity, page.validator.remove, apiV1FormValidator, page.api.remove); // (Avoid from API Token)
  apiV1Router.post('/pages.revertRemove' , loginRequiredStrictly , addActivity, page.validator.revertRemove, apiV1FormValidator, page.api.revertRemove); // (Avoid from API Token)
  apiV1Router.post('/pages.unlink'       , loginRequiredStrictly , page.api.unlink); // (Avoid from API Token)
  apiV1Router.post('/pages.duplicate'    , accessTokenParser, loginRequiredStrictly, page.api.duplicate);
  apiV1Router.get('/tags.list'           , accessTokenParser, loginRequired, tag.api.list);
  apiV1Router.get('/tags.search'         , accessTokenParser, loginRequired, tag.api.search);
  apiV1Router.post('/tags.update'        , accessTokenParser, loginRequiredStrictly, addActivity, tag.api.update);
  apiV1Router.get('/comments.get'        , accessTokenParser , loginRequired , comment.api.get);
  apiV1Router.post('/comments.add'       , comment.api.validators.add(), accessTokenParser , loginRequiredStrictly , addActivity, comment.api.add);
  apiV1Router.post('/comments.update'    , comment.api.validators.add(), accessTokenParser , loginRequiredStrictly , addActivity, comment.api.update);
  apiV1Router.post('/comments.remove'    , accessTokenParser , loginRequiredStrictly , addActivity, comment.api.remove);

  apiV1Router.post('/attachments.add'                  , uploads.single('file'), autoReap, accessTokenParser, loginRequiredStrictly ,addActivity ,attachment.api.add);
  apiV1Router.post('/attachments.uploadProfileImage'   , uploads.single('file'), autoReap, accessTokenParser, loginRequiredStrictly ,attachment.api.uploadProfileImage);
  apiV1Router.post('/attachments.remove'               , accessTokenParser , loginRequiredStrictly , addActivity ,attachment.api.remove);
  apiV1Router.post('/attachments.removeProfileImage'   , accessTokenParser , loginRequiredStrictly , attachment.api.removeProfileImage);
  apiV1Router.get('/attachments.limit'   , accessTokenParser , loginRequiredStrictly, attachment.api.limit);

  // API v1
  app.use('/_api', unavailableWhenMaintenanceModeForApi, apiV1Router);

  app.use(unavailableWhenMaintenanceMode);

  app.get('/tags'                     , loginRequired, tag.showPage);

  app.get('/me'                                 , loginRequiredStrictly, injectUserUISettings, me.index);
  // external-accounts
  // my in-app-notifications
  app.get('/me/all-in-app-notifications'   , loginRequiredStrictly, allInAppNotifications.list);
  app.get('/me/external-accounts'               , loginRequiredStrictly, injectUserUISettings, me.externalAccounts.list);
  // my drafts
  app.get('/me/drafts'                          , loginRequiredStrictly, injectUserUISettings, me.drafts.list);

  app.get('/attachment/:id([0-9a-z]{24})' , certifySharedFile , loginRequired, attachment.api.get);
  app.get('/attachment/profile/:id([0-9a-z]{24})' , loginRequired, attachment.api.get);
  app.get('/attachment/:pageId/:fileName'       , loginRequired, attachment.api.obsoletedGetForMongoDB); // DEPRECATED: remains for backward compatibility for v3.3.x or below
  app.get('/download/:id([0-9a-z]{24})'         , loginRequired, attachment.api.download);

  app.get('/_search'                            , loginRequired, injectUserUISettings, search.searchPage);

  app.get('/trash$'                   , loginRequired, injectUserUISettings, page.trashPageShowWrapper);
  app.get('/trash/$'                  , loginRequired, (req, res) => res.redirect('/trash'));
  app.get('/trash/*/$'                , loginRequired, injectUserUISettings, page.deletedPageListShowWrapper);

  // == TODO: Replace the code in hackmd.js getting the script path from manifest.json
  // app.get('/_hackmd/load-agent'          , hackmd.loadAgent);
  // app.get('/_hackmd/load-styles'         , hackmd.loadStyles);
  // app.post('/_api/hackmd.integrate'      , accessTokenParser , loginRequiredStrictly , hackmd.validateForApi, hackmd.integrate);
  // app.post('/_api/hackmd.discard'        , accessTokenParser , loginRequiredStrictly , hackmd.validateForApi, hackmd.discard);
  // app.post('/_api/hackmd.saveOnHackmd'   , accessTokenParser , loginRequiredStrictly , hackmd.validateForApi, hackmd.saveOnHackmd);

  app.use('/forgot-password', express.Router()
    .use(forgotPassword.checkForgotPasswordEnabledMiddlewareFactory(crowi))
    .get('/', forgotPassword.forgotPassword)
    .get('/:token', injectResetOrderByTokenMiddleware, forgotPassword.resetPassword)
    .use(forgotPassword.handleErrosMiddleware));

  app.use('/_private-legacy-pages', express.Router()
    .get('/', injectUserUISettings, privateLegacyPages.renderPrivateLegacyPages));
  app.use('/user-activation', express.Router()
    .get('/:token', applicationInstalled, injectUserRegistrationOrderByTokenMiddleware, userActivation.form)
    .use(userActivation.tokenErrorHandlerMiddeware));
  app.post('/user-activation/register', applicationInstalled, csrfProtection, userActivation.registerRules(), userActivation.validateRegisterForm, userActivation.registerAction(crowi));

  app.get('/share/:linkId', page.showSharedPage);

  app.use('/ogp', express.Router().get('/:pageId([0-9a-z]{0,})', loginRequired, ogp.pageIdRequired, ogp.ogpValidator, ogp.renderOgp));

  app.get('/:id([0-9a-z]{24})'       , loginRequired , injectUserUISettings, next.delegateToNext);

  app.get('/*/$'                   , loginRequired , injectUserUISettings, next.delegateToNext);
  app.get('/*'                     , loginRequired , autoReconnectToSearch, injectUserUISettings, next.delegateToNext);

};<|MERGE_RESOLUTION|>--- conflicted
+++ resolved
@@ -147,23 +147,13 @@
   app.get('/admin/audit-log'                            , loginRequiredStrictly, adminRequired, admin.auditLog.index);
 
   // importer management for admin
-<<<<<<< HEAD
   // app.get('/admin/importer'                     , loginRequiredStrictly , adminRequired , admin.importer.index);
-  app.post('/_api/admin/settings/importerEsa'   , loginRequiredStrictly , adminRequired , csrfProtection, admin.importer.api.validators.importer.esa(),admin.api.importerSettingEsa);
-  app.post('/_api/admin/settings/importerQiita' , loginRequiredStrictly , adminRequired , csrfProtection, admin.importer.api.validators.importer.qiita(), admin.api.importerSettingQiita);
-  app.post('/_api/admin/import/esa'             , loginRequiredStrictly , adminRequired , csrfProtection, admin.api.importDataFromEsa);
-  app.post('/_api/admin/import/testEsaAPI'      , loginRequiredStrictly , adminRequired , csrfProtection, admin.api.testEsaAPI);
-  app.post('/_api/admin/import/qiita'           , loginRequiredStrictly , adminRequired , csrfProtection, admin.api.importDataFromQiita);
-  app.post('/_api/admin/import/testQiitaAPI'    , loginRequiredStrictly , adminRequired , csrfProtection, admin.api.testQiitaAPI);
-=======
-  app.get('/admin/importer'                     , loginRequiredStrictly , adminRequired , admin.importer.index);
   app.post('/_api/admin/settings/importerEsa'   , loginRequiredStrictly , adminRequired , csrfProtection, addActivity, admin.importer.api.validators.importer.esa(),admin.api.importerSettingEsa);
   app.post('/_api/admin/settings/importerQiita' , loginRequiredStrictly , adminRequired , csrfProtection, addActivity, admin.importer.api.validators.importer.qiita(), admin.api.importerSettingQiita);
   app.post('/_api/admin/import/esa'             , loginRequiredStrictly , adminRequired , csrfProtection, addActivity, admin.api.importDataFromEsa);
   app.post('/_api/admin/import/testEsaAPI'      , loginRequiredStrictly , adminRequired , csrfProtection, addActivity, admin.api.testEsaAPI);
   app.post('/_api/admin/import/qiita'           , loginRequiredStrictly , adminRequired , csrfProtection, addActivity, admin.api.importDataFromQiita);
   app.post('/_api/admin/import/testQiitaAPI'    , loginRequiredStrictly , adminRequired , csrfProtection, addActivity, admin.api.testQiitaAPI);
->>>>>>> 5c6ff222
 
   // export management for admin
   // app.get('/admin/export'                       , loginRequiredStrictly , adminRequired ,admin.export.index);
