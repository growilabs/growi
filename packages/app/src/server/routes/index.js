--- conflicted
+++ resolved
@@ -207,17 +207,10 @@
   app.get('/me/*'                                 , loginRequiredStrictly, injectUserUISettings, next.delegateToNext);
   // external-accounts
   // my in-app-notifications
-<<<<<<< HEAD
-  // app.get('/me/all-in-app-notifications'   , loginRequiredStrictly, allInAppNotifications.list);
+  // app.get('/me/all-in-app-notifications'   , loginRequiredStrictly, injectUserUISettings, allInAppNotifications.list);
   // app.get('/me/external-accounts'               , loginRequiredStrictly, injectUserUISettings, me.externalAccounts.list);
   // // my drafts
   // app.get('/me/drafts'                          , loginRequiredStrictly, injectUserUISettings, me.drafts.list);
-=======
-  app.get('/me/all-in-app-notifications'   , loginRequiredStrictly, injectUserUISettings, allInAppNotifications.list);
-  app.get('/me/external-accounts'               , loginRequiredStrictly, injectUserUISettings, me.externalAccounts.list);
-  // my drafts
-  app.get('/me/drafts'                          , loginRequiredStrictly, injectUserUISettings, me.drafts.list);
->>>>>>> b49ec27f
 
   app.get('/attachment/:id([0-9a-z]{24})' , certifySharedFile , loginRequired, attachment.api.get);
   app.get('/attachment/profile/:id([0-9a-z]{24})' , loginRequired, attachment.api.get);
