--- conflicted
+++ resolved
@@ -186,15 +186,10 @@
   apiV1Router.get('/tags.search'         , accessTokenParser, loginRequired, tag.api.search);
   apiV1Router.post('/tags.update'        , accessTokenParser, loginRequiredStrictly, tag.api.update);
   apiV1Router.get('/comments.get'        , accessTokenParser , loginRequired , comment.api.get);
-<<<<<<< HEAD
   apiV1Router.post('/comments.add'       , comment.api.validators.add(), accessTokenParser , loginRequiredStrictly , csrf, comment.api.add);
   apiV1Router.post('/comments.update'    , comment.api.validators.add(), accessTokenParser , loginRequiredStrictly , csrf, comment.api.update);
   apiV1Router.post('/comments.remove'    , accessTokenParser , loginRequiredStrictly , csrf, addActivity, comment.api.remove);
-=======
-  apiV1Router.post('/comments.add'       , comment.api.validators.add(), accessTokenParser , loginRequiredStrictly , csrf, addActivity, comment.api.add);
-  apiV1Router.post('/comments.update'    , comment.api.validators.add(), accessTokenParser , loginRequiredStrictly , csrf, addActivity, comment.api.update);
-  apiV1Router.post('/comments.remove'    , accessTokenParser , loginRequiredStrictly , csrf, comment.api.remove);
->>>>>>> 52a70e8b
+
   apiV1Router.post('/attachments.add'                  , uploads.single('file'), autoReap, accessTokenParser, loginRequiredStrictly ,csrf, attachment.api.add);
   apiV1Router.post('/attachments.uploadProfileImage'   , uploads.single('file'), autoReap, accessTokenParser, loginRequiredStrictly ,csrf, attachment.api.uploadProfileImage);
   apiV1Router.post('/attachments.remove'               , accessTokenParser , loginRequiredStrictly , csrf, attachment.api.remove);
