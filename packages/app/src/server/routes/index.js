--- conflicted
+++ resolved
@@ -86,17 +86,10 @@
   app.get('/login/error/:reason'      , applicationInstalled, login.error);
   app.get('/login'                    , applicationInstalled, login.preLogin, login.login);
   app.get('/login/invited'            , applicationInstalled, login.invited);
-<<<<<<< HEAD
   app.post('/login/activateInvited'   , apiLimiter , applicationInstalled, loginFormValidator.inviteRules(), loginFormValidator.inviteValidation, csrfProtection, login.invited);
-  app.post('/login'                   , apiLimiter , applicationInstalled, loginFormValidator.loginRules(), loginFormValidator.loginValidation, csrfProtection, loginPassport.loginWithLocal, loginPassport.loginWithLdap, loginPassport.loginFailure);
-
-  app.post('/register'                , apiLimiter , applicationInstalled, registerFormValidator.registerRules(), registerFormValidator.registerValidation, csrfProtection, login.register);
-=======
-  app.post('/login/activateInvited'   , apiLimiter , applicationInstalled, loginFormValidator.inviteRules(), loginFormValidator.inviteValidation, csrf, login.invited);
-  app.post('/login'                   , apiLimiter , applicationInstalled, loginFormValidator.loginRules(), loginFormValidator.loginValidation, csrf,  addActivity, loginPassport.loginWithLocal, loginPassport.loginWithLdap, loginPassport.loginFailure);
-
-  app.post('/register'                , apiLimiter , applicationInstalled, registerFormValidator.registerRules(), registerFormValidator.registerValidation, csrf, addActivity, login.register);
->>>>>>> 6f5b7af3
+  app.post('/login'                   , apiLimiter , applicationInstalled, loginFormValidator.loginRules(), loginFormValidator.loginValidation, csrfProtection,  addActivity, loginPassport.loginWithLocal, loginPassport.loginWithLdap, loginPassport.loginFailure);
+
+  app.post('/register'                , apiLimiter , applicationInstalled, registerFormValidator.registerRules(), registerFormValidator.registerValidation, csrfProtection, addActivity, login.register);
   app.get('/register'                 , applicationInstalled, login.preLogin, login.register);
 
   app.get('/admin'                    , applicationInstalled, loginRequiredStrictly , adminRequired , admin.index);
@@ -106,11 +99,7 @@
   if (!isInstalled) {
     const installer = require('./installer')(crowi);
     app.get('/installer'              , applicationNotInstalled , installer.index);
-<<<<<<< HEAD
-    app.post('/installer'             , apiLimiter , applicationNotInstalled , registerFormValidator.registerRules(), registerFormValidator.registerValidation, csrfProtection, installer.install);
-=======
-    app.post('/installer'             , apiLimiter , applicationNotInstalled , registerFormValidator.registerRules(), registerFormValidator.registerValidation, csrf, addActivity, installer.install);
->>>>>>> 6f5b7af3
+    app.post('/installer'             , apiLimiter , applicationNotInstalled , registerFormValidator.registerRules(), registerFormValidator.registerValidation, csrfProtection, addActivity, installer.install);
     return;
   }
 
@@ -163,21 +152,12 @@
 
   // importer management for admin
   app.get('/admin/importer'                     , loginRequiredStrictly , adminRequired , admin.importer.index);
-<<<<<<< HEAD
-  app.post('/_api/admin/settings/importerEsa'   , loginRequiredStrictly , adminRequired , csrfProtection, admin.importer.api.validators.importer.esa(),admin.api.importerSettingEsa);
-  app.post('/_api/admin/settings/importerQiita' , loginRequiredStrictly , adminRequired , csrfProtection, admin.importer.api.validators.importer.qiita(), admin.api.importerSettingQiita);
-  app.post('/_api/admin/import/esa'             , loginRequiredStrictly , adminRequired , csrfProtection, admin.api.importDataFromEsa);
-  app.post('/_api/admin/import/testEsaAPI'      , loginRequiredStrictly , adminRequired , csrfProtection, admin.api.testEsaAPI);
-  app.post('/_api/admin/import/qiita'           , loginRequiredStrictly , adminRequired , csrfProtection, admin.api.importDataFromQiita);
-  app.post('/_api/admin/import/testQiitaAPI'    , loginRequiredStrictly , adminRequired , csrfProtection, admin.api.testQiitaAPI);
-=======
-  app.post('/_api/admin/settings/importerEsa'   , loginRequiredStrictly , adminRequired , csrf, addActivity, admin.importer.api.validators.importer.esa(),admin.api.importerSettingEsa);
-  app.post('/_api/admin/settings/importerQiita' , loginRequiredStrictly , adminRequired , csrf, addActivity, admin.importer.api.validators.importer.qiita(), admin.api.importerSettingQiita);
-  app.post('/_api/admin/import/esa'             , loginRequiredStrictly , adminRequired , addActivity, admin.api.importDataFromEsa);
-  app.post('/_api/admin/import/testEsaAPI'      , loginRequiredStrictly , adminRequired , csrf, addActivity, admin.api.testEsaAPI);
-  app.post('/_api/admin/import/qiita'           , loginRequiredStrictly , adminRequired , addActivity, admin.api.importDataFromQiita);
-  app.post('/_api/admin/import/testQiitaAPI'    , loginRequiredStrictly , adminRequired , csrf, addActivity, admin.api.testQiitaAPI);
->>>>>>> 6f5b7af3
+  app.post('/_api/admin/settings/importerEsa'   , loginRequiredStrictly , adminRequired , csrfProtection, addActivity, admin.importer.api.validators.importer.esa(),admin.api.importerSettingEsa);
+  app.post('/_api/admin/settings/importerQiita' , loginRequiredStrictly , adminRequired , csrfProtection, addActivity, admin.importer.api.validators.importer.qiita(), admin.api.importerSettingQiita);
+  app.post('/_api/admin/import/esa'             , loginRequiredStrictly , adminRequired , csrfProtection, addActivity, admin.api.importDataFromEsa);
+  app.post('/_api/admin/import/testEsaAPI'      , loginRequiredStrictly , adminRequired , csrfProtection, addActivity, admin.api.testEsaAPI);
+  app.post('/_api/admin/import/qiita'           , loginRequiredStrictly , adminRequired , csrfProtection, addActivity, admin.api.importDataFromQiita);
+  app.post('/_api/admin/import/testQiitaAPI'    , loginRequiredStrictly , adminRequired , csrfProtection, addActivity, admin.api.testQiitaAPI);
 
   // export management for admin
   app.get('/admin/export'                       , loginRequiredStrictly , adminRequired ,admin.export.index);
@@ -200,48 +180,27 @@
 
   // HTTP RPC Styled API (に徐々に移行していいこうと思う)
   apiV1Router.get('/pages.list'          , accessTokenParser , loginRequired , page.api.list);
-<<<<<<< HEAD
-  apiV1Router.post('/pages.update'       , accessTokenParser , loginRequiredStrictly , page.api.update);
-=======
-  apiV1Router.post('/pages.update'       , accessTokenParser , loginRequiredStrictly , csrf, addActivity, page.api.update);
->>>>>>> 6f5b7af3
+  apiV1Router.post('/pages.update'       , accessTokenParser , loginRequiredStrictly , addActivity, page.api.update);
   apiV1Router.get('/pages.exist'         , accessTokenParser , loginRequired , page.api.exist);
   apiV1Router.get('/pages.updatePost'    , accessTokenParser, loginRequired, page.api.getUpdatePost);
   apiV1Router.get('/pages.getPageTag'    , accessTokenParser , loginRequired , page.api.getPageTag);
   // allow posting to guests because the client doesn't know whether the user logged in
-<<<<<<< HEAD
-  apiV1Router.post('/pages.remove'       , loginRequiredStrictly , page.validator.remove, apiV1FormValidator, page.api.remove); // (Avoid from API Token)
-  apiV1Router.post('/pages.revertRemove' , loginRequiredStrictly , page.validator.revertRemove, apiV1FormValidator, page.api.revertRemove); // (Avoid from API Token)
+  apiV1Router.post('/pages.remove'       , loginRequiredStrictly , addActivity, page.validator.remove, apiV1FormValidator, page.api.remove); // (Avoid from API Token)
+  apiV1Router.post('/pages.revertRemove' , loginRequiredStrictly , addActivity, page.validator.revertRemove, apiV1FormValidator, page.api.revertRemove); // (Avoid from API Token)
   apiV1Router.post('/pages.unlink'       , loginRequiredStrictly , page.api.unlink); // (Avoid from API Token)
   apiV1Router.post('/pages.duplicate'    , accessTokenParser, loginRequiredStrictly, page.api.duplicate);
-=======
-  apiV1Router.post('/pages.remove'       , loginRequiredStrictly , csrf, addActivity, page.validator.remove, apiV1FormValidator, page.api.remove); // (Avoid from API Token)
-  apiV1Router.post('/pages.revertRemove' , loginRequiredStrictly , csrf, addActivity, page.validator.revertRemove, apiV1FormValidator, page.api.revertRemove); // (Avoid from API Token)
-  apiV1Router.post('/pages.unlink'       , loginRequiredStrictly , csrf, page.api.unlink); // (Avoid from API Token)
-  apiV1Router.post('/pages.duplicate'    , accessTokenParser, loginRequiredStrictly, csrf, page.api.duplicate);
->>>>>>> 6f5b7af3
   apiV1Router.get('/tags.list'           , accessTokenParser, loginRequired, tag.api.list);
   apiV1Router.get('/tags.search'         , accessTokenParser, loginRequired, tag.api.search);
   apiV1Router.post('/tags.update'        , accessTokenParser, loginRequiredStrictly, addActivity, tag.api.update);
   apiV1Router.get('/comments.get'        , accessTokenParser , loginRequired , comment.api.get);
-<<<<<<< HEAD
-  apiV1Router.post('/comments.add'       , comment.api.validators.add(), accessTokenParser , loginRequiredStrictly , comment.api.add);
-  apiV1Router.post('/comments.update'    , comment.api.validators.add(), accessTokenParser , loginRequiredStrictly , comment.api.update);
-  apiV1Router.post('/comments.remove'    , accessTokenParser , loginRequiredStrictly , comment.api.remove);
-  apiV1Router.post('/attachments.add'                  , uploads.single('file'), autoReap, accessTokenParser, loginRequiredStrictly, attachment.api.add);
-  apiV1Router.post('/attachments.uploadProfileImage'   , uploads.single('file'), autoReap, accessTokenParser, loginRequiredStrictly, attachment.api.uploadProfileImage);
-  apiV1Router.post('/attachments.remove'               , accessTokenParser , loginRequiredStrictly , attachment.api.remove);
+  apiV1Router.post('/comments.add'       , comment.api.validators.add(), accessTokenParser , loginRequiredStrictly , addActivity, comment.api.add);
+  apiV1Router.post('/comments.update'    , comment.api.validators.add(), accessTokenParser , loginRequiredStrictly , addActivity, comment.api.update);
+  apiV1Router.post('/comments.remove'    , accessTokenParser , loginRequiredStrictly , addActivity, comment.api.remove);
+
+  apiV1Router.post('/attachments.add'                  , uploads.single('file'), autoReap, accessTokenParser, loginRequiredStrictly ,addActivity ,attachment.api.add);
+  apiV1Router.post('/attachments.uploadProfileImage'   , uploads.single('file'), autoReap, accessTokenParser, loginRequiredStrictly ,attachment.api.uploadProfileImage);
+  apiV1Router.post('/attachments.remove'               , accessTokenParser , loginRequiredStrictly , addActivity ,attachment.api.remove);
   apiV1Router.post('/attachments.removeProfileImage'   , accessTokenParser , loginRequiredStrictly , attachment.api.removeProfileImage);
-=======
-  apiV1Router.post('/comments.add'       , comment.api.validators.add(), accessTokenParser , loginRequiredStrictly , csrf, addActivity, comment.api.add);
-  apiV1Router.post('/comments.update'    , comment.api.validators.add(), accessTokenParser , loginRequiredStrictly , csrf, addActivity, comment.api.update);
-  apiV1Router.post('/comments.remove'    , accessTokenParser , loginRequiredStrictly , csrf, addActivity, comment.api.remove);
-
-  apiV1Router.post('/attachments.add'                  , uploads.single('file'), autoReap, accessTokenParser, loginRequiredStrictly ,csrf, addActivity ,attachment.api.add);
-  apiV1Router.post('/attachments.uploadProfileImage'   , uploads.single('file'), autoReap, accessTokenParser, loginRequiredStrictly ,csrf, attachment.api.uploadProfileImage);
-  apiV1Router.post('/attachments.remove'               , accessTokenParser , loginRequiredStrictly , csrf, addActivity ,attachment.api.remove);
-  apiV1Router.post('/attachments.removeProfileImage'   , accessTokenParser , loginRequiredStrictly , csrf, attachment.api.removeProfileImage);
->>>>>>> 6f5b7af3
   apiV1Router.get('/attachments.limit'   , accessTokenParser , loginRequiredStrictly, attachment.api.limit);
 
   // API v1
