import {
  Types, Document, Model, Schema,
} from 'mongoose';

import ActivityDefine from '../util/activityDefine';
import { getOrCreateModel } from '../util/mongoose-utils';

const STATUS_WATCH = 'WATCH';
const STATUS_IGNORE = 'IGNORE';
const STATUSES = [STATUS_WATCH, STATUS_IGNORE];

export interface IWatcher {
  user: Types.ObjectId
  targetModel: string
  target: Types.ObjectId
  status: string
  createdAt: Date

  isWatching(): boolean
  isIgnoring(): boolean
}

export interface WatcherDocument extends IWatcher, Document {}

export interface WatcherModel extends Model<WatcherDocument> {
  findByUserIdAndTargetId(userId: Types.ObjectId, targetId: Types.ObjectId): any
  upsertWatcher(user: Types.ObjectId, targetModel: string, target: Types.ObjectId, status: string): any
  watchByPageId(user: Types.ObjectId, pageId: Types.ObjectId, status: string): any
  getWatchers(target: Types.ObjectId): Promise<Types.ObjectId[]>
  getIgnorers(target: Types.ObjectId): Promise<Types.ObjectId[]>
}

const watcherSchema = new Schema<WatcherDocument, WatcherModel>({
  user: {
    type: Schema.Types.ObjectId,
    ref: 'User',
    index: true,
    required: true,
  },
  targetModel: {
    type: String,
    require: true,
    enum: ActivityDefine.getSupportTargetModelNames(),
  },
  target: {
    type: Schema.Types.ObjectId,
    refPath: 'targetModel',
    require: true,
  },
  status: {
    type: String,
    require: true,
    enum: STATUSES,
  },
  createdAt: { type: Date, default: Date.now },
});

watcherSchema.methods.isWatching = function() {
  return this.status === STATUS_WATCH;
};

watcherSchema.methods.isIgnoring = function() {
  return this.status === STATUS_IGNORE;
};

watcherSchema.statics.findByUserIdAndTargetId = function(userId, targetId) {
  return this.findOne({ user: userId, target: targetId });
};

watcherSchema.statics.upsertWatcher = function(user, targetModel, target, status) {
  const query = { user, targetModel, target };
  const doc = { ...query, status };
  const options = {
    upsert: true, new: true, setDefaultsOnInsert: true, runValidators: true,
  };
  return this.findOneAndUpdate(query, doc, options);
};

watcherSchema.statics.watchByPageId = function(user, pageId, status) {
  return this.upsertWatcher(user, 'Page', pageId, status);
};

watcherSchema.statics.getWatchers = async function(target) {
  return this.find({ target, status: STATUS_WATCH }).distinct('user');
};

watcherSchema.statics.getIgnorers = async function(target) {
  return this.find({ target, status: STATUS_IGNORE }).distinct('user');
};

<<<<<<< HEAD
  watcherSchema.statics.watchByPageId = function(user, pageId, status) {
    return this.upsertWatcher(user, 'Page', pageId, status);
  };

  watcherSchema.statics.getWatchers = async function(target) {
    return Watcher.find({ target, status: STATUS_WATCH }).distinct('user');
  };

  watcherSchema.statics.getIgnorers = async function(target) {
    return Watcher.find({ target, status: STATUS_IGNORE }).distinct('user');
  };

  watcherSchema.statics.STATUS_WATCH = STATUS_WATCH;
  watcherSchema.statics.STATUS_IGNORE = STATUS_IGNORE;
=======
watcherSchema.statics.STATUS_WATCH = function() {
  return STATUS_WATCH;
};
>>>>>>> 16ecb24d

watcherSchema.statics.STATUS_IGNORE = function() {
  return STATUS_IGNORE;
};

export default getOrCreateModel<WatcherDocument, WatcherModel>('Watcher', watcherSchema);<|MERGE_RESOLUTION|>--- conflicted
+++ resolved
@@ -88,26 +88,9 @@
   return this.find({ target, status: STATUS_IGNORE }).distinct('user');
 };
 
-<<<<<<< HEAD
-  watcherSchema.statics.watchByPageId = function(user, pageId, status) {
-    return this.upsertWatcher(user, 'Page', pageId, status);
-  };
-
-  watcherSchema.statics.getWatchers = async function(target) {
-    return Watcher.find({ target, status: STATUS_WATCH }).distinct('user');
-  };
-
-  watcherSchema.statics.getIgnorers = async function(target) {
-    return Watcher.find({ target, status: STATUS_IGNORE }).distinct('user');
-  };
-
-  watcherSchema.statics.STATUS_WATCH = STATUS_WATCH;
-  watcherSchema.statics.STATUS_IGNORE = STATUS_IGNORE;
-=======
 watcherSchema.statics.STATUS_WATCH = function() {
   return STATUS_WATCH;
 };
->>>>>>> 16ecb24d
 
 watcherSchema.statics.STATUS_IGNORE = function() {
   return STATUS_IGNORE;
