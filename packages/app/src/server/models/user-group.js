--- conflicted
+++ resolved
@@ -82,8 +82,6 @@
     if (!Array.isArray(parentIds)) {
       throw Error('parentIds must be an array.');
     }
-<<<<<<< HEAD
-=======
 
     const childUserGroups = await this.find({ parent: { $in: parentIds } });
 
@@ -102,7 +100,6 @@
   // Check if registerable
   static isRegisterableName(name) {
     const query = { name };
->>>>>>> 99e856b8
 
     const childUserGroups = await this.find({ parent: { $in: parentIds } });
 
