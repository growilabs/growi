const debug = require('debug')('growi:models:userGroupRelation');
const mongoose = require('mongoose');
const mongoosePaginate = require('mongoose-paginate-v2');
const uniqueValidator = require('mongoose-unique-validator');

const ObjectId = mongoose.Schema.Types.ObjectId;


/*
 * define schema
 */
const schema = new mongoose.Schema({
  relatedGroup: { type: ObjectId, ref: 'UserGroup', required: true },
  relatedUser: { type: ObjectId, ref: 'User', required: true },
  createdAt: { type: Date, default: Date.now, required: true },
});
schema.plugin(mongoosePaginate);
schema.plugin(uniqueValidator);


/**
 * UserGroupRelation Class
 *
 * @class UserGroupRelation
 */
class UserGroupRelation {

  /**
   * limit items num for pagination
   *
   * @readonly
   * @static
   * @memberof UserGroupRelation
   */
  static get PAGE_ITEMS() {
    return 50;
  }

  static set crowi(crowi) {
    this._crowi = crowi;
  }

  static get crowi() {
    return this._crowi;
  }

  /**
   * remove all invalid relations that has reference to unlinked document
   */
  static removeAllInvalidRelations() {
    return this.findAllRelation()
      .then((relations) => {
        // filter invalid documents
        return relations.filter((relation) => {
          return relation.relatedUser == null || relation.relatedGroup == null;
        });
      })
      .then((invalidRelations) => {
        const ids = invalidRelations.map((relation) => { return relation._id });
        return this.deleteMany({ _id: { $in: ids } });
      });
  }

  /**
   * find all user and group relation
   *
   * @static
   * @returns {Promise<UserGroupRelation[]>}
   * @memberof UserGroupRelation
   */
  static findAllRelation() {
    return this
      .find()
      .populate('relatedUser')
      .populate('relatedGroup')
      .exec();
  }

  /**
   * find all user and group relation of UserGroup
   *
   * @static
   * @param {UserGroup} userGroup
   * @returns {Promise<UserGroupRelation[]>}
   * @memberof UserGroupRelation
   */
  static findAllRelationForUserGroup(userGroup) {
    debug('findAllRelationForUserGroup is called', userGroup);
    return this
      .find({ relatedGroup: userGroup })
      .populate('relatedUser')
      .exec();
  }

  /**
   * find all user and group relation of UserGroups
   *
   * @static
   * @param {UserGroup[]} userGroups
   * @returns {Promise<UserGroupRelation[]>}
   * @memberof UserGroupRelation
   */
  static findAllRelationForUserGroups(userGroups) {
    return this
      .find({ relatedGroup: { $in: userGroups } })
      .populate('relatedUser')
      .exec();
  }

  /**
   * find all user and group relation of User
   *
   * @static
   * @param {User} user
   * @returns {Promise<UserGroupRelation[]>}
   * @memberof UserGroupRelation
   */
  static findAllRelationForUser(user) {
    return this
      .find({ relatedUser: user.id })
      .populate('relatedGroup')
      // filter documents only relatedGroup is not null
      .then((userGroupRelations) => {
        return userGroupRelations.filter((relation) => {
          return relation.relatedGroup != null;
        });
      });
  }

  /**
   * find all UserGroup IDs that related to specified User
   *
   * @static
   * @param {User} user
   * @returns {Promise<ObjectId[]>}
   */
  static async findAllUserGroupIdsRelatedToUser(user) {
    const relations = await this.find({ relatedUser: user._id })
      .select('relatedGroup')
      .exec();

    return relations.map((relation) => { return relation.relatedGroup });
  }

  /**
   * count by related group id and related user
   *
   * @static
   * @param {string} userGroupId find query param for relatedGroup
   * @param {User} userData find query param for relatedUser
   * @returns {Promise<number>}
   */
  static async countByGroupIdAndUser(userGroupId, userData) {
    const query = {
      relatedGroup: userGroupId,
      relatedUser: userData.id,
    };

    return this.count(query);
  }

  /**
   * find all "not" related user for UserGroup
   *
   * @static
   * @param {UserGroup} userGroup for find users not related
   * @returns {Promise<User>}
   * @memberof UserGroupRelation
   */
  static findUserByNotRelatedGroup(userGroup, queryOptions) {
    const User = UserGroupRelation.crowi.model('User');
    let searchWord = new RegExp(`${queryOptions.searchWord}`);
    switch (queryOptions.searchType) {
      case 'forward':
        searchWord = new RegExp(`^${queryOptions.searchWord}`);
        break;
      case 'backword':
        searchWord = new RegExp(`${queryOptions.searchWord}$`);
        break;
    }
    const searthField = [
      { username: searchWord },
    ];
    if (queryOptions.isAlsoMailSearched === 'true') { searthField.push({ email: searchWord }) }
    if (queryOptions.isAlsoNameSearched === 'true') { searthField.push({ name: searchWord }) }

    return this.findAllRelationForUserGroup(userGroup)
      .then((relations) => {
        const relatedUserIds = relations.map((relation) => {
          return relation.relatedUser.id;
        });
        const query = {
          _id: { $nin: relatedUserIds },
          status: User.STATUS_ACTIVE,
          $or: searthField,
        };

        debug('findUserByNotRelatedGroup ', query);
        return User.find(query).exec();
      });
  }

  /**
   * get if the user has relation for group
   *
   * @static
   * @param {UserGroup} userGroup
   * @param {User} user
   * @returns {Promise<boolean>} is user related for group(or not)
   * @memberof UserGroupRelation
   */
  static isRelatedUserForGroup(userGroup, user) {
    const query = {
      relatedGroup: userGroup.id,
      relatedUser: user.id,
    };

    return this
      .count(query)
      .exec()
      .then((count) => {
        // return true or false of the relation is exists(not count)
        return (count > 0);
      });
  }

  /**
   * create user and group relation
   *
   * @static
   * @param {UserGroup} userGroup
   * @param {User} user
   * @returns {Promise<UserGroupRelation>} created relation
   * @memberof UserGroupRelation
   */
  static createRelation(userGroup, user) {
    return this.create({
      relatedGroup: userGroup.id,
      relatedUser: user.id,
    });
  }

<<<<<<< HEAD
  static createRelations(userGroupIds, user) {
=======
  static async createRelations(userGroupIds, user) {
>>>>>>> 7b1c4430
    const documentsToInsertMany = userGroupIds.map((groupId) => {
      return {
        relatedGroup: groupId,
        relatedUser: user._id,
        createdAt: new Date(),
      };
    });

    return this.insertMany(documentsToInsertMany);
  }

  /**
   * remove all relation for UserGroup
   *
   * @static
   * @param {UserGroup} userGroup related group for remove
   * @returns {Promise<any>}
   * @memberof UserGroupRelation
   */
  static removeAllByUserGroups(groupsToDelete) {
    if (!Array.isArray(groupsToDelete)) {
      throw Error('groupsToDelete must be an array.');
    }

    return this.deleteMany({ relatedGroup: { $in: groupsToDelete } });
  }

  /**
   * remove relation by id
   *
   * @static
   * @param {ObjectId} id
   * @returns {Promise<any>}
   * @memberof UserGroupRelation
   */
  static removeById(id) {
    return this.findById(id)
      .then((relationData) => {
        if (relationData == null) {
          throw new Error('UserGroupRelation data is not exists. id:', id);
        }
        else {
          relationData.remove();
        }
      });
  }

  static async findUserIdsByGroupId(groupId) {
    const relations = await this.find({ relatedGroup: groupId }, { _id: 0, relatedUser: 1 }).lean().exec(); // .lean() to get not ObjectId but string

    return relations.map(relation => relation.relatedUser);
  }

  static async createByGroupIdsAndUserIds(groupIds, userIds) {
    const insertOperations = [];

    groupIds.forEach((groupId) => {
      userIds.forEach((userId) => {
        insertOperations.push({
          insertOne: {
            document: {
              relatedGroup: groupId,
              relatedUser: userId,
            },
          },
        });
      });
    });

    await this.bulkWrite(insertOperations);
  }

}

module.exports = function(crowi) {
  UserGroupRelation.crowi = crowi;
  schema.loadClass(UserGroupRelation);
  const model = mongoose.model('UserGroupRelation', schema);
  return model;
};<|MERGE_RESOLUTION|>--- conflicted
+++ resolved
@@ -240,11 +240,7 @@
     });
   }
 
-<<<<<<< HEAD
-  static createRelations(userGroupIds, user) {
-=======
   static async createRelations(userGroupIds, user) {
->>>>>>> 7b1c4430
     const documentsToInsertMany = userGroupIds.map((groupId) => {
       return {
         relatedGroup: groupId,
