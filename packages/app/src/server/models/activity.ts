import { DeleteWriteOpResultObject } from 'mongodb';
import {
  Types, Document, Model, Schema,
} from 'mongoose';
import Crowi from '../crowi';

import { getOrCreateModel, getModelSafely } from '../util/mongoose-utils';
import loggerFactory from '../../utils/logger';
import ActivityDefine from '../util/activityDefine';

import Subscription from './subscription';
// import { InAppNotification } from './in-app-notification';

const logger = loggerFactory('growi:models:activity');

const mongoose = require('mongoose');

export interface ActivityDocument extends Document {
  _id: Types.ObjectId
  user: Types.ObjectId | any
  targetModel: string
  target: string
  action: string
  event: Types.ObjectId
  eventModel: string
  createdAt: Date

  getNotificationTargetUsers(): Promise<any[]>
}

export interface ActivityModel extends Model<ActivityDocument> {
  createByParameters(parameters: any): Promise<ActivityDocument>
  removeByParameters(parameters: any): any
  createByPageComment(comment: any): Promise<ActivityDocument>
  createByPageLike(page: any, user: any): Promise<ActivityDocument>
  removeByPageUnlike(page: any, user: any): Promise<DeleteWriteOpResultObject['result']>
  removeByPage(page: any): Promise<DeleteWriteOpResultObject['result']>
  findByUser(user: any): Promise<ActivityDocument[]>
  getActionUsersFromActivities(activities: ActivityDocument[]): any[]
}

module.exports = function(crowi: Crowi) {
  const activityEvent = crowi.event('activity');

  // TODO: add revision id
  const activitySchema = new Schema<ActivityDocument, ActivityModel>({
    user: {
      type: Schema.Types.ObjectId,
      ref: 'User',
      index: true,
      require: true,
    },
    targetModel: {
      type: String,
      require: true,
      enum: ActivityDefine.getSupportTargetModelNames(),
    },
    target: {
      type: Schema.Types.ObjectId,
      refPath: 'targetModel',
      require: true,
    },
    action: {
      type: String,
      require: true,
      enum: ActivityDefine.getSupportActionNames(),
    },
    event: {
      type: Schema.Types.ObjectId,
      refPath: 'eventModel',
    },
    eventModel: {
      type: String,
      enum: ActivityDefine.getSupportEventModelNames(),
    },
    createdAt: {
      type: Date,
      default: Date.now,
    },
  });
  activitySchema.index({ target: 1, action: 1 });
  activitySchema.index({
    user: 1, target: 1, action: 1, createdAt: 1,
  }, { unique: true });

  /**
     * @param {object} parameters
     * @return {Promise}
     */
  activitySchema.statics.createByParameters = function(parameters) {
    return this.create(parameters);
  };

  /**
     * @param {object} parameters
     */
  activitySchema.statics.removeByParameters = async function(parameters) {
    const activity = await this.findOne(parameters);
    activityEvent.emit('remove', activity);

    return this.deleteMany(parameters).exec();
  };

  /**
     * @param {Comment} comment
     * @return {Promise}
     */
  activitySchema.statics.createByPageComment = function(comment) {
    const parameters = {
      user: comment.creator,
      targetModel: ActivityDefine.MODEL_PAGE,
      target: comment.page,
      eventModel: ActivityDefine.MODEL_COMMENT,
      event: comment._id,
      action: ActivityDefine.ACTION_COMMENT,
    };

    return this.createByParameters(parameters);
  };

  /**
     * @param {Page} page
     * @param {User} user
     * @return {Promise}
     */
  activitySchema.statics.createByPageLike = function(page, user) {
    const parameters = {
      user: user._id,
      targetModel: ActivityDefine.MODEL_PAGE,
      target: page,
      action: ActivityDefine.ACTION_LIKE,
    };

    return this.createByParameters(parameters);
  };

  /**
     * @param {Page} page
     * @param {User} user
     * @return {Promise}
     */
  activitySchema.statics.removeByPageUnlike = function(page, user) {
    const parameters = {
      user,
      targetModel: ActivityDefine.MODEL_PAGE,
      target: page,
      action: ActivityDefine.ACTION_LIKE,
    };

    return this.removeByParameters(parameters);
  };

  /**
     * @param {Page} page
     *
     * @return {Promise}
     */
  activitySchema.statics.removeByPage = async function(page) {
    // const activityEvent = new ActivityEvent();
    const activities = await this.find({ target: page });
    for (const activity of activities) {
      // TODO: implement removeActivity when page deleted by GW-7481
      // activityEvent.emit('remove', activity);
    }
    return this.deleteMany({ target: page }).exec();
  };

<<<<<<< HEAD
  return this.removeByParameters(parameters);
};

/**
   * @param {Page} page
   * @return {Promise}
   */
activitySchema.statics.removeByPage = async function(page) {
  const activities = await this.find({ target: page });
  for (const activity of activities) {
    // activityEvent.emit('remove', activity);
  }
  return this.deleteMany({ target: page }).exec();
};

/**
   * @param {User} user
   * @return {Promise}
   */
activitySchema.statics.findByUser = function(user) {
  return this.find({ user }).sort({ createdAt: -1 }).exec();
};

activitySchema.statics.getActionUsersFromActivities = function(activities) {
  return activities.map(({ user }) => user).filter((user, i, self) => self.indexOf(user) === i);
};

activitySchema.methods.getNotificationTargetUsers = async function() {
  const User = getModelSafely('User') || require('~/server/models/user')();
  const { user: actionUser, targetModel, target } = this;

  const model: any = await this.model(targetModel).findById(target);
  const [targetUsers, watchUsers, ignoreUsers] = await Promise.all([
    model.getNotificationTargetUsers(),
    Subscription.getWatchers((target as any) as Types.ObjectId),
    Subscription.getUnwatchers((target as any) as Types.ObjectId),
  ]);

  const unique = array => Object.values(array.reduce((objects, object) => ({ ...objects, [object.toString()]: object }), {}));
  const filter = (array, pull) => {
    const ids = pull.map(object => object.toString());
    return array.filter(object => !ids.includes(object.toString()));
=======
  /**
     * @param {User} user
     * @return {Promise}
     */
  activitySchema.statics.findByUser = function(user) {
    return this.find({ user }).sort({ createdAt: -1 }).exec();
>>>>>>> bb36c740
  };

  activitySchema.statics.getActionUsersFromActivities = function(activities) {
    return activities.map(({ user }) => user).filter((user, i, self) => self.indexOf(user) === i);
  };

  activitySchema.methods.getNotificationTargetUsers = async function() {
    const User = getModelSafely('User') || require('~/server/models/user')();
    const { user: actionUser, targetModel, target } = this;

    const model: any = await this.model(targetModel).findById(target);
    const [targetUsers, watchUsers, ignoreUsers] = await Promise.all([
      model.getNotificationTargetUsers(),
      Watcher.getWatchers((target as any) as Types.ObjectId),
      Watcher.getIgnorers((target as any) as Types.ObjectId),
    ]);

    const unique = array => Object.values(array.reduce((objects, object) => ({ ...objects, [object.toString()]: object }), {}));
    const filter = (array, pull) => {
      const ids = pull.map(object => object.toString());
      return array.filter(object => !ids.includes(object.toString()));
    };
    const notificationUsers = filter(unique([...targetUsers, ...watchUsers]), [...ignoreUsers, actionUser]);
    const activeNotificationUsers = await User.find({
      _id: { $in: notificationUsers },
      status: User.STATUS_ACTIVE,
    }).distinct('_id');
    return activeNotificationUsers;
  };

  activitySchema.post('save', async(savedActivity: ActivityDocument) => {
    let targetUsers: Types.ObjectId[] = [];
    try {
      targetUsers = await savedActivity.getNotificationTargetUsers();
    }
    catch (err) {
      logger.error(err);
    }

    activityEvent.emit('create', targetUsers, savedActivity);
  });

  return getOrCreateModel<ActivityDocument, ActivityModel>('Activity', activitySchema);

};<|MERGE_RESOLUTION|>--- conflicted
+++ resolved
@@ -165,57 +165,12 @@
     return this.deleteMany({ target: page }).exec();
   };
 
-<<<<<<< HEAD
-  return this.removeByParameters(parameters);
-};
-
-/**
-   * @param {Page} page
-   * @return {Promise}
-   */
-activitySchema.statics.removeByPage = async function(page) {
-  const activities = await this.find({ target: page });
-  for (const activity of activities) {
-    // activityEvent.emit('remove', activity);
-  }
-  return this.deleteMany({ target: page }).exec();
-};
-
-/**
-   * @param {User} user
-   * @return {Promise}
-   */
-activitySchema.statics.findByUser = function(user) {
-  return this.find({ user }).sort({ createdAt: -1 }).exec();
-};
-
-activitySchema.statics.getActionUsersFromActivities = function(activities) {
-  return activities.map(({ user }) => user).filter((user, i, self) => self.indexOf(user) === i);
-};
-
-activitySchema.methods.getNotificationTargetUsers = async function() {
-  const User = getModelSafely('User') || require('~/server/models/user')();
-  const { user: actionUser, targetModel, target } = this;
-
-  const model: any = await this.model(targetModel).findById(target);
-  const [targetUsers, watchUsers, ignoreUsers] = await Promise.all([
-    model.getNotificationTargetUsers(),
-    Subscription.getWatchers((target as any) as Types.ObjectId),
-    Subscription.getUnwatchers((target as any) as Types.ObjectId),
-  ]);
-
-  const unique = array => Object.values(array.reduce((objects, object) => ({ ...objects, [object.toString()]: object }), {}));
-  const filter = (array, pull) => {
-    const ids = pull.map(object => object.toString());
-    return array.filter(object => !ids.includes(object.toString()));
-=======
   /**
      * @param {User} user
      * @return {Promise}
      */
   activitySchema.statics.findByUser = function(user) {
     return this.find({ user }).sort({ createdAt: -1 }).exec();
->>>>>>> bb36c740
   };
 
   activitySchema.statics.getActionUsersFromActivities = function(activities) {
