import {
  Types, Document, Model, Schema,
} from 'mongoose';

import loggerFactory from '../../utils/logger';

import { getOrCreateModel, getModelSafely } from '../util/mongoose-utils';

import ActivityDefine from '../util/activityDefine';
import activityEvent from '../events/activity';

import Subscription from './subscription';

const logger = loggerFactory('growi:models:activity');


export interface ActivityDocument extends Document {
  _id: Types.ObjectId
  user: Types.ObjectId | any
  targetModel: string
  target: string
  action: string
  event: Types.ObjectId
  eventModel: string
  createdAt: Date

  getNotificationTargetUsers(): Promise<any[]>
}

export interface ActivityModel extends Model<ActivityDocument> {
  getActionUsersFromActivities(activities: ActivityDocument[]): any[]
}
// TODO: add revision id
const activitySchema = new Schema<ActivityDocument, ActivityModel>({
  user: {
    type: Schema.Types.ObjectId,
    ref: 'User',
    index: true,
    require: true,
  },
  targetModel: {
    type: String,
    require: true,
    enum: ActivityDefine.getSupportTargetModelNames(),
  },
  target: {
    type: Schema.Types.ObjectId,
    refPath: 'targetModel',
    require: true,
  },
  action: {
    type: String,
    require: true,
    enum: ActivityDefine.getSupportActionNames(),
  },
  event: {
    type: Schema.Types.ObjectId,
    refPath: 'eventModel',
  },
  eventModel: {
    type: String,
    enum: ActivityDefine.getSupportEventModelNames(),
  },
  createdAt: {
    type: Date,
    default: Date.now,
  },
});
activitySchema.index({ target: 1, action: 1 });
activitySchema.index({
  user: 1, target: 1, action: 1, createdAt: 1,
}, { unique: true });


activitySchema.methods.getNotificationTargetUsers = async function() {
  const User = getModelSafely('User') || require('~/server/models/user')();
  const { user: actionUser, targetModel, target } = this;

  const model: any = await this.model(targetModel).findById(target);
  const [targetUsers, subscribeUsers, unsubscribeUsers] = await Promise.all([
    model.getNotificationTargetUsers(),
    Subscription.getSubscription((target as any) as Types.ObjectId),
    Subscription.getUnsubscription((target as any) as Types.ObjectId),
  ]);

  const unique = array => Object.values(array.reduce((objects, object) => ({ ...objects, [object.toString()]: object }), {}));
  const filter = (array, pull) => {
    const ids = pull.map(object => object.toString());
    return array.filter(object => !ids.includes(object.toString()));
  };
  const notificationUsers = filter(unique([...targetUsers, ...subscribeUsers]), [...unsubscribeUsers, actionUser]);
  const activeNotificationUsers = await User.find({
    _id: { $in: notificationUsers },
    status: User.STATUS_ACTIVE,
  }).distinct('_id');
  return activeNotificationUsers;
};


<<<<<<< HEAD
activitySchema.statics.getActionUsersFromActivities = function(activities) {
  return activities.map(({ user }) => user).filter((user, i, self) => self.indexOf(user) === i);
};
=======
activitySchema.post('save', async(savedActivity: ActivityDocument) => {
  let targetUsers: Types.ObjectId[] = [];
  try {
    targetUsers = await savedActivity.getNotificationTargetUsers();
  }
  catch (err) {
    logger.error(err);
  }

  activityEvent.emit('create', targetUsers, savedActivity);
});

>>>>>>> bd188d8f

export default getOrCreateModel<ActivityDocument, ActivityModel>('Activity', activitySchema);<|MERGE_RESOLUTION|>--- conflicted
+++ resolved
@@ -96,12 +96,10 @@
   return activeNotificationUsers;
 };
 
-
-<<<<<<< HEAD
 activitySchema.statics.getActionUsersFromActivities = function(activities) {
   return activities.map(({ user }) => user).filter((user, i, self) => self.indexOf(user) === i);
 };
-=======
+
 activitySchema.post('save', async(savedActivity: ActivityDocument) => {
   let targetUsers: Types.ObjectId[] = [];
   try {
@@ -114,6 +112,5 @@
   activityEvent.emit('create', targetUsers, savedActivity);
 });
 
->>>>>>> bd188d8f
 
 export default getOrCreateModel<ActivityDocument, ActivityModel>('Activity', activitySchema);