--- conflicted
+++ resolved
@@ -38,12 +38,8 @@
   getParentIdAndFillAncestors(path: string): Promise<string | null>
   findByPathAndViewer(path: string | null, user, userGroups?, useFindOne?): Promise<PageDocument[]>
   findSiblingsByPathAndViewer(path: string | null, user, userGroups?): Promise<PageDocument[]>
-<<<<<<< HEAD
-  findAncestorsByPath(path: string): Promise<PageDocument[]>
-  findChildrenByParentIdAndViewer(parentId: string, user, userGroups?): Promise<PageDocument[]>
-=======
   findAncestorsByPathOrId(pathOrId: string): Promise<PageDocument[]>
->>>>>>> b697845d
+  findChildrenByParentPathOrIdAndViewer(parentPathOrId: string, user, userGroups?): Promise<PageDocument[]>
 }
 
 const ObjectId = mongoose.Schema.Types.ObjectId;
@@ -100,6 +96,20 @@
 };
 
 /*
+ * Generate RE2 instance for one level lower path
+ */
+const generateChildrenRegExp = (path: string): RE2 => {
+  // https://regex101.com/r/mrDJrx/1
+  // ex. /parent/any_child OR /any_level1
+  let regexp = new RE2(`^${path}(\\/[^/]+)\\/?$`);
+  // https://regex101.com/r/iu1vYF/1
+  // ex. / OR /any_level1
+  if (isTopPage(path)) regexp = new RE2(/^\/[^\\/]*$/);
+
+  return regexp;
+};
+
+/*
  * Create empty pages if the page in paths didn't exist
  */
 schema.statics.createEmptyPagesByPaths = async function(paths: string[]): Promise<void> {
@@ -219,12 +229,7 @@
   const _parentPath = nodePath.dirname(path);
   const parentPath = isTopPage(_parentPath) ? '' : _parentPath;
 
-  // https://regex101.com/r/mrDJrx/1
-  // ex. /parent/any_child OR /any_level1
-  let regexp = new RE2(`^${parentPath}(\\/[^/]+)\\/?$`);
-  // https://regex101.com/r/iu1vYF/1
-  // ex. / OR /any_level1
-  if (isTopPage(path)) regexp = new RE2(/^\/[^\\/]*$/);
+  const regexp = generateChildrenRegExp(parentPath);
 
   const queryBuilder = new PageQueryBuilder(this.find({ path: { $regex: regexp.source, $options: regexp.flags } }));
   await addViewerCondition(queryBuilder, user, userGroups);
@@ -270,8 +275,16 @@
 /*
  * Find all children by parent's id
  */
-schema.statics.findChildrenByParentIdAndViewer = async function(parentId: string, user, userGroups = null): Promise<PageDocument[]> {
-  const queryBuilder = new PageQueryBuilder(this.find({ parent: parentId }));
+schema.statics.findChildrenByParentPathOrIdAndViewer = async function(parentPathOrId: string, user, userGroups = null): Promise<PageDocument[]> {
+  let queryBuilder: PageQueryBuilder;
+  if (hasSlash(parentPathOrId)) {
+    const path = parentPathOrId;
+    const regexp = generateChildrenRegExp(path);
+    queryBuilder = new PageQueryBuilder(this.find({ parent: { $regex: regexp } }));
+  }
+  else {
+    queryBuilder = new PageQueryBuilder(this.find({ parent: parentId }));
+  }
   await addViewerCondition(queryBuilder, user, userGroups);
 
   return queryBuilder.query.lean().exec();
