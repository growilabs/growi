--- conflicted
+++ resolved
@@ -163,36 +163,23 @@
   return parentId;
 };
 
-<<<<<<< HEAD
 const addViewerCondition = async(queryBuilder: PageQueryBuilder, user, userGroups): Promise<void> => {
-=======
-schema.statics.findByPathAndViewer = async function(path: string | null, user, userGroups, useFindOne = true): Promise<IPage[]> {
-  if (path == null) {
-    throw new Error('path is required.');
-  }
-
-  const baseQuery = useFindOne ? this.findOne({ path }) : this.find({ path });
-
->>>>>>> b7dacbb6
   let relatedUserGroups = userGroups;
   if (user != null && relatedUserGroups == null) {
     const UserGroupRelation: any = mongoose.model('UserGroupRelation');
     relatedUserGroups = await UserGroupRelation.findAllUserGroupIdsRelatedToUser(user);
   }
 
-<<<<<<< HEAD
-=======
-  const queryBuilder = new PageQueryBuilder(baseQuery);
->>>>>>> b7dacbb6
   queryBuilder.addConditionToFilteringByViewer(user, relatedUserGroups, true);
 };
 
-schema.statics.findByPathAndViewerV5 = async function(path: string | null, user, userGroups): Promise<IPage[]> {
+schema.statics.findByPathAndViewer = async function(path: string | null, user, userGroups, useFindOne = true): Promise<IPage[]> {
   if (path == null) {
     throw new Error('path is required.');
   }
 
-  const queryBuilder = new PageQueryBuilder(this.find({ path }));
+  const baseQuery = useFindOne ? this.findOne({ path }) : this.find({ path });
+  const queryBuilder = new PageQueryBuilder(baseQuery);
   await addViewerCondition(queryBuilder, user, userGroups);
 
   return queryBuilder.query.exec();
