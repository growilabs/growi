/* eslint-disable @typescript-eslint/no-explicit-any */

import nodePath from 'path';

import { getOrCreateModel, pagePathUtils, pathUtils } from '@growi/core';
import escapeStringRegexp from 'escape-string-regexp';
import mongoose, {
  Schema, Model, Document, AnyObject,
} from 'mongoose';
import mongoosePaginate from 'mongoose-paginate-v2';
import uniqueValidator from 'mongoose-unique-validator';

import { IPage, IPageHasId, PageGrant } from '~/interfaces/page';
import { IUserHasId } from '~/interfaces/user';
import { ObjectIdLike } from '~/server/interfaces/mongoose-utils';

import loggerFactory from '../../utils/logger';
import Crowi from '../crowi';

import { getPageSchema, extractToAncestorsPaths, populateDataToShowRevision } from './obsolete-page';

const { addTrailingSlash, normalizePath } = pathUtils;
const { isTopPage, collectAncestorPaths, hasSlash } = pagePathUtils;

const logger = loggerFactory('growi:models:page');
/*
 * define schema
 */
const GRANT_PUBLIC = 1;
const GRANT_RESTRICTED = 2;
const GRANT_SPECIFIED = 3; // DEPRECATED
const GRANT_OWNER = 4;
const GRANT_USER_GROUP = 5;
const PAGE_GRANT_ERROR = 1;
const STATUS_PUBLISHED = 'published';
const STATUS_DELETED = 'deleted';

export interface PageDocument extends IPage, Document {
  [x:string]: any // for obsolete methods
}


type TargetAndAncestorsResult = {
  targetAndAncestors: PageDocument[]
  rootPage: PageDocument
}

type PaginatedPages = {
  pages: PageDocument[],
  totalCount: number,
  limit: number,
  offset: number
}

export type CreateMethod = (path: string, body: string, user, options: PageCreateOptions) => Promise<PageDocument & { _id: any }>
export interface PageModel extends Model<PageDocument> {
  [x: string]: any; // for obsolete static methods
  findByIdsAndViewer(pageIds: ObjectIdLike[], user, userGroups?, includeEmpty?: boolean): Promise<PageDocument[]>
  findByPathAndViewer(path: string | null, user, userGroups?, useFindOne?: boolean, includeEmpty?: boolean): Promise<PageDocument | PageDocument[] | null>
  findTargetAndAncestorsByPathOrId(pathOrId: string): Promise<TargetAndAncestorsResult>
  findRecentUpdatedPages(path: string, user, option, includeEmpty?: boolean): Promise<PaginatedPages>
  generateGrantCondition(
    user, userGroups, showAnyoneKnowsLink?: boolean, showPagesRestrictedByOwner?: boolean, showPagesRestrictedByGroup?: boolean,
  ): { $or: any[] }

  PageQueryBuilder: typeof PageQueryBuilder

  GRANT_PUBLIC
  GRANT_RESTRICTED
  GRANT_SPECIFIED
  GRANT_OWNER
  GRANT_USER_GROUP
  PAGE_GRANT_ERROR
  STATUS_PUBLISHED
  STATUS_DELETED
}

type IObjectId = mongoose.Types.ObjectId;
const ObjectId = mongoose.Schema.Types.ObjectId;

const schema = new Schema<PageDocument, PageModel>({
  parent: {
    type: ObjectId, ref: 'Page', index: true, default: null,
  },
  descendantCount: { type: Number, default: 0 },
  isEmpty: { type: Boolean, default: false },
  path: {
    type: String, required: true, index: true,
  },
  revision: { type: ObjectId, ref: 'Revision' },
  status: { type: String, default: STATUS_PUBLISHED, index: true },
  grant: { type: Number, default: GRANT_PUBLIC, index: true },
  grantedUsers: [{ type: ObjectId, ref: 'User' }],
  grantedGroup: { type: ObjectId, ref: 'UserGroup', index: true },
  creator: { type: ObjectId, ref: 'User', index: true },
  lastUpdateUser: { type: ObjectId, ref: 'User' },
  liker: [{ type: ObjectId, ref: 'User' }],
  seenUsers: [{ type: ObjectId, ref: 'User' }],
  commentCount: { type: Number, default: 0 },
  slackChannels: { type: String },
  pageIdOnHackmd: { type: String },
  revisionHackmdSynced: { type: ObjectId, ref: 'Revision' }, // the revision that is synced to HackMD
  hasDraftOnHackmd: { type: Boolean }, // set true if revision and revisionHackmdSynced are same but HackMD document has modified
  createdAt: { type: Date, default: new Date() },
  updatedAt: { type: Date, default: new Date() },
  deleteUser: { type: ObjectId, ref: 'User' },
  deletedAt: { type: Date },
}, {
  toJSON: { getters: true },
  toObject: { getters: true },
});
// apply plugins
schema.plugin(mongoosePaginate);
schema.plugin(uniqueValidator);


export class PageQueryBuilder {

  query: any;

  constructor(query, includeEmpty = false) {
    this.query = query;
    if (!includeEmpty) {
      this.query = this.query
        .and({
          $or: [
            { isEmpty: false },
            { isEmpty: null }, // for v4 compatibility
          ],
        });
    }
  }

  /**
   * Used for filtering the pages at specified paths not to include unintentional pages.
   * @param pathsToFilter The paths to have additional filters as to be applicable
   * @returns PageQueryBuilder
   */
  addConditionToFilterByApplicableAncestors(pathsToFilter: string[]) {
    this.query = this.query
      .and(
        {
          $or: [
            { path: '/' },
            { path: { $in: pathsToFilter }, grant: GRANT_PUBLIC, status: STATUS_PUBLISHED },
            { path: { $in: pathsToFilter }, parent: { $ne: null }, status: STATUS_PUBLISHED },
            { path: { $nin: pathsToFilter }, status: STATUS_PUBLISHED },
          ],
        },
      );

    return this;
  }

  addConditionToExcludeTrashed() {
    this.query = this.query
      .and({
        $or: [
          { status: null },
          { status: STATUS_PUBLISHED },
        ],
      });

    return this;
  }

  /**
   * generate the query to find the pages '{path}/*' and '{path}' self.
   * If top page, return without doing anything.
   */
  addConditionToListWithDescendants(path: string, option?) {
    // No request is set for the top page
    if (isTopPage(path)) {
      return this;
    }

    const pathNormalized = pathUtils.normalizePath(path);
    const pathWithTrailingSlash = addTrailingSlash(path);

    const startsPattern = escapeStringRegexp(pathWithTrailingSlash);

    this.query = this.query
      .and({
        $or: [
          { path: pathNormalized },
          { path: new RegExp(`^${startsPattern}`) },
        ],
      });

    return this;
  }

  /**
   * generate the query to find the pages '{path}/*' (exclude '{path}' self).
   * If top page, return without doing anything.
   */
  addConditionToListOnlyDescendants(path, option) {
    // No request is set for the top page
    if (isTopPage(path)) {
      return this;
    }

    const pathWithTrailingSlash = addTrailingSlash(path);

    const startsPattern = escapeStringRegexp(pathWithTrailingSlash);

    this.query = this.query
      .and({ path: new RegExp(`^${startsPattern}`) });

    return this;

  }

  addConditionToListOnlyAncestors(path) {
    const pathNormalized = pathUtils.normalizePath(path);
    const ancestorsPaths = extractToAncestorsPaths(pathNormalized);

    this.query = this.query
      .and({
        path: {
          $in: ancestorsPaths,
        },
      });

    return this;

  }

  /**
   * generate the query to find pages that start with `path`
   *
   * In normal case, returns '{path}/*' and '{path}' self.
   * If top page, return without doing anything.
   *
   * *option*
   *   Left for backward compatibility
   */
  addConditionToListByStartWith(str: string): PageQueryBuilder {
    const path = normalizePath(str);

    // No request is set for the top page
    if (isTopPage(path)) {
      return this;
    }

    const startsPattern = escapeStringRegexp(path);

    this.query = this.query
      .and({ path: new RegExp(`^${startsPattern}`) });

    return this;
  }

  addConditionToListByNotStartWith(str: string): PageQueryBuilder {
    const path = normalizePath(str);

    // No request is set for the top page
    if (isTopPage(path)) {
      return this;
    }

    const startsPattern = escapeStringRegexp(str);

    this.query = this.query
      .and({ path: new RegExp(`^(?!${startsPattern}).*$`) });

    return this;
  }

  addConditionToListByMatch(str: string): PageQueryBuilder {
    // No request is set for "/"
    if (str === '/') {
      return this;
    }

    const match = escapeStringRegexp(str);

    this.query = this.query
      .and({ path: new RegExp(`^(?=.*${match}).*$`) });

    return this;
  }

  addConditionToListByNotMatch(str: string): PageQueryBuilder {
    // No request is set for "/"
    if (str === '/') {
      return this;
    }

    const match = escapeStringRegexp(str);

    this.query = this.query
      .and({ path: new RegExp(`^(?!.*${match}).*$`) });

    return this;
  }

  async addConditionForParentNormalization(user) {
    // determine UserGroup condition
    let userGroups;
    if (user != null) {
      const UserGroupRelation = mongoose.model('UserGroupRelation') as any; // TODO: Typescriptize model
      userGroups = await UserGroupRelation.findAllUserGroupIdsRelatedToUser(user);
    }

    const grantConditions: any[] = [
      { grant: null },
      { grant: GRANT_PUBLIC },
    ];

    if (user != null) {
      grantConditions.push(
        { grant: GRANT_OWNER, grantedUsers: user._id },
      );
    }

    if (userGroups != null && userGroups.length > 0) {
      grantConditions.push(
        { grant: GRANT_USER_GROUP, grantedGroup: { $in: userGroups } },
      );
    }

    this.query = this.query
      .and({
        $or: grantConditions,
      });

    return this;
  }

  async addConditionAsMigratablePages(user) {
    this.query = this.query
      .and({
        $or: [
          { grant: { $ne: GRANT_RESTRICTED } },
          { grant: { $ne: GRANT_SPECIFIED } },
        ],
      });
    this.addConditionAsNotMigrated();
    this.addConditionAsNonRootPage();
    this.addConditionToExcludeTrashed();
    await this.addConditionForParentNormalization(user);

    return this;
  }

  // add viewer condition to PageQueryBuilder instance
  async addViewerCondition(user, userGroups = null): Promise<PageQueryBuilder> {
    let relatedUserGroups = userGroups;
    if (user != null && relatedUserGroups == null) {
      const UserGroupRelation: any = mongoose.model('UserGroupRelation');
      relatedUserGroups = await UserGroupRelation.findAllUserGroupIdsRelatedToUser(user);
    }

    this.addConditionToFilteringByViewer(user, relatedUserGroups, false);
    return this;
  }

  addConditionToFilteringByViewer(user, userGroups, showAnyoneKnowsLink = false, showPagesRestrictedByOwner = false, showPagesRestrictedByGroup = false) {
    const condition = generateGrantCondition(user, userGroups, showAnyoneKnowsLink, showPagesRestrictedByOwner, showPagesRestrictedByGroup);

    this.query = this.query
      .and(condition);

    return this;
  }

  addConditionToPagenate(offset, limit, sortOpt?) {
    this.query = this.query
      .sort(sortOpt).skip(offset).limit(limit); // eslint-disable-line newline-per-chained-call

    return this;
  }

  addConditionAsNonRootPage() {
    this.query = this.query.and({ path: { $ne: '/' } });

    return this;
  }

  addConditionAsNotMigrated() {
    this.query = this.query
      .and({ parent: null });

    return this;
  }

  addConditionAsOnTree() {
    this.query = this.query
      .and(
        {
          $or: [
            { parent: { $ne: null } },
            { path: '/' },
          ],
        },
      );

    return this;
  }

  /*
   * Add this condition when get any ancestor pages including the target's parent
   */
  addConditionToSortPagesByDescPath() {
    this.query = this.query.sort('-path');

    return this;
  }

  addConditionToSortPagesByAscPath() {
    this.query = this.query.sort('path');

    return this;
  }

  addConditionToMinimizeDataForRendering() {
    this.query = this.query.select('_id path isEmpty grant revision descendantCount');

    return this;
  }

  addConditionToListByPathsArray(paths) {
    this.query = this.query
      .and({
        path: {
          $in: paths,
        },
      });

    return this;
  }

  addConditionToListByPageIdsArray(pageIds) {
    this.query = this.query
      .and({
        _id: {
          $in: pageIds,
        },
      });

    return this;
  }

  addConditionToExcludeByPageIdsArray(pageIds) {
    this.query = this.query
      .and({
        _id: {
          $nin: pageIds,
        },
      });

    return this;
  }

  populateDataToList(userPublicFields) {
    this.query = this.query
      .populate({
        path: 'lastUpdateUser',
        select: userPublicFields,
      });
    return this;
  }

  populateDataToShowRevision(userPublicFields) {
    this.query = populateDataToShowRevision(this.query, userPublicFields);
    return this;
  }

  addConditionToFilteringByParentId(parentId) {
    this.query = this.query.and({ parent: parentId });
    return this;
  }

}

schema.statics.createEmptyPage = async function(
    path: string, parent: any, descendantCount = 0, // TODO: improve type including IPage at https://redmine.weseek.co.jp/issues/86506
): Promise<PageDocument & { _id: any }> {
  if (parent == null) {
    throw Error('parent must not be null');
  }

  const Page = this;
  const page = new Page();
  page.path = path;
  page.isEmpty = true;
  page.parent = parent;
  page.descendantCount = descendantCount;

  return page.save();
};

/**
 * Replace an existing page with an empty page.
 * It updates the children's parent to the new empty page's _id.
 * @param exPage a page document to be replaced
 * @returns Promise<void>
 */
schema.statics.replaceTargetWithPage = async function(exPage, pageToReplaceWith?, deleteExPageIfEmpty = false) {
  // find parent
  const parent = await this.findOne({ _id: exPage.parent });
  if (parent == null) {
    throw Error('parent to update does not exist. Prepare parent first.');
  }

  // create empty page at path
  const newTarget = pageToReplaceWith == null ? await this.createEmptyPage(exPage.path, parent, exPage.descendantCount) : pageToReplaceWith;

  // find children by ex-page _id
  const children = await this.find({ parent: exPage._id });

  // bulkWrite
  const operationForNewTarget = {
    updateOne: {
      filter: { _id: newTarget._id },
      update: {
        parent: parent._id,
      },
    },
  };
  const operationsForChildren = {
    updateMany: {
      filter: {
        _id: { $in: children.map(d => d._id) },
      },
      update: {
        parent: newTarget._id,
      },
    },
  };

  await this.bulkWrite([operationForNewTarget, operationsForChildren]);

  const isExPageEmpty = exPage.isEmpty;
  if (deleteExPageIfEmpty && isExPageEmpty) {
    await this.deleteOne({ _id: exPage._id });
    logger.warn('Deleted empty page since it was replaced with another page.');
  }

  return this.findById(newTarget._id);
};

<<<<<<< HEAD
/**
 * Find parent or create parent if not exists.
 * It also updates parent of ancestors
 * @param path string
 * @returns Promise<PageDocument>
 */
schema.statics.getParentAndFillAncestors = async function(path: string, user): Promise<PageDocument> {
  const parentPath = nodePath.dirname(path);

  const builder1 = new PageQueryBuilder(this.find({ path: parentPath }), true);
  const pagesCanBeParent = await builder1
    .addConditionAsMigrated()
    .query
    .exec();

  if (pagesCanBeParent.length >= 1) {
    return pagesCanBeParent[0]; // the earliest page will be the result
  }

  /*
   * Fill parents if parent is null
   */
  const ancestorPaths = collectAncestorPaths(path); // paths of parents need to be created

  // just create ancestors with empty pages
  await this.createEmptyPagesByPaths(ancestorPaths, user);

  // find ancestors
  const builder2 = new PageQueryBuilder(this.find(), true);

  // avoid including not normalized pages
  builder2.addConditionToFilterByApplicableAncestors(ancestorPaths);

  const ancestors = await builder2
    .addConditionToListByPathsArray(ancestorPaths)
    .addConditionToSortPagesByDescPath()
    .query
    .exec();

  const ancestorsMap = new Map(); // Map<path, page>
  ancestors.forEach(page => !ancestorsMap.has(page.path) && ancestorsMap.set(page.path, page)); // the earlier element should be the true ancestor

  // bulkWrite to update ancestors
  const nonRootAncestors = ancestors.filter(page => !isTopPage(page.path));
  const operations = nonRootAncestors.map((page) => {
    const parentPath = nodePath.dirname(page.path);
    return {
      updateOne: {
        filter: {
          _id: page._id,
        },
        update: {
          parent: ancestorsMap.get(parentPath)._id,
        },
      },
    };
  });
  await this.bulkWrite(operations);

  const parentId = ancestorsMap.get(parentPath)._id; // get parent page id to fetch updated parent parent
  const createdParent = await this.findOne({ _id: parentId });
  if (createdParent == null) {
    throw Error('updated parent not Found');
  }
  return createdParent;
=======
// Utility function to add viewer condition to PageQueryBuilder instance
const addViewerCondition = async(queryBuilder: PageQueryBuilder, user, userGroups = null): Promise<void> => {
  let relatedUserGroups = userGroups;
  if (user != null && relatedUserGroups == null) {
    const UserGroupRelation: any = mongoose.model('UserGroupRelation');
    relatedUserGroups = await UserGroupRelation.findAllUserGroupIdsRelatedToUser(user);
  }

  queryBuilder.addConditionToFilteringByViewer(user, relatedUserGroups, false);
>>>>>>> e4090227
};

/*
 * Find pages by ID and viewer.
 */
schema.statics.findByIdsAndViewer = async function(pageIds: string[], user, userGroups?, includeEmpty?: boolean): Promise<PageDocument[]> {
  const baseQuery = this.find({ _id: { $in: pageIds } });
  const queryBuilder = new PageQueryBuilder(baseQuery, includeEmpty);

  await queryBuilder.addViewerCondition(user, userGroups);

  return queryBuilder.query.exec();
};

/*
 * Find a page by path and viewer. Pass false to useFindOne to use findOne method.
 */
schema.statics.findByPathAndViewer = async function(
    path: string | null, user, userGroups = null, useFindOne = true, includeEmpty = false,
): Promise<PageDocument | PageDocument[] | null> {
  if (path == null) {
    throw new Error('path is required.');
  }

  const baseQuery = useFindOne ? this.findOne({ path }) : this.find({ path });
  const queryBuilder = new PageQueryBuilder(baseQuery, includeEmpty);

  await queryBuilder.addViewerCondition(user, userGroups);

  return queryBuilder.query.exec();
};

schema.statics.findRecentUpdatedPages = async function(
    path: string, user, options, includeEmpty = false,
): Promise<PaginatedPages> {

  const sortOpt = {};
  sortOpt[options.sort] = options.desc;

  const Page = this;
  const User = mongoose.model('User') as any;

  if (path == null) {
    throw new Error('path is required.');
  }

  const baseQuery = this.find({});
  const queryBuilder = new PageQueryBuilder(baseQuery, includeEmpty);
  if (!options.includeTrashed) {
    queryBuilder.addConditionToExcludeTrashed();
  }

  queryBuilder.addConditionToListWithDescendants(path, options);
  queryBuilder.populateDataToList(User.USER_FIELDS_EXCEPT_CONFIDENTIAL);
  await queryBuilder.addViewerCondition(user);
  const pages = await Page.paginate(queryBuilder.query.clone(), {
    lean: true, sort: sortOpt, offset: options.offset, limit: options.limit,
  });
  const results = {
    pages: pages.docs, totalCount: pages.totalDocs, offset: options.offset, limit: options.limit,
  };

  return results;
};


/*
 * Find all ancestor pages by path. When duplicate pages found, it uses the oldest page as a result
 * The result will include the target as well
 */
schema.statics.findTargetAndAncestorsByPathOrId = async function(pathOrId: string, user, userGroups): Promise<TargetAndAncestorsResult> {
  let path;
  if (!hasSlash(pathOrId)) {
    const _id = pathOrId;
    const page = await this.findOne({ _id });

    path = page == null ? '/' : page.path;
  }
  else {
    path = pathOrId;
  }

  const ancestorPaths = collectAncestorPaths(path);
  ancestorPaths.push(path); // include target

  // Do not populate
  const queryBuilder = new PageQueryBuilder(this.find(), true);
  await queryBuilder.addViewerCondition(user, userGroups);

  const _targetAndAncestors: PageDocument[] = await queryBuilder
    .addConditionAsOnTree()
    .addConditionToListByPathsArray(ancestorPaths)
    .addConditionToMinimizeDataForRendering()
    .addConditionToSortPagesByDescPath()
    .query
    .lean()
    .exec();

  // no same path pages
  const ancestorsMap = new Map<string, PageDocument>();
  _targetAndAncestors.forEach(page => ancestorsMap.set(page.path, page));
  const targetAndAncestors = Array.from(ancestorsMap.values());
  const rootPage = targetAndAncestors[targetAndAncestors.length - 1];

  return { targetAndAncestors, rootPage };
};

<<<<<<< HEAD
=======
/*
 * Find all children by parent's path or id. Using id should be prioritized
 */
schema.statics.findChildrenByParentPathOrIdAndViewer = async function(parentPathOrId: string, user, userGroups = null): Promise<PageDocument[]> {
  let queryBuilder: PageQueryBuilder;
  if (hasSlash(parentPathOrId)) {
    const path = parentPathOrId;
    const regexp = generateChildrenRegExp(path);
    queryBuilder = new PageQueryBuilder(this.find({ path: { $regex: regexp } }), true);
  }
  else {
    const parentId = parentPathOrId;
    queryBuilder = new PageQueryBuilder(this.find({ parent: parentId } as any), true); // TODO: improve type
  }
  await addViewerCondition(queryBuilder, user, userGroups);

  return queryBuilder
    .addConditionToSortPagesByAscPath()
    .query
    .lean()
    .exec();
};

schema.statics.findAncestorsChildrenByPathAndViewer = async function(path: string, user, userGroups = null): Promise<Record<string, PageDocument[]>> {
  const ancestorPaths = isTopPage(path) ? ['/'] : collectAncestorPaths(path); // root path is necessary for rendering
  const regexps = ancestorPaths.map(path => new RegExp(generateChildrenRegExp(path))); // cannot use re2

  // get pages at once
  const queryBuilder = new PageQueryBuilder(this.find({ path: { $in: regexps } }), true);
  await addViewerCondition(queryBuilder, user, userGroups);
  const _pages = await queryBuilder
    .addConditionAsOnTree()
    .addConditionToMinimizeDataForRendering()
    .addConditionToSortPagesByAscPath()
    .query
    .lean()
    .exec();
  // mark target
  const pages = _pages.map((page: PageDocument & { isTarget?: boolean }) => {
    if (page.path === path) {
      page.isTarget = true;
    }
    return page;
  });

  /*
   * If any non-migrated page is found during creating the pathToChildren map, it will stop incrementing at that moment
   */
  const pathToChildren: Record<string, PageDocument[]> = {};
  const sortedPaths = ancestorPaths.sort((a, b) => a.length - b.length); // sort paths by path.length
  sortedPaths.every((path) => {
    const children = pages.filter(page => nodePath.dirname(page.path) === path);
    if (children.length === 0) {
      return false; // break when children do not exist
    }
    pathToChildren[path] = children;
    return true;
  });

  return pathToChildren;
};
>>>>>>> e4090227

/**
 * Create empty pages at paths at which no pages exist
 * @param paths Page paths
 * @param aggrPipelineForExistingPages AggregationPipeline object to find existing pages at paths
 */
schema.statics.createEmptyPagesByPaths = async function(paths: string[], aggrPipelineForExistingPages: any[]): Promise<void> {
  const existingPages = await this.aggregate(aggrPipelineForExistingPages);

  const existingPagePaths = existingPages.map(page => page.path);
  const notExistingPagePaths = paths.filter(path => !existingPagePaths.includes(path));

  await this.insertMany(notExistingPagePaths.map(path => ({ path, isEmpty: true })));
};

/**
 * Find a parent page by path
 * @param {string} path
 * @returns {Promise<PageDocument | null>}
 */
schema.statics.findParentByPath = async function(path: string): Promise<PageDocument | null> {
  const parentPath = nodePath.dirname(path);

  const builder = new PageQueryBuilder(this.find({ path: parentPath }), true);
  const pagesCanBeParent = await builder
    .addConditionAsOnTree()
    .query
    .exec();

  if (pagesCanBeParent.length >= 1) {
    return pagesCanBeParent[0]; // the earliest page will be the result
  }

  return null;
};

/*
 * Utils from obsolete-page.js
 */
export async function pushRevision(pageData, newRevision, user) {
  await newRevision.save();

  pageData.revision = newRevision;
  pageData.lastUpdateUser = user?._id ?? user;
  pageData.updatedAt = Date.now();

  return pageData.save();
}

/**
 * add/subtract descendantCount of pages with provided paths by increment.
 * increment can be negative number
 */
schema.statics.incrementDescendantCountOfPageIds = async function(pageIds: ObjectIdLike[], increment: number): Promise<void> {
  await this.updateMany({ _id: { $in: pageIds } }, { $inc: { descendantCount: increment } });
};

/**
 * recount descendantCount of a page with the provided id and return it
 */
schema.statics.recountDescendantCount = async function(id: ObjectIdLike): Promise<number> {
  const res = await this.aggregate(
    [
      {
        $match: {
          parent: id,
        },
      },
      {
        $project: {
          parent: 1,
          isEmpty: 1,
          descendantCount: 1,
        },
      },
      {
        $group: {
          _id: '$parent',
          sumOfDescendantCount: {
            $sum: '$descendantCount',
          },
          sumOfDocsCount: {
            $sum: {
              $cond: { if: { $eq: ['$isEmpty', true] }, then: 0, else: 1 }, // exclude isEmpty true page from sumOfDocsCount
            },
          },
        },
      },
      {
        $set: {
          descendantCount: {
            $sum: ['$sumOfDescendantCount', '$sumOfDocsCount'],
          },
        },
      },
    ],
  );

  return res.length === 0 ? 0 : res[0].descendantCount;
};

schema.statics.findAncestorsUsingParentRecursively = async function(pageId: ObjectIdLike, shouldIncludeTarget: boolean) {
  const self = this;
  const target = await this.findById(pageId);
  if (target == null) {
    throw Error('Target not found');
  }

  async function findAncestorsRecursively(target, ancestors = shouldIncludeTarget ? [target] : []) {
    const parent = await self.findOne({ _id: target.parent });
    if (parent == null) {
      return ancestors;
    }

    return findAncestorsRecursively(parent, [...ancestors, parent]);
  }

  return findAncestorsRecursively(target);
};

// TODO: write test code
/**
 * Recursively removes empty pages at leaf position.
 * @param pageId ObjectIdLike
 * @returns Promise<void>
 */
schema.statics.removeLeafEmptyPagesRecursively = async function(pageId: ObjectIdLike): Promise<void> {
  const self = this;

  const initialPage = await this.findById(pageId);

  if (initialPage == null) {
    return;
  }

  if (!initialPage.isEmpty) {
    return;
  }

  async function generatePageIdsToRemove(childPage, page, pageIds: ObjectIdLike[] = []): Promise<ObjectIdLike[]> {
    if (!page.isEmpty) {
      return pageIds;
    }

    const isChildrenOtherThanTargetExist = await self.exists({ _id: { $ne: childPage?._id }, parent: page._id });
    if (isChildrenOtherThanTargetExist) {
      return pageIds;
    }

    pageIds.push(page._id);

    const nextPage = await self.findById(page.parent);

    if (nextPage == null) {
      return pageIds;
    }

    return generatePageIdsToRemove(page, nextPage, pageIds);
  }

  const pageIdsToRemove = await generatePageIdsToRemove(null, initialPage);

  await this.deleteMany({ _id: { $in: pageIdsToRemove } });
};

schema.statics.normalizeDescendantCountById = async function(pageId) {
  const children = await this.find({ parent: pageId });

  const sumChildrenDescendantCount = children.map(d => d.descendantCount).reduce((c1, c2) => c1 + c2);
  const sumChildPages = children.filter(p => !p.isEmpty).length;

  return this.updateOne({ _id: pageId }, { $set: { descendantCount: sumChildrenDescendantCount + sumChildPages } }, { new: true });
};

schema.statics.takeOffFromTree = async function(pageId: ObjectIdLike) {
  return this.findByIdAndUpdate(pageId, { $set: { parent: null } });
};

schema.statics.removeEmptyPages = async function(pageIdsToNotRemove: ObjectIdLike[], paths: string[]): Promise<void> {
  await this.deleteMany({
    _id: {
      $nin: pageIdsToNotRemove,
    },
    path: {
      $in: paths,
    },
    isEmpty: true,
  });
};

/**
 * Find a not empty parent recursively.
 * @param {string} path
 * @returns {Promise<PageDocument | null>}
 */
schema.statics.findNotEmptyParentByPathRecursively = async function(path: string): Promise<PageDocument | null> {
  const parent = await this.findParentByPath(path);
  if (parent == null) {
    return null;
  }

  const recursive = async(page: PageDocument): Promise<PageDocument> => {
    if (!page.isEmpty) {
      return page;
    }

    const next = await this.findById(page.parent);

    if (next == null || isTopPage(next.path)) {
      return page;
    }

    return recursive(next);
  };

  const notEmptyParent = await recursive(parent);

  return notEmptyParent;
};

schema.statics.findParent = async function(pageId): Promise<PageDocument | null> {
  return this.findOne({ _id: pageId });
};

schema.statics.PageQueryBuilder = PageQueryBuilder as any; // mongoose does not support constructor type as statics attrs type

export function generateGrantCondition(
    user, userGroups, showAnyoneKnowsLink = false, showPagesRestrictedByOwner = false, showPagesRestrictedByGroup = false,
): { $or: any[] } {
  const grantConditions: AnyObject[] = [
    { grant: null },
    { grant: GRANT_PUBLIC },
  ];

  if (showAnyoneKnowsLink) {
    grantConditions.push({ grant: GRANT_RESTRICTED });
  }

  if (showPagesRestrictedByOwner) {
    grantConditions.push(
      { grant: GRANT_SPECIFIED },
      { grant: GRANT_OWNER },
    );
  }
  else if (user != null) {
    grantConditions.push(
      { grant: GRANT_SPECIFIED, grantedUsers: user._id },
      { grant: GRANT_OWNER, grantedUsers: user._id },
    );
  }

  if (showPagesRestrictedByGroup) {
    grantConditions.push(
      { grant: GRANT_USER_GROUP },
    );
  }
  else if (userGroups != null && userGroups.length > 0) {
    grantConditions.push(
      { grant: GRANT_USER_GROUP, grantedGroup: { $in: userGroups } },
    );
  }

  return {
    $or: grantConditions,
  };
}

schema.statics.generateGrantCondition = generateGrantCondition;

export type PageCreateOptions = {
  format?: string
  grantUserGroupId?: ObjectIdLike
  grant?: number
}

/*
 * Merge obsolete page model methods and define new methods which depend on crowi instance
 */
export default (crowi: Crowi): any => {
  let pageEvent;
  if (crowi != null) {
    pageEvent = crowi.event('page');
  }

  const shouldUseUpdatePageV4 = (grant: number, isV5Compatible: boolean, isOnTree: boolean): boolean => {
    const isRestricted = grant === GRANT_RESTRICTED;
    return !isRestricted && (!isV5Compatible || !isOnTree);
  };

  schema.statics.emitPageEventUpdate = (page: IPageHasId, user: IUserHasId): void => {
    pageEvent.emit('update', page, user);
  };

  /**
   * A wrapper method of schema.statics.updatePage for updating grant only.
   * @param {PageDocument} page
   * @param {UserDocument} user
   * @param options
   */
  schema.statics.updateGrant = async function(page, user, grantData: {grant: PageGrant, grantedGroup: ObjectIdLike}) {
    const { grant, grantedGroup } = grantData;

    const options = {
      grant,
      grantUserGroupId: grantedGroup,
      isSyncRevisionToHackmd: false,
    };

    return this.updatePage(page, null, null, user, options);
  };

  schema.statics.updatePage = async function(
      pageData,
      body: string | null,
      previousBody: string | null,
      user,
      options: {grant?: PageGrant, grantUserGroupId?: ObjectIdLike, isSyncRevisionToHackmd?: boolean} = {},
  ) {
    if (crowi.configManager == null || crowi.pageGrantService == null || crowi.pageService == null) {
      throw Error('Crowi is not set up');
    }

    const wasOnTree = pageData.parent != null || isTopPage(pageData.path);
    const exParent = pageData.parent;
    const isV5Compatible = crowi.configManager.getConfig('crowi', 'app:isV5Compatible');

    const shouldUseV4Process = shouldUseUpdatePageV4(pageData.grant, isV5Compatible, wasOnTree);
    if (shouldUseV4Process) {
      // v4 compatible process
      return this.updatePageV4(pageData, body, previousBody, user, options);
    }

    const grant = options.grant ?? pageData.grant; // use the previous data if absence
    const grantUserGroupId: undefined | ObjectIdLike = options.grantUserGroupId ?? pageData.grantedGroup?._id.toString();

    const grantedUserIds = pageData.grantedUserIds || [user._id];
    const shouldBeOnTree = grant !== GRANT_RESTRICTED;
    const isChildrenExist = await this.count({ path: new RegExp(`^${escapeStringRegexp(addTrailingSlash(pageData.path))}`), parent: { $ne: null } });

    const newPageData = pageData;

    if (shouldBeOnTree) {
      let isGrantNormalized = false;
      try {
        isGrantNormalized = await crowi.pageGrantService.isGrantNormalized(user, pageData.path, grant, grantedUserIds, grantUserGroupId, true);
      }
      catch (err) {
        logger.error(`Failed to validate grant of page at "${pageData.path}" of grant ${grant}:`, err);
        throw err;
      }
      if (!isGrantNormalized) {
        throw Error('The selected grant or grantedGroup is not assignable to this page.');
      }

      if (!wasOnTree) {
        const newParent = await crowi.pageService.getParentAndFillAncestorsByUser(user, newPageData.path);
        newPageData.parent = newParent._id;
      }
    }
    else {
      if (wasOnTree && isChildrenExist) {
        // Update children's parent with new parent
        const newParentForChildren = await this.createEmptyPage(pageData.path, pageData.parent, pageData.descendantCount);
        await this.updateMany(
          { parent: pageData._id },
          { parent: newParentForChildren._id },
        );
      }

      newPageData.parent = null;
      newPageData.descendantCount = 0;
    }

    newPageData.applyScope(user, grant, grantUserGroupId);

    // update existing page
    let savedPage = await newPageData.save();

    // Update body
    const Revision = mongoose.model('Revision') as any; // TODO: Typescriptize model
    const isSyncRevisionToHackmd = options.isSyncRevisionToHackmd;
    const isBodyPresent = body != null && previousBody != null;
    const shouldUpdateBody = isBodyPresent;
    if (shouldUpdateBody) {
      const newRevision = await Revision.prepareRevision(newPageData, body, previousBody, user);
      savedPage = await pushRevision(savedPage, newRevision, user);
      await savedPage.populateDataToShowRevision();

      if (isSyncRevisionToHackmd) {
        savedPage = await this.syncRevisionToHackmd(savedPage);
      }
    }


    this.emitPageEventUpdate(savedPage, user);

    // Update ex children's parent
    if (!wasOnTree && shouldBeOnTree) {
      const emptyPageAtSamePath = await this.findOne({ path: pageData.path, isEmpty: true }); // this page is necessary to find children

      if (isChildrenExist) {
        if (emptyPageAtSamePath != null) {
          // Update children's parent with new parent
          await this.updateMany(
            { parent: emptyPageAtSamePath._id },
            { parent: savedPage._id },
          );
        }
      }

      await this.findOneAndDelete({ path: pageData.path, isEmpty: true }); // delete here
    }

    // Sub operation
    // 1. Update descendantCount
    const shouldPlusDescCount = !wasOnTree && shouldBeOnTree;
    const shouldMinusDescCount = wasOnTree && !shouldBeOnTree;
    if (shouldPlusDescCount) {
      await crowi.pageService.updateDescendantCountOfAncestors(newPageData._id, 1, false);
      const newDescendantCount = await this.recountDescendantCount(newPageData._id);
      await this.updateOne({ _id: newPageData._id }, { descendantCount: newDescendantCount });
    }
    else if (shouldMinusDescCount) {
      // Update from parent. Parent is null if newPageData.grant is RESTRECTED.
      if (newPageData.grant === GRANT_RESTRICTED) {
        await crowi.pageService.updateDescendantCountOfAncestors(exParent, -1, true);
      }
    }

    // 2. Delete unnecessary empty pages
    const shouldRemoveLeafEmpPages = wasOnTree && !isChildrenExist;
    if (shouldRemoveLeafEmpPages) {
      await this.removeLeafEmptyPagesRecursively(exParent);
    }

    return savedPage;
  };

  // add old page schema methods
  const pageSchema = getPageSchema(crowi);
  schema.methods = { ...pageSchema.methods, ...schema.methods };
  schema.statics = { ...pageSchema.statics, ...schema.statics };

  return getOrCreateModel<PageDocument, PageModel>('Page', schema as any); // TODO: improve type
};<|MERGE_RESOLUTION|>--- conflicted
+++ resolved
@@ -20,7 +20,9 @@
 import { getPageSchema, extractToAncestorsPaths, populateDataToShowRevision } from './obsolete-page';
 
 const { addTrailingSlash, normalizePath } = pathUtils;
-const { isTopPage, collectAncestorPaths, hasSlash } = pagePathUtils;
+const {
+  isTopPage, collectAncestorPaths, hasSlash, generateChildrenRegExp,
+} = pagePathUtils;
 
 const logger = loggerFactory('growi:models:page');
 /*
@@ -541,73 +543,6 @@
   return this.findById(newTarget._id);
 };
 
-<<<<<<< HEAD
-/**
- * Find parent or create parent if not exists.
- * It also updates parent of ancestors
- * @param path string
- * @returns Promise<PageDocument>
- */
-schema.statics.getParentAndFillAncestors = async function(path: string, user): Promise<PageDocument> {
-  const parentPath = nodePath.dirname(path);
-
-  const builder1 = new PageQueryBuilder(this.find({ path: parentPath }), true);
-  const pagesCanBeParent = await builder1
-    .addConditionAsMigrated()
-    .query
-    .exec();
-
-  if (pagesCanBeParent.length >= 1) {
-    return pagesCanBeParent[0]; // the earliest page will be the result
-  }
-
-  /*
-   * Fill parents if parent is null
-   */
-  const ancestorPaths = collectAncestorPaths(path); // paths of parents need to be created
-
-  // just create ancestors with empty pages
-  await this.createEmptyPagesByPaths(ancestorPaths, user);
-
-  // find ancestors
-  const builder2 = new PageQueryBuilder(this.find(), true);
-
-  // avoid including not normalized pages
-  builder2.addConditionToFilterByApplicableAncestors(ancestorPaths);
-
-  const ancestors = await builder2
-    .addConditionToListByPathsArray(ancestorPaths)
-    .addConditionToSortPagesByDescPath()
-    .query
-    .exec();
-
-  const ancestorsMap = new Map(); // Map<path, page>
-  ancestors.forEach(page => !ancestorsMap.has(page.path) && ancestorsMap.set(page.path, page)); // the earlier element should be the true ancestor
-
-  // bulkWrite to update ancestors
-  const nonRootAncestors = ancestors.filter(page => !isTopPage(page.path));
-  const operations = nonRootAncestors.map((page) => {
-    const parentPath = nodePath.dirname(page.path);
-    return {
-      updateOne: {
-        filter: {
-          _id: page._id,
-        },
-        update: {
-          parent: ancestorsMap.get(parentPath)._id,
-        },
-      },
-    };
-  });
-  await this.bulkWrite(operations);
-
-  const parentId = ancestorsMap.get(parentPath)._id; // get parent page id to fetch updated parent parent
-  const createdParent = await this.findOne({ _id: parentId });
-  if (createdParent == null) {
-    throw Error('updated parent not Found');
-  }
-  return createdParent;
-=======
 // Utility function to add viewer condition to PageQueryBuilder instance
 const addViewerCondition = async(queryBuilder: PageQueryBuilder, user, userGroups = null): Promise<void> => {
   let relatedUserGroups = userGroups;
@@ -617,7 +552,6 @@
   }
 
   queryBuilder.addConditionToFilteringByViewer(user, relatedUserGroups, false);
->>>>>>> e4090227
 };
 
 /*
@@ -725,8 +659,6 @@
   return { targetAndAncestors, rootPage };
 };
 
-<<<<<<< HEAD
-=======
 /*
  * Find all children by parent's path or id. Using id should be prioritized
  */
@@ -788,7 +720,6 @@
 
   return pathToChildren;
 };
->>>>>>> e4090227
 
 /**
  * Create empty pages at paths at which no pages exist
