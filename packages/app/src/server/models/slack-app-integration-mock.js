const crypto = require('crypto');
const mongoose = require('mongoose');

const permittedChannelsForEachCommandSchema = new mongoose.Schema({
  channelsObject: Map,
});


const schema = new mongoose.Schema({
  tokenGtoP: { type: String, required: true, unique: true },
  tokenPtoG: { type: String, required: true, unique: true },
  supportedCommandsForBroadcastUse: { type: [String], default: [] },
  supportedCommandsForSingleUse: { type: [String], default: [] },
<<<<<<< HEAD
  permittedChannels: permittedChannelsSchema,
=======
  permittedChannelsForEachCommand: permittedChannelsForEachCommandSchema,
>>>>>>> df0fd05e
});

class SlackAppIntegrationMock {

  static generateAccessTokens() {
    const now = new Date().getTime();
    const hasher1 = crypto.createHash('sha512');
    const hasher2 = crypto.createHash('sha512');
    const tokenGtoP = hasher1.update(`gtop${now.toString()}${process.env.SALT_FOR_GTOP_TOKEN}`).digest('base64');
    const tokenPtoG = hasher2.update(`ptog${now.toString()}${process.env.SALT_FOR_PTOG_TOKEN}`).digest('base64');
    return [tokenGtoP, tokenPtoG];
  }

  static async generateUniqueAccessTokens() {
    let duplicateTokens;
    let tokenGtoP;
    let tokenPtoG;
    let generateTokens;

    do {
      generateTokens = this.generateAccessTokens();
      tokenGtoP = generateTokens[0];
      tokenPtoG = generateTokens[1];
      // eslint-disable-next-line no-await-in-loop
      duplicateTokens = await this.findOne({ $or: [{ tokenGtoP }, { tokenPtoG }] });
    } while (duplicateTokens != null);


    return { tokenGtoP, tokenPtoG };
  }

}

module.exports = function(crowi) {
  SlackAppIntegrationMock.crowi = crowi;
  schema.loadClass(SlackAppIntegrationMock);
  return mongoose.model('SlackAppIntegrationMock', schema);
};<|MERGE_RESOLUTION|>--- conflicted
+++ resolved
@@ -11,11 +11,7 @@
   tokenPtoG: { type: String, required: true, unique: true },
   supportedCommandsForBroadcastUse: { type: [String], default: [] },
   supportedCommandsForSingleUse: { type: [String], default: [] },
-<<<<<<< HEAD
-  permittedChannels: permittedChannelsSchema,
-=======
   permittedChannelsForEachCommand: permittedChannelsForEachCommandSchema,
->>>>>>> df0fd05e
 });
 
 class SlackAppIntegrationMock {
