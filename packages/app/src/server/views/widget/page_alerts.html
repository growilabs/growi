<div class="row row-alerts d-edit-none">
  <div class="col-sm-12">
    {% if page && page.grant && page.grant > 1 %}

      <p class="alert alert-primary py-3 px-4">
      {% if page.grant == 2 %}
        <i class="icon-fw icon-link"></i><strong>{{ consts.pageGrants[page.grant] }}</strong> ({{ t('Browsing of this page is restricted') }})
      {% elseif page.grant == 4 %}
        <i class="icon-fw icon-lock"></i><strong>{{ consts.pageGrants[page.grant] }}</strong> ({{ t('Browsing of this page is restricted') }})
      {% elseif page.grant == 5 %}
        <i class="icon-fw icon-organization"></i><strong>'{{ page.grantedGroup.name | preventXss }}' only</strong> ({{ t('Browsing of this page is restricted') }})
      {% endif %}
      </p>
    {% endif %}

    {% if getConfig('crowi', 'customize:isEnabledStaleNotification') %}
      {% if page && page.updatedAt && page.getContentAge() > 0 %}
        {% if page.getContentAge() == 1 %}
        <div class="alert alert-info">
        {% elseif page.getContentAge() == 2 %}
        <div class="alert alert-warning">
        {% else %}
        <div class="alert alert-danger">
        {% endif %}
          <i class="icon-fw icon-hourglass"></i>
          <strong>{{ t('page_page.notice.stale', { count: page.getContentAge() }) }}</strong>
        </div>
      {% endif %}
    {% endif %}

    {% if redirectFrom or req.query.redirectFrom %}
    <div class="alert alert-pink d-edit-none py-3 px-4 d-flex align-items-center justify-content-between">
      <span>
        {% set fromPath = req.query.redirectFrom %}
        {% if redirectFrom or req.query.redirectFrom %}
        <div id="redirected-alert"></div>
        {% endif %}
      </span>
      {% set hasRedirectLink = redirectFrom or req.query.redirectFrom or req.query.withRedirect %}
      {% if user and not page.isDeleted() and hasRedirectLink %}
        <button type="button" id="unlink-page-button" class="btn btn-outline-dark btn-sm float-right">
          <i class="ti-unlink" aria-hidden="true"></i>
          Unlink redirection
        </button>
      {% endif %}
    </div>
    {% endif %}

    {% if req.query.unlinked %}
    <div class="alert alert-info d-edit-none py-3 px-4">
      <strong>{{ t('Unlinked') }}: </strong> {{ t('page_page.notice.unlinked') }}
    </div>
    {% endif %}

    {% if page and not page.isLatestRevision() %}
    <div class="alert alert-warning">
      <strong>{{ t('Warning') }}: </strong> {{ t('page_page.notice.version') }}
      <a href="{{ encodeURI(page.path) }}"><i class="icon-fw icon-arrow-right-circle"></i>{{ t('Show latest') }}</a>
    </div>
    {% endif %}

    {% set dmessage = req.flash('dangerMessage') %}
    {% if dmessage.length %}
    <div class="alert alert-danger mb-4">
      {{ dmessage }}
    </div>
    {% endif %}

    {% if isTrashPage(page.path) %}
      <div id="trash-page-alert"></div>
      {% endif %}
      <div id="trash-page-alert"></div>

    {% if shouldFixGrant %}
      <div id="fix-grant-alert"></div>
    {% endif %}
<<<<<<< HEAD
    <div id="fix-grant-alert"></div>
=======

    <div id="fix-page-grant-alert"></div>
>>>>>>> c484efbd
  </div>
</div><|MERGE_RESOLUTION|>--- conflicted
+++ resolved
@@ -68,17 +68,10 @@
 
     {% if isTrashPage(page.path) %}
       <div id="trash-page-alert"></div>
-      {% endif %}
-      <div id="trash-page-alert"></div>
+    {% endif %}
 
     {% if shouldFixGrant %}
-      <div id="fix-grant-alert"></div>
+      <div id="fix-page-grant-alert"></div>
     {% endif %}
-<<<<<<< HEAD
-    <div id="fix-grant-alert"></div>
-=======
-
-    <div id="fix-page-grant-alert"></div>
->>>>>>> c484efbd
   </div>
 </div>