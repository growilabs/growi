--- conflicted
+++ resolved
@@ -65,12 +65,7 @@
   {% set additionalBodyClasses = additionalBodyClasses|push('growi-layout-fluid') %}
 {% endif %}
 <body
-<<<<<<< HEAD
   class="{% block html_base_css %}{% endblock %} growi {{ additionalBodyClasses|join(' ') }}"
-  data-is-admin="{{ user.admin }}"
-=======
-  class="{% block html_base_css %}{% endblock %} growi {{ additionalBodyClass }}"
->>>>>>> 992debc5
   data-plugin-enabled="{{ getConfig('crowi', 'plugin:isEnabledPlugins') }}"
   {% block html_base_attr %}{% endblock %}
   data-csrftoken="{{ csrf() }}"
