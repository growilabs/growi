@use '../variables' as var;
@use '../bootstrap/init' as *;
@use '../mixins';
@use '../atoms/mixins/code';
@use './mixins/hsl-button';
@use './hsl-functions' as hsl;

//
//== Apply to Bootstrap
//

// determine optional variables
$bgcolor-search-top-dropdown: var(--bgcolor-search-top-dropdown,var(--secondary));
$bgcolor-sidebar-nav-item-active: var(--bgcolor-sidebar-nav-item-active,#{hsl.darken(var(--primary),10%)});
$text-shadow-sidebar-nav-item-active: var(--text-shadow-sidebar-nav-item-active,1px 1px 2px var(--primary));
$bgcolor-inline-code: var(--bgcolor-inline-code, #{$gray-100});
$color-inline-code: var(--color-inline-code, #{darken($red, 15%)});
$bordercolor-inline-code: var(--bordercolor-inline-code, #{$gray-400});
$bordercolor-nav-tabs: var(--bordercolor-nav-tabs, #{$gray-300});
$bordercolor-nav-tabs-hover: var(--bordercolor-nav-tabs-hover,#{$gray-200} #{$gray-200} #{$bordercolor-nav-tabs});
$border-nav-tabs-link-active: var(--border-nav-tabs-link-active, #{$gray-600});
$bordercolor-nav-tabs-active: var(--bordercolor-nav-tabs-active,$bordercolor-nav-tabs $bordercolor-nav-tabs var(--bgcolor-global));
$color-btn-reload-in-sidebar: var(--color-btn-reload-in-sidebar,#{$gray-500});
$bgcolor-keyword-highlighted: var(--bgcolor-keyword-highlighted,#{var.$grw-marker-yellow});
$color-page-list-group-item-meta: var(--color-page-list-group-item-meta,#{$gray-500});
$color-search-page-list-title: var(--color-search-page-list-title,var(--color-global));

// override bootstrap variables
$body-bg: var(--bgcolor-global);
$body-color: var(--color-global);
$link-color: var(--color-link);
$link-hover-color: var(--color-link-hover);
$input-focus-color: var(--color-global);
$nav-tabs-border-color: $bordercolor-nav-tabs;
$nav-tabs-link-hover-border-color: $bordercolor-nav-tabs-hover;
$nav-tabs-link-active-color: var(--color-nav-tabs-link-active);
$nav-tabs-link-active-bg: var(--bgcolor-global);
$nav-tabs-link-active-border-color: $bordercolor-nav-tabs-active;
$theme-colors: map-merge($theme-colors, ( primary: $primary ));

@import 'reboot-bootstrap-buttons';
@import 'reboot-bootstrap-colors';
@import 'reboot-bootstrap-theme-colors';
@import 'hsl-reboot-bootstrap-theme-colors';
@import 'reboot-bootstrap-nav';
@import 'reboot-toastr-colors';

// determine variables with　bootstrap function (These variables can be used after importing bootstrap above)
$color-modal-header: var(--color-modal-header,#{hsl.contrast(var(--primary))});

code:not([class^='language-']) {
  @include code.code-inline-color($color-inline-code, $bgcolor-inline-code, $bordercolor-inline-code);
}

.code-highlighted {
  border-color: $bordercolor-inline-code;
}

//
//== Apply to Bootstrap Elements
//

// Alert link
@each $color, $value in $theme-colors {
  .alert.alert-#{$color} {
    a,
    a:hover {
      color: theme-color-level($color, $alert-color-level - 2);
    }
  }
}

// Dropdown
.grw-apperance-mode-dropdown {
  .grw-sidebar-mode-icon svg {
    fill: var(--secondary);
  }
  .grw-color-mode-icon svg {
    fill: var(--color-global);
  }
  .grw-color-mode-icon-muted svg {
    fill: var(--secondary);
  }
}

// Form
.form-control {
  @include form-control-focus();
}

// Tabs
.nav.nav-tabs .nav-link.active {
  color: var(--color-link);
  background: transparent;

  &:hover,
  &:focus {
    color: var(--color-link-hover);
  }
}

// Pagination
ul.pagination {
  li.page-item.disabled {
    button.page-link {
      color: $gray-400;
    }
  }
  li.page-item.active {
    button.page-link {
      color: hsl.contrast(var(--primary));
      background-color: var(--primary);
      &:hover,
      &:focus {
        color: hsl.contrast(var(--primary));
        background-color: var(--primary);
      }
    }
  }
  li.page-item {
    button.page-link {
      color: var(--primary);
      border-color: var(--secondary) !important;
      &:hover,
      &:active,
      &:focus {
        color: var(--primary);
      }
    }
  }
}

//
//== Apply to Handsontable
//
.handsontable {
  color: initial;
}

//
//== Apply to GROWI Elements
//

.grw-logo {
  set transition for fill
  svg * {
    transition: fill 0.8s ease-out;
  }

  svg {
    fill: var(--fillcolor-logo-mark);
  }

  &:hover {
    svg {
      .group1 {
        fill: var.$growi-green;
      }

      .group2 {
        fill: var.$growi-blue;
      }
    }
  }
}

.grw-navbar {
  background: var(--bgcolor-navbar);
  .nav-item .nav-link {
    color: var(--color-link-nabvar);
  }

  border-image: var(--border-image-navbar) !important;
  border-image-slice: 1 !important;

  .grw-app-title {
    color: var(--fillcolor-logo-mark);
  }
}

.grw-global-search {
  .btn-secondary.dropdown-toggle {
    @include hsl-button.button-variant(var(--bgcolor-search-top-dropdown), var(--bgcolor-search-top-dropdown));
  }

  // for https://youtrack.weseek.co.jp/issue/GW-2603
  .search-typeahead {
    background-color: hsl.alpha(var(--bgcolor-global),10%);
  }
  input.form-control {
    border: none;
  }
}

.grw-sidebar {
  $color-resize-button: var(--color-resize-button,var(--color-global));
  $bgcolor-resize-button: var(--bgcolor-resize-button,white);
  $color-resize-button-hover: var(--color-resize-button-hover,var(--color-reversal));
  $bgcolor-resize-button-hover: var(--bgcolor-resize-button-hover,#{hsl.lighten(var(--bgcolor-resize-button), 5%)});
  .grw-navigation-resize-button {
    .hexagon-container svg {
      .background {
        fill: var(--bgcolor-resize-button);
      }
      .icon {
        fill: var(--color-resize-button);
      }
    }
    &:hover .hexagon-container svg {
      .background {
        fill: var(--bgcolor-resize-button-hover);
      }
      .icon {
        fill: var(--color-resize-button-hover);
      }
    }
  }
  div.grw-global-navigation {
    > div {
      background-color: var(--bgcolor-sidebar);
    }
  }
  div.grw-contextual-navigation {
    > div {
      color: var(--color-sidebar-context);
      background-color: var(--bgcolor-sidebar-context);
    }
  }

  .grw-sidebar-nav {
    .btn {
      @include hsl-button.button-variant(
        var(--bgcolor-sidebar),
        var(--bgcolor-sidebar),
      );
    }
  }
  .grw-sidebar-nav-primary-container {
    .btn.active {
      i {
        text-shadow: $text-shadow-sidebar-nav-item-active;
      }
      // fukidashi
      &:after {
        border-right-color: var(--bgcolor-sidebar-context) !important;
      }
    }
  }

  .grw-sidebar-content-header {
    .grw-btn-reload {
      color: $color-btn-reload-in-sidebar;
    }

    .grw-recent-changes-resize-button {
      .custom-control-label::before {
        background-color: var(--primary);
      }

      .custom-control-label::after {
        background-color: var(--bgcolor-global);
      }

      .custom-control-input:not(:checked) + .custom-control-label::before {
        color: var(--bgcolor-global);
      }

      .custom-control-input:checked + .custom-control-label::before {
        color: var(--bgcolor-global);
        background-color: var(--primary);
        border-color: var(--primary);
      }
      .custom-control-input:checked + .custom-control-label::after {
        color: var(--bgcolor-global);
      }
    }
  }

  .grw-pagetree {
    .list-group-item {
      .grw-pagetree-title-anchor {
        color: inherit;
      }
    }
  }

  .grw-foldertree {
    .list-group-item {
      .grw-foldertree-title-anchor {
        color: inherit;
      }
    }
  }

  .grw-pagetree-footer {
    .h5.grw-private-legacy-pages-anchor {
      color: inherit;
    }
  }

  .grw-recent-changes {
    .list-group {
      .list-group-item {
        background-color: transparent !important;

        .icon-lock {
          color: var(--color-link);
        }

        .grw-recent-changes-item-lower {
          color: $gray-500;

          svg {
            fill: $gray-500;
          }
        }
      }
    }
  }

}

/*
 * Icon
 */
.editor-container .navbar-editor svg {
  fill: var(--color-editor-icons);
}

// page preview button in link form
.btn-page-preview svg {
  fill: white;
}

/*
 * Modal
 */
.modal {
  .modal-header {
    border-bottom-color: var(--border-color-theme);
    .modal-title {
      color: $color-modal-header;
    }
    .close {
      color: $color-modal-header;
      opacity: 0.5;

      &:hover {
        opacity: 0.9;
      }
    }
  }

  .modal-content {
    background-color: var(--bgcolor-global);
  }

  .modal-footer {
    border-top-color: var(--border-color-theme);
  }
}

.grw-custom-nav-tab {
  .nav-item {
    &:hover,
    &:focus {
      background-color: hsl.alpha(var(--color-link),10%);
    }
    .nav-link {
      -webkit-appearance: none;
      color: var(--color-link);
      svg {
        fill: var(--color-link);
      }

      // Disabled state lightens text
      &.disabled {
        color: $nav-link-disabled-color;
        svg {
          fill: $nav-link-disabled-color;
        }
      }
    }
  }

  .grw-nav-slide-hr {
    border-color: var(--color-link) !important;
  }
}

/*
 * cards
 */
.card.well {
  color: var(--color-global);
  background-color: var(--bgcolor-card);
  border-color: var(--light);
  box-shadow: inset 0 1px 1px rgba(0, 0, 0, 0.05);
}

.admin-bot-card {
  .grw-botcard-title-active {
    color: $gray-200;
  }
}

/*
 * Form Slider
 */
.admin-page {
  span.slider {
    background-color: $gray-300;

    &:before {
      background-color: white;
    }
  }

  input:checked + .slider {
    background-color: #007bff;
  }

  input:focus + .slider {
    box-shadow: 0 0 1px #007bff;
  }
}

/*
 * GROWI wiki
 */
.wiki {
  h1,
  h2,
  h3,
  h4,
  h5,
  h6,
  h7 {
    &.blink {
      @include mixins.blink-bgcolor(var(--bgcolor-blinked-section));
    }
  }

  .highlighted-keyword {
    background: linear-gradient(transparent 60%, $bgcolor-keyword-highlighted 60%);
  }

  a {
    color: var(--color-link-wiki);

    &:hover {
      color: var(--color-link-wiki-hover);
    }
  }

  // table with handsontable modal button
  .editable-with-handsontable {
    button {
      color: var(--color-link-wiki);
    }

    button:hover {
      color: var(--color-link-wiki-hover);
    }
  }
}

/*
 * GROWI page-list
 */
.page-list {
  // List group
  .list-group {
    .list-group-item {
      background-color: var(--bgcolor-global) !important;
      a {
        svg {
          fill: var(--color-global);
        }

        @include hover() {
          svg {
            fill: var(--color-global);
          }
        }
      }

      .page-list-meta {
        color: $color-page-list-group-item-meta;
        svg {
          fill: $color-page-list-group-item-meta;
        }
      }

      &.list-group-item-action {
        background-color: var(--bgcolor-list);
        &.active {
          border-left-color: var(--primary);
        }
      }
    }
  }
}

/*
 * GROWI Editor
 */
.layout-root.editing {
  .main {
    background-color: hsl.darken(var(--bgcolor-global),2%);

    .page-editor-editor-container {
      border-right-color: var(--border-color-theme);

      .navbar-editor {
        background-color: var(--bgcolor-global); // same color with active tab
        border-bottom-color: var(--border-color-theme);
      }
    }

    .page-editor-preview-container {
      background-color: var(--bgcolor-global);
    }
  }
}

/*
 * Preview for editing /Sidebar
 */
body.editing-sidebar {
  .page-editor-preview-body {
    color: var(--color-sidebar-context);
    background-color: var(--bgcolor-sidebar-context);
  }
}

/*
 * GROWI Grid Edit Modal
 */
.grw-grid-edit-preview {
  .desktop-preview,
  .tablet-preview,
  .mobile-preview {
    background: var(--bgcolor-global);
  }
  .grid-edit-border-for-each-cols {
    border: 2px solid var(--bgcolor-global);
  }
}

.grid-preview-col-0 {
  background: var.$growi-blue;
}

.grid-preview-col-1 {
  background: var(--info);
}

.grid-preview-col-2 {
  background: var(--success);
}

.grid-preview-col-3 {
  background: var.$growi-green;
}

/*
 * GROWI comment
 */
.page-comment-meta .page-comment-revision svg {
  fill: var(--color-link);

  &:hover {
    fill: var(--color-link-hover);
  }
}

/*
 * GROWI comment form
 */
.page-comments {
  .page-comment .page-comment-main,
  .page-comment-form .comment-form-main {
    background-color: var(--bgcolor-global);

    &:before {
      border-right-color: var(--bgcolor-global);
    }

    .nav.nav-tabs {
      > li > a.active {
        background: transparent;
        border-bottom: solid 1px hsl.darken(var(--bgcolor-global),4%);
        border-bottom-color: hsl.darken(var(--bgcolor-global),4%);
      }
    }
  }
}

/*
 * GROWI search result
 */
.search-result-base {
  .grw-search-page-nav {
    background-color: var(--bgcolor-subnav);
  }
  .search-control {
    background-color: var(--bgcolor-global);
  }
  .page-list {
    .highlighted-keyword {
      background: linear-gradient(transparent 60%, $bgcolor-keyword-highlighted 60%);
    }
  }
}

/*
 * react bootstrap typeahead
 */
mark.rbt-highlight-text {
  // Temporarily the highlight color is black
  color: black;
}

/*
 * GROWI page content footer
 */
.page-content-footer {
  background-color: hsl.darken(var(--bgcolor-global),2%);
  border-top-color: var(--border-color-theme);
}

/*
 * GROWI admin page #layoutOptions #themeOptions
 */
.admin-page {
  #layoutOptions {
    .customize-layout-card {
      &.border-active {
        border-color: var(--color-theme-color-box);
      }
    }
  }

  #themeOptions {
    .theme-option-container.active {
      .theme-option-name {
        color: var(--color-global);
      }
      a {
        background-color: var(--color-theme-color-box);
        border-color: var(--color-theme-color-box);
      }
    }
  }
}

/*
 * HackMd
 */
.bg-box {
  background-color: var(--bgcolor-global);
}

.grw-fab {
  .btn-create-page {
    svg {
      fill: hsl.contrast(var(--primary));
    }
  }

  .btn-scroll-to-top {
    fill: $gray-900;
  }
}

/*
  Slack Integration
*/
.selecting-bot-type {
  .bot-type-disc {
    width: 20px;
  }
}

/*
  In App Notification
*/
.grw-unopend-notification {
  width: 7px;
  height: 7px;
  background-color: var(--primary);
}

/*
Emoji picker modal
*/
.emoji-picker-modal {
  background-color: transparent !important;
}

/*
<<<<<<< HEAD
Expand / compress button bookmark list on users page
*/
.grw-user-page-list-m {
  .grw-expand-compress-btn {
    color: $body-color;
    background-color: $body-bg;
    &.active {
      background-color: darken($body-bg, 12%),
    }
  }

=======
* revision-history-diff
*/
.revision-history-diff {
  background-color: white;
>>>>>>> 4a410720
}<|MERGE_RESOLUTION|>--- conflicted
+++ resolved
@@ -700,7 +700,6 @@
 }
 
 /*
-<<<<<<< HEAD
 Expand / compress button bookmark list on users page
 */
 .grw-user-page-list-m {
@@ -711,11 +710,11 @@
       background-color: darken($body-bg, 12%),
     }
   }
-
-=======
-* revision-history-diff
+}
+
+/*
+ revision-history-diff
 */
 .revision-history-diff {
   background-color: white;
->>>>>>> 4a410720
 }