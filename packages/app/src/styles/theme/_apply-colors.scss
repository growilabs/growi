@use '../variables' as var;
@use '../bootstrap/init' as *;
@use '../mixins';
@use '../atoms/mixins/code';
@use './mixins/tables'; // comment out and use _reboot-bootstrap-tables instead -- 2020.05.28 Yuki Takei
@use './mixins/hsl-button';
@use './hsl-functions' as hsl;

//
//== Apply to Bootstrap
//

// determine optional variables
$border-image-navbar: var(--border-image-navbar,#{linear-gradient(to right, $gray-300 0%, $gray-300 100%)});
$bgcolor-search-top-dropdown: var(--bgcolor-search-top-dropdown,var(--secondary));
$bgcolor-sidebar-nav-item-active: var(--bgcolor-sidebar-nav-item-active,#{hsl.darken(var(--primary),10%)});
$text-shadow-sidebar-nav-item-active: var(--text-shadow-sidebar-nav-item-active,1px 1px 2px var(--primary));
$bgcolor-inline-code: var(--bgcolor-inline-code, #{$gray-100});
$color-inline-code: var(--color-inline-code, #{darken($red, 15%)});
$bordercolor-inline-code: var(--bordercolor-inline-code, #{$gray-400});
$bordercolor-nav-tabs: var(--bordercolor-nav-tabs, #{$gray-300});
$bordercolor-nav-tabs-hover: var(--bordercolor-nav-tabs-hover,#{$gray-200} #{$gray-200} var(--bordercolor-nav-tabs));
$border-nav-tabs-link-activec: var(--border-nav-tabs-link-active, #{$gray-600});
$bordercolor-nav-tabs-active: var(--bordercolor-nav-tabs-active,var(--bordercolor-nav-tabs) var(--bordercolor-nav-tabs) var(--bgcolor-global));
$color-btn-reload-in-sidebar: var(--color-btn-reload-in-sidebar,#{$gray-500});
$bgcolor-keyword-highlighted: var(--bgcolor-keyword-highlighted,#{var.$grw-marker-yellow});
$color-page-list-group-item-meta: var(--color-page-list-group-item-meta,#{$gray-500});
$color-search-page-list-title: var(--color-search-page-list-title,var(--color-global));
$color-resize-button: var(--color-resize-button--,var(--color-global));
$bgcolor-resize-button: var(--bgcolor-resize-button,white);
$color-resize-button-hover: var(--color-resize-button-hover,var(--color-reversal));
$bgcolor-resize-button-hover: var(--bgcolor-resize-button-hover,#{hsl.lighten(var(--bgcolor-resize-button), 5%)});

// override bootstrap variables
$body-bg: var(--bgcolor-global);
$body-color: var(--color-global);
$link-color: var(--color-link);
$link-hover-color: var(--color-link-hover);
$input-focus-color: var(--color-global);
$nav-tabs-border-color: var(--bordercolor-nav-tabs);
$nav-tabs-link-hover-border-color: var(--bordercolor-nav-tabs-hover);
$nav-tabs-link-active-color: var(--color-nav-tabs-link-active);
$nav-tabs-link-active-bg: var(--bgcolor-global);
$nav-tabs-link-active-border-color: var(--bordercolor-nav-tabs-active);
$theme-colors: map-merge($theme-colors, ( primary: $primary ));

@import 'reboot-bootstrap-buttons';
@import 'reboot-bootstrap-colors';
@import 'reboot-bootstrap-theme-colors';
// @import 'reboot-bootstrap-nav';
@import 'reboot-toastr-colors';

// determine variables with　bootstrap function (These variables can be used after importing bootstrap above)
$color-modal-header: var(--color-modal-header,#{hsl.contrast(var(--primary))});

code:not([class^='language-']) {
  @include code.code-inline-color(var(--color-inline-code), var(--bgcolor-inline-code), var(--bordercolor-inline-code));
}

.code-highlighted {
  border-color: var(--bordercolor-inline-code);
}

//
//== Apply to Bootstrap Elements
//

// Alert link
@each $color, $value in $theme-colors {
  .alert.alert-#{$color} {
    a,
    a:hover {
      color: theme-color-level($color, $alert-color-level - 2);
    }
  }
}

// Dropdown
.grw-apperance-mode-dropdown {
  .grw-sidebar-mode-icon svg {
    fill: var(--secondary);
  }
  .grw-color-mode-icon svg {
    fill: var(--color-global);
  }
  .grw-color-mode-icon-muted svg {
    fill: var(--secondary);
  }
}

// Form
.form-control {
  @include form-control-focus();
}

// Tabs
.nav.nav-tabs .nav-link.active {
  color: var(--color-link);
  background: transparent;

  &:hover,
  &:focus {
    color: var(--color-link-hover);
  }
}

// Pagination
ul.pagination {
  li.page-item.disabled {
    button.page-link {
      color: #{$gray-400};
    }
  }
  li.page-item.active {
    button.page-link {
      color: #{hsl.contrast(var(--primary))};
      background-color: var(--primary);
      &:hover,
      &:focus {
        color: #{hsl.contrast(var(--primary))};
        background-color: var(--primary);
      }
    }
  }
  li.page-item {
    button.page-link {
      color: var(--primary);
      border-color: var(--secondary);
      &:hover,
      &:active,
      &:focus {
        color: var(--primary);
      }
    }
  }
}

//
//== Apply to Handsontable
//
.handsontable {
  color: initial;
}

//
//== Apply to GROWI Elements
//

.grw-logo {
  set transition for fill
  svg * {
    transition: fill 0.8s ease-out;
  }

  svg {
    fill: var(--fillcolor-logo-mark);
  }

  &:hover {
    svg {
      .group1 {
        fill: #{var.$growi-green};
      }

      .group2 {
        fill: #{var.$growi-blue};
      }
    }
  }
}

.grw-navbar {
  background: var(--bgcolor-navbar);
  .nav-item .nav-link {
    color: var(--color-link-nabvar);
  }

  border-image: var(--border-image-navbar);
  border-image-slice: 1;

  .grw-app-title {
    color: var(--fillcolor-logo-mark);
  }
}

.grw-global-search {
  .btn-secondary.dropdown-toggle {
    @include hsl-button.button-variant(var(--bgcolor-search-top-dropdown), var(--bgcolor-search-top-dropdown));
  }

  // for https://youtrack.weseek.co.jp/issue/GW-2603
  .search-typeahead {
    background-color: hsla(var(--bgcolor-global-hs),var(--bgcolor-global-l),10%);
  }
}

.grw-sidebar {
  .grw-navigation-resize-button {
    .hexagon-container svg {
      .background {
        fill: var(--bgcolor-resize-button);
      }
      .icon {
        fill: var(--color-resize-button);
      }
    }
    &:hover .hexagon-container svg {
      .background {
        fill: var(--bgcolor-resize-button-hover);
      }
      .icon {
        fill: var(--color-resize-button-hover);
      }
    }
  }
  div.grw-global-navigation {
    > div {
      background-color: var(--bgcolor-sidebar);
    }
  }
  div.grw-contextual-navigation {
    > div {
      color: var(--color-sidebar-context);
      background-color: var(--bgcolor-sidebar-context);
    }
  }

  .grw-sidebar-nav {
    .btn {
      @include hsl-button.button-variant(
        var(--bgcolor-sidebar),
        var(--bgcolor-sidebar),
      );
    }
  }
  .grw-sidebar-nav-primary-container {
    .btn.active {
      i {
        text-shadow: var(--text-shadow-sidebar-nav-item-active);
      }
      // fukidashi
      &:after {
        border-right-color: var(--bgcolor-sidebar-context)
        ;
      }
    }
  }

  .grw-sidebar-content-header {
    .grw-btn-reload {
      color: var(--color-btn-reload-in-sidebar);
    }

    .grw-recent-changes-resize-button {
      .custom-control-label::before {
        background-color: var(--primary);
      }

      .custom-control-label::after {
        background-color: var(--bgcolor-global);
      }

      .custom-control-input:not(:checked) + .custom-control-label::before {
        color: var(--bgcolor-global);
      }

      .custom-control-input:checked + .custom-control-label::before {
        color: var(--bgcolor-global);
        background-color: var(--primary);
        // border-color: $primary !important;
      }
      .custom-control-input:checked + .custom-control-label::after {
        color: var(--bgcolor-global);
      }
    }
  }

  .grw-pagetree {
    .list-group-item {
      .grw-pagetree-title-anchor {
        color: inherit;
      }
    }
  }
  .grw-pagetree-footer {
    .h5.grw-private-legacy-pages-anchor {
      color: inherit;
    }
  }

  .grw-recent-changes {
    .list-group {
      .list-group-item {
        background-color: transparent;

        .icon-lock {
          color: var(--color-link);
        }

        .grw-recent-changes-item-lower {
          color: #{$gray-500};

          svg {
            fill: #{$gray-500};
          }
        }
      }
    }
  }
}

/*
 * Icon
 */
.editor-container .navbar-editor svg {
  fill: var(--color-editor-icons);
}

// page preview button in link form
.btn-page-preview svg {
  fill: white;
}

/*
 * Modal
 */
.modal {
  .modal-header {
    border-bottom-color: var(--border-color-theme);
    .modal-title {
      color: var(--color-modal-header);
    }
    .close {
      color: hsla(var(--primary-hs),var(--primary-l),50%);

      &:hover {
        opacity: 0.9;
      }
    }
  }

  .modal-content {
    background-color: var(--bgcolor-global);
  }

  .modal-footer {
    border-top-color: var(--border-color-theme);
  }
}

.grw-custom-nav-tab {
  .nav-item {
    &:hover,
    &:focus {
      background-color: hsla(var(--color-link-hs),var(--color-link-l),10%);
    }
    .nav-link {
      -webkit-appearance: none;
      color: var(--color-link);
      svg {
        fill: var(--color-link);
      }

      // Disabled state lightens text
      &.disabled {
        color: $nav-link-disabled-color;
        svg {
          fill: $nav-link-disabled-color;
        }
      }
    }
  }

  .grw-nav-slide-hr {
    border-color: var(--color-link);
  }
}

.grw-page-accessories-modal {
  .modal-header {
    .close {
      color: var(--secondary);
    }
  }
}

/*
 * cards
 */
.card.well {
  color: var(--color-global);
  background-color: var(--bgcolor-card);
  border-color: var(--light);
  box-shadow: inset 0 1px 1px rgba(0, 0, 0, 0.05);
}

.admin-bot-card {
  .grw-botcard-title-active {
    color: #{$gray-200};
  }
}

<<<<<<< HEAD
/*
 * Form Slider
 */
.admin-page {
  span.slider {
    background-color: #{$gray-300};

    &:before {
      background-color: white;
    }
  }

  input:checked + .slider {
    background-color: #007bff;
  }

  input:focus + .slider {
    box-shadow: 0 0 1px #007bff;
  }
}

/*
 * GROWI wiki
 */
.wiki {
  h1,
  h2,
  h3,
  h4,
  h5,
  h6,
  h7 {
    &.blink {
      @include mixins.blink-bgcolor(var(--bgcolor-blinked-section));
    }
  }

=======
// /*
//  * Form Slider
//  */
// .admin-page {
//   span.slider {
//     background-color: $gray-300;

//     &:before {
//       background-color: white;
//     }
//   }

//   input:checked + .slider {
//     background-color: #007bff;
//   }

//   input:focus + .slider {
//     box-shadow: 0 0 1px #007bff;
//   }
// }

// /*
//  * GROWI wiki
//  */
// .wiki {
//   h1,
//   h2,
//   h3,
//   h4,
//   h5,
//   h6,
//   h7 {
//     &.blink {
//       @include mixins.blink-bgcolor($bgcolor-blinked-section);
//     }
//   }

.highlighted-keyword {
  background: linear-gradient(transparent 60%, var(--bgcolor-keyword-highlighted) 60%);
}

//   a {
//     color: var(--color-link-wiki);

//     &:hover {
//       color: var(--color-link-wiki-hover);
//     }
//   }

//   // table with handsontable modal button
//   .editable-with-handsontable {
//     button {
//       color: var(--color-link-wiki);
//     }

//     button:hover {
//       color: var(--color-link-wiki-hover);
//     }
//   }
// }

// /*
//  * GROWI page-list
//  */
// .page-list {
//   // List group
//   .list-group {
//     .list-group-item {
//       a {
//         svg {
//           fill: var(--color-global);
//         }

//         @include hover() {
//           svg {
//             fill: var(--color-global);
//           }
//         }
//       }

//       .page-list-meta {
//         color: var(--color-page-list-group-item-meta);
//         svg {
//           fill: var(--color-page-list-group-item-meta);
//         }
//       }

//       &.list-group-item-action {
//         &.active {
//           background-color: hsl(var(--bgcolor-global-hs),calc(var(--bgcolor-global-l) + 76%));
//           border-left-color: $primary;
//         }
//       }
//     }
//   }
// }

// /*
//  * GROWI Editor
//  */
// .layout-root.editing {
//   --bgcolor-global-darken2: hsl(from var(--bgcolor-global) h s calc(l - 2%));
//   .main {
//     background-color: var(--bgcolor-global-darken2);

//     .page-editor-editor-container {
//       border-right-color: var(--border-color-theme);

//       .navbar-editor {
//         background-color: var(--bgcolor-global); // same color with active tab
//         border-bottom-color: var(--border-color-theme);
//       }
//     }

//     .page-editor-preview-container {
//       background-color: var(--bgcolor-global);
//     }
//   }
// }

// /*
//  * Preview for editing /Sidebar
//  */
// body.editing-sidebar {
//   .page-editor-preview-body {
//     color: var(--color-sidebar-context);
//     background-color: var(--bgcolor-sidebar-context);
//   }
// }

// /*
//  * GROWI Grid Edit Modal
//  */
// .grw-grid-edit-preview {
//   .desktop-preview,
//   .tablet-preview,
//   .mobile-preview {
//     background: var(--bgcolor-global);
//   }
//   .grid-edit-border-for-each-cols {
//     border: 2px solid var(--bgcolor-global);
//   }
// }

// .grid-preview-col-0 {
//   background: var.$growi-blue;
// }

// .grid-preview-col-1 {
//   background: var(--info);
// }

// .grid-preview-col-2 {
//   background: var(--success);
// }

// .grid-preview-col-3 {
//   background: var.$growi-green;
// }

// /*
//  * GROWI comment
//  */
// .page-comment-meta .page-comment-revision svg {
//   fill: var(--color-link);

//   &:hover {
//     fill: var(--color-link-hover);
//   }
// }

// /*
//  * GROWI comment form
//  */
// .page-comments {
//   .page-comment .page-comment-main,
//   .page-comment-form .comment-form-main {
//     background-color: var(--bgcolor-global);

//     &:before {
//       border-right-color: var(--bgcolor-global);
//     }

//     .nav.nav-tabs {
//       --border-bottom-color: hsl(from var(--bgcolor-global) h s calc(l - 4%));
//       > li > a.active {
//         background: transparent;
//         border-bottom: solid 1px var(--border-bottom-color);
//         border-bottom-color: var(--border-bottom-color);
//       }
//     }
//   }
// }

// /*
//  * GROWI search result
//  */
// .search-result-base {
//   .grw-search-page-nav {
//     background-color: var(--bgcolor-subnav);
//   }
//   .search-control {
//     background-color: var(--bgcolor-global);
//   }
.page-list {
>>>>>>> 4e41fb74
  .highlighted-keyword {
    background: linear-gradient(transparent 60%, var(--bgcolor-keyword-highlighted) 60%);
  }

  a {
    color: var(--color-link-wiki);

    &:hover {
      color: var(--color-link-wiki-hover);
    }
  }

  // table with handsontable modal button
  .editable-with-handsontable {
    button {
      color: var(--color-link-wiki);
    }

    button:hover {
      color: var(--color-link-wiki-hover);
    }
  }
}

/*
 * GROWI page-list
 */
.page-list {
  // List group
  .list-group {
    .list-group-item {
      a {
        svg {
          fill: var(--color-global);
        }

        @include hover() {
          svg {
            fill: var(--color-global);
          }
        }
      }

      .page-list-meta {
        color: var(--color-page-list-group-item-meta);
        svg {
          fill: var(--color-page-list-group-item-meta);
        }
      }

      &.list-group-item-action {
        &.active {
          background-color: #{hsl.lighten(var(--bgcolor-global),76%)};
          border-left-color: var(--primary);
        }
      }
    }
  }
}

/*
 * GROWI Editor
 */
.layout-root.editing {
  .main {
    background-color: #{hsl.darken(var(--bgcolor-global),2%)};

    .page-editor-editor-container {
      border-right-color: var(--border-color-theme);

      .navbar-editor {
        background-color: var(--bgcolor-global); // same color with active tab
        border-bottom-color: var(--border-color-theme);
      }
    }

    .page-editor-preview-container {
      background-color: var(--bgcolor-global);
    }
  }
}

/*
 * Preview for editing /Sidebar
 */
body.editing-sidebar {
  .page-editor-preview-body {
    color: var(--color-sidebar-context);
    background-color: var(--bgcolor-sidebar-context);
  }
}

/*
 * GROWI Grid Edit Modal
 */
.grw-grid-edit-preview {
  .desktop-preview,
  .tablet-preview,
  .mobile-preview {
    background: var(--bgcolor-global);
  }
  .grid-edit-border-for-each-cols {
    border: 2px solid var(--bgcolor-global);
  }
}

.grid-preview-col-0 {
  background: #{var.$growi-blue};
}

.grid-preview-col-1 {
  background: var(--info);
}

.grid-preview-col-2 {
  background: var(--success);
}

.grid-preview-col-3 {
  background: #{var.$growi-green};
}

/*
 * GROWI comment
 */
.page-comment-meta .page-comment-revision svg {
  fill: var(--color-link);

  &:hover {
    fill: var(--color-link-hover);
  }
}

/*
 * GROWI comment form
 */
.page-comments {
  .page-comment .page-comment-main,
  .page-comment-form .comment-form-main {
    background-color: var(--bgcolor-global);

    &:before {
      border-right-color: var(--bgcolor-global);
    }

    .nav.nav-tabs {
      > li > a.active {
        background: transparent;
        border-bottom: solid 1px #{hsl.darken(var(--bgcolor-global),4%)};
        border-bottom-color: #{hsl.darken(var(--bgcolor-global),4%)};
      }
    }
  }
}

/*
 * GROWI search result
 */
.search-result-base {
  .grw-search-page-nav {
    background-color: var(--bgcolor-subnav);
  }
  .search-control {
    background-color: var(--bgcolor-global);
  }
  .page-list {
    .highlighted-keyword {
      background: linear-gradient(transparent 60%, var(--bgcolor-keyword-highlighted) 60%);
    }
  }
}

/*
 * react bootstrap typeahead
 */
mark.rbt-highlight-text {
  // Temporarily the highlight color is black
  color: black;
}

/*
 * GROWI page content footer
 */
.page-content-footer {
  background-color: #{hsl.darken(var(--bgcolor-global),2%)};
  border-top-color: var(--border-color-theme);
}

/*
 * GROWI admin page #layoutOptions #themeOptions
 */
.admin-page {
  #layoutOptions {
    .customize-layout-card {
      &.border-active {
        border-color: var(--color-theme-color-box);
      }
    }
  }

  #themeOptions {
    .theme-option-container.active {
      .theme-option-name {
        color: var(--color-global);
      }
      a {
        background-color: var(--color-theme-color-box);
        border-color: var(--color-theme-color-box);
      }
    }
  }
}

/*
 * HackMd
 */
.bg-box {
  background-color: var(--bgcolor-global);
}

.grw-fab {
  .btn-create-page {
    fill: #{hsl.contrast(var(--primary))};
  }

  .btn-scroll-to-top {
    fill: #{$gray-900};
  }
}

/*
  Slack Integration
*/
.selecting-bot-type {
  .bot-type-disc {
    width: 20px;
  }
}

/*
  In App Notification
*/
.grw-unopend-notification {
  width: 7px;
  height: 7px;
  background-color: var(--primary);
}

/*
Emoji picker modal
*/
.emoji-picker-modal {
  background-color: transparent !important;
}<|MERGE_RESOLUTION|>--- conflicted
+++ resolved
@@ -400,7 +400,6 @@
   }
 }
 
-<<<<<<< HEAD
 /*
  * Form Slider
  */
@@ -438,213 +437,6 @@
     }
   }
 
-=======
-// /*
-//  * Form Slider
-//  */
-// .admin-page {
-//   span.slider {
-//     background-color: $gray-300;
-
-//     &:before {
-//       background-color: white;
-//     }
-//   }
-
-//   input:checked + .slider {
-//     background-color: #007bff;
-//   }
-
-//   input:focus + .slider {
-//     box-shadow: 0 0 1px #007bff;
-//   }
-// }
-
-// /*
-//  * GROWI wiki
-//  */
-// .wiki {
-//   h1,
-//   h2,
-//   h3,
-//   h4,
-//   h5,
-//   h6,
-//   h7 {
-//     &.blink {
-//       @include mixins.blink-bgcolor($bgcolor-blinked-section);
-//     }
-//   }
-
-.highlighted-keyword {
-  background: linear-gradient(transparent 60%, var(--bgcolor-keyword-highlighted) 60%);
-}
-
-//   a {
-//     color: var(--color-link-wiki);
-
-//     &:hover {
-//       color: var(--color-link-wiki-hover);
-//     }
-//   }
-
-//   // table with handsontable modal button
-//   .editable-with-handsontable {
-//     button {
-//       color: var(--color-link-wiki);
-//     }
-
-//     button:hover {
-//       color: var(--color-link-wiki-hover);
-//     }
-//   }
-// }
-
-// /*
-//  * GROWI page-list
-//  */
-// .page-list {
-//   // List group
-//   .list-group {
-//     .list-group-item {
-//       a {
-//         svg {
-//           fill: var(--color-global);
-//         }
-
-//         @include hover() {
-//           svg {
-//             fill: var(--color-global);
-//           }
-//         }
-//       }
-
-//       .page-list-meta {
-//         color: var(--color-page-list-group-item-meta);
-//         svg {
-//           fill: var(--color-page-list-group-item-meta);
-//         }
-//       }
-
-//       &.list-group-item-action {
-//         &.active {
-//           background-color: hsl(var(--bgcolor-global-hs),calc(var(--bgcolor-global-l) + 76%));
-//           border-left-color: $primary;
-//         }
-//       }
-//     }
-//   }
-// }
-
-// /*
-//  * GROWI Editor
-//  */
-// .layout-root.editing {
-//   --bgcolor-global-darken2: hsl(from var(--bgcolor-global) h s calc(l - 2%));
-//   .main {
-//     background-color: var(--bgcolor-global-darken2);
-
-//     .page-editor-editor-container {
-//       border-right-color: var(--border-color-theme);
-
-//       .navbar-editor {
-//         background-color: var(--bgcolor-global); // same color with active tab
-//         border-bottom-color: var(--border-color-theme);
-//       }
-//     }
-
-//     .page-editor-preview-container {
-//       background-color: var(--bgcolor-global);
-//     }
-//   }
-// }
-
-// /*
-//  * Preview for editing /Sidebar
-//  */
-// body.editing-sidebar {
-//   .page-editor-preview-body {
-//     color: var(--color-sidebar-context);
-//     background-color: var(--bgcolor-sidebar-context);
-//   }
-// }
-
-// /*
-//  * GROWI Grid Edit Modal
-//  */
-// .grw-grid-edit-preview {
-//   .desktop-preview,
-//   .tablet-preview,
-//   .mobile-preview {
-//     background: var(--bgcolor-global);
-//   }
-//   .grid-edit-border-for-each-cols {
-//     border: 2px solid var(--bgcolor-global);
-//   }
-// }
-
-// .grid-preview-col-0 {
-//   background: var.$growi-blue;
-// }
-
-// .grid-preview-col-1 {
-//   background: var(--info);
-// }
-
-// .grid-preview-col-2 {
-//   background: var(--success);
-// }
-
-// .grid-preview-col-3 {
-//   background: var.$growi-green;
-// }
-
-// /*
-//  * GROWI comment
-//  */
-// .page-comment-meta .page-comment-revision svg {
-//   fill: var(--color-link);
-
-//   &:hover {
-//     fill: var(--color-link-hover);
-//   }
-// }
-
-// /*
-//  * GROWI comment form
-//  */
-// .page-comments {
-//   .page-comment .page-comment-main,
-//   .page-comment-form .comment-form-main {
-//     background-color: var(--bgcolor-global);
-
-//     &:before {
-//       border-right-color: var(--bgcolor-global);
-//     }
-
-//     .nav.nav-tabs {
-//       --border-bottom-color: hsl(from var(--bgcolor-global) h s calc(l - 4%));
-//       > li > a.active {
-//         background: transparent;
-//         border-bottom: solid 1px var(--border-bottom-color);
-//         border-bottom-color: var(--border-bottom-color);
-//       }
-//     }
-//   }
-// }
-
-// /*
-//  * GROWI search result
-//  */
-// .search-result-base {
-//   .grw-search-page-nav {
-//     background-color: var(--bgcolor-subnav);
-//   }
-//   .search-control {
-//     background-color: var(--bgcolor-global);
-//   }
-.page-list {
->>>>>>> 4e41fb74
   .highlighted-keyword {
     background: linear-gradient(transparent 60%, var(--bgcolor-keyword-highlighted) 60%);
   }
