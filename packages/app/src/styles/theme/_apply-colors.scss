--- conflicted
+++ resolved
@@ -660,13 +660,9 @@
 
 .grw-fab {
   .btn-create-page {
-<<<<<<< HEAD
-    fill: hsl.contrast(var(--primary)) !important;
-=======
     svg {
-      fill: color-yiq($primary);
-    }
->>>>>>> 5833b2d3
+      fill: hsl.contrast(var(--primary));
+    }
   }
 
   .btn-scroll-to-top {
