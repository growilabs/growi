@use '../variables' as var;
@use '../bootstrap/init' as *;
@use '../atoms/mixins/buttons' as mixins-buttons;
@use './mixins/count-badge';
@use './mixins/hsl-button';
@use './hsl-functions' as hsl;

// determine optional variables
:root[data-theme='light'] {
  $color-list: var(--color-list,var(--color-global));
  $bgcolor-list: var(--bgcolor-list,var(--bgcolor-global));
  $color-list-hover: var(--color-list-hover,var(--color-global));
  $bgcolor-list-hover: var(--bgcolor-list-hover, var(--bgcolor-global));
  $bgcolor-list-active: var(--bgcolor-list-active, hsl.lighten(var(--primary),65%));
  $color-list-active: var(--color-list-active,hsl(var(--primary-hs), clamp(10%, (100% - var(--primary-l)  - 65% - 51%) * 1000, 95%)));
  $color-table: var(--color-table,var(--color-global));
  $bgcolor-table: var(--bgcolor-table,null);
  $border-color-table: var(--border-color-table,#{$gray-200});
  $color-table-hover: var(--color-table-hover,var(--color-table));
  $bgcolor-table-hover: var(--bgcolor-table-hover,rgba(black, 0.075));
  $bgcolor-sidebar-list-group: var(--bgcolor-sidebar-list-group,var(--bgcolor-list));
  $color-tags: var(--color-tags,var(--secondary));
  $bgcolor-tags: var(--bgcolor-tags,#{$gray-200});
  $border-color-global: var(--border-color-global,#{$gray-300});
  $border-color-toc: var(--border-color-toc,#{$gray-300});
  $color-dropdown: var(--color-dropdown,var(--color-global));
  $bgcolor-dropdown: var(--color-dropdown,var(--bgcolor-global));
  $color-dropdown-link: var(--color-dropdown-link,var(--color-global));
  $color-dropdown-link-hover: var(--color-dropdown-link-hover,var(--color-global));
  $color-dropdown-link-active: var(--color-dropdown-link-active,var(--color-reversal));
  $bgcolor-dropdown-link-hover: hsl.darken(var(--bgcolor-global),15%);
  $bgcolor-dropdown-link-active: var(--bgcolor-dropdown-link-active,var(--primary));

  // override bootstrap variables
  $text-muted: $gray-500;
  $table-color: $color-table;
  $table-bg: $bgcolor-table;
  $table-border-color: $border-color-table;
  $table-hover-color: $color-table-hover;
  $table-hover-bg: $bgcolor-table-hover;
  $border-color: $border-color-global;
  $dropdown-color: $color-dropdown;
  $dropdown-link-color: $color-dropdown-link;
  $dropdown-link-hover-color: $color-dropdown-link-hover;
  $dropdown-link-hover-bg: $bgcolor-dropdown-link-hover;
  $dropdown-link-active-color: $color-dropdown-link-active;
  $dropdown-link-active-bg: $bgcolor-dropdown-link-active;

  @import './mixins/list-group';
  @import './reboot-bootstrap-text';
  @import './reboot-bootstrap-border-colors';
  @import './reboot-bootstrap-tables';
  @import './reboot-bootstrap-theme-colors';
  @import 'hsl-reboot-bootstrap-theme-colors';
  @import './reboot-bootstrap-dropdown';

  // List Group
  @include override-list-group-item(
    $color-list,
    $bgcolor-sidebar-list-group,
    $color-list-hover,
    $bgcolor-list-hover,
    $color-list-active,
    $bgcolor-list-active
  );
  /*
  * Form
  */
  .form-control {
    background-color: var(--bgcolor-global);
  }

  .form-control::placeholder {
    color: hsl.darken(var(--bgcolor-global), 20%);
  }

  .form-control[disabled],
  .form-control[readonly] {
    color: hsl.lighten(var(--color-global),10%);
    background-color: hsl.darken(var(--bgcolor-global),5%);
  }

  /*
  * card
  */
  .card.card-disabled {
    background-color: var(--bgcolor-global);
    border-color: $gray-200;
  }

  /*
  * GROWI Login form
  */
  .nologin {
    // background color
    $color-gradient: #3c465c;
    background: linear-gradient(45deg, darken($color-gradient, 30%) 0%, hsla(340, 100%, 55%, 0) 70%),
      linear-gradient(135deg, var.$growi-green 10%, hsla(225, 95%, 50%, 0) 70%), linear-gradient(225deg, var.$growi-blue 10%, hsla(140, 90%, 50%, 0) 80%),
      linear-gradient(315deg, darken($color-gradient, 25%) 100%, hsla(35, 95%, 55%, 0) 70%);

    .nologin-header {
      background-color: rgba(white, 0.5);

      .logo {
        background-color: rgba(black, 0);
        fill: rgba(black, 0.5);
      }

      h1 {
        color: rgba(black, 0.5);
      }
    }

    .nologin-dialog {
      background-color: rgba(white, 0.5);
      .link-switch {
        color: #1939b8;
        @include hover() {
          color: lighten(#1939b8,20%);
        }
      }
    }

    .dropdown-with-icon {
      .dropdown-toggle {
        color: white;
        background-color: rgba($gray-600, 0.7);
        box-shadow: unset;
        &:focus {
          color: white;
          background-color: rgba($gray-600, 0.7);
        }
      }
      i {
        color: darken(white, 30%);
        background-color: rgba($gray-700, 0.7);
      }
    }

    .input-group {
      .input-group-text {
        color: darken(white, 30%);
        background-color: rgba($gray-700, 0.7);
      }

      .form-control {
        color: white;
        background-color: rgba($gray-600, 0.7);
        box-shadow: unset;

        &::placeholder {
          color: darken(white, 30%);
        }
      }
    }

    // footer link text
    .link-growi-org {
      color: rgba(black, 0.4);

      &:hover,
      &.focus {
        color: black;

        .growi {
          color: darken(var.$growi-green, 20%);
        }

        .org {
          color: darken(var.$growi-blue, 15%);
        }
      }
    }
  }

  /*
  * GROWI subnavigation
  */
  .grw-subnav {
    background-color: var(--bgcolor-subnav);
  }

  .grw-subnav-fixed-container .grw-subnav {
    background-color: hsl.alpha(var(--bgcolor-subnav),85%);
  }

  .grw-page-editor-mode-manager {
    .btn-outline-primary {
      &:hover {
        color: var(--primary);
        background-color: $gray-200;
      }
    }
  }

  .grw-drawer-toggler {
    @include button-variant($light, $light);
    @include mixins-buttons.button-svg-icon-variant($light, $light);
    color: $gray-500;
    box-shadow: none !important;
  }

  /*
  * GROWI Sidebar
  */
  .grw-sidebar {
    // List
    @include override-list-group-item(
      $color-list,
      $bgcolor-sidebar-list-group,
      $color-list-hover,
      $bgcolor-list-hover,
      $color-list-active,
      $bgcolor-list-active
    );
    // sidebar-centent-bg
    .grw-navigation-wrap {
      // Drop a shadow on the light theme. The dark theme makes '$ bgcolor-sidebar-context' brighter than the body.
      box-shadow: 0px 0px 3px rgba(black, 0.24);
    }
<<<<<<< HEAD
  }

  // Foldertree
  .grw-foldertree {
    @include override-list-group-item-for-pagetree(
      $color-sidebar-context,
      darken($bgcolor-sidebar-context, 5%),
      darken($bgcolor-sidebar-context, 12%),
      lighten($color-sidebar-context, 10%),
      lighten($color-sidebar-context, 8%),
      darken($bgcolor-sidebar-context, 15%),
      darken($bgcolor-sidebar-context, 24%)
    );
    .grw-foldertree-triangle-btn {
      @include mixins.button-outline-svg-icon-variant($gray-400, $primary);
    }
  }

  // bookmark
  .grw-bookmarks-list {
    @include override-list-group-item-for-pagetree(
      $color-sidebar-context,
      darken($bgcolor-sidebar-context, 5%),
      darken($bgcolor-sidebar-context, 12%),
      lighten($color-sidebar-context, 10%),
      lighten($color-sidebar-context, 8%),
      darken($bgcolor-sidebar-context, 15%),
      darken($bgcolor-sidebar-context, 24%)
    );
  }
  .private-legacy-pages-link {
    &:hover {
      background: $bgcolor-list-hover;
=======
    // Pagetree
    .grw-pagetree {
      @include override-list-group-item-for-pagetree(
        var(--color-sidebar-context),
        hsl.darken(var(--bgcolor-sidebar-context),5%),
        hsl.darken(var(--bgcolor-sidebar-context),12%),
        hsl.lighten(var(--color-sidebar-context),10%),
        hsl.lighten(var(--color-sidebar-context),8%),
        hsl.darken(var(--bgcolor-sidebar-context),15%),
        hsl.darken(var(--bgcolor-sidebar-context),24%)
      );

      .grw-pagetree-triangle-btn {
        @include mixins-buttons.button-outline-svg-icon-variant($gray-400, var(--primary));
      }
    }
    .private-legacy-pages-link {
      &:hover {
        background: $bgcolor-list-hover;
      }
>>>>>>> 4a410720
    }
  }

<<<<<<< HEAD
.grw-user-page-list-m {
  @include override-list-group-item($color-list, $bgcolor-sidebar-list-group, $color-list-hover, $bgcolor-list-hover, $color-list-active, $bgcolor-list-active);
  .grw-foldertree {
    @include override-list-group-item-for-pagetree(
      $body-color,
      darken($body-bg, 5%),
      darken($body-bg, 12%),
      lighten($body-color, 10%),
      lighten($body-color, 8%),
      darken($body-bg, 15%),
      darken($body-bg, 24%)
    );
    .grw-foldertree-triangle-btn {
      @include mixins.button-outline-svg-icon-variant($gray-400, $primary);
    }
  }
  .page-list > .grw-bookmarks-list-container > .list-group {
    @include override-list-group-item-for-pagetree(
      $body-color,
      darken($body-bg, 5%),
      darken($body-bg, 12%),
      lighten($body-color, 10%),
      lighten($body-color, 8%),
      darken($body-bg, 15%),
      darken($body-bg, 24%)
    );
  }
}

// Bookmark dropdown menu
.grw-bookmark-folder-dropdown  {
  .grw-bookmark-folder-menu {
    .form-control{
      &:focus {
        color: $body-color
      }
    }
    .grw-bookmark-folder-menu-item {
      @include mixins.button-outline-svg-icon-variant($gray-400, $primary);
      .grw-bookmark-folder-menu-item-title {
        color: $body-color
      }
    }
  }
}

.btn.btn-page-item-control {
  @include button-outline-variant($gray-500, $primary, lighten($primary, 52%), transparent);
  @include hover() {
    background-color: lighten($primary, 58%);
  }
  &:not(:disabled):not(.disabled):active,
  &:not(:disabled):not(.disabled).active {
    color: $primary;
  }
  box-shadow: none !important;
}

/*
 * GROWI page list
 */
.page-list {
  .page-list-ul {
    > li {
      > span.page-list-meta {
        color: lighten($color-global, 10%);
=======
  .btn.btn-page-item-control {
    --gray-500: hsl(var(--gray-500-hs),var(--gray-500-l));
    --gray-500-hs: 210,13%;
    --gray-500-l: 61%;
    @include hsl-button.button-outline-variant(var(--gray-500), var(--primary), #{hsl.lighten(var(--primary), 52%)}, transparent);
    @include hover() {
      background-color: hsl.lighten(var(--primary), 58%);
    }
    &:not(:disabled):not(.disabled):active,
    &:not(:disabled):not(.disabled).active {
      color: var(--primary);
    }
    box-shadow: none !important;
  }

  /*
  * GROWI page list
  */
  .page-list {
    .page-list-ul {
      > li {
        > span.page-list-meta {
          color: hsl.lighten(var(--color-global),10%);
        }
>>>>>>> 4a410720
      }
    }
    // List group
    .list-group-item {
      &.active {
        background-color: hsl.lighten(var(--primary),77%) !important;
      }
      &.list-group-item-action:hover {
        background-color: hsl.lighten(var(--primary),72%) !important;
      }
      .page-list-snippet {
        color: hsl.lighten(var(--color-global),10%);
      }
    }
  }

  /*
  * GROWI ToC
  */
  .revision-toc-content {
    ::marker {
      color: hsl.darken(var(--bgcolor-global),20%);
    }
  }

  /*
  * GROWI Editor
  */
  .grw-editor-navbar-bottom {
    background-color: $gray-50;

    #slack-mark-white {
      display: none;
    }

    .input-group-text {
      margin-right: 1px;
      color: var(--secondary);
      border-color: var(--light);
    }

    .btn.btn-outline-secondary {
      border-color: $border-color;
    }
  }

  /*
  * GROWI Link Edit Modal
  */
  .link-edit-modal {
    span i {
      color: $gray-400;
    }
  }

  /*
  * GROWI Grid Edit Modal
  */

  .grw-grid-edit-preview {
    background: $gray-100;
  }

  /*
  * Slack
  */
  .grw-slack-notification {
    background-color: white;
    $color-slack: #4b144c;

    .form-control {
      background: white;
    }

    .custom-control-label {
      &::before {
        background-color: $gray-200;
        border-color: transparent;
      }
      &::after {
        background-color: white;
        background-image: url(/images/icons/slack/slack-logo-off.svg);
      }
    }
    .custom-control-input:checked ~ .custom-control-label {
      &::before {
        background-color: lighten($color-slack, 60%);
      }
      &::after {
        background-image: url(/images/icons/slack/slack-logo-on.svg);
      }
    }
    .grw-slack-logo svg {
      fill: #af30b0;
    }

    .grw-btn-slack {
      background-color: white;

      &:hover,
      &:focus {
        background-color: white;
      }
    }

    .grw-btn-slack-triangle {
      color: var(--secondary);
    }
  }

  /*
  * GROWI HandsontableModal
  */
  .grw-hot-modal-navbar {
    background-color: var(--light);
  }

  .wiki {
    h1 {
      border-color: var(--border-color-theme);
    }
    h2 {
      border-color: var(--border-color-theme);
    }
  }

  /*
  * GROWI comment form
  */
  .comment-form {
    #slack-mark-white {
      display: none;
    }
  }

  .page-comments-row {
    background: var(--bgcolor-subnav);
  }

  /*
  * GROWI tags
  */
  .grw-tag-labels {
    .grw-tag-label {
      color: $color-tags;
      background-color: $bgcolor-tags;
    }
  }

  /*
  * GROWI popular tags
  */
  .grw-popular-tag-labels {
    .grw-tag-label {
      color: $color-tags;
      background-color: $bgcolor-tags;
    }
  }

  /*
  * grw-side-contents
  */
  .grw-side-contents-sticky-container {
    .grw-count-badge {
      @include count-badge.count-badge($gray-600, $gray-200);
    }

    .grw-border-vr {
      border-color: $border-color-toc;
    }
    .revision-toc {
      border-color: $border-color-toc;
    }
  }

  /*
  * drawio
  */
  .drawio-viewer {
    border-color: $border-color-global;
  }

  /*
  * admin settings
  */
  .admin-setting-header {
    border-color: $border-color;
  }

  /*
  * modal
  */
  .grw-modal-head {
    border-color: $border-color-global;
  }

  /*
  * skeleton
  */
  .grw-skeleton {
    background-color: hsl.darken(var(--bgcolor-subnav),10%);
  }
}<|MERGE_RESOLUTION|>--- conflicted
+++ resolved
@@ -218,43 +218,8 @@
       // Drop a shadow on the light theme. The dark theme makes '$ bgcolor-sidebar-context' brighter than the body.
       box-shadow: 0px 0px 3px rgba(black, 0.24);
     }
-<<<<<<< HEAD
-  }
-
-  // Foldertree
-  .grw-foldertree {
-    @include override-list-group-item-for-pagetree(
-      $color-sidebar-context,
-      darken($bgcolor-sidebar-context, 5%),
-      darken($bgcolor-sidebar-context, 12%),
-      lighten($color-sidebar-context, 10%),
-      lighten($color-sidebar-context, 8%),
-      darken($bgcolor-sidebar-context, 15%),
-      darken($bgcolor-sidebar-context, 24%)
-    );
-    .grw-foldertree-triangle-btn {
-      @include mixins.button-outline-svg-icon-variant($gray-400, $primary);
-    }
-  }
-
-  // bookmark
-  .grw-bookmarks-list {
-    @include override-list-group-item-for-pagetree(
-      $color-sidebar-context,
-      darken($bgcolor-sidebar-context, 5%),
-      darken($bgcolor-sidebar-context, 12%),
-      lighten($color-sidebar-context, 10%),
-      lighten($color-sidebar-context, 8%),
-      darken($bgcolor-sidebar-context, 15%),
-      darken($bgcolor-sidebar-context, 24%)
-    );
-  }
-  .private-legacy-pages-link {
-    &:hover {
-      background: $bgcolor-list-hover;
-=======
     // Pagetree
-    .grw-pagetree {
+    .grw-pagetree, .grw-foldertree {
       @include override-list-group-item-for-pagetree(
         var(--color-sidebar-context),
         hsl.darken(var(--bgcolor-sidebar-context),5%),
@@ -265,86 +230,30 @@
         hsl.darken(var(--bgcolor-sidebar-context),24%)
       );
 
-      .grw-pagetree-triangle-btn {
+      .grw-pagetree-triangle-btn, .grw-foldertree-triangle-btn {
         @include mixins-buttons.button-outline-svg-icon-variant($gray-400, var(--primary));
       }
+    }
+
+    // bookmark
+    .grw-bookmarks-list {
+      @include override-list-group-item-for-pagetree(
+        var(--color-sidebar-context),
+        hsl.darken(var(--bgcolor-sidebar-context),5%),
+        hsl.darken(var(--bgcolor-sidebar-context),12%),
+        hsl.lighten(var(--color-sidebar-context),10%),
+        hsl.lighten(var(--color-sidebar-context),8%),
+        hsl.darken(var(--bgcolor-sidebar-context),15%),
+        hsl.darken(var(--bgcolor-sidebar-context),24%)
+      );
     }
     .private-legacy-pages-link {
       &:hover {
         background: $bgcolor-list-hover;
       }
->>>>>>> 4a410720
-    }
-  }
-
-<<<<<<< HEAD
-.grw-user-page-list-m {
-  @include override-list-group-item($color-list, $bgcolor-sidebar-list-group, $color-list-hover, $bgcolor-list-hover, $color-list-active, $bgcolor-list-active);
-  .grw-foldertree {
-    @include override-list-group-item-for-pagetree(
-      $body-color,
-      darken($body-bg, 5%),
-      darken($body-bg, 12%),
-      lighten($body-color, 10%),
-      lighten($body-color, 8%),
-      darken($body-bg, 15%),
-      darken($body-bg, 24%)
-    );
-    .grw-foldertree-triangle-btn {
-      @include mixins.button-outline-svg-icon-variant($gray-400, $primary);
-    }
-  }
-  .page-list > .grw-bookmarks-list-container > .list-group {
-    @include override-list-group-item-for-pagetree(
-      $body-color,
-      darken($body-bg, 5%),
-      darken($body-bg, 12%),
-      lighten($body-color, 10%),
-      lighten($body-color, 8%),
-      darken($body-bg, 15%),
-      darken($body-bg, 24%)
-    );
-  }
-}
-
-// Bookmark dropdown menu
-.grw-bookmark-folder-dropdown  {
-  .grw-bookmark-folder-menu {
-    .form-control{
-      &:focus {
-        color: $body-color
-      }
-    }
-    .grw-bookmark-folder-menu-item {
-      @include mixins.button-outline-svg-icon-variant($gray-400, $primary);
-      .grw-bookmark-folder-menu-item-title {
-        color: $body-color
-      }
-    }
-  }
-}
-
-.btn.btn-page-item-control {
-  @include button-outline-variant($gray-500, $primary, lighten($primary, 52%), transparent);
-  @include hover() {
-    background-color: lighten($primary, 58%);
-  }
-  &:not(:disabled):not(.disabled):active,
-  &:not(:disabled):not(.disabled).active {
-    color: $primary;
-  }
-  box-shadow: none !important;
-}
-
-/*
- * GROWI page list
- */
-.page-list {
-  .page-list-ul {
-    > li {
-      > span.page-list-meta {
-        color: lighten($color-global, 10%);
-=======
+    }
+  }
+
   .btn.btn-page-item-control {
     --gray-500: hsl(var(--gray-500-hs),var(--gray-500-l));
     --gray-500-hs: 210,13%;
@@ -360,6 +269,54 @@
     box-shadow: none !important;
   }
 
+
+  // Bookmark item on user page
+  .grw-user-page-list-m {
+    @include override-list-group-item($color-list, $bgcolor-sidebar-list-group, $color-list-hover, $bgcolor-list-hover, $color-list-active, $bgcolor-list-active);
+    .grw-foldertree {
+      @include override-list-group-item-for-pagetree(
+        $body-color,
+        hsl.darken($body-bg, 5%),
+        hsl.darken($body-bg, 12%),
+        hsl.lighten($body-color, 10%),
+        hsl.lighten($body-color, 8%),
+        hsl.darken($body-bg, 15%),
+        hsl.darken($body-bg, 24%)
+      );
+      .grw-foldertree-triangle-btn {
+        @include mixins.button-outline-svg-icon-variant($gray-400, $primary);
+      }
+    }
+    .page-list > .grw-bookmarks-list-container > .list-group {
+      @include override-list-group-item-for-pagetree(
+        $body-color,
+        hsl.darken($body-bg, 5%),
+        hsl.darken($body-bg, 12%),
+        hsl.lighten($body-color, 10%),
+        hsl.lighten($body-color, 8%),
+        hsl.darken($body-bg, 15%),
+        hsl.darken($body-bg, 24%)
+      );
+    }
+  }
+
+  // Bookmark dropdown menu
+  .grw-bookmark-folder-dropdown  {
+    .grw-bookmark-folder-menu {
+      .form-control{
+        &:focus {
+          color: $body-color
+        }
+      }
+      .grw-bookmark-folder-menu-item {
+        @include mixins.button-outline-svg-icon-variant($gray-400, $primary);
+        .grw-bookmark-folder-menu-item-title {
+          color: $body-color
+        }
+      }
+    }
+  }
+
   /*
   * GROWI page list
   */
@@ -369,7 +326,6 @@
         > span.page-list-meta {
           color: hsl.lighten(var(--color-global),10%);
         }
->>>>>>> 4a410720
       }
     }
     // List group
