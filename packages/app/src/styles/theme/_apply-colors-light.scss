--- conflicted
+++ resolved
@@ -6,7 +6,6 @@
 @use './hsl-functions' as hsl;
 
 // determine optional variables
-<<<<<<< HEAD
 :root[data-theme='light'] {
   $color-list: var(--color-list,var(--color-global));
   $bgcolor-list: var(--bgcolor-list,var(--bgcolor-global));
@@ -68,109 +67,15 @@
   .form-control {
     background-color: var(--bgcolor-global);
   }
-=======
-$color-list: $color-global !default;
-$bgcolor-list: $bgcolor-global !default;
-$color-list-hover: $color-global !default;
-$bgcolor-list-hover: lighten($primary, 72%) !default;
-$bgcolor-list-active: lighten($primary, 65%) !default;
-$color-list-active: color-yiq($bgcolor-list-active) !default;
-$color-table: $color-global !default;
-$bgcolor-table: null !default;
-$border-color-table: $gray-200 !default;
-$color-table-hover: $color-table !default;
-$bgcolor-table-hover: rgba(black, 0.075) !default;
-$bgcolor-sidebar-list-group: $bgcolor-list !default;
-$color-tags: $secondary !default;
-$bgcolor-tags: $gray-200 !default;
-$border-color-global: $gray-300 !default;
-$border-color-toc: $border-color-global !default;
-$color-dropdown: $color-global !default;
-$color-dropdown-link: $color-global !default;
-$color-dropdown-link-hover: $color-global !default;
-$color-dropdown-link-active: $color-reversal !default;
-$bgcolor-dropdown-link-active: $primary !default;
-
-// override bootstrap variables
-$text-muted: $gray-500;
-$table-color: $color-table;
-$table-bg: $bgcolor-table;
-$table-border-color: $border-color-table;
-$table-hover-color: $color-table-hover;
-$table-hover-bg: $bgcolor-table-hover;
-$border-color: $border-color-global;
-$dropdown-color: $color-dropdown;
-$dropdown-link-color: $color-dropdown-link;
-$dropdown-link-hover-color: $color-dropdown-link-hover;
-$dropdown-link-active-color: $color-dropdown-link-active;
-$dropdown-link-active-bg: $bgcolor-dropdown-link-active;
-
-@import './mixins/list-group';
-@import './reboot-bootstrap-text';
-@import './reboot-bootstrap-border-colors';
-@import './reboot-bootstrap-tables';
-@import './reboot-bootstrap-dropdown';
-
-// List Group
-@include override-list-group-item($color-list, $bgcolor-list, $color-list-hover, $bgcolor-list-hover, $color-list-active, $bgcolor-list-active);
-
-/*
- * Form
- */
-.form-control {
-  background-color: $bgcolor-global;
-}
-
-.form-control::placeholder {
-  color: darken($bgcolor-global, 20%);
-}
-
-.form-control[disabled],
-.form-control[readonly] {
-  color: lighten($color-global, 10%);
-  background-color: darken($bgcolor-global, 5%);
-}
-
-/*
- * card
- */
-.card.card-disabled {
-  background-color: darken($bgcolor-card, 5%);
-  border-color: $gray-200;
-}
-
-/*
- * GROWI Login form
- */
-.nologin {
-  // background color
-  $color-gradient: #3e4d6c;
-  background: linear-gradient(45deg, darken($color-gradient, 30%) 0%, hsla(340, 100%, 55%, 0) 70%),
-    linear-gradient(135deg, var.$growi-green 10%, hsla(225, 95%, 50%, 0) 70%), linear-gradient(225deg, var.$growi-blue 10%, hsla(140, 90%, 50%, 0) 80%),
-    linear-gradient(315deg, darken($color-gradient, 25%) 100%, hsla(35, 95%, 55%, 0) 70%);
-
-  .nologin-header {
-    background-color: rgba(white, 0.5);
-
-    .logo {
-      background-color: rgba(black, 0);
-      fill: rgba(black, 0.5);
-    }
->>>>>>> b94f6d0f
 
   .form-control::placeholder {
     color: hsl.darken(var(--bgcolor-global), 20%);
   }
 
-<<<<<<< HEAD
   .form-control[disabled],
   .form-control[readonly] {
     color: hsl.lighten(var(--color-global),10%);
     background-color: hsl.darken(var(--color-global),5%);
-=======
-  .nologin-dialog {
-    background-color: rgba(white, 0.5);
->>>>>>> b94f6d0f
   }
 
   /*
@@ -191,7 +96,7 @@
       linear-gradient(135deg, var.$growi-green 10%, hsla(225, 95%, 50%, 0) 70%), linear-gradient(225deg, var.$growi-blue 10%, hsla(140, 90%, 50%, 0) 80%),
       linear-gradient(315deg, hsl.darken(var(--color-gradient), 25%) 100%, hsla(35, 95%, 55%, 0) 70%);
 
-    .noLogin-header {
+    .nologin-header {
       background-color: rgba(white, 0.5);
 
       .logo {
@@ -204,7 +109,7 @@
       }
     }
 
-    .noLogin-dialog {
+    .nologin-dialog {
       background-color: rgba(white, 0.5);
     }
 
