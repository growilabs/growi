@use '../variables' as var;
@use '../bootstrap/init' as *;
@use '../atoms/mixins/buttons' as mixins-buttons;
@use './mixins/count-badge';
@use './mixins/hsl-button';
@use './hsl-functions' as hsl;

// determine optional variables
:root[data-theme='dark'] {
  $color-list: var(--color-list,var(--color-global));
  $bgcolor-list: var(--bgcolor-list,var(--bgcolor-global));
  $color-list-hover: var(--color-list-hover,var(--color-global));
  $color-list-active: var(--color-list-active,var(--color-reversal));
  $bgcolor-list-hover: var(--bgcolor-list-hover,var(--bgcolor-global));
  $bgcolor-list-active: var(--bgcolor-list-active,var(--primary));
  $color-table: var(--color-table,white);
  $bgcolor-table: var(--bgcolor-table,#343a40);
  $border-color-table: var(--border-color-table,lighten(#343a40, 7.5%));
  $color-table-hover: var(--color-table-hover,rgba(white, 0.075));
  $bgcolor-table-hover: var(--bgcolor-table-hover,lighten(#343a40, 7.5%));
  $bgcolor-sidebar-list-group: var(--bgcolor-sidebar-list-group,var(--bgcolor-list));
  $color-tags: var(--color-tags,#949494);
  $bgcolor-tags: var(--bgcolor-tags,var(--dark));
  $border-color-global: var(--border-color-global,#{$gray-500});
  $border-color-toc: var(--border-color-toc,#{$border-color-global});
  $color-dropdown: var(--color-dropdown,var(--color-global));
  $bgcolor-dropdown: var(--bgcolor-dropdown,var(--bgcolor-global));
  $color-dropdown-link: var(--color-dropdown-link,var(--color-global));
  $color-dropdown-link-hover: var(--color-dropdown-link-hover,var(--light));
  $bgcolor-dropdown-link-hover: var(--bgcolor-dropdown-link-hover,hsl.lighten(var(--bgcolor-global), 15%));
  $color-dropdown-link-active: var(--color-dropdown-link-active,var(--light));
  $bgcolor-dropdown-link-active: var(--bgcolor-dropdown-link-active,var(--primary));

  // override bootstrap variables
  $text-muted: $gray-550;
  $table-dark-color: $color-table;
  $table-dark-bg: $bgcolor-table;
  $table-dark-border-color: $border-color-table;
  $table-dark-hover-color: $color-table-hover;
  $table-dark-hover-bg: $bgcolor-table-hover;
  $border-color: $border-color-global;
  $dropdown-color: $color-dropdown;
  $dropdown-bg: $bgcolor-dropdown;
  $dropdown-link-color: $color-dropdown-link;
  $dropdown-link-hover-color: $color-dropdown-link-hover;
  $dropdown-link-hover-bg: $bgcolor-dropdown-link-hover;
  $dropdown-link-active-color: $color-dropdown-link-active;
  $dropdown-link-active-bg: $bgcolor-dropdown-link-active;

  @import './mixins/list-group';
  @import './reboot-bootstrap-text';
  @import './reboot-bootstrap-border-colors';
  @import './reboot-bootstrap-tables';
  @import './reboot-bootstrap-theme-colors';
  @import 'hsl-reboot-bootstrap-theme-colors';
  @import './reboot-bootstrap-dropdown';

  // List Group
  @include override-list-group-item(
    $color-list,
    $bgcolor-sidebar-list-group,
    $color-list-hover,
    $bgcolor-list-hover,
    $color-list-active,
    $bgcolor-list-active
  );
  /*
    * Form
    */
  input.form-control,
  select.form-control,
  select.custom-select,
  textarea.form-control {
    color: var(--color-global);
    background-color: hsl.darken(var(--bgcolor-global), 5%);
    border-color: $border-color-global;
    &:focus {
      background-color: var(--bgcolor-global);
    }
    // FIXME: accent color
    // border: 1px solid darken($border, 30%);
  }

  .form-control[disabled],
  .form-control[readonly] {
    color: hsl.lighten(var(--color-global),10%);
    background-color: hsl.lighten(var(--bgcolor-global),5%);
  }

  .input-group > .input-group-prepend > .input-group-text {
    color: theme-color('light');
    background-color: theme-color('secondary');
    border: 1px solid theme-color('secondary');
    border-right: none;
    &.text-muted {
      color: theme-color('light') !important;
    }
  }

  .input-group input {
    border-color: $border-color-global;
  }

  label.custom-control-label::before {
    background-color: hsl.darken(var(--bgcolor-global),5%);
  }

  .rbt-input-multi .rbt-input-main {
    color: black;
  }
  /*
  * Table
  */
  .table {
    @extend .table-dark;
    thead th {
      vertical-align: bottom;
      border-bottom: 2px solid #d6dadf;
    }
  }

  /*
  * Card
  */
  .card:not([class*='bg-']):not(.well):not(.card-disabled) {
    @extend .bg-dark;
  }

  // [TODO] GW-3219 modify common color of well in dark theme, then remove below css.
  .card.well {
    border-color: var(--secondary);
  }

  .card.card-disabled {
    background-color: lighten($dark, 10%);
    border-color: var(--secondary);
  }

  /*
  * Pagination
  */
  ul.pagination {
    li.page-item.disabled {
      button.page-link {
        color: $gray-400;
      }
    }
    li.page-item.active {
      button.page-link {
        color: hsl.contrast(var(--primary));
        background-color: var(--primary);
        &:hover,
        &:focus {
          color: hsl.contrast(var(--primary));
          background-color: var(--primary);
        }
      }
    }
    li.page-item {
      button.page-link {
        @extend .btn-dark;
        color: var(--primary);
      }
    }
  }

  /*
  * GROWI Login form
  */
  .nologin {
    // background color
    $color-gradient: #3c465c;
    background: linear-gradient(45deg, darken($color-gradient, 30%) 0%, hsla(340, 100%, 55%, 0) 70%),
      linear-gradient(135deg, darken(var.$growi-green, 30%) 10%, hsla(225, 95%, 50%, 0) 70%),
      linear-gradient(225deg, darken(var.$growi-blue, 20%) 10%, hsla(140, 90%, 50%, 0) 80%),
      linear-gradient(315deg, darken($color-gradient, 25%) 100%, hsla(35, 95%, 55%, 0) 70%);

    .nologin-header {
      background-color: rgba(black, 0.5);

      .logo {
        background-color: rgba(white, 0);
        fill: rgba(white, 0.5);
      }

      h1 {
        color: rgba(white, 0.5);
      }
    }

    .nologin-dialog {
      background-color: rgba(black, 0.5);
      .link-switch {
        color: #7b9bd5;
        @include hover() {
          color: lighten(#7b9bd5,10%);
        }
      }
    }

    .input-group {
      .input-group-text {
        color: darken(white, 30%);
        background-color: rgba($gray-700, 0.7);
      }

      .form-control {
        color: white;
        background-color: rgba(#505050, 0.7);
        box-shadow: unset;

        &::placeholder {
          color: darken(white, 30%);
        }
      }
    }

    .btn-fill {
      .btn-label {
        color: $gray-300;
      }
      .btn-label-text {
        color: $gray-400;
      }
    }

    .grw-external-auth-form {
      border-color: gray !important;
    }

    .btn-external-auth-tab {
      @extend .btn-dark;
    }

    // footer link text
    .link-growi-org {
      color: rgba(white, 0.4);

      &:hover,
      &.focus {
        color: rgba(white, 0.7);

        .growi {
          color: darken(var.$growi-green, 5%);
        }

        .org {
          color: darken(var.$growi-blue, 5%);
        }
      }
    }
  }

  /*
  * GROWI subnavigation
  */
  .grw-drawer-toggler {
    @include button-variant($dark, $dark);
    @include mixins-buttons.button-svg-icon-variant($dark, $dark);
    color: $gray-400;
    box-shadow: none !important;
  }

  /*
  * GROWI page list
  */
  .page-list {
    .page-list-ul {
      > li {
        > span.page-list-meta {
          color: hsl.darken(var(--color-global),10%);
        }
      }
    }

    // List group
    .list-group-item {
      &.active {
        background-color: hsl.lighten(var(--bgcolor-global),10%) !important;
      }
      &.list-group-item-action:hover {
        background-color: hsl.lighten(var(--bgcolor-global),10%) !important;
      }
      .page-list-snippet {
        color: hsl.darken(var(--color-global),10%);
      }
    }
  }

<<<<<<< HEAD
  // Foldertree
  .grw-foldertree {
    @include override-list-group-item-for-pagetree(
      $color-sidebar-context,
      lighten($bgcolor-sidebar-context, 8%),
      lighten($bgcolor-sidebar-context, 15%),
      darken($color-sidebar-context, 15%),
      darken($color-sidebar-context, 10%),
      lighten($bgcolor-sidebar-context, 18%),
      lighten($bgcolor-sidebar-context, 24%)
    );
    .grw-foldertree-triangle-btn {
      @include mixins.button-outline-svg-icon-variant($secondary, $gray-200);
    }
    .btn-page-item-control {
      @include button-outline-variant($gray-500, $gray-500, $secondary, transparent);
      @include hover() {
        background-color: lighten($bgcolor-sidebar-context, 20%);
      }
      &:not(:disabled):not(.disabled):active,
      &:not(:disabled):not(.disabled).active {
        background-color: lighten($bgcolor-sidebar-context, 34%);
      }
      box-shadow: none !important;
    }
  }

  // bookmarks
  .grw-bookmarks-list {
    @include override-list-group-item-for-pagetree(
      $color-sidebar-context,
      lighten($bgcolor-sidebar-context, 8%),
      lighten($bgcolor-sidebar-context, 15%),
      darken($color-sidebar-context, 15%),
      darken($color-sidebar-context, 10%),
      lighten($bgcolor-sidebar-context, 18%),
      lighten($bgcolor-sidebar-context, 24%)
    );
  }
  .private-legacy-pages-link {
    &:hover {
      background: $bgcolor-list-hover;
=======
  /*
  * GROWI ToC
  */
  .revision-toc-content {
    ::marker {
      color: hsl.lighten(var(--color-global),30%);
>>>>>>> 4a410720
    }
  }

<<<<<<< HEAD
.grw-user-page-list-m {
  @include override-list-group-item($color-list, $bgcolor-sidebar-list-group, $color-list-hover, $bgcolor-list-hover, $color-list-active, $bgcolor-list-active);
  .grw-foldertree {
    @include override-list-group-item-for-pagetree(
      $body-color,
      lighten($body-bg, 8%),
      lighten($body-bg, 15%),
      darken($body-color, 15%),
      darken($body-color, 10%),
      lighten($body-bg, 18%),
      lighten($body-bg, 24%)
    );
    .grw-foldertree-triangle-btn {
      @include mixins.button-outline-svg-icon-variant($secondary, $gray-200);
    }
  }
  .page-list > .grw-bookmarks-list-container > .list-group {
    @include override-list-group-item-for-pagetree(
      $body-color,
      lighten($body-bg, 8%),
      lighten($body-bg, 15%),
      darken($body-color, 15%),
      darken($body-color, 10%),
      lighten($body-bg, 18%),
      lighten($body-bg, 24%)
    );
  }
}

// Bookmark dropdown menu
.grw-bookmark-folder-dropdown  {
  .grw-bookmark-folder-menu {
    .form-control{
      &:focus {
        color: $body-color
      }
    }
    .grw-bookmark-folder-menu-item  {
      @include mixins.button-outline-svg-icon-variant($secondary, $gray-200);
      .grw-bookmark-folder-menu-item-title {
        color: $body-color
      }
    }
  }
}

.btn.btn-page-item-control {
  @include button-outline-variant($gray-500, $gray-500, $secondary, transparent);
  @include hover() {
    background-color: $gray-700;
  }
  &:not(:disabled):not(.disabled):active,
  &:not(:disabled):not(.disabled).active {
    color: $gray-200;
    background-color: $gray-600;
=======
  /*
  * GROWI subnavigation
  */
  .grw-subnav {
    background-color: var(--bgcolor-subnav);
>>>>>>> 4a410720
  }

  .grw-subnav-fixed-container .grw-subnav {
    background-color: hsl.alpha(var(--bgcolor-subnav),85%);
  }

  .grw-page-editor-mode-manager {
    .btn-outline-primary {
      &:hover {
        color: var(--primary);
        background-color: $gray-700;
      }
    }
  }

  // Search drop down
  #search-typeahead-asynctypeahead {
    background-color: var(--bgcolor-global);
    .table {
      background-color: transparent;
    }
  }

  /*
  * GROWI Sidebar
  */
  .grw-sidebar {
    --gray-500: hsl(var(--gray-500-hs),var(--gray-500-l));
    --gray-500-hs: 210,13%;
    --gray-500-l: 61%;
    // List
    @include override-list-group-item(
      $color-list,
      $bgcolor-sidebar-list-group,
      $color-list-hover,
      $bgcolor-list-hover,
      $color-list-active,
      $bgcolor-list-active
    );
    // Pagetree
    .grw-pagetree {
      @include override-list-group-item-for-pagetree(
        var(--color-sidebar-context),
        hsl.lighten(var(--bgcolor-sidebar-context),8%),
        hsl.lighten(var(--bgcolor-sidebar-context),15%),
        hsl.darken(var(--color-sidebar-context),15%),
        hsl.darken(var(--color-sidebar-context),10%),
        hsl.lighten(var(--bgcolor-sidebar-context),18%),
        hsl.lighten(var(--bgcolor-sidebar-context),24%)
      );
      .grw-pagetree-triangle-btn {
        @include mixins-buttons.button-outline-svg-icon-variant(var(--secondary), $gray-200);
      }
      .btn-page-item-control {
        @include hsl-button.button-outline-variant(var(--gray-500), var(--gray-500), var(--secondary), transparent);
        @include hover() {
          background-color: hsl.lighten(var(--bgcolor-sidebar-context),20%);
        }
        &:not(:disabled):not(.disabled):active,
        &:not(:disabled):not(.disabled).active {
          background-color: hsl.lighten(var(--bgcolor-sidebar-context),34%);
        }
        box-shadow: none !important;
      }
    }
    .private-legacy-pages-link {
      &:hover {
        background: var(--bgcolor-list-hover);
      }
    }
  }

  .btn.btn-page-item-control {
    @include hsl-button.button-outline-variant(var(--gray-500), var(--gray-500), var(--secondary), transparent);
    @include hover() {
      background-color: $gray-700;
    }
    &:not(:disabled):not(.disabled):active,
    &:not(:disabled):not(.disabled).active {
      color: $gray-200;
      background-color: $gray-600;
    }
    box-shadow: none !important;
  }

  /*
  * Popover
  */
  .popover {
    background-color: var(--bgcolor-global);
    border-color: var(--secondary);
    .popover-header {
      color: white;
      background-color: var(--secondary);
      border-color: var(--secondary);
    }
    .popover-body {
      color: inherit;
    }

    &.bs-popover-top .arrow {
      &::before {
        border-top-color: var(--secondary);
      }

      &::after {
        border-top-color: var(--bgcolor-global);
      }
    }
    &.bs-popover-bottom .arrow {
      &::before {
        border-bottom-color: var(--secondary);
      }

      &::after {
        border-bottom-color: var(--bgcolor-global);
      }
    }
    &.bs-popover-right .arrow {
      &::before {
        border-right-color: var(--secondary);
      }

      &::after {
        border-right-color: var(--bgcolor-global);
      }
    }
    &.bs-popover-left .arrow {
      &::before {
        border-left-color: var(--secondary);
      }

      &::after {
        border-left-color: var(--bgcolor-global);
      }
    }
  }

  /*
  * GROWI Grid Edit Modal
  */
  .grw-grid-edit-preview {
    background: $gray-900;
  }

  /*
  * Slack
  */
  .grw-slack-notification {
    background-color: transparent;
    $color-slack: #4b144c;

    .form-control {
      background: var(--bgcolor-global);
    }

    .custom-control-label {
      &::before {
        background-color: var(--secondary);
        border-color: transparent;
      }
      &::after {
        background-color: darken($color-slack, 5%);
        background-image: url(/images/icons/slack/slack-logo-dark-off.svg);
      }
    }

    .custom-control-input:checked ~ .custom-control-label {
      &::before {
        background-color: lighten($color-slack, 10%);
      }
      &::after {
        background-color: darken($color-slack, 5%);
        background-image: url(/images/icons/slack/slack-logo-dark-on.svg);
      }
    }
    .grw-slack-logo svg {
      fill: #dd80de;
    }

    .grw-btn-slack {
      background-color: black;
      &:focus,
      &:hover {
        background-color: black;
      }
    }

    .grw-btn-slack-triangle {
      color: var(--secondary);
    }
  }

  /*
  * GROWI HandsontableModal
  */
  .grw-hot-modal-navbar {
    background-color: var(--dark);
  }

  .wiki {
    h1 {
      border-color: hsl.lighten(var(--border-color-theme),10%);
    }
    h2 {
      border-color: var(--border-color-theme);
    }
  }

  /*
  * GROWI comment form
  */
  .comment-form {
    #slack-mark-black {
      display: none;
    }
  }

  .page-comments-row {
    background: var(--bgcolor-subnav);
  }

  /*
  * GROWI tags
  */
  .grw-tag-labels {
    .grw-tag-label {
      color: $color-tags;
      background-color: $bgcolor-tags;
    }
  }

  mark.rbt-highlight-text {
    color: var(--color-global);
  }

  /*
  * GROWI popular tags
  */
  .grw-popular-tag-labels {
    .grw-tag-label {
      color: $color-tags;
      background-color: $bgcolor-tags;
    }
  }

  /*
  * admin settings
  */
  .admin-setting-header {
    border-color: $border-color-global;
  }

  /*
  * grw-side-contents
  */
  .grw-side-contents-sticky-container {
    .grw-count-badge {
      @include count-badge.count-badge($gray-400, $gray-700);
    }

    .grw-border-vr {
      border-color: $border-color-toc;
    }

    .revision-toc {
      border-color: $border-color-toc;
    }
  }

  /*
  * drawio
  */
  .drawio-viewer {
    border-color: $border-color-global;
  }

  /*
  * modal
  */
  .grw-modal-head {
    border-color: $border-color-global;
  }

  /*
  * skeleton
  */
  .grw-skeleton {
    background-color: hsl.lighten(var(--bgcolor-subnav),10%);
  }
}<|MERGE_RESOLUTION|>--- conflicted
+++ resolved
@@ -287,123 +287,20 @@
     }
   }
 
-<<<<<<< HEAD
-  // Foldertree
-  .grw-foldertree {
-    @include override-list-group-item-for-pagetree(
-      $color-sidebar-context,
-      lighten($bgcolor-sidebar-context, 8%),
-      lighten($bgcolor-sidebar-context, 15%),
-      darken($color-sidebar-context, 15%),
-      darken($color-sidebar-context, 10%),
-      lighten($bgcolor-sidebar-context, 18%),
-      lighten($bgcolor-sidebar-context, 24%)
-    );
-    .grw-foldertree-triangle-btn {
-      @include mixins.button-outline-svg-icon-variant($secondary, $gray-200);
-    }
-    .btn-page-item-control {
-      @include button-outline-variant($gray-500, $gray-500, $secondary, transparent);
-      @include hover() {
-        background-color: lighten($bgcolor-sidebar-context, 20%);
-      }
-      &:not(:disabled):not(.disabled):active,
-      &:not(:disabled):not(.disabled).active {
-        background-color: lighten($bgcolor-sidebar-context, 34%);
-      }
-      box-shadow: none !important;
-    }
-  }
-
-  // bookmarks
-  .grw-bookmarks-list {
-    @include override-list-group-item-for-pagetree(
-      $color-sidebar-context,
-      lighten($bgcolor-sidebar-context, 8%),
-      lighten($bgcolor-sidebar-context, 15%),
-      darken($color-sidebar-context, 15%),
-      darken($color-sidebar-context, 10%),
-      lighten($bgcolor-sidebar-context, 18%),
-      lighten($bgcolor-sidebar-context, 24%)
-    );
-  }
-  .private-legacy-pages-link {
-    &:hover {
-      background: $bgcolor-list-hover;
-=======
   /*
   * GROWI ToC
   */
   .revision-toc-content {
     ::marker {
       color: hsl.lighten(var(--color-global),30%);
->>>>>>> 4a410720
-    }
-  }
-
-<<<<<<< HEAD
-.grw-user-page-list-m {
-  @include override-list-group-item($color-list, $bgcolor-sidebar-list-group, $color-list-hover, $bgcolor-list-hover, $color-list-active, $bgcolor-list-active);
-  .grw-foldertree {
-    @include override-list-group-item-for-pagetree(
-      $body-color,
-      lighten($body-bg, 8%),
-      lighten($body-bg, 15%),
-      darken($body-color, 15%),
-      darken($body-color, 10%),
-      lighten($body-bg, 18%),
-      lighten($body-bg, 24%)
-    );
-    .grw-foldertree-triangle-btn {
-      @include mixins.button-outline-svg-icon-variant($secondary, $gray-200);
-    }
-  }
-  .page-list > .grw-bookmarks-list-container > .list-group {
-    @include override-list-group-item-for-pagetree(
-      $body-color,
-      lighten($body-bg, 8%),
-      lighten($body-bg, 15%),
-      darken($body-color, 15%),
-      darken($body-color, 10%),
-      lighten($body-bg, 18%),
-      lighten($body-bg, 24%)
-    );
-  }
-}
-
-// Bookmark dropdown menu
-.grw-bookmark-folder-dropdown  {
-  .grw-bookmark-folder-menu {
-    .form-control{
-      &:focus {
-        color: $body-color
-      }
-    }
-    .grw-bookmark-folder-menu-item  {
-      @include mixins.button-outline-svg-icon-variant($secondary, $gray-200);
-      .grw-bookmark-folder-menu-item-title {
-        color: $body-color
-      }
-    }
-  }
-}
-
-.btn.btn-page-item-control {
-  @include button-outline-variant($gray-500, $gray-500, $secondary, transparent);
-  @include hover() {
-    background-color: $gray-700;
-  }
-  &:not(:disabled):not(.disabled):active,
-  &:not(:disabled):not(.disabled).active {
-    color: $gray-200;
-    background-color: $gray-600;
-=======
+    }
+  }
+
   /*
   * GROWI subnavigation
   */
   .grw-subnav {
     background-color: var(--bgcolor-subnav);
->>>>>>> 4a410720
   }
 
   .grw-subnav-fixed-container .grw-subnav {
@@ -444,7 +341,7 @@
       $bgcolor-list-active
     );
     // Pagetree
-    .grw-pagetree {
+    .grw-pagetree, .grw-foldertree {
       @include override-list-group-item-for-pagetree(
         var(--color-sidebar-context),
         hsl.lighten(var(--bgcolor-sidebar-context),8%),
@@ -454,7 +351,7 @@
         hsl.lighten(var(--bgcolor-sidebar-context),18%),
         hsl.lighten(var(--bgcolor-sidebar-context),24%)
       );
-      .grw-pagetree-triangle-btn {
+      .grw-pagetree-triangle-btn, .grw-foldertree-triangle-btn {
         @include mixins-buttons.button-outline-svg-icon-variant(var(--secondary), $gray-200);
       }
       .btn-page-item-control {
@@ -469,6 +366,19 @@
         box-shadow: none !important;
       }
     }
+
+    // bookmarks
+    .grw-bookmarks-list {
+      @include override-list-group-item-for-pagetree(
+        var(--color-sidebar-context),
+        hsl.lighten(var(--bgcolor-sidebar-context),8%),
+        hsl.lighten(var(--bgcolor-sidebar-context),15%),
+        hsl.darken(var(--color-sidebar-context),15%),
+        hsl.darken(var(--color-sidebar-context),10%),
+        hsl.lighten(var(--bgcolor-sidebar-context),18%),
+        hsl.lighten(var(--bgcolor-sidebar-context),24%)
+      );
+    }
     .private-legacy-pages-link {
       &:hover {
         background: var(--bgcolor-list-hover);
@@ -487,6 +397,53 @@
       background-color: $gray-600;
     }
     box-shadow: none !important;
+  }
+
+  // Bookmark item on user page
+  .grw-user-page-list-m {
+    @include override-list-group-item($color-list, $bgcolor-sidebar-list-group, $color-list-hover, $bgcolor-list-hover, $color-list-active, $bgcolor-list-active);
+    .grw-foldertree {
+      @include override-list-group-item-for-pagetree(
+        $body-color,
+        hsl.lighten($body-bg, 8%),
+        hsl.lighten($body-bg, 15%),
+        hsl.darken($body-color, 15%),
+        hsl.darken($body-color, 10%),
+        hsl.lighten($body-bg, 18%),
+        hsl.lighten($body-bg, 24%)
+      );
+      .grw-foldertree-triangle-btn {
+        @include mixins.button-outline-svg-icon-variant($secondary, $gray-200);
+      }
+    }
+    .page-list > .grw-bookmarks-list-container > .list-group {
+      @include override-list-group-item-for-pagetree(
+        $body-color,
+        hsl.lighten($body-bg, 8%),
+        hsl.lighten($body-bg, 15%),
+        hsl.darken($body-color, 15%),
+        hsl.darken($body-color, 10%),
+        hsl.lighten($body-bg, 18%),
+        hsl.lighten($body-bg, 24%)
+      );
+    }
+  }
+
+  // Bookmark dropdown menu
+  .grw-bookmark-folder-dropdown  {
+    .grw-bookmark-folder-menu {
+      .form-control{
+        &:focus {
+          color: $body-color
+        }
+      }
+      .grw-bookmark-folder-menu-item  {
+        @include mixins.button-outline-svg-icon-variant($secondary, $gray-200);
+        .grw-bookmark-folder-menu-item-title {
+          color: $body-color
+        }
+      }
+    }
   }
 
   /*
