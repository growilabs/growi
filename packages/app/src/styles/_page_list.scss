--- conflicted
+++ resolved
@@ -97,28 +97,6 @@
   }
 }
 
-<<<<<<< HEAD
-.list-tag-name {
-  font-size: 17px;
-}
-
-.popular-page-high {
-  font-size: 1.1em;
-  font-weight: bold;
-  color: darken($red, 5%);
-}
-
-.popular-page-mid {
-  font-weight: bold;
-  color: #e47800;
-}
-
-.popular-page-low {
-  color: #ab7c7c;
-}
-
-=======
->>>>>>> 036602a5
 .card-timeline {
   border: 1px solid $gray-300;
   > .card-header {
