--- conflicted
+++ resolved
@@ -1,13 +1,16 @@
-<<<<<<< HEAD
 .grw-pagetree {
   .grw-pagetree-item-wrapper {
     margin-top: 10px;
     margin-left: 10px;
+  }
 
+  .grw-pagetree-item-wrapper {
     .grw-pagetree-item {
       // display: flex;
       // padding: 5px;
+    }
 
+    .grw-pagetree-item {
       &:hover {
         opacity: 0.7;
       }
@@ -28,17 +31,6 @@
           display: inline-block;
         }
       }
-=======
-// TODO: improve styles
-.grw-pagetree {
-  .grw-pagetree-button {
-    // animation: transform 3s ease-out;
-  }
-
-  .grw-pagetree-button {
-    &.rotate {
-      transform: rotate(90deg);
->>>>>>> 262e8176
     }
   }
 }