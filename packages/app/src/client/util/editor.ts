--- conflicted
+++ resolved
@@ -1,16 +1,4 @@
-<<<<<<< HEAD
-type OptionsToSave = {
-  isSlackEnabled: boolean;
-  slackChannels: string;
-  grant: number;
-  pageTags: string[] | null;
-  grantUserGroupId?: string | null;
-  grantUserGroupName?: string | null;
-  isSyncRevisionToHackmd?: boolean;
-};
-=======
 import { OptionsToSave } from '~/interfaces/editor-settings';
->>>>>>> 221e15fb
 
 export const getOptionsToSave = (
     isSlackEnabled: boolean,
