import { useCallback } from 'react';

import { SubscriptionStatusType, Nullable } from '@growi/core';
import urljoin from 'url-join';

import { OptionsToSave } from '~/interfaces/page-operation';
import { useCurrentPageId } from '~/stores/context';
import { useEditingMarkdown, useIsEnabledUnsavedWarning, usePageTagsForEditors } from '~/stores/editor';
import { useSWRxCurrentPage, useSWRxTagsInfo } from '~/stores/page';
import { useSetRemoteLatestPageData } from '~/stores/remote-latest-page';
import loggerFactory from '~/utils/logger';

import { toastError } from '../util/apiNotification';
import { apiPost } from '../util/apiv1-client';
import { apiv3Post, apiv3Put } from '../util/apiv3-client';

const logger = loggerFactory('growi:services:page-operation');

export const toggleSubscribe = async(pageId: string, currentStatus: SubscriptionStatusType | undefined): Promise<void> => {
  try {
    const newStatus = currentStatus === SubscriptionStatusType.SUBSCRIBE
      ? SubscriptionStatusType.UNSUBSCRIBE
      : SubscriptionStatusType.SUBSCRIBE;

    await apiv3Put('/page/subscribe', { pageId, status: newStatus });
  }
  catch (err) {
    toastError(err);
  }
};

export const toggleLike = async(pageId: string, currentValue?: boolean): Promise<void> => {
  try {
    await apiv3Put('/page/likes', { pageId, bool: !currentValue });
  }
  catch (err) {
    toastError(err);
  }
};

export const toggleBookmark = async(pageId: string, currentValue?: boolean): Promise<void> => {
  try {
    await apiv3Put('/bookmarks', { pageId, bool: !currentValue });
  }
  catch (err) {
    toastError(err);
  }
};

export const updateContentWidth = async(pageId: string, newValue: boolean): Promise<void> => {
  try {
    await apiv3Put(`/page/${pageId}/content-width`, { expandContentWidth: newValue });
  }
  catch (err) {
    toastError(err);
  }
};

export const bookmark = async(pageId: string): Promise<void> => {
  try {
    await apiv3Put('/bookmarks', { pageId, bool: true });
  }
  catch (err) {
    toastError(err);
  }
};

export const unbookmark = async(pageId: string): Promise<void> => {
  try {
    await apiv3Put('/bookmarks', { pageId, bool: false });
  }
  catch (err) {
    toastError(err);
  }
};

export const exportAsMarkdown = (pageId: string, revisionId: string, format: string): void => {
  const url = new URL(urljoin(window.location.origin, '_api/v3/page/export', pageId));
  url.searchParams.append('format', format);
  url.searchParams.append('revisionId', revisionId);
  window.location.href = url.href;
};

/**
 * send request to fix broken paths caused by unexpected events such as server shutdown while renaming page paths
 */
export const resumeRenameOperation = async(pageId: string): Promise<void> => {
  await apiv3Post('/pages/resume-rename', { pageId });
};

// TODO: define return type
const createPage = async(pagePath: string, markdown: string, tmpParams: OptionsToSave) => {
  // clone
  const params = Object.assign(tmpParams, {
    path: pagePath,
    body: markdown,
  });

  const res = await apiv3Post('/pages/', params);
  const { page, tags, revision } = res.data;

  return { page, tags, revision };
};

// TODO: define return type
const updatePage = async(pageId: string, revisionId: string, markdown: string, tmpParams: OptionsToSave) => {
  // clone
  const params = Object.assign(tmpParams, {
    page_id: pageId,
    revision_id: revisionId,
    body: markdown,
  });

  const res: any = await apiPost('/pages.update', params);
  if (!res.ok) {
    throw new Error(res.error);
  }
  return res;
};

type PageInfo= {
  path: string,
  pageId: Nullable<string>,
  revisionId: Nullable<string>,
}

type SaveOrUpdateFunction = (markdown: string, pageInfo: PageInfo, optionsToSave?: OptionsToSave) => any;

// TODO: define return type
export const useSaveOrUpdate = (): SaveOrUpdateFunction => {
  /* eslint-disable react-hooks/rules-of-hooks */
  const { mutate: mutateIsEnabledUnsavedWarning } = useIsEnabledUnsavedWarning();
  /* eslint-enable react-hooks/rules-of-hooks */

  return useCallback(async(markdown: string, pageInfo: PageInfo, optionsToSave?: OptionsToSave) => {
    const { path, pageId, revisionId } = pageInfo;

    const options: OptionsToSave = Object.assign({}, optionsToSave);
    /*
    * Note: variable "markdown" will be received from params
    * please delete the following code after implemating HackMD editor function
    */
    // let markdown;
    // if (editorMode === EditorMode.HackMD) {
    // const pageEditorByHackmd = this.appContainer.getComponentInstance('PageEditorByHackmd');
    // markdown = await pageEditorByHackmd.getMarkdown();
    // // set option to sync
    // options.isSyncRevisionToHackmd = true;
    // revisionId = this.state.revisionIdHackmdSynced;
    // }
    // else {
    // const pageEditor = this.appContainer.getComponentInstance('PageEditor');
    // const pageEditor = getComponentInstance('PageEditor');
    // markdown = pageEditor.getMarkdown();
    // }

    const isNoRevisionPage = pageId != null && revisionId == null;

    let res;
    if (pageId == null || isNoRevisionPage) {
      res = await createPage(path, markdown, options);
    }
    else {
      if (revisionId == null) {
        const msg = '\'revisionId\' is required to update page';
        throw new Error(msg);
      }
      res = await updatePage(pageId, revisionId, markdown, options);
    }

    // The updateFn should be a promise or asynchronous function to handle the remote mutation
    // it should return updated data. see: https://swr.vercel.app/docs/mutation#optimistic-updates
    // Moreover, `async() => false` does not work since it's too fast to be calculated.
    await mutateIsEnabledUnsavedWarning(new Promise(r => setTimeout(() => r(false), 10)), { optimisticData: () => false });

    return res;
  }, [mutateIsEnabledUnsavedWarning]);
};

export const useUpdateStateAfterSave = (pageId: string|undefined|null): (() => Promise<void>) | undefined => {
  const { mutate: mutateCurrentPageId } = useCurrentPageId();
  const { mutate: mutateCurrentPage } = useSWRxCurrentPage();
  const { setRemoteLatestPageData } = useSetRemoteLatestPageData();
  const { mutate: mutateTagsInfo } = useSWRxTagsInfo(pageId);
  const { sync: syncTagsInfoForEditor } = usePageTagsForEditors(pageId);
  const { mutate: mutateEditingMarkdown } = useEditingMarkdown();

  // update swr 'currentPageId', 'currentPage', remote states
<<<<<<< HEAD
  return async() => {
=======
  return useCallback(async() => {
    if (pageId == null) { return }

    await mutateCurrentPageId(pageId);
    const updatedPage = await mutateCurrentPage();
>>>>>>> e253f215

    // update tag before page: https://github.com/weseek/growi/pull/7158
    // !! DO NOT CHANGE THE ORDERS OF THE MUTATIONS !! -- 12.26 yuken-t
    await mutateTagsInfo(); // get from DB
    syncTagsInfoForEditor(); // sync global state for client

    await mutateCurrentPageId(pageId);
    const updatedPage = await mutateCurrentPage();

    if (updatedPage == null) { return }

    mutateEditingMarkdown(updatedPage.revision.body);

    const remoterevisionData = {
      remoteRevisionId: updatedPage.revision._id,
      remoteRevisionBody: updatedPage.revision.body,
      remoteRevisionLastUpdateUser: updatedPage.lastUpdateUser,
      remoteRevisionLastUpdatedAt: updatedPage.updatedAt,
      revisionIdHackmdSynced: updatedPage.revisionHackmdSynced?.toString(),
      hasDraftOnHackmd: updatedPage.hasDraftOnHackmd,
    };

    setRemoteLatestPageData(remoterevisionData);
  }, [mutateCurrentPage, mutateCurrentPageId, mutateEditingMarkdown, mutateTagsInfo, pageId, setRemoteLatestPageData, syncTagsInfoForEditor]);
};

export const unlink = async(path: string): Promise<void> => {
  await apiPost('/pages.unlink', { path });
};<|MERGE_RESOLUTION|>--- conflicted
+++ resolved
@@ -186,15 +186,8 @@
   const { mutate: mutateEditingMarkdown } = useEditingMarkdown();
 
   // update swr 'currentPageId', 'currentPage', remote states
-<<<<<<< HEAD
-  return async() => {
-=======
   return useCallback(async() => {
     if (pageId == null) { return }
-
-    await mutateCurrentPageId(pageId);
-    const updatedPage = await mutateCurrentPage();
->>>>>>> e253f215
 
     // update tag before page: https://github.com/weseek/growi/pull/7158
     // !! DO NOT CHANGE THE ORDERS OF THE MUTATIONS !! -- 12.26 yuken-t
