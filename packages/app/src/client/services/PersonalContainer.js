--- conflicted
+++ resolved
@@ -157,7 +157,6 @@
   }
 
   /**
-<<<<<<< HEAD
    * Update profile image
    * @memberOf PersonalContainer
    */
@@ -213,8 +212,6 @@
   }
 
   /**
-=======
->>>>>>> 036602a5
    * Associate LDAP account
    */
   async associateLdapAccount(account) {
