--- conflicted
+++ resolved
@@ -300,7 +300,6 @@
     this.checkAndUpdateImageUrlCached(users);
   }
 
-<<<<<<< HEAD
   async retrieveBookmarkInfo() {
     const response = await this.appContainer.apiv3Get('/bookmarks/info', { pageId: this.state.pageId });
     this.setState({
@@ -309,8 +308,6 @@
     });
   }
 
-=======
->>>>>>> d061cd2b
   async checkAndUpdateImageUrlCached(users) {
     const noImageCacheUsers = users.filter((user) => { return user.imageUrlCached == null });
     if (noImageCacheUsers.length === 0) {
