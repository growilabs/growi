--- conflicted
+++ resolved
@@ -53,20 +53,6 @@
       revisionCreatedAt: +mainContent.getAttribute('data-page-revision-created'),
       path,
       tocHtml: '',
-
-<<<<<<< HEAD
-      isBookmarked: false,
-      sumOfBookmarks: 0,
-=======
-      seenUsers: [],
-      seenUserIds: [],
-      sumOfSeenUsers: [],
-
-      isLiked: false,
-      likers: [],
-      likerIds: [],
-      sumOfLikers: 0,
->>>>>>> ea440bb3
 
       createdAt: mainContent.getAttribute('data-page-created-at'),
       // please use useCurrentUpdatedAt instead
@@ -122,22 +108,6 @@
     interceptorManager.addInterceptor(new RestoreCodeBlockInterceptor(appContainer), 900); // process as late as possible
 
     this.initStateMarkdown();
-<<<<<<< HEAD
-=======
-    this.checkAndUpdateImageUrlCached(this.state.likers);
-
-    const { isSharedUser } = this.appContainer;
-
-    // see https://dev.growi.org/5fabddf8bbeb1a0048bcb9e9
-    const isAbleToGetAttachedInformationAboutPages = this.state.isPageExist && !isSharedUser;
-
-    if (isAbleToGetAttachedInformationAboutPages) {
-      // We don't retrieve bookmarks in the initial page load
-      // as it is stored in a separate collection to like and seen user
-      // data so it has a separate api endpoint.
-      this.initialPageLoad();
-    }
->>>>>>> ea440bb3
 
     this.setTocHtml = this.setTocHtml.bind(this);
     this.save = this.save.bind(this);
@@ -271,87 +241,6 @@
     const markdown = entities.decodeHTML(pageContent);
 
     this.state.markdown = markdown;
-  }
-
-<<<<<<< HEAD
-  async retrieveBookmarkInfo() {
-    const response = await this.appContainer.apiv3Get('/bookmarks/info', { pageId: this.state.pageId });
-    this.setState({
-      sumOfBookmarks: response.data.sumOfBookmarks,
-      isBookmarked: response.data.isBookmarked,
-    });
-  }
-
-  async toggleBookmark() {
-    const bool = !this.state.isBookmarked;
-    await this.appContainer.apiv3Put('/bookmarks', { pageId: this.state.pageId, bool });
-    return this.retrieveBookmarkInfo();
-=======
-
-  async initialPageLoad() {
-    {
-      const {
-        data: {
-          likerIds, sumOfLikers, isLiked, seenUserIds, sumOfSeenUsers, isSeen,
-        },
-      } = await this.appContainer.apiv3Get('/page/info', { pageId: this.state.pageId });
-
-      await this.setState({
-        sumOfLikers,
-        isLiked,
-        likerIds,
-        seenUserIds,
-        sumOfSeenUsers,
-        isSeen,
-      });
-    }
-
-    await this.retrieveLikersAndSeenUsers();
-  }
-
-  async toggleLike() {
-    {
-      const toggledIsLiked = !this.state.isLiked;
-      await this.appContainer.apiv3Put('/page/likes', { pageId: this.state.pageId, bool: toggledIsLiked });
-
-      await this.setState(state => ({
-        isLiked: toggledIsLiked,
-        sumOfLikers: toggledIsLiked ? state.sumOfLikers + 1 : state.sumOfLikers - 1,
-        likerIds: toggledIsLiked
-          ? [...this.state.likerIds, this.appContainer.currentUserId]
-          : state.likerIds.filter(id => id !== this.appContainer.currentUserId),
-      }));
-    }
-
-    await this.retrieveLikersAndSeenUsers();
-  }
-
-  async retrieveLikersAndSeenUsers() {
-    const { users } = await this.appContainer.apiGet('/users.list', { user_ids: [...this.state.likerIds, ...this.state.seenUserIds].join(',') });
-
-    await this.setState({
-      likers: users.filter(({ id }) => this.state.likerIds.includes(id)).slice(0, 15),
-      seenUsers: users.filter(({ id }) => this.state.seenUserIds.includes(id)).slice(0, 15),
-    });
-
-    this.checkAndUpdateImageUrlCached(users);
-  }
-
-  async checkAndUpdateImageUrlCached(users) {
-    const noImageCacheUsers = users.filter((user) => { return user.imageUrlCached == null });
-    if (noImageCacheUsers.length === 0) {
-      return;
-    }
-
-    const noImageCacheUserIds = noImageCacheUsers.map((user) => { return user.id });
-    try {
-      await this.appContainer.apiv3Put('/users/update.imageUrlCache', { userIds: noImageCacheUserIds });
-    }
-    catch (err) {
-      // Error alert doesn't apear, because user don't need to notice this error.
-      logger.error(err);
-    }
->>>>>>> ea440bb3
   }
 
   setLatestRemotePageData(s2cMessagePageUpdated) {
