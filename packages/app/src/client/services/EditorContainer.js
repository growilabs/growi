--- conflicted
+++ resolved
@@ -27,11 +27,8 @@
     this.state = {
       tags: null,
 
-<<<<<<< HEAD
-=======
       slackChannels: mainContent.getAttribute('data-slack-channels') || '',
 
->>>>>>> 6ddb3265
       grant: 1, // default: public
       grantGroupId: null,
       grantGroupName: null,
