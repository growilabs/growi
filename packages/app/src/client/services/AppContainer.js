import { Container } from 'unstated';

import InterceptorManager from '~/services/interceptor-manager';

<<<<<<< HEAD
=======
import {
  apiDelete, apiGet, apiPost, apiRequest,
} from '../util/apiv1-client';
import {
  apiv3Delete, apiv3Get, apiv3Post, apiv3Put,
} from '../util/apiv3-client';
>>>>>>> a58430d4
import GrowiRenderer from '../util/GrowiRenderer';
import emojiStrategy from '../util/emojione/emoji_strategy_shrinked.json';
import { i18nFactory } from '../util/i18n';

/**
 * Service container related to options for Application
 * @extends {Container} unstated Container
 */
export default class AppContainer extends Container {

  constructor() {
    super();

    // get csrf token from body element
    // DO NOT REMOVE: uploading attachment data requires appContainer.csrfToken
    const body = document.querySelector('body');
    this.csrfToken = body.dataset.csrftoken;

    this.config = JSON.parse(document.getElementById('growi-context-hydrate').textContent || '{}');

    const currentUserElem = document.getElementById('growi-current-user');
    if (currentUserElem != null) {
      this.currentUser = JSON.parse(currentUserElem.textContent);
    }

    const isSharedPageElem = document.getElementById('is-shared-page');

    // check what kind of user
    this.isGuestUser = this.currentUser == null;
    this.isSharedUser = isSharedPageElem != null && this.currentUser == null;

    const userLocaleId = this.currentUser?.lang;
    this.i18n = i18nFactory(userLocaleId);

    this.containerInstances = {};
    this.componentInstances = {};
    this.rendererInstances = {};
  }

  /**
   * Workaround for the mangling in production build to break constructor.name
   */
  static getClassName() {
    return 'AppContainer';
  }

  initApp() {
    this.injectToWindow();
  }

  initContents() {
    const body = document.querySelector('body');

    this.isDocSaved = true;

    this.originRenderer = new GrowiRenderer(this);

    this.interceptorManager = new InterceptorManager();

    const isPluginEnabled = body.dataset.pluginEnabled === 'true';
    if (isPluginEnabled) {
      this.initPlugins();
    }

    this.injectToWindow();
  }

  initPlugins() {
    const growiPlugin = window.growiPlugin;
    growiPlugin.installAll(this, this.originRenderer);
  }

  injectToWindow() {
    window.appContainer = this;

    const originRenderer = this.getOriginRenderer();
    window.growiRenderer = originRenderer;

    // backward compatibility
    window.crowi = this;
    window.crowiRenderer = originRenderer;
    window.crowiPlugin = window.growiPlugin;
  }

  get currentUserId() {
    if (this.currentUser == null) {
      return null;
    }
    return this.currentUser._id;
  }

  get currentUsername() {
    if (this.currentUser == null) {
      return null;
    }
    return this.currentUser.username;
  }

  /**
   * @return {Object} window.Crowi (js/legacy/crowi.js)
   */
  getCrowiForJquery() {
    return window.Crowi;
  }

  getConfig() {
    return this.config;
  }

  /**
   * Register unstated container instance
   * @param {object} instance unstated container instance
   */
  registerContainer(instance) {
    if (instance == null) {
      throw new Error('The specified instance must not be null');
    }

    const className = instance.constructor.getClassName();

    if (this.containerInstances[className] != null) {
      throw new Error('The specified instance couldn\'t register because the same type object has already been registered');
    }

    this.containerInstances[className] = instance;
  }

  /**
   * Get registered unstated container instance
   * !! THIS METHOD SHOULD ONLY BE USED FROM unstated CONTAINERS !!
   * !! From component instances, inject containers with `import { Subscribe } from 'unstated'` !!
   *
   * @param {string} className
   */
  getContainer(className) {
    return this.containerInstances[className];
  }

  /**
   * Register React component instance
   * @param {string} id
   * @param {object} instance React component instance
   */
  registerComponentInstance(id, instance) {
    if (instance == null) {
      throw new Error('The specified instance must not be null');
    }

    if (this.componentInstances[id] != null) {
      throw new Error('The specified instance couldn\'t register because the same id has already been registered');
    }

    this.componentInstances[id] = instance;
  }

  /**
   * Get registered React component instance
   * @param {string} id
   */
  getComponentInstance(id) {
    return this.componentInstances[id];
  }

  getOriginRenderer() {
    return this.originRenderer;
  }

  /**
   * factory method
   */
  getRenderer(mode) {
    if (this.rendererInstances[mode] != null) {
      return this.rendererInstances[mode];
    }

    const renderer = new GrowiRenderer(this, this.originRenderer);
    // setup
    renderer.initMarkdownItConfigurers(mode);
    renderer.setup(mode);
    // register
    this.rendererInstances[mode] = renderer;

    return renderer;
  }


  launchHandsontableModal(componentKind, beginLineNumber, endLineNumber) {
    let targetComponent;
    switch (componentKind) {
      case 'page':
        targetComponent = this.getComponentInstance('Page');
        break;
    }
    targetComponent.launchHandsontableModal(beginLineNumber, endLineNumber);
  }

  launchDrawioModal(componentKind, beginLineNumber, endLineNumber) {
    let targetComponent;
    switch (componentKind) {
      case 'page':
        targetComponent = this.getComponentInstance('Page');
        break;
    }
    targetComponent.launchDrawioModal(beginLineNumber, endLineNumber);
  }

}<|MERGE_RESOLUTION|>--- conflicted
+++ resolved
@@ -2,17 +2,7 @@
 
 import InterceptorManager from '~/services/interceptor-manager';
 
-<<<<<<< HEAD
-=======
-import {
-  apiDelete, apiGet, apiPost, apiRequest,
-} from '../util/apiv1-client';
-import {
-  apiv3Delete, apiv3Get, apiv3Post, apiv3Put,
-} from '../util/apiv3-client';
->>>>>>> a58430d4
 import GrowiRenderer from '../util/GrowiRenderer';
-import emojiStrategy from '../util/emojione/emoji_strategy_shrinked.json';
 import { i18nFactory } from '../util/i18n';
 
 /**
