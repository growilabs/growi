--- conflicted
+++ resolved
@@ -126,21 +126,11 @@
 
     'recent-created-icon': <RecentlyCreatedIcon />,
   });
-<<<<<<< HEAD
-=======
-
   if (!pageContainer.state.isEmpty) {
     Object.assign(componentMappings, {
       'fix-page-grant-alert': <FixPageGrantAlert />,
     });
   }
-
-  // show the Page accessory modal when query of "compare" is requested
-  if (revisionComparerContainer.getRevisionIDsToCompareAsParam().length > 0) {
-    toastError('Sorry, opening PageAccessoriesModal is not implemented yet in v5.');
-  //   pageAccessoriesContainer.openPageAccessoriesModal('pageHistory');
-  }
->>>>>>> a808bde5
 }
 if (pageContainer.state.creator != null) {
   Object.assign(componentMappings, {
