import { IAttachment } from './attachment';
import { Ref } from './common';
import { HasObjectId } from './has-object-id';

export type IUser = {
  name: string,
  username: string,
  email: string,
  password: string,
  image?: string, // for backward conpatibility
  imageAttachment?: Ref<IAttachment>,
  imageUrlCached: string,
  isGravatarEnabled: boolean,
<<<<<<< HEAD
  isEmailPublished: boolean,
  admin: boolean,
  apiToken?: string,
=======
  admin: boolean,
  apiToken?: string,
  isEmailPublished: boolean,
>>>>>>> 5efde342
  lang: string,
  slackMemberId?: string,
}

export type IUserGroupRelation = {
  relatedGroup: Ref<IUserGroup>,
  relatedUser: Ref<IUser>,
  createdAt: Date,
}

export type IUserGroup = {
  name: string;
  createdAt: Date;
  description: string;
  parent: Ref<IUserGroupHasId> | null;
}

export type IUserHasId = IUser & HasObjectId;
export type IUserGroupHasId = IUserGroup & HasObjectId;
export type IUserGroupRelationHasId = IUserGroupRelation & HasObjectId;<|MERGE_RESOLUTION|>--- conflicted
+++ resolved
@@ -11,15 +11,9 @@
   imageAttachment?: Ref<IAttachment>,
   imageUrlCached: string,
   isGravatarEnabled: boolean,
-<<<<<<< HEAD
-  isEmailPublished: boolean,
-  admin: boolean,
-  apiToken?: string,
-=======
   admin: boolean,
   apiToken?: string,
   isEmailPublished: boolean,
->>>>>>> 5efde342
   lang: string,
   slackMemberId?: string,
 }
