--- conflicted
+++ resolved
@@ -5,11 +5,9 @@
   createdAt: Date;
 }
 
-<<<<<<< HEAD
 export type ITagCount = Omit<ITag, 'createdAt'> & {count: number}
 
 export type ITagCountHasId = ITagCount & HasObjectId
-=======
 export type ITagHasCount = ITag & { count: number }
 
 export type ITagsSearchApiv1Result = {
@@ -21,5 +19,4 @@
   ok: boolean,
   data: ITagHasCount[],
   totalCount: number,
-}
->>>>>>> 46f2f8fb
+}