--- conflicted
+++ resolved
@@ -22,10 +22,7 @@
   rootPage: Partial<IPageForItem>,
 }
 
-<<<<<<< HEAD
-=======
 
->>>>>>> 312b7dab
 export interface V5MigrationStatus {
   isV5Compatible : boolean,
   migratablePagesCount: number
