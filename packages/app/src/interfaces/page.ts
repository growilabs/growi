import { Ref } from './common';
import { IUser } from './user';
import { IRevision } from './revision';
import { ITag } from './tag';
import { HasObjectId } from './has-object-id';

<<<<<<< HEAD

export interface IPage {
=======
export type IPage = {
>>>>>>> 77c62ffc
  path: string,
  status: string,
  revision: Ref<IRevision>,
  tags: Ref<ITag>[],
  creator: Ref<IUser>,
  createdAt: Date,
  updatedAt: Date,
  seenUsers: Ref<IUser>[],
  parent: Ref<IPage> | null,
  descendantCount: number,
  isEmpty: boolean,
  redirectTo: string,
  grant: number,
  grantedUsers: Ref<IUser>[],
  grantedGroup: Ref<any>,
  lastUpdateUser: Ref<IUser>,
  liker: Ref<IUser>[],
  commentCount: number
  slackChannels: string,
  pageIdOnHackmd: string,
  revisionHackmdSynced: Ref<IRevision>,
  hasDraftOnHackmd: boolean,
  deleteUser: Ref<IUser>,
  deletedAt: Date,
}

export type IPageHasId = IPage & HasObjectId;

export type IPageForItem = Partial<IPageHasId & {isTarget?: boolean}>;

export type IPageInfo = {
  bookmarkCount: number,
  sumOfLikers: number,
  likerIds: string[],
  sumOfSeenUsers: number,
  seenUserIds: string[],
  isSeen?: boolean,
  isLiked?: boolean,
}

export type IPageWithMeta<M = Record<string, unknown>> = {
  pageData: IPageHasId,
  pageMeta?: Partial<IPageInfo> & M,
};<|MERGE_RESOLUTION|>--- conflicted
+++ resolved
@@ -4,12 +4,8 @@
 import { ITag } from './tag';
 import { HasObjectId } from './has-object-id';
 
-<<<<<<< HEAD
 
 export interface IPage {
-=======
-export type IPage = {
->>>>>>> 77c62ffc
   path: string,
   status: string,
   revision: Ref<IRevision>,
