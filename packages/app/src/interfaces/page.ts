--- conflicted
+++ resolved
@@ -8,22 +8,6 @@
 export type IPage = {
   path: string,
   status: string,
-<<<<<<< HEAD
-  revision: string | IRevision,
-  tags?: ITag[],
-  lastUpdateUser: any,
-  commentCount: number,
-  creator: string | IUser,
-  seenUsers: string[],
-  liker: string[],
-  createdAt: Date,
-  updatedAt: Date,
-};
-
-export type IPageHasId = IPage & {
-  _id: string,
-};
-=======
   revision: Ref<IRevision>,
   tags: Ref<ITag>[],
   creator: Ref<IUser>,
@@ -47,5 +31,4 @@
   deletedAt: Date,
 }
 
-export type IPageForItem = Partial<IPage & {isTarget?: boolean} & HasObjectId>;
->>>>>>> bb2e1920
+export type IPageForItem = Partial<IPage & {isTarget?: boolean} & HasObjectId>;