import { useCallback, useMemo } from 'react';

import { SWRResponse } from 'swr';

import MarkdownTable from '~/client/models/MarkdownTable';
import { BookmarkFolderItems } from '~/interfaces/bookmark-info';
import { IPageToDeleteWithMeta, IPageToRenameWithMeta } from '~/interfaces/page';
import {
  OnDuplicatedFunction, OnRenamedFunction, OnDeletedFunction, OnPutBackedFunction, onDeletedBookmarkFolderFunction,
} from '~/interfaces/ui';
import { IUserGroupHasId } from '~/interfaces/user';

import { useStaticSWR } from './use-static-swr';

/*
* PageCreateModal
*/
type CreateModalStatus = {
  isOpened: boolean,
  path?: string,
}

type CreateModalStatusUtils = {
  open(path?: string): Promise<CreateModalStatus | undefined>
  close(): Promise<CreateModalStatus | undefined>
}

export const usePageCreateModal = (status?: CreateModalStatus): SWRResponse<CreateModalStatus, Error> & CreateModalStatusUtils => {
  const initialData: CreateModalStatus = { isOpened: false };
  const swrResponse = useStaticSWR<CreateModalStatus, Error>('pageCreateModalStatus', status, { fallbackData: initialData });

  return {
    ...swrResponse,
    open: (path?: string) => swrResponse.mutate({ isOpened: true, path }),
    close: () => swrResponse.mutate({ isOpened: false }),
  };
};

/*
* PageDeleteModal
*/
export type IDeleteModalOption = {
  onDeleted?: OnDeletedFunction,
}

type DeleteModalStatus = {
  isOpened: boolean,
  pages?: IPageToDeleteWithMeta[],
  opts?: IDeleteModalOption,
}

type DeleteModalStatusUtils = {
  open(
    pages?: IPageToDeleteWithMeta[],
    opts?: IDeleteModalOption,
  ): Promise<DeleteModalStatus | undefined>,
  close(): Promise<DeleteModalStatus | undefined>,
}

export const usePageDeleteModal = (status?: DeleteModalStatus): SWRResponse<DeleteModalStatus, Error> & DeleteModalStatusUtils => {
  const initialData: DeleteModalStatus = {
    isOpened: false,
    pages: [],
  };
  const swrResponse = useStaticSWR<DeleteModalStatus, Error>('deleteModalStatus', status, { fallbackData: initialData });

  return {
    ...swrResponse,
    open: (
        pages?: IPageToDeleteWithMeta[],
        opts?: IDeleteModalOption,
    ) => swrResponse.mutate({
      isOpened: true, pages, opts,
    }),
    close: () => swrResponse.mutate({ isOpened: false }),
  };
};

/*
* EmptyTrashModal
*/
type IEmptyTrashModalOption = {
  onEmptiedTrash?: () => void,
  canDeleteAllPages: boolean,
}

type EmptyTrashModalStatus = {
  isOpened: boolean,
  pages?: IPageToDeleteWithMeta[],
  opts?: IEmptyTrashModalOption,
}

type EmptyTrashModalStatusUtils = {
  open(
    pages?: IPageToDeleteWithMeta[],
    opts?: IEmptyTrashModalOption,
  ): Promise<EmptyTrashModalStatus | undefined>,
  close(): Promise<EmptyTrashModalStatus | undefined>,
}

export const useEmptyTrashModal = (status?: EmptyTrashModalStatus): SWRResponse<EmptyTrashModalStatus, Error> & EmptyTrashModalStatusUtils => {
  const initialData: EmptyTrashModalStatus = {
    isOpened: false,
    pages: [],
  };
  const swrResponse = useStaticSWR<EmptyTrashModalStatus, Error>('emptyTrashModalStatus', status, { fallbackData: initialData });

  return {
    ...swrResponse,
    open: (
        pages?: IPageToDeleteWithMeta[],
        opts?: IEmptyTrashModalOption,
    ) => swrResponse.mutate({
      isOpened: true, pages, opts,
    }),
    close: () => swrResponse.mutate({ isOpened: false }),
  };
};

/*
* PageDuplicateModal
*/
export type IPageForPageDuplicateModal = {
  pageId: string,
  path: string
}

export type IDuplicateModalOption = {
  onDuplicated?: OnDuplicatedFunction,
}

type DuplicateModalStatus = {
  isOpened: boolean,
  page?: IPageForPageDuplicateModal,
  opts?: IDuplicateModalOption,
}

type DuplicateModalStatusUtils = {
  open(
    page?: IPageForPageDuplicateModal,
    opts?: IDuplicateModalOption
  ): Promise<DuplicateModalStatus | undefined>
  close(): Promise<DuplicateModalStatus | undefined>
}

export const usePageDuplicateModal = (status?: DuplicateModalStatus): SWRResponse<DuplicateModalStatus, Error> & DuplicateModalStatusUtils => {
  const initialData: DuplicateModalStatus = { isOpened: false };
  const swrResponse = useStaticSWR<DuplicateModalStatus, Error>('duplicateModalStatus', status, { fallbackData: initialData });

  return {
    ...swrResponse,
    open: (
        page?: IPageForPageDuplicateModal,
        opts?: IDuplicateModalOption,
    ) => swrResponse.mutate({ isOpened: true, page, opts }),
    close: () => swrResponse.mutate({ isOpened: false }),
  };
};


/*
 * PageRenameModal
 */
export type IRenameModalOption = {
  onRenamed?: OnRenamedFunction,
}

type RenameModalStatus = {
  isOpened: boolean,
  page?: IPageToRenameWithMeta,
  opts?: IRenameModalOption
}

type RenameModalStatusUtils = {
  open(
    page?: IPageToRenameWithMeta,
    opts?: IRenameModalOption
    ): Promise<RenameModalStatus | undefined>
  close(): Promise<RenameModalStatus | undefined>
}

export const usePageRenameModal = (status?: RenameModalStatus): SWRResponse<RenameModalStatus, Error> & RenameModalStatusUtils => {
  const initialData: RenameModalStatus = { isOpened: false };
  const swrResponse = useStaticSWR<RenameModalStatus, Error>('renameModalStatus', status, { fallbackData: initialData });

  return {
    ...swrResponse,
    open: (
        page?: IPageToRenameWithMeta,
        opts?: IRenameModalOption,
    ) => swrResponse.mutate({
      isOpened: true, page, opts,
    }),
    close: () => swrResponse.mutate({ isOpened: false }),
  };
};


/*
* PutBackPageModal
*/
export type IPageForPagePutBackModal = {
  pageId: string,
  path: string
}

export type IPutBackPageModalOption = {
  onPutBacked?: OnPutBackedFunction,
}

type PutBackPageModalStatus = {
  isOpened: boolean,
  page?: IPageForPagePutBackModal,
  opts?: IPutBackPageModalOption,
}

type PutBackPageModalUtils = {
  open(
    page?: IPageForPagePutBackModal,
    opts?: IPutBackPageModalOption,
    ): Promise<PutBackPageModalStatus | undefined>
  close():Promise<PutBackPageModalStatus | undefined>
}

export const usePutBackPageModal = (status?: PutBackPageModalStatus): SWRResponse<PutBackPageModalStatus, Error> & PutBackPageModalUtils => {
  const initialData: PutBackPageModalStatus = useMemo(() => ({
    isOpened: false,
    page: { pageId: '', path: '' },
  }), []);
  const swrResponse = useStaticSWR<PutBackPageModalStatus, Error>('putBackPageModalStatus', status, { fallbackData: initialData });

  return {
    ...swrResponse,
    open: (
        page: IPageForPagePutBackModal, opts?: IPutBackPageModalOption,
    ) => swrResponse.mutate({
      isOpened: true, page, opts,
    }),
    close: () => swrResponse.mutate({ isOpened: false, page: { pageId: '', path: '' } }),
  };
};


/*
* PagePresentationModal
*/
type PresentationModalStatus = {
  isOpened: boolean,
}

type PresentationModalStatusUtils = {
  open(): Promise<PresentationModalStatus | undefined>
  close(): Promise<PresentationModalStatus | undefined>
}

export const usePagePresentationModal = (
    status?: PresentationModalStatus,
): SWRResponse<PresentationModalStatus, Error> & PresentationModalStatusUtils => {
  const initialData: PresentationModalStatus = {
    isOpened: false,
  };
  const swrResponse = useStaticSWR<PresentationModalStatus, Error>('presentationModalStatus', status, { fallbackData: initialData });

  return {
    ...swrResponse,
    open: () => swrResponse.mutate({ isOpened: true }, { revalidate: true }),
    close: () => swrResponse.mutate({ isOpened: false }),
  };
};


/*
 * PrivateLegacyPagesMigrationModal
 */

export type ILegacyPrivatePage = { pageId: string, path: string };

export type PrivateLegacyPagesMigrationModalSubmitedHandler = (pages: ILegacyPrivatePage[], isRecursively?: boolean) => void;

type PrivateLegacyPagesMigrationModalStatus = {
  isOpened: boolean,
  pages?: ILegacyPrivatePage[],
  onSubmited?: PrivateLegacyPagesMigrationModalSubmitedHandler,
}

type PrivateLegacyPagesMigrationModalStatusUtils = {
  open(pages: ILegacyPrivatePage[], onSubmited?: PrivateLegacyPagesMigrationModalSubmitedHandler): Promise<PrivateLegacyPagesMigrationModalStatus | undefined>,
  close(): Promise<PrivateLegacyPagesMigrationModalStatus | undefined>,
}

export const usePrivateLegacyPagesMigrationModal = (
    status?: PrivateLegacyPagesMigrationModalStatus,
): SWRResponse<PrivateLegacyPagesMigrationModalStatus, Error> & PrivateLegacyPagesMigrationModalStatusUtils => {
  const initialData: PrivateLegacyPagesMigrationModalStatus = {
    isOpened: false,
    pages: [],
  };
  const swrResponse = useStaticSWR<PrivateLegacyPagesMigrationModalStatus, Error>('privateLegacyPagesMigrationModal', status, { fallbackData: initialData });

  return {
    ...swrResponse,
    open: (pages, onSubmited?) => swrResponse.mutate({
      isOpened: true, pages, onSubmited,
    }),
    close: () => swrResponse.mutate({ isOpened: false, pages: [], onSubmited: undefined }),
  };
};


/*
* DescendantsPageListModal
*/
type DescendantsPageListModalStatus = {
  isOpened: boolean,
  path?: string,
}

type DescendantsPageListUtils = {
  open(path: string): Promise<DescendantsPageListModalStatus | undefined>
  close(): Promise<DuplicateModalStatus | undefined>
}

export const useDescendantsPageListModal = (
    status?: DescendantsPageListModalStatus,
): SWRResponse<DescendantsPageListModalStatus, Error> & DescendantsPageListUtils => {

  const initialData: DescendantsPageListModalStatus = { isOpened: false };
  const swrResponse = useStaticSWR<DescendantsPageListModalStatus, Error>('descendantsPageListModalStatus', status, { fallbackData: initialData });

  return {
    ...swrResponse,
    open: (path: string) => swrResponse.mutate({ isOpened: true, path }),
    close: () => swrResponse.mutate({ isOpened: false }),
  };
};

/*
* PageAccessoriesModal
*/
export const PageAccessoriesModalContents = {
  PageHistory: 'PageHistory',
  Attachment: 'Attachment',
  ShareLink: 'ShareLink',
} as const;
export type PageAccessoriesModalContents = typeof PageAccessoriesModalContents[keyof typeof PageAccessoriesModalContents];

type PageAccessoriesModalStatus = {
  isOpened: boolean,
  onOpened?: (initialActivatedContents: PageAccessoriesModalContents) => void,
}

type PageAccessoriesModalUtils = {
  open(activatedContents: PageAccessoriesModalContents): void
  close(): void
}

export const usePageAccessoriesModal = (): SWRResponse<PageAccessoriesModalStatus, Error> & PageAccessoriesModalUtils => {

  const initialStatus = { isOpened: false };
  const swrResponse = useStaticSWR<PageAccessoriesModalStatus, Error>('pageAccessoriesModalStatus', undefined, { fallbackData: initialStatus });

  return {
    ...swrResponse,
    open: (activatedContents: PageAccessoriesModalContents) => {
      if (swrResponse.data == null) {
        return;
      }
      swrResponse.mutate({ isOpened: true });

      if (swrResponse.data.onOpened != null) {
        swrResponse.data.onOpened(activatedContents);
      }
    },
    close: () => {
      if (swrResponse.data == null) {
        return;
      }
      swrResponse.mutate({ isOpened: false });
    },
  };
};

/*
 * UpdateUserGroupConfirmModal
 */
type UpdateUserGroupConfirmModalStatus = {
  isOpened: boolean,
  targetGroup?: IUserGroupHasId,
  updateData?: Partial<IUserGroupHasId>,
  onConfirm?: (targetGroup: IUserGroupHasId, updateData: Partial<IUserGroupHasId>, forceUpdateParents: boolean) => any,
}

type UpdateUserGroupConfirmModalUtils = {
  open(targetGroup: IUserGroupHasId, updateData: Partial<IUserGroupHasId>, onConfirm?: (...args: any[]) => any): Promise<void>,
  close(): Promise<void>,
}

export const useUpdateUserGroupConfirmModal = (): SWRResponse<UpdateUserGroupConfirmModalStatus, Error> & UpdateUserGroupConfirmModalUtils => {

  const initialStatus: UpdateUserGroupConfirmModalStatus = { isOpened: false };
  const swrResponse = useStaticSWR<UpdateUserGroupConfirmModalStatus, Error>('updateParentConfirmModal', undefined, { fallbackData: initialStatus });

  return {
    ...swrResponse,
    async open(targetGroup: IUserGroupHasId, updateData: Partial<IUserGroupHasId>, onConfirm?: (...args: any[]) => any) {
      await swrResponse.mutate({
        isOpened: true, targetGroup, updateData, onConfirm,
      });
    },
    async close() {
      await swrResponse.mutate({ isOpened: false });
    },
  };
};

/*
 * ShortcutsModal
 */
type ShortcutsModalStatus = {
  isOpened: boolean,
}

type ShortcutsModalUtils = {
  open(): void,
  close(): void,
}

export const useShortcutsModal = (): SWRResponse<ShortcutsModalStatus, Error> & ShortcutsModalUtils => {

  const initialStatus: ShortcutsModalStatus = { isOpened: false };
  const swrResponse = useStaticSWR<ShortcutsModalStatus, Error>('shortcutsModal', undefined, { fallbackData: initialStatus });

  return {
    ...swrResponse,
    open() {
      swrResponse.mutate({ isOpened: true });
    },
    close() {
      swrResponse.mutate({ isOpened: false });
    },
  };
};


/*
* DrawioModal
*/

type DrawioModalSaveHandler = (drawioMxFile: string) => void;

type DrawioModalStatus = {
  isOpened: boolean,
  drawioMxFile: string,
  onSave?: DrawioModalSaveHandler,
}

type DrawioModalStatusUtils = {
  open(
    drawioMxFile: string,
    onSave?: DrawioModalSaveHandler,
  ): void,
  close(): void,
}

export const useDrawioModal = (status?: DrawioModalStatus): SWRResponse<DrawioModalStatus, Error> & DrawioModalStatusUtils => {
  const initialData: DrawioModalStatus = {
    isOpened: false,
    drawioMxFile: '',
  };
  const swrResponse = useStaticSWR<DrawioModalStatus, Error>('drawioModalStatus', status, { fallbackData: initialData });

  const { mutate } = swrResponse;

  const open = useCallback((drawioMxFile: string, onSave?: DrawioModalSaveHandler): void => {
    mutate({ isOpened: true, drawioMxFile, onSave });
  }, [mutate]);

  const close = useCallback((): void => {
    mutate({ isOpened: false, drawioMxFile: '', onSave: undefined });
  }, [mutate]);

  return {
    ...swrResponse,
    open,
    close,
  };
};

/*
* HandsonTableModal
*/
type HandsonTableModalSaveHandler = (table: MarkdownTable) => void;

type HandsontableModalStatus = {
  isOpened: boolean,
  table: MarkdownTable,
  // TODO: Define editor type
  editor?: any,
  autoFormatMarkdownTable?: boolean,
  // onSave is passed only when editing table directly from the page.
  onSave?: HandsonTableModalSaveHandler
}

type HandsontableModalStatusUtils = {
  open(
    table: MarkdownTable,
    editor?: any,
    autoFormatMarkdownTable?: boolean,
    onSave?: HandsonTableModalSaveHandler
  ): void
  close(): void
}

const defaultMarkdownTable = () => {
  return new MarkdownTable(
    [
      ['col1', 'col2', 'col3'],
      ['', '', ''],
      ['', '', ''],
    ],
    {
      align: ['', '', ''],
    },
  );
};

export const useHandsontableModal = (status?: HandsontableModalStatus): SWRResponse<HandsontableModalStatus, Error> & HandsontableModalStatusUtils => {
  const initialData: HandsontableModalStatus = {
    isOpened: false,
    table: defaultMarkdownTable(),
    editor: undefined,
    autoFormatMarkdownTable: false,
  };

  const swrResponse = useStaticSWR<HandsontableModalStatus, Error>('handsontableModalStatus', status, { fallbackData: initialData });

  const { mutate } = swrResponse;

  const open = useCallback((table: MarkdownTable, editor?: any, autoFormatMarkdownTable?: boolean, onSave?: HandsonTableModalSaveHandler): void => {
    mutate({
      isOpened: true, table, editor, autoFormatMarkdownTable, onSave,
    });
  }, [mutate]);
  const close = useCallback((): void => {
    mutate({
      isOpened: false, table: defaultMarkdownTable(), editor: undefined, autoFormatMarkdownTable: false, onSave: undefined,
    });
  }, [mutate]);

  return {
    ...swrResponse,
    open,
    close,
  };
};

/*
 * ConflictDiffModal
 */
type ConflictDiffModalStatus = {
  isOpened: boolean,
}

type ConflictDiffModalUtils = {
  open(): void,
  close(): void,
}

export const useConflictDiffModal = (): SWRResponse<ConflictDiffModalStatus, Error> & ConflictDiffModalUtils => {

  const initialStatus: ConflictDiffModalStatus = { isOpened: false };
  const swrResponse = useStaticSWR<ConflictDiffModalStatus, Error>('conflictDiffModal', undefined, { fallbackData: initialStatus });

  return Object.assign(swrResponse, {
    open: () => {
      swrResponse.mutate({ isOpened: true });
    },
    close: () => {
      swrResponse.mutate({ isOpened: false });
    },
  });
};

<<<<<<< HEAD
/*
* BookmarkFolderDeleteModal
*/
export type IDeleteBookmarkFolderModalOption = {
  onDeleted?: onDeletedBookmarkFolderFunction,
}

type DeleteBookmarkFolderModalStatus = {
  isOpened: boolean,
  bookmarkFolder?: BookmarkFolderItems,
  opts?: IDeleteBookmarkFolderModalOption,
}

type DeleteModalBookmarkFolderStatusUtils = {
  open(
    bookmarkFolder?: BookmarkFolderItems,
    opts?: IDeleteBookmarkFolderModalOption,
  ): Promise<DeleteBookmarkFolderModalStatus | undefined>,
  close(): Promise<DeleteBookmarkFolderModalStatus | undefined>,
}

export const useBookmarkFolderDeleteModal = (status?: DeleteBookmarkFolderModalStatus):
 SWRResponse<DeleteBookmarkFolderModalStatus, Error> & DeleteModalBookmarkFolderStatusUtils => {
  const initialData: DeleteBookmarkFolderModalStatus = {
    isOpened: false,
  };
  const swrResponse = useStaticSWR<DeleteBookmarkFolderModalStatus, Error>('deleteBookmarkFolderModalStatus', status, { fallbackData: initialData });

  return {
    ...swrResponse,
    open: (
        bookmarkFolder?: BookmarkFolderItems,
        opts?: IDeleteBookmarkFolderModalOption,
    ) => swrResponse.mutate({
      isOpened: true, bookmarkFolder, opts,
    }),
    close: () => swrResponse.mutate({ isOpened: false }),
  };
=======

/*
 * TemplateModal
 */
type TemplateModalStatus = {
  isOpened: boolean,
  onSubmit?: (templateText: string) => void
}

type TemplateModalUtils = {
  open(onSubmit: (templateText: string) => void): void,
  close(): void,
}

export const useTemplateModal = (): SWRResponse<TemplateModalStatus, Error> & TemplateModalUtils => {

  const initialStatus: TemplateModalStatus = { isOpened: false };
  const swrResponse = useStaticSWR<TemplateModalStatus, Error>('templateModal', undefined, { fallbackData: initialStatus });

  return Object.assign(swrResponse, {
    open: (onSubmit: (templateText: string) => void) => {
      swrResponse.mutate({ isOpened: true, onSubmit });
    },
    close: () => {
      swrResponse.mutate({ isOpened: false });
    },
  });
>>>>>>> 9d482a48
};<|MERGE_RESOLUTION|>--- conflicted
+++ resolved
@@ -67,8 +67,8 @@
   return {
     ...swrResponse,
     open: (
-        pages?: IPageToDeleteWithMeta[],
-        opts?: IDeleteModalOption,
+      pages?: IPageToDeleteWithMeta[],
+      opts?: IDeleteModalOption,
     ) => swrResponse.mutate({
       isOpened: true, pages, opts,
     }),
@@ -108,8 +108,8 @@
   return {
     ...swrResponse,
     open: (
-        pages?: IPageToDeleteWithMeta[],
-        opts?: IEmptyTrashModalOption,
+      pages?: IPageToDeleteWithMeta[],
+      opts?: IEmptyTrashModalOption,
     ) => swrResponse.mutate({
       isOpened: true, pages, opts,
     }),
@@ -150,8 +150,8 @@
   return {
     ...swrResponse,
     open: (
-        page?: IPageForPageDuplicateModal,
-        opts?: IDuplicateModalOption,
+      page?: IPageForPageDuplicateModal,
+      opts?: IDuplicateModalOption,
     ) => swrResponse.mutate({ isOpened: true, page, opts }),
     close: () => swrResponse.mutate({ isOpened: false }),
   };
@@ -175,7 +175,7 @@
   open(
     page?: IPageToRenameWithMeta,
     opts?: IRenameModalOption
-    ): Promise<RenameModalStatus | undefined>
+  ): Promise<RenameModalStatus | undefined>
   close(): Promise<RenameModalStatus | undefined>
 }
 
@@ -186,8 +186,8 @@
   return {
     ...swrResponse,
     open: (
-        page?: IPageToRenameWithMeta,
-        opts?: IRenameModalOption,
+      page?: IPageToRenameWithMeta,
+      opts?: IRenameModalOption,
     ) => swrResponse.mutate({
       isOpened: true, page, opts,
     }),
@@ -218,8 +218,8 @@
   open(
     page?: IPageForPagePutBackModal,
     opts?: IPutBackPageModalOption,
-    ): Promise<PutBackPageModalStatus | undefined>
-  close():Promise<PutBackPageModalStatus | undefined>
+  ): Promise<PutBackPageModalStatus | undefined>
+  close(): Promise<PutBackPageModalStatus | undefined>
 }
 
 export const usePutBackPageModal = (status?: PutBackPageModalStatus): SWRResponse<PutBackPageModalStatus, Error> & PutBackPageModalUtils => {
@@ -232,7 +232,7 @@
   return {
     ...swrResponse,
     open: (
-        page: IPageForPagePutBackModal, opts?: IPutBackPageModalOption,
+      page: IPageForPagePutBackModal, opts?: IPutBackPageModalOption,
     ) => swrResponse.mutate({
       isOpened: true, page, opts,
     }),
@@ -254,7 +254,7 @@
 }
 
 export const usePagePresentationModal = (
-    status?: PresentationModalStatus,
+  status?: PresentationModalStatus,
 ): SWRResponse<PresentationModalStatus, Error> & PresentationModalStatusUtils => {
   const initialData: PresentationModalStatus = {
     isOpened: false,
@@ -289,7 +289,7 @@
 }
 
 export const usePrivateLegacyPagesMigrationModal = (
-    status?: PrivateLegacyPagesMigrationModalStatus,
+  status?: PrivateLegacyPagesMigrationModalStatus,
 ): SWRResponse<PrivateLegacyPagesMigrationModalStatus, Error> & PrivateLegacyPagesMigrationModalStatusUtils => {
   const initialData: PrivateLegacyPagesMigrationModalStatus = {
     isOpened: false,
@@ -321,7 +321,7 @@
 }
 
 export const useDescendantsPageListModal = (
-    status?: DescendantsPageListModalStatus,
+  status?: DescendantsPageListModalStatus,
 ): SWRResponse<DescendantsPageListModalStatus, Error> & DescendantsPageListUtils => {
 
   const initialData: DescendantsPageListModalStatus = { isOpened: false };
@@ -581,7 +581,6 @@
   });
 };
 
-<<<<<<< HEAD
 /*
 * BookmarkFolderDeleteModal
 */
@@ -604,7 +603,7 @@
 }
 
 export const useBookmarkFolderDeleteModal = (status?: DeleteBookmarkFolderModalStatus):
- SWRResponse<DeleteBookmarkFolderModalStatus, Error> & DeleteModalBookmarkFolderStatusUtils => {
+  SWRResponse<DeleteBookmarkFolderModalStatus, Error> & DeleteModalBookmarkFolderStatusUtils => {
   const initialData: DeleteBookmarkFolderModalStatus = {
     isOpened: false,
   };
@@ -613,14 +612,14 @@
   return {
     ...swrResponse,
     open: (
-        bookmarkFolder?: BookmarkFolderItems,
-        opts?: IDeleteBookmarkFolderModalOption,
+      bookmarkFolder?: BookmarkFolderItems,
+      opts?: IDeleteBookmarkFolderModalOption,
     ) => swrResponse.mutate({
       isOpened: true, bookmarkFolder, opts,
     }),
     close: () => swrResponse.mutate({ isOpened: false }),
   };
-=======
+}
 
 /*
  * TemplateModal
@@ -648,5 +647,4 @@
       swrResponse.mutate({ isOpened: false });
     },
   });
->>>>>>> 9d482a48
 };