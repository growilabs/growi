import { useCallback, useMemo } from 'react';

import { SWRResponse } from 'swr';


import MarkdownTable from '~/client/models/MarkdownTable';
import { IPageToDeleteWithMeta, IPageToRenameWithMeta } from '~/interfaces/page';
import {
  OnDuplicatedFunction, OnRenamedFunction, OnDeletedFunction, OnPutBackedFunction,
} from '~/interfaces/ui';
import { IUserGroupHasId } from '~/interfaces/user';
import loggerFactory from '~/utils/logger';

import { useStaticSWR } from './use-static-swr';

const logger = loggerFactory('growi:stores:modal');

/*
* PageCreateModal
*/
type CreateModalStatus = {
  isOpened: boolean,
  path?: string,
}

type CreateModalStatusUtils = {
  open(path?: string): Promise<CreateModalStatus | undefined>
  close(): Promise<CreateModalStatus | undefined>
}

export const usePageCreateModal = (status?: CreateModalStatus): SWRResponse<CreateModalStatus, Error> & CreateModalStatusUtils => {
  const initialData: CreateModalStatus = { isOpened: false };
  const swrResponse = useStaticSWR<CreateModalStatus, Error>('pageCreateModalStatus', status, { fallbackData: initialData });

  return {
    ...swrResponse,
    open: (path?: string) => swrResponse.mutate({ isOpened: true, path }),
    close: () => swrResponse.mutate({ isOpened: false }),
  };
};

/*
* PageDeleteModal
*/
export type IDeleteModalOption = {
  onDeleted?: OnDeletedFunction,
}

type DeleteModalStatus = {
  isOpened: boolean,
  pages?: IPageToDeleteWithMeta[],
  opts?: IDeleteModalOption,
}

type DeleteModalStatusUtils = {
  open(
    pages?: IPageToDeleteWithMeta[],
    opts?: IDeleteModalOption,
  ): Promise<DeleteModalStatus | undefined>,
  close(): Promise<DeleteModalStatus | undefined>,
}

export const usePageDeleteModal = (status?: DeleteModalStatus): SWRResponse<DeleteModalStatus, Error> & DeleteModalStatusUtils => {
  const initialData: DeleteModalStatus = {
    isOpened: false,
    pages: [],
  };
  const swrResponse = useStaticSWR<DeleteModalStatus, Error>('deleteModalStatus', status, { fallbackData: initialData });

  return {
    ...swrResponse,
    open: (
        pages?: IPageToDeleteWithMeta[],
        opts?: IDeleteModalOption,
    ) => swrResponse.mutate({
      isOpened: true, pages, opts,
    }),
    close: () => swrResponse.mutate({ isOpened: false }),
  };
};

/*
* EmptyTrashModal
*/
type IEmptyTrashModalOption = {
  onEmptiedTrash?: () => void,
  canDeleteAllPages: boolean,
}

type EmptyTrashModalStatus = {
  isOpened: boolean,
  pages?: IPageToDeleteWithMeta[],
  opts?: IEmptyTrashModalOption,
}

type EmptyTrashModalStatusUtils = {
  open(
    pages?: IPageToDeleteWithMeta[],
    opts?: IEmptyTrashModalOption,
  ): Promise<EmptyTrashModalStatus | undefined>,
  close(): Promise<EmptyTrashModalStatus | undefined>,
}

export const useEmptyTrashModal = (status?: EmptyTrashModalStatus): SWRResponse<EmptyTrashModalStatus, Error> & EmptyTrashModalStatusUtils => {
  const initialData: EmptyTrashModalStatus = {
    isOpened: false,
    pages: [],
  };
  const swrResponse = useStaticSWR<EmptyTrashModalStatus, Error>('emptyTrashModalStatus', status, { fallbackData: initialData });

  return {
    ...swrResponse,
    open: (
        pages?: IPageToDeleteWithMeta[],
        opts?: IEmptyTrashModalOption,
    ) => swrResponse.mutate({
      isOpened: true, pages, opts,
    }),
    close: () => swrResponse.mutate({ isOpened: false }),
  };
};

/*
* PageDuplicateModal
*/
export type IPageForPageDuplicateModal = {
  pageId: string,
  path: string
}

export type IDuplicateModalOption = {
  onDuplicated?: OnDuplicatedFunction,
}

type DuplicateModalStatus = {
  isOpened: boolean,
  page?: IPageForPageDuplicateModal,
  opts?: IDuplicateModalOption,
}

type DuplicateModalStatusUtils = {
  open(
    page?: IPageForPageDuplicateModal,
    opts?: IDuplicateModalOption
  ): Promise<DuplicateModalStatus | undefined>
  close(): Promise<DuplicateModalStatus | undefined>
}

export const usePageDuplicateModal = (status?: DuplicateModalStatus): SWRResponse<DuplicateModalStatus, Error> & DuplicateModalStatusUtils => {
  const initialData: DuplicateModalStatus = { isOpened: false };
  const swrResponse = useStaticSWR<DuplicateModalStatus, Error>('duplicateModalStatus', status, { fallbackData: initialData });

  return {
    ...swrResponse,
    open: (
        page?: IPageForPageDuplicateModal,
        opts?: IDuplicateModalOption,
    ) => swrResponse.mutate({ isOpened: true, page, opts }),
    close: () => swrResponse.mutate({ isOpened: false }),
  };
};


/*
 * PageRenameModal
 */
export type IRenameModalOption = {
  onRenamed?: OnRenamedFunction,
}

type RenameModalStatus = {
  isOpened: boolean,
  page?: IPageToRenameWithMeta,
  opts?: IRenameModalOption
}

type RenameModalStatusUtils = {
  open(
    page?: IPageToRenameWithMeta,
    opts?: IRenameModalOption
    ): Promise<RenameModalStatus | undefined>
  close(): Promise<RenameModalStatus | undefined>
}

export const usePageRenameModal = (status?: RenameModalStatus): SWRResponse<RenameModalStatus, Error> & RenameModalStatusUtils => {
  const initialData: RenameModalStatus = { isOpened: false };
  const swrResponse = useStaticSWR<RenameModalStatus, Error>('renameModalStatus', status, { fallbackData: initialData });

  return {
    ...swrResponse,
    open: (
        page?: IPageToRenameWithMeta,
        opts?: IRenameModalOption,
    ) => swrResponse.mutate({
      isOpened: true, page, opts,
    }),
    close: () => swrResponse.mutate({ isOpened: false }),
  };
};


/*
* PutBackPageModal
*/
export type IPageForPagePutBackModal = {
  pageId: string,
  path: string
}

export type IPutBackPageModalOption = {
  onPutBacked?: OnPutBackedFunction,
}

type PutBackPageModalStatus = {
  isOpened: boolean,
  page?: IPageForPagePutBackModal,
  opts?: IPutBackPageModalOption,
}

type PutBackPageModalUtils = {
  open(
    page?: IPageForPagePutBackModal,
    opts?: IPutBackPageModalOption,
    ): Promise<PutBackPageModalStatus | undefined>
  close():Promise<PutBackPageModalStatus | undefined>
}

export const usePutBackPageModal = (status?: PutBackPageModalStatus): SWRResponse<PutBackPageModalStatus, Error> & PutBackPageModalUtils => {
  const initialData: PutBackPageModalStatus = useMemo(() => ({
    isOpened: false,
    page: { pageId: '', path: '' },
  }), []);
  const swrResponse = useStaticSWR<PutBackPageModalStatus, Error>('putBackPageModalStatus', status, { fallbackData: initialData });

  return {
    ...swrResponse,
    open: (
        page: IPageForPagePutBackModal, opts?: IPutBackPageModalOption,
    ) => swrResponse.mutate({
      isOpened: true, page, opts,
    }),
    close: () => swrResponse.mutate({ isOpened: false, page: { pageId: '', path: '' } }),
  };
};


/*
* PagePresentationModal
*/
type PresentationModalStatus = {
  isOpened: boolean,
}

type PresentationModalStatusUtils = {
  open(): Promise<PresentationModalStatus | undefined>
  close(): Promise<PresentationModalStatus | undefined>
}

export const usePagePresentationModal = (
    status?: PresentationModalStatus,
): SWRResponse<PresentationModalStatus, Error> & PresentationModalStatusUtils => {
  const initialData: PresentationModalStatus = {
    isOpened: false,
  };
  const swrResponse = useStaticSWR<PresentationModalStatus, Error>('presentationModalStatus', status, { fallbackData: initialData });

  return {
    ...swrResponse,
    open: () => swrResponse.mutate({ isOpened: true }, { revalidate: true }),
    close: () => swrResponse.mutate({ isOpened: false }),
  };
};


/*
 * PrivateLegacyPagesMigrationModal
 */

export type ILegacyPrivatePage = { pageId: string, path: string };

export type PrivateLegacyPagesMigrationModalSubmitedHandler = (pages: ILegacyPrivatePage[], isRecursively?: boolean) => void;

type PrivateLegacyPagesMigrationModalStatus = {
  isOpened: boolean,
  pages?: ILegacyPrivatePage[],
  onSubmited?: PrivateLegacyPagesMigrationModalSubmitedHandler,
}

type PrivateLegacyPagesMigrationModalStatusUtils = {
  open(pages: ILegacyPrivatePage[], onSubmited?: PrivateLegacyPagesMigrationModalSubmitedHandler): Promise<PrivateLegacyPagesMigrationModalStatus | undefined>,
  close(): Promise<PrivateLegacyPagesMigrationModalStatus | undefined>,
}

export const usePrivateLegacyPagesMigrationModal = (
    status?: PrivateLegacyPagesMigrationModalStatus,
): SWRResponse<PrivateLegacyPagesMigrationModalStatus, Error> & PrivateLegacyPagesMigrationModalStatusUtils => {
  const initialData: PrivateLegacyPagesMigrationModalStatus = {
    isOpened: false,
    pages: [],
  };
  const swrResponse = useStaticSWR<PrivateLegacyPagesMigrationModalStatus, Error>('privateLegacyPagesMigrationModal', status, { fallbackData: initialData });

  return {
    ...swrResponse,
    open: (pages, onSubmited?) => swrResponse.mutate({
      isOpened: true, pages, onSubmited,
    }),
    close: () => swrResponse.mutate({ isOpened: false, pages: [], onSubmited: undefined }),
  };
};


/*
* DescendantsPageListModal
*/
type DescendantsPageListModalStatus = {
  isOpened: boolean,
  path?: string,
}

type DescendantsPageListUtils = {
  open(path: string): Promise<DescendantsPageListModalStatus | undefined>
  close(): Promise<DuplicateModalStatus | undefined>
}

export const useDescendantsPageListModal = (
    status?: DescendantsPageListModalStatus,
): SWRResponse<DescendantsPageListModalStatus, Error> & DescendantsPageListUtils => {

  const initialData: DescendantsPageListModalStatus = { isOpened: false };
  const swrResponse = useStaticSWR<DescendantsPageListModalStatus, Error>('descendantsPageListModalStatus', status, { fallbackData: initialData });

  return {
    ...swrResponse,
    open: (path: string) => swrResponse.mutate({ isOpened: true, path }),
    close: () => swrResponse.mutate({ isOpened: false }),
  };
};

/*
* PageAccessoriesModal
*/
export const PageAccessoriesModalContents = {
  PageHistory: 'PageHistory',
  Attachment: 'Attachment',
  ShareLink: 'ShareLink',
} as const;
export type PageAccessoriesModalContents = typeof PageAccessoriesModalContents[keyof typeof PageAccessoriesModalContents];

type PageAccessoriesModalStatus = {
  isOpened: boolean,
  onOpened?: (initialActivatedContents: PageAccessoriesModalContents) => void,
}

type PageAccessoriesModalUtils = {
  open(activatedContents: PageAccessoriesModalContents): void
  close(): void
}

export const usePageAccessoriesModal = (): SWRResponse<PageAccessoriesModalStatus, Error> & PageAccessoriesModalUtils => {

  const initialStatus = { isOpened: false };
  const swrResponse = useStaticSWR<PageAccessoriesModalStatus, Error>('pageAccessoriesModalStatus', undefined, { fallbackData: initialStatus });

  return {
    ...swrResponse,
    open: (activatedContents: PageAccessoriesModalContents) => {
      if (swrResponse.data == null) {
        return;
      }
      swrResponse.mutate({ isOpened: true });

      if (swrResponse.data.onOpened != null) {
        swrResponse.data.onOpened(activatedContents);
      }
    },
    close: () => {
      if (swrResponse.data == null) {
        return;
      }
      swrResponse.mutate({ isOpened: false });
    },
  };
};

/*
 * UpdateUserGroupConfirmModal
 */
type UpdateUserGroupConfirmModalStatus = {
  isOpened: boolean,
  targetGroup?: IUserGroupHasId,
  updateData?: Partial<IUserGroupHasId>,
  onConfirm?: (targetGroup: IUserGroupHasId, updateData: Partial<IUserGroupHasId>, forceUpdateParents: boolean) => any,
}

type UpdateUserGroupConfirmModalUtils = {
  open(targetGroup: IUserGroupHasId, updateData: Partial<IUserGroupHasId>, onConfirm?: (...args: any[]) => any): Promise<void>,
  close(): Promise<void>,
}

export const useUpdateUserGroupConfirmModal = (): SWRResponse<UpdateUserGroupConfirmModalStatus, Error> & UpdateUserGroupConfirmModalUtils => {

  const initialStatus: UpdateUserGroupConfirmModalStatus = { isOpened: false };
  const swrResponse = useStaticSWR<UpdateUserGroupConfirmModalStatus, Error>('updateParentConfirmModal', undefined, { fallbackData: initialStatus });

  return {
    ...swrResponse,
    async open(targetGroup: IUserGroupHasId, updateData: Partial<IUserGroupHasId>, onConfirm?: (...args: any[]) => any) {
      await swrResponse.mutate({
        isOpened: true, targetGroup, updateData, onConfirm,
      });
    },
    async close() {
      await swrResponse.mutate({ isOpened: false });
    },
  };
};

/*
 * ShortcutsModal
 */
type ShortcutsModalStatus = {
  isOpened: boolean,
}

type ShortcutsModalUtils = {
  open(): void,
  close(): void,
}

export const useShortcutsModal = (): SWRResponse<ShortcutsModalStatus, Error> & ShortcutsModalUtils => {

  const initialStatus: ShortcutsModalStatus = { isOpened: false };
  const swrResponse = useStaticSWR<ShortcutsModalStatus, Error>('shortcutsModal', undefined, { fallbackData: initialStatus });

  return {
    ...swrResponse,
    open() {
      swrResponse.mutate({ isOpened: true });
    },
    close() {
      swrResponse.mutate({ isOpened: false });
    },
  };
};


/*
* DrawioModal
*/

type DrawioModalSaveHandler = (drawioMxFile: string) => void;

type DrawioModalStatus = {
  isOpened: boolean,
  drawioMxFile: string,
  onSave?: DrawioModalSaveHandler,
}

type DrawioModalStatusUtils = {
  open(
    drawioMxFile: string,
    onSave?: DrawioModalSaveHandler,
  ): void,
  close(): void,
}

export const useDrawioModal = (status?: DrawioModalStatus): SWRResponse<DrawioModalStatus, Error> & DrawioModalStatusUtils => {
  const initialData: DrawioModalStatus = {
    isOpened: false,
    drawioMxFile: '',
  };
  const swrResponse = useStaticSWR<DrawioModalStatus, Error>('drawioModalStatus', status, { fallbackData: initialData });

  const { mutate } = swrResponse;

  const open = useCallback((drawioMxFile: string, onSave?: DrawioModalSaveHandler): void => {
    mutate({ isOpened: true, drawioMxFile, onSave });
  }, [mutate]);

  const close = useCallback((): void => {
    mutate({ isOpened: false, drawioMxFile: '', onSave: undefined });
  }, [mutate]);

  return {
    ...swrResponse,
    open,
    close,
  };
};

/*
* HandsonTableModal
*/
type HandsonTableModalSaveHandler = (table: MarkdownTable) => void;

type HandsontableModalStatus = {
  isOpened: boolean,
  table: MarkdownTable,
  // TODO: Define editor type
  editor?: any,
  autoFormatMarkdownTable?: boolean,
  // onSave is passed only when editing table directly from the page.
  onSave?: HandsonTableModalSaveHandler
}

type HandsontableModalStatusUtils = {
  open(
    table: MarkdownTable,
    editor?: any,
    autoFormatMarkdownTable?: boolean,
    onSave?: HandsonTableModalSaveHandler
  ): void
  close(): void
}

const defaultMarkdownTable = () => {
  return new MarkdownTable(
    [
      ['col1', 'col2', 'col3'],
      ['', '', ''],
      ['', '', ''],
    ],
    {
      align: ['', '', ''],
    },
  );
};

export const useHandsontableModal = (status?: HandsontableModalStatus): SWRResponse<HandsontableModalStatus, Error> & HandsontableModalStatusUtils => {
  const initialData: HandsontableModalStatus = {
    isOpened: false,
    table: defaultMarkdownTable(),
    editor: undefined,
    autoFormatMarkdownTable: false,
  };

  const swrResponse = useStaticSWR<HandsontableModalStatus, Error>('handsontableModalStatus', status, { fallbackData: initialData });

  const { mutate } = swrResponse;

  const open = useCallback((table: MarkdownTable, editor?: any, autoFormatMarkdownTable?: boolean, onSave?: HandsonTableModalSaveHandler): void => {
    mutate({
      isOpened: true, table, editor, autoFormatMarkdownTable, onSave,
    });
  }, [mutate]);
  const close = useCallback((): void => {
    mutate({
      isOpened: false, table: defaultMarkdownTable(), editor: undefined, autoFormatMarkdownTable: false, onSave: undefined,
    });
  }, [mutate]);

  return {
    ...swrResponse,
    open,
    close,
  };
};

/*
 * ConflictDiffModal
 */
type ConflictDiffModalStatus = {
  isOpened: boolean,
}

type ConflictDiffModalUtils = {
  open(): void,
  close(): void,
}

export const useConflictDiffModal = (): SWRResponse<ConflictDiffModalStatus, Error> & ConflictDiffModalUtils => {

  const initialStatus: ConflictDiffModalStatus = { isOpened: false };
  const swrResponse = useStaticSWR<ConflictDiffModalStatus, Error>('conflictDiffModal', undefined, { fallbackData: initialStatus });

  return Object.assign(swrResponse, {
    open: () => {
      swrResponse.mutate({ isOpened: true });
    },
    close: () => {
      swrResponse.mutate({ isOpened: false });
    },
  });
};

<<<<<<< HEAD
/*
* QuestionnaireModals
*/
type QuestionnaireModalStatuses = {
  openedQuestionnaireId: string | null,
  closeToastor?: () => void | Promise<void>,
}

type QuestionnaireModalStatusUtils = {
  open(string: string, closeToastor: () => void | Promise<void>): Promise<QuestionnaireModalStatuses | undefined>
  close(shouldCloseToastor?: boolean): Promise<QuestionnaireModalStatuses | undefined>
}

export const useQuestionnaireModal = (status?: QuestionnaireModalStatuses): SWRResponse<QuestionnaireModalStatuses, Error> & QuestionnaireModalStatusUtils => {
  const initialData: QuestionnaireModalStatuses = { openedQuestionnaireId: null };
  const swrResponse = useStaticSWR<QuestionnaireModalStatuses, Error>('questionnaireModalStatus', status, { fallbackData: initialData });

  return {
    ...swrResponse,
    open: (questionnaireOrderId: string, closeToastor: () => void | Promise<void>) => swrResponse.mutate({
      openedQuestionnaireId: questionnaireOrderId,
      closeToastor,
    }),
    close: (shouldCloseToastor?: boolean) => {
      if (shouldCloseToastor) {
        swrResponse.data?.closeToastor?.();
        if (swrResponse.data?.closeToastor === undefined) logger.debug('Tried to run `swrResponse.data?.closeToastor` but it was `undefined`');
      }

      return swrResponse.mutate({ openedQuestionnaireId: null });
    },
  };
=======

/*
 * TemplateModal
 */
type TemplateModalStatus = {
  isOpened: boolean,
  onSubmit?: (templateText: string) => void
}

type TemplateModalUtils = {
  open(onSubmit: (templateText: string) => void): void,
  close(): void,
}

export const useTemplateModal = (): SWRResponse<TemplateModalStatus, Error> & TemplateModalUtils => {

  const initialStatus: TemplateModalStatus = { isOpened: false };
  const swrResponse = useStaticSWR<TemplateModalStatus, Error>('templateModal', undefined, { fallbackData: initialStatus });

  return Object.assign(swrResponse, {
    open: (onSubmit: (templateText: string) => void) => {
      swrResponse.mutate({ isOpened: true, onSubmit });
    },
    close: () => {
      swrResponse.mutate({ isOpened: false });
    },
  });
>>>>>>> f823c59d
};<|MERGE_RESOLUTION|>--- conflicted
+++ resolved
@@ -584,7 +584,6 @@
   });
 };
 
-<<<<<<< HEAD
 /*
 * QuestionnaireModals
 */
@@ -617,7 +616,7 @@
       return swrResponse.mutate({ openedQuestionnaireId: null });
     },
   };
-=======
+};
 
 /*
  * TemplateModal
@@ -645,5 +644,4 @@
       swrResponse.mutate({ isOpened: false });
     },
   });
->>>>>>> f823c59d
 };