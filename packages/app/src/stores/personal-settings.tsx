import useSWR, { mutate, SWRResponse } from 'swr';

import { IExternalAccount } from '~/interfaces/external-account';
import { IUser } from '~/interfaces/user';

import { apiv3Get, apiv3Put } from '../client/util/apiv3-client';

import { useStaticSWR } from './use-static-swr';


export const useSWRxPersonalSettings = (): SWRResponse<IUser, Error> => {
  return useSWR(
    '/personal-setting',
    endpoint => apiv3Get(endpoint).then(response => response.data.currentUser),
  );
};

export type IPersonalSettingsInfoOption = {
  sync: () => void,
<<<<<<< HEAD
  update: () => void,
  associateLdapAccount: (account: { username: string, password: string }) => void,
=======
  updateBasicInfo: () => void,
>>>>>>> f05342b5
}

export const usePersonalSettings = (): SWRResponse<IUser, Error> & IPersonalSettingsInfoOption => {
  const { data: personalSettingsDataFromDB, mutate: revalidate } = useSWRxPersonalSettings();
  const key = personalSettingsDataFromDB != null ? 'personalSettingsInfo' : null;

  const swrResult = useStaticSWR<IUser, Error>(key, undefined, { fallbackData: personalSettingsDataFromDB });

  // Sync with database
  const sync = async(): Promise<void> => {
    const { mutate } = swrResult;
    const result = await revalidate();
    mutate(result);
  };

  const updateBasicInfo = async(): Promise<void> => {
    const { data } = swrResult;

    if (data == null) {
      return;
    }

    const updateData = {
      name: data.name,
      email: data.email,
      isEmailPublished: data.isEmailPublished,
      lang: data.lang,
      slackMemberId: data.slackMemberId,
    };

<<<<<<< HEAD
      // invoke API
      apiv3Put('/personal-setting/', updateData);
    },
    associateLdapAccount: (account) => {
      // invoke API
      apiv3Put('/personal-setting/associate-ldap', account);
    },
=======
    // invoke API
    await apiv3Put('/personal-setting/', updateData);
  };

  return {
    ...swrResult,
    sync,
    updateBasicInfo,
>>>>>>> f05342b5
  };
};

export const useSWRxPersonalExternalAccounts = (): SWRResponse<IExternalAccount[], Error> => {
  return useSWR(
    '/personal-setting/external-accounts',
    endpoint => apiv3Get(endpoint).then(response => response.data.externalAccounts),
  );
};<|MERGE_RESOLUTION|>--- conflicted
+++ resolved
@@ -17,12 +17,8 @@
 
 export type IPersonalSettingsInfoOption = {
   sync: () => void,
-<<<<<<< HEAD
-  update: () => void,
-  associateLdapAccount: (account: { username: string, password: string }) => void,
-=======
-  updateBasicInfo: () => void,
->>>>>>> f05342b5
+  updateBasicInfo: () => Promise<void>,
+  associateLdapAccount: (account: { username: string, password: string }) => Promise<void>,
 }
 
 export const usePersonalSettings = (): SWRResponse<IUser, Error> & IPersonalSettingsInfoOption => {
@@ -53,24 +49,21 @@
       slackMemberId: data.slackMemberId,
     };
 
-<<<<<<< HEAD
-      // invoke API
-      apiv3Put('/personal-setting/', updateData);
-    },
-    associateLdapAccount: (account) => {
-      // invoke API
-      apiv3Put('/personal-setting/associate-ldap', account);
-    },
-=======
     // invoke API
     await apiv3Put('/personal-setting/', updateData);
   };
+
+
+  const associateLdapAccount = async(account) => {
+    await apiv3Put('/personal-setting/associate-ldap', account);
+  };
+
 
   return {
     ...swrResult,
     sync,
     updateBasicInfo,
->>>>>>> f05342b5
+    associateLdapAccount,
   };
 };
 
