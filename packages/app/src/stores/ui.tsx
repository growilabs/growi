--- conflicted
+++ resolved
@@ -1,13 +1,9 @@
 import { RefObject } from 'react';
 
-<<<<<<< HEAD
-import { isClient, isServer, pagePathUtils } from '@growi/core';
-import { withUtils, SWRResponseWithUtils } from '@growi/core/src/utils/with-utils';
-=======
 import {
   isClient, isServer, pagePathUtils, Nullable,
 } from '@growi/core';
->>>>>>> 7f01c3b2
+import { withUtils, SWRResponseWithUtils } from '@growi/core/src/utils/with-utils';
 import { Breakpoint, addBreakpointListener } from '@growi/ui';
 import SimpleBar from 'simplebar-react';
 import {
