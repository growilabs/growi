--- conflicted
+++ resolved
@@ -1,12 +1,8 @@
 import { RefObject } from 'react';
 
 import { constants } from 'zlib';
-<<<<<<< HEAD
+
 import { isClient, isServer, pagePathUtils } from '@growi/core';
-=======
-
-import { isClient, pagePathUtils } from '@growi/core';
->>>>>>> 228d86cb
 import { Breakpoint, addBreakpointListener } from '@growi/ui';
 import SimpleBar from 'simplebar-react';
 import {
