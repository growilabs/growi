import { RefObject } from 'react';

import { constants } from 'zlib';

import { isClient, isServer, pagePathUtils } from '@growi/core';
import { Breakpoint, addBreakpointListener } from '@growi/ui';
import SimpleBar from 'simplebar-react';
import {
  useSWRConfig, SWRResponse, Key, Fetcher,
} from 'swr';
import useSWRImmutable from 'swr/immutable';

import { IFocusable } from '~/client/interfaces/focusable';
import { useUserUISettings } from '~/client/services/user-ui-settings';
import { apiv3Get, apiv3Put } from '~/client/util/apiv3-client';
import { Nullable } from '~/interfaces/common';
import { ISidebarConfig } from '~/interfaces/sidebar-config';
import { SidebarContentsType } from '~/interfaces/ui';
import { UpdateDescCountData } from '~/interfaces/websocket';
import loggerFactory from '~/utils/logger';

import {
  useCurrentPageId, useCurrentPagePath, useIsEditable, useIsTrashPage, useIsUserPage, useIsGuestUser, useEmptyPageId,
  useIsNotCreatable, useIsSharedUser, useIsForbidden, useIsIdenticalPath, useCurrentUser, useIsNotFound,
} from './context';
import { localStorageMiddleware } from './middlewares/sync-to-storage';
import { useStaticSWR } from './use-static-swr';

const { isSharedPage } = pagePathUtils;

const logger = loggerFactory('growi:stores:ui');


/** **********************************************************
 *                          Unions
 *********************************************************** */

export const EditorMode = {
  View: 'view',
  Editor: 'editor',
  HackMD: 'hackmd',
} as const;
export type EditorMode = typeof EditorMode[keyof typeof EditorMode];


/** **********************************************************
 *                     Storing RefObjects
 *********************************************************** */

export const useSidebarScrollerRef = (initialData?: RefObject<SimpleBar>): SWRResponse<RefObject<SimpleBar>, Error> => {
  return useStaticSWR<RefObject<SimpleBar>, Error>('sidebarScrollerRef', initialData);
};


/** **********************************************************
 *                          SWR Hooks
 *                      for switching UI
 *********************************************************** */

export const useIsMobile = (): SWRResponse<boolean, Error> => {
  const key = isClient() ? 'isMobile' : null;

  let configuration;
  if (isClient()) {
    const userAgent = window.navigator.userAgent.toLowerCase();
    configuration = {
      fallbackData: /iphone|ipad|android/.test(userAgent),
    };
  }

  return useStaticSWR<boolean, Error>(key, undefined, configuration);
};

const updateBodyClassesByEditorMode = (newEditorMode: EditorMode, isSidebar = false) => {
  const bodyElement = document.getElementsByTagName('body')[0];
  if (bodyElement == null) {
    logger.warn('The body tag was not successfully obtained');
    return;
  }
  switch (newEditorMode) {
    case EditorMode.View:
      bodyElement.classList.remove('on-edit', 'builtin-editor', 'hackmd', 'editing-sidebar');
      break;
    case EditorMode.Editor:
      bodyElement.classList.add('on-edit', 'builtin-editor');
      bodyElement.classList.remove('hackmd');
      // editing /Sidebar
      if (isSidebar) {
        bodyElement.classList.add('editing-sidebar');
      }
      break;
    case EditorMode.HackMD:
      bodyElement.classList.add('on-edit', 'hackmd');
      bodyElement.classList.remove('builtin-editor', 'editing-sidebar');
      break;
  }
};

const updateHashByEditorMode = (newEditorMode: EditorMode) => {
  const { pathname } = window.location;

  switch (newEditorMode) {
    case EditorMode.View:
      window.history.replaceState(null, '', pathname);
      break;
    case EditorMode.Editor:
      window.history.replaceState(null, '', `${pathname}#edit`);
      break;
    case EditorMode.HackMD:
      window.history.replaceState(null, '', `${pathname}#hackmd`);
      break;
  }
};

export const determineEditorModeByHash = (): EditorMode => {
<<<<<<< HEAD
  if (isServer()) return EditorMode.View;
=======
  if (isServer()) {
    return EditorMode.View;
  }

>>>>>>> 454b72ba
  const { hash } = window.location;

  switch (hash) {
    case '#edit':
      return EditorMode.Editor;
    case '#hackmd':
      return EditorMode.HackMD;
    default:
      return EditorMode.View;
  }
};

let isEditorModeLoaded = false;
export const useEditorMode = (): SWRResponse<EditorMode, Error> => {
  const { data: _isEditable } = useIsEditable();

  const editorModeByHash = determineEditorModeByHash();

  const isLoading = _isEditable === undefined;
  const isEditable = !isLoading && _isEditable;
  const initialData = isEditable ? editorModeByHash : EditorMode.View;

  const { data: currentPagePath } = useCurrentPagePath();
  const isSidebar = currentPagePath === '/Sidebar';

  const swrResponse = useSWRImmutable(
    isLoading ? null : ['editorMode', isEditable],
    null,
    { fallbackData: initialData },
  );

  // initial updating
  if (!isEditorModeLoaded && !isLoading && swrResponse.data != null) {
    if (isEditable) {
      updateBodyClassesByEditorMode(swrResponse.data, isSidebar);
    }
    isEditorModeLoaded = true;
  }

  return {
    ...swrResponse,

    // overwrite mutate
    mutate: (editorMode: EditorMode, shouldRevalidate?: boolean) => {
      if (!isEditable) {
        return Promise.resolve(EditorMode.View); // fixed if not editable
      }
      updateBodyClassesByEditorMode(editorMode, isSidebar);
      updateHashByEditorMode(editorMode);
      return swrResponse.mutate(editorMode, shouldRevalidate);
    },
  };
};

export const useIsDeviceSmallerThanMd = (): SWRResponse<boolean, Error> => {
  const key: Key = isClient() ? 'isDeviceSmallerThanMd' : null;

  const { cache, mutate } = useSWRConfig();

  if (isClient()) {
    const mdOrAvobeHandler = function(this: MediaQueryList): void {
      // sm -> md: matches will be true
      // md -> sm: matches will be false
      mutate(key, !this.matches);
    };
    const mql = addBreakpointListener(Breakpoint.MD, mdOrAvobeHandler);

    // initialize
    if (cache.get(key) == null) {
      document.addEventListener('DOMContentLoaded', () => {
        mutate(key, !mql.matches);
      });
    }
  }

  return useStaticSWR(key);
};

export const useIsDeviceSmallerThanLg = (): SWRResponse<boolean, Error> => {
  const key: Key = isClient() ? 'isDeviceSmallerThanLg' : null;

  const { cache, mutate } = useSWRConfig();

  if (isClient()) {
    const lgOrAvobeHandler = function(this: MediaQueryList): void {
      // md -> lg: matches will be true
      // lg -> md: matches will be false
      mutate(key, !this.matches);
    };
    const mql = addBreakpointListener(Breakpoint.LG, lgOrAvobeHandler);

    // initialize
    if (cache.get(key) == null) {
      document.addEventListener('DOMContentLoaded', () => {
        mutate(key, !mql.matches);
      });
    }
  }

  return useStaticSWR(key);
};

type PreferDrawerModeByUserUtils = {
  update: (preferDrawerMode: boolean) => void
}

export const usePreferDrawerModeByUser = (initialData?: boolean): SWRResponse<boolean, Error> & PreferDrawerModeByUserUtils => {
  const { data: isGuestUser } = useIsGuestUser();
  const { scheduleToPut } = useUserUISettings();

  const swrResponse: SWRResponse<boolean, Error> = useStaticSWR('preferDrawerModeByUser', initialData, { use: isGuestUser ? [localStorageMiddleware] : [] });

  return {
    ...swrResponse,
    data: swrResponse.data,
    update: (preferDrawerMode: boolean) => {
      swrResponse.mutate(preferDrawerMode);

      if (!isGuestUser) {
        scheduleToPut({ preferDrawerModeByUser: preferDrawerMode });
      }
    },
  };
};

export const usePreferDrawerModeOnEditByUser = (initialData?: boolean): SWRResponse<boolean, Error> => {
  return useStaticSWR('preferDrawerModeOnEditByUser', initialData, { fallbackData: true });
};

export const useSidebarCollapsed = (initialData?: boolean): SWRResponse<boolean, Error> => {
  return useStaticSWR('isSidebarCollapsed', initialData, { fallbackData: false });
};

export const useCurrentSidebarContents = (initialData?: SidebarContentsType): SWRResponse<SidebarContentsType, Error> => {
  return useStaticSWR('sidebarContents', initialData, { fallbackData: SidebarContentsType.TREE });
};

export const useCurrentProductNavWidth = (initialData?: number): SWRResponse<number, Error> => {
  return useStaticSWR('productNavWidth', initialData, { fallbackData: 320 });
};

export const useDrawerMode = (): SWRResponse<boolean, Error> => {
  const { data: editorMode } = useEditorMode();
  const { data: preferDrawerModeByUser } = usePreferDrawerModeByUser();
  const { data: preferDrawerModeOnEditByUser } = usePreferDrawerModeOnEditByUser();
  const { data: isDeviceSmallerThanMd } = useIsDeviceSmallerThanMd();

  const condition = editorMode != null || preferDrawerModeByUser != null || preferDrawerModeOnEditByUser != null || isDeviceSmallerThanMd != null;

  const calcDrawerMode: Fetcher<boolean> = (
      key: Key, editorMode: EditorMode, preferDrawerModeByUser: boolean, preferDrawerModeOnEditByUser: boolean, isDeviceSmallerThanMd: boolean,
  ): boolean => {

    // get preference on view or edit
    const preferDrawerMode = editorMode !== EditorMode.View ? preferDrawerModeOnEditByUser : preferDrawerModeByUser;

    return isDeviceSmallerThanMd || preferDrawerMode;
  };

  return useSWRImmutable(
    condition ? ['isDrawerMode', editorMode, preferDrawerModeByUser, preferDrawerModeOnEditByUser, isDeviceSmallerThanMd] : null,
    calcDrawerMode,
    {
      fallback: calcDrawerMode,
    },
  );
};

type SidebarConfigOption = {
  update: () => Promise<void>,
  isSidebarDrawerMode: boolean|undefined,
  isSidebarClosedAtDockMode: boolean|undefined,
  setIsSidebarDrawerMode: (isSidebarDrawerMode: boolean) => void,
  setIsSidebarClosedAtDockMode: (isSidebarClosedAtDockMode: boolean) => void
}

export const useSWRxSidebarConfig = (): SWRResponse<ISidebarConfig, Error> & SidebarConfigOption => {
  const swrResponse = useSWRImmutable<ISidebarConfig>(
    '/customize-setting/sidebar',
    endpoint => apiv3Get(endpoint).then(result => result.data),
  );
  return {
    ...swrResponse,
    update: async() => {
      const { data } = swrResponse;

      if (data == null) {
        return;
      }

      const { isSidebarDrawerMode, isSidebarClosedAtDockMode } = data;

      const updateData = {
        isSidebarDrawerMode,
        isSidebarClosedAtDockMode,
      };

      // invoke API
      await apiv3Put('/customize-setting/sidebar', updateData);
    },
    isSidebarDrawerMode: swrResponse.data?.isSidebarDrawerMode,
    isSidebarClosedAtDockMode: swrResponse.data?.isSidebarClosedAtDockMode,
    setIsSidebarDrawerMode: (isSidebarDrawerMode) => {
      const { data, mutate } = swrResponse;

      if (data == null) {
        return;
      }

      const updateData = {
        isSidebarDrawerMode,
      };

      // update isSidebarDrawerMode in cache, not revalidate
      mutate({ ...data, ...updateData }, false);

    },
    setIsSidebarClosedAtDockMode: (isSidebarClosedAtDockMode) => {
      const { data, mutate } = swrResponse;

      if (data == null) {
        return;
      }

      const updateData = {
        isSidebarClosedAtDockMode,
      };

      // update isSidebarClosedAtDockMode in cache, not revalidate
      mutate({ ...data, ...updateData }, false);
    },
  };
};

export const useDrawerOpened = (isOpened?: boolean): SWRResponse<boolean, Error> => {
  return useStaticSWR('isDrawerOpened', isOpened, { fallbackData: false });
};

export const useSidebarResizeDisabled = (isDisabled?: boolean): SWRResponse<boolean, Error> => {
  return useStaticSWR('isSidebarResizeDisabled', isDisabled, { fallbackData: false });
};


export const useSelectedGrant = (initialData?: number): SWRResponse<number, Error> => {
  return useStaticSWR<number, Error>('grant', initialData);
};

export const useSelectedGrantGroupId = (initialData?: Nullable<string>): SWRResponse<Nullable<string>, Error> => {
  return useStaticSWR<Nullable<string>, Error>('grantGroupId', initialData);
};

export const useSelectedGrantGroupName = (initialData?: Nullable<string>): SWRResponse<Nullable<string>, Error> => {
  return useStaticSWR<Nullable<string>, Error>('grantGroupName', initialData);
};

export const useGlobalSearchFormRef = (initialData?: RefObject<IFocusable>): SWRResponse<RefObject<IFocusable>, Error> => {
  return useStaticSWR('globalSearchTypeahead', initialData);
};

type PageTreeDescCountMapUtils = {
  update(newData?: UpdateDescCountData): Promise<UpdateDescCountData | undefined>
  getDescCount(pageId?: string): number | null | undefined
}

export const usePageTreeDescCountMap = (initialData?: UpdateDescCountData): SWRResponse<UpdateDescCountData, Error> & PageTreeDescCountMapUtils => {
  const key = 'pageTreeDescCountMap';

  const swrResponse = useStaticSWR<UpdateDescCountData, Error>(key, initialData, { fallbackData: new Map() });

  return {
    ...swrResponse,
    getDescCount: (pageId?: string) => (pageId != null ? swrResponse.data?.get(pageId) : null),
    update: (newData: UpdateDescCountData) => swrResponse.mutate(new Map([...(swrResponse.data || new Map()), ...newData])),
  };
};


/** **********************************************************
 *                          SWR Hooks
 *                Determined value by context
 *********************************************************** */

export const useIsAbleToShowTrashPageManagementButtons = (): SWRResponse<boolean, Error> => {
  const { data: currentUser } = useCurrentUser();
  const { data: isTrashPage } = useIsTrashPage();

  return useStaticSWR('isAbleToShowTrashPageManagementButtons', isTrashPage && currentUser != null);
};

export const useIsAbleToShowPageManagement = (): SWRResponse<boolean, Error> => {
  const key = 'isAbleToShowPageManagement';
  const { data: currentPageId } = useCurrentPageId();
  const { data: emptyPageId } = useEmptyPageId();
  const { data: isTrashPage } = useIsTrashPage();
  const { data: isSharedUser } = useIsSharedUser();

  const pageId = currentPageId ?? emptyPageId;
  const includesUndefined = [pageId, isTrashPage, isSharedUser].some(v => v === undefined);
  const isPageExist = pageId != null;

  return useSWRImmutable(
    includesUndefined ? null : key,
    () => isPageExist && !isTrashPage && !isSharedUser,
  );
};

export const useIsAbleToShowTagLabel = (): SWRResponse<boolean, Error> => {
  const key = 'isAbleToShowTagLabel';
  const { data: isUserPage } = useIsUserPage();
  const { data: isSharedUser } = useIsSharedUser();
  const { data: isIdenticalPath } = useIsIdenticalPath();
  const { data: isNotFound } = useIsNotFound();
  const { data: editorMode } = useEditorMode();

  const includesUndefined = [isUserPage, isSharedUser, isIdenticalPath, isNotFound, editorMode].some(v => v === undefined);

  const isViewMode = editorMode === EditorMode.View;

  return useSWRImmutable(
    includesUndefined ? null : [key, editorMode],
    () => !isUserPage && !isSharedUser && !isIdenticalPath && !(isViewMode && isNotFound),
  );
};

export const useIsAbleToShowPageEditorModeManager = (): SWRResponse<boolean, Error> => {
  const key = 'isAbleToShowPageEditorModeManager';
  const { data: isNotCreatable } = useIsNotCreatable();
  const { data: isForbidden } = useIsForbidden();
  const { data: isTrashPage } = useIsTrashPage();
  const { data: isSharedUser } = useIsSharedUser();

  const includesUndefined = [isNotCreatable, isForbidden, isTrashPage, isSharedUser].some(v => v === undefined);

  return useSWRImmutable(
    includesUndefined ? null : key,
    () => !isNotCreatable && !isForbidden && !isTrashPage && !isSharedUser,
  );
};

export const useIsAbleToShowPageAuthors = (): SWRResponse<boolean, Error> => {
  const key = 'isAbleToShowPageAuthors';
  const { data: currentPageId } = useCurrentPageId();
  const { data: isUserPage } = useIsUserPage();

  const includesUndefined = [currentPageId, isUserPage].some(v => v === undefined);
  const isPageExist = currentPageId != null;

  return useSWRImmutable(
    includesUndefined ? null : key,
    () => isPageExist && !isUserPage,
  );
};<|MERGE_RESOLUTION|>--- conflicted
+++ resolved
@@ -113,14 +113,10 @@
 };
 
 export const determineEditorModeByHash = (): EditorMode => {
-<<<<<<< HEAD
-  if (isServer()) return EditorMode.View;
-=======
   if (isServer()) {
     return EditorMode.View;
   }
 
->>>>>>> 454b72ba
   const { hash } = window.location;
 
   switch (hash) {
