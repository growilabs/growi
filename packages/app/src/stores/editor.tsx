import { Nullable, withUtils, SWRResponseWithUtils } from '@growi/core';
import useSWR, { MutatorOptions, SWRResponse, useSWRConfig } from 'swr';
import useSWRImmutable from 'swr/immutable';

import { apiGet } from '~/client/util/apiv1-client';
import { apiv3Get, apiv3Put } from '~/client/util/apiv3-client';
import { IEditorSettings } from '~/interfaces/editor-settings';
import { SlackChannels } from '~/interfaces/user-trigger-notification';

import {
  useCurrentUser, useDefaultIndentSize, useIsGuestUser,
} from './context';
// import { localStorageMiddleware } from './middlewares/sync-to-storage';
import { useSWRxTagsInfo } from './page';
import { useStaticSWR } from './use-static-swr';


type EditorSettingsOperation = {
  update: (updateData: Partial<IEditorSettings>) => Promise<void>,
  turnOffAskingBeforeDownloadLargeFiles: () => void,
}

// TODO: Enable localStorageMiddleware
//   - Unabling localStorageMiddleware occurrs a flickering problem when loading theme.
//   - see: https://github.com/weseek/growi/pull/6781#discussion_r1000285786
export const useEditorSettings = (): SWRResponseWithUtils<EditorSettingsOperation, IEditorSettings, Error> => {
  const { data: currentUser } = useCurrentUser();
  const { data: isGuestUser } = useIsGuestUser();

  const swrResult = useSWRImmutable<IEditorSettings>(
    isGuestUser ? null : ['/personal-setting/editor-settings', currentUser?.username],
    endpoint => apiv3Get(endpoint).then(result => result.data),
    {
      // use: [localStorageMiddleware], // store to localStorage for initialization fastly
      // fallbackData: undefined,
    },
  );

  return withUtils<EditorSettingsOperation, IEditorSettings, Error>(swrResult, {
    update: async(updateData) => {
      const { data, mutate } = swrResult;

      if (data == null) {
        return;
      }

      mutate({ ...data, ...updateData }, false);

      // invoke API
      await apiv3Put('/personal-setting/editor-settings', updateData);
    },
    turnOffAskingBeforeDownloadLargeFiles: async() => {
      const { data, mutate } = swrResult;

      if (data == null) {
        return;
      }

      // invoke API
      await apiv3Put('/personal-setting/editor-settings', { textlintSettings: { neverAskBeforeDownloadLargeFiles: true } });
      // revalidate
      mutate();
    },
  });
};

export const useIsTextlintEnabled = (): SWRResponse<boolean, Error> => {
  return useStaticSWR<boolean, Error>('isTextlintEnabled', undefined, { fallbackData: false });
};

export const useCurrentIndentSize = (): SWRResponse<number, Error> => {
  const { data: defaultIndentSize } = useDefaultIndentSize();
  return useStaticSWR<number, Error>(
    defaultIndentSize == null ? null : 'currentIndentSize',
    undefined,
    { fallbackData: defaultIndentSize },
  );
};

/*
* Slack Notification
*/
export const useSWRxSlackChannels = (currentPagePath: Nullable<string>): SWRResponse<string[], Error> => {
  const shouldFetch: boolean = currentPagePath != null;
  return useSWR(
    shouldFetch ? ['/pages.updatePost', currentPagePath] : null,
    (endpoint, path) => apiGet(endpoint, { path }).then((response: SlackChannels) => response.updatePost),
    { fallbackData: [''] },
  );
};

export const useIsSlackEnabled = (): SWRResponse<boolean, Error> => {
  return useStaticSWR(
    'isSlackEnabled',
    undefined,
    { fallbackData: false },
  );
};

export type IPageTagsForEditorsOption = {
  sync: (tags?: string[]) => void;
}

export const usePageTagsForEditors = (pageId: Nullable<string>): SWRResponse<string[], Error> & IPageTagsForEditorsOption => {
  const { data: tagsInfoData } = useSWRxTagsInfo(pageId);
  const swrResult = useStaticSWR<string[], Error>('pageTags', undefined);

  return {
    ...swrResult,
    sync: (): void => {
      const { mutate } = swrResult;
      mutate(tagsInfoData?.tags || [], false);
    },
  };
};

export const useIsEnabledUnsavedWarning = (): SWRResponse<boolean, Error> => {
<<<<<<< HEAD
  return useStaticSWR<boolean, Error>('isEnabledUnsavedWarning', undefined, { fallbackData: false });
};

export const useIsConflict = (): SWRResponse<boolean, Error> => {
  return useStaticSWR<boolean, Error>('isConflict', undefined, { fallbackData: false });
=======
  return useStaticSWR<boolean, Error>('isEnabledUnsavedWarning');
>>>>>>> 36c393c8
};<|MERGE_RESOLUTION|>--- conflicted
+++ resolved
@@ -115,13 +115,9 @@
 };
 
 export const useIsEnabledUnsavedWarning = (): SWRResponse<boolean, Error> => {
-<<<<<<< HEAD
-  return useStaticSWR<boolean, Error>('isEnabledUnsavedWarning', undefined, { fallbackData: false });
+  return useStaticSWR<boolean, Error>('isEnabledUnsavedWarning');
 };
 
 export const useIsConflict = (): SWRResponse<boolean, Error> => {
   return useStaticSWR<boolean, Error>('isConflict', undefined, { fallbackData: false });
-=======
-  return useStaticSWR<boolean, Error>('isEnabledUnsavedWarning');
->>>>>>> 36c393c8
 };