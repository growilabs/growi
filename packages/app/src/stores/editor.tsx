--- conflicted
+++ resolved
@@ -1,11 +1,3 @@
-<<<<<<< HEAD
-import useSWR, { SWRResponse } from 'swr';
-
-import { apiGet } from '~/client/util/apiv1-client';
-
-import { Nullable } from '../interfaces/common';
-
-=======
 import { SWRResponse } from 'swr';
 import useSWRImmutable from 'swr/immutable';
 
@@ -14,20 +6,12 @@
 
 import { useCurrentUser, useDefaultIndentSize, useIsGuestUser } from './context';
 import { localStorageMiddleware } from './middlewares/sync-to-storage';
->>>>>>> e2998fbd
 import { useStaticSWR } from './use-static-swr';
 
 export const useIsSlackEnabled = (isEnabled?: boolean): SWRResponse<boolean, Error> => {
   return useStaticSWR('isSlackEnabled', isEnabled, { fallbackData: false });
 };
 
-<<<<<<< HEAD
-export const useSWRxSlackChannels = (path: string): SWRResponse<Nullable<string[]>, Error> => {
-  const shouldFetch: boolean = path != null;
-  return useSWR(
-    shouldFetch ? ['/pages.updatePost', path] : null,
-    (endpoint, path) => apiGet(endpoint, { path }).then(response => response.updatePost),
-=======
 
 type EditorSettingsOperation = {
   update: (updateData: Partial<IEditorSettings>) => void,
@@ -83,6 +67,5 @@
     defaultIndentSize == null ? null : 'currentIndentSize',
     undefined,
     { fallbackData: defaultIndentSize },
->>>>>>> e2998fbd
   );
 };