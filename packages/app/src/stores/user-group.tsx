--- conflicted
+++ resolved
@@ -17,19 +17,13 @@
 };
 
 export const useSWRxChildUserGroupList = (
-<<<<<<< HEAD
-    parentIds?: string[], includeGrandChildren?: boolean, initialData?: IUserGroupHasId[],
-): SWRResponse<ChildUserGroupListResult, Error> => {
-  return useSWRImmutable(
-    parentIds != null ? ['/user-groups/children', parentIds, includeGrandChildren] : null,
-    (endpoint, parentIds, includeGrandChildren) => apiv3Get(endpoint, { parentIds, includeGrandChildren }).then(result => result.data),
-=======
-    parentIds: string[] | undefined, initialData?: IUserGroupHasId[],
+    parentIds: string[] | undefined, includeGrandChildren?: boolean, initialData?: IUserGroupHasId[],
 ): SWRResponse<IUserGroupHasId[], Error> => {
   return useSWRImmutable<IUserGroupHasId[], Error>(
-    parentIds != null ? ['/user-groups/children', parentIds] : null,
-    (endpoint, parentIds) => apiv3Get<ChildUserGroupListResult>(endpoint, { parentIds }).then(result => result.data.childUserGroups),
->>>>>>> 1d2b02cd
+    parentIds != null ? ['/user-groups/children', parentIds, includeGrandChildren] : null,
+    (endpoint, parentIds, includeGrandChildren) => apiv3Get<ChildUserGroupListResult>(
+      endpoint, { parentIds, includeGrandChildren },
+    ).then(result => result.data.childUserGroups),
     {
       fallbackData: initialData,
     },
@@ -37,19 +31,13 @@
 };
 
 export const useSWRxUserGroupRelationList = (
-<<<<<<< HEAD
-    groupIds?: string[], childGroupIds?: string[], initialData?: IUserGroupRelationHasId[],
-): SWRResponse<UserGroupRelationListResult, Error> => {
-  return useSWRImmutable(
-    groupIds != null && childGroupIds != null ? ['/user-group-relations', groupIds, childGroupIds] : null,
-    (endpoint, parentIds, childGroupIds) => apiv3Get(endpoint, { parentIds, childGroupIds }).then(result => result.data),
-=======
-    groupIds: string[] | undefined, initialData?: IUserGroupRelationHasId[],
+    groupIds: string[] | undefined, childGroupIds?: string[], initialData?: IUserGroupRelationHasId[],
 ): SWRResponse<IUserGroupRelationHasId[], Error> => {
   return useSWRImmutable<IUserGroupRelationHasId[], Error>(
-    groupIds != null ? ['/user-group-relations', groupIds] : null,
-    (endpoint, parentIds) => apiv3Get<UserGroupRelationListResult>(endpoint, { parentIds }).then(result => result.data.userGroupRelations),
->>>>>>> 1d2b02cd
+    groupIds != null ? ['/user-group-relations', groupIds, childGroupIds] : null,
+    (endpoint, parentIds, childGroupIds) => apiv3Get<UserGroupRelationListResult>(
+      endpoint, { parentIds, childGroupIds },
+    ).then(result => result.data.userGroupRelations),
     {
       fallbackData: initialData,
     },
