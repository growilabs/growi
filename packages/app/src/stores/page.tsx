import useSWR, { SWRResponse } from 'swr';

import { Types } from 'mongoose';
import { apiv3Get } from '~/client/util/apiv3-client';
import { HasObjectId } from '~/interfaces/has-object-id';

import { IPage, IPageInfo } from '~/interfaces/page';
import { IPagingResult } from '~/interfaces/paging-result';

import { useIsGuestUser } from './context';


export const useSWRxPageByPath = (path: string, initialData?: IPage): SWRResponse<IPage & HasObjectId, Error> => {
  return useSWR(
    ['/page', path],
    (endpoint, path) => apiv3Get(endpoint, { path }).then(result => result.data.page),
    {
      fallbackData: initialData,
    },
  );
};


// eslint-disable-next-line @typescript-eslint/no-unused-vars
export const useSWRxRecentlyUpdated = (): SWRResponse<(IPage & HasObjectId)[], Error> => {
  return useSWR(
    '/pages/recent',
    endpoint => apiv3Get<{ pages:(IPage & HasObjectId)[] }>(endpoint).then(response => response.data?.pages),
  );
};

// eslint-disable-next-line @typescript-eslint/no-unused-vars
export const useSWRxPageList = (
    path: string,
    pageNumber?: number,
): SWRResponse<IPagingResult<IPage>, Error> => {
  const page = pageNumber || 1;
  return useSWR(
    `/pages/list?path=${path}&page=${page}`,
    endpoint => apiv3Get<{pages: IPage[], totalCount: number, limit: number}>(endpoint).then((response) => {
      return {
        items: response.data.pages,
        totalCount: response.data.totalCount,
        limit: response.data.limit,
      };
    }),
  );
};

type GetSubscriptionStatusResult = { subscribing: boolean };

// eslint-disable-next-line @typescript-eslint/no-unused-vars
export const useSWRxSubscriptionStatus = <Data, Error>(pageId: string): SWRResponse<{status: boolean | null}, Error> => {
  const { data: isGuestUser } = useIsGuestUser();
  return useSWR(
<<<<<<< HEAD
    isGuestUser === false ? ['/page/subscribe', pageId] : null,
    (endpoint, pageId) => apiv3Get(endpoint, { pageId }).then((response) => {
=======
    key,
    (endpoint, pageId) => apiv3Get<GetSubscriptionStatusResult>(endpoint, { pageId }).then((response) => {
>>>>>>> ea440bb3
      return {
        status: response.data.subscribing,
      };
    }),
  );
};

// TODO: 85860
// eslint-disable-next-line @typescript-eslint/no-unused-vars
export const useSWRxPageInfo = <Data, Error>(pageId: string): SWRResponse<IPageInfo, Error> => {
  return useSWR(
    ['/page/info', pageId],
    (endpoint, pageId) => apiv3Get(endpoint, { pageId }).then(response => response.data),
  );
};<|MERGE_RESOLUTION|>--- conflicted
+++ resolved
@@ -52,14 +52,10 @@
 // eslint-disable-next-line @typescript-eslint/no-unused-vars
 export const useSWRxSubscriptionStatus = <Data, Error>(pageId: string): SWRResponse<{status: boolean | null}, Error> => {
   const { data: isGuestUser } = useIsGuestUser();
+  const key = isGuestUser === false ? ['/page/subscribe', pageId] : null;
   return useSWR(
-<<<<<<< HEAD
-    isGuestUser === false ? ['/page/subscribe', pageId] : null,
-    (endpoint, pageId) => apiv3Get(endpoint, { pageId }).then((response) => {
-=======
     key,
     (endpoint, pageId) => apiv3Get<GetSubscriptionStatusResult>(endpoint, { pageId }).then((response) => {
->>>>>>> ea440bb3
       return {
         status: response.data.subscribing,
       };
