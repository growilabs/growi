--- conflicted
+++ resolved
@@ -48,7 +48,6 @@
   );
 };
 
-<<<<<<< HEAD
 export const useSWRPageInfo = (pageId: string | null): SWRResponse<IPageInfo, Error> => {
   return useSWR(pageId != null ? `/page/info?pageId=${pageId}` : null, endpoint => apiv3Get(endpoint).then((response) => {
     return {
@@ -69,9 +68,7 @@
     };
   }));
 };
-=======
 type GetSubscriptionStatusResult = { subscribing: boolean };
->>>>>>> d061cd2b
 
 // eslint-disable-next-line @typescript-eslint/no-unused-vars
 export const useSWRxSubscriptionStatus = <Data, Error>(pageId: string): SWRResponse<{status: boolean | null}, Error> => {
