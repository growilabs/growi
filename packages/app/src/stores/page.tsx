import type {
  IPageInfoForEntity, IPagePopulatedToShowRevision, Nullable,
} from '@growi/core';
import { pagePathUtils } from '@growi/core';
import { useEffect } from 'react';
import useSWR, { Key, SWRResponse } from 'swr';
import useSWRImmutable from 'swr/immutable';

import { apiGet } from '~/client/util/apiv1-client';
import { apiv3Get } from '~/client/util/apiv3-client';
import {
  IPageInfo, IPageInfoForOperation,
} from '~/interfaces/page';
import { IRecordApplicableGrant, IResIsGrantNormalized } from '~/interfaces/page-grant';
import { IRevisionsForPagination } from '~/interfaces/revision';

import { IPageTagsInfo } from '../interfaces/tag';

import { useCurrentPageId, useCurrentPathname, useCurrentRevisionId } from './context';
import { ITermNumberManagerUtil, useStaticSWR, useTermNumberManager } from './use-static-swr';

const { isPermalink: _isPermalink } = pagePathUtils;


export const useSWRxPage = (
    pageId?: string|null,
    shareLinkId?: string,
    revisionId?: string,
    initialData?: IPagePopulatedToShowRevision|null,
): SWRResponse<IPagePopulatedToShowRevision|null, Error> => {
<<<<<<< HEAD
  const swrResponse = useSWR<IPagePopulatedToShowRevision|null, Error>(
    pageId != null ? ['/page', pageId, shareLinkId] : null,
    (endpoint, pageId, shareLinkId) => apiv3Get<{ page: IPagePopulatedToShowRevision }>(endpoint, { pageId, shareLinkId })
=======
  return useSWR<IPagePopulatedToShowRevision|null, Error>(
    pageId != null ? ['/page', pageId, shareLinkId, revisionId] : null,
    (endpoint, pageId, shareLinkId, revisionId) => apiv3Get<{ page: IPagePopulatedToShowRevision }>(endpoint, { pageId, shareLinkId, revisionId })
>>>>>>> 2bcf3370
      .then(result => result.data.page)
      .catch((errs) => {
        if (!Array.isArray(errs)) { throw Error('error is not array') }
        const statusCode = errs[0].status;
        if (statusCode === 403 || statusCode === 404) {
          // for NotFoundPage
          return null;
        }
        throw Error('failed to get page');
      }),
  );

  useEffect(() => {
    if (initialData !== undefined) {
      swrResponse.mutate(initialData);
    }
  }, [initialData]);

  return swrResponse;
};

export const useSWRxPageByPath = (path?: string): SWRResponse<IPagePopulatedToShowRevision, Error> => {
  return useSWR<IPagePopulatedToShowRevision, Error>(
    path != null ? ['/page', path] : null,
    (endpoint, path) => apiv3Get<{ page: IPagePopulatedToShowRevision }>(endpoint, { path }).then(result => result.data.page),
  );
};

export const useSWRxCurrentPage = (
    shareLinkId?: string, initialData?: IPagePopulatedToShowRevision|null,
): SWRResponse<IPagePopulatedToShowRevision|null, Error> => {
  const { data: currentPageId } = useCurrentPageId();
  const { data: currentRevisionId } = useCurrentRevisionId();

  const swrResult = useSWRxPage(currentPageId, shareLinkId, currentRevisionId, initialData);

  return swrResult;
};


export const useSWRxTagsInfo = (pageId: Nullable<string>): SWRResponse<IPageTagsInfo | undefined, Error> => {

  const endpoint = `/pages.getPageTag?pageId=${pageId}`;
  const key = [endpoint, pageId];

  const fetcher = async(endpoint: string, pageId: Nullable<string>) => {
    let tags: string[] = [];
    // when the page exists
    if (pageId != null) {
      const res = await apiGet<IPageTagsInfo>(endpoint, { pageId });
      tags = res?.tags;
    }

    return { tags };
  };

  return useSWRImmutable(key, fetcher);
};

export const usePageInfoTermManager = (isDisabled?: boolean) : SWRResponse<number, Error> & ITermNumberManagerUtil => {
  return useTermNumberManager(isDisabled === true ? null : 'pageInfoTermNumber');
};

export const useSWRxPageInfo = (
    pageId: string | null | undefined,
    shareLinkId?: string | null,
    initialData?: IPageInfoForEntity,
): SWRResponse<IPageInfo | IPageInfoForOperation, Error> => {

  const { data: termNumber } = usePageInfoTermManager();

  // assign null if shareLinkId is undefined in order to identify SWR key only by pageId
  const fixedShareLinkId = shareLinkId ?? null;

  const swrResult = useSWRImmutable<IPageInfo | IPageInfoForOperation, Error>(
    pageId != null && termNumber != null ? ['/page/info', pageId, fixedShareLinkId, termNumber] : null,
    (endpoint, pageId, shareLinkId) => apiv3Get(endpoint, { pageId, shareLinkId }).then(response => response.data),
    { fallbackData: initialData },
  );

  return swrResult;
};

export const useSWRxPageRevisions = (
    page: number, // page number of pagination
    limit: number, // max number of pages in one paginate
    pageId: string | null | undefined,
): SWRResponse<IRevisionsForPagination, Error> => {

  return useSWRImmutable<IRevisionsForPagination, Error>(
    ['/revisions/list', pageId, page, limit],
    (endpoint, pageId, page, limit) => {
      return apiv3Get(endpoint, { pageId, page, limit }).then((response) => {
        const revisions = {
          revisions: response.data.docs,
          totalCounts: response.data.totalDocs,
        };
        return revisions;
      });
    },
  );
};

/*
 * Grant normalization fetching hooks
 */
export const useSWRxIsGrantNormalized = (
    pageId: string | null | undefined,
): SWRResponse<IResIsGrantNormalized, Error> => {

  return useSWRImmutable(
    pageId != null ? ['/page/is-grant-normalized', pageId] : null,
    (endpoint, pageId) => apiv3Get(endpoint, { pageId }).then(response => response.data),
  );
};

export const useSWRxApplicableGrant = (
    pageId: string | null | undefined,
): SWRResponse<IRecordApplicableGrant, Error> => {

  return useSWRImmutable(
    pageId != null ? ['/page/applicable-grant', pageId] : null,
    (endpoint, pageId) => apiv3Get(endpoint, { pageId }).then(response => response.data),
  );
};


/** **********************************************************
 *                     Computed states
 *********************************************************** */

export const useCurrentPagePath = (): SWRResponse<string | undefined, Error> => {
  const { data: currentPage } = useSWRxCurrentPage();
  const { data: currentPathname } = useCurrentPathname();

  return useSWRImmutable(
    ['currentPagePath', currentPage?.path, currentPathname],
    (key: Key, pagePath: string|undefined, pathname: string|undefined) => {
      if (currentPage?.path != null) {
        return currentPage.path;
      }
      if (pathname != null && !_isPermalink(pathname)) {
        return pathname;
      }
      return undefined;
    },
    // TODO: set fallbackData
    // { fallbackData:  }
  );
};

export const useIsTrashPage = (): SWRResponse<boolean, Error> => {
  const { data: pagePath } = useCurrentPagePath();

  return useSWRImmutable(
    pagePath == null ? null : ['isTrashPage', pagePath],
    (key: Key, pagePath: string) => pagePathUtils.isTrashPage(pagePath),
    // TODO: set fallbackData
    // { fallbackData:  }
  );
};<|MERGE_RESOLUTION|>--- conflicted
+++ resolved
@@ -17,7 +17,7 @@
 import { IPageTagsInfo } from '../interfaces/tag';
 
 import { useCurrentPageId, useCurrentPathname, useCurrentRevisionId } from './context';
-import { ITermNumberManagerUtil, useStaticSWR, useTermNumberManager } from './use-static-swr';
+import { ITermNumberManagerUtil, useTermNumberManager } from './use-static-swr';
 
 const { isPermalink: _isPermalink } = pagePathUtils;
 
@@ -28,15 +28,9 @@
     revisionId?: string,
     initialData?: IPagePopulatedToShowRevision|null,
 ): SWRResponse<IPagePopulatedToShowRevision|null, Error> => {
-<<<<<<< HEAD
   const swrResponse = useSWR<IPagePopulatedToShowRevision|null, Error>(
-    pageId != null ? ['/page', pageId, shareLinkId] : null,
-    (endpoint, pageId, shareLinkId) => apiv3Get<{ page: IPagePopulatedToShowRevision }>(endpoint, { pageId, shareLinkId })
-=======
-  return useSWR<IPagePopulatedToShowRevision|null, Error>(
     pageId != null ? ['/page', pageId, shareLinkId, revisionId] : null,
     (endpoint, pageId, shareLinkId, revisionId) => apiv3Get<{ page: IPagePopulatedToShowRevision }>(endpoint, { pageId, shareLinkId, revisionId })
->>>>>>> 2bcf3370
       .then(result => result.data.page)
       .catch((errs) => {
         if (!Array.isArray(errs)) { throw Error('error is not array') }
@@ -53,7 +47,7 @@
     if (initialData !== undefined) {
       swrResponse.mutate(initialData);
     }
-  }, [initialData]);
+  }, [initialData, swrResponse]);
 
   return swrResponse;
 };
