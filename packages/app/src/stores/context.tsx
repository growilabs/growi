import EventEmitter from 'events';

import { HtmlElementNode } from 'rehype-toc';
import { Key, SWRResponse } from 'swr';
import useSWRImmutable from 'swr/immutable';


import { SupportedActionType } from '~/interfaces/activity';
// import { CustomWindow } from '~/interfaces/global';
import { RendererConfig } from '~/interfaces/services/renderer';
import { GrowiThemes } from '~/interfaces/theme';
import InterceptorManager from '~/services/interceptor-manager';

import { TargetAndAncestors } from '../interfaces/page-listing-results';
import { IUser } from '../interfaces/user';

import { useStaticSWR } from './use-static-swr';


type Nullable<T> = T | null;


export const useInterceptorManager = (): SWRResponse<InterceptorManager, Error> => {
  return useStaticSWR<InterceptorManager, Error>('interceptorManager', undefined, { fallbackData: new InterceptorManager() });
};

export const useCsrfToken = (initialData?: string): SWRResponse<string, Error> => {
  return useStaticSWR<string, Error>('csrfToken', initialData);
};

export const useAppTitle = (initialData?: string): SWRResponse<string, Error> => {
  return useStaticSWR('appTitle', initialData);
};

export const useSiteUrl = (initialData?: string): SWRResponse<string, Error> => {
  return useStaticSWR<string, Error>('siteUrl', initialData);
};

export const useConfidential = (initialData?: string): SWRResponse<string, Error> => {
  return useStaticSWR('confidential', initialData);
};

export const useGrowiTheme = (initialData?: GrowiThemes): SWRResponse<GrowiThemes, Error> => {
  return useStaticSWR('theme', initialData);
};

export const useCurrentUser = (initialData?: Nullable<IUser>): SWRResponse<Nullable<IUser>, Error> => {
  return useStaticSWR<Nullable<IUser>, Error>('currentUser', initialData);
};

export const useRevisionId = (initialData?: Nullable<any>): SWRResponse<Nullable<any>, Error> => {
  return useStaticSWR<Nullable<any>, Error>('revisionId', initialData);
};

export const useCurrentPagePath = (initialData?: Nullable<string>): SWRResponse<Nullable<string>, Error> => {
  return useStaticSWR<Nullable<string>, Error>('currentPagePath', initialData);
};

export const useCurrentPathname = (initialData?: Nullable<string>): SWRResponse<Nullable<string>, Error> => {
  return useStaticSWR<Nullable<string>, Error>('currentPathname', initialData);
};

export const useCurrentPageId = (initialData?: Nullable<string>): SWRResponse<Nullable<string>, Error> => {
  return useStaticSWR<Nullable<string>, Error>('currentPageId', initialData);
};

export const useRevisionCreatedAt = (initialData?: Nullable<any>): SWRResponse<Nullable<any>, Error> => {
  return useStaticSWR<Nullable<any>, Error>('revisionCreatedAt', initialData);
};

export const useCurrentUpdatedAt = (initialData?: Nullable<Date>): SWRResponse<Nullable<Date>, Error> => {
  return useStaticSWR<Nullable<Date>, Error>('updatedAt', initialData);
};

export const useDeletedAt = (initialData?: Nullable<any>): SWRResponse<Nullable<any>, Error> => {
  return useStaticSWR<Nullable<any>, Error>('deletedAt', initialData);
};

export const useIsIdenticalPath = (initialData?: boolean): SWRResponse<boolean, Error> => {
  return useStaticSWR<boolean, Error>('isIdenticalPath', initialData, { fallbackData: false });
};

export const useIsUserPage = (initialData?: boolean): SWRResponse<boolean, Error> => {
  return useStaticSWR<boolean, Error>('isUserPage', initialData, { fallbackData: false });
};

export const useIsTrashPage = (initialData?: boolean): SWRResponse<boolean, Error> => {
  return useStaticSWR<boolean, Error>('isTrashPage', initialData, { fallbackData: false });
};

export const useIsNotCreatable = (initialData?: boolean): SWRResponse<boolean, Error> => {
  return useStaticSWR<boolean, Error>('isNotCreatable', initialData, { fallbackData: false });
};

export const useIsForbidden = (initialData?: boolean): SWRResponse<boolean, Error> => {
  return useStaticSWR<boolean, Error>('isForbidden', initialData, { fallbackData: false });
};

export const useIsNotFound = (initialData?: boolean): SWRResponse<boolean, Error> => {
  return useStaticSWR<boolean, Error>('isNotFound', initialData, { fallbackData: false });
};

export const usePageUser = (initialData?: Nullable<any>): SWRResponse<Nullable<any>, Error> => {
  return useStaticSWR<Nullable<any>, Error>('pageUser', initialData);
};

export const useHasChildren = (initialData?: Nullable<any>): SWRResponse<Nullable<any>, Error> => {
  return useStaticSWR<Nullable<any>, Error>('hasChildren', initialData);
};

export const useTemplateTagData = (initialData?: Nullable<string>): SWRResponse<Nullable<string>, Error> => {
  return useStaticSWR<Nullable<string>, Error>('templateTagData', initialData);
};

export const useIsSharedUser = (initialData?: boolean): SWRResponse<boolean, Error> => {
  return useStaticSWR<boolean, Error>('isSharedUser', initialData);
};

export const useShareLinksNumber = (initialData?: Nullable<any>): SWRResponse<Nullable<any>, Error> => {
  return useStaticSWR<Nullable<any>, Error>('shareLinksNumber', initialData);
};

export const useShareLinkId = (initialData?: Nullable<string>): SWRResponse<Nullable<string>, Error> => {
  return useStaticSWR<Nullable<string>, Error>('shareLinkId', initialData);
};

export const useDisableLinkSharing = (initialData?: Nullable<boolean>): SWRResponse<Nullable<boolean>, Error> => {
  return useStaticSWR<Nullable<boolean>, Error>('disableLinkSharing', initialData);
};

export const useRevisionIdHackmdSynced = (initialData?: Nullable<any>): SWRResponse<Nullable<any>, Error> => {
  return useStaticSWR<Nullable<any>, Error>('revisionIdHackmdSynced', initialData);
};

export const useHackmdUri = (initialData?: Nullable<string>): SWRResponse<Nullable<string>, Error> => {
  return useStaticSWR<Nullable<string>, Error>('hackmdUri', initialData);
};

export const useLastUpdateUsername = (initialData?: Nullable<any>): SWRResponse<Nullable<any>, Error> => {
  return useStaticSWR<Nullable<any>, Error>('lastUpdateUsername', initialData);
};

export const useDeleteUsername = (initialData?: Nullable<any>): SWRResponse<Nullable<any>, Error> => {
  return useStaticSWR<Nullable<any>, Error>('deleteUsername', initialData);
};

export const usePageIdOnHackmd = (initialData?: Nullable<any>): SWRResponse<Nullable<any>, Error> => {
  return useStaticSWR<Nullable<any>, Error>('pageIdOnHackmd', initialData);
};

export const useHasDraftOnHackmd = (initialData?: Nullable<any>): SWRResponse<Nullable<any>, Error> => {
  return useStaticSWR<Nullable<any>, Error>('hasDraftOnHackmd', initialData);
};

export const useIsSearchPage = (initialData?: Nullable<any>) : SWRResponse<Nullable<any>, Error> => {
  return useStaticSWR<Nullable<any>, Error>('isSearchPage', initialData);
};

export const useTargetAndAncestors = (initialData?: TargetAndAncestors): SWRResponse<TargetAndAncestors, Error> => {
  return useStaticSWR<TargetAndAncestors, Error>('targetAndAncestors', initialData);
};

export const useIsAclEnabled = (initialData?: boolean) : SWRResponse<boolean, Error> => {
  return useStaticSWR<boolean, Error>('isAclEnabled', initialData);
};

export const useIsSearchServiceConfigured = (initialData?: boolean) : SWRResponse<boolean, Error> => {
  return useStaticSWR<boolean, Error>('isSearchServiceConfigured', initialData);
};

export const useIsSearchServiceReachable = (initialData?: boolean) : SWRResponse<boolean, Error> => {
  return useStaticSWR<boolean, Error>('isSearchServiceReachable', initialData);
};

export const useIsMailerSetup = (initialData?: boolean): SWRResponse<boolean, any> => {
  return useStaticSWR('isMailerSetup', initialData);
};

export const useIsSearchScopeChildrenAsDefault = (initialData?: boolean) : SWRResponse<boolean, Error> => {
  return useStaticSWR<boolean, Error>('isSearchScopeChildrenAsDefault', initialData);
};

export const useIsSlackConfigured = (initialData?: boolean) : SWRResponse<boolean, Error> => {
  return useStaticSWR<boolean, Error>('isSlackConfigured', initialData);
};

export const useIsEnabledAttachTitleHeader = (initialData?: boolean) : SWRResponse<boolean, Error> => {
  return useStaticSWR<boolean, Error>('isEnabledAttachTitleHeader', initialData);
};

export const useHasParent = (initialData?: boolean) : SWRResponse<boolean, Error> => {
  return useStaticSWR<boolean, Error>('hasParent', initialData);
};

export const useIsIndentSizeForced = (initialData?: boolean) : SWRResponse<boolean, Error> => {
  return useStaticSWR<boolean, Error>('isIndentSizeForced', initialData);
};

export const useDefaultIndentSize = (initialData?: number) : SWRResponse<number, Error> => {
  return useStaticSWR<number, Error>('defaultIndentSize', initialData, { fallbackData: 4 });
};

export const useAuditLogEnabled = (initialData?: boolean): SWRResponse<boolean, Error> => {
  return useStaticSWR<boolean, Error>('auditLogEnabled', initialData, { fallbackData: false });
};

export const useActivityExpirationSeconds = (initialData?: number) : SWRResponse<number, Error> => {
  return useStaticSWR<number, Error>('activityExpirationSeconds', initialData);
};

export const useAuditLogAvailableActions = (initialData?: Array<SupportedActionType>) : SWRResponse<Array<SupportedActionType>, Error> => {
  return useStaticSWR<Array<SupportedActionType>, Error>('auditLogAvailableActions', initialData);
};

export const useGrowiVersion = (initialData?: string): SWRResponse<string, any> => {
  return useStaticSWR('growiVersion', initialData);
};

export const useIsEnabledStaleNotification = (initialData?: boolean): SWRResponse<boolean, any> => {
  return useStaticSWR('isEnabledStaleNotification', initialData);
};

export const useIsLatestRevision = (initialData?: boolean): SWRResponse<boolean, any> => {
  return useStaticSWR('isLatestRevision', initialData);
};

export const useRendererConfig = (initialData?: RendererConfig): SWRResponse<RendererConfig, any> => {
  return useStaticSWR('growiRendererConfig', initialData);
};

<<<<<<< HEAD
export const useNoCdn = (initialData?: string): SWRResponse<string, any> => {
  return useStaticSWR('noCdn', initialData);
};

export const useUploadableImage = (initialData?: any): SWRResponse<any, any> => {
  return useStaticSWR('uploadableImage', initialData);
};

export const useUploadableFile = (initialData?: any): SWRResponse<any, any> => {
  return useStaticSWR('uploadableFile', initialData);
=======
export const useCurrentPageTocNode = (): SWRResponse<HtmlElementNode, any> => {
  return useStaticSWR('currentPageTocNode');
>>>>>>> 7cae9f03
};

export const useIsBlinkedHeaderAtBoot = (initialData?: boolean): SWRResponse<boolean, Error> => {
  return useStaticSWR('isBlinkedAtBoot', initialData);
};

export const useEditingMarkdown = (initialData?: string): SWRResponse<string, Error> => {
  return useStaticSWR('currentMarkdown', initialData);
};


/** **********************************************************
 *                     Computed contexts
 *********************************************************** */

export const useIsGuestUser = (): SWRResponse<boolean, Error> => {
  const { data: currentUser } = useCurrentUser();

  return useSWRImmutable(
    ['isGuestUser', currentUser],
    (key: Key, currentUser: IUser) => currentUser == null,
    { fallbackData: currentUser == null },
  );
};

export const useIsEditable = (): SWRResponse<boolean, Error> => {
  const { data: isGuestUser } = useIsGuestUser();
  const { data: isNotCreatable } = useIsNotCreatable();
  const { data: isTrashPage } = useIsTrashPage();

  return useSWRImmutable(
    ['isEditable', isGuestUser, isTrashPage, isNotCreatable],
    (key: Key, isGuestUser: boolean, isTrashPage: boolean, isNotCreatable: boolean) => {
      return (!isNotCreatable && !isTrashPage && !isGuestUser);
    },
  );
};<|MERGE_RESOLUTION|>--- conflicted
+++ resolved
@@ -228,21 +228,8 @@
   return useStaticSWR('growiRendererConfig', initialData);
 };
 
-<<<<<<< HEAD
-export const useNoCdn = (initialData?: string): SWRResponse<string, any> => {
-  return useStaticSWR('noCdn', initialData);
-};
-
-export const useUploadableImage = (initialData?: any): SWRResponse<any, any> => {
-  return useStaticSWR('uploadableImage', initialData);
-};
-
-export const useUploadableFile = (initialData?: any): SWRResponse<any, any> => {
-  return useStaticSWR('uploadableFile', initialData);
-=======
 export const useCurrentPageTocNode = (): SWRResponse<HtmlElementNode, any> => {
   return useStaticSWR('currentPageTocNode');
->>>>>>> 7cae9f03
 };
 
 export const useIsBlinkedHeaderAtBoot = (initialData?: boolean): SWRResponse<boolean, Error> => {
@@ -253,6 +240,13 @@
   return useStaticSWR('currentMarkdown', initialData);
 };
 
+export const useIsUploadableImage = (initialData?: boolean): SWRResponse<boolean, Error> => {
+  return useStaticSWR('isUploadableImage', initialData);
+};
+
+export const useIsUploadableFile = (initialData?: boolean): SWRResponse<boolean, Error> => {
+  return useStaticSWR('isUploadableFile', initialData);
+};
 
 /** **********************************************************
  *                     Computed contexts
