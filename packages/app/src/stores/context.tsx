import { Key, SWRResponse } from 'swr';
import useSWRImmutable from 'swr/immutable';

import { pagePathUtils } from '@growi/core';

import { IUser } from '../interfaces/user';

import { useStaticSWR } from './use-static-swr';

type Nullable<T> = T | null;

export const useCurrentUser = (initialData?: IUser): SWRResponse<Nullable<IUser>, Error> => {
  return useStaticSWR<Nullable<IUser>, Error>('currentUser', initialData ?? null);
};

export const useRevisionId = (initialData?: Nullable<any>): SWRResponse<Nullable<any>, Error> => {
  return useStaticSWR<Nullable<any>, Error>('revisionId', initialData ?? null);
};

export const useCurrentPagePath = (initialData?: Nullable<string>): SWRResponse<Nullable<any>, Error> => {
  return useStaticSWR<Nullable<any>, Error>('currentPagePath', initialData ?? null);
};


export const usePageId = (initialData?: Nullable<string>): SWRResponse<Nullable<any>, Error> => {
  return useStaticSWR<Nullable<any>, Error>('pageId', initialData ?? null);
};

export const useRevisionCreatedAt = (initialData?: Nullable<any>): SWRResponse<Nullable<any>, Error> => {
  return useStaticSWR<Nullable<any>, Error>('revisionCreatedAt', initialData ?? null);
};

export const useCreatedAt = (initialData?: Nullable<any>): SWRResponse<Nullable<any>, Error> => {
  return useStaticSWR<Nullable<any>, Error>('createdAt', initialData ?? null);
};

export const useUpdatedAt = (initialData?: Nullable<any>): SWRResponse<Nullable<any>, Error> => {
  return useStaticSWR<Nullable<any>, Error>('updatedAt', initialData ?? null);
};

export const useDeletedAt = (initialData?: Nullable<any>): SWRResponse<Nullable<any>, Error> => {
  return useStaticSWR<Nullable<any>, Error>('deletedAt', initialData ?? null);
};

export const useIsUserPage = (initialData?: Nullable<any>): SWRResponse<Nullable<any>, Error> => {
  return useStaticSWR<Nullable<any>, Error>('isUserPage', initialData ?? null);
};

export const useIsTrashPage = (initialData?: Nullable<boolean>): SWRResponse<Nullable<boolean>, Error> => {
  return useStaticSWR<Nullable<boolean>, Error>('isTrashPage', initialData ?? null);
};

export const useIsDeleted = (initialData?: Nullable<any>): SWRResponse<Nullable<any>, Error> => {
  return useStaticSWR<Nullable<any>, Error>('isDeleted', initialData ?? null);
};

export const useIsDeletable = (initialData?: Nullable<any>): SWRResponse<Nullable<any>, Error> => {
  return useStaticSWR<Nullable<any>, Error>('isDeletable', initialData ?? null);
};

export const useIsNotCreatable = (initialData?: Nullable<boolean>): SWRResponse<Nullable<boolean>, Error> => {
  return useStaticSWR<Nullable<boolean>, Error>('isNotCreatable', initialData ?? null);
};

export const useIsAbleToDeleteCompletely = (initialData?: Nullable<any>): SWRResponse<Nullable<any>, Error> => {
  return useStaticSWR<Nullable<any>, Error>('isAbleToDeleteCompletely', initialData ?? null);
};

export const useIsPageExist = (initialData?: Nullable<any>): SWRResponse<Nullable<any>, Error> => {
  return useStaticSWR<Nullable<any>, Error>('isPageExist', initialData ?? null);
};

export const usePageUser = (initialData?: Nullable<any>): SWRResponse<Nullable<any>, Error> => {
  return useStaticSWR<Nullable<any>, Error>('pageUser', initialData ?? null);
};

export const useHasChildren = (initialData?: Nullable<any>): SWRResponse<Nullable<any>, Error> => {
  return useStaticSWR<Nullable<any>, Error>('hasChildren', initialData ?? null);
};

export const useTemplateTagData = (initialData?: Nullable<any>): SWRResponse<Nullable<any>, Error> => {
  return useStaticSWR<Nullable<any>, Error>('templateTagData', initialData ?? null);
};

export const useShareLinksNumber = (initialData?: Nullable<any>): SWRResponse<Nullable<any>, Error> => {
  return useStaticSWR<Nullable<any>, Error>('shareLinksNumber', initialData ?? null);
};

export const useShareLinkId = (initialData?: Nullable<any>): SWRResponse<Nullable<any>, Error> => {
  return useStaticSWR<Nullable<any>, Error>('shareLinkId', initialData ?? null);
};

export const useRevisionIdHackmdSynced = (initialData?: Nullable<any>): SWRResponse<Nullable<any>, Error> => {
  return useStaticSWR<Nullable<any>, Error>('revisionIdHackmdSynced', initialData ?? null);
};

export const useLastUpdateUsername = (initialData?: Nullable<any>): SWRResponse<Nullable<any>, Error> => {
  return useStaticSWR<Nullable<any>, Error>('lastUpdateUsername', initialData ?? null);
};

export const useDeleteUsername = (initialData?: Nullable<any>): SWRResponse<Nullable<any>, Error> => {
  return useStaticSWR<Nullable<any>, Error>('deleteUsername', initialData ?? null);
};

export const usePageIdOnHackmd = (initialData?: Nullable<any>): SWRResponse<Nullable<any>, Error> => {
  return useStaticSWR<Nullable<any>, Error>('pageIdOnHackmd', initialData ?? null);
};

export const useHasDraftOnHackmd = (initialData?: Nullable<any>): SWRResponse<Nullable<any>, Error> => {
  return useStaticSWR<Nullable<any>, Error>('hasDraftOnHackmd', initialData ?? null);
};

export const useCreator = (initialData?: Nullable<any>): SWRResponse<Nullable<any>, Error> => {
  return useStaticSWR<Nullable<any>, Error>('creator', initialData ?? null);
};

export const useRevisionAuthor = (initialData?: Nullable<any>): SWRResponse<Nullable<any>, Error> => {
  return useStaticSWR<Nullable<any>, Error>('revisionAuthor', initialData ?? null);
};

<<<<<<< HEAD
export const useGrant = (initialData?: Nullable<any>): SWRResponse<Nullable<any>, Error> => {
  return useStaticSWR<Nullable<any>, Error>('grant', initialData ?? null);
};

export const useGrantGroupId = (initialData?: Nullable<any>): SWRResponse<Nullable<any>, Error> => {
  return useStaticSWR<Nullable<any>, Error>('grantGroupId', initialData ?? null);
};

export const useGrantGroupName = (initialData?: Nullable<any>): SWRResponse<Nullable<any>, Error> => {
  return useStaticSWR<Nullable<any>, Error>('grantGroupName', initialData ?? null);
};

=======
export const useSlackChannels = (initialData?: Nullable<any>): SWRResponse<Nullable<any>, Error> => {
  return useStaticSWR<Nullable<any>, Error>('slackChannels', initialData ?? null);
};
>>>>>>> b61c5fd8

/** **********************************************************
 *                     Computed contexts
 *********************************************************** */

export const useIsGuestUser = (): SWRResponse<boolean, Error> => {
  const { data: currentUser } = useCurrentUser();

  return useSWRImmutable(
    ['isGuestUser', currentUser],
    (key: Key, currentUser: IUser) => currentUser == null,
  );
};

export const useIsEditable = (): SWRResponse<boolean, Error> => {
  const { data: isGuestUser } = useIsGuestUser();
  const { data: isNotCreatable } = useIsNotCreatable();
  const { data: isTrashPage } = useIsTrashPage();

  return useSWRImmutable(
    ['isEditable', isGuestUser, isTrashPage, isNotCreatable],
    (key: Key, isGuestUser: boolean, isTrashPage: boolean, isNotCreatable: boolean) => {
      return (!isNotCreatable && !isTrashPage && !isGuestUser);
    },
  );
};

export const useIsSharedUser = (): SWRResponse<boolean, Error> => {
  const { data: isGuestUser } = useIsGuestUser();
  const { data: currentPagePath } = useCurrentPagePath();

  return useSWRImmutable(
    ['isSharedUser', isGuestUser, currentPagePath],
    (key: Key, isGuestUser: boolean, currentPagePath: string) => {
      return isGuestUser && pagePathUtils.isSharedPage(currentPagePath as string);
    },
  );
};<|MERGE_RESOLUTION|>--- conflicted
+++ resolved
@@ -118,7 +118,10 @@
   return useStaticSWR<Nullable<any>, Error>('revisionAuthor', initialData ?? null);
 };
 
-<<<<<<< HEAD
+export const useSlackChannels = (initialData?: Nullable<any>): SWRResponse<Nullable<any>, Error> => {
+  return useStaticSWR<Nullable<any>, Error>('slackChannels', initialData ?? null);
+};
+
 export const useGrant = (initialData?: Nullable<any>): SWRResponse<Nullable<any>, Error> => {
   return useStaticSWR<Nullable<any>, Error>('grant', initialData ?? null);
 };
@@ -131,11 +134,6 @@
   return useStaticSWR<Nullable<any>, Error>('grantGroupName', initialData ?? null);
 };
 
-=======
-export const useSlackChannels = (initialData?: Nullable<any>): SWRResponse<Nullable<any>, Error> => {
-  return useStaticSWR<Nullable<any>, Error>('slackChannels', initialData ?? null);
-};
->>>>>>> b61c5fd8
 
 /** **********************************************************
  *                     Computed contexts
