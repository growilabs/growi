--- conflicted
+++ resolved
@@ -3,12 +3,9 @@
 import useSWRImmutable from 'swr/immutable';
 
 
-<<<<<<< HEAD
-=======
 import { SupportedActionType } from '~/interfaces/activity';
 import { GrowiRendererConfig } from '~/interfaces/services/renderer';
 
->>>>>>> 312b7dab
 import { TargetAndAncestors } from '../interfaces/page-listing-results';
 import { IUser } from '../interfaces/user';
 
@@ -106,10 +103,6 @@
   return useStaticSWR<Nullable<boolean>, Error>('isSharedUser', initialData);
 };
 
-export const useIsSharedUser = (initialData?: boolean): SWRResponse<boolean, Error> => {
-  return useStaticSWR<boolean, Error>('isSharedUser', initialData);
-};
-
 export const useShareLinksNumber = (initialData?: Nullable<any>): SWRResponse<Nullable<any>, Error> => {
   return useStaticSWR<Nullable<any>, Error>('shareLinksNumber', initialData);
 };
@@ -154,7 +147,6 @@
   return useStaticSWR<TargetAndAncestors, Error>('targetAndAncestors', initialData);
 };
 
-<<<<<<< HEAD
 export const useNotFoundTargetPathOrId = (initialData?: string): SWRResponse<string, Error> => {
   return useStaticSWR<string, Error>('notFoundTargetPathOrId', initialData);
 };
@@ -163,8 +155,6 @@
   return useStaticSWR<Nullable<boolean>, Error>('isNotFoundPermalink', initialData);
 };
 
-=======
->>>>>>> 312b7dab
 export const useIsAclEnabled = (initialData?: boolean) : SWRResponse<boolean, Error> => {
   return useStaticSWR<boolean, Error>('isAclEnabled', initialData);
 };
