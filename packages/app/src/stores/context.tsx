import { IUser } from '@growi/core';
import { HtmlElementNode } from 'rehype-toc';
import { Key, SWRResponse } from 'swr';
import useSWRImmutable from 'swr/immutable';


import { SupportedActionType } from '~/interfaces/activity';
import { IResLayoutSetting } from '~/interfaces/customize';
import { EditorConfig } from '~/interfaces/editor-settings';
// import { CustomWindow } from '~/interfaces/global';
import { RendererConfig } from '~/interfaces/services/renderer';
import { GrowiThemes } from '~/interfaces/theme';
import InterceptorManager from '~/services/interceptor-manager';

import { TargetAndAncestors } from '../interfaces/page-listing-results';
<<<<<<< HEAD
import { IUser, IUserHasId } from '../interfaces/user';
=======
>>>>>>> 09328f04

import { useStaticSWR } from './use-static-swr';


type Nullable<T> = T | null;


export const useInterceptorManager = (): SWRResponse<InterceptorManager, Error> => {
  return useStaticSWR<InterceptorManager, Error>('interceptorManager', undefined, { fallbackData: new InterceptorManager() });
};

export const useCsrfToken = (initialData?: string): SWRResponse<string, Error> => {
  return useStaticSWR<string, Error>('csrfToken', initialData);
};

export const useAppTitle = (initialData?: string): SWRResponse<string, Error> => {
  return useStaticSWR('appTitle', initialData);
};

export const useSiteUrl = (initialData?: string): SWRResponse<string, Error> => {
  return useStaticSWR<string, Error>('siteUrl', initialData);
};

<<<<<<< HEAD
export const useCurrentUser = (initialData?: Nullable<IUserHasId>): SWRResponse<Nullable<IUserHasId>, Error> => {
  return useStaticSWR<Nullable<IUserHasId>, Error>('currentUser', initialData);
=======
export const useConfidential = (initialData?: string): SWRResponse<string, Error> => {
  return useStaticSWR('confidential', initialData);
};

export const useGrowiTheme = (initialData?: GrowiThemes): SWRResponse<GrowiThemes, Error> => {
  return useStaticSWR('theme', initialData);
};

export const useCurrentUser = (initialData?: Nullable<IUser>): SWRResponse<Nullable<IUser>, Error> => {
  return useStaticSWR<Nullable<IUser>, Error>('currentUser', initialData);
>>>>>>> 09328f04
};

export const useRevisionId = (initialData?: Nullable<any>): SWRResponse<Nullable<any>, Error> => {
  return useStaticSWR<Nullable<any>, Error>('revisionId', initialData);
};

export const useCurrentPagePath = (initialData?: Nullable<string>): SWRResponse<Nullable<string>, Error> => {
  return useStaticSWR<Nullable<string>, Error>('currentPagePath', initialData);
};

export const useCurrentPathname = (initialData?: string): SWRResponse<string, Error> => {
  return useStaticSWR('currentPathname', initialData);
};

export const useCurrentPageId = (initialData?: Nullable<string>): SWRResponse<Nullable<string>, Error> => {
  return useStaticSWR<Nullable<string>, Error>('currentPageId', initialData);
};

export const useRevisionCreatedAt = (initialData?: Nullable<any>): SWRResponse<Nullable<any>, Error> => {
  return useStaticSWR<Nullable<any>, Error>('revisionCreatedAt', initialData);
};

export const useCurrentUpdatedAt = (initialData?: Nullable<Date>): SWRResponse<Nullable<Date>, Error> => {
  return useStaticSWR<Nullable<Date>, Error>('updatedAt', initialData);
};

export const useDeletedAt = (initialData?: Nullable<any>): SWRResponse<Nullable<any>, Error> => {
  return useStaticSWR<Nullable<any>, Error>('deletedAt', initialData);
};

export const useIsIdenticalPath = (initialData?: boolean): SWRResponse<boolean, Error> => {
  return useStaticSWR<boolean, Error>('isIdenticalPath', initialData, { fallbackData: false });
};

export const useIsUserPage = (initialData?: boolean): SWRResponse<boolean, Error> => {
  return useStaticSWR<boolean, Error>('isUserPage', initialData, { fallbackData: false });
};

export const useIsTrashPage = (initialData?: boolean): SWRResponse<boolean, Error> => {
  return useStaticSWR<boolean, Error>('isTrashPage', initialData, { fallbackData: false });
};

// export const useIsNotCreatable = (initialData?: boolean): SWRResponse<boolean, Error> => {
//   return useStaticSWR<boolean, Error>('isNotCreatable', initialData, { fallbackData: false });
// };
export const useIsForbidden = (initialData?: boolean): SWRResponse<boolean, Error> => {
  return useStaticSWR<boolean, Error>('isForbidden', initialData, { fallbackData: false });
};

export const useIsNotFound = (initialData?: boolean): SWRResponse<boolean, Error> => {
  return useStaticSWR<boolean, Error>('isNotFound', initialData, { fallbackData: false });
};

export const useHasChildren = (initialData?: Nullable<any>): SWRResponse<Nullable<any>, Error> => {
  return useStaticSWR<Nullable<any>, Error>('hasChildren', initialData);
};

export const useTemplateTagData = (initialData?: Nullable<string>): SWRResponse<Nullable<string>, Error> => {
  return useStaticSWR<Nullable<string>, Error>('templateTagData', initialData);
};

export const useIsSharedUser = (initialData?: boolean): SWRResponse<boolean, Error> => {
  return useStaticSWR<boolean, Error>('isSharedUser', initialData);
};

export const useShareLinksNumber = (initialData?: Nullable<any>): SWRResponse<Nullable<any>, Error> => {
  return useStaticSWR<Nullable<any>, Error>('shareLinksNumber', initialData);
};

export const useShareLinkId = (initialData?: Nullable<string>): SWRResponse<Nullable<string>, Error> => {
  return useStaticSWR<Nullable<string>, Error>('shareLinkId', initialData);
};

export const useDisableLinkSharing = (initialData?: Nullable<boolean>): SWRResponse<Nullable<boolean>, Error> => {
  return useStaticSWR<Nullable<boolean>, Error>('disableLinkSharing', initialData);
};

export const useRegistrationWhiteList = (initialData?: Nullable<string[]>): SWRResponse<Nullable<string[]>, Error> => {
  return useStaticSWR<Nullable<string[]>, Error>('registrationWhiteList', initialData);
};

export const useRevisionIdHackmdSynced = (initialData?: Nullable<any>): SWRResponse<Nullable<any>, Error> => {
  return useStaticSWR<Nullable<any>, Error>('revisionIdHackmdSynced', initialData);
};

export const useDrawioUri = (initialData?: string): SWRResponse<string, Error> => {
  return useStaticSWR('drawioUri', initialData, { fallbackData: 'https://embed.diagrams.net/' });
};

export const useHackmdUri = (initialData?: Nullable<string>): SWRResponse<Nullable<string>, Error> => {
  return useStaticSWR<Nullable<string>, Error>('hackmdUri', initialData);
};

export const useLastUpdateUsername = (initialData?: Nullable<any>): SWRResponse<Nullable<any>, Error> => {
  return useStaticSWR<Nullable<any>, Error>('lastUpdateUsername', initialData);
};

export const useDeleteUsername = (initialData?: Nullable<any>): SWRResponse<Nullable<any>, Error> => {
  return useStaticSWR<Nullable<any>, Error>('deleteUsername', initialData);
};

export const usePageIdOnHackmd = (initialData?: Nullable<any>): SWRResponse<Nullable<any>, Error> => {
  return useStaticSWR<Nullable<any>, Error>('pageIdOnHackmd', initialData);
};

export const useHasDraftOnHackmd = (initialData?: Nullable<any>): SWRResponse<Nullable<any>, Error> => {
  return useStaticSWR<Nullable<any>, Error>('hasDraftOnHackmd', initialData);
};

export const useIsSearchPage = (initialData?: Nullable<any>) : SWRResponse<Nullable<any>, Error> => {
  return useStaticSWR<Nullable<any>, Error>('isSearchPage', initialData);
};

export const useTargetAndAncestors = (initialData?: TargetAndAncestors): SWRResponse<TargetAndAncestors, Error> => {
  return useStaticSWR<TargetAndAncestors, Error>('targetAndAncestors', initialData);
};

export const useIsAclEnabled = (initialData?: boolean) : SWRResponse<boolean, Error> => {
  return useStaticSWR<boolean, Error>('isAclEnabled', initialData);
};

export const useIsSearchServiceConfigured = (initialData?: boolean) : SWRResponse<boolean, Error> => {
  return useStaticSWR<boolean, Error>('isSearchServiceConfigured', initialData);
};

export const useIsSearchServiceReachable = (initialData?: boolean) : SWRResponse<boolean, Error> => {
  return useStaticSWR<boolean, Error>('isSearchServiceReachable', initialData);
};

export const useIsMailerSetup = (initialData?: boolean): SWRResponse<boolean, any> => {
  return useStaticSWR('isMailerSetup', initialData);
};

export const useIsSearchScopeChildrenAsDefault = (initialData?: boolean) : SWRResponse<boolean, Error> => {
  return useStaticSWR<boolean, Error>('isSearchScopeChildrenAsDefault', initialData);
};

export const useIsSlackConfigured = (initialData?: boolean) : SWRResponse<boolean, Error> => {
  return useStaticSWR<boolean, Error>('isSlackConfigured', initialData);
};

export const useIsEnabledAttachTitleHeader = (initialData?: boolean) : SWRResponse<boolean, Error> => {
  return useStaticSWR<boolean, Error>('isEnabledAttachTitleHeader', initialData);
};

export const useHasParent = (initialData?: boolean) : SWRResponse<boolean, Error> => {
  return useStaticSWR<boolean, Error>('hasParent', initialData);
};

export const useIsIndentSizeForced = (initialData?: boolean) : SWRResponse<boolean, Error> => {
  return useStaticSWR<boolean, Error>('isIndentSizeForced', initialData);
};

export const useDefaultIndentSize = (initialData?: number) : SWRResponse<number, Error> => {
  return useStaticSWR<number, Error>('defaultIndentSize', initialData, { fallbackData: 4 });
};

export const useAuditLogEnabled = (initialData?: boolean): SWRResponse<boolean, Error> => {
  return useStaticSWR<boolean, Error>('auditLogEnabled', initialData, { fallbackData: false });
};

export const useActivityExpirationSeconds = (initialData?: number) : SWRResponse<number, Error> => {
  return useStaticSWR<number, Error>('activityExpirationSeconds', initialData);
};

export const useAuditLogAvailableActions = (initialData?: Array<SupportedActionType>) : SWRResponse<Array<SupportedActionType>, Error> => {
  return useStaticSWR<Array<SupportedActionType>, Error>('auditLogAvailableActions', initialData);
};

export const useGrowiVersion = (initialData?: string): SWRResponse<string, any> => {
  return useStaticSWR('growiVersion', initialData);
};

export const useIsEnabledStaleNotification = (initialData?: boolean): SWRResponse<boolean, any> => {
  return useStaticSWR('isEnabledStaleNotification', initialData);
};

export const useIsLatestRevision = (initialData?: boolean): SWRResponse<boolean, any> => {
  return useStaticSWR('isLatestRevision', initialData);
};

export const useEditorConfig = (initialData?: EditorConfig): SWRResponse<EditorConfig, Error> => {
  return useStaticSWR<EditorConfig, Error>('editorConfig', initialData);
};

export const useRendererConfig = (initialData?: RendererConfig): SWRResponse<RendererConfig, any> => {
  return useStaticSWR('growiRendererConfig', initialData);
};

export const useIsAllReplyShown = (initialData?: boolean): SWRResponse<boolean, Error> => {
  return useStaticSWR('isAllReplyShown', initialData);
};

export const useIsBlinkedHeaderAtBoot = (initialData?: boolean): SWRResponse<boolean, Error> => {
  return useStaticSWR('isBlinkedAtBoot', initialData, { fallbackData: false });
};

export const useEditingMarkdown = (initialData?: string): SWRResponse<string, Error> => {
  return useStaticSWR('currentMarkdown', initialData);
};

export const useIsUploadableImage = (initialData?: boolean): SWRResponse<boolean, Error> => {
  return useStaticSWR('isUploadableImage', initialData);
};

export const useIsUploadableFile = (initialData?: boolean): SWRResponse<boolean, Error> => {
  return useStaticSWR('isUploadableFile', initialData);
};

export const useShowPageLimitationXL = (initialData?: number): SWRResponse<number, Error> => {
  return useStaticSWR('showPageLimitationXL', initialData);
};

export const useLayoutSetting = (initialData?: IResLayoutSetting): SWRResponse<IResLayoutSetting, Error> => {
  return useStaticSWR('layoutSetting', initialData);
};

export const useCustomizeTitle = (initialData?: string): SWRResponse<string, Error> => {
  return useStaticSWR('CustomizeTitle', initialData);
};

/** **********************************************************
 *                     Computed contexts
 *********************************************************** */

export const useIsGuestUser = (): SWRResponse<boolean, Error> => {
  const { data: currentUser } = useCurrentUser();

  return useSWRImmutable(
    ['isGuestUser', currentUser],
    (key: Key, currentUser: IUser) => currentUser == null,
    { fallbackData: currentUser == null },
  );
};

export const useIsEditable = (): SWRResponse<boolean, Error> => {
  const { data: isGuestUser } = useIsGuestUser();
  const { data: isForbidden } = useIsForbidden();
  const { data: isIdenticalPath } = useIsIdenticalPath();
  const { data: isTrashPage } = useIsTrashPage();

  return useSWRImmutable(
    ['isEditable', isGuestUser, isForbidden, isIdenticalPath, isTrashPage],
    (key: Key, isGuestUser: boolean, isForbidden: boolean, isIdenticalPath: boolean, isTrashPage: boolean) => {
      return (!isTrashPage && !isForbidden && !isIdenticalPath && !isGuestUser);
    },
  );
};

export const useCurrentPageTocNode = (): SWRResponse<HtmlElementNode, any> => {
  const { data: currentPagePath } = useCurrentPagePath();

  return useStaticSWR(['currentPageTocNode', currentPagePath]);
};<|MERGE_RESOLUTION|>--- conflicted
+++ resolved
@@ -13,10 +13,6 @@
 import InterceptorManager from '~/services/interceptor-manager';
 
 import { TargetAndAncestors } from '../interfaces/page-listing-results';
-<<<<<<< HEAD
-import { IUser, IUserHasId } from '../interfaces/user';
-=======
->>>>>>> 09328f04
 
 import { useStaticSWR } from './use-static-swr';
 
@@ -40,10 +36,6 @@
   return useStaticSWR<string, Error>('siteUrl', initialData);
 };
 
-<<<<<<< HEAD
-export const useCurrentUser = (initialData?: Nullable<IUserHasId>): SWRResponse<Nullable<IUserHasId>, Error> => {
-  return useStaticSWR<Nullable<IUserHasId>, Error>('currentUser', initialData);
-=======
 export const useConfidential = (initialData?: string): SWRResponse<string, Error> => {
   return useStaticSWR('confidential', initialData);
 };
@@ -54,7 +46,6 @@
 
 export const useCurrentUser = (initialData?: Nullable<IUser>): SWRResponse<Nullable<IUser>, Error> => {
   return useStaticSWR<Nullable<IUser>, Error>('currentUser', initialData);
->>>>>>> 09328f04
 };
 
 export const useRevisionId = (initialData?: Nullable<any>): SWRResponse<Nullable<any>, Error> => {
