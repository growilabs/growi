import { getMongoUri, mongoOptions } from '@growi/core';
import mongoose from 'mongoose';

import { SearchDelegatorName } from '~/interfaces/named-query';
import NamedQuery from '~/server/models/named-query';
<<<<<<< HEAD
import { getMongoUri, mongoOptions } from '~/server/util/mongoose-utils';
=======
>>>>>>> 172ed893
import loggerFactory from '~/utils/logger';


const logger = loggerFactory('growi:migrate:initialize-private-legacy-pages-named-query');

module.exports = {
  async up(db, next) {
    mongoose.connect(getMongoUri(), mongoOptions);

    try {
      await NamedQuery.updateOne(
        { name: SearchDelegatorName.PRIVATE_LEGACY_PAGES },
        { delegatorName: SearchDelegatorName.PRIVATE_LEGACY_PAGES },
        { upsert: true },
      );
    }
    catch (err) {
      logger.error('Failed to migrate named query for private legacy pages search delagator.', err);
      throw err;
    }

    next();
    logger.info('Successfully migrated named query for private legacy pages search delagator.');
  },

  async down(db, next) {
    mongoose.connect(getMongoUri(), mongoOptions);

    try {
      await NamedQuery.findOneAndDelete({
        name: SearchDelegatorName.PRIVATE_LEGACY_PAGES,
        delegatorName: SearchDelegatorName.PRIVATE_LEGACY_PAGES,
      });
    }
    catch (err) {
      logger.error('Failed to delete named query for private legacy pages search delagator.', err);
      throw err;
    }

    next();
    logger.info('Successfully deleted named query for private legacy pages search delagator.');
  },
};<|MERGE_RESOLUTION|>--- conflicted
+++ resolved
@@ -1,12 +1,8 @@
-import { getMongoUri, mongoOptions } from '@growi/core';
 import mongoose from 'mongoose';
 
 import { SearchDelegatorName } from '~/interfaces/named-query';
 import NamedQuery from '~/server/models/named-query';
-<<<<<<< HEAD
 import { getMongoUri, mongoOptions } from '~/server/util/mongoose-utils';
-=======
->>>>>>> 172ed893
 import loggerFactory from '~/utils/logger';
 
 
