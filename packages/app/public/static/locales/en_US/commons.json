{
  "meta": {
    "display_name": "English"
  },
  "toaster": {
    "create_succeeded": "Succeeded to create {{target}}",
    "create_failed": "Failed to create {{target}}",
    "update_successed": "Succeeded to update {{target}}",
    "update_failed": "Failed to update {{target}}",

    "remove_share_link_success": "Succeeded to remove {{shareLinkId}}",
    "remove_share_link": "Succeeded to remove {{count}} share links"
  },
  "alert": {
    "siteUrl_is_not_set": "'Site URL' is NOT set. Set it from the {{link}}",
    "please_enable_mailer": "Please setup mailer first."
  },
  "headers": {
    "app_settings": "App Settings"
  },

  "header_search_box": {
    "label": {
      "All pages": "All pages",
      "This tree": "This tree"
    },
    "item_label": {
      "All pages": "All pages",
      "This tree": "Only children of this tree"
    }
  },

  "share_links": {
    "Share Link": "Share Link",
    "Page Path": "Page Path",
    "expire": "Expiration",
    "description": "Description"
  },
<<<<<<< HEAD

  "personal_dropdown": {
    "home": "Home",
    "settings": "Settings"
  },

  "copy_to_clipboard": {
    "Copy to clipboard": "Copy to clipboard",
    "Page path": "Page path",
    "Page URL": "Page URL",
    "Permanent link": "Permanent link",
    "Page path and permanent link": "Page path and permanent link",
    "Markdown link": "Markdown link"
  },

  "crop_image_modal": {
    "image_crop": "Image Crop",
    "crop": "Crop",
    "save": "Save",
    "reset": "Reset",
    "cancel": "Cancel"
=======
  "not_found_page": {
    "page_not_exist": "This page does not exist.",
>>>>>>> 7cca31b0
  }
}<|MERGE_RESOLUTION|>--- conflicted
+++ resolved
@@ -36,7 +36,6 @@
     "expire": "Expiration",
     "description": "Description"
   },
-<<<<<<< HEAD
 
   "personal_dropdown": {
     "home": "Home",
@@ -58,9 +57,9 @@
     "save": "Save",
     "reset": "Reset",
     "cancel": "Cancel"
-=======
+  },
+
   "not_found_page": {
     "page_not_exist": "This page does not exist.",
->>>>>>> 7cca31b0
   }
 }