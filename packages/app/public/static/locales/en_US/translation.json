--- conflicted
+++ resolved
@@ -804,7 +804,6 @@
     "page_tree_not_avaliable" : "Page tree feature is not available yet.",
     "go_to_settings": "Go to settings to enable the feature"
   },
-<<<<<<< HEAD
   "questionnaire": {
     "give_us_feedback": "Give us feedback for improvements",
     "thank_you_for_answering": "Thank you for answering",
@@ -816,13 +815,12 @@
     "answer": "Answer",
     "no_answer": "No answer",
     "settings": "Questionnaire settings"
-=======
+  },
   "tag_edit_modal": {
     "edit_tags": "Edit Tags",
     "done": "Done",
     "tags_input": {
       "tag_name": "tag name"
     }
->>>>>>> 959a5468
   }
 }