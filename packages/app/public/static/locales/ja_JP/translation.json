{
  "meta": {
    "display_name": "日本語"
  },
  "Help": "ヘルプ",
  "view": "View",
  "Edit": "編集",
  "Delete": "削除",
  "delete_all": "全て削除",
  "Duplicate": "複製",
  "PathRecovery": "パスを修復",
  "Copy": "コピー",
  "preview":"プレビュー",
  "desktop":"パソコン",
  "phone":"スマホ",
  "tablet":"タブレット",
  "Click to copy": "クリックでコピー",
  "Rename": "名前変更",
  "Move/Rename": "移動/名前変更",
  "Redirected": "リダイレクトされました",
  "Unlinked": "リダイレクト削除",
  "unlink_redirection": "リダイレクト削除",
  "Done": "完了",
  "Cancel": "キャンセル",
  "Create": "作成",
  "Description": "説明",
  "Admin": "管理",
  "administrator": "管理者",
  "Tag": "タグ",
  "Tags": "タグ",
  "Close": "閉じる",
  "Shortcuts": "ショートカット",
  "CustomSidebar": "カスタムサイドバー",
  "eg": "例:",
  "add": "追加",
  "Undo": "元に戻す",
  "account_id": "アカウントID",
  "Initialize": "初期化",
  "Update": "更新",
  "Update Page": "ページを更新",
  "Error": "エラー",
  "Warning": "注意",
  "Sign in": "ログイン",
  "Sign up is here": "新規登録はこちら",
  "Sign in is here": "ログインはこちら",
  "Sign up": "新規登録",
  "Sign up with Google Account": "Google で登録",
  "Sign in with Google Account": "Google でログイン",
  "Sign up with this Google Account": "この Google アカウントで登録します",
  "Example": "例",
  "Taro Yamada": "山田 太郎",
  "List View": "リスト表示",
  "Timeline View": "タイムライン",
  "History": "更新履歴",
  "attachment_data": "添付データ",
  "No_attachments_yet": "No attachments yet.",
  "Presentation Mode": "プレゼンテーション",
  "The end": "おしまい",
  "Not available for guest": "ゲストユーザーは利用できません",
  "Not available in this version": "このバージョンでは利用できません",
  "No users have liked this yet": "いいねをしているユーザーはいません",
  "No users have bookmarked yet": "ブックマークしているユーザーはいません",
  "Create Archive Page": "アーカイブページの作成",
  "Target page": "対象ページ",
  "File type": "ファイル形式",
  "Include Attachment File": "添付ファイルも含める",
  "Include Comment": "コメントも含める",
  "Include Subordinated Page": "配下ページも含める",
  "Include Subordinated Target Page": "{{target}} 下も含む",
  "All Subordinated Page": "全ての配下ページ",
  "Specify Hierarchy": "階層の深さを指定",
  "Submitted the request to create the archive": "アーカイブ作成のリクエストを正常に送信しました",
  "username": "ユーザー名",
  "Created": "作成日",
  "Last updated": "最終更新",
  "Share": "共有",
  "Markdown Link": "Markdown形式のリンク",
  "Create/Edit Template": "テンプレートページの作成/編集",
  "Go to this version": "このバージョンを見る",
  "View diff": "差分を表示",
  "No diff": "差分なし",
  "User ID": "ユーザーID",
  "User Settings": "ユーザー設定",
  "User Information": "ユーザー情報",
  "User Activation": "ユーザーアクティベーション",
  "Basic Info": "ユーザーの基本情報",
  "Name": "名前",
  "Email": "メールアドレス",
  "Language": "言語",
  "English": "英語",
  "Japanese": "日本語",
  "Set Profile Image": "プロフィール画像の設定",
  "Upload Image": "画像をアップロード",
  "Current Image": "現在の画像",
  "Delete Image": "画像を削除",
  "Delete this image?": "削除してよろしいですか？",
  "Updated": "更新しました",
  "Upload new image": "新しい画像をアップロード",
  "Connected": "接続されています",
  "Show": "公開",
  "Hide": "非公開",
  "Loading": "読み込み中...",
  "Disclose E-mail": "メールアドレスの公開",
  "page exists": "このページはすでに存在しています",
  "Error occurred": "エラーが発生しました",
  "Create today's": "今日の◯◯を作成",
  "Memo": "メモ",
  "Input page name": "ページ名を入力",
  "Input page name (optional)": "ページ名を入力(空欄OK)",
  "New Page": "新規ページ",
  "Create under": "ページを以下に作成",
  "V5 Page Migration": "V5 互換形式 への変換",
  "GROWI.5.0_new_schema": "GROWI.5.0における新スキーマについて",
  "See_more_detail_on_new_schema": "詳しくは<a href='https://docs.growi.org/ja/admin-guide/upgrading/50x.html#新しい-v5-互換形式について' target='_blank'>{{title}}</a><i class='icon-share-alt'></i>を参照ください。",
  "external_account_management": "外部アカウント管理",
  "UserGroup": "グループ",
  "Basic Settings": "基本設定",
  "The contents entered here will be shown in the header etc": "ここに入力した内容は、ヘッダー等に表示されます。",
  "Public": "公開",
  "Anyone with the link": "リンクを知っている人のみ",
  "Specified users": "特定ユーザーのみ",
  "Only me": "自分のみ",
  "Only inside the group": "特定グループのみ",
  "page_list": "ページリスト",
  "Reselect the group": "グループの再選択",
  "Shareable link": "このページの共有用URL",
  "The whitelist of registration permission E-mail address": "登録許可メールアドレスの<br>ホワイトリスト",
  "Add tags for this page": "タグを付ける",
  "tag_list": "タグ一覧",
  "popular_tags": "人気のタグ",
  "Check All tags": "全てのタグを見る",
  "You have no tag, You can set tags on pages": "使用中のタグがありません",
  "Show latest": "最新のページを表示",
  "Load latest": "最新版を読み込む",
  "edited this page": "さんがこのページを編集しました。",
  "List Drafts": "下書き一覧",
  "Deleted Pages": "削除済みページ",
  "Disassociate": "連携解除",
  "Color mode": "カラーモード",
  "Sidebar mode": "サイドバーモード",
  "Sidebar mode on Editor": "サイドバーモード(編集時)",
  "No bookmarks yet": "No bookmarks yet",
  "add_bookmark": "ブックマークに追加",
  "remove_bookmark": "ブックマークから削除",
  "wide_view": "ワイドビュー",
  "Recent Changes": "最新の変更",
  "Page Tree": "ページツリー",
  "original_path":"元のパス",
  "new_path":"新しいパス",
  "duplicated_path":"重複したパス",
  "Link sharing is disabled": "リンクのシェアは無効化されています",
  "successfully_saved_the_page": "ページが正常に保存されました",
  "you_can_not_create_page_with_this_name": "この名前でページを作成することはできません",
  "not_allowed_to_see_this_page": "このページは閲覧できません",
  "Confirm": "確認",
  "Successfully requested": "正常に処理を受け付けました",
  "form_validation": {
    "error_message": "いくつかの値が設定されていません",
    "required": "%sに値を入力してください",
    "invalid_syntax": "%sの構文が不正です",
    "title_required": "タイトルを入力してください"
  },
  "not_creatable_page": {
    "could_not_creata_path": "パスを作成できませんでした。"
  },
  "custom_navigation": {
    "no_page_list": "このページの配下にはページが存在しません。"
  },
  "installer": {
    "title": "インストーラー",
    "setup": "セットアップ",
    "create_initial_account": "最初のアカウントの作成",
    "initial_account_will_be_administrator_automatically": "初めに作成するアカウントは、自動的に管理者権限が付与されます",
    "unavaliable_user_id": "このユーザーIDは利用できません。",
    "failed_to_install": "GROWI のインストールに失敗しました。再度お試しください。",
    "failed_to_login_after_install": "インストール後、ログインに失敗しました。ログインフォームに遷移しています ..."
  },
  "breaking_changes": {
    "v346_using_basic_auth": "現在利用中の Basic 認証機能は、近い将来<strong>廃止されます</strong>。%s から設定を削除してください。"
  },
  "page_register": {
    "send_email": "メールを送る",
    "notice": {
      "restricted": "この Wiki への新規登録は制限されています。",
      "restricted_defail": "利用を開始するには、新規登録後、管理者による承認が必要です。"
    },
    "form_help": {
      "email": "この Wiki では以下のメールアドレスのみ登録可能です。",
      "password": "パスワードには、{{target}}文字以上の半角英数字または記号等を設定してください。",
      "user_id": "ユーザーIDは、ユーザーページのURLなどに利用されます。半角英数字と一部の記号のみ利用できます。"
    }
  },
  "page_me": {
    "form_help": {
      "profile_image1": "画像をアップロードをするための設定がされていません。",
      "profile_image2": "アップロードできるようにするには、AWS またはローカルアップロードの設定をしてください。"
    }
  },
  "page_me_apitoken": {
    "api_token": "API Token",
    "notice": {
      "apitoken_issued": "API Token が設定されていません。",
      "update_token1": "API Token を更新すると、自動的に新しい Token が生成されます。",
      "update_token2": "現在の Token を利用している処理は動かなくなります。"
    },
    "form_help": {}
  },
  "Password": "パスワード",
  "Password Settings": "パスワード設定",
  "personal_settings":{
    "disassociate_external_account": "External Account の連携解除",
    "disassociate_external_account_desc": "<strong>{{providerType}}</strong> プロバイダーの <strong>{{accountId}}</strong> アカウントを連携解除します",
    "set_new_password": "パスワードを新規に設定",
    "update_password": "パスワードを更新",
    "current_password": "現在のパスワード",
    "new_password": "新しいパスワード",
    "new_password_confirm": "(確認用)",
    "password_is_not_set": "パスワードが設定されていません"
  },
  "share_links": {
    "Shere this page link to public": "外部に共有するリンクを発行する",
    "share_link_list": "共有リンクリスト",
    "share_link_management": "共有リンク管理",
    "delete_all_share_links":"全ての共有リンクを削除します",
    "expire": "有効期限",
    "Days": "日間",
    "Custom": "カスタム",
    "description": "概要",
    "enter_desc": "概要を入力",
    "Unlimited": "無期限",
    "Issue": "発行",
    "share_settings" :"共有設定",
    "Invalid_Number_of_Date" : "有効期限の日数には整数を入力してください",
    "link_sharing_is_disabled": "リンクのシェアは無効化されています"
  },
  "API Settings": "API設定",
  "API Token Settings": "API Token設定",
  "Current API Token": "現在のAPI Token",
  "Update API Token": "API Tokenを更新",
  "in_app_notification_settings": {
    "in_app_notification_settings": "アプリ内通知設定",
    "subscribe_settings": "自動でページをサブスクライブする（通知を受け取る）設定",
    "default_subscribe_rules": {
      "page_create": "ページを作成した時にそのページをサブスクライブします。"
    }
  },
  "editor_settings": {
    "editor_settings": "エディター設定",
    "common_settings": {
      "common_settings": "共通設定",
      "common_misspellings": "ウィキペディアから一般的なスペルミスを見つけます。",
      "max_comma": "文の読点（,）を最大10個に制限します。初期値: 4。",
      "sentence_length": "文の最大文字数を制限します。初期値: 100。",
      "en_capitalization": "英文の大文字化をチェックします",
      "no_unmatched_pair": "（ と ] のような一致しないペアをチェックします",
      "date_weekday_mismatch": "日付と平日の不一致を検出します。",
      "no_kangxi_radicals": "康熙帝の部首の使用を防ぎます。",
      "no_surrogate_pair": "文中のサロゲートペア（D800-DBFFおよびDC00-DFFF）を検出します。",
      "no_zero_width_spaces": "ゼロ幅スペースを許可しません。",
      "period_in_list_item": "リストアイテムのピリオドの有無をチェックします。",
      "use_si_units": "SI単位系以外の使用を禁止します。"
      },
    "japanese_settings": {
      "japanese_settings": "日本語設定",
      "ja_hiragana_keishikimeishi": "漢字よりひらがなで書かれた読みやすい形式名詞をチェックします。",
      "ja_no_abusage": "よくある誤用をチェックします。",
      "ja_no_inappropriate_words": "不適切表現をチェックします。",
      "ja_no_mixed_period": "パラグラフの末尾に必ず句点記号を付けていることをチェックします。",
      "ja_no_redundant_expression": "冗長な表現を禁止します。冗長な表現とは、その文から省いても意味が通じるような表現を示しています。",
      "max_kanji_continuous_len": "漢字が連続する最大文字数を制限します。初期値: 5。",
      "max_ten": "一文に利用できる、の数を制限します。一文の読点の数が多いと冗長で読みにくい文章となるため、読点の数を一定数以下にするルールです。 読点の数を減らすためには、句点(。)で文を区切る必要があります。",
      "no_double_negative_ja": "二重否定を検出します。",
      "no_doubled_conjunction": "同じ接続詞が連続して出現していないかどうかをチェックします。",
      "no_doubled_joshi": "1つの文中に同じ助詞が連続して出てくるのをチェックします。",
      "no_dropping_the_ra": "ら抜き言葉を検出します。",
      "no_hankaku_kana": "半角カナの利用を禁止します。",
      "prefer_tari_tari": "「〜たり〜たりする」をチェックします。",
      "ja_unnatural_alphabet": "不自然なアルファベットを検知します。",
      "no_mixed_zenkaku_and_hankaku_alphabet": "全角と半角アルファベットを混在をチェックします。",
      "no_nfd": "UTF8-MAC濁点のようなNFDの使用を禁止します。"
    }
  },
  "search_help": {
    "title": "検索のヘルプ",
    "and": {
      "syntax help": "スペース区切り",
      "desc": "ページ名 or 本文に {{word1}}, {{word2}} の両方を含むページを検索"
    },
    "exclude": {
      "desc": "ページ名 or 本文に {{word}} を含むページを除外"
    },
    "phrase": {
      "syntax help": "ダブルクォートで囲う",
      "desc": "{{phrase}} という文章を含むページを検索"
    },
    "prefix": {
      "desc": "ページ名が {{path}} から始まるページに絞る"
    },
    "exclude_prefix": {
      "desc": "ページ名が {{path}} から始まるページを除外"
    },
    "tag": {
      "desc": "{{tag}} というタグを含むページを検索"
    },
    "exclude_tag": {
      "desc": "{{tag}} というタグを含むページを除外"
    }
  },
  "search": {
    "search page bodies": "[Enter] キー押下で全文検索"
  },
  "page_page": {
    "notice": {
      "version": "これは最新のバージョンではありません。",
      "redirected": "リダイレクト元 >>",
      "redirected_period":"",
      "unlinked": "このページへのリダイレクトは削除されました。",
      "restricted": "このページの閲覧は制限されています",
      "stale": "このページは最終更新日から{{count}}年以上が経過しています。",
      "expiration": "この共有パーマリンクの有効期限は <strong>{{expiredAt}}</strong> です。",
      "no_deadline": "このページに有効期限は設定されていません。"
    }
  },
  "page_edit": {
    "Show active line": "アクティブ行をハイライト",
    "auto_format_table": "表の自動整形",
    "overwrite_scopes": "{{operation}}と同時に全ての配下ページのスコープを上書き",
    "notice": {
      "conflict": "すでに他の人がこのページを編集していたため保存できませんでした。ページを再読み込み後、自分の編集箇所のみ再度編集してください。"
    },
    "changes_not_saved": "変更が保存されていない可能性があります。"
  },
  "page_comment": {
    "display_the_page_when_posting_this_comment": "投稿時のページを表示する",
    "no_user_found": "ユーザー名が見つかりません"
  },
  "page_api_error": {
    "notfound_or_forbidden": "元のページが見つからないか、アクセス権がありません。",
    "already_exists": "そのパスを持つページは既に存在しています。",
    "outdated": "ページが他のユーザーによって更新されました。",
    "user_not_admin": "権限のあるユーザーのみが削除できます",
    "single_deletion_empty_pages": "空ページの単体削除はできません"
  },
  "page_history": {
    "revision_list": "更新履歴",
    "revision": "バージョン",
    "comparing_source": "ソース",
    "comparing_target": "ターゲット",
    "comparing_revisions": "差分を比較する",
    "compare_latest":"最新と比較",
    "compare_previous":"1つ前のバージョンと比較"
  },
  "modal_rename": {
    "label": {
      "Move/Rename page": "ページを移動/名前変更する",
      "New page name": "移動先のページ名",
      "Failed to get subordinated pages": "配下ページの取得に失敗しました",
      "Failed to get exist path": "存在するパスの取得に失敗しました",
      "Current page name": "現在のページ名",
      "Rename this page only": "このページのみを移動/名前変更",
      "Force rename all child pages": "全ての配下のページを移動/名前変更する",
      "Other options": "その他のオプション",
      "Do not update metadata": "メタデータを更新しない",
      "Redirect": "リダイレクトする"
    },
    "help": {
      "redirect": "アクセスされた際に自動的に新しいページにジャンプします",
      "metadata": "最終更新ユーザー、最終更新日を更新せず維持します",
      "recursive": "配下のページも移動/名前変更します"
    }
  },
  "Put Back": "元に戻す",
  "Delete Completely": "完全削除",
  "page_has_been_reverted": "{{path}} を元に戻しました",
  "modal_delete": {
    "delete_page": "ページを削除する",
    "deleting_page": "ページパス",
    "delete_recursively": "全ての子ページも削除",
    "delete_completely": "完全削除",
    "delete_completely_restriction": "完全削除をするための権限がありません。",
    "recursively": "配下のページも削除します",
    "completely": "ゴミ箱を経由せず、完全に削除します"
  },
  "deleted_page": "ゴミ箱に入れました",
  "deleted_pages": "{{path}} をゴミ箱に入れました",
  "deleted_pages_completely": "{{path}} を完全に削除しました",
  "renamed_pages": "{{path}} を移動/名前変更しました",
  "empty_trash": "ゴミ箱を空にしました",
  "modal_empty":{
    "empty_the_trash": "ゴミ箱を空にする",
    "empty_the_trash_button": "空にする",
    "not_deletable_notice": "権限がないため、いくつかのページは削除できません",
    "notice": "完全削除したページは元に戻すことができません"
  },
  "modal_duplicate": {
    "label": {
      "Duplicate page": "ページを複製する",
      "New page name": "複製後のページ名",
      "Failed to get subordinated pages": "配下ページの取得に失敗しました",
      "Current page name": "現在のページ名",
      "Recursively": "再帰的に複製",
      "Duplicate without exist path": "存在するパス以外を複製する",
      "Same page already exists": "同じページがすでに存在します"
    },
    "help": {
      "recursive": "配下のページも複製します"
    }
  },
  "duplicated_pages": "{{fromPath}} を複製しました",
  "modal_putback": {
    "label": {
      "Put Back Page": "ページを元に戻す",
      "recursively": "全ての子ページも元に戻す"
    },
    "help": {
      "recursively": "配下のページも元に戻します"
    }
  },
  "modal_shortcuts": {
    "global": {
      "title": "グローバルショートカット",
      "Open/Close shortcut help": "ショートカットヘルプ<br>の表示/非表示",
      "Edit Page": "ページ編集",
      "Create Page": "ページ作成",
      "Search": "検索",
      "Show Contributors": "コントリビューター<br>を表示",
      "MirrorMode": "ミラーモード",
      "Konami Code": "コナミコマンド",
      "konami_code_url": "https://ja.wikipedia.org/wiki/コナミコマンド"
    },
    "editor": {
      "title": "エディターショートカット",
      "Indent": "インデント",
      "Outdent": "左インデント",
      "Save Page": "保存",
      "Delete Line": "行削除"
    },
    "commentform": {
      "title": "コメントフォームショートカット",
      "Post": "投稿"
    }
  },
  "modal_enable_textlint": {
    "confirm_download_dict_and_enable_textlint": "Textlintを有効にしますか？20MBの辞書ファイルをダウンロードします。",
    "enable_textlint": "Textlintを有効にする",
    "dont_ask_again": "常に許可する"
  },
  "modal_resolve_conflict": {
    "file_conflicting_with_newer_remote": "サーバー側の新しいファイルと衝突します。",
    "resolve_conflict_message": "ページ本文を選んでください",
    "resolve_conflict": "衝突を解消",
    "resolve_and_save" : "解消し保存する",
    "select_revision" : "{{revision}}にする",
    "requested_revision": "送信された本文",
    "origin_revision": "送信する前の本文",
    "latest_revision": "最新の本文",
    "selected_editable_revision": "保存するページ本文(編集可能)"
  },
  "link_edit": {
    "edit_link": "リンク編集",
    "set_link_and_label": "リンク情報",
    "link": "リンク",
    "placeholder_of_link_input": "ページパスまたはURLを入力してください",
    "label": "ラベル",
    "path_format": "ページパス設定",
    "use_relative_path": "相対パスを使う",
    "use_permanent_link": "パーマリンクを使う",
    "notation": "リンクの形式",
    "markdown": "マークダウン 記法",
    "GROWI_original": "GROWI 独自記法",
    "pukiwiki": "Pukiwiki 記法",
    "preview": "プレビュー",
    "page_not_found_in_preview": "\"{{path}}\" というページはありません。"
  },
  "toaster": {
    "file_upload_succeeded": "ファイルをアップロードしました",
    "file_upload_failed": "ファイルのアップロードに失敗しました",
    "save_succeeded": "保存に成功しました",
    "issue_share_link": "共有リンクを作成しました"
  },
  "template": {
    "modal_label": {
      "Create/Edit Template Page": "テンプレートページの作成/編集",
      "Create template under": "配下にテンプレートページを作成"
    },
    "option_label": {
      "select": "テンプレートタイプを選択してください",
      "create/edit": "テンプレートページの作成/編集.."
    },
    "children": {
      "label": "同一階層テンプレート",
      "desc": "テンプレートページが存在する階層にのみ適用されます"
    },
    "decendants": {
      "label": "下位層テンプレート",
      "desc": "テンプレートページが存在する下位層のすべてのページに適用されます"
    }
  },
  "sandbox": {
    "header": "見出し",
    "header_x": "見出し {{index}}",
    "block": "ブロック",
    "block_detail": "を挟むことで段落になります",
    "empty_line": "空白行",
    "line_break": "改行",
    "line_break_detail": "(スペース2つ) で改行されます",
    "typography": "タイポグラフィー",
    "italics": "斜体",
    "bold": "強調",
    "italic_bold": "イタリックボールド",
    "strikethrough": "取り消し線",
    "link": "リンク",
    "code_highlight": "コードハイライト",
    "list": "リスト",
    "unordered_list_x": "リスト {{index}}",
    "ordered_list_x": "番号付きリスト {{index}}",
    "task": "タスク",
    "task_checked": "チェック付き",
    "task_unchecked": "チェックなし",
    "quote": "引用",
    "quote1": "複数行の引用文を",
    "quote2": "書くことができます",
    "table": "テーブル",
    "quote_nested": "多重引用",
    "image": "画像",
    "alt_text": "Alt文字列",
    "insert_image": "で画像を挿入できます",
    "open_sandbox": "Sandbox を開く"
  },
  "hackmd":{
    "hack_md": "HackMD",
    "not_set_up": "HackMD はセットアップされていません",
    "used_for_not_found": "HackMD は新しいページの作成には利用できません",
    "start_to_edit": "HackMD を開始する",
    "clone_page_content": "ページを複製して編集を開始します",
    "unsaved_draft": "HackMD のドラフトが保存されていません",
    "draft_outdated": "ドラフトは古くなっている可能性があります",
    "based_on_revision": "現在のドラフトは次の revision に基づいています",
    "view_outdated_draft": "HackMD で古いドラフトを表示する",
    "resume_to_edit": "HackMD で編集を再開する",
    "discard_changes": "HackMD の変更を破棄する",
    "integration_failed": "HackMD の統合に失敗しました",
    "fail_to_connect": "GROWI クライアントが HackMD の GROWI agent に接続できませんでした。",
    "check_configuration": "<a href='https://docs.growi.org/ja/admin-guide/admin-cookbook/integrate-with-hackmd.html'>こちらのマニュアル</a>から設定を確認してください",
    "not_initialized": "HackMD コンポーネントは初期化されていません",
    "someone_editing": "このページは、HackMD で編集されています。",
    "this_page_has_draft": "このページは、HackMD のドラフトがあります。",
    "need_to_associate_with_growi_to_use_hackmd_refer_to_this": "HackMD を利用して同時多人数編集を行うには、HackMD と GROWI を連携する必要があります。<a href='https://docs.growi.org/ja/admin-guide/admin-cookbook/integrate-with-hackmd.html'>こちら</a>を参照してください。",
    "need_to_make_page": "HackMD を利用するためには、<a href='#edit'>ビルトインエディタ</a>で新しいページを作成してください。"
  },
  "slack_notification": {
    "popover_title": "Slack 通知",
    "popover_desc": "チャンネル名を入れてください。カンマ区切りのリストを入力することで複数のチャンネルに通知することができます。"
  },
  "search_result": {
    "title": "検索",
    "result_meta": "検索結果:",
    "deletion_mode_btn_lavel": "ページを指定して削除",
    "cancel": "キャンセル",
    "delete": "削除",
    "check_all": "すべてチェック",
    "deletion_modal_header": "以下のページを削除",
    "delete_completely": "完全に削除する",
    "include_certain_path": "{{pathToInclude}}下を含む ",
    "delete_all_selected_page" : "一括削除",
    "currently_not_implemented":"現在未実装の機能です",
    "search_again" : "再検索",
    "number_of_list_to_display" : "表示件数",
    "page_number_unit" : "件",
    "sort_axis": {
      "relationScore": "関連度順",
      "createdAt": "作成日時",
      "updatedAt": "更新日時"
    }
  },
  "private_legacy_pages": {
    "title": "旧形式のプライベートページ",
    "bulk_operation": "一括操作",
    "convert_all_selected_pages": "新しい v5 互換形式に一括変換",
    "input_path_to_convert": "パスを入力して変換",
    "alert_title": "古い v4 互換形式のプライベートページが存在します",
    "alert_desc1": "このページでは、チェックボックスでページを選択し、画面上部の「一括操作」ボタンから新しい v5 互換形式に一括変換できます。",
    "nopages_title": "おめでとうございます。GROWI v5 を使う準備が完了しました！",
    "nopages_desc1": "今あなたが管理可能なページはすべて v5 互換形式になっているようです。",
    "detail_info": "詳しくは <a href='https://docs.growi.org/ja/admin-guide/upgrading/50x.html' target='_blank' class='alert-link'>GROWI v5.0.x へのアップグレード  <i class='icon-share-alt'></i></a> を参照ください。",
    "modal": {
      "title": "新しい v5 互換形式への変換",
      "converting_pages": "以下のページを変換します",
      "convert_recursively_label": "再起的に変換",
      "convert_recursively_desc": "このページの配下のページを再起的に変換します",
      "button_label": "変換"
    },
    "toaster": {
      "page_migration_succeeded": "選択されたページの v5 互換形式への変換が正常に終了しました。",
      "page_migration_failed_with_paths": "{{paths}} の v5 互換形式への変換中にエラーが発生しました。",
      "page_migration_failed": "ページの v5 互換形式への変換中にエラーが発生しました。"
    },
    "by_path_modal": {
      "title": "新しい v5 互換形式への変換",
      "alert": "この操作は取り消すことができず、ユーザーが閲覧できないページも処理の対象になります。",
      "checkbox_label": "理解しました",
      "description": "パスを入力することで、そのパスの配下のページを全て v5 互換形式に変換します",
      "button_label": "変換",
      "success": "正常に変換を開始しました",
      "error": "変換を開始できませんでした",
      "error_grant_invalid": "ページの権限が正しくありません。修正してから再度実行してください",
      "error_page_not_found": "ページが見つかりませんでした",
      "error_duplicate_pages_found": "同名のパスを持つページが複数見つかりました。リネームまたは削除してから再度実行してください"
    }
  },
  "login": {
    "title": "ログイン",
    "sign_in_error": "ログインエラー",
    "registration_successful": "登録が完了しました。管理者の承認をお待ちください。",
    "Setup": "セットアップ",
    "enabled_ldap_has_configuration_problem":"LDAPは有効ですが、設定に問題があります。",
    "set_env_var_for_logs": "(ログを取得するためには、環境変数 <code>DEBUG=crowi:service:PassportService</code> を設定してください。)"
  },
  "invited": {
    "title": "招待",
    "discription_heading": "アカウント作成",
    "discription": "招待を受け取ったメールアドレスでアカウントを作成します"
  },
  "export_bulk": {
    "failed_to_export": "ページのエクスポートに失敗しました",
    "failed_to_count_pages": "ページ数の取得に失敗しました",
    "export_page_markdown": "マークダウン形式でページをエクスポート",
    "export_page_pdf": "PDF形式でページをエクスポート"
  },
  "message": {
    "successfully_connected": "接続に成功しました!",
    "fail_to_save_access_token": "アクセストークンの保存に失敗しました、再度お試しください。",
    "fail_to_fetch_access_token": "アクセストークンの取得に失敗しました、再度お試しください。",
    "successfully_disconnected": "切断に成功しました!",
    "strategy_has_not_been_set_up": "{{strategy}} はセットアップされていません。",
    "ldap_user_not_valid": "Ldap user is no valid",
    "external_account_not_exist": "外部アカウントが見つからない、または作成に失敗しました",
    "maximum_number_of_users": "ユーザー数が上限を超えたためアクティベートできません。",
    "sign_in_failure": "ログインに失敗しました。",
    "aws_sttings_required": "この機能にはAWS設定が必要です。管理者に訪ねて下さい。",
    "application_already_installed": "アプリケーションのインストールが完了しました。",
    "email_address_could_not_be_used":"このメールアドレスは使用できません。(許可されたメールアドレスを確認してください。)",
    "user_id_is_not_available":"このユーザーIDは使用できません。",
    "username_should_not_be_null":"Username が null になっています 管理画面の認証機構設定にて設定の確認をしてください",
    "email_address_is_already_registered":"このメールアドレスは既に登録されています。",
    "can_not_register_maximum_number_of_users":"ユーザー数が上限を超えたため登録できません。",
    "email_settings_is_not_setup":"E-mail 設定が完了していません。管理者に問い合わせてください。",
    "email_authentication_is_not_enabled": "メール認証が有効になっていません。管理者に問い合わせてください。",
    "failed_to_register":"登録に失敗しました。",
    "successfully_created":"{{username}} が作成されました。",
    "can_not_activate_maximum_number_of_users":"ユーザーが上限に達したためアクティベートできません。",
    "failed_to_activate":"アクティベートに失敗しました。",
    "unable_to_use_this_user":"利用できないユーザーIDです。",
    "complete_to_install1":"GROWI のインストールが完了しました！管理者アカウントでログインしてください。",
    "complete_to_install2":"GROWI のインストールが完了しました！はじめに、このページで各種設定を確認してください。",
    "failed_to_create_admin_user":"管理ユーザーの作成に失敗しました。{{errMessage}}",
    "successfully_send_email_auth":"{{email}} にメールを送信しました。添付されたURLをクリックし、本登録を完了させてください",
    "incorrect_token_or_expired_url":"トークンが正しくないか、URLの有効期限が切れています。",
    "user_already_logged_in": "ログイン中のため、新規アカウントを作成できませんでした。",
    "registration_closed": "新しいアカウントを作成する権限がありません。",
    "Username has invalid characters": "ユーザー名に不正な文字が含まれています.",
    "Username field is required": "User ID は必須項目です",
    "Name field is required": "ユーザーID は必須項目です",
    "Email format is invalid": "メールアドレスのフォーマットが無効です",
    "Email field is required": "メールアドレスは必須項目です",
    "Password has invalid character": "パスワードに無効な文字があります",
    "Password minimum character should be more than 8 characters": "パスワードの最小文字数は8文字以上です",
    "Password field is required": "パスワードの欄は必ず入力してください",
    "Username or E-mail has invalid characters": "ユーザー名または、メールアドレスに無効な文字があります",
    "Password minimum character should be more than 6 characters": "パスワードの最小文字数は6文字以上です",
    "user_not_found": "ユーザーが見つかりません",
    "provider_duplicated_username_exception": "<p><strong><i class='icon-fw icon-ban'></i>エラー: DuplicatedUsernameException</strong></p><p class='mb-0'> {{ failedProviderForDuplicatedUsernameException }} 認証は成功しましたが、新しいユーザーを作成できませんでした。詳しくは<a href='https://github.com/weseek/growi/issues/193'>こちら: #193</a>.</p>"
  },
  "grid_edit":{
    "create_bootstrap_4_grid":"Bootstrap 4 グリッドを作成",
    "grid_settings": "グリッド設定",
    "grid_pattern":"グリッド　パターン",
    "division":"分割",
    "smart_no":"スマホ / 分割なし",
    "break_point":"画面サイズより分割"
  },
  "validation":{
    "aws_region": "リージョンには、AWSリージョン名を入力してください。例: ap-northeast-1",
    "aws_custom_endpoint": "カスタムエンドポイントは、http(s)://で始まるURLを指定してください。また、末尾の/は不要です。",
    "failed_to_send_a_test_email":"SMTPを利用したテストメール送信に失敗しました。設定をみなおしてください。"
  },
  "forgot_password":{
    "forgot_password": "パスワードをお忘れですか?",
    "send": "送信",
    "return_to_login": "ログイン画面に戻る",
    "reset_password": "パスワード リセット",
    "sign_in_instead": "ログインする",
    "password_reset_request_desc": "ここからパスワードリセットできます",
    "password_reset_excecution_desc": "新しいパスワードを入力してください",
    "new_password": "新しいパスワード",
    "confirm_new_password": "新しいパスワードの確認",
    "email_is_required": "メールを入力してください",
    "success_to_send_email": "メールを送信しました",
    "feature_is_unavailable": "この機能を利用することはできません。",
    "incorrect_token_or_expired_url":"トークンが正しくないか、URLの有効期限が切れています。 以下のリンクからパスワードリセットリクエストを再送信してください。",
    "password_and_confirm_password_does_not_match": "パスワードと確認パスワードが一致しません"
  },
  "emoji" :{
    "title": "絵文字を選択",
    "search": "探す",
    "clear": "リセット",
    "notfound": "絵文字が見つかりません",
    "skintext": "デフォルトの肌の色を選択",
    "categories": {
      "search": "検索結果",
      "recent": "最新履歴",
      "smileys": "スマイリーと感情",
      "people": "人と体",
      "nature": "動物と自然",
      "foods": "食べ物や飲み物",
      "activity": "アクティビティ",
      "places": "旅行と場所",
      "objects": "オブジェクト",
      "symbols": "シンボル",
      "flags": "国旗",
      "custom": "カスタマイズ"
    },
    "categorieslabel": "絵文字カテゴリ",
    "skintones": {
      "1": "デフォルトの肌の色",
      "2": "明るい肌のトーン",
      "3": "ミディアム-明るい肌のトーン",
      "4": "ミディアムスキントーン",
      "5": "ミディアムダークスキントーン",
      "6": "肌の色が濃い"
    }
  },
  "maintenance_mode":{
    "maintenance_mode": "メンテナンスモード",
    "growi_is_under_maintenance": "GROWI はメンテナンス中です。終了するまでお待ちください",
    "admin_page": "管理画面へ",
    "login": "ログイン",
    "logout": "ログアウト"
  },
  "pagetree": {
    "cannot_rename_a_title_that_contains_slash": "`/` が含まれているタイトルにリネームできません",
    "you_cannot_move_this_page_now": "現在、このページを移動することはできません",
    "something_went_wrong_with_moving_page": "ページの移動に問題が発生しました"
  },
  "duplicated_page_alert" : {
    "same_page_name_exists": "ページ名 「{{pageName}}」が重複しています",
    "same_page_name_exists_at_path" : "”{{path}}” において ”{{pageName}}”というページは複数存在しています。",
    "select_page_to_see" : "以下から遷移するページを選択してください。"
  },
  "user_group": {
    "select_group": "グループを選ぶ",
    "belonging_to_no_group": "所属しているグループが見つかりませんでした。",
    "manage_user_groups": "グループ管理"
  },
  "fix_page_grant": {
    "modal": {
      "no_grant_available": "選択可能な権限のリストが見つかりませんでした。まず親ページの権限を修正したのちに再試行してください。",
      "need_to_fix_grant": "正しく機能を使用するためにはこのページに紐づく権限を修正する必要があります。 <br> 下記の選択肢から選んで変更してください。",
      "grant_label": {
        "public": "公開",
        "isForbidden": "権限の閲覧が許可されていません",
        "currentPageGrantLabel": "このページの権限: ",
        "parentPageGrantLabel": "親のページの権限: ",
        "docLink": "権限の修正についての詳細は<a href='https://docs.growi.org/ja/admin-guide/admin-cookbook/integrate-with-hackmd.html'>こちらのリンク</a>を参照してください"
      },
      "radio_btn": {
        "restrected": "リンクを知っている人のみ",
        "only_me": "自分のみ",
        "grant_group": "特定グループのみ"
      },
      "select_group_default_text": "グループを選択",
      "alert_message_select_group": "グループが選択されていません",
      "btn_label": "変換",
      "title": "権限を修正"
    },
    "alert": {
      "description": "このページの権限設定を修正する必要があります。",
      "btn_label": "修正"
    }
  },
  "tooltip": {
    "like": "いいね！",
    "cancel_like": "いいねを取り消す",
    "bookmark": "ブックマーク",
    "cancel_bookmark": "ブックマークを取り消す",
    "receive_notifications": "通知を受け取る",
    "stop_notification": "通知を止める",
    "footprints": "足跡",
    "operation": {
      "attention": {
        "rename": "配下のページパスの更新が正常に行われませんでした。3点リーダーからメニューを開き、「パスを修復」を選択してしてください。"
      }
    }
  },
  "page_operation":{
    "paths_recovered": "パスを修復しました",
    "path_recovery_failed":"パスを修復できませんでした"
  },
  "footer": {
    "bookmarks": "ブックマーク",
    "recently_created": "最近作成したページ"
  },
  "v5_page_migration": {
    "page_tree_not_avaliable" : "Page Tree 機能は現在使用できません。",
    "go_to_settings": "設定する"
  },
<<<<<<< HEAD
  "questionnaire": {
    "give_us_feedback": "GROWI の改善のために、アンケートにご協力ください",
    "thank_you_for_answering": "ご回答ありがとうございます",
    "additional_feedback": "その他ご意見ご要望はこちらからお願い致します。",
    "dont_show_again": "今後このアンケートを表示しない",
    "skip": "スキップ",
    "agree": "そう思う",
    "disagree": "そう思わない",
    "answer": "回答する",
    "no_answer": "無回答",
    "settings": "アンケート設定"
=======
  "tag_edit_modal": {
    "edit_tags": "タグの編集",
    "done": "完了",
    "tags_input": {
      "tag_name": "タグ名"
    }
>>>>>>> 959a5468
  }
}<|MERGE_RESOLUTION|>--- conflicted
+++ resolved
@@ -804,7 +804,6 @@
     "page_tree_not_avaliable" : "Page Tree 機能は現在使用できません。",
     "go_to_settings": "設定する"
   },
-<<<<<<< HEAD
   "questionnaire": {
     "give_us_feedback": "GROWI の改善のために、アンケートにご協力ください",
     "thank_you_for_answering": "ご回答ありがとうございます",
@@ -816,13 +815,12 @@
     "answer": "回答する",
     "no_answer": "無回答",
     "settings": "アンケート設定"
-=======
+  },
   "tag_edit_modal": {
     "edit_tags": "タグの編集",
     "done": "完了",
     "tags_input": {
       "tag_name": "タグ名"
     }
->>>>>>> 959a5468
   }
 }