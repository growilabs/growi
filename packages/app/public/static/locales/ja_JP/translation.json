--- conflicted
+++ resolved
@@ -820,11 +820,9 @@
     "answer": "回答する",
     "no_answer": "無回答",
     "settings": "アンケート設定",
-<<<<<<< HEAD
     "failed_to_send": "回答送信に失敗しました",
     "failed_to_update_answer_status": "アンケートの回答状態の更新に失敗しました",
-    "skipped": "このアンケートはスキップされたため、今後表示されません"
-=======
+    "skipped": "このアンケートはスキップされたため、今後表示されません",
     "title": "GROWI サービス改善のためのアンケート",
     "successfully_submit": "アンケートの送信が完了しました。",
     "thanks_for_answer": "アンケートのご回答誠にありがとうございました。",
@@ -843,7 +841,6 @@
       "one_month_to_three_months": "1ヶ月以上3ヶ月未満",
       "less_than_one_month": "1ヶ月未満"
     }
->>>>>>> 5626d5a7
   },
   "tag_edit_modal": {
     "edit_tags": "タグの編集",
