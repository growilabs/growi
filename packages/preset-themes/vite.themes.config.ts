--- conflicted
+++ resolved
@@ -22,15 +22,9 @@
           '/src/styles/island.scss',
           '/src/styles/jade-green.scss',
           '/src/styles/mono-blue.scss',
-<<<<<<< HEAD
-          // '/src/styles/nature.scss',
+          '/src/styles/nature.scss',
           '/src/styles/spring.scss',
-          // '/src/styles/wood.scss',
-=======
-          '/src/styles/nature.scss',
-          // '/src/styles/spring.scss',
           '/src/styles/wood.scss',
->>>>>>> 9d5050db
         ],
         output: {
           assetFileNames: isProd
