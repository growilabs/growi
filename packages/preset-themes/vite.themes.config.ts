import { defineConfig } from 'vite';

// https://vitejs.dev/config/
export default defineConfig(({ mode }) => {
  const isProd = mode === 'production';

  return {
    build: {
      outDir: 'dist/themes',
      manifest: true,
      rollupOptions: {
        input: [
          // '/src/styles/antarctic.scss',
          // '/src/styles/blackboard.scss',
          // '/src/styles/christmas.scss',
          '/src/styles/default.scss',
          '/src/styles/fire-red.scss',
          '/src/styles/future.scss',
          // '/src/styles/halloween.scss',
          // '/src/styles/hufflepuff.scss',
          // '/src/styles/island.scss',
<<<<<<< HEAD
          // '/src/styles/jade-green.scss',
          '/src/styles/kibela.scss',
=======
          '/src/styles/jade-green.scss',
          // '/src/styles/kibela.scss',
>>>>>>> 5b0f8ea5
          '/src/styles/mono-blue.scss',
          // '/src/styles/nature.scss',
          // '/src/styles/spring.scss',
          // '/src/styles/wood.scss',
        ],
        output: {
          assetFileNames: isProd
            ? undefined
            : 'assets/[name].[ext]', // not attach hash
        },
      },
    },
  };
});<|MERGE_RESOLUTION|>--- conflicted
+++ resolved
@@ -19,13 +19,10 @@
           // '/src/styles/halloween.scss',
           // '/src/styles/hufflepuff.scss',
           // '/src/styles/island.scss',
-<<<<<<< HEAD
           // '/src/styles/jade-green.scss',
           '/src/styles/kibela.scss',
-=======
           '/src/styles/jade-green.scss',
           // '/src/styles/kibela.scss',
->>>>>>> 5b0f8ea5
           '/src/styles/mono-blue.scss',
           // '/src/styles/nature.scss',
           // '/src/styles/spring.scss',
