import { useEffect } from 'react';

import { type Extension } from '@codemirror/state';
import { keymap, scrollPastEnd } from '@codemirror/view';

import { GlobalCodeMirrorEditorKey, AcceptedUploadFileType } from '../consts';
import { setDataLine } from '../services/extensions/setDataLine';
import { useCodeMirrorEditorIsolated } from '../stores';

import { CodeMirrorEditor } from '.';


const additionalExtensions: Extension[] = [
  [
    scrollPastEnd(),
    setDataLine,
  ],
];

type Props = {
  onChange?: (value: string) => void,
  onSave?: () => void,
  onUpload?: (files: File[]) => void,
  onScroll?: () => void,
  acceptedFileType?: AcceptedUploadFileType,
  indentSize?: number,
  editorTheme?: string,
}

export const CodeMirrorEditorMain = (props: Props): JSX.Element => {
  const {
<<<<<<< HEAD
    onSave, onChange, onUpload, acceptedFileType, indentSize, editorTheme,
=======
    onSave, onChange, onUpload, onScroll, acceptedFileType, indentSize,
>>>>>>> 0c90c2f9
  } = props;

  const { data: codeMirrorEditor } = useCodeMirrorEditorIsolated(GlobalCodeMirrorEditorKey.MAIN);
  const acceptedFileTypeNoOpt = acceptedFileType ?? AcceptedUploadFileType.NONE;

  // setup additional extensions
  useEffect(() => {
    return codeMirrorEditor?.appendExtensions?.(additionalExtensions);
  }, [codeMirrorEditor]);

  // set handler to save with shortcut key
  useEffect(() => {
    if (onSave == null) {
      return;
    }

    const extension = keymap.of([
      {
        key: 'Mod-s',
        preventDefault: true,
        run: () => {
          const doc = codeMirrorEditor?.getDoc();
          if (doc != null) {
            onSave();
          }
          return true;
        },
      },
    ]);

    const cleanupFunction = codeMirrorEditor?.appendExtensions?.(extension);

    return cleanupFunction;
  }, [codeMirrorEditor, onSave]);


  return (
    <CodeMirrorEditor
      editorKey={GlobalCodeMirrorEditorKey.MAIN}
      onChange={onChange}
      onUpload={onUpload}
      onScroll={onScroll}
      acceptedFileType={acceptedFileTypeNoOpt}
      indentSize={indentSize}
      editorTheme={editorTheme}
    />
  );
};<|MERGE_RESOLUTION|>--- conflicted
+++ resolved
@@ -29,11 +29,7 @@
 
 export const CodeMirrorEditorMain = (props: Props): JSX.Element => {
   const {
-<<<<<<< HEAD
-    onSave, onChange, onUpload, acceptedFileType, indentSize, editorTheme,
-=======
-    onSave, onChange, onUpload, onScroll, acceptedFileType, indentSize,
->>>>>>> 0c90c2f9
+    onSave, onChange, onUpload, onScroll, acceptedFileType, indentSize, editorTheme,
   } = props;
 
   const { data: codeMirrorEditor } = useCodeMirrorEditorIsolated(GlobalCodeMirrorEditorKey.MAIN);
