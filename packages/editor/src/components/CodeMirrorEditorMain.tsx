--- conflicted
+++ resolved
@@ -27,14 +27,8 @@
 
 export const CodeMirrorEditorMain = (props: Props): JSX.Element => {
   const {
-<<<<<<< HEAD
-    userName, pageId, initialValue, onOpenEditor, onSave, ...otherProps
-=======
-    acceptedUploadFileType,
-    indentSize, user, pageId, initialValue,
-    editorTheme, editorKeymap,
-    onSave, onChange, onUpload, onScroll, onOpenEditor, onEditorsUpdated,
->>>>>>> bb9c1aa4
+    user, pageId, initialValue,
+    onSave, onOpenEditor, onEditorsUpdated, ...otherProps
   } = props;
 
   const { data: codeMirrorEditor } = useCodeMirrorEditorIsolated(GlobalCodeMirrorEditorKey.MAIN);
