import { useEffect, useState } from 'react';

import type { Extension } from '@codemirror/state';
import { keymap, scrollPastEnd } from '@codemirror/view';
// TODO: import socket.io-client types wihtout lint error
// import type { Socket, DefaultEventsMap } from 'socket.io-client';
// eslint-disable-next-line @typescript-eslint/ban-ts-comment
// @ts-ignore
import { yCollab } from 'y-codemirror.next';
import { SocketIOProvider } from 'y-socket.io';
import * as Y from 'yjs';

import { GlobalCodeMirrorEditorKey, userColor } from '../consts';
import { useCodeMirrorEditorIsolated } from '../stores';

import { CodeMirrorEditor } from '.';

// TODO: use SocketEventName
// import { SocketEventName } from '~/interfaces/websocket';
// TODO: import { GLOBAL_SOCKET_NS } from '~/stores/websocket';
const GLOBAL_SOCKET_NS = '/';

const additionalExtensions: Extension[] = [
  scrollPastEnd(),
];


type Props = {
  onChange?: (value: string) => void,
  onSave?: () => void,
  onUpload?: (files: File[]) => void,
  indentSize?: number,
  pageId?: string,
  userName?: string,
  socket?: any, // Socket<DefaultEventsMap, DefaultEventsMap>,
  initialValue: string,
  setMarkdownToPreview: React.Dispatch<React.SetStateAction<string>>,
}

export const CodeMirrorEditorMain = (props: Props): JSX.Element => {
  const {
<<<<<<< HEAD
    onSave, onChange, indentSize, pageId, userName, initialValue, socket, setMarkdownToPreview,
=======
    onSave, onChange, onUpload, indentSize,
>>>>>>> 0462ca01
  } = props;

  const { data: codeMirrorEditor } = useCodeMirrorEditorIsolated(GlobalCodeMirrorEditorKey.MAIN);
  const [ydoc, setYdoc] = useState<Y.Doc | null>(null);
  const [provider, setProvider] = useState<SocketIOProvider | null>(null);
  const [cPageId, setCPageId] = useState(pageId);
  const [isGlobalSync, setIsGlobalSync] = useState<boolean>(false);

  // cleanup ydoc and socketIOProvider
  useEffect(() => {
    if (cPageId === pageId) {
      return;
    }
    if (!provider || !ydoc || socket == null) {
      return;
    }

    ydoc.destroy();
    setYdoc(null);

    provider.destroy();
    provider.disconnect();
    setProvider(null);

    // TODO: use SocketEventName
    socket.off('ydoc:sync');

    setCPageId(pageId);

    setIsGlobalSync(false);
  }, [cPageId, pageId, provider, socket, ydoc]);

  // setup ydoc
  useEffect(() => {
    if (ydoc != null) {
      return;
    }

    const _ydoc = new Y.Doc();
    setYdoc(_ydoc);
  }, [initialValue, ydoc]);

  // setup socketIOProvider
  useEffect(() => {
    if (ydoc == null || provider != null || socket == null) {
      return;
    }

    const socketIOProvider = new SocketIOProvider(
      GLOBAL_SOCKET_NS,
      `yjs/${pageId}`,
      ydoc,
      { autoConnect: true },
    );

    socketIOProvider.awareness.setLocalStateField('user', {
      name: userName ? `${userName}` : `Guest User ${Math.floor(Math.random() * 100)}`,
      color: userColor.color,
      colorLight: userColor.light,
    });

    socketIOProvider.on('sync', (isSync: boolean) => {
      if (isSync) {
        // TODO: use SocketEventName
        socket.emit('ydoc:sync', { pageId, initialValue });
        socket.on('status', () => {
          console.log('socket');
        });
      }
      setIsGlobalSync(isSync);
    });

    // TODO: delete this code
    socketIOProvider.on('status', ({ status: _status }: { status: string }) => {
      if (_status) console.log(_status);
    });
    setProvider(socketIOProvider);
  }, [initialValue, pageId, provider, socket, userName, ydoc]);

  // attach YDoc to CodeMirror
  useEffect(() => {
    if (ydoc == null || provider == null) {
      return;
    }

    const ytext = ydoc.getText('codemirror');
    const undoManager = new Y.UndoManager(ytext);

    const cleanup = codeMirrorEditor?.appendExtensions?.([
      yCollab(ytext, provider.awareness, { undoManager }),
    ]);

    return cleanup;
  }, [codeMirrorEditor, provider, setMarkdownToPreview, ydoc]);


  // initialize markdown and preview
  useEffect(() => {
    if (ydoc == null) {
      return;
    }

    // console.log('sync', globalIsSync);
    // // TODO: check behavior when ydoc diff is retrieved once from server but sync is false exactly 5 seconds later
    // // TODO: Note that empty characters will be entered.s
    // setTimeout(() => {
    //   if (!globalIsSync) {
    //     ydoc.getText('codemirror').insert(0, initialValue);
    //   }
    // }, 5000);

    const ytext = ydoc.getText('codemirror');
    codeMirrorEditor?.initDoc(ytext.toString());
    setMarkdownToPreview(ytext.toString());
    // TODO: Check the reproduction conditions that made this code necessary and confirm reproduction
    // mutateIsEnabledUnsavedWarning(false);
  }, [codeMirrorEditor, initialValue, pageId, setMarkdownToPreview, socket, ydoc]);

  // setup additional extensions
  useEffect(() => {
    return codeMirrorEditor?.appendExtensions?.(additionalExtensions);
  }, [codeMirrorEditor]);

  // set handler to save with shortcut key
  useEffect(() => {
    if (onSave == null) {
      return;
    }

    const extension = keymap.of([
      {
        key: 'Mod-s',
        preventDefault: true,
        run: () => {
          const doc = codeMirrorEditor?.getDoc();
          if (doc != null) {
            onSave();
          }
          return true;
        },
      },
    ]);

    const cleanupFunction = codeMirrorEditor?.appendExtensions?.(extension);

    return cleanupFunction;
  }, [codeMirrorEditor, onSave]);

  return (
<<<<<<< HEAD
    <>
      {isGlobalSync
        ? (
          <CodeMirrorEditor
            editorKey={GlobalCodeMirrorEditorKey.MAIN}
            onChange={onChange}
            indentSize={indentSize}
          />
        ) : <p className="text-danger font-weight-bold">connecting ...</p>}
    </>
=======
    <CodeMirrorEditor
      editorKey={GlobalCodeMirrorEditorKey.MAIN}
      onChange={onChange}
      onUpload={onUpload}
      indentSize={indentSize}
    />
>>>>>>> 0462ca01
  );
};<|MERGE_RESOLUTION|>--- conflicted
+++ resolved
@@ -39,11 +39,7 @@
 
 export const CodeMirrorEditorMain = (props: Props): JSX.Element => {
   const {
-<<<<<<< HEAD
-    onSave, onChange, indentSize, pageId, userName, initialValue, socket, setMarkdownToPreview,
-=======
-    onSave, onChange, onUpload, indentSize,
->>>>>>> 0462ca01
+    onSave, onChange, onUpload, indentSize, pageId, userName, initialValue, socket, setMarkdownToPreview,
   } = props;
 
   const { data: codeMirrorEditor } = useCodeMirrorEditorIsolated(GlobalCodeMirrorEditorKey.MAIN);
@@ -193,24 +189,16 @@
   }, [codeMirrorEditor, onSave]);
 
   return (
-<<<<<<< HEAD
     <>
       {isGlobalSync
         ? (
           <CodeMirrorEditor
             editorKey={GlobalCodeMirrorEditorKey.MAIN}
             onChange={onChange}
+            onUpload={onUpload}
             indentSize={indentSize}
           />
         ) : <p className="text-danger font-weight-bold">connecting ...</p>}
     </>
-=======
-    <CodeMirrorEditor
-      editorKey={GlobalCodeMirrorEditorKey.MAIN}
-      onChange={onChange}
-      onUpload={onUpload}
-      indentSize={indentSize}
-    />
->>>>>>> 0462ca01
   );
 };