import { useEffect } from 'react';

import { type Extension, Prec } from '@codemirror/state';
import { keymap, scrollPastEnd } from '@codemirror/view';

import { GlobalCodeMirrorEditorKey, AcceptedUploadFileType } from '../consts';
import { getKeymap } from '../services';
import { setDataLine } from '../services/extensions/setDataLine';
import { useCodeMirrorEditorIsolated, useCollaborativeEditorMode } from '../stores';

import { CodeMirrorEditor } from '.';

const additionalExtensions: Extension[] = [
  [
    scrollPastEnd(),
    setDataLine,
  ],
];

type Props = {
  onChange?: (value: string) => void,
  onSave?: () => void,
  onUpload?: (files: File[]) => void,
  onScroll?: () => void,
  acceptedFileType?: AcceptedUploadFileType,
  indentSize?: number,
  userName?: string,
  pageId?: string,
  initialValue?: string,
  onOpenEditor?: (markdown: string) => void,
  editorTheme?: string,
  editorKeymap?: string,
}

export const CodeMirrorEditorMain = (props: Props): JSX.Element => {
  const {
<<<<<<< HEAD
    onSave, onChange, onUpload, onScroll, acceptedFileType, indentSize, editorTheme, editorKeymap,
=======
    onSave, onChange, onUpload, onScroll, acceptedFileType, indentSize, userName, pageId, initialValue, onOpenEditor, editorTheme,
>>>>>>> 3dd33b18
  } = props;

  const { data: codeMirrorEditor } = useCodeMirrorEditorIsolated(GlobalCodeMirrorEditorKey.MAIN);

  useCollaborativeEditorMode(userName, pageId, initialValue, onOpenEditor, codeMirrorEditor);

  const acceptedFileTypeNoOpt = acceptedFileType ?? AcceptedUploadFileType.NONE;

  // setup additional extensions
  useEffect(() => {
    return codeMirrorEditor?.appendExtensions?.(additionalExtensions);
  }, [codeMirrorEditor]);

  // set handler to save with shortcut key
  useEffect(() => {
    if (onSave == null) {
      return;
    }

    const extension = keymap.of([
      {
        key: 'Mod-s',
        preventDefault: true,
        run: () => {
          const doc = codeMirrorEditor?.getDoc();
          if (doc != null) {
            onSave();
          }
          return true;
        },
      },
    ]);

    const cleanupFunction = codeMirrorEditor?.appendExtensions?.(extension);

    return cleanupFunction;
  }, [codeMirrorEditor, onSave]);

  useEffect(() => {

    const keymap = editorKeymap ?? 'default';
    const extension = getKeymap(keymap, onSave);

    const cleanupFunction = codeMirrorEditor?.appendExtensions(Prec.low(extension));
    return cleanupFunction;

  }, [codeMirrorEditor, editorKeymap, onSave]);


  return (
    <CodeMirrorEditor
      editorKey={GlobalCodeMirrorEditorKey.MAIN}
      onChange={onChange}
      onUpload={onUpload}
      onScroll={onScroll}
      acceptedFileType={acceptedFileTypeNoOpt}
      indentSize={indentSize}
      editorTheme={editorTheme}
    />
  );
};<|MERGE_RESOLUTION|>--- conflicted
+++ resolved
@@ -34,11 +34,7 @@
 
 export const CodeMirrorEditorMain = (props: Props): JSX.Element => {
   const {
-<<<<<<< HEAD
-    onSave, onChange, onUpload, onScroll, acceptedFileType, indentSize, editorTheme, editorKeymap,
-=======
-    onSave, onChange, onUpload, onScroll, acceptedFileType, indentSize, userName, pageId, initialValue, onOpenEditor, editorTheme,
->>>>>>> 3dd33b18
+    onSave, onChange, onUpload, onScroll, acceptedFileType, indentSize, userName, pageId, initialValue, onOpenEditor, editorTheme, editorKeymap,
   } = props;
 
   const { data: codeMirrorEditor } = useCodeMirrorEditorIsolated(GlobalCodeMirrorEditorKey.MAIN);
