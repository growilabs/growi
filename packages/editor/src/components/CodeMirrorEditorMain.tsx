--- conflicted
+++ resolved
@@ -2,6 +2,7 @@
 
 import type { Extension } from '@codemirror/state';
 import { keymap, scrollPastEnd } from '@codemirror/view';
+import type { Nullable } from '@growi/core';
 // TODO: import socket.io-client types wihtout lint error
 // import type { Socket, DefaultEventsMap } from 'socket.io-client';
 // eslint-disable-next-line @typescript-eslint/ban-ts-comment
@@ -10,11 +11,7 @@
 import { SocketIOProvider } from 'y-socket.io';
 import * as Y from 'yjs';
 
-<<<<<<< HEAD
-import { GlobalCodeMirrorEditorKey, userColor } from '../consts';
-=======
-import { GlobalCodeMirrorEditorKey, AcceptedUploadFileType } from '../consts';
->>>>>>> 25467b56
+import { GlobalCodeMirrorEditorKey, AcceptedUploadFileType, userColor } from '../consts';
 import { useCodeMirrorEditorIsolated } from '../stores';
 
 import { CodeMirrorEditor } from '.';
@@ -35,7 +32,7 @@
   onUpload?: (files: File[]) => void,
   acceptedFileType?: AcceptedUploadFileType,
   indentSize?: number,
-  pageId?: string | null,
+  pageId: Nullable<string>,
   userName?: string,
   socket?: any, // Socket<DefaultEventsMap, DefaultEventsMap>,
   initialValue: string,
@@ -44,14 +41,15 @@
 
 export const CodeMirrorEditorMain = (props: Props): JSX.Element => {
   const {
-<<<<<<< HEAD
-    onSave, onChange, onUpload, indentSize, pageId, userName, initialValue, socket, setMarkdownToPreview,
+    onSave, onChange, onUpload, acceptedFileType, indentSize, pageId, userName, initialValue, socket, setMarkdownToPreview,
   } = props;
 
   const { data: codeMirrorEditor } = useCodeMirrorEditorIsolated(GlobalCodeMirrorEditorKey.MAIN);
   const [ydoc, setYdoc] = useState<Y.Doc | null>(null);
   const [provider, setProvider] = useState<SocketIOProvider | null>(null);
   const [cPageId, setCPageId] = useState(pageId);
+
+  const acceptedFileTypeNoOpt = acceptedFileType ?? AcceptedUploadFileType.NONE;
 
   // cleanup ydoc and socketIOProvider
   useEffect(() => {
@@ -149,13 +147,6 @@
     // TODO: Check the reproduction conditions that made this code necessary and confirm reproduction
     // mutateIsEnabledUnsavedWarning(false);
   }, [codeMirrorEditor, initialValue, pageId, setMarkdownToPreview, socket, ydoc]);
-=======
-    onSave, onChange, onUpload, acceptedFileType, indentSize,
-  } = props;
-
-  const { data: codeMirrorEditor } = useCodeMirrorEditorIsolated(GlobalCodeMirrorEditorKey.MAIN);
-  const acceptedFileTypeNoOpt = acceptedFileType ?? AcceptedUploadFileType.NONE;
->>>>>>> 25467b56
 
   // setup additional extensions
   useEffect(() => {
