--- conflicted
+++ resolved
@@ -1,4 +1,4 @@
-import { useEffect } from 'react';
+useEffect } from 'react';
 
 import { type Extension } from '@codemirror/state';
 import { keymap, scrollPastEnd } from '@codemirror/view';
@@ -26,15 +26,8 @@
 
 export const CodeMirrorEditorMain = (props: Props): JSX.Element => {
   const {
-<<<<<<< HEAD
     user, pageId, initialValue,
     onSave, onOpenEditor, onEditorsUpdated, ...otherProps
-=======
-    acceptedUploadFileType,
-    indentSize, user, pageId, initialValue,
-    editorTheme, editorKeymap,
-    onSave, onChange, onUpload, onScroll, onEditorsUpdated,
->>>>>>> 33fcd196
   } = props;
 
   const { data: codeMirrorEditor } = useCodeMirrorEditorIsolated(GlobalCodeMirrorEditorKey.MAIN);
