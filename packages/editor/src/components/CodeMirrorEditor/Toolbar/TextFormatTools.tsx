import { useCallback, useState } from 'react';

import { Collapse } from 'reactstrap';

import { useCodeMirrorEditorIsolated } from '../../../stores';

type TogglarProps = {
  isOpen: boolean,
  onClick?: () => void,
}

const TextFormatToolsToggler = (props: TogglarProps): JSX.Element => {

  const { onClick } = props;

  // TODO: change color by isOpen

  return (
    <button
      type="button"
      className="btn btn-toolbar-button"
      onClick={onClick}
    >
      <span className="material-symbols-outlined fs-5">match_case</span>
    </button>
  );
};

type TextFormatToolsType = {
  editorKey: string,
}

export const TextFormatTools = (props: TextFormatToolsType): JSX.Element => {
  const { editorKey } = props;
  const [isOpen, setOpen] = useState(false);
  const { data: codeMirrorEditor } = useCodeMirrorEditorIsolated(editorKey);

  const toggle = useCallback(() => {
    setOpen(bool => !bool);
  }, []);

  const view = codeMirrorEditor?.view;

  const createReplaceSelectionHandler = useCallback((prefix: string, suffix: string) => {
    return () => {
      const selection = view.state.sliceDoc(
        view.state.selection.main.from,
        view.state.selection.main.to,
      );
      const cursorPos = view.state.selection.main.head;
      let curPosAfterReplacing = {};
      const insertText = view?.state.replaceSelection(prefix + selection + suffix);

      if (insertText) {
        view?.dispatch(insertText);
        if (cursorPos) {
          curPosAfterReplacing = cursorPos + prefix.length;
        }
        view?.dispatch({ selection: { anchor: curPosAfterReplacing } });
        view.focus();
      }
    };
  }, [view]);

  return (
    <div className="d-flex">
      <TextFormatToolsToggler isOpen={isOpen} onClick={toggle} />

      <Collapse isOpen={isOpen} horizontal>
        <div className="d-flex px-1 gap-1" style={{ width: '220px' }}>
<<<<<<< HEAD
          <button type="button" className="btn btn-toolbar-button" onClick={() => createReplaceSelectionHandler('**', '**')()}>
            <span className="material-icons-outlined fs-5">format_bold</span>
          </button>
          <button type="button" className="btn btn-toolbar-button">
            <span className="material-icons-outlined fs-5" onClick={() => createReplaceSelectionHandler('*', '*')()}>format_italic</span>
          </button>
          <button type="button" className="btn btn-toolbar-button" onClick={() => createReplaceSelectionHandler('~', '~')()}>
            <span className="material-icons-outlined fs-5">format_strikethrough</span>
=======
          <button type="button" className="btn btn-toolbar-button">
            <span className="material-symbols-outlined fs-5">format_bold</span>
          </button>
          <button type="button" className="btn btn-toolbar-button">
            <span className="material-symbols-outlined fs-5">format_italic</span>
          </button>
          <button type="button" className="btn btn-toolbar-button">
            <span className="material-symbols-outlined fs-5">format_strikethrough</span>
>>>>>>> ebc53ebc
          </button>
          <button type="button" className="btn btn-toolbar-button">
            <span className="material-symbols-outlined fs-5">block</span>
          </button>
          <button type="button" className="btn btn-toolbar-button">
            <span className="material-symbols-outlined fs-5">code</span>
          </button>
          <button type="button" className="btn btn-toolbar-button">
            <span className="material-symbols-outlined fs-5">format_list_bulleted</span>
          </button>
          <button type="button" className="btn btn-toolbar-button">
            <span className="material-symbols-outlined fs-5">format_list_numbered</span>
          </button>
          <button type="button" className="btn btn-toolbar-button">
            <span className="material-symbols-outlined fs-5">block</span>
          </button>
          <button type="button" className="btn btn-toolbar-button">
            <span className="material-symbols-outlined fs-5">checklist</span>
          </button>
        </div>
      </Collapse>
    </div>
  );
};<|MERGE_RESOLUTION|>--- conflicted
+++ resolved
@@ -68,25 +68,14 @@
 
       <Collapse isOpen={isOpen} horizontal>
         <div className="d-flex px-1 gap-1" style={{ width: '220px' }}>
-<<<<<<< HEAD
           <button type="button" className="btn btn-toolbar-button" onClick={() => createReplaceSelectionHandler('**', '**')()}>
-            <span className="material-icons-outlined fs-5">format_bold</span>
-          </button>
-          <button type="button" className="btn btn-toolbar-button">
-            <span className="material-icons-outlined fs-5" onClick={() => createReplaceSelectionHandler('*', '*')()}>format_italic</span>
-          </button>
-          <button type="button" className="btn btn-toolbar-button" onClick={() => createReplaceSelectionHandler('~', '~')()}>
-            <span className="material-icons-outlined fs-5">format_strikethrough</span>
-=======
-          <button type="button" className="btn btn-toolbar-button">
             <span className="material-symbols-outlined fs-5">format_bold</span>
           </button>
           <button type="button" className="btn btn-toolbar-button">
-            <span className="material-symbols-outlined fs-5">format_italic</span>
+            <span className="material-symbols-outlined fs-5" onClick={() => createReplaceSelectionHandler('*', '*')()}>format_italic</span>
           </button>
-          <button type="button" className="btn btn-toolbar-button">
+          <button type="button" className="btn btn-toolbar-button" onClick={() => createReplaceSelectionHandler('~', '~')()}>
             <span className="material-symbols-outlined fs-5">format_strikethrough</span>
->>>>>>> ebc53ebc
           </button>
           <button type="button" className="btn btn-toolbar-button">
             <span className="material-symbols-outlined fs-5">block</span>
