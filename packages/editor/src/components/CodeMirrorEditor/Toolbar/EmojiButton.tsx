import {
  FC, useState, useCallback, CSSProperties,
} from 'react';

import { Picker } from 'emoji-mart';
import i18n from 'i18next';
import { Modal } from 'reactstrap';

import { useCodeMirrorEditorIsolated, useResolvedThemeForEditor } from '../../../stores';

import 'emoji-mart/css/emoji-mart.css';

type Props = {
  editorKey: string,
}

type Translation = {
  search: string
  clear: string
  notfound: string
  skintext: string
  categories: object
  categorieslabel: string
  skintones: object
  title: string
}

// TODO: https://redmine.weseek.co.jp/issues/133681
const getEmojiTranslation = (): Translation => {

  const categories: { [key: string]: string } = {};
  [
    'search',
    'recent',
    'smileys',
    'people',
    'nature',
    'foods',
    'activity',
    'places',
    'objects',
    'symbols',
    'flags',
    'custom',
  ].forEach((category) => {
    categories[category] = i18n.t(`emoji.categories.${category}`);
  });

  const skintones: { [key: string]: string} = {};
  (Array.from(Array(6).keys())).forEach((tone) => {
    skintones[tone + 1] = i18n.t(`emoji.skintones.${tone + 1}`);
  });

  const translation = {
    search: i18n.t('emoji.search'),
    clear: i18n.t('emoji.clear'),
    notfound: i18n.t('emoji.notfound'),
    skintext: i18n.t('emoji.skintext'),
    categories,
    categorieslabel: i18n.t('emoji.categorieslabel'),
    skintones,
    title: i18n.t('emoji.title'),
  };

  return translation;
};

const translation = getEmojiTranslation();

export const EmojiButton: FC<Props> = (props) => {
  const { editorKey } = props;

  const [isOpen, setIsOpen] = useState(false);

  const { data: codeMirrorEditor } = useCodeMirrorEditorIsolated(editorKey);
  const { data: resolvedTheme } = useResolvedThemeForEditor();

  const view = codeMirrorEditor?.view;
  const cursorIndex = view?.state.selection.main.head;
  const toggle = () => setIsOpen(!isOpen);

  const selectEmoji = useCallback((emoji: { colons: string }): void => {

    if (cursorIndex == null) {
      return;
    }

    view?.dispatch({
      changes: {
        from: cursorIndex,
        insert: emoji.colons,
      },
    });

    toggle();
  }, [cursorIndex, view]);

  const setStyle = useCallback((): CSSProperties => {
    if (view == null || cursorIndex == null) {
      return {};
    }

    const offset = 20;
    const emojiPickerHeight = 420;
    const cursorRect = view.coordsAtPos(cursorIndex);
    const editorRect = view.dom.getBoundingClientRect();

    if (cursorRect == null || !isOpen) {
      return {};
    }

    // Emoji Picker bottom position exceed editor's bottom position
    if (cursorRect.bottom + emojiPickerHeight > editorRect.bottom) {
      return {
        top: editorRect.bottom - emojiPickerHeight,
        left: cursorRect.left + offset,
        position: 'fixed',
      };
    }
    return {
      top: cursorRect.top + offset,
      left: cursorRect.left + offset,
      position: 'fixed',
    };
  }, [cursorIndex, view]);

  return (
<<<<<<< HEAD
    <>
      <button type="button" className="btn btn-toolbar-button" onClick={toggle}>
        <span className="material-icons-outlined fs-6">emoji_emotions</span>
      </button>
      { isOpen
      && (
        <div className="mb-2 d-none d-md-block">
          <Modal isOpen={isOpen} toggle={toggle} backdropClassName="emoji-picker-modal" fade={false}>
            <Picker
              onSelect={selectEmoji}
              i18n={translation}
              title={translation.title}
              emojiTooltip
              style={setStyle()}
              theme={resolvedTheme}
            />
          </Modal>
        </div>
      )}
    </>
=======
    <button type="button" className="btn btn-toolbar-button">
      <span className="material-symbols-outlined fs-5">emoji_emotions</span>
    </button>
>>>>>>> 04864f6e
  );
};<|MERGE_RESOLUTION|>--- conflicted
+++ resolved
@@ -93,7 +93,7 @@
     });
 
     toggle();
-  }, [cursorIndex, view]);
+  }, [cursorIndex, toggle, view]);
 
   const setStyle = useCallback((): CSSProperties => {
     if (view == null || cursorIndex == null) {
@@ -122,13 +122,12 @@
       left: cursorRect.left + offset,
       position: 'fixed',
     };
-  }, [cursorIndex, view]);
+  }, [cursorIndex, isOpen, view]);
 
   return (
-<<<<<<< HEAD
     <>
       <button type="button" className="btn btn-toolbar-button" onClick={toggle}>
-        <span className="material-icons-outlined fs-6">emoji_emotions</span>
+        <span className="material-symbols-outlined fs-5">emoji_emotions</span>
       </button>
       { isOpen
       && (
@@ -146,10 +145,5 @@
         </div>
       )}
     </>
-=======
-    <button type="button" className="btn btn-toolbar-button">
-      <span className="material-symbols-outlined fs-5">emoji_emotions</span>
-    </button>
->>>>>>> 04864f6e
   );
 };