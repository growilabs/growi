import { memo } from 'react';

import { AcceptedUploadFileType } from '../../../consts';

import { AttachmentsDropup } from './AttachmentsDropup';
import { DiagramButton } from './DiagramButton';
import { EmojiButton } from './EmojiButton';
import { TableButton } from './TableButton';
import { TemplateButton } from './TemplateButton';
import { TextFormatTools } from './TextFormatTools';

<<<<<<< HEAD
=======
import type { GlobalCodeMirrorEditorKey, AcceptedUploadFileType } from 'src/consts';
>>>>>>> c496cd41

import styles from './Toolbar.module.scss';

type Props = {
<<<<<<< HEAD
  editorKey: string,
=======
  editorKey: string | GlobalCodeMirrorEditorKey,
>>>>>>> c496cd41
  onFileOpen: () => void,
  acceptedFileType: AcceptedUploadFileType
}

export const Toolbar = memo((props: Props): JSX.Element => {

<<<<<<< HEAD
  const { editorKey, onFileOpen, acceptedFileType } = props;

  return (
    <div className={`d-flex gap-2 p-2 codemirror-editor-toolbar ${styles['codemirror-editor-toolbar']}`}>
      <AttachmentsDropup onFileOpen={onFileOpen} acceptedFileType={acceptedFileType} />
      <TextFormatTools />
      <EmojiButton
        editorKey={editorKey}
      />
=======
  const { onFileOpen, acceptedFileType, editorKey } = props;
  return (
    <div className={`d-flex gap-2 p-2 codemirror-editor-toolbar ${styles['codemirror-editor-toolbar']}`}>
      <AttachmentsDropup onFileOpen={onFileOpen} acceptedFileType={acceptedFileType} />
      <TextFormatTools editorKey={editorKey} />
      <EmojiButton />
>>>>>>> c496cd41
      <TableButton />
      <DiagramButton />
      <TemplateButton />
    </div>
  );
});<|MERGE_RESOLUTION|>--- conflicted
+++ resolved
@@ -1,6 +1,4 @@
 import { memo } from 'react';
-
-import { AcceptedUploadFileType } from '../../../consts';
 
 import { AttachmentsDropup } from './AttachmentsDropup';
 import { DiagramButton } from './DiagramButton';
@@ -9,43 +7,26 @@
 import { TemplateButton } from './TemplateButton';
 import { TextFormatTools } from './TextFormatTools';
 
-<<<<<<< HEAD
-=======
 import type { GlobalCodeMirrorEditorKey, AcceptedUploadFileType } from 'src/consts';
->>>>>>> c496cd41
 
 import styles from './Toolbar.module.scss';
 
 type Props = {
-<<<<<<< HEAD
-  editorKey: string,
-=======
   editorKey: string | GlobalCodeMirrorEditorKey,
->>>>>>> c496cd41
   onFileOpen: () => void,
   acceptedFileType: AcceptedUploadFileType
 }
 
 export const Toolbar = memo((props: Props): JSX.Element => {
 
-<<<<<<< HEAD
-  const { editorKey, onFileOpen, acceptedFileType } = props;
-
-  return (
-    <div className={`d-flex gap-2 p-2 codemirror-editor-toolbar ${styles['codemirror-editor-toolbar']}`}>
-      <AttachmentsDropup onFileOpen={onFileOpen} acceptedFileType={acceptedFileType} />
-      <TextFormatTools />
-      <EmojiButton
-        editorKey={editorKey}
-      />
-=======
   const { onFileOpen, acceptedFileType, editorKey } = props;
   return (
     <div className={`d-flex gap-2 p-2 codemirror-editor-toolbar ${styles['codemirror-editor-toolbar']}`}>
       <AttachmentsDropup onFileOpen={onFileOpen} acceptedFileType={acceptedFileType} />
       <TextFormatTools editorKey={editorKey} />
-      <EmojiButton />
->>>>>>> c496cd41
+      <EmojiButton
+        editorKey={editorKey}
+      />
       <TableButton />
       <DiagramButton />
       <TemplateButton />
