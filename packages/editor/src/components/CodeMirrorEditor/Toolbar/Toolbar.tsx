import { memo } from 'react';

import { AttachmentsDropup } from './AttachmentsDropup';
import { DiagramButton } from './DiagramButton';
import { EmojiButton } from './EmojiButton';
import { TableButton } from './TableButton';
import { TemplateButton } from './TemplateButton';
import { TextFormatTools } from './TextFormatTools';

import { AcceptedUploadFileType } from 'src/consts';

import styles from './Toolbar.module.scss';

type Props = {
  editorKey: string,
  onFileOpen: () => void,
  acceptedFileType: AcceptedUploadFileType
}

export const Toolbar = memo((props: Props): JSX.Element => {

<<<<<<< HEAD
  const { editorKey, onFileOpen } = props;
  return (
    <div className={`d-flex gap-2 p-2 codemirror-editor-toolbar ${styles['codemirror-editor-toolbar']}`}>
      <AttachmentsDropup onFileOpen={onFileOpen} />
      <TextFormatTools editorKey={editorKey} />
=======
  const { onFileOpen, acceptedFileType } = props;
  return (
    <div className={`d-flex gap-2 p-2 codemirror-editor-toolbar ${styles['codemirror-editor-toolbar']}`}>
      <AttachmentsDropup onFileOpen={onFileOpen} acceptedFileType={acceptedFileType} />
      <TextFormatTools />
>>>>>>> ebc53ebc
      <EmojiButton />
      <TableButton />
      <DiagramButton />
      <TemplateButton />
    </div>
  );
});<|MERGE_RESOLUTION|>--- conflicted
+++ resolved
@@ -19,19 +19,11 @@
 
 export const Toolbar = memo((props: Props): JSX.Element => {
 
-<<<<<<< HEAD
-  const { editorKey, onFileOpen } = props;
-  return (
-    <div className={`d-flex gap-2 p-2 codemirror-editor-toolbar ${styles['codemirror-editor-toolbar']}`}>
-      <AttachmentsDropup onFileOpen={onFileOpen} />
-      <TextFormatTools editorKey={editorKey} />
-=======
-  const { onFileOpen, acceptedFileType } = props;
+  const { onFileOpen, acceptedFileType, editorKey } = props;
   return (
     <div className={`d-flex gap-2 p-2 codemirror-editor-toolbar ${styles['codemirror-editor-toolbar']}`}>
       <AttachmentsDropup onFileOpen={onFileOpen} acceptedFileType={acceptedFileType} />
-      <TextFormatTools />
->>>>>>> ebc53ebc
+      <TextFormatTools editorKey={editorKey} />
       <EmojiButton />
       <TableButton />
       <DiagramButton />
