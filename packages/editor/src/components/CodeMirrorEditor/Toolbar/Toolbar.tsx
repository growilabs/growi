--- conflicted
+++ resolved
@@ -1,4 +1,6 @@
 import { memo } from 'react';
+
+import { AcceptedUploadFileType } from '../../../consts';
 
 import { AttachmentsDropup } from './AttachmentsDropup';
 import { DiagramButton } from './DiagramButton';
@@ -7,7 +9,6 @@
 import { TemplateButton } from './TemplateButton';
 import { TextFormatTools } from './TextFormatTools';
 
-import { AcceptedUploadFileType } from 'src/consts';
 
 import styles from './Toolbar.module.scss';
 
@@ -19,12 +20,8 @@
 
 export const Toolbar = memo((props: Props): JSX.Element => {
 
-<<<<<<< HEAD
-  const { editorKey, onFileOpen } = props;
+  const { editorKey, onFileOpen, acceptedFileType } = props;
 
-=======
-  const { onFileOpen, acceptedFileType } = props;
->>>>>>> 04864f6e
   return (
     <div className={`d-flex gap-2 p-2 codemirror-editor-toolbar ${styles['codemirror-editor-toolbar']}`}>
       <AttachmentsDropup onFileOpen={onFileOpen} acceptedFileType={acceptedFileType} />
