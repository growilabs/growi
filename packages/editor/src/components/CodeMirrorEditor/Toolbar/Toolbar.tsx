--- conflicted
+++ resolved
@@ -28,13 +28,8 @@
         editorKey={editorKey}
       />
       <TableButton editorKey={editorKey} />
-<<<<<<< HEAD
       <DiagramButton editorKey={editorKey} />
-      <TemplateButton />
-=======
-      <DiagramButton />
       <TemplateButton editorKey={editorKey} />
->>>>>>> e0a922f6
     </div>
   );
 });