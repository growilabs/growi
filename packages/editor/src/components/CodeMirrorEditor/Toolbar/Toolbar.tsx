import { memo } from 'react';

import { AcceptedUploadFileType } from '../../../consts';

import { AttachmentsDropup } from './AttachmentsDropup';
import { DiagramButton } from './DiagramButton';
import { EmojiButton } from './EmojiButton';
import { TableButton } from './TableButton';
import { TemplateButton } from './TemplateButton';
import { TextFormatTools } from './TextFormatTools';


import styles from './Toolbar.module.scss';

type Props = {
  editorKey: string,
  onFileOpen: () => void,
  acceptedFileType: AcceptedUploadFileType
}

export const Toolbar = memo((props: Props): JSX.Element => {

  const { editorKey, onFileOpen, acceptedFileType } = props;
<<<<<<< HEAD
  return (
    <div className={`d-flex gap-2 p-2 codemirror-editor-toolbar ${styles['codemirror-editor-toolbar']}`}>
      <AttachmentsDropup onFileOpen={onFileOpen} acceptedFileType={acceptedFileType} />
      <TextFormatTools editorKey={editorKey} />
      <EmojiButton />
=======

  return (
    <div className={`d-flex gap-2 p-2 codemirror-editor-toolbar ${styles['codemirror-editor-toolbar']}`}>
      <AttachmentsDropup onFileOpen={onFileOpen} acceptedFileType={acceptedFileType} />
      <TextFormatTools />
      <EmojiButton
        editorKey={editorKey}
      />
>>>>>>> 2c93e596
      <TableButton />
      <DiagramButton />
      <TemplateButton />
    </div>
  );
});<|MERGE_RESOLUTION|>--- conflicted
+++ resolved
@@ -14,6 +14,7 @@
 
 type Props = {
   editorKey: string,
+  editorKey: string,
   onFileOpen: () => void,
   acceptedFileType: AcceptedUploadFileType
 }
@@ -21,22 +22,14 @@
 export const Toolbar = memo((props: Props): JSX.Element => {
 
   const { editorKey, onFileOpen, acceptedFileType } = props;
-<<<<<<< HEAD
+
   return (
     <div className={`d-flex gap-2 p-2 codemirror-editor-toolbar ${styles['codemirror-editor-toolbar']}`}>
       <AttachmentsDropup onFileOpen={onFileOpen} acceptedFileType={acceptedFileType} />
       <TextFormatTools editorKey={editorKey} />
-      <EmojiButton />
-=======
-
-  return (
-    <div className={`d-flex gap-2 p-2 codemirror-editor-toolbar ${styles['codemirror-editor-toolbar']}`}>
-      <AttachmentsDropup onFileOpen={onFileOpen} acceptedFileType={acceptedFileType} />
-      <TextFormatTools />
       <EmojiButton
         editorKey={editorKey}
       />
->>>>>>> 2c93e596
       <TableButton />
       <DiagramButton />
       <TemplateButton />
