--- conflicted
+++ resolved
@@ -6,11 +6,7 @@
 import { EditorView } from '@codemirror/view';
 import type { ReactCodeMirrorProps } from '@uiw/react-codemirror';
 
-<<<<<<< HEAD
 import { GlobalCodeMirrorEditorKey, AcceptedUploadFileType } from '../../consts';
-=======
-import { GlobalCodeMirrorEditorKey } from '../../consts';
->>>>>>> 61301aab
 import { useFileDropzone } from '../../services';
 import { useCodeMirrorEditorIsolated } from '../../stores';
 
@@ -28,10 +24,7 @@
   editorKey: string | GlobalCodeMirrorEditorKey,
   onChange?: (value: string) => void,
   onUpload?: (files: File[]) => void,
-<<<<<<< HEAD
   acceptedFileType?: AcceptedUploadFileType,
-=======
->>>>>>> 61301aab
   indentSize?: number,
 }
 
@@ -40,10 +33,7 @@
     editorKey,
     onChange,
     onUpload,
-<<<<<<< HEAD
     acceptedFileType,
-=======
->>>>>>> 61301aab
     indentSize,
   } = props;
 
@@ -67,8 +57,6 @@
 
   }, [codeMirrorEditor, indentSize]);
 
-<<<<<<< HEAD
-=======
   useEffect(() => {
     const handlePaste = (event: ClipboardEvent) => {
       event.preventDefault();
@@ -112,17 +100,12 @@
 
   }, [codeMirrorEditor]);
 
->>>>>>> 61301aab
   const { getRootProps, open } = useFileDropzone({ onUpload });
 
   return (
     <div {...getRootProps()} className="flex-expand-vert">
       <CodeMirrorEditorContainer ref={containerRef} />
-<<<<<<< HEAD
-      <Toolbar fileOpen={open} acceptedFileType={acceptedFileType} />
-=======
-      <Toolbar onFileOpen={open} />
->>>>>>> 61301aab
+      <Toolbar onFileOpen={open} acceptedFileType={acceptedFileType} />
     </div>
   );
 };