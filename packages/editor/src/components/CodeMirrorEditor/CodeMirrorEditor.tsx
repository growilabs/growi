--- conflicted
+++ resolved
@@ -120,18 +120,12 @@
   }, [isDragActive]);
 
   return (
-<<<<<<< HEAD
     <div className={`${style['codemirror-editor']} flex-expand-vert`}>
       <div {...getRootProps()} className={`dropzone ${fileUploadState} flex-expand-vert`}>
         {renderOverlay()}
         <CodeMirrorEditorContainer ref={containerRef} />
-        <Toolbar onFileOpen={open} acceptedFileType={acceptedFileType} />
+        <Toolbar editorKey={editorKey} onFileOpen={open} acceptedFileType={acceptedFileType} />
       </div>
-=======
-    <div {...getRootProps()} className="flex-expand-vert">
-      <CodeMirrorEditorContainer ref={containerRef} />
-      <Toolbar editorKey={editorKey} onFileOpen={open} acceptedFileType={acceptedFileType} />
->>>>>>> 84b6cf50
     </div>
   );
 };