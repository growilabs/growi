import {
  forwardRef, useMemo, useRef, useEffect,
} from 'react';

import { indentUnit } from '@codemirror/language';
import { EditorView } from '@codemirror/view';
import type { ReactCodeMirrorProps } from '@uiw/react-codemirror';

import { GlobalCodeMirrorEditorKey, AcceptedUploadFileType } from '../../consts';
import { useFileDropzone } from '../../services';
import { useCodeMirrorEditorIsolated } from '../../stores';

import { Toolbar } from './Toolbar';

import style from './CodeMirrorEditor.module.scss';

const CodeMirrorEditorContainer = forwardRef<HTMLDivElement>((props, ref) => {
  return (
    <div {...props} className={`flex-expand-vert ${style['codemirror-editor-container']}`} ref={ref} />
  );
});

type Props = {
  editorKey: string | GlobalCodeMirrorEditorKey,
  acceptedFileType: AcceptedUploadFileType,
  onChange?: (value: string) => void,
  onUpload?: (files: File[]) => void,
  indentSize?: number,
}

export const CodeMirrorEditor = (props: Props): JSX.Element => {
  const {
    editorKey,
    acceptedFileType,
    onChange,
    onUpload,
    indentSize,
  } = props;

  const containerRef = useRef(null);
  // const editorRef = useRef<EditorView | null>(null);

  const cmProps = useMemo<ReactCodeMirrorProps>(() => {
    return {
      onChange,
    };
  }, [onChange]);
  const { data: codeMirrorEditor } = useCodeMirrorEditorIsolated(editorKey, containerRef.current, cmProps);

  useEffect(() => {
    if (indentSize == null) {
      return;
    }
    const extension = indentUnit.of(' '.repeat(indentSize));

    const cleanupFunction = codeMirrorEditor?.appendExtensions?.(extension);
    return cleanupFunction;

  }, [codeMirrorEditor, indentSize]);

  useEffect(() => {
    const handlePaste = (event: ClipboardEvent) => {
      event.preventDefault();

      if (event.clipboardData == null) {
        return;
      }

      if (onUpload != null && event.clipboardData.types.includes('Files')) {
        onUpload(Array.from(event.clipboardData.files));
      }

      if (event.clipboardData.types.includes('text/plain')) {
        const textData = event.clipboardData.getData('text/plain');
        codeMirrorEditor?.replaceText(textData);
      }
    };

    const extension = EditorView.domEventHandlers({
      paste: handlePaste,
    });

    const cleanupFunction = codeMirrorEditor?.appendExtensions(extension);
    return cleanupFunction;

  }, [codeMirrorEditor, onUpload]);

  useEffect(() => {

    const handleDrop = (event: DragEvent) => {
      // prevents conflicts between codemirror and react-dropzone during file drops.
      event.preventDefault();
    };

    const extension = EditorView.domEventHandlers({
      drop: handleDrop,
    });

    const cleanupFunction = codeMirrorEditor?.appendExtensions(extension);
    return cleanupFunction;

  }, [codeMirrorEditor]);

  const { getRootProps, open } = useFileDropzone({ onUpload, acceptedFileType });

  return (
    <div {...getRootProps()} className="flex-expand-vert">
      <CodeMirrorEditorContainer ref={containerRef} />
<<<<<<< HEAD
      <Toolbar onFileOpen={open} editorKey={editorKey} />
=======
      <Toolbar onFileOpen={open} acceptedFileType={acceptedFileType} />
>>>>>>> ebc53ebc
    </div>
  );
};<|MERGE_RESOLUTION|>--- conflicted
+++ resolved
@@ -106,11 +106,7 @@
   return (
     <div {...getRootProps()} className="flex-expand-vert">
       <CodeMirrorEditorContainer ref={containerRef} />
-<<<<<<< HEAD
-      <Toolbar onFileOpen={open} editorKey={editorKey} />
-=======
-      <Toolbar onFileOpen={open} acceptedFileType={acceptedFileType} />
->>>>>>> ebc53ebc
+      <Toolbar onFileOpen={open} acceptedFileType={acceptedFileType} editorKey={editorKey} />
     </div>
   );
 };