--- conflicted
+++ resolved
@@ -23,11 +23,6 @@
 type Props = {
   editorKey: string | GlobalCodeMirrorEditorKey,
   onChange?: (value: string) => void,
-<<<<<<< HEAD
-  onUpload?: (args: File | File[]) => void,
-=======
-  onUpload?: (files: File[]) => void,
->>>>>>> cc094307
   indentSize?: number,
 }
 
@@ -59,7 +54,6 @@
 
   }, [codeMirrorEditor, indentSize]);
 
-<<<<<<< HEAD
   useEffect(() => {
 
     const extension = EditorView.domEventHandlers({
@@ -96,9 +90,8 @@
     return cleanupFunction;
 
   }, [codeMirrorEditor]);
-=======
+
   const { getRootProps, open } = useFileDropzone({ onUpload });
->>>>>>> cc094307
 
   return (
     <div {...getRootProps()} className="flex-expand-vert">
