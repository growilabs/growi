--- conflicted
+++ resolved
@@ -8,14 +8,10 @@
 import type { ReactCodeMirrorProps } from '@uiw/react-codemirror';
 
 import { GlobalCodeMirrorEditorKey, AcceptedUploadFileType } from '../../consts';
-<<<<<<< HEAD
 import { useFileDropzone, FileDropzoneOverlay, AllEditorTheme } from '../../services';
-=======
-import { useFileDropzone, FileDropzoneOverlay } from '../../services';
 import {
   getStrFromBol, adjustPasteData,
 } from '../../services/list-util/markdown-list-util';
->>>>>>> 0c90c2f9
 import { useCodeMirrorEditorIsolated } from '../../stores';
 
 import { Toolbar } from './Toolbar';
@@ -126,23 +122,6 @@
   }, [codeMirrorEditor]);
 
   useEffect(() => {
-<<<<<<< HEAD
-    if (editorTheme == null) {
-      return;
-    }
-    if (AllEditorTheme[editorTheme] == null) {
-      return;
-    }
-
-    const extension = AllEditorTheme[editorTheme];
-
-    // React CodeMirror has default theme which is default prec
-    // and extension have to be higher prec here than default theme.
-    const cleanupFunction = codeMirrorEditor?.appendExtensions(Prec.high(extension));
-    return cleanupFunction;
-
-  }, [codeMirrorEditor, editorTheme]);
-=======
 
     const handleScroll = (event: Event) => {
       event.preventDefault();
@@ -159,7 +138,23 @@
     return cleanupFunction;
 
   }, [onScroll, codeMirrorEditor]);
->>>>>>> 0c90c2f9
+
+  useEffect(() => {
+    if (editorTheme == null) {
+      return;
+    }
+    if (AllEditorTheme[editorTheme] == null) {
+      return;
+    }
+
+    const extension = AllEditorTheme[editorTheme];
+
+    // React CodeMirror has default theme which is default prec
+    // and extension have to be higher prec here than default theme.
+    const cleanupFunction = codeMirrorEditor?.appendExtensions(Prec.high(extension));
+    return cleanupFunction;
+
+  }, [codeMirrorEditor, editorTheme]);
 
   const {
     getRootProps,
