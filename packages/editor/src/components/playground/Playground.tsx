import {
  useCallback, useEffect, useState,
} from 'react';

import { toast } from 'react-toastify';

import { AcceptedUploadFileType, GlobalCodeMirrorEditorKey } from '../../consts';
import { useCodeMirrorEditorIsolated } from '../../stores';
import { CodeMirrorEditorMain } from '../CodeMirrorEditorMain';

import { PlaygroundController } from './PlaygroundController';
import { Preview } from './Preview';

export const Playground = (): JSX.Element => {

  const [markdownToPreview, setMarkdownToPreview] = useState('');

  const { data: codeMirrorEditor } = useCodeMirrorEditorIsolated(GlobalCodeMirrorEditorKey.MAIN);

  const initialValue = '# header\n';

  // initialize
  useEffect(() => {
    codeMirrorEditor?.initDoc(initialValue);
    setMarkdownToPreview(initialValue);
  }, [codeMirrorEditor, initialValue]);

  // initial caret line
  useEffect(() => {
    codeMirrorEditor?.setCaretLine();
  }, [codeMirrorEditor]);

  // set handler to save with shortcut key
  const saveHandler = useCallback(() => {
    // eslint-disable-next-line no-console
    console.log({ doc: codeMirrorEditor?.getDoc() });
    toast.success('Saved.', { autoClose: 2000 });
  }, [codeMirrorEditor]);

  // the upload event handler
  // demo of uploading a file.
  const uploadHandler = useCallback((files: File[]) => {
    files.forEach((file) => {
      // set dummy file name.
      const insertText = `[${file.name}](/attachment/aaaabbbbccccdddd)\n`;
      codeMirrorEditor?.insertText(insertText);
    });

  }, [codeMirrorEditor]);

  return (
    <>
      <div className="flex-expand-vert justify-content-center align-items-center bg-dark" style={{ minHeight: '83px' }}>
        <div className="text-white">GrowiSubNavigation</div>
      </div>
      <div className="flex-expand-horiz">
        <div className="flex-expand-vert">
          <CodeMirrorEditorMain
            onSave={saveHandler}
            onChange={setMarkdownToPreview}
            onUpload={uploadHandler}
            indentSize={4}
<<<<<<< HEAD
            setMarkdownToPreview={setMarkdownToPreview}
            initialValue={initialValue}
=======
            acceptedFileType={AcceptedUploadFileType.ALL}
>>>>>>> 25467b56
          />
        </div>
        <div className="flex-expand-vert d-none d-lg-flex bg-light text-dark border-start border-dark-subtle p-3">
          <Preview markdown={markdownToPreview} />
          <PlaygroundController />
        </div>
      </div>
      <div className="flex-expand-vert justify-content-center align-items-center bg-dark" style={{ minHeight: '50px' }}>
        <div className="text-white">EditorNavbarBottom</div>
      </div>
    </>
  );
};<|MERGE_RESOLUTION|>--- conflicted
+++ resolved
@@ -60,12 +60,10 @@
             onChange={setMarkdownToPreview}
             onUpload={uploadHandler}
             indentSize={4}
-<<<<<<< HEAD
             setMarkdownToPreview={setMarkdownToPreview}
             initialValue={initialValue}
-=======
             acceptedFileType={AcceptedUploadFileType.ALL}
->>>>>>> 25467b56
+            pageId={undefined}
           />
         </div>
         <div className="flex-expand-vert d-none d-lg-flex bg-light text-dark border-start border-dark-subtle p-3">
