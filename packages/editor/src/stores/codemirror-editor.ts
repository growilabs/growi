--- conflicted
+++ resolved
@@ -14,62 +14,19 @@
   scrollPastEnd(),
 ];
 
-<<<<<<< HEAD
-type MainEditorUtils = {
-  // impl something
-  setIndentSize: (indentSize?: number) => void,
-};
-
-export const useCodeMirrorEditorMain = (container?: HTMLDivElement | null): SWRResponseWithUtils<MainEditorUtils, UseCodeMirrorEditorResponse> => {
-
-  const [indentUnitString, setIndentUnitString] = useState<string>('  ');
-  const extentsionsMain: Extension[] = useMemo(() => [
-    indentUnit.of(indentUnitString),
-  ],
-  [indentUnitString]);
-
-  const props = useMemo<UseCodeMirrorEditor>(() => {
-=======
 export const useCodeMirrorEditorMain = (container?: HTMLDivElement | null, props?: ReactCodeMirrorProps): SWRResponse<UseCodeMirrorEditor> => {
   const mergedProps = useMemo<UseCodeMirror>(() => {
->>>>>>> d6d8ec1c
     return {
       ...props,
       container,
-<<<<<<< HEAD
-      autoFocus: true,
-      extensions: [
-        ...defaultExtensionsMain,
-        ...extentsionsMain,
-      ],
-    };
-  }, [container, extentsionsMain]);
-
-  const states = useCodeMirrorEditor(props);
-=======
       extensions: [
         ...(props?.extensions ?? []),
         ...defaultExtensionsMain,
       ],
     };
   }, [container, props]);
->>>>>>> d6d8ec1c
 
   const states = useCodeMirrorEditor(mergedProps);
 
-<<<<<<< HEAD
-  // implement setIndentSize method
-  const setIndentSize = useCallback((indentSize?: number): void => {
-    if (indentSize != null) {
-      setIndentUnitString(' '.repeat(indentSize));
-    }
-  }, [setIndentUnitString]);
-
-  return withUtils(swrResponse, {
-    // impl something
-    setIndentSize,
-  });
-=======
   return useSWRStatic('codeMirrorEditorMain', props != null ? states : undefined);
->>>>>>> d6d8ec1c
 };