--- conflicted
+++ resolved
@@ -9,12 +9,8 @@
 } from '@codemirror/view';
 import { AcceptedUploadFileType } from '@growi/core';
 
-<<<<<<< HEAD
-import type { GlobalCodeMirrorEditorKey } from '../../../consts';
+import { PasteMode, type GlobalCodeMirrorEditorKey } from '../../../consts';
 import type { CodeMirrorEditorProps } from '../../interfaces/CodeMirrorEditor';
-=======
-import { PasteMode, type EditorSettings, type GlobalCodeMirrorEditorKey } from '../../../consts';
->>>>>>> 0a0f8583
 import {
   useFileDropzone, FileDropzoneOverlay, useShowTableIcon, getStrFromBol, adjustPasteData,
 } from '../../services-internal';
