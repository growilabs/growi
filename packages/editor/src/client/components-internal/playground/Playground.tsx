--- conflicted
+++ resolved
@@ -1,14 +1,6 @@
+import { AcceptedUploadFileType } from '@growi/core';
+import type { ReactCodeMirrorProps } from '@uiw/react-codemirror';
 import { type JSX, useCallback, useEffect, useMemo, useState } from 'react';
-import { AcceptedUploadFileType } from '@growi/core';
-<<<<<<< HEAD
-=======
-import {
-  GLOBAL_SOCKET_KEY,
-  GLOBAL_SOCKET_NS,
-  useSWRStatic,
-} from '@growi/core/dist/swr';
->>>>>>> 871a4b63
-import type { ReactCodeMirrorProps } from '@uiw/react-codemirror';
 import { toast } from 'react-toastify';
 
 import type {
@@ -52,10 +44,8 @@
       autoFormatMarkdownTable: true,
       pasteMode: editorPaste,
     });
-  }, [editorKeymap, editorTheme, editorPaste]);
+  }, [setEditorSettings, editorKeymap, editorTheme, editorPaste]);
 
-<<<<<<< HEAD
-=======
   // initialize global socket
   useEffect(() => {
     const setUpSocket = async () => {
@@ -79,7 +69,6 @@
     setUpSocket();
   }, [mutate]);
 
->>>>>>> 871a4b63
   // set handler to save with shortcut key
   const saveHandler = useCallback(() => {
     // eslint-disable-next-line no-console
