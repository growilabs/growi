--- conflicted
+++ resolved
@@ -1,20 +1,11 @@
-<<<<<<< HEAD
-import { useEffect, useMemo, useRef } from 'react';
-
-import { deepEquals } from '@growi/core/dist/utils';
-import type { ReactCodeMirrorProps, UseCodeMirror } from '@uiw/react-codemirror';
-import { atom, useAtom } from 'jotai';
-import { atomFamily } from 'jotai/utils';
-=======
-import { useMemo, useRef } from 'react';
-import { useSWRStatic } from '@growi/core/dist/swr';
 import { deepEquals } from '@growi/core/dist/utils';
 import type {
   ReactCodeMirrorProps,
   UseCodeMirror,
 } from '@uiw/react-codemirror';
-import type { SWRResponse } from 'swr';
->>>>>>> 871a4b63
+import { atom, useAtom } from 'jotai';
+import { atomFamily } from 'jotai/utils';
+import { useEffect, useMemo, useRef } from 'react';
 import deepmerge from 'ts-deepmerge';
 
 import { type UseCodeMirrorEditor, useCodeMirrorEditor } from '../services';
@@ -28,7 +19,9 @@
 /**
  * Atom family to store CodeMirror editor instances by key
  */
-const codeMirrorEditorAtomFamily = atomFamily((_key: string) => atom<UseCodeMirrorEditor | null>(null));
+const codeMirrorEditorAtomFamily = atomFamily((_key: string) =>
+  atom<UseCodeMirrorEditor | null>(null),
+);
 
 /**
  * Result type for useCodeMirrorEditorIsolated hook
@@ -42,37 +35,19 @@
  * Hook to manage isolated CodeMirror editor instances using Jotai
  */
 export const useCodeMirrorEditorIsolated = (
-<<<<<<< HEAD
-    key: string | null, container?: HTMLDivElement | null, props?: ReactCodeMirrorProps,
+  key: string | null,
+  container?: HTMLDivElement | null,
+  props?: ReactCodeMirrorProps,
 ): CodeMirrorEditorResult => {
-
   const ref = useRef<UseCodeMirrorEditor | null>(null);
   const currentData = ref.current;
 
   // Use a default key if null is provided
   const atomKey = key ?? 'default';
-  const [storedData, setStoredData] = useAtom(codeMirrorEditorAtomFamily(atomKey));
+  const [storedData, setStoredData] = useAtom(
+    codeMirrorEditorAtomFamily(atomKey),
+  );
 
-  const mergedProps = useMemo<UseCodeMirror>(() => deepmerge(
-    { container },
-    props ?? {},
-  ), [container, props]);
-
-  const newData = useCodeMirrorEditor(mergedProps);
-
-  const shouldUpdate = key != null && container != null && (
-    currentData == null
-    || (isValid(newData) && !isDeepEquals(currentData, newData))
-  );
-=======
-  key: string | null,
-  container?: HTMLDivElement | null,
-  props?: ReactCodeMirrorProps,
-): SWRResponse<UseCodeMirrorEditor> => {
-  const ref = useRef<UseCodeMirrorEditor | null>(null);
-  const currentData = ref.current;
-
-  const swrKey = key != null ? `codeMirrorEditor_${key}` : null;
   const mergedProps = useMemo<UseCodeMirror>(
     () => deepmerge({ container }, props ?? {}),
     [container, props],
@@ -81,11 +56,10 @@
   const newData = useCodeMirrorEditor(mergedProps);
 
   const shouldUpdate =
-    swrKey != null &&
+    key != null &&
     container != null &&
     (currentData == null ||
       (isValid(newData) && !isDeepEquals(currentData, newData)));
->>>>>>> 871a4b63
 
   // Update atom when data changes
   useEffect(() => {
@@ -96,6 +70,6 @@
   }, [shouldUpdate, newData, setStoredData]);
 
   return {
-    data: key != null ? storedData ?? undefined : undefined,
+    data: key != null ? (storedData ?? undefined) : undefined,
   };
 };