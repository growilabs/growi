import { useCallback, useState } from 'react';

import { useDropzone, Accept } from 'react-dropzone';
import type { DropzoneState } from 'react-dropzone';

<<<<<<< HEAD
type FileDropzoneState = DropzoneState & {
  isUploading: boolean,
}
=======
import { AcceptedUploadFileType } from '../../consts';
>>>>>>> db92a066

type DropzoneEditor = {
  onUpload?: (files: File[]) => void,
  acceptedFileType: AcceptedUploadFileType,
}

export const useFileDropzone = (props: DropzoneEditor): FileDropzoneState => {

  const { onUpload, acceptedFileType } = props;

  const [isUploading, setIsUploading] = useState(false);

  const dropHandler = useCallback((acceptedFiles: File[]) => {
    if (onUpload == null) {
      return;
    }

    setIsUploading(true);
    onUpload(acceptedFiles);
    setIsUploading(false);

  }, [onUpload, setIsUploading]);

<<<<<<< HEAD
  const dropzoneState = useDropzone({
=======
  const accept: Accept = {
    acceptedFileType: [],
  };

  const disabled = acceptedFileType === AcceptedUploadFileType.NONE;

  return useDropzone({
>>>>>>> db92a066
    noKeyboard: true,
    noClick: true,
    disabled,
    onDrop: dropHandler,
    accept,
  });

  return {
    ...dropzoneState,
    isUploading,
  };
};<|MERGE_RESOLUTION|>--- conflicted
+++ resolved
@@ -3,13 +3,11 @@
 import { useDropzone, Accept } from 'react-dropzone';
 import type { DropzoneState } from 'react-dropzone';
 
-<<<<<<< HEAD
+import { AcceptedUploadFileType } from '../../consts';
+
 type FileDropzoneState = DropzoneState & {
   isUploading: boolean,
 }
-=======
-import { AcceptedUploadFileType } from '../../consts';
->>>>>>> db92a066
 
 type DropzoneEditor = {
   onUpload?: (files: File[]) => void,
@@ -33,17 +31,13 @@
 
   }, [onUpload, setIsUploading]);
 
-<<<<<<< HEAD
-  const dropzoneState = useDropzone({
-=======
   const accept: Accept = {
     acceptedFileType: [],
   };
 
   const disabled = acceptedFileType === AcceptedUploadFileType.NONE;
 
-  return useDropzone({
->>>>>>> db92a066
+  const dropzoneState = useDropzone({
     noKeyboard: true,
     noClick: true,
     disabled,
