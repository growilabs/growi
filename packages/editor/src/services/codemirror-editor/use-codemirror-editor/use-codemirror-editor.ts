import { useMemo } from 'react';

import { indentWithTab, defaultKeymap, deleteCharBackward } from '@codemirror/commands';
import {
  markdown, markdownLanguage,
} from '@codemirror/lang-markdown';
import { syntaxHighlighting, HighlightStyle, defaultHighlightStyle } from '@codemirror/language';
import { languages } from '@codemirror/language-data';
import {
  EditorState, Prec, type Extension,
} from '@codemirror/state';
import { keymap, EditorView } from '@codemirror/view';
import type { Command } from '@codemirror/view';
import { tags } from '@lezer/highlight';
import { useCodeMirror, type UseCodeMirror } from '@uiw/react-codemirror';
import deepmerge from 'ts-deepmerge';
// see: https://github.com/yjs/y-codemirror.next#example
// eslint-disable-next-line @typescript-eslint/ban-ts-comment
// @ts-ignore
import { yUndoManagerKeymap } from 'y-codemirror.next';

import { emojiAutocompletionSettings } from '../../extensions/emojiAutocompletionSettings';

import { useAppendExtensions, type AppendExtensions } from './utils/append-extensions';
import { useFocus, type Focus } from './utils/focus';
import { FoldDrawio, useFoldDrawio } from './utils/fold-drawio';
import { useGetDoc, type GetDoc } from './utils/get-doc';
import { useInitDoc, type InitDoc } from './utils/init-doc';
import { useInsertMarkdownElements, type InsertMarkdowElements } from './utils/insert-markdown-elements';
import { insertNewRowToMarkdownTable, isInTable } from './utils/insert-new-row-to-table-markdown';
import { insertNewlineContinueMarkup } from './utils/insert-newline-continue-markup';
import { useInsertPrefix, type InsertPrefix } from './utils/insert-prefix';
import { useInsertText, type InsertText } from './utils/insert-text';
import { useReplaceText, type ReplaceText } from './utils/replace-text';
import { useSetCaretLine, type SetCaretLine } from './utils/set-caret-line';


<<<<<<< HEAD
const onPressEnter: Command = (editor) => {

  if (isInTable(editor)) {
    insertNewRowToMarkdownTable(editor);
    return true;
  }

  insertNewlineContinueMarkup(editor);

  return true;
};

=======
>>>>>>> 3b7b4d10
// set new markdownKeymap instead of default one
// https://github.com/codemirror/lang-markdown/blob/main/src/index.ts#L17
const markdownKeymap = [
<<<<<<< HEAD
  { key: 'Backspace', run: deleteMarkupBackward },
  { key: 'Enter', run: onPressEnter },
=======
  { key: 'Backspace', run: deleteCharBackward },
  { key: 'Enter', run: insertNewlineContinueMarkup },
>>>>>>> 3b7b4d10
];

const markdownHighlighting = HighlightStyle.define([
  { tag: tags.heading1, class: 'cm-header-1 cm-header' },
  { tag: tags.heading2, class: 'cm-header-2 cm-header' },
  { tag: tags.heading3, class: 'cm-header-3 cm-header' },
  { tag: tags.heading4, class: 'cm-header-4 cm-header' },
  { tag: tags.heading5, class: 'cm-header-5 cm-header' },
  { tag: tags.heading6, class: 'cm-header-6 cm-header' },
]);

type UseCodeMirrorEditorUtils = {
  initDoc: InitDoc,
  appendExtensions: AppendExtensions,
  getDoc: GetDoc,
  focus: Focus,
  setCaretLine: SetCaretLine,
  insertText: InsertText,
  replaceText: ReplaceText,
  insertMarkdownElements: InsertMarkdowElements,
  insertPrefix: InsertPrefix,
  foldDrawio: FoldDrawio,
}
export type UseCodeMirrorEditor = {
  state: EditorState | undefined;
  view: EditorView | undefined;
} & UseCodeMirrorEditorUtils;


const defaultExtensions: Extension[] = [
  EditorView.lineWrapping,
  markdown({ base: markdownLanguage, codeLanguages: languages, addKeymap: false }),
  keymap.of(markdownKeymap),
  keymap.of([indentWithTab]),
  Prec.lowest(keymap.of(defaultKeymap)),
  syntaxHighlighting(markdownHighlighting),
  Prec.lowest(syntaxHighlighting(defaultHighlightStyle)),
  emojiAutocompletionSettings,
  keymap.of(yUndoManagerKeymap),
];


export const useCodeMirrorEditor = (props?: UseCodeMirror): UseCodeMirrorEditor => {

  const mergedProps = useMemo(() => {
    return deepmerge(
      props ?? {},
      {
        extensions: [
          defaultExtensions,
        ],
        // Reset settings of react-codemirror.
        // Extensions are defined first will be used if they have the same priority.
        // If extensions conflict, disable them here.
        // And add them to defaultExtensions: Extension[] with a lower priority.
        // ref: https://codemirror.net/examples/config/
        // ------- Start -------
        indentWithTab: false,
        basicSetup: {
          defaultKeymap: false,
          dropCursor: false,
          // Disabled react-codemirror history for Y.UndoManager
          history: false,
        },
        // ------- End -------
      },
    );
  }, [props]);

  const { state, view } = useCodeMirror(mergedProps);

  const initDoc = useInitDoc(view);
  const appendExtensions = useAppendExtensions(view);
  const getDoc = useGetDoc(view);
  const focus = useFocus(view);
  const setCaretLine = useSetCaretLine(view);
  const insertText = useInsertText(view);
  const replaceText = useReplaceText(view);
  const insertMarkdownElements = useInsertMarkdownElements(view);
  const insertPrefix = useInsertPrefix(view);
  const foldDrawio = useFoldDrawio(view);

  return {
    state,
    view,
    initDoc,
    appendExtensions,
    getDoc,
    focus,
    setCaretLine,
    insertText,
    replaceText,
    insertMarkdownElements,
    insertPrefix,
    foldDrawio,
  };
};<|MERGE_RESOLUTION|>--- conflicted
+++ resolved
@@ -35,7 +35,6 @@
 import { useSetCaretLine, type SetCaretLine } from './utils/set-caret-line';
 
 
-<<<<<<< HEAD
 const onPressEnter: Command = (editor) => {
 
   if (isInTable(editor)) {
@@ -48,18 +47,11 @@
   return true;
 };
 
-=======
->>>>>>> 3b7b4d10
 // set new markdownKeymap instead of default one
 // https://github.com/codemirror/lang-markdown/blob/main/src/index.ts#L17
 const markdownKeymap = [
-<<<<<<< HEAD
-  { key: 'Backspace', run: deleteMarkupBackward },
+  { key: 'Backspace', run: deleteCharBackward },
   { key: 'Enter', run: onPressEnter },
-=======
-  { key: 'Backspace', run: deleteCharBackward },
-  { key: 'Enter', run: insertNewlineContinueMarkup },
->>>>>>> 3b7b4d10
 ];
 
 const markdownHighlighting = HighlightStyle.define([
