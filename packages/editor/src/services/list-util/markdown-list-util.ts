<<<<<<< HEAD
import type { EditorView } from '@codemirror/view';
=======
import { EditorView } from '@codemirror/view';
>>>>>>> 5316c5a0

// https://regex101.com/r/7BN2fR/5
const indentAndMarkRE = /^(\s*)(>[> ]*|[*+-] \[[x ]\]\s|[*+-]\s|(\d+)([.)]))(\s*)/;

const getBol = (editor: EditorView) => {
  const curPos = editor.state.selection.main.head;
  const aboveLine = editor.state.doc.lineAt(curPos).number;
  return editor.state.doc.line(aboveLine).from;
};

export const getStrFromBol = (editor: EditorView): string => {
  const curPos = editor.state.selection.main.head;
  return editor.state.sliceDoc(getBol(editor), curPos);
};

export const adjustPasteData = (strFromBol: string, text: string): string => {

  let adjusted = text;

  if (text.match(indentAndMarkRE)) {
    const matchResult = strFromBol.match(indentAndMarkRE);
    const indent = matchResult ? matchResult[1] : '';

    const lines = text.match(/[^\r\n]+/g);

    const replacedLines = lines?.map((line, index) => {

      if (index === 0 && strFromBol.match(indentAndMarkRE)) {
        return line.replace(indentAndMarkRE, '');
      }

      return indent + line;
    });

    adjusted = replacedLines ? replacedLines.join('\n') : '';
  }

  else if (strFromBol.match(indentAndMarkRE)) {
    const replacedText = text.replace(/(\r\n|\r|\n)/g, `$1${strFromBol}`);

    adjusted = replacedText;
  }

  return adjusted;
};<|MERGE_RESOLUTION|>--- conflicted
+++ resolved
@@ -1,8 +1,4 @@
-<<<<<<< HEAD
 import type { EditorView } from '@codemirror/view';
-=======
-import { EditorView } from '@codemirror/view';
->>>>>>> 5316c5a0
 
 // https://regex101.com/r/7BN2fR/5
 const indentAndMarkRE = /^(\s*)(>[> ]*|[*+-] \[[x ]\]\s|[*+-]\s|(\d+)([.)]))(\s*)/;
