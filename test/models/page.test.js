--- conflicted
+++ resolved
@@ -21,11 +21,7 @@
       ];
 
       return testDBUtil.generateFixture(conn, 'User', userFixture);
-<<<<<<< HEAD
-    }).then(function(testUsers) {
-=======
     }).then(testUsers => {
->>>>>>> 968ce734
       createdUsers = testUsers;
       var testUser0 = testUsers[0];
 
@@ -69,11 +65,7 @@
       ];
 
       return testDBUtil.generateFixture(conn, 'Page', fixture)
-<<<<<<< HEAD
-      .then(function(pages) {
-=======
       .then(pages => {
->>>>>>> 968ce734
         createdPages = pages;
         done();
       });
@@ -291,15 +283,9 @@
     });
   });
 
-<<<<<<< HEAD
-  describe('.findPage', function () {
-    context('findPageById', () => {
-      it('should find page', function(done) {
-=======
   describe('.findPage', () => {
     context('findPageById', () => {
       it('should find page', done => {
->>>>>>> 968ce734
         const pageToFind = createdPages[0];
         Page.findPageById(pageToFind._id)
         .then(pageData => {
@@ -309,13 +295,8 @@
       });
     });
 
-<<<<<<< HEAD
-    context('findPageByIdAndGrantedUser', function() {
-      it('should find page', function(done) {
-=======
     context('findPageByIdAndGrantedUser', () => {
       it('should find page', done => {
->>>>>>> 968ce734
         const pageToFind = createdPages[0];
         const grantedUser = createdUsers[0];
         Page.findPageByIdAndGrantedUser(pageToFind._id, grantedUser)
@@ -330,10 +311,7 @@
         const grantedUser = createdUsers[1];
         Page.findPageByIdAndGrantedUser(pageToFind._id, grantedUser)
         .then(pageData => {
-<<<<<<< HEAD
-=======
           done(new Error());
->>>>>>> 968ce734
         }).catch(err => {
           expect(err).to.instanceof(Error);
           done();
