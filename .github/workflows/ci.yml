--- conflicted
+++ resolved
@@ -156,25 +156,6 @@
       with:
         path: node_modules
         key: ${{ runner.OS }}-node_modules_dev-${{ matrix.node-version }}-${{ hashFiles('**/yarn.lock') }}
-<<<<<<< HEAD
-=======
-    - name: Get Date
-      id: date
-      run: |
-        echo ::set-output name=YmdH::$(date '+%Y%m%d%H')
-        echo ::set-output name=Ymd::$(date '+%Y%m%d')
-        echo ::set-output name=Ym::$(date '+%Y%m')
-        echo ::set-output name=Y::$(date '+%Y')
-    - name: Cache/Restore node_modules/.cache/hard-source
-      uses: actions/cache@v2
-      with:
-        path: node_modules/.cache
-        key: ${{ runner.OS }}-hard_source_webpack_dev-${{ matrix.node-version }}-${{ steps.date.outputs.YmdH }}
-        restore-keys: |
-          ${{ runner.os }}-hard_source_webpack_dev-${{ matrix.node-version }}-${{ steps.date.outputs.Ymd }}
-          ${{ runner.os }}-hard_source_webpack_dev-${{ matrix.node-version }}-${{ steps.date.outputs.Ym }}
-          ${{ runner.os }}-hard_source_webpack_dev-${{ matrix.node-version }}-${{ steps.date.outputs.Y }}
->>>>>>> 39e1cdf9
     - name: Get yarn cache dir
       if: steps.cache-dependencies.outputs.cache-hit != 'true'
       id: cache-yarn
