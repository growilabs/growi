--- conflicted
+++ resolved
@@ -1,4 +1,3 @@
-<<<<<<< HEAD
 # name: Node CI for app development
 
 # on:
@@ -53,12 +52,15 @@
 #         run: |
 #           npx lerna bootstrap -- --frozen-lockfile
 
-#       - name: lerna run lint for plugins
-#         run: |
-#           yarn lerna run lint --scope @growi/remark-*
-#       - name: lerna run lint for app
-#         run: |
-#           yarn lerna run lint --scope @growi/app --scope @growi/codemirror-textlint --scope @growi/core --scope @growi/slack --scope @growi/ui
+      # - name: lerna run lint for dependent packages
+      #   run: |
+      #     yarn lerna run lint --scope @growi/codemirror-textlint --scope @growi/core --scope @growi/hackmd --scope @growi/preset-themes --scope @growi/remark-* --scope @growi/slack --scope @growi/ui
+      # - name: build dependent packages
+      #   run: |
+      #     yarn lerna run build --scope @growi/preset-themes
+      # - name: lerna run lint for app
+      #   run: |
+      #     yarn lerna run lint --scope @growi/app
 
 #       - name: Slack Notification
 #         uses: weseek/ghaction-slack-notification@master
@@ -190,201 +192,4 @@
 #           job_name: '*Node CI for growi - launch-dev (${{ matrix.node-version }})*'
 #           channel: '#ci'
 #           isCompactMode: true
-#           url: ${{ secrets.SLACK_WEBHOOK_URL }}
-=======
-name: Node CI for app development
-
-on:
-  push:
-    branches-ignore:
-      - release/**
-      - rc/**
-      - chore/**
-      - support/prepare-v**
-    paths:
-      - .github/workflows/ci-app.yml
-      - .eslint*
-      - tsconfig.base.json
-      - yarn.lock
-      - packages/app/**
-      - '!packages/app/docker/**'
-      - packages/codemirror-textlint/**
-      - packages/core/**
-      - packages/remark-*/**
-      - packages/slack/**
-      - packages/ui/**
-
-jobs:
-  lint:
-    runs-on: ubuntu-latest
-
-    strategy:
-      matrix:
-        node-version: [16.x]
-
-    steps:
-      - uses: actions/checkout@v3
-
-      - uses: actions/setup-node@v3
-        with:
-          node-version: ${{ matrix.node-version }}
-          cache: 'yarn'
-          cache-dependency-path: '**/yarn.lock'
-
-      - name: Cache/Restore node_modules
-        id: cache-dependencies
-        uses: actions/cache@v3
-        with:
-          path: |
-            **/node_modules
-          key: node_modules-${{ runner.OS }}-node${{ matrix.node-version }}-${{ hashFiles('**/yarn.lock') }}-${{ hashFiles('packages/app/package.json') }}
-          restore-keys: |
-            node_modules-${{ runner.OS }}-node${{ matrix.node-version }}-${{ hashFiles('**/yarn.lock') }}-
-            node_modules-${{ runner.OS }}-node${{ matrix.node-version }}-
-
-      - name: lerna bootstrap
-        run: |
-          npx lerna bootstrap -- --frozen-lockfile
-
-      - name: lerna run lint for dependent packages
-        run: |
-          yarn lerna run lint --scope @growi/codemirror-textlint --scope @growi/core --scope @growi/hackmd --scope @growi/preset-themes --scope @growi/remark-* --scope @growi/slack --scope @growi/ui
-      - name: build dependent packages
-        run: |
-          yarn lerna run build --scope @growi/preset-themes
-      - name: lerna run lint for app
-        run: |
-          yarn lerna run lint --scope @growi/app
-
-      - name: Slack Notification
-        uses: weseek/ghaction-slack-notification@master
-        if: failure()
-        with:
-          type: ${{ job.status }}
-          job_name: '*Node CI for growi - lint (${{ matrix.node-version }})*'
-          channel: '#ci'
-          isCompactMode: true
-          url: ${{ secrets.SLACK_WEBHOOK_URL }}
-
-  test:
-    runs-on: ubuntu-latest
-
-    strategy:
-      matrix:
-        node-version: [16.x]
-
-    services:
-      mongodb:
-        image: mongo:4.4
-        ports:
-          - 27017/tcp
-
-    steps:
-      - uses: actions/checkout@v3
-
-      - uses: actions/setup-node@v3
-        with:
-          node-version: ${{ matrix.node-version }}
-          cache: 'yarn'
-          cache-dependency-path: '**/yarn.lock'
-
-      - name: Cache/Restore node_modules
-        id: cache-dependencies
-        uses: actions/cache@v3
-        with:
-          path: |
-            **/node_modules
-          key: node_modules-${{ runner.OS }}-node${{ matrix.node-version }}-${{ hashFiles('**/yarn.lock') }}-${{ hashFiles('packages/app/package.json') }}
-          restore-keys: |
-            node_modules-${{ runner.OS }}-node${{ matrix.node-version }}-${{ hashFiles('**/yarn.lock') }}-
-            node_modules-${{ runner.OS }}-node${{ matrix.node-version }}-
-
-      - name: lerna bootstrap
-        run: |
-          npx lerna bootstrap -- --frozen-lockfile
-
-      - name: lerna run test for plugins
-        run: |
-          yarn lerna run test --scope @growi/remark-*
-
-      - name: Test app
-        working-directory: ./packages/app
-        run: |
-          yarn test:ci --selectProjects unit server ; yarn test:ci --selectProjects server-v5
-        env:
-          MONGO_URI: mongodb://localhost:${{ job.services.mongodb.ports['27017'] }}/growi_test
-
-      - name: Upload coverage report as artifact
-        uses: actions/upload-artifact@v3
-        with:
-          name: Coverage Report
-          path: |
-            packages/app/coverage
-            packages/remark-growi-plugin/coverage
-
-      - name: Slack Notification
-        uses: weseek/ghaction-slack-notification@master
-        if: failure()
-        with:
-          type: ${{ job.status }}
-          job_name: '*Node CI for growi - test (${{ matrix.node-version }})*'
-          channel: '#ci'
-          isCompactMode: true
-          url: ${{ secrets.SLACK_WEBHOOK_URL }}
-
-  launch-dev:
-    runs-on: ubuntu-latest
-
-    strategy:
-      matrix:
-        node-version: [16.x]
-
-    services:
-      mongodb:
-        image: mongo:4.4
-        ports:
-          - 27017/tcp
-
-    steps:
-      - uses: actions/checkout@v3
-
-      - uses: actions/setup-node@v3
-        with:
-          node-version: ${{ matrix.node-version }}
-          cache: 'yarn'
-          cache-dependency-path: '**/yarn.lock'
-
-      - name: Cache/Restore node_modules and next cache files
-        id: cache-dependencies
-        uses: actions/cache@v3
-        with:
-          path: |
-            **/node_modules
-            ${{ github.workspace }}/packages/app/.next/cache
-          key: dev-${{ runner.OS }}-node${{ matrix.node-version }}-${{ hashFiles('**/yarn.lock') }}-${{ hashFiles('packages/app/package.json') }}
-          restore-keys: |
-            dev-${{ runner.OS }}-node${{ matrix.node-version }}-${{ hashFiles('**/yarn.lock') }}-
-            dev-${{ runner.OS }}-node${{ matrix.node-version }}-
-
-      - name: lerna bootstrap
-        run: |
-          npx lerna bootstrap -- --frozen-lockfile
-
-      - name: yarn dev:ci
-        working-directory: ./packages/app
-        run: |
-          cp config/ci/.env.local.for-ci .env.development.local
-          yarn dev:ci
-        env:
-          MONGO_URI: mongodb://localhost:${{ job.services.mongodb.ports['27017'] }}/growi_dev
-
-      - name: Slack Notification
-        uses: weseek/ghaction-slack-notification@master
-        if: failure()
-        with:
-          type: ${{ job.status }}
-          job_name: '*Node CI for growi - launch-dev (${{ matrix.node-version }})*'
-          channel: '#ci'
-          isCompactMode: true
-          url: ${{ secrets.SLACK_WEBHOOK_URL }}
->>>>>>> bc2d9bfd
+#           url: ${{ secrets.SLACK_WEBHOOK_URL }}