# Changelog

## [Unreleased](https://github.com/weseek/growi/compare/v6.2.1...HEAD)

*Please do not manually update this file. We've automated the process.*

<<<<<<< HEAD
=======
## [v6.2.1](https://github.com/weseek/growi/compare/v6.2.0...v6.2.1) - 2023-10-03

### BREAKING CHANGES

- support: Omit promster (#8105) @yuki-takei

### 🚀 Improvement

- imprv: Download a markdown file using the page name as the file name (#8061) @soumaeda
- imprv: Admin customize presentation form (#8083) @meiri-k
- imprv: i18n for marp settings (#8110) @moekumasaka
- imprv: i18n "Create /Sidebar page" label (#8085) @yuki-takei

### 🐛 Bug Fixes

- fix: Marp is enabled incorrectly problem (#8100) @reiji-h
- fix: Do not work img tag if use style property 62x (#8092) @jam411

### 🧰 Maintenance

- support: Internationalization USER_REGISTRATION_APPROVAL_REQUEST label for v62x (#8130) @jam411
- ci(deps): bump get-func-name from 2.0.0 to 2.0.2 (#8119) @dependabot
- support: Omit promster (#8105) @yuki-takei

>>>>>>> b4275527
## [v6.2.0](https://github.com/weseek/growi/compare/v6.1.12...v6.2.0) - 2023-09-14

### 💎 Features

- feat: Presentation preview and support Marp  (#8029) @reiji-h

### 🚀 Improvement

- imprv: Able to customize users homepage deletion (#7921) @yuki-takei
- imprv: Search behavior (#8069) @yuki-takei
- imprv: Add CSP style-src for Safari and Content-Disposition of attachment (#8049) @ykanematsu
- imprv: Correct update message (#8040) @reiji-h
- imprv: Add installed date to questionnaire answer (#7971) @TatsuyaIse
- imprv: Show modal when you delete plugin (#7875) @soumaeda
- imprv: i18n resetting password mail body (#8058) @meiri-k
- imprv: Create Japanese ejs files (#7957) @meiri-k
- imprv: Clean up old toastr (#7949) @jam411
- imprv: Persist the installed date in the Config collection (#7936) @TatsuyaIse

### 🐛 Bug Fixes

- fix: Pages can be created under a non-existent user page (#7974) @miya
- fix: Pages can be created under a non-existent user page (During attachment upload) (#8001) @miya
- fix: Type safe implementation for objects imported from ElasticsearchClient (#7862) @miya
- fix: Consider an empty page when renaming and duplicating (#7979) @yuki-takei
- fix: Remove redundant toastSuccess for pasted attachments (#8044) @jam411
- fix: Fixing swagger for tag update api (#8010) @miya
- fix: Modification of links in the docs (#8004) @miya

### 🧰 Maintenance

- support: Omit core-js v2 (#7944) @yuki-takei
- support: Improve build settings (#7919) @yuki-takei
- support: Url to join to the slack team (#8073) @WNomunomu

## [v6.1.15](https://github.com/weseek/growi/compare/v6.1.14...v6.1.15) - 2023-09-11

### 🚀 Improvement

- imprv: Add CSP style-src for Safari and Content-Disposition of attachment (for v6.1.x) (#8057) @yuki-takei

## [v6.1.14](https://github.com/weseek/growi/compare/v6.1.13...v6.1.14) - 2023-08-22

### 🐛 Bug Fixes

- fix: Add option to lightbox (6.1.x) (#8003) @yuki-takei

## [v6.1.13](https://github.com/weseek/growi/compare/v6.1.12...v6.1.13) - 2023-08-17

### 🐛 Bug Fixes

- fix: Do not work img tag if use style property (#7988) @jam411
- fix: "Searching..." label appearing unnecessarily (#7990) @yuki-takei

## [v6.1.12](https://github.com/weseek/growi/compare/v6.1.11...v6.1.12) - 2023-08-14

### 🐛 Bug Fixes

- fix: Consider an empty page when renaming and duplicating (v6.1.x) (#7980) @yuki-takei
- fix: Do not work image tag properties (#7977) @jam411

## [v6.1.11](https://github.com/weseek/growi/compare/v6.1.10...v6.1.11) - 2023-08-07

### 🐛 Bug Fixes

- fix: Admin page permission when the user transit with next-routing (#7908) @WNomunomu
- fix: Transitioning to a non-existent page under "/me" results in a 500 error (#7946) @miya
- fix: Auto-scroll search result content 2 (#7943) @yuki-takei

## [v6.1.10](https://github.com/weseek/growi/compare/v6.1.9...v6.1.10) - 2023-08-01

### 🐛 Bug Fixes

- fix: Unsaved comments remain in the editor when transitioning to a new page  (#7912) @miya
- fix: SWR settings for searching (#7940) @yuki-takei
- fix: Auto-scroll search result content (#7935) @yuki-takei

## [v6.1.9](https://github.com/weseek/growi/compare/v6.1.8...v6.1.9) - 2023-07-31

### 💎 Features

- feat: LightBox for enlargement of image (#7899) @WNomunomu

### 🚀 Improvement

- imprv: Do not use loadConfigs in skipSSR (#7929) @jam411
- imprv: Improve default behavior of skipSSR (#7927) @jam411
- imprv: Improved Design for Bookmarks Sidebar (#7886) @soumaeda

### 🐛 Bug Fixes

- fix: Page creation and update process (#7925) @yuki-takei
- fix: Sidebar doesn't show the link to the administration panel when logged in as an Admin (#7914) @miya
- fix: Improve page data mutation after renaming and deleting by GrowiContextualSubNavigation (#7926) @yuki-takei
- fix: Revert dynamic import. (#7923) @TatsuyaIse
- fix: Questionnaire wikiType (#7907) @TatsuyaIse

## [v6.1.8](https://github.com/weseek/growi/compare/v6.1.7...v6.1.8) - 2023-07-24

### 💎 Features

- feat: Add plugin badge to TemplateModal's list of templates (#7897) @TatsuyaIse

### 🚀 Improvement

- imprv: Replace isAdmin with usersAdminHooks (#7840) @WNomunomu
- imprv: Show alert for trashed pages only when the page is not empty (#7903) @TatsuyaIse
- imprv: Template name truncation (#7898) @TatsuyaIse

### 🐛 Bug Fixes

- fix: Cancel a comment will cancel all comments (#7804) @mudana-grune

### 🧰 Maintenance

- ci(deps-dev): bump vite from 4.3.8 to 4.4.5 (#7901) @dependabot
- ci(deps): bump semver from 5.7.1 to 5.7.2 (#7867) @dependabot
- ci(deps): bump mongoose from 6.11.1 to 6.11.3 (#7891) @dependabot
- ci(deps): bump word-wrap from 1.2.3 to 1.2.4 (#7892) @dependabot

## [v6.1.7](https://github.com/weseek/growi/compare/v6.1.6...v6.1.7) - 2023-07-19

### 💎 Features

- feat: Authentication settings cannot be disabled if there will be no administrator user available to log in (#7761) @mudana-grune

### 🚀 Improvement

- imprv: Show spinner while installing and logging-in (#7823) @soumaeda
- imprv: Routing with next link (#7880) @yuki-takei

### 🐛 Bug Fixes

- fix: Auto popup PageAccessoriesModal and show page history (#7888) @yuki-takei
- fix: Auto-scroll does not work when accessing the page when the header string is CJK (#7882) @yuki-takei
- fix: Avoid unnecessary next routing (#7863) @miya
- fix: Work put back page on bookmark sidebar (#7698) @mudana-grune

### 🧰 Maintenance

- support: Render SearchPageBase in CSR (#7889) @yuki-takei

## [v6.1.6](https://github.com/weseek/growi/compare/v6.1.5...v6.1.6) - 2023-07-12

### 🐛 Bug Fixes

- fix: Revert current page mutation and add workaround for saving page (#7877) @yuki-takei
- fix: The official docker image missed preset-templates (#7865) @yuki-takei
- fix: SSL connection error to Elasticsearch8 using self certificate (#7818) @miya

## [v6.1.5](https://github.com/weseek/growi/compare/v6.1.4...v6.1.5) - 2023-07-10

### 💎 Features

- feat: Rich Attachment (#7534) @jam411
- feat: Plugin kit (#7830) @yuki-takei
- feat: Deciding whether to use SSR based on the volume of latestRevisionBodyLength (#7772) @miya

### 🚀 Improvement

- imprv: Load templates from the server 2 (#7850) @yuki-takei
- imprv: Improve release parent group button (#7838) @WNomunomu
- imprv: Load templates from the server (#7842) @yuki-takei
- imprv: Able to send new passsword by email (#7758) @soumaeda
- imprv: Convert jsx into tsx (#7832) @WNomunomu
- imprv: After reset password footer modal design (#7790) @soumaeda
- imprv: Update email alert (#7771) @WNomunomu
- imprv: Can use normal browser transition in searching page (#7826) @yuki-takei
- imprv: Show tooltip when copying password (#7800) @soumaeda

### 🐛 Bug Fixes

- fix(lsx): Except option (#7855) @yuki-takei
- fix: Page body is not displayed when skipSSR (#7849) @miya
- fix: When uploading an attachment file to a new page and pressing the update button, an error occurs (#7844) @miya
- fix: Editing user group settings (#7827) @WNomunomu
- fix: Handsontable not display full screen (#7784) @mudana-grune
- fix: Brand logo fill color transition (#7828) @yuki-takei
- fix: Email body of global notification is not displayed (#7824) @jam411
- fix(lsx): Prefix is not uniquely determined by usage (#7815) @yuki-takei

### 🧰 Maintenance

- support: Dependencies specification for local packages (#7809) @yuki-takei

## [v6.1.4](https://github.com/weseek/growi/compare/v6.1.3...v6.1.4) - 2023-06-12

### 💎 Features

- feat(plugin): Specify repository branch name (#7783) @yuki-takei

### 🚀 Improvement

- imprv: Suppress unnecessary bookmark API requests (#7798) @yuki-takei

### 🐛 Bug Fixes

- fix: Bookmarks mutation for the current user (#7797) @yuki-takei
- fix: Slack channels data for User Triggered Notification is not loaded (#7794) @yuki-takei
- fix: The input of the editor is cleared when an attachment is added when a new page editing (#7788) @miya

## [v6.1.3](https://github.com/weseek/growi/compare/v6.1.2...v6.1.3) - 2023-06-07

### 💎 Features

- feat(lsx):  Load more (#7774) @yuki-takei

### 🚀 Improvement

- imprv: Insert template (#7764) @yuki-takei
- imprv: Update preset templates (#7762) @yuki-takei
- imprv: Make migration script type safe (#7702) @miya
- imprv: Update migration script docs (#7699) @miya

### 🐛 Bug Fixes

- fix(lsx): Parsing num/depth options (#7769) @yuki-takei
- fix: When uploading an attachment and creating a new page, it does not inherit the grant of the parent page (#7768) @miya
- fix: Unable to perform bookmark operations from bookmark item control (#7750) @miya
- fix: Bookmarks status not updated on search result (#7667) @mudana-grune

### 🧰 Maintenance

- support: Refactor plugin related modules (#7765) @yuki-takei
- support: Refactor AclService (#7754) @yuki-takei
- support: typescriptize SlackLegacyUtil (#7751) @yuki-takei
- support: Refactor ConfigManager (#7752) @yuki-takei
- support: Convert unit tests by Jest to Vitest (#7749) @yuki-takei

## [v6.1.2](https://github.com/weseek/growi/compare/v6.1.1...v6.1.2) - 2023-05-25

### 🚀 Improvement

- imprv: Unify whitelist description (#7638) @soumaeda
- imprv: Refactoring migration script (#7694) @miya
- imprv: Implement infinite scroll into PageTimeline (#7679) @reiji-h

### 🐛 Bug Fixes

- fix: Hash and search query in the relative link are omitted wrongly (#7697) @yuki-takei

### 🧰 Maintenance

- support: Restrict the 'populate' method in model modules (#7689) @yuki-takei
- support: Refactor LinkEditModal (#7654) @yukendev
- ci(deps): bump aws-actions/configure-aws-credentials from 1 to 2 (#7620) @dependabot
- ci(deps): bump hugo19941994/delete-draft-releases from 1.0.0 to 1.0.1 (#7448) @dependabot

## [v6.1.1](https://github.com/weseek/growi/compare/v6.1.0...v6.1.1) - 2023-05-24

### 🐛 Bug Fixes

- fix: Bookmark folders owned by others are accessible for manipulation (#7688) @miya
- fix: remark-attachment-refs does not work in production (#7681) @yuki-takei
- fix: User picture of bookmark not showing inside bookmark folder (#7678) @mudana-grune
- fix: Update name attribute of PageRenameModal.tsx (#7677) @jam411
- fix: The user's bookmarks are displayed on unrelated user's home (#7668) @miya
- fix: The user's bookmarks are updated by unrelated user's operation (#7670) @jam411

## [v6.1.0](https://github.com/weseek/growi/compare/v6.0.15...v6.1.0) - 2023-05-17

### BREAKING CHANGES

- Node.js v14 is no longer supported.
- Elasticsearch v6 is no longer supported.
- imprv: Omit clobber prefix (#7627) @yuki-takei
- support: Omit textlint (#7578) @yuki-takei
- support: Remove Blockdiag codes (#7576) @yuki-takei

See the upgrading guide for v6.1.x. => [English](https://docs.growi.org/en/admin-guide/upgrading/61x.html) / [Japanese](https://docs.growi.org/ja/admin-guide/upgrading/61x.html)

### 💎 Features

- feat: Add read-only user feature (#7648) @jam411
- feat: Support Mermaid (move into the feature dierctory) (#7647) @miya
- feat: Fix APP_SITE_URL with an environment variable (#7646) @yuki-takei
- feat: Support Mermaid (#7645) @miya
- feat: Support Elasticsearch v8 (#7623) @miya
- feat: Elasticsearchv8 module (#7623) @miya
- feat: Bookmarks folder and sidebar menu (#7450) @mudana-grune
- feat: GROWI Questionnaire (#7316) @hakumizuki
- feat: Revive attachment-refs with remark (#7597) @arafubeatbox

### 🚀 Improvement

- imprv: Font size (#7663) @yuki-takei
- imprv: Admin user can use `reset-password` without email settings (#7650) @jam411
- imprv: Optimize fonts with next/font (#7633) @yuki-takei
- imprv: GFM table performance 2 (#7640) @yuki-takei
- imprv: GFM footnote styles (#7628) @yuki-takei
- imprv: GFM table performance (#7619) @yuki-takei
- imprv: Show unsaved warning when comment not posted (#7603) @arafubeatbox
- imprv: Suppress UI Flickering for dropdowns (#7608) @jam411
- imprv: Allow registering without GROWI email settings for ID/Password authentication's restricted registration (#7591) @jam411
- imprv: Enable browsing video (for v6.1.0) (#7589) @yuki-takei
- imprv: Show a spinner into the save button while the saving process (#7579) @yuki-takei
- imprv: Inject PlantUML URI with config-loader (#7577) @yuki-takei
- imprv: Loading draw.io (diagrams.net) resources (#7575) @yuki-takei

### 🐛 Bug Fixes

- fix: The environment variable for disabling link sharing (#7652) @yuki-takei
- fix: Cursor resetting occurs after updating with the built-in editor (#7644) @yuki-takei
- fix: Revision schema migration for v5 to v6 (#7637) @yuki-takei
- fix: Editor not resetting when the same markdown (#7625) @arafubeatbox
- fix: AlignRight DropdownMenu flickering (#7606) @mudana-grune
- fix: Not display page list count badge in trash page (#7600) @yukendev
- fix: Reverted descendant pages do not appear in search results (#7587) @miya
- fix: Deleted descendant pages do not appear in search results (#7583) @miya
- fix: Show lsx page list in trash page correctly (#7582) @yukendev
- fix: Uncaught type error by `sticky-event` (#7566) @mudana-grune

### 🧰 Maintenance

- support: mongoose update (#7659) @jam411
- support: Elasticsearch8 (#7592) @miya
- support: Replaced by IAttachmentHasId (#7629) @reiji-h
- support: Dedupe packages (#7590) @yuki-takei
- support: Typescriptize CustomNav (#7584) @yuki-takei
- support: Replaced by IAttachmentHasId (#7629) @reiji-h
- support: Migrate to Turborepo (#7417) @yuki-takei

## [v6.0.15](https://github.com/weseek/growi/compare/v6.0.14...v6.0.15) - 2023-04-10

### 🐛 Bug Fixes

- fix: Templates are not applied when pages are created from PageTree (#7553) @miya
- fix(drawio): Render uncompressed data when line-breaks option is set (#7555) @yuki-takei
- fix: Is not working i18n on `/admin/export`  (#7554) @jam411
- fix: PageTree mutiple DnD unexpected disappear and unexpected tree move if renamed path (#7542) @jam411
- fix: Username incremental search is not working in comment (#7548) @mudana-grune
- fix: H6 line-height (#7541) @yukendev

## [v6.0.14](https://github.com/weseek/growi/compare/v6.0.13...v6.0.14) - 2023-04-04

### 🐛 Bug Fixes

- fix(drawio): Set compressXml option (#7536) @yuki-takei
- fix(drawio): Rendering uncompressed data (#7537) @yuki-takei

## [v6.0.13](https://github.com/weseek/growi/compare/v6.0.12...v6.0.13) - 2023-04-03

### 🐛 Bug Fixes

- fix: The "note" and "keep" commands of the GROWI bot are not functioning (#7529) @miya
- fix: The "search" command of the GROWI bot is not functioning (#7525) @miya
- fix: Lsx filter and except option do not work when the path includes special characters (#7523) @yuki-takei

## [v6.0.12](https://github.com/weseek/growi/compare/v6.0.11...v6.0.12) - 2023-03-30

### 🐛 Bug Fixes

- fix: DrawioViewer script URL (#7518) @yuki-takei

## [v6.0.11](https://github.com/weseek/growi/compare/v6.0.10...v6.0.11) - 2023-03-29

### 🚀 Improvement

- imprv: ToC placeholder (#7506) @yuki-takei

### 🐛 Bug Fixes

- fix: Support draw.io v21.1.0 (support both of compressed/uncompressed data) (#7515) @yuki-takei
- fix: The same level template page is being applied to lower level pages unintentionally (#7510) @miya
- fix: Supress `activeTab` prop type error (#7504) @jam411

## [v6.0.10](https://github.com/weseek/growi/compare/v6.0.9...v6.0.10) - 2023-03-23

### 🚀 Improvement

- imprv: Reverse switch for display or hidden page settings (#7483) @yuki-takei

### 🐛 Bug Fixes

- fix: CodeBlock string is be `[object Object]` if searched (#7484) @jam411
- fix: Show handsontable edit modal color in dark theme  (#7497) @yukendev
- fix: Error when transitioning to a user home page where creator does not exist (#7499) @miya
- fix: Attachment links do not work correctly (#7498) @jam411
- fix: Language selection dropdown in installer does not reflect browser language setting (#7494) @miya
- fix:  Search results are not highlighted when searching for quoteted words (PageListItemL) (#7491) @miya
- fix: Responses 500 status code when invalid regular expressions are inputted to lsx's execpt option (#7488) @jam411
- fix: Page paths in search results are not displayed correctly (#7463) @miya

## [v6.0.9](https://github.com/weseek/growi/compare/v6.0.8...v6.0.9) - 2023-03-14

### 💎 Features

- feat: Replaced with new toast (#7466) @mudana-grune

### 🚀 Improvement

- imprv: Page path hierarchical link color (#7474) @yuki-takei
- imprv: Add markdown header link (h4, h5, h6) (#7465) @miya
- imprv: Include anyone with the link page in the deletion target (#7461) @miya

### 🐛 Bug Fixes

- fix: Scrolling table in preview causes editor to scroll to row 1 (workaround) (#7473) @miya
- fix: Internal server error when input wrong tag to markdown (#7471) @jam411
- fix: Search results are not highlighted when searching for quoteted words (#7443) @miya

### 🧰 Maintenance

- support: Bump Next.js to v13 (#7458) @yuki-takei

## [v6.0.8](https://github.com/weseek/growi/compare/v6.0.7...v6.0.8) - 2023-03-06

### 💎 Features

- feat: Compare all page revisions on PageAccessoriesModal History tab (#7414) @jam411

### 🚀 Improvement

- imprv: Save the correct page body when uploading the attachment (#7432) @miya
- imprv: Determine page grant considering wiki mode when creating a new page by uploading attachments (#7428) @miya

### 🐛 Bug Fixes

- fix: Email is not sent to Admin user when the user is created at user registration restricted (#7454) @miya
- fix: Error when trying to create a new page with attachments (#7424) @miya
- fix: Unable to delete multiple pages (#7435) @miya
- fix: PageDeleteModal warns even if you have delete permission (#7436) @miya
- fix: Color of the close icon in modal header (#7419) @ayaka0417
- fix: Behavior when conflicts occur when saving pages (#7425) @miya

## [v6.0.7](https://github.com/weseek/growi/compare/v6.0.6...v6.0.7) - 2023-02-21

### 💎 Features

- feat: Manage guest ui setting with session (#7401) @yukendev
- feat: Manage guest sidebar mode with session (#7393) @yukendev

### 🚀 Improvement

- imprv: UnsavedAlertDialog and page transition when next routing (#7400) @miya
- imprv: PasswordResetModal styles and ejs format (#7404) @jam411
- imprv: Initialize UserUISettings (#7397) @yuki-takei
- imprv: Presentation behavior (#7399) @yuki-takei

### 🐛 Bug Fixes

- fix: PageStatusAlert is displayed on unnecessary pages (#7413) @miya
- fix: PageStatusAlert does not disappear after loading latest revision (#7412) @miya
- fix: Unable to transition requested page after login (#7402) @miya
- fix: Page body is blank when opening editor after duplicating page (#7394) @miya
- fix: Error when pressing the conflict resolution button on PageStatusAlert (#7395) @miya
- fix: mono-blue subnavigation color (#7398) @ayaka0417
- imprv: Add send email to user feat to `/reset-password` endpoint v6 (#7356) @jam411
- fix: Behavior when color schema is forced by GROWI themes (#7391) @yuki-takei
- fix: Sidebar mode on editor doesn't work in HackMD tab (#7396) @yuki-takei
- fix: Can't controll slack notification button in comment editor (#7389) @yukendev

## [v6.0.6](https://github.com/weseek/growi/compare/v6.0.5...v6.0.6) - 2023-02-14

### 💎 Features

- feat: Presentation (#7367) @yuki-takei
- feat: Detect i18n locale from browser accept languages (#7341) @jam411
- feat: Server Side Rendering (#7352) @yuki-takei

### 🚀 Improvement

- imprv: Allow iframe tag (#7368) @yuki-takei
- imprv: User data serialization (#7355) @miya
- imprv: Anchor link (#7354) @yuki-takei
- imprv: classname for fluid layout (#7353) @yuki-takei
- imprv: Disable lsx in shared page (#7333) @miya
- imprv: Data mutation (#7336) @yuki-takei

### 🐛 Bug Fixes

- fix: Make collapse work for anchor tags (#7381) @jam411
- fix: Revision short body is not displayed on search results page (#7373) @miya
- fix: Error when clicking on a page you are not authorized to view on the search results page (#7343) @miya
- fix: Omit S3 credentials from the response for /_api/v3/app-settings (#7369) @miya
- fix: Omit S3 credentials from the response for /_api/v3/app-settings (#7369) @miya
- fix: Keep showing page restricted alert (#7371) @yukendev
- fix: Recent changes and Timeline (#7366) @yuki-takei
- fix: Login screen background (#7350) @ayaka0417
- fix: Comment form background (#7365) @ayaka0417
- fix: Scroll into view by anchor (#7360) @yuki-takei
- fix: Routing after creating page with shortcut (#7359) @yuki-takei
- fix: Border-color in edit mode (#7349) @ayaka0417
- fix: Can't controll slack notification switch in editor (#7332) @yukendev
- fix: Show load latest revision button when update drawio or table from view (#7324) @yukendev
- fix: Can delete own user (#7321) @miya
- fix: Request to "/_api/v3/page/is-grant-normalized" occurs when in guest mode (#7313) @miya

### 🧰 Maintenance

- support: create README.md for v6 migration (#7380) @yukendev
- support: Bump SWR to v2.0.3 (#7362) @yuki-takei
- feat: Refactor common processes in Next Page (#7357) @yukendev
- support: Migrate Notation for v5 to v6 (#7326) @yukendev
- ci(deps-dev): bump sass from 1.53.0 to 1.57.1 (#7223) @dependabot
- ci(deps): bump amannn/action-semantic-pull-request from 4.2.0 to 5.0.2 (#7338) @dependabot
- ci(deps): bump bakunyo/git-pr-release-action from 281e1fe424fac01f3992542266805e4202a22fe0 to master (#7340) @dependabot
- ci(deps): bump docker/build-push-action from 2 to 4 (#7339) @dependabot
- ci(deps): bump http-cache-semantics from 4.1.0 to 4.1.1 (#7344) @dependabot
- support: Bump SWR to v2 (#7318) @yuki-takei
- support: Add test for View and Edit contents when saving (#7323) @yukendev

## [v6.0.5](https://github.com/weseek/growi/compare/v6.0.4...v6.0.5) - 2023-01-30

### 🚀 Improvement

- imprv: Override process for CommonSanitizeOptions (#7305) @miya

### 🐛 Bug Fixes

- fix:  Request to "/_api/v3/personal-settings"  occurs when in guest mode (#7307) @miya
- fix: Undeleteable trash pages when clicked empty trash button bug (#7250) @jam411
- fix: Guest users are able to move to pages that require authentication (#7300) @miya
- fix: Modal does not close after clicking on path in DescendantsPageListModal (#7291) @miya
- fix: GrowiContextualSubNavigation style is broken (#7304) @jam411
- fix: Markdown in the editor reverted when save with shortcut (#7301) @yukendev

## [v6.0.4](https://github.com/weseek/growi/compare/v6.0.3...v6.0.4) - 2023-01-25

### 🐛 Bug Fixes

- fix: Invalid URL in markdown breaks browser (#7292) @yuki-takei
- fix: Previous editing markdown remains after changing page (#7285) @yukendev

### 🧰 Maintenance

- ci(deps): bump ua-parser-js from 0.7.31 to 0.7.33 (#7293) @dependabot

## [v6.0.3](https://github.com/weseek/growi/compare/v6.0.2...v6.0.3) - 2023-01-24

### 💎 Features

- feat: GROWI to GROWI transfer (#6727) @hakumizuki
- feat: Use configured xss custom whitelist (#7252) @miya
- imprv: UI admin g2g transfer advanced options (#7261) @hakumizuki

### 🚀 Improvement

- imprv: Do not retrieve page data using API in shared page (#7240) @miya
- imprv: Use CSS variables (#7093) @yuki-takei
- imprv: Do not request /pages.getPageTag when on a shared page (#7214) @miya

### 🐛 Bug Fixes

- fix: Share link management button is not available (#7286) @yuki-takei
- fix: Color for blinked section (#7287) @ayaka0417
- fix: Error toaster appears after renaming (#7276) @miya
- fix: Search Tag From Tag Sidebar Correctly (#7282) @yukendev
- fix: Ignore backslash in page path (#7284) @yuki-takei
- fix: Bug in Page Tree Selected Item Background Color (#7272) @yukendev
- fix: Type guard comment.createdAt (#7281) @hakumizuki
- fix: Color of login form (#7275) @ayaka0417
- fix: Body of shared page is not displayed (#7270) @miya
- fix: Refactor uri decoding in getServerSideProps (#7268) @yukendev
- fix: Cannot login with LDAP unless local strategy is enabled (#7259) @miya
- fix: Skeleton color (#7264) @ayaka0417
- fix: Refactor axios date serializer config (#7249) @yukendev
- fix: DeletePageModal shows an incorrect label when open (#7224) @yukendev
- fix: Page path is not displayed in browser tab on shared page (#7243) @miya
- fix: Lsx encode prefix twice (#7239) @yuki-takei
- fix: Initial value of the page grant respects the parent page's one (#7232) @yukendev

### 🧰 Maintenance

- support: Build container images with AWS CodeBuild (#7258) @yuki-takei

## [v6.0.2](https://github.com/weseek/growi/compare/v6.0.1...v6.0.2) - 2023-01-10

### 🐛 Bug Fixes

- fix: Attaching page title as initial header section (#7228) @yukendev
- fix: Update PageTree data after saving page (#7227) @yukendev
- fix: Lsx "filter" and "except" options does not work (#7226) @yuki-takei
- fix: Omit remark-growi-directive shortcuts (#7225) @yuki-takei

### 🧰 Maintenance

- ci(deps-dev): bump textlint-rule-no-doubled-joshi from 4.0.0 to 4.0.1 (#7222) @dependabot

## [v6.0.1](https://github.com/weseek/growi/compare/v6.0.0...v6.0.1) - 2023-01-07

### 🚀 Improvement

- imprv: Reduce frequent API calling by SWR (#7218) @yuki-takei
- imprv: Do not use api for fetching pages when using shared pages (#7213) @miya

### 🐛 Bug Fixes

- fix: Custom logo not displayed on shared page (#7205) @miya
- fix: Attach i18n User Setting and TagEditModal (#7216) @jam411
- fix: Make PLANTUML_URI v5.x compatible (#7215) @yuki-takei
- fix: Launch with PROMSTER_ENABLED=true failed (#7210) @yuki-takei
- fix: Lsx performs with strange behavior (#7209) @yuki-takei

### 🧰 Maintenance

- support: Arm architecture (#7212) @yuki-takei
- ci(deps): bump anothrNick/github-tag-action from 1.38.0 to 1.56.0 (#7195) @dependabot
- ci(deps): bump google-github-actions/setup-gcloud from 0 to 1 (#7193) @dependabot
- ci(deps): bump github/codeql-action from 1 to 2 (#7194) @dependabot
- ci(deps): bump flat from 5.0.0 to 5.0.2 (#7200) @dependabot
- ci(deps): bump json5 from 1.0.1 to 1.0.2 (#7201) @dependabot
- ci(Mergify): configuration update (#7202) @yuki-takei
- support: Uninstall swig-template (#7192) @yuki-takei

## [v6.0.0](https://github.com/weseek/growi/compare/v5.1.8...v6.0.0) - 2022-12-27

### 💎 Features

- feat: Apply Next.js
- feat: New plugin (#7034) @yuki-takei
- feat: Save prevent xss custom settings in new format (#7124) @miya

### 🧰 Maintenance

- support: Request scoped SWR (#6742) @yuki-takei
- support: Build preset themes within external package (#7057) @yuki-takei

## [v5.1.8](https://github.com/weseek/growi/compare/v5.1.7...v5.1.8) - 2022-11-17

### 🐛 Bug Fixes

- fix: Put back page from trash (#6835) @yukendev
- fix: Updating page content width is not working (#6914) @yukendev
- fix: Create page at installer (#6930) @hakumizuki @yuki-takei

## [v5.1.7](https://github.com/weseek/growi/compare/v5.1.6...v5.1.7) - 2022-10-26

### 🐛 Bug Fixes

- fix: Page move event notification message (#6823) @hakumizuki

## [v5.1.6](https://github.com/weseek/growi/compare/v5.1.5...v5.1.6) - 2022-10-19

### 🐛 Bug Fixes

- fix: image not showing and exceed crop modal area (#6712) @mudana-grune
- fix: Conflict Diff Modal Error getCurrentOptionsToSave is not a function (#6745) @kaoritokashiki

## [v5.1.5](https://github.com/weseek/growi/compare/v5.1.4...v5.1.5) - 2022-10-04

### 💎 Features

- feat: Add option to not use crop modal on brand logo upload (#6677) @Yohei-Shiina

### 🚀 Improvement

- imprv: Emoji picker performance for v5.x (#6689) @hakumizuki

### 🐛 Bug Fixes

- fix(auditlog): Attachment download is displayed even if the filter is unchecked (#6688) @miya
- fix: firstName and lastName japanese translations in SAML  (#6631) @kaoritokashiki

## [v5.1.4](https://github.com/weseek/growi/compare/v5.1.3...v5.1.4) - 2022-09-12

### 💎 Features

- feat:  Truncate long path when recent changes is in S size (#6263) @mudana-grune
- feat: In-app notifications when removing descendants of subscribed pages (#6192) @Shunm634-source
- feat: Not increment ordered list number in CodeMirror (#6462) @mudana-grune

### 🚀 Improvement

- imprv: Added page URL to mail subject (#6554) @hakumizuki

### 🐛 Bug Fixes

- fix: Cannot update user group without parent (#6530) @kaoritokashiki
- fix: Make PageTree input not draggable when editting (#6525) @hakumizuki
- fix: Pagetree input hit enter (#6526) @hakumizuki
- fix: Disallow retrieval of revision data that does not match the page (#6537) @miya

## [v5.1.3](https://github.com/weseek/growi/compare/v5.1.2...v5.1.3) - 2022-08-28

### 💎 Features

- feat(auditlog): Copy URL of the table (#6421) @miya

### 🚀 Improvement

- imprv(auditlog): Activity paging UI (#6444) @miya
- imprv: Improvement behavior when click on drawio diagram. (#6486) @kaishuu0123

### 🐛 Bug Fixes

- fix: Label of alert when updating tags (#6478) @miya
- fix: Uploading image using shortcut key(ctrl+v) shows toastError (#6474) @Yohei-Shiina
- fix: Pager is not displayed (#6468) @miya

### 🧰 Maintenance

- support: Use vscode-stylelint (#6430) @yuki-takei

## [v5.1.2](https://github.com/weseek/growi/compare/v5.1.1...v5.1.2) - 2022-08-03

### 💎 Features

- feat: Make content width of each page configurable (#6107) @mudana-grune

### 🚀 Improvement

- imprv(auditlog): Clear and reload button (#6398) @miya
- imprv(auditlog): Date Range Picker  (#6395) @miya

### 🐛 Bug Fixes

- fix: MathJax rendering (#6396) @yuki-takei

### 🧰 Maintenance

- support: Make Editor component Functional Component and TypeScript (#6374) @yukendev

## [v5.1.1](https://github.com/weseek/growi/compare/v5.1.0...v5.1.1) - 2022-08-01

### 💎 Features

- feat: Users can set users per ip from env var at API Rate Limit  (#6379) @yukendev
- feat: Show user picture in Audit Log (#6342) @miya
- feat: Reset search criteria button (#6327) @miya

### 🚀 Improvement

- imprv(auditlog): Display number of actions that can be saved (#6353) @miya
- imprv(auditlog): Include delete-related actions in small group (#6351) @miya

### 🐛 Bug Fixes

- fix: Default markdown linker with relative path does not respect the current page path (v5.1.0) (#6378) @yuki-takei
- fix: Recover page path operation (#6368) @hakumizuki
- fix: Migration script for inserting NamedQuery (#6364) @yuki-takei
- fix: "Error: cannnot get grant label" occured with lsx (#6348) @yukendev

## [v5.1.0](https://github.com/weseek/growi/compare/v5.0.11...v5.1.0) - 2022-07-21

### 💎 Features

- feat: Custom brand logo image (#5709) @mudana-grune
- feat: Rate Limit by rate-limit-flexible (#6053) @yukendev
- feat: Audit Log (#5915) @miya

### 🚀 Improvement

- imprv: Prevent XSS with React (#6274) @yuki-takei
- imprv: Reflect tmp tag data (#6124) @kaoritokashiki
- imprv: Update subscribe button icon on Navbar (#6213) @jam411
- imprv: Event emittion by socket.io is triggered only when ES reindexing (#6077) @hirokei-camel

### 🐛 Bug Fixes

- fix: Drawio rendering (#6275) @hakumizuki
- fix: Blink section header on init (#6249) @yuki-takei
- fix: Error when trying login with an email that contains plus sign (#6232) @miya
- fix: Use APIv3 for api get check_username (#6226) @kaoritokashiki
- fix: Slack integration connection test (#6201) @yukendev
- fix: Not found page for `/${ObjectId like string}` path (#6208) @yuki-takei

### 🧰 Maintenance

- support: Refactor PageInfo types (#6283) @yuki-takei
- support: Refactor growi renderer using hooks 2 (#6237) @yuki-takei
- support: Refactor growi renderer using hooks (#6223) @hakumizuki
- imprv: Omit Personal Container (#6182) @kaoritokashiki

## [v5.0.11](https://github.com/weseek/growi/compare/v5.0.10...v5.0.11) - 2022-07-05

### 💎 Features

- feat: Integrate recount descendant count after paths fix (#6170) @Yohei-Shiina

### 🚀 Improvement

- imprv: Redirect when the anchor is #password (#6144) @Kami-jo

### 🐛 Bug Fixes

- fix: User registration page is not redirected after tmp login (#6197) @kaoritokashiki
- fix: Empty trash doesn't work (#6168) @yukendev

### 🧰 Maintenance

- support: Ease rate limit temporary (#6191) @yuki-takei
- support: Omit page history container and page revision comparer container (#6185) @yukendev

## [v5.0.10](https://github.com/weseek/growi/compare/v5.0.9...v5.0.10) - 2022-06-27

### 💎 Features

- feat: Sidebar default mode settings (#6111) @yukendev
- feat: Get GCS instance that uses Application Default Credentials for v5 (#6051) @Yohei-Shiina
- feat: Resume rename on server boot (#5862)(#6014) @Yohei-Shiina
- feat: Show page item control menu on empty page (#6070)(#6103) @Yohei-Shiina

### 🚀 Improvement

- imprv: Show page control on subnavigation at existing empty page  (#5638) @Yohei-Shiina
- imprv: Remove toc and page authors in empty page (#5661) @Yohei-Shiina
- imprv: SWRize apiGet /tag.search (#6062) @kaoritokashiki

### 🐛 Bug Fixes

- fix: Scrolling preview (#6148) @yuki-takei
- fix: Show page history comparation modal on init (#6072) @hirokei-camel
- fix: Ensure backword compatibility for ES6 when using max_analyzed_offset (#6121) @hakumizuki
- fix: Set max_analyzed_offset to elasticsearch querying options (#6115) @hakumizuki
- fix: Revision err when updating tags (#6073) @kaoritokashiki
- fix: Support 3 types of syntax for OpenID Connect Issuer Host (#6061) @mudana-grune

### 🧰 Maintenance

- support: Omit comment container (#6147) @yuki-takei
- support: Upgrade typescript to ^4.6.0 (#6082) @hakumizuki

## [v5.0.9](https://github.com/weseek/growi/compare/v5.0.8...v5.0.9) - 2022-06-13

### 🚀 Improvement

- imprv: Render MathJax in Preview tab of comment (#6025) @yuki-takei
- imprv: Exception handling for user authentication (#6019) @kaoritokashiki
- imprv: Sidebar background color on light theme and add shadow on dark theme (#6012) @shukmos
- imprv: Limit display of notification paths (#5991) @jam411

### 🐛 Bug Fixes

- fix: Getting page API is broken (#6023) @yuki-takei
- fix: MathJax does not working (#6020) @yuki-takei

## [v5.0.8](https://github.com/weseek/growi/compare/v5.0.7...v5.0.8) - 2022-06-07

### 🚀 Improvement

- imprv: Fix subnavigation spacing (#5995) @yuki-takei
- imprv: Set Content-Length header in response of attachment (#5972) @hiroki-hgs
- imprv: Fix sidebar tag layout (#5984) @jam411
- imprv: PageStatusAlert labels when data is outdated (#5961) @yuki-takei
- imprv: Delete NotFoundAlert from not found page (#5919) @Shunm634-source

### 🐛 Bug Fixes

- fix: Too many footstamps icons are shown by lsx output 3 (#6000) @yuki-takei
- fix: Adjust PageItemControl alignment (#5994) @yuki-takei
- fix: CodeMirror placeholder color (#5993) @yuki-takei
- fix: Chinese notation is broken on create new page modal (#5973) @jam411
- fix: Document timestamps does not updated (#5979) @yuki-takei
- fix: Slack channels are not automatically filled after setting up user trigger notification on v5.0.x (#5911) @kaoritokashiki
- fix: Login required when viewing sharelink page (#5959) @yuki-takei
- fix: Editor scroll sync by Preview scrolling does not work (#5949) @yuki-takei

### 🧰 Maintenance

- support: Enable garbage collection at runtime with expose-gc package (#5986) @yuki-takei
- support: Upgrade aws-sdk to v3 (#5863) @mudana-grune

## [v4.5.22](https://github.com/weseek/growi/compare/v4.5.21...v4.5.22) - 2022-06-07

### 🐛 Bug Fixes

- fix: Fixed the bug of auto-filling unintended values into the Email field of the User settings (#5885) @Shunm634-source
- fix: google-oauth2 Automatically bind external accounts does not work (#5891) @kaoritokashiki
- fix: Slack channels are not automatically filled after setting up user trigger notification (#5976) @kaoritokashiki

### 🧰 Maintenance

- support: Enable garbage collection at runtime with expose-gc package (#5998) @kaoritokashiki

## [v5.0.7](https://github.com/weseek/growi/compare/v5.0.6...v5.0.7) - 2022-05-30

### 💎 Features

- feat: Set the min length of passwords by environment variable (#5899) @Shunm634-source
- feat: API to find username (#5907) @miya

### 🐛 Bug Fixes

- fix: Page is not rendered for guest (#5930) @yuki-takei
- fix: Server error due to the canDeleteLogic method (#5927) @hakumizuki
- fix: Show pagename on toastr when page deleted (#5772) @hirokei-camel
- fix: Search result screen is broken under content 100% setting (#5917) @jam411

## [v5.0.6](https://github.com/weseek/growi/compare/v5.0.5...v5.0.6) - 2022-05-27

### 💎 Features

- feat: Emoji - replace emojione to emojimart (#5668) @kaoritokashiki
- feat: Show username suggestion for mention in comment (#5856) @mudana-grune
- feat: Send in-app notification when containing username mention in comment  (#5906) @mudana-grune
- feat: Customize menu in navbar for guest user (#5858) @yukendev
- feat: Admin only page convert by path (#5902) @hakumizuki
- feat: Fix grant alert (#5903) @hakumizuki

### 🚀 Improvement

- imprv: Automatic login after registration (#5860) @hiroki-hgs
- imprv: Add tooltip to SubNavButtons (#5887) @miya
- imprv: Mixin of argument-of-override-list-group-item-for-pagetree for dark theme (#5904) @shukmos
- imprv: Move code to the appropriate place for fix browser auto-complete email wiith username (#5892) @Yohei-Shiina
- imprv: Initial rendering when opening Custom Sidebar (#5880) @Kami-jo
- imprv: Add contributors to staff credit (#5841) @hiroki-hgs

### 🐛 Bug Fixes

- fix: Can not toggle textlint function on v5.0.x (#5854) @kaoritokashiki
- fix(google-oauth2): Automatically bind external accounts  does not work on v5.0.x (#5886) @kaoritokashiki

## [v4.5.21](https://github.com/weseek/growi/compare/v4.5.20...v4.5.21) - 2022-05-23

### 🐛 Bug Fixes

- fix: Can not toggle textlint function on v4.5.x (https://github.com/weseek/growi/pull/5855) @kaoritokashiki
- fix: Error on searching (https://github.com/weseek/growi/pull/5873) @miya

## [v5.0.5](https://github.com/weseek/growi/compare/v5.0.4...v5.0.5) - 2022-05-16

### 💎 Features

- feat: Empty trash button in trash page (#5816) @yukendev

### 🚀 Improvement

- imprv: Count badge colors (#5835) @shukmos
- imprv: List group background colors on PageTree (#5812) @shukmos
- imprv: Page path auto complete function for page rename modal (#5805) @kaoritokashiki
- imprv: Show toastr when converting is completed on Private Legacy Page (#5810) @yukendev
- imprv: Create parent pages as needed by path that includes slash (#5809) @kaoritokashiki

### 🐛 Bug Fixes

- fix: Change the execution user of the official docker image to root (#5846) @yuki-takei
- fix: Display admin link only with logged in (#5799) @hirokei-camel
- fix: Error when renaming (#5793) @miya

### 🧰 Maintenance

- support: Typescriptize tag model (#5778) @kaoritokashiki

## [v4.5.20](https://github.com/weseek/growi/compare/v4.5.19...v4.5.20) - 2022-05-12

### 🐛 Bug Fixes

- fix: Guest user cannot access share link pages (#5819) @kaoritokashiki

## [v5.0.4](https://github.com/weseek/growi/compare/v5.0.3...v5.0.4) - 2022-04-28

### 💎 Features

- feat: Private legacy pages convert by path (#5787) @hakumizuki
- feat: Generate activity when page is created (#5765) @miya
- feat: Private legacy pages convert by path API (#5760) @hakumizuki
- feat:  Create notification when page is reverted (#5756) @miya
- feat: Create notification when page is duplicated (#5749) @miya
- feat: Add count badge to Page List button and Comment button (#5740) @yukendev
- feat: Infinite scroll for Recent Changes in Sidebar (#5647) @mudana-grune

### 🚀 Improvement

- imprv: Change GET method to POST for logout operation (#5751) @kaoritokashiki
- imprv: Redesign tags (#5730) @miya
- imprv: i18n for already_exists error in PutBackPageModal (#5747) @kaoritokashiki

### 🐛 Bug Fixes

- fix: Default markdown linker with relative path does not respect the current page path (#5788) @yuki-takei
- fix: Include any public pages as applicable ancestors (#5786) @hakumizuki
- fix: Not create unnecessary empty pages when ancestors are public (#5774) @hakumizuki
- fix: Too many footstamps icons are shown by lsx output 2 (#5763) @yuki-takei
- fix:  footstamp-icon size (#5759) @kaoritokashiki

## [v4.5.19](https://github.com/weseek/growi/compare/v4.5.18...v4.5.19) - 2022-04-28

### 🐛 Bug Fixes

- fix: Swiping to previous/next page for Mac users (4.5.x) (#5758) @hirokei-camel
- fix: Get attachment list api without "page" parameter returns 500 response (#5726) @miya

## [v5.0.3](https://github.com/weseek/growi/compare/v5.0.2...v5.0.3) - 2022-04-21

### 💎 Features

- feat: Search on private legacy pages (#5723) @hakumizuki

### 🚀 Improvement

- imprv: Dark theme color optimization (#5737) @shukmos
- imprv: Change the order of menu items (#5722) @miya

### 🐛 Bug Fixes

- fix: Get attachment list api without "page" parameter returns 500 response (#5726) @miya
- fix: New user notification email is also sent TO: deleted_at_<epoch_time>@deleted (#5735) @yuki-takei
- fix: Too many footstamps icons are shown by lsx output (#5727) @yuki-takei

## [v5.0.2](https://github.com/weseek/growi/compare/v5.0.1...v5.0.2) - 2022-04-15

### 🐛 Bug Fixes

- fix: Edit button to open built-in editor does not work when HackMD is disabled (#5719) @yuki-takei
- fix: Share link list occures error when related page is not found (#5718) @yuki-takei

## [v5.0.1](https://github.com/weseek/growi/compare/v5.0.0...v5.0.1) - 2022-04-15

### 💎 Features

- feat: Input Slack member ID (#5412) @mudana-grune
- feat: Remove child group from parent group (#5600) @miya

### 🚀 Improvement

- imprv: Add spinner to tag sidebar (#5700) @miya
- imprv: Adjust pagelist and comment position (#5682) @Yohei-Shiina
- imprv: Adjust layout for PageTree Descendant Count (#5666) @miya
- imprv: adjust spaces in page item control and subnav btn (#5655) @Yohei-Shiina
- imprv: Clickable area of PageListItemL (#5665) @yuki-takei
- imprv: Add an expiration date for the link in the email (#5660) @miya
- imprv: remove min-width from search-sort-option-btn (#5656) @kaoritokashiki

### 🐛 Bug Fixes

- fix: Correction of expiredAt attached to email (#5715) @miya
- fix: Normalize parent so it does not include siblings (#5678) @hakumizuki
- fix: Prevent auto completing email with username stored by browser in /me page (#5702) @Yohei-Shiina
- fix: Do not include granted users if change page permission restricted (#5693) @miya
- fix: Do not include in search results if the page grant is restricted (#5691) @miya
- fix: Password reset gives error update password failed when submitting a new password (#5685) @kaoritokashiki
- fix: Cannot register new users (#5683) @kaoritokashiki
- fix: Sync change of count for both like and bookmark in search page (#5667) @Yohei-Shiina
- imprv: Adjust layout for PageTree Descendant Count (#5666) @miya
- fix: HackMD disabled tooltip on mobile (#5658) @yuki-takei
- fix: One Time Token is not available (#5654) @miya
- fix: Page items disappear when dnd (#5651) @miya

### 🧰 Maintenance

- ci(deps): bump anothrNick/github-tag-action from 1.36.0 to 1.38.0 (#5271) @dependabot
- ci(deps): bump amannn/action-semantic-pull-request from 3.4.5 to 4.2.0 (#5627) @dependabot
- ci(deps): bump actions/upload-artifact from 2 to 3 (#5686) @dependabot
- ci(deps): bump actions/download-artifact from 2 to 3 (#5687) @dependabot
- support: Migration for setting sparce option to slack member id (#5694) @kaoritokashiki
- support: Update eslint-config-weseek (#5673) @yuki-takei

## [v4.5.18](https://github.com/weseek/growi/compare/v4.5.17...v4.5.18) - 2022-04-15

### 🐛 Bug Fixes

- fix: One Time Token is not available for v4.5.x (#5713) @miya
- fix: Prevent auto completing email with username stored by browser in /me page for v4.5.x (#5703) @Yohei-Shiina
- fix: Page view count stops at 15 (#5705) @miya

## [v4.5.17](https://github.com/weseek/growi/compare/v4.5.16...v4.5.17) - 2022-04-07

### 🐛 Bug Fixes

- fix: Elasticsearch doesn't work properly on production (#5676) @Yohei-Shiina

## [v4.5.16](https://github.com/weseek/growi/compare/v4.5.15...v4.5.16) - 2022-04-06

### 💎 Features

- feat: Support Elasticsearch 7 (#5613) @Yohei-Shiina

### 🐛 Bug Fixes

- fix: Domain whitelist is not respected (fix #5408) (#5488) @yuto-oweseek
- fix: Add tags to pages restricted by specified groups on View mode (for v4.5.x) (#5487) @yuto-oweseek

## [v5.0.0](https://github.com/weseek/growi/compare/v4.5.15...v5.0.0) - 2022-04-01

### 💎 Features

- feat: Support Elasticsearch 7 (#5080) @yuki-takei
- feat: Elasticsearch reindex on boot (#5149) @LuqmanHakim-Grune
- feat: PageTree and re-impl SearchResult with list group (#5286) @yuki-takei
- feat: Rename(Move) by Drag & Drop (#5292) @hakumizuki
- feat: Maintenance mode (#5486) @hakumizuki
- feat: Delete permission config (#5527) @hakumizuki

### 🚀 Improvement

- imprv: Show comments in search page result (#5645) @yuki-takei
- imprv: Add description for user addition (#5614) @hakumizuki
- imprv: Validate deletion settings (#5581) @hakumizuki

### 🐛 Bug Fixes

- fix: Swiping to previous/next page for Mac users (5.0.x) (#5491) @hakumizuki
- fix: Guest User Access Dropdown shows wrong value (#5643) @miya
- fix: Show full text on presentation mode (#5636) @hakumizuki
- fix: Displaying minimum length of password (#5630) @Yohei-Shiina
- fix: Domain whitelist is not respected (fix #5408) (#5470) @yuto-oweseek
- fix: Add tags to pages restricted by specified groups on View mode (#5457) @yuto-oweseek

### 🧰 Maintenance

- ci(deps-dev): bump plantuml-encoder from 1.2.5 to 1.4.0 (#5633) @dependabot
- ci(deps-dev): bump codemirror from 5.63.0 to 5.64.0 (#4777) @dependabot
- ci(deps): bump nanoid from 3.1.30 to 3.2.0 (#5142) @dependabot
- support: Upgrade openid client (#5185) @mudana-grune
- ci(deps): bump amannn/action-semantic-pull-request from 3.4.2 to 3.4.5 (#4559) @dependabot
- ci(deps): bump extend from 3.0.1 to 3.0.2 (#5222) @dependabot
- ci(deps-dev): bump jquery-ui from 1.12.1 to 1.13.0 (#4548) @dependabot
- ci(deps): bump actions/setup-node from 2 to 3 (#5437) @dependabot
- ci(deps): bump actions/checkout from 2 to 3 (#5462) @dependabot
- ci(deps): bump peter-evans/dockerhub-description from 2 to 3 (#5615) @dependabot
- ci(deps): bump actions/cache from 2 to 3 (#5584) @dependabot
- ci(deps-dev): bump reveal.js from 3.6.0 to 4.3.1 (#5603) @dependabot
- support: Update yarn git-hosted-info v2.8.8 to v2.8.9 (#5215) @LuqmanHakim-Grune
- support: dependabot trim-off-newlines (#5336) @mudana-grune
- support: dependabot @npmcli/git (#5337) @mudana-grune
- support: dependabot highlight.js (#5352) @mudana-grune
- support: dependabot extend (#5335) @mudana-grune
- support: dependabot ajv (#5333) @mudana-grune
- support: dependabot dot-drop (#5204) @LuqmanHakim-Grune
- support: update nanoid yarn.lock v3.1.30 to v3.2.0 (#5216) @LuqmanHakim-Grune
- support: update validator version (#5562) @LuqmanHakim-Grune

## [v4.5.15](https://github.com/weseek/growi/compare/v4.5.14...v4.5.15) - 2022-02-17

### 🚀 Improvement

- imprv: Hide forgot password when localstrategy is disabled (#5380) @yuki-takei

### 🐛 Bug Fixes

- fix: The condition to attempt to reconnect to Elasticsearch (#5344) @yuki-takei
- fix: Highlight-addons and drawio-viewer for view missing (#5376) @yuki-takei

### 🧰 Maintenance

- support:  modify docker-compose indent (#5322) @yuto-oweseek

## [v4.5.14](https://github.com/weseek/growi/compare/v4.5.13...v4.5.14) - 2022-02-10

### 💎 Features

- feat: OGP in public wiki (#5304) @yuto-oweseek

## [v4.5.13](https://github.com/weseek/growi/compare/v4.5.12...v4.5.13) - 2022-02-08

### 🐛 Bug Fixes

- fix: fix: Sidebar collapsing (#5283) @yuki-takei

## [v4.5.12](https://github.com/weseek/growi/compare/v4.5.11...v4.5.12) - 2022-02-01

### 🚀 Improvement

- imprv: Sidebar opening delay (for v4.5.x) (#5218) @yuki-takei

### 🐛 Bug Fixes

- fix: /_api/v3/page with pageId param occurs an 500 error (#5212) @yuki-takei
- fix: Resolving OIDC issure host (#5220) @yuki-takei

## [v4.5.11](https://github.com/weseek/growi/compare/v4.5.10...v4.5.11) - 2022-01-26

### 🐛 Bug Fixes

- fix: Internal server error occured when "Restrict complete deletion of pages" option's value is "Admin and author" (#5175 ) @yuki-takei

## [v4.5.10](https://github.com/weseek/growi/compare/v4.5.9...v4.5.10) - 2022-01-26

### 💎 Features

- feat: Automatic installation (#5141) @yuki-takei

### 🚀 Improvement

- imprv: Migrate like states to swr (#5137) @miya

### 🐛 Bug Fixes

- fix: 86631-cannot-reset-password-in-case-that-register-limitation-is-Closed (#5155) @kaoritokashiki

### 🧰 Maintenance

- support: VRT with Cypress (#5030) @yuki-takei

## [v4.5.9](https://github.com/weseek/growi/compare/v4.5.8...v4.5.9) - 2022-01-21

### 🚀 Improvement

- imprv: 79291 make password min length 8 charactors (#5116) @kaoritokashiki

### 🐛 Bug Fixes

- fix: OIDC reconnection bug fix (#5104) @mudana-grune
- fix: /_api/v3/page is broken and dump 500 error "get-page-failed TypeError: user.canDeleteCompletely is not a function" (#5103) @yuki-takei
- fix: Default completely deletion settings label mismatched against to actual (#5102) @yuki-takei
- fix: OIDC issuer host availability check (#5099) @mudana-grune

### 🧰 Maintenance

- support: Improve multistage build (#5090) @yuki-takei
- support: Omit node-re2 (#5089) @yuki-takei
- ci(deps-dev): bump swr from 1.0.1 to 1.1.2 (#5018) @dependabot

## [v4.5.8](https://github.com/weseek/growi/compare/v4.5.7...v4.5.8) - 2022-01-12

### 💎 Features

- feat: Display a list of bookmarked users (#5044) @miya

### 🐛 Bug Fixes

- fix: Built-in editor scroll position is reset after save (Introduced by v4.5.3) (#5074) @yuki-takei

### 🧰 Maintenance

- support: Bump y18n to v4.0.3 (#5071) @yuki-takei
- support: Omit prettier-stylelint (#5070) @yuki-takei
- support: Bump tar to 6.1.11 (#5069) @yuki-takei

## [v4.5.7](https://github.com/weseek/growi/compare/v4.5.6...v4.5.7) - 2022-01-11

### 🐛 Bug Fixes

- fix: Subnavigation sticking initialization (#5062) @yuki-takei
- fix: Built-in editor was broken (#5061) @yuki-takei

### 🧰 Maintenance

- support: Bump re2 to 1.17.2 (#5059) @yuki-takei

## [v4.5.6](https://github.com/weseek/growi/compare/v4.5.5...v4.5.6) - 2022-01-07

### 💎 Features

- feat: Resolve conflict with 3-way merge like editor (#5012) @yuto-oweseek

### 🚀 Improvement

- imprv: Subnavigation behavior (#5047) @yuki-takei
- imprv: Switching editor mode behavior (#5043) @yuki-takei

### 🐛 Bug Fixes

- Bug: Error: The specified instance couldn't register because same id has already been registered (#5031) by #5043 @yuki-takei

## [v4.5.5](https://github.com/weseek/growi/compare/v4.5.4...v4.5.5) - 2022-01-05

### 💎 Features

- feat: OIDC reconnection (#5016) @mudana-grune
- feat: In-App Notification (#4792) @kaoritokashiki

### 🚀 Improvement

- imprv: Improve tags functions (#5001) @yuto-oweseek
- imprv: Migrate editor container grant to SWR (#4957) @stevenfukase

### 🐛 Bug Fixes

- Bug: Error: The specified instance couldn't register because same id has already been registered (#5031) by 573216c @yuki-takei

### 🧰 Maintenance

- fix: dependabot alert trim-newlines (#4931) @mudana-grune
- fix: dependabot alert dot-prop (#4921) @mudana-grune
- ci(deps-dev): bump tsconfig-paths-webpack-plugin from 3.5.1 to 3.5.2 (#4852) @dependabot
- ci(deps): bump ua-parser-js from 0.7.17 to 0.7.31 (#4895) @dependabot
- support: dependabot alert ssri (#4973) @mudana-grune

## [v4.5.4](https://github.com/weseek/growi/compare/v4.5.3...v4.5.4) - 2021-12-23

### 💎 Features

- feat: Hotkey to focus to search (#5006) @yuki-takei

### 🚀 Improvement

- imprv: Omit magnifier icon from global SearchTypeahead (#5005) @yuki-takei
- imprv: Focus to input when resetting SearchTypeahead (#5003) @yuki-takei
- imprv: Make updatedAt SWR (#4954) @kaoritokashiki
- imprv: Make createdAt SWR (#4819) @kaoritokashiki
- imprv: Performance optimization for large drawio diagrams (#4221) @kaishuu0123

### 🐛 Bug Fixes

- fix: Sidebar height is a little large (#4988) @yuki-takei

### 🧰 Maintenance

- imprv: Focus to input when resetting SearchTypeahead (#5003) @yuki-takei
- support: Typescriptize search components (#4982) @yuki-takei
- fix:  dependabot alert object-path (#4964) @mudana-grune
- fix: dependabot alert axios (#4960) @mudana-grune
- fix: dependabot alert elliptic (#4959) @mudana-grune
- fix: dependabot alert acorn (#4951) @mudana-grune
- fix: dependabot alert is-svg (#4937) @mudana-grune
- fix: dependabot alert socket.io-parser (#4934) @mudana-grune
- fix: dependabot alert serialize-javascript (#4910) @mudana-grune
- fix: dependabot alert js-yaml (#4906) @mudana-grune
- ci(deps): bump ws from 7.5.1 to 8.3.0 (#4728) @dependabot
- support: omit growi-commons (#4938) @yuki-takei

## [v4.5.3](https://github.com/weseek/growi/compare/v4.5.2...v4.5.3) - 2021-12-17

### 💎 Features

- feat: user activation by email (#4862) @kaoritokashiki

### 🚀 Improvement

- imprv: Use SWR for isSlackEnabled (#4827) @stevenfukase
- imprv: Disable rubber band scroll for Mac & iOS users (#4834) @hakumizuki
- imprv: Omit atlaskit and implement sidebar only with original codes (#4598) @yuki-takei

### 🐛 Bug Fixes

- fix: GROWI Bot search command after transplanting search service from dev/5.0.x (#4916) @hakumizuki
- fix: Set min-height to sidebar scroll target (#4884) @yuki-takei

### 🧰 Maintenance

- support: fix dependabot alert for kind-of (#4891) @LuqmanHakim-Grune
- support: fix dependabot alert for ini (#4892) @LuqmanHakim-Grune
- support: fix and debug mixin-deep dependabot alert (#4867) @LuqmanHakim-Grune
- support: dependabot alert xmlhttprequest-ssl (#4878) @mudana-grune
- support: Transplant search service from dev/5.0.x (#4869) @hakumizuki
- support: dependabot alert set-value (#4864) @LuqmanHakim-Grune
- ci(deps): bump aws-sdk from 2.179.0 to 2.1044.0 (#4821) @dependabot

## [v4.5.2](https://github.com/weseek/growi/compare/v4.5.1...v4.5.2) - 2021-12-06

### 🐛 Bug Fixes

- fix: Added scope for unfurl (#4811) @hakumizuki

## [v4.5.1](https://github.com/weseek/growi/compare/v4.5.0...v4.5.1) - 2021-12-06

### 🐛 Bug Fixes

- fix: /admin/slack-integration page dump undefined error (#4806) @yuki-takei

## [v4.5.0](https://github.com/weseek/growi/compare/v4.4.13...v4.5.0) - 2021-12-06

### BREAKING CHANGES

- imprv: APIv3 payload (#4770) @LuqmanHakim-Grune

### 💎 Features

- feat: Slackbot unfurl (#4720) @hakumizuki

### 🚀 Improvement

- imprv: APIv3 payload (#4770) @LuqmanHakim-Grune
- imprv: upgrade passport from v0.4.x to v0.5.x (#4727) @mudana-grune
- imprv: Show site url in unfurl footer (#4755) @hakumizuki
- imprv: SWRize context (#4740) @hakumizuki
- imprv: Upgrade mongoose from 5.x to 6.x (#4659) @mudana-grune

### 🐛 Bug Fixes

- fix(slackbot-proxy): Support new API v3 data scheme (#4800) @yuki-takei
- fix(Slackbot): Slash commands response when sent from disabled channels (#4754) @stevenfukase

### 🧰 Maintenance

- ci(deps): bump detect-indent from 6.0.0 to 7.0.0 (#4635) @dependabot
- ci(deps): bump passport-saml from 2.2.0 to 3.2.0 (#4431) @dependabot

## [v4.4.13](https://github.com/weseek/growi/compare/v4.4.12...v4.4.13) - 2021-11-19

### 💎 Features

- feat: Including comments in full text search (#4703) @kaoritokashiki

### 🐛 Bug Fixes

- fix(slackbot): Interactions from private channels not working (#4688) @stevenfukase

## [v4.4.12](https://github.com/weseek/growi/compare/v4.4.11...v4.4.12) - 2021-11-15

### 🐛 Bug Fixes

- fix: Cannot use HackMD (#4667)

### 🧰 Maintenance

- ci(deps): Downgrade passport to 0.4.0 (#4669) @mudana-grune

## [v4.4.11](https://github.com/weseek/growi/compare/v4.4.10...v4.4.11) - 2021-11-12

### 🚀 Improvement

- imprv: SAML settings by DB (#4656) @yuki-takei

### 🐛 Bug Fixes

- fix: Unescape Attribute-based Login Control field value (#4651) @haruhikonyan
- fix: Slack Integration 'note' command causes expired_trigger_id error (#4629) @stevenfukase
- fix: Timeline was broken (#4639) @yuki-takei

### 🧰 Maintenance

- support: Bump mpath with mongoose (#4638) @yuki-takei
- ci(deps): bump passport-oauth2 from 1.4.0 to 1.6.1 (#4599) @dependabot
- ci(deps): bump passport from 0.4.0 to 0.5.0 (#4582) @dependabot
- ci(deps): bump axios from 0.21.1 to 0.24.0 (#4604) @dependabot
- ci(deps): bump tar from 4.4.13 to 4.4.19 (#4601) @dependabot

## [v4.4.10](https://github.com/weseek/growi/compare/v4.4.9...v4.4.10) - 2021-11-08

### 🚀 Improvement

- imprv: Sidebar content header style (#4526) @yuki-takei

### 🐛 Bug Fixes

- fix: /pages/info API is broken (#4602) @yuki-takei
- fix: blackboard theme location in theme list (#4506) @ayaka0417

### 🧰 Maintenance

- support: Use SWR (#4487) @yuki-takei
- support: Replaced PageList with SWR (#4498) @takayuki-t
- support: Improve devcontainer (#4510) @yuki-takei
- support: Update passport-ldpauth from ^2.0.0 to ^3.0.1 (#4578) @LuqmanHakim-Grune
- ci(deps): bump validator from 13.6.0 to 13.7.0 (#4588) @dependabot
- ci(deps-dev): bump stylelint from 13.2.0 to 14.0.1 (#4583) @dependabot
- Bump browserslist from 4.0.1 to 4.16.6 (#3776) @dependabot
- ci(deps-dev): bump colors from 1.2.5 to 1.4.0 (#4365) @dependabot
- ci(deps-dev): bump on-headers from 1.0.1 to 1.0.2 (#4366) @dependabot
- ci(deps-dev): bump jquery-ui from 1.12.1 to 1.13.0 (#4549) @dependabot
- docs(page): Add docs to /page/info api (#4531) @Mxchaeltrxn

## [v4.4.9](https://github.com/weseek/growi/compare/v4.4.8...v4.4.9) - 2021-10-18

### 💎 Features

- feat: blackboard theme (#4501) @ayaka0417
- feat: jade-green theme (#4500) @ayaka0417
- feat: fire-red theme (#4499) @ayaka0417
- feat: Add user list for like button (#4346) @Mxchaeltrxn

### 🚀 Improvement

- imprv: GROWI slackbot help message (#4488) @hakumizuki

### 🐛 Bug Fixes

- fix: Migration update-mail-transmission (#4482) @yuki-takei

### 🧰 Maintenance

- support: Localize Copy bug report button (#4436) @AbiFirmandhani-Grune

## [v4.4.8](https://github.com/weseek/growi/compare/v4.4.7...v4.4.8) - 2021-10-08

### 🚀 Improvement

- imprv: Permissions to operate comment (#4466) @yuki-takei
- imprv: Show modal when enabling Textlint (#4373) @stevenfukase
- imprv: Slackbot reaction to user (#4442) @yuki-takei

### 🐛 Bug Fixes

- fix: Redirected to apiv3 endpoint when guest mode is enabled (#4443) @stevenfukase
- fix: Unnecessary extra JSON.stringify for configurations for slackbot without proxy (#4467) @hakumizuki
- fix: Migration for slackbot configurations without proxy (#4465) @hakumizuki
- fix: Slackbot error/command handling (#4463) @hakumizuki
- fix(slackbot): Respond bad gateway error & improved help message (#4470) @hakumizuki
- fix(slackbot): Stop auto-join to channels with middlewarer (#4424) @yuki-takei

## [v4.4.7](https://github.com/weseek/growi/compare/v4.4.6...v4.4.7) - 2021-09-29

### 🚀 Improvement

- imprv: Slackbot search (#4420) @yuki-takei
- imprv: Omit textlint-rule-en-capitalization (#4403) @yuki-takei
- imprv: Apply terminus for graceful shutdown (#4398) @yuki-takei

### 🐛 Bug Fixes

- fix: A problem that GROWI server doesn't retrieve connection status from Official bot proxy (#4416) @yuki-takei
- fix: Dictionary path of kuromoji invalid when uploaded to server (#4381) @stevenfukase
- fix: Copy correct dotenv file for NO_CDN docker image (#4397) @yuki-takei
- fix: Stop using ts-node in production (#4411) @yuki-takei
- fix: SAML setting says 'setup is not yet complete' even if setup properly (#4390) @nakashimaki
- fix: SidebarSmall button does not keep selection on reload (#4389) @nakashimaki
- fix: Migrations for updating data for slackbot (#4406) @yuki-takei
- fix: Migrations do not run in production (#4395) @yuki-takei
- fix: Migration file for mongodb 3.6 compatibility (#4413) @hakumizuki
- fix(slackbot): Sync permission when data stored is not enough (#4417) @yuki-takei

### 🧰 Maintenance

- support: Install Git LFS when provisioning of devcontainer (#4405) @stevenfukase
- chore: Add .dockerignore (#4396) @yuki-takei

## [v4.4.6](https://github.com/weseek/growi/compare/v4.4.5...v4.4.6) - 2021-09-24

### 🚀 Improvement

- imprv: Slackbot response flow (#4296) @yuki-takei
- imprv(slackbot-proxy): Show version on the top page (#4342) @yuto-oweseek

### 🧰 Maintenance

- support(slackbot-proxy): Bump slackbot proxy version independentry (#4385) @yuki-takei

## [v4.4.5](https://github.com/weseek/growi/compare/v4.4.4...v4.4.5) - 2021-09-23

### 🐛 Bug Fixes

- fix: Revert #4347
- fix: ERROR: Cannot find module 'tslib' on v4.4.4 (#4368) @yuki-takei

### 🧰 Maintenance

- support: bump @promster/express and @promster/server (#4370) @yuki-takei
- support: Upgrade codemirror to 5.63.0 (#4364) @yuki-takei
- ci(deps-dev): bump codemirror from 5.48.4 to 5.58.2 (#4363) @dependabot

## [v4.4.4](https://github.com/weseek/growi/compare/v4.4.3...v4.4.4) (Discontinued) - 2021-09-22

### 💎 Features

- feat: Add Textlint support (#4228) @kaoritokashiki

### 🚀 Improvement

- imprv: Highlighting searching keyword (#4327) @yuki-takei

### 🐛 Bug Fixes

- fix: Backspace key on last line doesn't work in vim mode (#4347) @yuki-takei
- fix: Recent Created of home is empty (#4345) @yuki-takei
- fix: IME suggestion list obscures inputted text (#4335) @yuki-takei
- fix: Highlighting section header (#4326) @yuki-takei

### 🧰 Maintenance

- chore: Update passport-saml 2.2.0 (#4360) @LuqmanHakim-Grune
- ci(deps): bump http-errors from 1.6.2 to 1.8.0 (#4353) @dependabot
- ci(deps-dev): bump @tsed/json-mapper from 6.43.0 to 6.70.1 (#4352) @dependabot
- ci(deps): bump graceful-fs from 4.1.11 to 4.2.8 (#4351) @dependabot
- ci(deps): bump myrotvorets/info-from-package-json-action from 0.0.2 to 1.1.0 (#4348) @dependabot
- ci(deps): bump path-parse from 1.0.5 to 1.0.7 (#4126) @dependabot
- ci(deps): bump tmpl from 1.0.4 to 1.0.5 (#4337) @dependabot

## [v4.4.3](https://github.com/weseek/growi/compare/v4.4.2...v4.4.3) - 2021-09-17

### 💎 Features

- feat: Slack command permission for each channel (#4302) @hakumizuki

### 🚀 Improvement

- imprv: Copy buttons interaction (#4303) @maow89126
- imprv: Use socket.io room (#4307) @hakumizuki
- imprv: Recent changes of sidebar (#4293) @kaho819

### 🐛 Bug Fixes

- fix: Response to slackbot when no pages are found /growi search (#4321) @stevenfukase
- fix: Keyword highlight styling in search result (#4312) @maow89126
- fix(slackbot-proxy): Call next in connect-styled middleware (#4286) @yuki-takei

### 🧰 Maintenance

- chore: Refactor for "Slack command permission for each channel" (#4295) @zahmis
- support: Update APIv3 docs for pages (#4280) @yuki-takei

## [v4.4.2](https://github.com/weseek/growi/compare/v4.4.0...v4.4.2) - 2021-09-07

### Changes

- Release v4.4.1 (#4262) @github-actions

### 🐛 Bug Fixes

- fix: Plugin backend's permission (#4271) @yuki-takei

### 🧰 Maintenance

- support: Make lerna mode fixed (#4274) @yuki-takei
- support: Make lerna mode fixed (#4263) @yuki-takei

## v4.4.1 (Missing number)

## [v4.4.0](https://github.com/weseek/growi/compare/v4.3.3...v4.4.0) (Discontinued) - 2021-09-06

### Changes

### BREAKING CHANGES

- Official plugins are now preinstalled
- It is no longer compatible with previous versions of official bots

Upgrading Guide: [https://docs.growi.org/en/admin-guide/upgrading/44x.html](https://docs.growi.org/en/admin-guide/upgrading/44x.html)

### 💎 Features

- feat: Password resetting by users (#4135) @kaoritokashiki
- feat: Copy bug report btn (#4200) @Mxchaeltrxn
- Feature: User trigger notification and Global notification are available by new Slack integration

### 🚀 Improvement

- imprv: Add attachment button in editor navbar
- imprv: Modified with proxy app installation tutorial (#4174) @hakumizuki
- imprv: Slackbot proxy respone (#4194) @hakumizuki
- imprv: Slackbot proxy respone (#4175, #4201) @zahmis
- Imprv: Admin slack integration (#4190) @yuki-takei

### 🐛 Bug Fixes

- fix: Recursive rename operation from `/parent` to `/parent/child` (#4101) @miya
- fix: adminRequired middleware for socket.io (#4245) @yuki-takei
- fix: Encode spaces in page path in LinkEditModal

### 🧰 Maintenance

- support: Supress warnings for mongo (#4247) @yuki-takei
- support: Add bump-versions script (#4241) @yuki-takei
- support: New release workflow (#4236) @yuki-takei
- Support: Create @growi/core package
- Support: Create @growi/ui package
- Support: Include official plugins as sub packages
- Support: Upgrade libs

## v4.3.3

- Improvement: Welcome page markdown
- Fix: Some recursive operation exclude descendant pages that are restricted for groups (Rename / Delete / Delete completely / Put back / Duplicate)
- Fix: Layout is broken when editing users page ([#4128](https://github.com/weseek/growi/issues/4128))
- Support: Upgrade libs

## v4.3.2

- Feature: Hufflpuff theme
- Improvement: CodeMirror header styles
- Improvement: CodeMirror syntax-highlighting fenced code blocks
- Improvement: Slack Integration Settings: Error behavior when getting connection statuses
- Improvement: Slack Integration Settings: Add links to docs
- Improvement: /_api/v3/recent can be accessed with access token
- Support: Using http-errors

## v4.3.1

- Fix: Build script for production

## v4.3.0

### BREAKING CHANGES

- GROWI manages dependencies with `lerna`: Use `npx lerna bootstrap` instead of `yarn install`
- GROWI includes some official plugins in default: Users no longer need to install [growi-plugin-lsx](https://github.com/weseek/growi-plugin-lsx), [growi-plugin-pukiwiki-like-linker](https://github.com/weseek/growi-plugin-pukiwiki-like-linker) and [growi-plugin-attachment-refs](https://github.com/weseek/growi-plugin-attachment-refs) before build client.

Upgrading Guide: [https://docs.growi.org/en/admin-guide/upgrading/43x.html](https://docs.growi.org/en/admin-guide/upgrading/43x.html)

### Updates

- Feature: Enable/Disable option for share link
- Feature: Re-send invitation mail from user management page
- Improvement: Mark users who failed to send invitation emails
- Fix: lsx plugin in the custom sidebar does not work when showing search result page
- Support: Switch the official docker base image from Alpine based to Ubuntu based
- Support: Upgrade libs

## v4.2.21

- Improvement: Headers style on built-in editor
- Improvement: Codemirror is now scrollable one editor height of empty space into view at the bottom of the editor
- Improvement: Upgrade mongodb driver to fix [NODE-2784](https://jira.mongodb.org/browse/NODE-2784)
- Support: Upgrade libs

## v4.2.20

- Improvement: Error message when the password is too short
- Improvement: Repeat XSS processing as a countermeasure against nesting
- Fix: NoSQL injection of access-token-parser
- Fix: Checking permission when operating share links
- Fix: Invalid NaN label is shown when deletedAt of the page is undefined (Introduced by v4.2.8)

## v4.2.19

- Feature: Set max-age of the user's cookie with the env var `SESSION_MAX_AGE`
- Feature: Set max-age of the user's cookie in admin page
- Improvement: Change the first accessing page after installation to the top page
- Support: Upgrade libs

## v4.2.18

- Feature: Convertible page contents width
- Fix: Group selector of User Group Delete Modal does not show all groups
- Fix: Global notification to Slack does not encode spaces of page path
- Support: Upgrade libs

## v4.2.17

- Improvement: Invoke garbage collection when reindex all pages by elasticsearch
- Improvement: Hide Sidebar at shared pages
- Fix: No unsaved alert is displayed without difference the latest markdown and editor value
- Support: Update libs

## v4.2.16

- Fix: "Only inside the group" causes an error (Introduced by v4.2.15)

## v4.2.15

- Improvement: toastr location for editing
- Improvement: Handsontable with static backdrop to prevent from closing when backdrop is clicked
- Fix: Accept invalid page path like `..%2f`
- Fix: Pages updated date is corrupted after recursive operation (Introduced by v4.2.8)
- Support: Upgrade libs

## v4.2.14

- Feature: Add an option to restrict publishing email property for new users
- Improvement: Invite modal in admin page without email server settings
- Improvement: Global notification settings in admin page without email server settings
- Fix: Can create pages on the share route (Introduced by v4.2.8)
- Fix: Pages restrected by group are excluded for recurrence operation (Introduced by v4.2.8)
- Fix: Rename and duplicate to descendants path does not work correctly (Introduced by v4.2.8)
- Support: Update libs

## v4.2.13

- Feature: Detect indent size automatically
- Fix: Some API responses includes email unintentionally
- Fix: An error always displayed in admin pages

## v4.2.12

- Feature: Custom Sidebar
- Fix: Set language correctly for draw.io (diagrams.net)

## v4.2.11

- Fix: Rename decendants is not working (Introduced by v4.2.8)

## v4.2.10

- Feature: Staff Credits for apps on GROWI.cloud
- Improvement: Hackmd button behavior when disabled
- Improvement: Layout of comparing revisions
- Fix: Empty trash is not working

## v4.2.9

- Feature: Comparing revisions
- Improvement: Memory consumption when re-indexing for full text searching
- Improvement: Site URL settings valildation
- Fix: Show comfirmation when transiting page without save
- Fix: Save slack channels history when user trigger notification is invoked
- Fix: The label of alerts for move/rename/delete are borken

## v4.2.8

- Improvement: Performance for pages to rename/duplicate/delete/revert pages
- Fix: Preview scrollbar doesn't sync to editor (Introduced by v4.2.6)
- Fix: Failed to save temporaryUrlCached with using gcs (Introduced by v4.2.3)
- Fix: Fixed not being able to update ses settings (Introduced by v4.2.0)
- Fix: Fixed the display of updtedAt and createdAt being reversed
- Fix: Pass app title value through the XSS filter

## v4.2.7

- Fix: Installer doesn't work on Chrome

## v4.2.6

- Feature: Add a button to jump to Comments section
- Feature: Paste Bootstrap4 Grid HTML with GUI
- Feature: Disable auto formating table option
- Improvement: Layout of Edit Link Modal
- Improvement: Focus to the first input when modal is opened
- Improvement: Preview layout in edit mode
- Improvement: Install process under redundant environment
- Improvement: Add contributors
- Fix: Upgrading to v4.x failed when the user uses Kibela Layout (Introduced by v4.2.0)
- Fix: diagrams.net (draw.io) errors
- Fix: Navbar is not rendered on old iOS
- Support: Expose metrics with Promster
- Support: Upgrade libs

## v4.2.5

- Improvement: Invoke garbage collection when reindex all pages by elasticsearch
- Fix: MathJax rendering does not work

## v4.2.4

- Fix: Fixed an error when creating a new page with `Ctrl-S` (Introduced by v4.2.2)
- Fix: Fixed a strange diff in PageHistory due to Pagination
- Fix: Fixed that the user group page could not be found when using api from the outside

## v4.2.3

- Feature: Insert/edit links with GUI
- Feature: Auto reconnecting to search service
- Improvement: New style of params for Healthcheck API
- Fix: Referencing attachments when `FILE_UPLOAD_DISABLED` is true
- Fix: The message of timeline for restricted pages
- Fix: Parameter validation for Import/Export Archive API
- Fix: Prevent regexp for Search Tags API
- Fix: Add `Content-Security-Policy` when referencing attachments
- Fix: Sanitize at presentation time
- Fix: Remove page path string from message for page lists and timeline when there is no contents

## v4.2.2

- Fix: Consecutive save operations with built-in editor fail (Introduced by v4.2.1)

## v4.2.1

- Fix: Consecutive save operations with HackMD fail (Introduced by v4.2.0)
- Fix: Switching theme to kibela fail (Introduced by v4.2.0)

## v4.2.0

### BREAKING CHANGES

- GROWI v4.2.x no longer support Kibela layout. Kibela theme is newly added and the configuration will migrate to it automatically.

### Updates

- Feature: File Upload Settings on admin pages
- Improvement: Basic layout of page
- Support: Support MongoDB 4.0, 4.2 and 4.4
- Support: Upgrade libs

## v4.1.13

- Fix: MathJax rendering does not work

## v4.1.12

- Fix: Adjust line-height for pre under li
- Fix: Emptying trash process is broken

## v4.1.11

- Improvement: Generating draft DOM id strategy
- Fix: GROWI version downgrade causes a validation error for user.lang

## v4.1.10

- Fix: Make listing users API secure
- Fix: Error message when the server denies guest user connecting with socket.io

## v4.1.9

- Feature: Environment variables to set max connection size to deliver push messages to all clients

## v4.1.8

- Improvement: Rebuilding progress bar colors for Full Text Search Management
- Improvement: Support operations on page data with a null value for author

## v4.1.7

- Improvement: Fire global notification when a new page is created by uploading file
- Fix: Change default `DRAWIO_URI` to embed.diagrams.net
- Fix: An unhandled rejection occures when a user who does not send referer accesses

## v4.1.6

- Improvement: Hide Fab at admin pages
- Fix: Presentation does not work
- Fix: Update GrantSelector status when uploading a file to a new page
- Fix: CopyDropdown origin refs draw.io host wrongly

## v4.1.5

- Feature: Independent S3 configuration and SES configuration for AWS
- Fix: Author name does not displayed in page history
- Fix: Hide unnecessary component when pringing

## v4.1.4 (Discontinued)

## v4.1.3

- Feature: Create/edit linker with GUI
- Improvement: Paging page histories
- Improvement: Avoid using `cursor.snapshot()` in preparation for MongoDB version upgrade
- Improvement: Allow to save "From e-mail address" only in App Settings
- Improvement: Allow to empty "From e-mail address" in App Settings
- Improvement: Export/Import archive data serially so as not to waste memory
- Fix: To be able to delete attachment metadata even when the actual data does not exist
- Fix: Limit the attrubutes of user data for `/_api/v3/users`
- Fix: Prevent XSS with SVG
- Upgrade libs

## v4.1.2

- Fix: Uploaded images do not displayed (Introduced by v4.1.1)

## v4.1.1

- Feature: External share link
- Improvement: Optimize some features that operate revision data
- Fix: Cmd+c/v/... does not work on Mac (Introduced by v4.1.0)
- Fix: "Append params" switch of CopyDropdown does not work when multiple CopyDropdown instance exists
- Fix: "Append params" switch of CopyDropdown escapes spaces
- Fix: Blockdiag does not be rendered
- Fix: Access token parser

## v4.1.0

### BREAKING CHANGES

- GROWI v4.1.x no longer support Node.js v10.x
- GROWI v4.1.x no longer support growi-plugin-attachment-refs@v1

Upgrading Guide: [https://docs.growi.org/en/admin-guide/upgrading/41x.html](https://docs.growi.org/en/admin-guide/upgrading/41x.html)

### Updates

- Feature: Server settings synchronization for multiple GROWI Apps
- Feature: Page status alert synchronization for multiple GROWI Apps
- Feature: Smooth scroll for anchor links
- Feature: Mirror Mode with [Konami Code](https://en.wikipedia.org/wiki/Konami_Code)
- Improvement: Determine whether the "In Use" badge is displayed or not by attachment ID
- Improvement: draw.io under NO_CDN environment
- Fix: Deleting/renaming with recursive option affects pages that are inaccessible to active users
- Fix: DrawioModal cuts without beginning/ending line
- Fix: New settings of SMTP and AWS SES are not reflected when server is running
- Fix: Sidebar layout broken when using Kibela layout
- Support: Support Node.js v14
- Support: Update libs

## v4.0.11

- Fix: Fab on search result page does not displayed
- Fix: Adjust margin/padding for search result page
- Fix: PageAlert broken (Introduced by v4.0.9)

## v4.0.10

- Improvement: Adjust ToC height
- Fix: Fail to rename/delete a page set as "Anyone with the link"

## v4.0.9

- Feature: Detailed configurations for OpenID Connect
- Improvement: Navigations
- Improvement: Sticky admin navigation
- Fix: Reseting password doesn't work
- Fix: Styles for printing
- Fix: Unable to create page with original path after emptying trash
- I18n: Support zh-CN

## v4.0.8 (Discontinued)

## v4.0.7

- Feature: Set request timeout for Elasticsearch with env var `ELASTICSEARCH_REQUEST_TIMEOUT`
- Improvement: Apply styles faster on booting client
- Fix: Styles are not applyed on installer
- Fix: Remove last-resort `next()`
- Fix: Enable/disable Notification settings couldn't change when either of the params is undefined
- Fix: Text overflow

## v4.0.6

- Fix: Avatar images in Recent Changes are not shown
- Fix: Full screen modal of Handsontable and Draw.io don't work
- Fix: Shortcut for creating page respond with modifier key wrongly (Introduced by v4.0.5)

## v4.0.5

- Improvement: Return pre-defined session id when healthcheck
- Improvement: Refactor caching for profile image
- Improvement: Layout for global search help on mobile
- Improvement: Layout for confidential notation
- Fix: Shortcut for creating page doesn't work
- Support: Dev in container
- Support: Upgrade libs

## v4.0.4

- Feature: Drawer/Dock mode selector
- Improvement: Admin pages navigation
- Improvement: Ensure not to avoid session management even when accessing to healthcheck
- Support: Refactor unstated utils
- Support: Upgrade libs

## v4.0.3

- Feature: Copy page path dropdown with Append params switch
- Improvement: Truncate overflowed user browsing history
- Improvement: Tabs appearance on mobile
- Improvement: Search help appearance on mobile
- Improvement: Accessibility of login page
- Fix: Editor was broken by long lines
- Fix: Editor doesn't work on mobile
- Fix: Word break in Recent Updated contents
- Fix: navbar is broken on Safari

## v4.0.2

- Fix: Internal Server Error occurred when the guest user access to the pages that has likes
- Fix: Some buttons are broken on Safari

## v4.0.1

- Improvement: Accessibility for Handsontable under dark mode
- Improvement: Refactor '/pages.exist' API
- Fix: Storing the state of sidebar
- Fix: Comments order should be asc
- Fix: Show/Hide replies button doesn't work
- Fix: Tooltip doesn't work
- Fix: Change the display of the scroll bar when modal is shown
- Fix: Submit with enter key on Create/Rename modals
- Fix: Show/Hide Unlink redirection button conditions
- Fix: Link color in alerts
- Support: Upgrade libs

## v4.0.0

### BREAKING CHANGES

- Crowi Classic Behavior is removed
- Crowi Classic Layout is removed
- 'default-dark' theme is now merged as a dark mode variant of 'default' theme
- 'blue-night' theme is now merged as a dark mode variant of 'mono-blue' theme

Upgrading Guide: [https://docs.growi.org/en/admin-guide/upgrading/40x.html](https://docs.growi.org/en/admin-guide/upgrading/40x.html)

### Updates

- Feature: Sidebar
- Feature: Recent changes on Sidebar
- Feature: Switch Light/Dark Mode
- Improvement: Migrate to Bootstrap 4
- Improvement: Copy Page URL menu item to copy path dropdown
- Improvement: Show contributors by Bootstrap Modal
- Support: Upgrade libs

## v3.8.1

### BREAKING CHANGES

- Now Elasticsearch requires the privilege `cluster:monitor/health` instead of `cluster:monitor/nodes/info`

Upgrading Guide: [https://docs.growi.org/en/admin-guide/upgrading/38x.html](https://docs.growi.org/en/admin-guide/upgrading/38x.html)

### Updates

- Improvement: Change the health check method for Elasticsearch
- Fix: Unset overflow-y style for Edit Tags Modal
- Fix: Duplicate page source is overwrited (Introduced by 3.7.6)

## v3.8.0  (Discontinued)

## v3.7.7

- Feature: Empty trash pages
- Improvement: Behavior of Reconnect to Elasticsearch button
- Fix: Duplicate page source is overwrited (Introduced by 3.7.6)

## v3.7.6  (Discontinued)

## v3.7.5

- Fix: Draw.io diagrams rendered twice
- Fix: Behavior of password reset modal is strange
- Fix: Import GROWI Archive doesn't restore some data correctly
- Fix: Attachments list on root page and users top pages
- Fix: Trash page is no longer editable
- Fix: Rendering Timeline on /trash

## v3.7.4

- Fix: Broken by displaying user image

## v3.7.3

- Feature: Profile Image Cropping
- Improvement: Reactify users pages
- Improvement: Detect language and adjust the order of first and last names when creating accounts in OAuth
- Fix: Installation is broken when selecting Japanese (Introduced by 3.7.0)
- Fix: Mathjax Rendering is unstable (workaround) (Introduced by 3.7.0)
- Fix: Notification Setting couldn't update without slack token (Introduced by 3.6.6)
- Support: Add GROWI Contributers

## v3.7.2

- Feature: User Management Filtering/Sort
- Feature: Show env vars on Admin pages
- Fix: Attachment row z-index
- I18n: HackMD integration alert

## v3.7.1

- Improvement: Add an option that make it possible to choose what to send notifications
- Improvement: Add the env var `DRAWIO_URI`
- Improvement: Accessibility for 'spring' theme
- Improvement: Editor scroll sync behaves strangely when using draw.io blocks
- Fix: Coudn't upload file on Comment Editor (Introduced by 3.5.8)
- I18n: HackMD integration

## v3.7.0

### BREAKING CHANGES

None.

Upgrading Guide: [https://docs.growi.org/en/admin-guide/upgrading/37x.html](https://docs.growi.org/en/admin-guide/upgrading/37x.html)

### Updates

- Feature: [Draw.io](https://www.draw.io/) Integration
- Feature: SAML Attribute-based Login Control
- Improvement: Reactify admin pages (Security)
- Improvement: Behavior of pre-editing screen of HackMD when user needs to resume

## v3.6.10

- Fix: Redirect logic for users except for actives (Introduced by 3.6.9)

## v3.6.9

- Improvement: Redirection when login/logout
- Improvement: Add home icon before '/'
- Fix: Client crashed when the first login (Introduced by 3.6.8)

## v3.6.8

- Improvement: Show page history side-by-side
- Improvement: Optimize markdown rendering
- Improvement: Reactify admin pages (Navigation)
- Fix: Reply comments collapsed are broken (Introduced by 3.6.7)
- Support: Update libs

## v3.6.7

- Feature: Anchor link for comments
- Improvement: Show error toastr when saving page is failed because of empty document
- Fix: Admin Customise couldn't restore stored config value (Introduced by 3.6.2)
- Fix: Admin Customise missed preview functions (Introduced by 3.6.2)
- Fix: AWS doesn't work (Introduced by 3.6.4)
- Fix: Ensure not to get unrelated indices information in Elasticsearch Management (Introduced by 3.6.6)
- Support: Optimize bundles
- Support: Optimize build-prod job with caching node_modules/.cache

## v3.6.6

- Feature: Reconnect to Elasticsearch from Full Text Search Management
- Feature: Normalize indices of Elasticsearch from Full Text Search Management
- Improvement: Add 'spring' theme
- Improvement: Reactify admin pages (Notification)
- Impromvement: Add `checkMiddlewaresStrictly` option to Healthcheck API
- Improvement: Accessibility for History component under dark themes
- Fix: Warning on client console when developing /admin/app
- Support: Upgrade libs

## v3.6.5 (Discontinued)

## v3.6.4

- Feature: Alert for stale page
- Improvement: Reactify admin pages (Home)
- Improvement: Reactify admin pages (App)
- Improvement: Accessibility for editor icons of dark themes
- Improvement: Accessibility for importing table data pane
- Improvement: Resolve username and email when logging in with Google OAuth

## v3.6.3

- Improvement: Searching users in UserGroup Management
- Fix: Repair google authentication by migrating to jaredhanson/passport-google-oauth2
- Fix: Markdown Settings are broken by the button to import recommended settings
- Support: Upgrade libs

## v3.6.2

- Improvement: Reactify admin pages (Customize)
- Improvement: Ensure not to consider `[text|site](https://example.com]` as a row in the table
- Improvement: Enter key behavior in markdown table
- Fix: Pre-installed plugins in official docker image are not detected (Introduced by 3.6.0)
- Fix: Emoji Autocomplete window does not float correctly (Introduced by 3.5.0)

## v3.6.1

### BREAKING CHANGES

- GROWI v3.6.x no longer support Node.js v8.x
- The name of database that is storing migrations meta data has been changed. This affects **only when `MONGO_URI` has parameters**. v3.5.x or above has a bug ([#1361](https://github.com/weseek/growi/issues/1361))

Upgrading Guide: [https://docs.growi.org/en/admin-guide/upgrading/36x.html](https://docs.growi.org/en/admin-guide/upgrading/36x.html)

### Updates

- Improvement: Drop unnecessary MongoDB collection indexes
- Improvement: Accessibility of Antarctic theme
- Improvement: Reactify admin pages (Markdown Settings)
- Fix: Appending tag is failed by wrong index of PageTagRelation (Introduced by 3.5.20)
- Fix: Pages without heading slash is invalid but creatable
- Fix: Connect to Elasticsearch with `httpAuth` param
- Support: Support Node.js v12
- Support: Optimize build in dev with hard-source-webpack-plugin
- Support: Upgrade libs

## v3.6.0 (Discontinued)

## v3.5.25

- Improvement: Disable ESC key to close Handsontable Modal
- Fix: Exported data of empty collection is broken
- Fix: Some components crash after when the page with attachment has exported/imported

## v3.5.24

- Fix: Plugins are not working on Heroku

## v3.5.23

- Fix: Global Notification failed to send e-mail
- Fix: Pagination is not working for trash list
- Fix: Healthcheck API with `?connectToMiddlewares` returns error
- Support: Upgrade libs

## v3.5.22

- Improvement: Add `FILE_UPLOAD_DISABLED` env var

## v3.5.21

- Improvement: Cache control when retrieving attachment data
- Fix: Inviting user doesn't work (Introduced by 3.5.20)

## v3.5.20

- Improvement: Organize MongoDB collection indexes uniqueness
- Improvement: Reactify admin pages (External Account Management)
- Fix: Search result or Timeline shows loading icon eternally when retrieving not accessible page
- Support: Use SearchBox Elasticsearch Addon on Heroku
- Support: Upgrade libs

## v3.5.19 (Discontinued)

## v3.5.18

- Improvement: Import GROWI Archive
- Improvement: Optimize handling promise of stream when exporting archive
- Improvement: Optimize handling promise of stream when building indices
- Improvement: Add link to [docs.growi.org](https://docs.growi.org)
- Fix: Monospace font code is broken when printing on Mac

## v3.5.17

- Feature: Upload to GCS (Google Cloud Storage)
- Feature: Statistics API
- Improvement: Optimize exporting
- Improvement: Show progress bar when exporting
- Improvement: Validate collection combinations when importing
- Improvement: Reactify admin pages
- Fix: Use HTTP PlantUML URL in default (Introduced by 3.5.12)
- Fix: Config default values
- Support: REPL with `console` npm scripts

## v3.5.16

- Fix: Full Text Search doesn't work after when building indices (Introduced by 3.5.12)

## v3.5.15

- Feature: Import/Export Page data
- Fix: The link to Sandbox on Markdown Help Modal doesn't work
- Support: Upgrade libs

## v3.5.14 (Discontinued)

## v3.5.13

- Feature: Re-edit comments
- Support: [growi-plugin-attachment-refs](https://github.com/weseek/growi-plugin-attachment-refs)
- Support: Upgrade libs

## v3.5.12

- Improvement: Use Elasticsearch Alias
- Improvement: Connect to HTTPS PlantUML URL in default
- Fix: Global Notification doesn't work after updating Webhook URL
- Fix: User Trigger Notification is not be sent when channel is not specified
- Support: Upgrade libs

## v3.5.11

- Fix: HackMD Editor shows 404 error when HackMD redirect to fqdn URI (Introduced by 3.5.8)
- Fix: Timeline doesn't work (Introduced by 3.5.1)
- Fix: Last Login field does not shown in /admin/user
- Support: Upgrade libs

## v3.5.10

- Feature: Send Global Notification with Slack
- Improvement: Show loading spinner when fetching page history data
- Improvement: Hierarchical page link when the page is in /Trash
- Fix: Code Highlight Theme does not change (Introduced by 3.5.2)
- Support: Upgrade libs

## v3.5.9

- Fix: Editing table with Spreadsheet like GUI (Handsontable) is failed
- Fix: Plugins are not initialized when first launching (Introduced by 3.5.0)
- Support: Upgrade libs

## v3.5.8

- Improvement: Controls when HackMD/CodiMD has unsaved draft
- Improvement: Show hints if HackMD/CodiMD integration is not working
- Improvement: GROWI server obtains HackMD/CodiMD page id from the 302 response header
- Improvement: Comment Thread Layout
- Improvement: Show commented date with date distance format

## v3.5.7 (Discontinued)

## v3.5.6

- Fix: Saving new page is failed when empty string tag is set
- Fix: Link of Create template page button in New Page Modal is broken
- Fix: Global Notification dows not work when creating/moving/deleting/like/comment

## v3.5.5

- Feature: Support S3-compatible object storage (e.g. MinIO)
- Feature: Enable/Disable ID/Password Authentication
- Improvement: Login Mechanism with HTTP Basic Authentication header
- Improvement: Reactify Table Of Contents
- Fix: Profile images are broken in User Management
- Fix: Template page under root page doesn't work
- Support: Upgrade libs

## v3.5.4

- Fix: List private pages wrongly
- Fix: Global Notification Trigger Path does not parse glob correctly
- Fix: Consecutive page deletion requests cause unexpected complete page deletion

## v3.5.3

- Improvement: Calculate string width when save with Spreadsheet like GUI (Handsontable)
- Fix: Search Result Page doesn't work
- Fix: Create/Update page API returns data includes author's password hash
- Fix: Dropdown to copy page path/URL/MarkdownLink shows under CodeMirror vscrollbar
- Fix: Link to /trash in Dropdown menu

## v3.5.2

- Feature: Remain metadata option when Move/Rename page
- Improvement: Support code highlight for Swift and Kotlin
- Fix: Couldn't restrict page with user group permission
- Fix: Couldn't duplicate a page when it restricted by a user group permission
- Fix: Consider timezone on admin page
- Fix: Editor doesn't work on Microsoft Edge
- Support: Upgrade libs

## v3.5.1

### BREAKING CHANGES

- GROWI no longer supports Protection system with Basic Authentication
- GROWI no longer supports Crowi Classic Authentication Mechanism
- GROWI no lonnger supports plugins with schema version 2
- The restriction mode of the root page (`/`) will be set 'Public'
- The restriction mode of the root page (`/`) can not be changed after v 3.5.1

Upgrading Guide: [https://docs.growi.org/en/admin-guide/upgrading/35x.html](https://docs.growi.org/en/admin-guide/upgrading/35x.html)

### Updates

- Feature: Comment Thread
- Feature: OpenID Connect authentication
- Feature: HTTP Basic authentication
- Feature: Staff Credits with [Konami Code](https://en.wikipedia.org/wiki/Konami_Code)
- Feature: Restricte Complete Deletion of Pages
- Improvement Draft list
- Fix: Deleting page completely
- Fix: Search with `prefix:` param with CJK pathname
- Fix: Could not edit UserGroup even if `PUBLIC_WIKI_ONLY` is not set
- I18n: User Management Details
- I18n: Group Management Details
- Support: Apply unstated
- Support: Use Babel 7
- Support: Support plugins with schema version 3
- Support: Abolish Old Config API
- Support: Apply Jest for Tests
- Support: Upgrade libs

## v3.5.0 (Discontinued)

## v3.4.7

- Improvement: Handle private pages on group deletion
- Fix: Searching with `tag:xxx` syntax doesn't work
- Fix: Check CSRF when updating user data
- Fix: `createdAt` field initialization
- I18n: Import data page
- I18n: Group Management page

## v3.4.6

- Feature: Tags
- Feature: Dropdown to copy page path/URL/MarkdownLink
- Feature: List of drafts
- Improvement: Replace icons of Editor Tool Bar
- Improvement: Show display name when mouse hover to user image
- Fix: URL in slack message is broken on Safari
- Fix: Registration does not work when basic auth is enabled
- Support: Publish API docs with swagger-jsdoc and ReDoc
- Support: Upgrade libs

## v3.4.5

- Improvement: Pass autolink through the XSS filter according to CommonMark Spec
- Fix: Update ElasticSearch index when deleting/duplicating pages
- Fix: Xss filter breaks PlantUML arrows
- Support: Support growi-plugin-lsx@2.2.0
- Support: Upgrade libs

## v3.4.4

- Fix: Comment component doesn't work

## v3.4.3

- Improvement: Add 'antarctic' theme
- Support Apply eslint-config-airbnb based rules
- Support Apply prettier and stylelint
- Support: Upgrade libs

## v3.4.2

- Fix: Nofitication to Slack doesn't work (Introduced by 3.4.0)

## v3.4.1

- Fix: "Cannot find module 'stream-to-promise'" occured when build client with `FILE_UPLOAD=local`

## v3.4.0

### BREAKING CHANGES

None.

Upgrading Guide: [https://docs.growi.org/en/admin-guide/upgrading/34x.html](https://docs.growi.org/en/admin-guide/upgrading/34x.html)

### Updates

- Improvement: Restrict to access attachments when the user is not allowed to see page
- Improvement: Show fans and visitors of page
- Improvement: Full text search tokenizing
- Improvement: Markdown comment on Crowi Classic Layout
- Fix: Profile image is not displayed when `FILE_UPLOAD=mongodb`
- Fix: Posting comment doesn't work under Crowi Classic Layout (Introduced by 3.1.5)
- Fix: HackMD doesn't work when `siteUrl` ends with slash
- Fix: Ensure not to be able to move/duplicate page to the path which has trailing slash
- Support: Launch with Node.js v10
- Support: Launch with MongoDB 3.6
- Support: Launch with Elasticsearch 6.6
- Support: Upgrade libs

## v3.3.10

- Feature: PlantUML and Blockdiag on presentation
- Improvement: Render slides of presentation with GrowiRenderer
- Fix: Unportalizing doesn't work
- Support: Use mini-css-extract-plugin instead of extract extract-text-webpack-plugin
- Support: Use terser-webpack-plugin instead of uglifyjs-webpack-plugin
- Support: Upgrade libs

## v3.3.9

- Fix: Import from Qiita:Team doesn't work (Introduced by 3.3.0)
- Fix: Typeahead shows autocomplete wrongly (Introduced by 3.3.8)
- Support: Upgrade libs

## v3.3.8

- Fix: Move/Duplicate don't work (Introduced by 3.3.7)
- Fix: Server doesn't respond when root page is restricted
- Support: Upgrade libs

## v3.3.7

- Feature: Editor toolbar
- Feature: `prefix:/path` searching syntax to filter with page path prefix
- Feature: Add an option to filter only children to searching box of navbar
- Improvement: Suggest page path when moving/duplicating/searching
- Fix: Anonymous users couldn't search (Introduced by 3.3.6)
- I18n: Searching help
- Support: Prepare to suppoert Node.js v10
- Support: Upgrade libs

## v3.3.6

- Improvement: Site URL settings must be set
- Improvement: Site URL settings can be set with environment variable
- Fix: "Anyone with the link" ACL doesn't work correctly (Introduced by 3.3.0)
- Fix: Related pages list of /admin/user-group-detail/xxx doesn't show anything (Introduced by 3.3.0)
- Fix: Diff of revision contents doesn't appeared when notifing with slack
- Fix: NPE occured on /admin/security when Crowi Classic Auth Mechanism is set
- Fix: Coudn't render Timing Diagram with PlantUML
- I18n: Cheatsheet for editor
- I18n: Some admin pages
- Support: Upgrade libs

## v3.3.5 (Discontinued)

## v3.3.4

- Improvement: SAML configuration with environment variables
- Improvement: Upload file with pasting from clipboard
- Fix: `/_api/revisions.get` doesn't populate author data correctly
- Fix: Wrong OAuth callback url are shown at admin page
- Fix: Connecting to MongoDB failed when processing migration
- Support: Get ready to use new config management system

## v3.3.3

- Feature: Show line numbers to a code block
- Feature: Bulk update the scope of descendant pages when create/update page
- Improvement: The scope of ascendant page will be retrieved and set to controls in advance when creating a new page
- Fix: Pages that is restricted by groups couldn't be shown in search result page
- Fix: Pages order in search result page was wrong
- Fix: Guest user can't search
- Fix: Possibility that ExternalAccount deletion processing selects incorrect data
- Support: Upgrade libs

## v3.3.2

- Fix: Specified Group ACL is not persisted correctly (Introduced by 3.3.0)

## v3.3.1

- Feature: NO_CDN Mode
- Feature: Add option to show/hide restricted pages in list
- Feature: MongoDB GridFS quota
- Improvement: Refactor Access Control
- Improvement: Checkbox behavior of task list
- Improvement: Fixed search input on search result page
- Improvement: Add 'christmas' theme
- Improvement: Select default language of new users
- Fix: Hide restricted pages contents in timeline
- Support: Upgrade libs

## v3.3.0 (Discontinued)

## v3.2.10

- Fix: Pages in trash are available to create
- Fix: Couldn't create portal page under Crowi Classic Behavior
- Fix: Table tag in Timeline/SearchResult missed border and BS3 styles
- I18n: Installer

## v3.2.9

- Feature: Attachment Storing to MongoDB GridFS
- Fix: row/col moving of Spreadsheet like GUI (Handsontable) doesn't work
- Fix: Emoji AutoComplete dialog pops up at wrong position
- Support: Upgrade libs

## v3.2.8

- Improvement: Add an option to use email for account link when using SAML federation
- Fix: Editor layout is sometimes broken
- Fix: Normalize table data for Spreadsheet like GUI (Handsontable) when import
- Support: Improve development environment
- Support: Upgrade libs

## v3.2.7

- Feature: Import CSV/TSV/HTML table on Spreadsheet like GUI (Handsontable)
- Fix: Pasting table data copied from Excel includes unnecessary line breaks
- Fix: Page break Preset 1 for Presentation mode is broken
- Fix: Login Form when LDAP login failed caused 500 Internal Server Error

## v3.2.6

- Feature: Add select alignment buttons of Spreadsheet like GUI (Handsontable)
- Improvement: Shrink the rows that have no diff of revision history page
- Fix: Login form rejects weak password
- Fix: An error occured by uploading attachment file when the page is not exists (Introduced by 2.3.5)
- Support: Upgrade libs

## v3.2.5

- Improvement: Expandable Spreadsheet like GUI (Handsontable)
- Improvement: Move/Resize rows/columns of Spreadsheet like GUI (Handsontable)
- Improvement: Prevent XSS of New Page modal
- Fix: Recent Created tab of user home shows wrong page list (Introduced by 3.2.4)
- Support: Upgrade libs

## v3.2.4

- Feature: Edit table with Spreadsheet like GUI (Handsontable)
- Feature: Paging recent created in users home
- Improvement: Specify certificate for SAML Authentication
- Fix: SAML Authentication didn't work (Introduced by 3.2.2)
- Fix: Failed to create new page with title which includes RegEx special characters
- Fix: Preventing XSS Settings are not applied in default (Introduced by 3.1.12)
- Support: Mongoose migration mechanism
- Support: Upgrade libs

## v3.2.3

- Feature: Kibela like layout
- Improvement: Custom newpage separator for presentation view
- Support: Shrink image size for themes which recently added

## v3.2.2

- Feature: SAML Authentication (SSO)
- Improvement: Add 'wood' theme
- Improvement: Add 'halloween' theme
- Improvement: Add 'island' theme
- Fix: Sending email function doesn't work
- Support Upgrade libs

## v3.2.1

- Feature: Import data from esa.io
- Feature: Import data from Qiita:Team
- Feature: Add the endpoint for health check
- Improvement: Adjust styles when printing
- Fix: Renaming page doesn't work if the page was saved with shortcut
- Support: Refactor directory structure
- Support Upgrade libs

## v3.2.0

- Feature: HackMD integration so that user will be able to simultaneously edit with multiple people
- Feature: Login with Twitter Account (OAuth)
- Fix: The Initial scroll position is wrong when reloading the page

## v3.1.14

- Improvement: Show help for header search box
- Improvement: Add Markdown Cheatsheet to Editor component
- Fix: Couldn't delete page completely from search result page
- Fix: Tabs of trash page are broken

## v3.1.13

- Feature: Global Notification
- Feature: Send Global Notification with E-mail
- Improvement: Add attribute mappings for email to LDAP settings
- Support: Upgrade libs

## v3.1.12

- Feature: Add XSS Settings
- Feature: Notify to Slack when comment
- Improvement: Prevent XSS in various situations
- Improvement: Show forbidden message when the user accesses to ungranted page
- Improvement: Add overlay styles for pasting file to comment form
- Fix: Omit unnecessary css link (Introduced by 3.1.10)
- Fix: Invitation mail do not be sent
- Fix: Edit template button on New Page modal doesn't work

## v3.1.11

- Fix: OAuth doesn't work in production because callback URL field cannot be specified (Introduced by 3.1.9)

## v3.1.10

- Fix: Enter key on react-bootstrap-typeahead doesn't submit (Introduced by 3.1.9)
- Fix: CodeMirror of `/admin/customize` is broken (Introduced by 3.1.9)

## v3.1.9

- Feature: Login with Google Account (OAuth)
- Feature: Login with GitHub Account (OAuth)
- Feature: Attach files in Comment
- Improvement: Write comment with CodeMirror Editor
- Improvement: Post comment with `Ctrl-Enter`
- Improvement: Place the commented page at the beginning of the list
- Improvement: Resolve errors on IE11 (Experimental)
- Support: Migrate to webpack 4
- Support: Upgrade libs

## v3.1.8 (Discontinued)

## v3.1.7

- Fix: Update hidden input 'pageForm[grant]' when save with `Ctrl-S`
- Fix: Show alert message when conflict
- Fix: `BLOCKDIAG_URI` environment variable doesn't work
- Fix: Paste in markdown list doesn't work correctly
- Support: Ensure to inject logger configuration from environment variables
- Support: Upgrade libs

## v3.1.6

- Feature: Support [blockdiag](http://blockdiag.com)
- Feature: Add `BLOCKDIAG_URI` environment variable
- Fix: Select modal for group is not shown
- Support: Upgrade libs

## v3.1.5

- Feature: Write comment with Markdown
- Improvement: Support some placeholders for template page
- Improvement: Omit unnecessary response header
- Improvement: Support LDAP attribute mappings for user's full name
- Improvement: Enable to scroll revision-toc
- Fix: Posting to Slack doesn't work (Introduced by 3.1.0)
- Fix: page.rename api doesn't work
- Fix: HTML escaped characters in markdown are unescaped unexpectedly after page is saved
- Fix: sanitize `#raw-text-original` content with 'entities'
- Fix: Double newline character posted (Introduced by 3.1.4)
- Fix: List and Comment components do not displayed (Introduced by 3.1.4)
- Support: Upgrade libs

## v3.1.4 (Discontinued)

## v3.1.3 (Discontinued)

## v3.1.2

- Feature: Template page
- Improvement: Add 'future' theme
- Improvement: Modify syntax for Crowi compatible template feature
- Improvement: Escape iframe tag in block codes
- Support: Upgrade libs

## v3.1.1

- Improvement: Add 'blue-night' theme
- Improvement: List up pages which restricted for Group ACL
- Fix: PageGroupRelation didn't remove when page is removed completely

## v3.1.0

- Improvement: Group Access Control List - Select group modal
- Improvement: Better input on mobile
- Improvement: Detach code blocks correctly
- Improvement: Auto-format markdown table which includes multibyte text
- Improvement: Show icon when auto-format markdown table is activated
- Improvement: Enable to switch show/hide border for highlight.js
- Improvement: BindDN field allows also ActiveDirectory styles
- Improvement: Show LDAP logs when testing login
- Fix: Comment body doesn't break long terms
- Fix: lsx plugin lists up pages that hit by forward match wrongly (Introduced by 3.0.4)
- Fix: Editor is broken on IE11
- Support: Multilingualize React components with i18next
- Support: Organize dependencies
- Support: Upgrade libs

## v3.0.13

- Improvement: Add Vim/Emacs/Sublime-Text icons for keybindings menu
- Improvement: Add 'mono-blue' theme
- Fix: Unportalize process failed silently
- Fix: Sidebar breaks editor layouts
- Support: Switch the logger from 'pino' to 'bunyan'
- Support: Set the alias for 'debug' to the debug function of 'bunyan'
- Support: Translate `/admin/security`
- Support: Optimize bundles
- Support: Optimize .eslintrc.js

## v3.0.12

- Feature: Support Vim/Emacs/Sublime-Text keybindings
- Improvement: Add some CodeMirror themes (Eclipse, Dracula)
- Improvement: Dynamic loading for CodeMirror theme files from CDN
- Improvement: Prevent XSS when move/redirect/duplicate

## v3.0.11

- Fix: login.html is broken in iOS
- Fix: Removing attachment is crashed
- Fix: File-attaching error after new page creation
- Support: Optimize development build
- Support: Upgrade libs

## v3.0.10

- Improvement: Add 'nature' theme
- Fix: Page list and Timeline layout for layout-growi
- Fix: Adjust theme colors (Introduced by 3.0.9)

## v3.0.9

- Fix: Registering new LDAP User is failed (Introduced by 3.0.6)
- Support: Organize scss for overriding bootstrap variables
- Support: Upgrade libs

## v3.0.8

- Improvement: h1#revision-path occupies most of the screen when the page path is long
- Improvement: Ensure not to save concealed email field to localStorage
- Fix: Cannot input "c" and "e" on iOS

## v3.0.7

- Improvement: Enable to download an attached file with original name
- Improvement: Use MongoDB for session store instead of Redis
- Improvement: Update dropzone overlay icons and styles
- Fix: Dropzone overlay elements doesn't show (Introduced by 3.0.0)
- Fix: Broken page path of timeline (Introduced by 3.0.4)

## v3.0.6

- Improvement: Automatically bind external accounts newly logged in to local accounts when username match
- Improvement: Simplify configuration for Slack Web API
- Support: Use 'slack-node' instead of '@slack/client'
- Support: Upgrade libs

## v3.0.5

- Improvement: Update lsx icons and styles
- Fix: lsx plugins doesn't show page names

## v3.0.4

- Improvement: The option that switch whether add h1 section when create new page
- Improvement: Encode page path that includes special character
- Fix: Page-saving error after new page creation

## v3.0.3

- Fix: Login page is broken in iOS
- Fix: Hide presentation tab if portal page
- Fix: A few checkboxes doesn't work
- Fix: Activating invited user form url is wrong
- Support: Use postcss-loader and autoprefixer

## v3.0.2

- Feature: Group Access Control List
- Feature: Add site theme selector
- Feature: Add a control to switch whether email shown or hidden by user
- Feature: Custom title tag content
- Fix: bosai version
- Support: Rename to GROWI
- Support: Add dark theme
- Support: Refreshing bootstrap theme and icons
- Support: Use Browsersync instead of easy-livereload
- Support: Upgrade libs

## v3.0.1 (Discontinued)

## v3.0.0 (Discontinued)

## v2.4.4

- Feature: Autoformat Markdown Table
- Feature: highlight.js Theme Selector
- Fix: The bug of updating numbering list by codemirror
- Fix: Template LangProcessor doesn't work (Introduced by 2.4.0)
- Support: Apply ESLint
- Support: Upgrade libs

## v2.4.3

- Improvement: i18n in `/admin`
- Improvement: Add `SESSION_NAME` environment variable
- Fix: All Elements are cleared when the Check All button in DeletionMode
- Support: Upgrade libs

## v2.4.2

- Improvement: Ensure to set absolute url from root when attaching files when `FILE_UPLOAD=local`
- Fix: Inline code blocks that includes doller sign are broken
- Fix: Comment count is not updated when a comment of the page is deleted
- Improvement: i18n in `/admin` (WIP)
- Support: Upgrade libs

## v2.4.1

- Feature: Custom Header HTML
- Improvement: Add highlight.js languages
- Fix: Couldn't connect to PLANTUML_URI (Introduced by 2.4.0)
- Fix: Couldn't render UML which includes CJK (Introduced by 2.4.0)
- Support: Upgrade libs

## v2.4.0

- Feature: Support Footnotes
- Feature: Support Task lists
- Feature: Support Table with CSV
- Feature: Enable to render UML diagrams with public plantuml.com server
- Feature: Enable to switch whether rendering MathJax in realtime or not
- Improvement: Replace markdown parser with markdown-it
- Improvement: Generate anchor of headers with header strings
- Improvement: Enhanced Scroll Sync on Markdown Editor/Preview
- Improvement: Update `#revision-body` tab contents after saving with `Ctrl-S`
- Fix: 500 Internal Server Error occures when basic-auth configuration is set

## v2.3.9

- Fix: `Ctrl-/` doesn't work on Chrome
- Fix: Close Shortcuts help with `Ctrl-/`, ESC key
- Fix: Jump to last line wrongly when `.revision-head-edit-button` clicked
- Support: Upgrade libs

## v2.3.8

- Feature: Suggest page path when creating pages
- Improvement: Prevent keyboard shortcuts when modal is opened
- Improvement: PageHistory UI
- Improvement: Ensure to scroll when edit button of section clicked
- Improvement: Enabled to toggle the style for active line
- Support: Upgrade libs

## v2.3.7

- Fix: Open popups when `Ctrl+C` pressed (Introduced by 2.3.5)

## v2.3.6

- Feature: Theme Selector for Editor
- Improvement: Remove unportalize button from crowi-plus layout
- Fix: CSS for admin pages
- Support: Shrink the size of libraries to include

## v2.3.5

- Feature: Enhanced Editor by CodeMirror
- Feature: Emoji AutoComplete
- Feature: Add keyboard shortcuts
- Improvement: Attaching file with Dropzone.js
- Improvement: Show shortcuts help with `Ctrl-/`
- Fix: DOMs that has `.alert-info` class don't be displayed
- Support: Switch and upgrade libs

## v2.3.4 (Discontinued)

## v2.3.3

- Fix: The XSS Library escapes inline code blocks
- Fix: NPE occurs on Elasticsearch when initial access
- Fix: Couldn't invite users(failed to create)

## v2.3.2

- Improvement: Add LDAP group search options

## v2.3.1

- Fix: Blockquote doesn't work
- Fix: Couldn't create user with first LDAP logging in

## v2.3.0

- Feature: LDAP Authentication
- Improvement: Prevent XSS
- Fix: node versions couldn't be shown
- Support: Upgrade libs

## v2.2.4

- Fix: googleapis v23.0.0 lost the function `oauth2Client.setCredentials`
- Fix: HeaderSearchBox didn't append 'q=' param when searching

## v2.2.3

- Fix: The server responds anything when using passport
- Fix: Update `lastLoginAt` when login is success
- Support: Replace moment with date-fns
- Support: Upgrade react-bootstrap-typeahead
- Improvement: Replace emojify.js with emojione

## v2.2.2 (Discontinued)

## v2.2.1

- Feature: Duplicate page
- Improve: Ensure that admin users can remove users waiting for approval
- Fix: Modal doesn't work with React v16
- Support: Upgrade React to 16
- Support: Upgrade outdated libs

## v2.2.0

- Support: Merge official Crowi v1.6.3

## v2.1.2

- Improvement: Ensure to prevent suspending own account
- Fix: Ensure to be able to use `.` for username when invited
- Fix: monospace font for `code` tag

## v2.1.1

- Fix: The problem that React Modal doesn't work
- Support: Lock some packages(react, react-dom, mongoose)

## v2.1.0

- Feature: Adopt Passport the authentication middleware
- Feature: Selective batch deletion in search result page
- Improvement: Ensure to be able to login with both of username or email
- Fix: The problem that couldn't update user data in /me
- Support: Upgrade outdated libs

## v2.0.9

- Fix: Server is down when a guest user accesses to someone's private pages
- Support: Merge official Crowi (master branch)
- Support: Upgrade outdated libs

## v2.0.8

- Fix: The problem that path including round bracket makes something bad
- Fix: Recursively option processes also unexpedted pages
- Fix: en_US translation

## v2.0.7

- Improvement: Add recursively option for Delete/Move/Putback operation
- Improvement: Comment layout and sort order (crowi-plus Enhanced Layout)

## v2.0.6

- Fix: check whether `$APP_DIR/public/uploads` exists before creating symlink

## v2.0.5

- Improvement: Adjust styles for CodeMirror
- Fix: File upload does not work when using crowi-plus-docker-compose and `FILE_UPLOAD=local` is set

## v2.0.2 - 2.0.4 (Discontinued)

## v2.0.1

- Feature: Custom Script
- Improvement: Adjust layout and styles for admin pages
- Improvement: Record and show last updated date in user list page
- Fix: Ignore Ctrl+(Shift+)Tab when editing (cherry-pick from the official)

## v2.0.0

- Feature: Enabled to integrate with Slack using Incoming Webhooks
- Support: Upgrade all outdated libs

## v1.2.16

- Improvement: Condition for creating portal
- Fix: Couldn't create new page after installation cleanly

## v1.2.15

- Improvement: Optimize cache settings for express server
- Improvement: Add a logo link to the affix header
- Fix: Child pages under `/trash` are not shown when applying crowi-plus Simplified Behavior

## v1.2.14

- Fix: Tabs(`a[data-toggle=tab][href=#...]`) push browser history twice
- Fix: `a[href=#edit-form]` still save history even when disabling pushing states option

## v1.2.13

- Improvement: Enabled to switch whether to push states with History API when tabs changes
- Fix: Layout of the Not Found page

## v1.2.12 (Discontinued)

## v1.2.11

- Improvement: Enabled to open editing form from affix header
- Improvement: Enabled to open editing form from each section headers

## v1.2.10

- Fix: Revise `server:prod:container` script for backward compatibility

## v1.2.9

- Improvement: Enabled to save with <kbd>⌘+S</kbd> on Mac
- Improvement: Adopt the fastest logger 'pino'
- Fix: The problem that can't upload profile image

## v1.2.8

- Fix: The problem that redirect doesn't work when using 'crowi-plus Simplified Behavior'

## v1.2.7 (Discontinued)

## v1.2.6

- Fix: The problem that page_list widget doesn't show the picture of revision.author
- Fix: Change implementation of Bootstrap3 toggle switch for admin pages

## v1.2.5

- Feature: crowi-plus Simplified Behavior
- Improvement: Ensure to be able to disable Timeline feature

## v1.2.4

- Fix: Internal Server Error has occurred when a guest user visited the page someone added "liked"

## v1.2.3

- Improvement: Ensure to be able to use Presentation Mode even when not logged in
- Improvement: Presentation Mode on IE11 (Experimental)
- Fix: Broken Presentation Mode

## v1.2.2

- Support: Merge official Crowi (master branch)

## v1.2.1

- Fix: buildIndex error occured when access to installer

## v1.2.0

- Support: Merge official Crowi v1.6.2

## v1.1.12

- Feature: Remove Comment Button

## v1.1.11

- Fix: Omit Comment form from page_list (crowi-plus Enhanced Layout)
- Fix: .search-box is broken on sm/xs screen

## v1.1.10

- Fix: .search-box is broken on sm/xs screen
- Support: Browsable with IE11 (Experimental)

## v1.1.9

- Improvement: Ensure to generate indices of Elasticsearch when installed
- Fix: Specify the version of Bonsai Elasticsearch on Heroku

## v1.1.8

- Fix: Depth of dropdown-menu when `.on-edit`
- Fix: Error occured on saveing with `Ctrl-S`
- Fix: Guest users browsing

## v1.1.7

- Feature: Add option to allow guest users to browse
- Fix: crowi-plus Enhanced Layout

## v1.1.6

- Fix: crowi-plus Enhanced Layout

## v1.1.5

- Fix: crowi-plus Enhanced Layout
- Support: Merge official Crowi v1.6.1 master branch [573144b]

## v1.1.4

- Feature: Ensure to select layout type from Admin Page
- Feature: Add crowi-plus Enhanced Layout

## v1.1.3

- Improvement: Use POSIX-style paths (bollowed crowi/crowi#219 by @Tomasom)

## v1.1.2

- Imprv: Brushup fonts and styles
- Fix: Ensure to specity revision id when saving with `Ctrl-S`

## v1.1.1

- Feature: Save with `Ctrl-S`
- Imprv: Brushup fonts and styles

## v1.1.0

- Support: Merge official Crowi v1.6.1

## v1.0.9

- Feature: Delete user
- Feature: Upload other than images

## v1.0.8

- Feature: Ensure to delete page completely
- Feature: Ensure to delete redirect page
- Fix: https access to Gravatar (this time for sure)

## v1.0.7

- Feature: Keyboard navigation for search box
- Improvement: Intelligent Search

## v1.0.6

- Feature: Copy button that copies page path to clipboard
- Fix: https access to Gravatar
- Fix: server watching crash with `Error: read ECONNRESET` on Google Chrome

## v1.0.5

- Feature: Ensure to use Gravatar for profile image

## v1.0.4

- Improvement: Detach code blocks before preProcess
- Support: Ensure to deploy to Heroku with INSTALL_PLUGINS env
- Support: Ensure to load plugins easily when development

## v1.0.3

- Improvement: Adjust styles

## v1.0.2

- Improvement: For lsx

## v1.0.1

- Feature: Custom CSS
- Support: Notify build failure to Slask

## v1.0.0

- Feature: Plugin mechanism
- Feature: Switchable LineBreaks ON/OFF from admin page
- Improvement: Exclude Environment-dependency
- Improvement: Enhanced linker
- Support: Add Dockerfile
- Support: Abolish gulp
- Support: LiveReload
- Support: Update libs<|MERGE_RESOLUTION|>--- conflicted
+++ resolved
@@ -4,8 +4,6 @@
 
 *Please do not manually update this file. We've automated the process.*
 
-<<<<<<< HEAD
-=======
 ## [v6.2.1](https://github.com/weseek/growi/compare/v6.2.0...v6.2.1) - 2023-10-03
 
 ### BREAKING CHANGES
@@ -30,7 +28,6 @@
 - ci(deps): bump get-func-name from 2.0.0 to 2.0.2 (#8119) @dependabot
 - support: Omit promster (#8105) @yuki-takei
 
->>>>>>> b4275527
 ## [v6.2.0](https://github.com/weseek/growi/compare/v6.1.12...v6.2.0) - 2023-09-14
 
 ### 💎 Features
