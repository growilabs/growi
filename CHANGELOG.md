--- conflicted
+++ resolved
@@ -1,14 +1,8 @@
 # Changelog
 
-<<<<<<< HEAD
-## [Unreleased](https://github.com/weseek/growi/compare/v6.0.9...HEAD)
-
-*Please do not manually update this file. We've automated the process.*
-
-=======
 ## [Unreleased](https://github.com/weseek/growi/compare/v6.0.14...HEAD)
 
-*Please do not manually update this file. We've automated the process.*
+_Please do not manually update this file. We've automated the process._
 
 ## [v6.0.14](https://github.com/weseek/growi/compare/v6.0.13...v6.0.14) - 2023-04-04
 
@@ -52,15 +46,14 @@
 ### 🐛 Bug Fixes
 
 - fix: CodeBlock string is be `[object Object]` if searched (#7484) @jam411
-- fix: Show handsontable edit modal color in dark theme  (#7497) @yukendev
+- fix: Show handsontable edit modal color in dark theme (#7497) @yukendev
 - fix: Error when transitioning to a user home page where creator does not exist (#7499) @miya
 - fix: Attachment links do not work correctly (#7498) @jam411
 - fix: Language selection dropdown in installer does not reflect browser language setting (#7494) @miya
-- fix:  Search results are not highlighted when searching for quoteted words (PageListItemL) (#7491) @miya
+- fix: Search results are not highlighted when searching for quoteted words (PageListItemL) (#7491) @miya
 - fix: Responses 500 status code when invalid regular expressions are inputted to lsx's execpt option (#7488) @jam411
 - fix: Page paths in search results are not displayed correctly (#7463) @miya
 
->>>>>>> 8e34a584
 ## [v6.0.9](https://github.com/weseek/growi/compare/v6.0.8...v6.0.9) - 2023-03-14
 
 ### 💎 Features
@@ -152,8 +145,8 @@
 - fix: Make collapse work for anchor tags (#7381) @jam411
 - fix: Revision short body is not displayed on search results page (#7373) @miya
 - fix: Error when clicking on a page you are not authorized to view on the search results page (#7343) @miya
-- fix: Omit S3 credentials from the response for /_api/v3/app-settings (#7369) @miya
-- fix: Omit S3 credentials from the response for /_api/v3/app-settings (#7369) @miya
+- fix: Omit S3 credentials from the response for /\_api/v3/app-settings (#7369) @miya
+- fix: Omit S3 credentials from the response for /\_api/v3/app-settings (#7369) @miya
 - fix: Keep showing page restricted alert (#7371) @yukendev
 - fix: Recent changes and Timeline (#7366) @yuki-takei
 - fix: Login screen background (#7350) @ayaka0417
@@ -164,7 +157,7 @@
 - fix: Can't controll slack notification switch in editor (#7332) @yukendev
 - fix: Show load latest revision button when update drawio or table from view (#7324) @yukendev
 - fix: Can delete own user (#7321) @miya
-- fix: Request to "/_api/v3/page/is-grant-normalized" occurs when in guest mode (#7313) @miya
+- fix: Request to "/\_api/v3/page/is-grant-normalized" occurs when in guest mode (#7313) @miya
 
 ### 🧰 Maintenance
 
@@ -188,7 +181,7 @@
 
 ### 🐛 Bug Fixes
 
-- fix:  Request to "/_api/v3/personal-settings"  occurs when in guest mode (#7307) @miya
+- fix: Request to "/\_api/v3/personal-settings" occurs when in guest mode (#7307) @miya
 - fix: Undeleteable trash pages when clicked empty trash button bug (#7250) @jam411
 - fix: Guest users are able to move to pages that require authentication (#7300) @miya
 - fix: Modal does not close after clicking on path in DescendantsPageListModal (#7291) @miya
@@ -330,13 +323,13 @@
 ### 🐛 Bug Fixes
 
 - fix(auditlog): Attachment download is displayed even if the filter is unchecked (#6688) @miya
-- fix: firstName and lastName japanese translations in SAML  (#6631) @kaoritokashiki
+- fix: firstName and lastName japanese translations in SAML (#6631) @kaoritokashiki
 
 ## [v5.1.4](https://github.com/weseek/growi/compare/v5.1.3...v5.1.4) - 2022-09-12
 
 ### 💎 Features
 
-- feat:  Truncate long path when recent changes is in S size (#6263) @mudana-grune
+- feat: Truncate long path when recent changes is in S size (#6263) @mudana-grune
 - feat: In-app notifications when removing descendants of subscribed pages (#6192) @Shunm634-source
 - feat: Not increment ordered list number in CodeMirror (#6462) @mudana-grune
 
@@ -381,7 +374,7 @@
 ### 🚀 Improvement
 
 - imprv(auditlog): Clear and reload button (#6398) @miya
-- imprv(auditlog): Date Range Picker  (#6395) @miya
+- imprv(auditlog): Date Range Picker (#6395) @miya
 
 ### 🐛 Bug Fixes
 
@@ -395,7 +388,7 @@
 
 ### 💎 Features
 
-- feat: Users can set users per ip from env var at API Rate Limit  (#6379) @yukendev
+- feat: Users can set users per ip from env var at API Rate Limit (#6379) @yukendev
 - feat: Show user picture in Audit Log (#6342) @miya
 - feat: Reset search criteria button (#6327) @miya
 
@@ -473,7 +466,7 @@
 
 ### 🚀 Improvement
 
-- imprv: Show page control on subnavigation at existing empty page  (#5638) @Yohei-Shiina
+- imprv: Show page control on subnavigation at existing empty page (#5638) @Yohei-Shiina
 - imprv: Remove toc and page authors in empty page (#5661) @Yohei-Shiina
 - imprv: SWRize apiGet /tag.search (#6062) @kaoritokashiki
 
@@ -563,7 +556,7 @@
 
 - feat: Emoji - replace emojione to emojimart (#5668) @kaoritokashiki
 - feat: Show username suggestion for mention in comment (#5856) @mudana-grune
-- feat: Send in-app notification when containing username mention in comment  (#5906) @mudana-grune
+- feat: Send in-app notification when containing username mention in comment (#5906) @mudana-grune
 - feat: Customize menu in navbar for guest user (#5858) @yukendev
 - feat: Admin only page convert by path (#5902) @hakumizuki
 - feat: Fix grant alert (#5903) @hakumizuki
@@ -580,7 +573,7 @@
 ### 🐛 Bug Fixes
 
 - fix: Can not toggle textlint function on v5.0.x (#5854) @kaoritokashiki
-- fix(google-oauth2): Automatically bind external accounts  does not work on v5.0.x (#5886) @kaoritokashiki
+- fix(google-oauth2): Automatically bind external accounts does not work on v5.0.x (#5886) @kaoritokashiki
 
 ## [v4.5.21](https://github.com/weseek/growi/compare/v4.5.20...v4.5.21) - 2022-05-23
 
@@ -626,7 +619,7 @@
 - feat: Private legacy pages convert by path (#5787) @hakumizuki
 - feat: Generate activity when page is created (#5765) @miya
 - feat: Private legacy pages convert by path API (#5760) @hakumizuki
-- feat:  Create notification when page is reverted (#5756) @miya
+- feat: Create notification when page is reverted (#5756) @miya
 - feat: Create notification when page is duplicated (#5749) @miya
 - feat: Add count badge to Page List button and Comment button (#5740) @yukendev
 - feat: Infinite scroll for Recent Changes in Sidebar (#5647) @mudana-grune
@@ -643,7 +636,7 @@
 - fix: Include any public pages as applicable ancestors (#5786) @hakumizuki
 - fix: Not create unnecessary empty pages when ancestors are public (#5774) @hakumizuki
 - fix: Too many footstamps icons are shown by lsx output 2 (#5763) @yuki-takei
-- fix:  footstamp-icon size (#5759) @kaoritokashiki
+- fix: footstamp-icon size (#5759) @kaoritokashiki
 
 ## [v4.5.19](https://github.com/weseek/growi/compare/v4.5.18...v4.5.19) - 2022-04-28
 
@@ -666,7 +659,7 @@
 ### 🐛 Bug Fixes
 
 - fix: Get attachment list api without "page" parameter returns 500 response (#5726) @miya
-- fix: New user notification email is also sent TO: deleted_at_<epoch_time>@deleted (#5735) @yuki-takei
+- fix: New user notification email is also sent TO: deleted*at*<epoch_time>@deleted (#5735) @yuki-takei
 - fix: Too many footstamps icons are shown by lsx output (#5727) @yuki-takei
 
 ## [v5.0.2](https://github.com/weseek/growi/compare/v5.0.1...v5.0.2) - 2022-04-15
@@ -805,7 +798,7 @@
 
 ### 🧰 Maintenance
 
-- support:  modify docker-compose indent (#5322) @yuto-oweseek
+- support: modify docker-compose indent (#5322) @yuto-oweseek
 
 ## [v4.5.14](https://github.com/weseek/growi/compare/v4.5.13...v4.5.14) - 2022-02-10
 
@@ -827,7 +820,7 @@
 
 ### 🐛 Bug Fixes
 
-- fix: /_api/v3/page with pageId param occurs an 500 error (#5212) @yuki-takei
+- fix: /\_api/v3/page with pageId param occurs an 500 error (#5212) @yuki-takei
 - fix: Resolving OIDC issure host (#5220) @yuki-takei
 
 ## [v4.5.11](https://github.com/weseek/growi/compare/v4.5.10...v4.5.11) - 2022-01-26
@@ -863,7 +856,7 @@
 ### 🐛 Bug Fixes
 
 - fix: OIDC reconnection bug fix (#5104) @mudana-grune
-- fix: /_api/v3/page is broken and dump 500 error "get-page-failed TypeError: user.canDeleteCompletely is not a function" (#5103) @yuki-takei
+- fix: /\_api/v3/page is broken and dump 500 error "get-page-failed TypeError: user.canDeleteCompletely is not a function" (#5103) @yuki-takei
 - fix: Default completely deletion settings label mismatched against to actual (#5102) @yuki-takei
 - fix: OIDC issuer host availability check (#5099) @mudana-grune
 
@@ -961,7 +954,7 @@
 
 - imprv: Focus to input when resetting SearchTypeahead (#5003) @yuki-takei
 - support: Typescriptize search components (#4982) @yuki-takei
-- fix:  dependabot alert object-path (#4964) @mudana-grune
+- fix: dependabot alert object-path (#4964) @mudana-grune
 - fix: dependabot alert axios (#4960) @mudana-grune
 - fix: dependabot alert elliptic (#4959) @mudana-grune
 - fix: dependabot alert acorn (#4951) @mudana-grune
@@ -1314,7 +1307,7 @@
 - Improvement: CodeMirror syntax-highlighting fenced code blocks
 - Improvement: Slack Integration Settings: Error behavior when getting connection statuses
 - Improvement: Slack Integration Settings: Add links to docs
-- Improvement: /_api/v3/recent can be accessed with access token
+- Improvement: /\_api/v3/recent can be accessed with access token
 - Support: Using http-errors
 
 ## v4.3.1
@@ -1725,7 +1718,7 @@
 - Fix: Unset overflow-y style for Edit Tags Modal
 - Fix: Duplicate page source is overwrited (Introduced by 3.7.6)
 
-## v3.8.0  (Discontinued)
+## v3.8.0 (Discontinued)
 
 ## v3.7.7
 
@@ -1733,7 +1726,7 @@
 - Improvement: Behavior of Reconnect to Elasticsearch button
 - Fix: Duplicate page source is overwrited (Introduced by 3.7.6)
 
-## v3.7.6  (Discontinued)
+## v3.7.6 (Discontinued)
 
 ## v3.7.5
 
