import { responseInterface } from 'swr';

import { isUserPage, isSharedPage } from '~/utils/path-utils';
import {
  useTrash, useNotFound, useCurrentPagePath, useCurrentUser, useIsSharedUser,
} from './context';
import { useCurrentPageDeleted, useDescendentsCount, useCurrentPageSWR } from './page';
import { useStaticSWR } from './use-static-swr';
import { Page } from '~/interfaces/page';

export const useIsAbleToShowEmptyTrashButton = (): responseInterface<boolean, Error> => {
  const { data: currentUser } = useCurrentUser();
  const { data: currentPagePath } = useCurrentPagePath();
  const { data: descendentsCount } = useDescendentsCount(currentPagePath);

  const hasChildren = (descendentsCount || 0) > 0;
  const isAbleToShowEmptyTrashButton = currentUser != null && currentUser.admin && currentPagePath === '/trash' && hasChildren;

  return useStaticSWR('isAbleToShowEmptyTrashButton', isAbleToShowEmptyTrashButton);
};

export const useIsAbleToShowTrashPageManagementButtons = (): responseInterface<boolean, Error> => {
  const { data: currentUser } = useCurrentUser();
  const { data: isDeleted } = useCurrentPageDeleted();

  return useStaticSWR('isAbleToShowTrashPageManagementButtons', isDeleted && currentUser != null);
};

export const useIsAbleToShowPageReactionButtons = (): responseInterface<boolean, any> => {
  const { data: isTrashPage } = useTrash();
  const { data: isNotFoundPage } = useNotFound();
  const { data: isSharedUser } = useIsSharedUser();

  return useStaticSWR('isAbleToShowPageReactionButtons', !isTrashPage && !isNotFoundPage && !isSharedUser);
};

export const useIsAbleToShowLikeButton = (): responseInterface<boolean, any> => {
  const { data: isSharedUser } = useIsSharedUser();
  const { data: page } = useCurrentPageSWR();

  if (page == null) {
    throw new Error('page must not be null');
  }
  return useStaticSWR('isAbleToShowLikeButton', !isUserPage(page.path) && !isSharedUser);
};

export const useIsAbleToShowTagLabel = (): responseInterface<boolean, any> => {
  const { data: page } = useCurrentPageSWR();
  const { path } = page as Page;

  // [TODO: add other two judgements and expand isAbleToShowTagLabel by GW-4881]
  // isAbleToShowTagLabel = (!isCompactMode && !isUserPage && !isSharedPage && !(editorMode === 'view' && !isPageExist));
  return useStaticSWR('isAbleToShowTagLabel', !isUserPage(path) && !isSharedPage(path));
};

<<<<<<< HEAD
export const useIsAbleToShowPageManagement = (): responseInterface<boolean, any> => {
  const { data: isNotFoundPage } = useNotFound();
  const { data: isTrashPage } = useTrash();
  const { data: isSharedUser } = useIsSharedUser();

  return useStaticSWR('isAbleToShowPageManagement', !isNotFoundPage && !isTrashPage && !isSharedUser);
=======
export const useIsAbleToShowPageAuthors = (): responseInterface<boolean, any> => {
  const { data: page } = useCurrentPageSWR();
  const { data: isNotFoundPage } = useNotFound();

  if (page == null) {
    throw new Error('page must not be null');
  }
  return useStaticSWR('isAbleToShowPageAuthors', !isNotFoundPage && !isUserPage(page.path));
>>>>>>> 46cdd51a
};<|MERGE_RESOLUTION|>--- conflicted
+++ resolved
@@ -53,14 +53,6 @@
   return useStaticSWR('isAbleToShowTagLabel', !isUserPage(path) && !isSharedPage(path));
 };
 
-<<<<<<< HEAD
-export const useIsAbleToShowPageManagement = (): responseInterface<boolean, any> => {
-  const { data: isNotFoundPage } = useNotFound();
-  const { data: isTrashPage } = useTrash();
-  const { data: isSharedUser } = useIsSharedUser();
-
-  return useStaticSWR('isAbleToShowPageManagement', !isNotFoundPage && !isTrashPage && !isSharedUser);
-=======
 export const useIsAbleToShowPageAuthors = (): responseInterface<boolean, any> => {
   const { data: page } = useCurrentPageSWR();
   const { data: isNotFoundPage } = useNotFound();
@@ -69,5 +61,12 @@
     throw new Error('page must not be null');
   }
   return useStaticSWR('isAbleToShowPageAuthors', !isNotFoundPage && !isUserPage(page.path));
->>>>>>> 46cdd51a
+};
+
+export const useIsAbleToShowPageManagement = (): responseInterface<boolean, any> => {
+  const { data: isNotFoundPage } = useNotFound();
+  const { data: isTrashPage } = useTrash();
+  const { data: isSharedUser } = useIsSharedUser();
+
+  return useStaticSWR('isAbleToShowPageManagement', !isNotFoundPage && !isTrashPage && !isSharedUser);
 };