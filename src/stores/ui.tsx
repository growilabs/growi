import { responseInterface } from 'swr';

import { isUserPage, isSharedPage } from '~/utils/path-utils';
import {
  useTrash, useNotFound, useCurrentPagePath, useCurrentUser, useIsSharedUser,
} from './context';
import { useCurrentPageDeleted, useDescendentsCount, useCurrentPageSWR } from './page';
import { useStaticSWR } from './use-static-swr';
<<<<<<< HEAD
import { isUserPage } from '~/utils/path-utils';
=======
>>>>>>> 2be05f27
import { Page } from '~/interfaces/page';

export const useIsAbleToShowEmptyTrashButton = (): responseInterface<boolean, Error> => {
  const { data: currentUser } = useCurrentUser();
  const { data: currentPagePath } = useCurrentPagePath();
  const { data: descendentsCount } = useDescendentsCount(currentPagePath);

  const hasChildren = (descendentsCount || 0) > 0;
  const isAbleToShowEmptyTrashButton = currentUser != null && currentUser.admin && currentPagePath === '/trash' && hasChildren;

  return useStaticSWR('isAbleToShowEmptyTrashButton', isAbleToShowEmptyTrashButton);
};

export const useIsAbleToShowTrashPageManagementButtons = (): responseInterface<boolean, Error> => {
  const { data: currentUser } = useCurrentUser();
  const { data: isDeleted } = useCurrentPageDeleted();

  return useStaticSWR('isAbleToShowTrashPageManagementButtons', isDeleted && currentUser != null);
};

export const useIsAbleToShowPageReactionButtons = (): responseInterface<boolean, any> => {
  const { data: isTrashPage } = useTrash();
  const { data: isNotFountPage } = useNotFound();
  const { data: isSharedUser } = useIsSharedUser();

  return useStaticSWR('isAbleToShowPageReactionButtons', !isTrashPage && !isNotFountPage && !isSharedUser);
};

<<<<<<< HEAD
export const useIsAbleToShowLikeButton = (): responseInterface<boolean, any> => {
  const { data: isSharedUser } = useIsSharedUser();
  const { data: page } = useCurrentPageSWR();
  const { path } = page as Page;

  return useStaticSWR('isAbleToShowLikeButton', !isUserPage(path) && !isSharedUser);
=======
export const useIsAbleToShowTagLabel = (): responseInterface<boolean, any> => {
  const { data: page } = useCurrentPageSWR();
  const { path } = page as Page;

  // [TODO: add other two judgements and expand isAbleToShowTagLabel by GW-4881]
  // isAbleToShowTagLabel = (!isCompactMode && !isUserPage && !isSharedPage && !(editorMode === 'view' && !isPageExist));
  return useStaticSWR('isAbleToShowTagLabel', !isUserPage(path) && !isSharedPage(path));
>>>>>>> 2be05f27
};<|MERGE_RESOLUTION|>--- conflicted
+++ resolved
@@ -6,10 +6,6 @@
 } from './context';
 import { useCurrentPageDeleted, useDescendentsCount, useCurrentPageSWR } from './page';
 import { useStaticSWR } from './use-static-swr';
-<<<<<<< HEAD
-import { isUserPage } from '~/utils/path-utils';
-=======
->>>>>>> 2be05f27
 import { Page } from '~/interfaces/page';
 
 export const useIsAbleToShowEmptyTrashButton = (): responseInterface<boolean, Error> => {
@@ -38,14 +34,14 @@
   return useStaticSWR('isAbleToShowPageReactionButtons', !isTrashPage && !isNotFountPage && !isSharedUser);
 };
 
-<<<<<<< HEAD
 export const useIsAbleToShowLikeButton = (): responseInterface<boolean, any> => {
   const { data: isSharedUser } = useIsSharedUser();
   const { data: page } = useCurrentPageSWR();
   const { path } = page as Page;
 
   return useStaticSWR('isAbleToShowLikeButton', !isUserPage(path) && !isSharedUser);
-=======
+};
+
 export const useIsAbleToShowTagLabel = (): responseInterface<boolean, any> => {
   const { data: page } = useCurrentPageSWR();
   const { path } = page as Page;
@@ -53,5 +49,4 @@
   // [TODO: add other two judgements and expand isAbleToShowTagLabel by GW-4881]
   // isAbleToShowTagLabel = (!isCompactMode && !isUserPage && !isSharedPage && !(editorMode === 'view' && !isPageExist));
   return useStaticSWR('isAbleToShowTagLabel', !isUserPage(path) && !isSharedPage(path));
->>>>>>> 2be05f27
 };