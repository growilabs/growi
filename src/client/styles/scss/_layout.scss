--- conflicted
+++ resolved
@@ -42,7 +42,6 @@
 
 .main {
   margin-top: 1rem;
-<<<<<<< HEAD
 
   @include media-breakpoint-up(lg) {
     margin-top: 2rem;
@@ -52,17 +51,6 @@
 .grw-side-contents-container {
   margin-bottom: 1rem;
 
-=======
-
-  @include media-breakpoint-up(lg) {
-    margin-top: 2rem;
-  }
-}
-
-.grw-side-contents-container {
-  margin-bottom: 1rem;
-
->>>>>>> 2df69719
   @include media-breakpoint-up(lg) {
     width: 250px;
     min-width: 250px;
