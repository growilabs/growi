--- conflicted
+++ resolved
@@ -101,25 +101,6 @@
   }
 } // }}}
 
-<<<<<<< HEAD
-// fix tab width to 95 pixels
-// see also '_on-edit.scss'
-$nav-main-left-tab-width: 95px;
-$nav-main-tab-height: 44px;
-
-.nav.nav-tabs {
-  .nav-main-left-tab {
-    width: $nav-main-left-tab-width;
-    text-align: center;
-    a {
-      padding-right: 0;
-      padding-left: 0;
-    }
-  }
-}
-
-=======
->>>>>>> 04fbffe6
 // printable style
 @media print {
   .main-container {
