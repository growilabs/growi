--- conflicted
+++ resolved
@@ -13,18 +13,14 @@
       margin-right: auto;
     }
 
-<<<<<<< HEAD
+    // hide unnecessary element
+    div#page-tag {
+      display: none;
+    }
+
     .btn-copy,
     .btn-copy-link,
     .btn-edit {
-=======
-    // hide unnecessary element
-    div#page-tag {
-      display: none;
-    }
-
-    .btn-copy, .btn-copy-link, .btn-edit {
->>>>>>> 26b94b70
       @extend .text-muted;
       border: none;
       opacity: 0.3;
