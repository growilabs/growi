label.custom-control-label {
  font-weight: normal;
}

.custom-switch.custom-switch-sm {
  $custom-control-indicator-size-sm: $custom-control-indicator-size * 0.8;
  $custom-switch-width-sm: $custom-control-indicator-size-sm * 1.75;
  $custom-control-gutter-sm: $custom-control-gutter * 0.8;
  $custom-control-indicator-size-sm: $custom-control-indicator-size * 0.8;
  $custom-switch-indicator-size-sm: subtract($custom-control-indicator-size-sm, $custom-control-indicator-border-width * 4);

  padding-left: $custom-switch-width-sm + $custom-control-gutter-sm;

  .custom-control-label {
    &::before {
      left: -($custom-switch-width-sm + $custom-control-gutter-sm);
      width: $custom-switch-width-sm;
      height: $custom-control-indicator-size-sm;
    }

    &::after {
      top: add(($font-size-base * $line-height-base - $custom-control-indicator-size) / 2, $custom-control-indicator-border-width * 2);
      left: add(-($custom-switch-width-sm + $custom-control-gutter-sm), $custom-control-indicator-border-width * 2);
      width: $custom-switch-indicator-size-sm;
      height: $custom-switch-indicator-size-sm;
    }
  }

  .custom-control-input:checked ~ .custom-control-label {
    &::after {
      transform: translateX($custom-switch-width-sm - $custom-control-indicator-size-sm);
    }
  }
}

//lg
.custom-switch.custom-switch-lg {
  $custom-control-indicator-size-lg: $custom-control-indicator-size * 1.5;
  $custom-switch-width-lg: $custom-control-indicator-size-lg * 1.75;
  $custom-control-gutter-lg: $custom-control-gutter * 1.5;
  $custom-control-indicator-size-lg: $custom-control-indicator-size * 1.5;
  $custom-switch-indicator-size-lg: subtract($custom-control-indicator-size-lg, $custom-control-indicator-border-width * 4);

  padding-left: $custom-switch-width-lg + $custom-control-gutter-lg;

  line-height: $custom-control-indicator-size-lg;
  .custom-control-label {
    &::before {
      top: ($font-size-base * $line-height-base - $custom-control-indicator-size-lg) / 2;

      left: -($custom-switch-width-lg + $custom-control-gutter-lg);
      width: $custom-switch-width-lg;
      height: $custom-control-indicator-size-lg;
      border-radius: $custom-control-indicator-size-lg/2;
    }

    &::after {
      top: add(($font-size-base * $line-height-base - $custom-control-indicator-size-lg) / 2, $custom-control-indicator-border-width * 2);
      left: add(-($custom-switch-width-lg + $custom-control-gutter-lg), $custom-control-indicator-border-width * 2);
      width: $custom-switch-indicator-size-lg;
      height: $custom-switch-indicator-size-lg;
      border-radius: $custom-control-indicator-size-lg/2;
    }
  }

  .custom-control-input:checked ~ .custom-control-label {
    &::after {
      transform: translateX($custom-switch-width-lg - $custom-control-indicator-size-lg);
    }
  }
}

.custom-switch.custom-switch-slack {
  $color-slack: #4b144c;

  .custom-control-label {
    &::before {
      background-color: $gray-200;
      border-color: transparent;
    }
    &::after {
<<<<<<< HEAD
      background-size: 15px;
    }
  }
=======
      background-color: white;
      background-image: url(/images/icons/slack/slack-logo-off.svg);
      background-size: 15px;
    }
  }
  .custom-control-input:checked ~ .custom-control-label {
    &::before {
      background-color: lighten($color-slack, 60%);
    }
    &::after {
      background-image: url(/images/icons/slack/slack-logo-on.svg);
    }
  }

>>>>>>> 358d90c3
  .input-group-addon {
    input {
      vertical-align: middle;
    }
  }
}<|MERGE_RESOLUTION|>--- conflicted
+++ resolved
@@ -79,26 +79,9 @@
       border-color: transparent;
     }
     &::after {
-<<<<<<< HEAD
       background-size: 15px;
     }
   }
-=======
-      background-color: white;
-      background-image: url(/images/icons/slack/slack-logo-off.svg);
-      background-size: 15px;
-    }
-  }
-  .custom-control-input:checked ~ .custom-control-label {
-    &::before {
-      background-color: lighten($color-slack, 60%);
-    }
-    &::after {
-      background-image: url(/images/icons/slack/slack-logo-on.svg);
-    }
-  }
-
->>>>>>> 358d90c3
   .input-group-addon {
     input {
       vertical-align: middle;
