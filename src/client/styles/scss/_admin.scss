--- conflicted
+++ resolved
@@ -83,10 +83,6 @@
     }
   }
 
-<<<<<<< HEAD
-  .clickable {
-    cursor: pointer;
-=======
   /*
   Slack Integration
   */
@@ -107,7 +103,6 @@
     .border-primary {
       border-width: 2px;
     }
->>>>>>> 94377ab6
   }
 
   #customBotWithoutProxySettingsAccordion .card-header {
