--- conflicted
+++ resolved
@@ -5,11 +5,6 @@
   max-width: initial !important;
   height: 80vh !important;
 
-<<<<<<< HEAD
-  font-family: 'Press Start 2P', $font-family-for-staff-credit;
-  color: white;
-=======
->>>>>>> 2b3073a5
   // see https://css-tricks.com/old-timey-terminal-styling/
   @mixin old-timey-terminal-styling() {
     text-shadow: 0 0 10px #c8c8c8;
