--- conflicted
+++ resolved
@@ -1,8 +1,5 @@
 .grw-navbar {
-<<<<<<< HEAD
-=======
   max-height: $grw-navbar-height + $grw-navbar-border-width;
->>>>>>> 6da6d1ae
   border-top: 0;
   border-right: 0;
   border-bottom: $grw-navbar-border-width solid;
