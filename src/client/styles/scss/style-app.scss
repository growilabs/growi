// import variables
@import 'variables';

@import 'mixins';
@import 'override-bootstrap-variables';

// vendor
@import 'vendor';

// override bootstrap
@import 'override-bootstrap';

// override react-bootstrap-typeahead styles
@import 'override-rbt';

// atoms
@import 'atoms/buttons';
@import 'atoms/code';
@import 'atoms/nav';
@import 'atoms/pre';
@import 'atoms/spinners';
@import 'atoms/custom_control';

// molecules
@import 'molecules/copy-dropdown';

// growi component
@import 'admin';
@import 'attachments';
@import 'comment';
@import 'comment_growi';
@import 'comment_kibela';
@import 'drawio';
@import 'navbar_kibela';
@import 'create-page';
@import 'draft';
@import 'editor-attachment';
@import 'editor-navbar';
@import 'handsontable';
@import 'layout';
@import 'layout_growi';
@import 'layout_kibela';
@import 'login';
@import 'me';
@import 'mirror_mode';
@import 'navbar';
@import 'navbar_kibela';
@import 'on-edit';
@import 'page_list';
@import 'page-path';
@import 'page';
@import 'search';
@import 'shortcuts';
@import 'sidebar';
@import 'subnav';
@import 'tag';
@import 'user';
@import 'user_growi';
@import 'staff_credit';
@import 'waves';
@import 'wiki';
<<<<<<< HEAD
@import 'page_accessaries_modal';
=======
@import 'sharelink';
@import 'linkedit-preview';
>>>>>>> 36d08c2d

/*
 * for Guest User Mode
 */
// TODO: reactify and replace with `grw-not-available-for-guest`
.dropdown-toggle.dropdown-toggle-disabled {
  cursor: not-allowed;
}

// TODO: reactify and replace with `grw-not-available-for-guest`
.edit-button.edit-button-disabled {
  cursor: not-allowed;
}

.grw-not-available-for-guest {
  cursor: not-allowed !important;
}

/*
 * Helper Classes
 */

.mw-0 {
  min-width: 0;
}

.flex-basis-0 {
  flex-basis: 0;
}

.picture {
  width: 24px;
  height: 24px;

  // size list
  &.picture-lg {
    width: 48px;
    height: 48px;
  }

  &.picture-md {
    width: 24px;
    height: 24px;
  }

  &.picture-sm {
    width: 18px;
    height: 18px;
  }

  &.picture-xs {
    width: 14px;
    height: 14px;
  }
}

// transplant from FontAwesome
.icon-fw {
  display: inline-block;
  width: 1.4em;
  text-align: left;
}

.cmd-key.mac {
  &:after {
    content: '⌘';
  }
}

.cmd-key.win {
  &:after {
    content: 'Ctrl';
  }
}<|MERGE_RESOLUTION|>--- conflicted
+++ resolved
@@ -59,12 +59,9 @@
 @import 'staff_credit';
 @import 'waves';
 @import 'wiki';
-<<<<<<< HEAD
 @import 'page_accessaries_modal';
-=======
 @import 'sharelink';
 @import 'linkedit-preview';
->>>>>>> 36d08c2d
 
 /*
  * for Guest User Mode
