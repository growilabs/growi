// import variables
@import 'variables';

@import 'mixins';
@import 'override-bootstrap-variables';

// vendor
@import 'vendor';

// override bootstrap
@import 'override-bootstrap';

// override react-bootstrap-typeahead styles
@import 'override-rbt';

// atoms
@import 'atoms/buttons';
@import 'atoms/code';
@import 'atoms/nav';
@import 'atoms/pre';
@import 'atoms/spinners';
@import 'atoms/custom_control';

// molecules
@import 'molecules/copy-dropdown';

// growi component
@import 'admin';
@import 'attachments';
@import 'comment';
@import 'comment_growi';
@import 'comment_kibela';
@import 'drawio';
@import 'navbar_kibela';
@import 'create-page';
@import 'draft';
@import 'editor-attachment';
@import 'editor-navbar';
@import 'handsontable';
@import 'layout';
@import 'layout_growi';
@import 'layout_kibela';
@import 'login';
@import 'me';
@import 'mirror_mode';
@import 'navbar';
@import 'navbar_kibela';
@import 'notification';
@import 'on-edit';
@import 'page_list';
@import 'page-path';
@import 'page';
@import 'search';
@import 'shortcuts';
@import 'sidebar';
@import 'subnav';
@import 'tag';
@import 'user';
@import 'user_growi';
@import 'staff_credit';
@import 'waves';
@import 'wiki';
@import 'sharelink';
<<<<<<< HEAD
=======
@import 'linkedit-preview';
>>>>>>> aadd77e8

/*
 * for Guest User Mode
 */
// TODO: reactify and replace with `grw-not-available-for-guest`
.dropdown-toggle.dropdown-toggle-disabled {
  cursor: not-allowed;
}

// TODO: reactify and replace with `grw-not-available-for-guest`
.edit-button.edit-button-disabled {
  cursor: not-allowed;
}

.grw-not-available-for-guest {
  cursor: not-allowed !important;
}

/*
 * Helper Classes
 */

.mw-0 {
  min-width: 0;
}

.flex-basis-0 {
  flex-basis: 0;
}

.picture {
  width: 24px;
  height: 24px;

  // size list
  &.picture-lg {
    width: 48px;
    height: 48px;
  }

  &.picture-md {
    width: 24px;
    height: 24px;
  }

  &.picture-sm {
    width: 18px;
    height: 18px;
  }

  &.picture-xs {
    width: 14px;
    height: 14px;
  }
}

// transplant from FontAwesome
.icon-fw {
  display: inline-block;
  width: 1.4em;
  text-align: left;
}

.cmd-key.mac {
  &:after {
    content: '⌘';
  }
}

.cmd-key.win {
  &:after {
    content: 'Ctrl';
  }
}<|MERGE_RESOLUTION|>--- conflicted
+++ resolved
@@ -61,10 +61,7 @@
 @import 'waves';
 @import 'wiki';
 @import 'sharelink';
-<<<<<<< HEAD
-=======
 @import 'linkedit-preview';
->>>>>>> aadd77e8
 
 /*
  * for Guest User Mode
