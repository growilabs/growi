--- conflicted
+++ resolved
@@ -206,28 +206,6 @@
         }
       }
 
-<<<<<<< HEAD
-      // add icon on cursor
-      .markdown-table-activated,
-      .markdown-link-activated {
-        .CodeMirror-cursor {
-          &:after {
-            position: relative;
-            top: -1.1em;
-            left: 0.3em;
-            display: block;
-            width: 1em;
-            height: 1em;
-            content: ' ';
-
-            background-repeat: no-repeat;
-            background-size: 1em;
-          }
-        }
-      }
-
-=======
->>>>>>> 2df69719
       .markdown-table-activated .CodeMirror-cursor {
         &:after {
           background-image: url(/images/icons/editor/table.svg);
