--- conflicted
+++ resolved
@@ -314,7 +314,6 @@
 */
 
 .grw-grid-edit-modal {
-<<<<<<< HEAD
   .desktop-preview {
     height: 200px;
   }
@@ -327,8 +326,6 @@
     height: 200px;
   }
 
-=======
->>>>>>> 7377caf7
   .grid-division-menu {
     //[TODO: responsive by gw-3244]
     width: 1000px;
