@import 'editor-overlay';

body:not(.on-edit) {
  // hide .page-editor-footer
  .page-editor-footer {
    display: none !important;
    border: none;
  }
}

body.on-edit {
  overflow-y: hidden !important;

  .container-fluid {
    padding-right: 15px;
    padding-left: 15px;
  }

  .grw-navbar {
    position: fixed !important;
    width: 100vw;
  }

  // restrict height of subnav
  .grw-subnav {
    height: $grw-subnav-height-on-edit;
    min-height: unset;
    padding-top: 0;

    @include media-breakpoint-up(lg) {
      height: $grw-subnav-height-lg-on-edit;
    }
  }

  .page-wrapper {
    position: relative;
    top: $grw-navbar-border-width;
    height: calc(100vh - #{$grw-navbar-border-width});
  }

  // calculate margin
  $editor-margin-top: $grw-navbar-border-width + $grw-subnav-height-on-edit;
  @include expand-editor($editor-margin-top);

  @include media-breakpoint-up(lg) {
    // calculate margin
    $editor-margin-top: $grw-navbar-border-width + $grw-subnav-height-lg-on-edit;
    @include expand-editor($editor-margin-top);
  }

  // show
  .d-edit-block {
    display: block !important;
  }

  // hide unnecessary elements
  .d-edit-none {
    display: none !important;
  }

  // hide when HackMD view
  &.hackmd .d-hackmd-none {
    display: none;
  }

  // show only either Edit button or HackMD button
  &.hackmd .nav-tab-edit {
    display: none;
  }

  &.hackmd .grw-nav-item-edit {
    display: none;
  }

  &:not(.hackmd) .nav-tab-hackmd {
    display: none;
  }

  /*****************
   * Expand Editor
   *****************/
  .grw-editor-navbar-bottom {
    height: $grw-editor-navbar-bottom-height;

    .grw-grant-selector {
      @include media-breakpoint-down(sm) {
        .btn .label {
          display: none;
        }
      }
      @include media-breakpoint-up(md) {
        .dropdown-toggle {
          min-width: 100px;

          // caret
          &::after {
            margin-left: 1em;
          }
        }
      }
    }

    .btn-submit {
      width: 100px;
    }

    .btn-expand {
      // rotate icon
      i {
        display: inline-block;
        transition: transform 200ms;
      }
      &.expand i {
        transform: rotate(-180deg);
      }
    }
  }

  /*********************
   * Navigation styles
   */
  .grw-subnav {
    padding-bottom: 0;

    h1 {
      font-size: 16px;
    }

    .grw-drawer-toggler {
      width: 38px;
      height: 38px;
      font-size: 18px;
    }

    .grw-taglabels-container {
      margin-bottom: 0;

      // To scroll tags horizontally
      .grw-tag-labels.form-inline {
        flex-flow: row nowrap;
        width: 100%;
<<<<<<< HEAD
        overflow-x: scroll;
=======
        overflow-x: auto;
        scrollbar-width: thin;
>>>>>>> f253dadf
      }
    }
  }

  // ellipsis .grw-page-path-hierarchical-link
  .grw-subnav-left-side {
    overflow: hidden;
    .grw-path-nav-container {
      margin-right: 1rem;
      overflow: hidden;
      .grw-page-path-nav {
        white-space: nowrap;

        .grw-page-path-hierarchical-link {
          width: 100%;
          overflow: hidden;
          text-overflow: ellipsis;
        }

        h1 {
          overflow: hidden;
        }
      }
    }
  }

  .nav:hover {
    .btn-copy,
    .btn-edit,
    .btn-edit-tags {
      // change button opacity
      opacity: unset;
    }
  }

  &.builtin-editor {
    /*****************
    * Editor styles
    *****************/
    .page-editor-editor-container {
      border-right: 1px solid transparent;

      // override CodeMirror styles
      .CodeMirror {
        .cm-matchhighlight {
          background-color: cyan;
        }

        .CodeMirror-selection-highlight-scrollbar {
          background-color: darkcyan;
        }
      }

      // add icon on cursor
      .markdown-table-activated,
      .markdown-link-activated {
        .CodeMirror-cursor {
          &:after {
            position: relative;
            top: -1.1em;
            left: 0.3em;
            display: block;
            width: 1em;
            height: 1em;
            content: ' ';

            background-repeat: no-repeat;
            background-size: 1em;
          }
        }
      }

      .markdown-table-activated .CodeMirror-cursor {
        &:after {
          background-image: url(/images/icons/editor/table.svg);
        }
      }

      .markdown-link-activated .CodeMirror-cursor {
        &:after {
          background-image: url(/images/icons/editor/link.svg);
        }
      }

      .textarea-editor {
        font-family: monospace;
        border: none;
      }
    }

    .page-editor-preview-container {
    }

    .page-editor-preview-body {
      padding-top: 18px;
      padding-right: 15px;
      padding-left: 15px;
      overflow-y: scroll;
    }

    .grw-editor-configuration-dropdown {
      .icon-container {
        width: 20px;
      }
      .menuitem-label {
        min-width: 130px;
      }
    }
  }

  // .builtin-editor .tab-pane#edit

  &.hackmd {
    .hackmd-preinit,
    #iframe-hackmd-container > iframe {
      border: none;
    }

    .hackmd-error {
      top: 0;
      background-color: rgba($gray-800, 0.8);
    }

    .hackmd-status-label {
      font-size: 3em;
    }

    .hackmd-resume-button-container,
    .hackmd-discard-button-container {
      .btn-text {
        display: inline-block;
        min-width: 230px;
      }
    }

    .btn-view-outdated-draft {
      text-decoration: underline;
      vertical-align: unset;
    }
  }
}

// overwrite .CodeMirror pre
.CodeMirror pre.CodeMirror-line {
  font-family: $font-family-monospace;
}

// overwrite .CodeMirror-hints
.CodeMirror-hints {
  max-height: 30em !important;

  .CodeMirror-hint.crowi-emoji-autocomplete {
    font-family: $font-family-monospace-not-strictly;
    line-height: 1.6em;

    .img-container {
      display: inline-block;
      width: 30px;
    }
  }

  // active line
  .CodeMirror-hint-active.crowi-emoji-autocomplete {
    .img-container {
      padding-top: 0.3em;
      padding-bottom: 0.3em;
      font-size: 15px; // adjust to .wiki
    }
  }
}

// overwrite .CodeMirror-placeholder
.CodeMirror pre.CodeMirror-placeholder {
  color: $text-muted;
}

#tag-edit-button-tooltip {
  .tooltip-inner {
    color: black;
    background-color: white;
    border: 1px solid $gray-300;
  }

  .tooltip-arrow {
    border-bottom: 5px solid $gray-300;
  }
}<|MERGE_RESOLUTION|>--- conflicted
+++ resolved
@@ -139,12 +139,8 @@
       .grw-tag-labels.form-inline {
         flex-flow: row nowrap;
         width: 100%;
-<<<<<<< HEAD
-        overflow-x: scroll;
-=======
         overflow-x: auto;
         scrollbar-width: thin;
->>>>>>> f253dadf
       }
     }
   }
