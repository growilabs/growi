--- conflicted
+++ resolved
@@ -104,18 +104,10 @@
       pointer-events: initial; // enable pointer-events
     }
 
-<<<<<<< HEAD
+
     div.title-container {
       margin-right: 0px;
       overflow-x: hidden;
-=======
-    .header-wrap {
-      overflow-x: hidden;
-    }
-
-    div.title-container {
-      margin-right: 0px;
->>>>>>> b17a0a7d
 
       h1#revision-path {
         @include variable-font-size(20px);
@@ -134,16 +126,11 @@
 
     div#page-tag {
       display: inline;
-<<<<<<< HEAD
-      min-width: 100px;
-      margin-left: 2px;
-=======
       margin-right: auto;
 
       .page-tag-form {
         border-radius: 5px;
       }
->>>>>>> b17a0a7d
     }
 
     // hide if screen size is less than tablet
