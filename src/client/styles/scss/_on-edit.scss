@import 'editor-overlay';

body:not(.on-edit) {
  // hide .page-editor-footer
  .page-editor-footer {
    display: none !important;
    border: none;
  }
}

body.on-edit {

  // calculate margin
  $header-plus-footer: 42px                     // .nav height
                      + 1px                     // .page-editor-footer border-top
<<<<<<< HEAD
                      + 40px;                   // .page-editor-footer min-height
  $editor-margin: $header-plus-footer
                  + 26px                        // .btn-open-dropzone height
                  + 30px;                       // .navbar-editor height
=======
                      + 40px !default;          // .page-editor-footer min-height

  @include expand-editor($header-plus-footer);

  // for growi layout
  .main {
    > .row {
      margin: 0;
      > .col-lg-10, > .col-md-9 {
        width: 100%;
        padding: 0;
      }
    }
  }
>>>>>>> 8b6c67f3

  // hide unnecessary elements
  .navbar.navbar-static-top,
  .row.row-alerts,
  .row.page-list,
  .row.page-comments-row,
  .row.page-attachments-row,
  .row.not-found-message-row,
  .users-info,
  .user-page-content-container,
  .portal-form-button,
  .alert-info.alert-moved,
  .alert-info.alert-unlinked,
  .like-button, .bookmark-link, .btn-edit,
  .authors,
  footer {
    display: none !important;
  }

  // hide unnecessary elements for growi layout
  .revision-toc-container {
    display: none;
  }

  // hide unnecessary elements for crowi layout
  #toggle-sidebar,
  .crowi-sidebar {
    display: none;
  }

  // show only either Edit button or HackMD button
  &.hackmd .nav-tab-edit {
    display: none;
  }
  &:not(.hackmd) .nav-tab-hackmd {
    display: none;
  }

  // hide hackmd related alert
  &.hackmd #page-status-alert {
    .alert-hackmd-someone-editing, .alert-hackmd-draft-exists {
      display: none;
    }
  }

  /*****************
   * Expand Editor
   *****************/
  .container-fluid {
    padding-bottom: 0;
  }

  .row.bg-title {
    $left-margin: $nav-main-left-tab-width * 2 + 25px;  // width of .nav-main-left-tab x 2 + some margin
    $right-margin: 128px + 94px + 46px;                 // width of all of nav-main-right-tab

    position: absolute;
    z-index: 1;
    left: $left-margin;
    width: calc(100% - #{$left-margin} - #{$right-margin});
    pointer-events: none;                               // disable pointer-events because it becomes an obstacle

    > .header-container {
      pointer-events: initial;                          // enable pointer-events
      padding: 0;   // for crowi layout
      width: 100%;  // for crowi layout
    }

    background: none;

    .header-wrap {
      overflow-x: hidden;
    }
    h1#revision-path {
      @include variable-font-size(20px);
      line-height: 1em;

      // nowrap even if the path is too long
      .d-flex {
        flex-wrap: nowrap;
      }
      .path-segment {
        white-space: nowrap;
      }
    }

    // hide if screen size is less than tablet
    @media (max-width: $screen-sm) {
      display: none;
    }
  }

  .page-editor-footer {
    width: 100%;
    margin: 0;
    padding: 3px;
    min-height: 40px;
    border-top: solid 1px transparent;

    .grant-selector {
      .btn-group {
        min-width: 150px;
      }
    }
    .btn-submit {
      width: 100px;
    }
  }

  #page-status-alert .myadmin-alert {
    position: absolute;
    opacity: 0.8;
    bottom: 42px;
    right: 3px;
    left: 3px;
    box-shadow: 2px 2px 5px #666;

    &:hover {
      opacity: 1;
    }
  }

  &.builtin-editor {

    /*****************
    * Editor styles
    *****************/
    .page-editor-editor-container {
      border-right: 1px solid transparent;
      // override CodeMirror styles
      .CodeMirror {
        .cm-matchhighlight {
          background-color: cyan;
        }
        .CodeMirror-selection-highlight-scrollbar {
          background-color: darkcyan;
        }
      }

      // add icon on cursor
      .autoformat-markdown-table-activated .CodeMirror-cursor {
        &:after {
          font-family: 'FontAwesome';
          content: '\f0ce';
        }
      }

      .textarea-editor {
        border: none;
        font-family: monospace;
      }

    }
    .page-editor-preview-container {
    }

    .page-editor-preview-body {
      padding-top: 18px;
      padding-right: 15px;
      overflow-y: scroll;
    }

    #page-editor-options-selector {
      label {
        margin-right: 0.5em;
      }

      // configuration dropdown
      .configuration-dropdown {
        .icon-container {
          display: inline-block;
          width: 20px;
        }
        .dropdown-menu > li > a {
          display: flex;
          justify-content: space-between;
          align-items: center;

          .menuitem-label {
            flex: 1;
            margin-right: 10px;
          }
        }
      }

      @media (max-width: $screen-xs-max) { // {{{ less than smartphone size
        display: none;
      }
    }

    #page-grant-selector {
      .btn-group {
        min-width: 150px;
      }
    }

    #page-grant-selector {
      .btn-group {
        min-width: 150px;
      }
    }
  } // .builtin-editor .tab-pane#edit


  &.hackmd {
    #page-editor-options-selector {
      display: none;
    }

    .hackmd-preinit, #iframe-hackmd-container > iframe {
      border: none;
    }

    .hackmd-status-label {
      font-size: 3em;
      color: $muted;
    }

    .hackmd-start-button-container, .hackmd-resume-button-container {
      .btn-lg .btn-label {
        padding-top: 6px;     // for SplitButton
        padding-bottom: 6px;  // for SplitButton
      }
    }
    .hackmd-resume-button-container {
      .dropdown-menu {
        left: unset;
        right: 0;
      }
    }
    .hackmd-discard-button {
      vertical-align: unset;
      text-decoration: underline;
    }

  }

}


/*
 * for creating portal
 */
.nav-tabs-create-portal {
  display: none;
}
.on-edit .nav-tabs-create-portal {
  display: block;
}

// overwrite .CodeMirror-hints
.CodeMirror-hints {
  // FIXME: required because .content-main.on-edit has 'z-index:1050'
  // z-index: 1060 !important;

  max-height: 30em !important;

  .CodeMirror-hint.crowi-emoji-autocomplete {
    font-family: $font-family-monospace-not-strictly;
    line-height: 1.6em;

    .img-container {
      display: inline-block;
      width: 30px;
    }
  }
  // active line
  .CodeMirror-hint-active.crowi-emoji-autocomplete {
    .img-container {
      font-size: 15px;  // adjust to .wiki
      padding-top: 0.3em;
      padding-bottom: 0.3em;
    }
  }

}

// overwrite .CodeMirror-placeholder
.CodeMirror pre.CodeMirror-placeholder {
  color: $text-muted;
}<|MERGE_RESOLUTION|>--- conflicted
+++ resolved
@@ -13,12 +13,6 @@
   // calculate margin
   $header-plus-footer: 42px                     // .nav height
                       + 1px                     // .page-editor-footer border-top
-<<<<<<< HEAD
-                      + 40px;                   // .page-editor-footer min-height
-  $editor-margin: $header-plus-footer
-                  + 26px                        // .btn-open-dropzone height
-                  + 30px;                       // .navbar-editor height
-=======
                       + 40px !default;          // .page-editor-footer min-height
 
   @include expand-editor($header-plus-footer);
@@ -33,7 +27,6 @@
       }
     }
   }
->>>>>>> 8b6c67f3
 
   // hide unnecessary elements
   .navbar.navbar-static-top,
