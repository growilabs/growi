//
//== Apply to Bootstrap
//

// determine optional variables
$border-image-navbar: linear-gradient(to right, $gray-300 0%, $gray-300 100%) !default;
$bgcolor-search-top-dropdown: $secondary !default;
$bgcolor-sidebar-nav-item-active: darken($bgcolor-sidebar, 10%) !default;
$text-shadow-sidebar-nav-item-active: 1px 1px 2px $primary !default;
$bgcolor-inline-code: $gray-100 !default;
$color-inline-code: darken($red, 15%) !default;
$bordercolor-inline-code: $gray-400 !default;
$bordercolor-nav-tabs: $gray-300 !default;
$bordercolor-nav-tabs-hover: $gray-200 $gray-200 $bordercolor-nav-tabs !default;
$color-nav-tabs-link-active: $gray-600 !default;
$bordercolor-nav-tabs-active: $bordercolor-nav-tabs $bordercolor-nav-tabs $bgcolor-global !default;
$color-seen-user: #549c79 !default;

// override bootstrap variables
$body-bg: $bgcolor-global;
$body-color: $color-global;
$link-color: $color-link;
$link-hover-color: $color-link-hover;
$input-focus-color: $color-global;
$nav-tabs-border-color: $bordercolor-nav-tabs;
$nav-tabs-link-hover-border-color: $bordercolor-nav-tabs-hover;
$nav-tabs-link-active-color: $color-nav-tabs-link-active;
$nav-tabs-link-active-bg: $bgcolor-global;
$nav-tabs-link-active-border-color: $bordercolor-nav-tabs-active;

@import '~bootstrap/scss/functions';
@import '~bootstrap/scss/variables';
@import '~bootstrap/scss/mixins';
@import '../mixins';
@import 'mixins/list-group';
@import 'mixins/tables'; // comment out and use _reboot-bootstrap-tables instead -- 2020.05.28 Yuki Takei
@import 'reboot-bootstrap-colors';
@import 'reboot-bootstrap-theme-colors';
@import 'reboot-bootstrap-nav';
@import 'reboot-toastr-colors';

:not(pre) {
  > code {
    color: $color-inline-code;
    background-color: $bgcolor-inline-code;
    border-color: $bordercolor-inline-code;
  }
}

pre:not(.hljs):not(.CodeMirror-line) {
  background-color: $bgcolor-inline-code;
  border-color: $bordercolor-inline-code;
}

//
//== Apply to Bootstrap Elements
//

// Alert link
@each $color, $value in $theme-colors {
  .alert.alert-#{$color} {
    a,
    a:hover {
      color: theme-color-level($color, $alert-color-level - 2);
    }
  }
}

// Link buttons
.btn-link {
  color: $link-color;

  @include hover {
    color: $link-hover-color;
  }
}

// Dropdown
.dropdown-menu {
  color: $color-global;
}

.grw-personal-dropdown {
  .grw-icon-container svg {
    fill: $color-global;
  }
  .grw-icon-container-muted svg {
    fill: $secondary;
  }
}

.dropdown-item {
  color: $color-global;

  svg {
    fill: $color-global;
  }

  &:active,
  &.active {
    color: $color-dropdown-link-active;
    background-color: $bgcolor-dropdown-link-active;

    svg {
      fill: $color-dropdown-link-active;
    }
  }
  &:hover {
    background-color: $light;
  }
}

// Form
.form-control {
  @include form-control-focus();
}

// Tabs
.nav.nav-tabs .nav-link.active {
  color: $color-link !important;
  background: transparent;

  &:hover,
  &:focus {
    color: $color-link-hover !important;
  }
}

// Pagination
ul.pagination {
  li.page-item.disabled {
    button.page-link {
      color: $gray-400;
    }
  }
  li.page-item.active {
    button.page-link {
      color: color-yiq($primary);
      background-color: $primary;
      &:hover {
        color: color-yiq($primary);
        background-color: $primary;
      }
    }
  }
  li.page-item {
    button.page-link {
      color: $primary;
      border-color: $secondary;
      &:hover,
      &:active,
      &:focus {
        color: $primary;
      }
    }
  }
}

//
//== Apply to Handsontable
//
.handsontable {
  color: initial;
}

//
//== Apply to GROWI Elements
//

.grw-logo {
  // set transition for fill
  svg * {
    transition: fill 0.8s ease-out;
  }

  svg {
    fill: $fillcolor-logo-mark;
  }

  &:hover {
    svg {
      .group1 {
        fill: $growi-green;
      }

      .group2 {
        fill: $growi-blue;
      }
    }
  }
}

.grw-navbar {
  background: $bgcolor-navbar;
  .nav-item > .nav-link {
    color: $color-link-nabvar;
  }

  border-image: $border-image-navbar;
  border-image-slice: 1;

  .grw-app-title {
    color: $fillcolor-logo-mark;
  }
}

.grw-global-search {
  .btn-secondary.dropdown-toggle {
    @include button-variant($bgcolor-search-top-dropdown, $bgcolor-search-top-dropdown);
  }

  // for https://youtrack.weseek.co.jp/issue/GW-2603
  .search-typeahead {
    background-color: rgba($bgcolor-global, 0.9);
  }
}

.grw-sidebar {
  // override @atlaskit/navigation-next styles
  .ak-navigation-resize-button {
    $color-resize-button: $color-global !default;
    $bgcolor-resize-button: white !default;
    $color-resize-button-hover: $color-reversal !default;
    $bgcolor-resize-button-hover: lighten($bgcolor-resize-button, 5%) !default;

    @include override-hexagon-color($color-resize-button, $bgcolor-resize-button);

    &:hover {
      @include override-hexagon-color($color-resize-button-hover, $bgcolor-resize-button-hover);
    }
  }
  div[data-testid='GlobalNavigation'] {
    > div {
      background-color: $bgcolor-sidebar;
    }
  }
  div[data-testid='ContextualNavigation'] {
    > div {
      color: $color-sidebar-context;
      background-color: $bgcolor-sidebar-context;
    }
  }

  .grw-sidebar-nav {
    .btn {
      @include button-variant(
        $bgcolor-sidebar,
        $bgcolor-sidebar,
        darken($bgcolor-sidebar, 7.5%),
        darken($bgcolor-sidebar, 10%),
        $bgcolor-sidebar-nav-item-active,
        $bgcolor-sidebar-nav-item-active
      );
    }
  }
  .grw-sidebar-nav-primary-container {
    .btn.active {
      i {
        text-shadow: $text-shadow-sidebar-nav-item-active;
      }
      // fukidashi
      &:after {
        border-right-color: $bgcolor-sidebar-context;
      }
    }
  }
}

/*
 * Icon
 */
.editor-container .navbar-editor svg {
  fill: $color-editor-icons;
}

// page preview button in link form
.btn-page-preview svg {
  fill: white;
}

/*
 * Modal
 */
.modal {
  .modal-header {
    border-bottom-color: $border-color-theme;
    .modal-title {
      color: color-yiq($primary);
    }
    .close {
      color: color-yiq($primary);
      opacity: 0.5;
      &:hover {
        opacity: 0.9;
      }
    }
  }

  .modal-content {
    background-color: $bgcolor-global;
  }

  .modal-footer {
    border-top-color: $border-color-theme;
  }
}

<<<<<<< HEAD
.top-of-table-contents {
  .grw-btn-top-of-table {
    fill: $color-link;
  }
  .grw-seen-user-list {
    @include border-vertical('before', $border-color, 70%);

=======
.grw-page-accessories-control {
  .grw-btn-page-accessories {
    fill: $color-link;
  }
  .grw-seen-user-info {
>>>>>>> d0dfcf39
    .btn {
      color: $color-seen-user;
      &:active {
        color: $color-seen-user;
      }
      .footstamp-icon {
        fill: $color-seen-user;
      }
    }
  }
}

.revision-toc {
  border-color: $bordercolor-toc;
}

.grw-custom-nav {
  .nav-item {
    .nav-link {
      color: $color-link;
      svg {
        fill: $color-link;
      }

      // Disabled state lightens text
      &.disabled {
        color: $nav-link-disabled-color;
        svg {
          fill: $nav-link-disabled-color;
        }
      }
    }
  }

  .grw-nav-slide-hr {
    border-color: $color-link;
  }
}

.grw-page-accessories-modal {
  .modal-header {
    .close {
      color: $secondary;
    }
  }
}

/*
 * cards
 */
.card.well {
  color: $color-global;
  background-color: $bgcolor-card;
  border-color: $light;
  box-shadow: inset 0 1px 1px rgba(0, 0, 0, 0.05);
}

/*
 * Form Slider
 */
.admin-page {
  span.slider {
    background-color: $gray-300;

    &:before {
      background-color: white;
    }
  }

  input:checked + .slider {
    background-color: #007bff;
  }

  input:focus + .slider {
    box-shadow: 0 0 1px #007bff;
  }
}

/*
 * GROWI wiki
 */
.wiki {
  a {
    color: $color-link-wiki;

    &:hover {
      color: $color-link-wiki-hover;
    }
  }

  // table with handsontable modal button
  .editable-with-handsontable {
    button {
      color: $color-link-wiki;
    }

    button:hover {
      color: $color-link-wiki-hover;
    }
  }
}

/*
 * GROWI on-edit
 */
body.on-edit {
  .main {
    background-color: darken($bgcolor-global, 2%);

    .page-editor-editor-container {
      border-right-color: $border-color;

      .navbar-editor {
        background-color: $bgcolor-global; // same color with active tab
        border-bottom-color: $border-color;
      }
    }

    .page-editor-preview-container {
      background-color: $bgcolor-global;
    }

    .page-editor-footer {
      border-top-color: $border-color;
    }
  }

  .grw-editor-navbar-bottom {
    background-color: $gray-50;
  }
}

/*
 * GROWI comment
 */
.page-comment-meta .page-comment-revision svg {
  fill: $color-link;

  &:hover() {
    fill: $color-link-hover;
  }
}

/*
 * GROWI comment form
 */
.growi .main {
  .page-comment .page-comment-main,
  .page-comment-form .comment-form-main {
    background-color: $bgcolor-global;

    &:before {
      border-right-color: $bgcolor-global;
    }

    .nav.nav-tabs {
      > li > a.active {
        background: transparent;
        border-bottom: solid 1px darken($bgcolor-global, 4%);
        border-bottom-color: darken($bgcolor-global, 4%);
      }
    }
  }
}

/*
 * GROWI search result
 */
.search-result {
  .search-result-list {
    .page-list {
      .page-list-ul {
        > li.nav-item > a.nav-link {
          color: inherit;
        }
        a {
          &.hover {
            background-color: darken($bgcolor-global, 4%);
          }
          &.active {
            background-color: darken($bgcolor-global, 8%);
            border-color: theme-color('primary');
          }
        }
      }
    }
  }
}

/*
 * react bootstrap typeahead
 */
mark.rbt-highlight-text {
  // Temporarily the highlight color is black
  color: black;
}

/*
 * GROWI page content footer
 */
.page-content-footer {
  background-color: darken($bgcolor-global, 2%);
  border-top-color: $border-color-theme;
}

/*
 * GROWI admin page #themeOptions
 */
.admin-page {
  #themeOptions {
    .theme-option-container.active {
      .theme-option-name {
        color: $color-global;
      }
      a {
        background-color: $color-theme-color-box;
        border-color: $color-theme-color-box;
      }
    }
  }
}

/*
 * HackMd
 */
.bg-box {
  background-color: $bgcolor-global;
}

.grw-fab {
  .btn-create-page {
    fill: color-yiq($primary);
  }

  .btn-scroll-to-top {
    fill: $gray-900;
  }
}

// Page Management Dropdown icon
.grw-btn-page-management:hover,
.grw-btn-page-management:focus {
  background-color: rgba($color-link, 0.15);
}<|MERGE_RESOLUTION|>--- conflicted
+++ resolved
@@ -305,21 +305,20 @@
   }
 }
 
-<<<<<<< HEAD
 .top-of-table-contents {
   .grw-btn-top-of-table {
     fill: $color-link;
   }
   .grw-seen-user-list {
     @include border-vertical('before', $border-color, 70%);
-
-=======
+  }
+}
+
 .grw-page-accessories-control {
   .grw-btn-page-accessories {
     fill: $color-link;
   }
   .grw-seen-user-info {
->>>>>>> d0dfcf39
     .btn {
       color: $color-seen-user;
       &:active {
@@ -333,7 +332,7 @@
 }
 
 .revision-toc {
-  border-color: $bordercolor-toc;
+  border-color: $border-color;
 }
 
 .grw-custom-nav {
