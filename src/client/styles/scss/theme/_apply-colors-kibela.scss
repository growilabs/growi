--- conflicted
+++ resolved
@@ -155,14 +155,6 @@
     }
   }
 
-<<<<<<< HEAD
-=======
-  /* subnavbar */
-  .grw-subnavbar {
-    background: transparent;
-  }
-
->>>>>>> 745215c2
   /* navbar */
   .grw-navbar {
     .nav-item > .nav-link:hover {
