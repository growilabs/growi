// determine optional variables
$color-list: $color-global !default;
$bgcolor-list: $bgcolor-global !default;
$color-list-hover: $color-global !default;
$bgcolor-list-hover: lighten($bgcolor-global, 3%) !default;
$color-list-active: $color-reversal !default;
$bgcolor-list-active: $primary !default;
$bgcolor-subnav: lighten($bgcolor-global, 3%) !default;
$color-table: white !default;
$bgcolor-table: #343a40 !default;
$border-color-table: lighten($bgcolor-table, 7.5%) !default;
$color-table-hover: rgba(white, 0.075) !default;
$bgcolor-table-hover: lighten($bgcolor-table, 7.5%) !default;
$bgcolor-sidebar-list-group: $bgcolor-list !default;
$color-tags: #949494 !default;
$bgcolor-tags: $dark !default;
$border-color-global: $gray-500 !default;
$border-color-toc: $border-color-global !default;

// override bootstrap variables
$table-dark-color: $color-table;
$table-dark-bg: $bgcolor-table;
$table-dark-border-color: $border-color-table;
$table-dark-hover-color: $color-table-hover;
$table-dark-hover-bg: $bgcolor-table-hover;
$border-color: $border-color-global;

@import 'reboot-bootstrap-border-colors';
@import 'reboot-bootstrap-tables';

// List Group
@include override-list-group-item($color-list, $bgcolor-list, $color-list-hover, $bgcolor-list-hover, $color-list-active, $bgcolor-list-active);

/*
  * Form
  */
input.form-control,
select.form-control,
textarea.form-control {
  color: lighten($color-global, 30%);
  background-color: darken($bgcolor-global, 5%);
  border-color: $border-color-global;
  &:focus {
    background-color: $bgcolor-global;
  }
  // FIXME: accent color
  // border: 1px solid darken($border, 30%);
}

.form-control[disabled],
.form-control[readonly] {
  color: lighten($color-global, 10%);
  background-color: lighten($bgcolor-global, 5%);
}

.input-group > .input-group-prepend > .input-group-text {
  color: theme-color('light');
  background-color: theme-color('secondary');
  border: 1px solid theme-color('secondary');
  border-right: none;
}

.input-group input {
  border-color: $border-color-global;
}

/*
 * Dropdown
 */
.dropdown-menu {
  background-color: $bgcolor-global;
}

.dropdown-item {
  &:hover {
    color: $light;
    background-color: lighten($bgcolor-global, 15%);
  }
}

/*
 * Table
 */
.table {
  @extend .table-dark;
}

/*
 * Card
 */
.card:not([class*='bg-']):not(.well):not(.card-disabled) {
  @extend .bg-dark;
}

// [TODO] GW-3219 modify common color of well in dark theme, then remove below css.
.card.well {
  border-color: $secondary;
}

.card.card-disabled {
  background-color: lighten($dark, 10%);
  border-color: $secondary;
}

/*
 * Pagination
 */
ul.pagination {
  li.page-item {
    button.page-link {
      @extend .btn-dark;
    }
  }
}

/*
 * GROWI Login form
 */
.nologin {
  // background color
  $color-gradient: #3c465c;
  background: linear-gradient(45deg, darken($color-gradient, 30%) 0%, hsla(340, 100%, 55%, 0) 70%),
    linear-gradient(135deg, darken($growi-green, 30%) 10%, hsla(225, 95%, 50%, 0) 70%),
    linear-gradient(225deg, darken($growi-blue, 20%) 10%, hsla(140, 90%, 50%, 0) 80%),
    linear-gradient(315deg, darken($color-gradient, 25%) 100%, hsla(35, 95%, 55%, 0) 70%);

  .login-header {
    background-color: rgba(black, 0.5);

    .logo {
      background-color: rgba(white, 0);
      fill: rgba(white, 0.5);
    }

    h1 {
      color: rgba(white, 0.5);
    }
  }

  .login-dialog {
    background-color: rgba(black, 0.5);
  }

  .input-group {
    .input-group-text {
      color: darken(white, 30%);
      background-color: rgba($gray-700, 0.7);
    }

    .form-control {
      color: white;
      background-color: rgba(#505050, 0.7);
      box-shadow: unset;

      &::placeholder {
        color: darken(white, 30%);
      }
    }
  }

  .btn-fill {
    .btn-label {
      color: $gray-300;
    }
    .btn-label-text {
      color: $gray-400;
    }
  }

  .grw-external-auth-form {
    border-color: gray !important;
  }

  .btn-external-auth-tab {
    @extend .btn-dark;
  }

  // footer link text
  .link-growi-org {
    color: rgba(white, 0.4);

    &:hover,
    &.focus {
      color: rgba(white, 0.7);

      .growi {
        color: darken($growi-green, 5%);
      }

      .org {
        color: darken($growi-blue, 5%);
      }
    }
  }
}

/*
 * GROWI subnavigation
 */
.grw-drawer-toggler {
  @extend .btn-dark;
  color: $gray-400;
}

/*
 * GROWI page list
 */
.page-list {
  .page-list-ul {
    > li {
      > span.page-list-meta {
        color: darken($color-global, 10%);
      }
    }
  }
}

/*
 * GROWI subnavigation
 */
.grw-subnav {
  background-color: $bgcolor-subnav;
}

.grw-subnav-fixed-container .grw-subnav {
  background-color: rgba($bgcolor-subnav, 0.85);
}

.grw-page-editor-mode-manager {
  .btn-outline-primary {
    &:hover {
      color: $primary;
      background-color: $gray-700;
    }
  }
}

// Search drop down
#search-typeahead-asynctypeahead {
  background-color: $bgcolor-global;
  .table {
    background-color: transparent;
  }
}

/*
 * GROWI Sidebar
 */
.grw-sidebar {
  // List
  @include override-list-group-item($color-list, $bgcolor-sidebar-list-group, $color-list-hover, $bgcolor-list-hover, $color-list-active, $bgcolor-list-active);
}

/*
 * Popover
 */
.popover {
  background-color: $bgcolor-global;
  border-color: $secondary;
  .popover-header {
    color: $white;
    background-color: $secondary;
    border-color: $secondary;
  }
  .popover-body {
    color: inherit;
  }

  &.bs-popover-top .arrow {
    &::before {
      border-top-color: $secondary;
    }

    &::after {
      border-top-color: $bgcolor-global;
    }
  }
  &.bs-popover-bottom .arrow {
    &::before {
      border-bottom-color: $secondary;
    }

    &::after {
      border-bottom-color: $bgcolor-global;
    }
  }
  &.bs-popover-right .arrow {
    &::before {
      border-right-color: $secondary;
    }

    &::after {
      border-right-color: $bgcolor-global;
    }
  }
  &.bs-popover-left .arrow {
    &::before {
      border-left-color: $secondary;
    }

    &::after {
      border-left-color: $bgcolor-global;
    }
  }
}

/*
<<<<<<< HEAD
=======
 * GROWI Grid Edit Modal
 */
.grw-grid-edit-preview {
  background: $gray-900;
}

/*
>>>>>>> 90193819
 * Slack
 */
.grw-slack-notification {
  background-color: transparent;
  $color-slack: #4b144c;

  .form-control {
    background: $bgcolor-global;
  }

  .custom-control-label {
    &::before {
      background-color: $secondary;
      border-color: transparent;
    }
    &::after {
      background-color: darken($color-slack, 5%);
      background-image: url(/images/icons/slack/slack-logo-dark-off.svg);
    }
  }

  .custom-control-input:checked ~ .custom-control-label {
    &::before {
      background-color: lighten($color-slack, 10%);
    }
    &::after {
      background-color: darken($color-slack, 5%);
      background-image: url(/images/icons/slack/slack-logo-dark-on.svg);
    }
  }
  .grw-slack-logo svg {
    fill: #dd80de;
  }

  .grw-btn-slack {
    background-color: black;
    &:focus,
    &:hover {
      background-color: black;
    }
  }

  .grw-btn-slack-triangle {
    color: $secondary;
  }
}

/*
 * GROWI HandsontableModal
 */
.grw-hot-modal-navbar {
  background-color: $dark;
}

.wiki {
  h1 {
    border-color: lighten($border-color-theme, 10%);
  }
  h2 {
    border-color: $border-color-theme;
  }
}

/*
 * GROWI comment form
 */
.comment-form {
  #slack-mark-black {
    display: none;
  }
}

.page-comments-row {
  background: $bgcolor-subnav;
}

/*
 * GROWI tags
 */
.grw-tag-labels {
  .grw-tag-label {
    color: $color-tags;
    background-color: $bgcolor-tags;
  }
}

/*
 * admin settings
 */
.admin-setting-header {
  border-color: $border-color-global;
}

/*
* grw-side-contents
*/
.grw-side-contents-sticky-container {
  .grw-border-vr {
    border-color: $border-color-toc;
  }

  .revision-toc {
    border-color: $border-color-toc;
  }
}

/*
 * modal
 */
.grw-modal-head {
  border-color: $border-color-global;
}<|MERGE_RESOLUTION|>--- conflicted
+++ resolved
@@ -305,8 +305,6 @@
 }
 
 /*
-<<<<<<< HEAD
-=======
  * GROWI Grid Edit Modal
  */
 .grw-grid-edit-preview {
@@ -314,7 +312,6 @@
 }
 
 /*
->>>>>>> 90193819
  * Slack
  */
 .grw-slack-notification {
