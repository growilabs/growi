.logo {
  .logo-mark,
  .logo-text {
    fill: white;
  }
}

/*
 * Button
 */
<<<<<<< HEAD
.page-link.text-dark.d-inline-block {
=======
.btn-light {
>>>>>>> 1058b8de
  &:hover,
  &:focus,
  &.active,
  &.active:hover,
  &.active:focus {
    color: white;
    background-color: lighten($bgcolor-global, 5%);
  }
}

/*
  * Form
  */
input.form-control,
textarea.form-control {
  color: lighten($color-global, 30%);
  background-color: darken($bgcolor-global, 5%);
  border: 1px solid darken($border, 30%);
}

.form-control[disabled],
.form-control[readonly] {
  color: lighten($color-global, 10%);
  background-color: lighten($bgcolor-global, 5%);
}

.input-group .input-group-addon {
  color: theme-color('dark');
  background-color: rgba($bgcolor-navbar, 0.4);
  border: 1px solid darken($border, 30%);
  border-right: none;
}

/*
 * Dropdown
 */
.dropdown-menu {
  background-color: $bgcolor-global;
  > li > a {
    color: $color-global;
  }

  .divider {
    background-color: $border;
  }
}

.modal {
  .modal-header {
    .close {
      color: white;
    }
  }
}

/*
 * Panel
 */
.panel {
  &,
  &.panel-white,
  &.panel-default {
    .panel-heading,
    .panel-body {
      color: theme-color('light');
    }
  }
}

/*
 * Table
 */
.table > thead > tr > th,
.table > tbody > tr > th,
.table > tfoot > tr > th,
.table > thead > tr > td,
.table > tbody > tr > td,
.table > tfoot > tr > td,
.table > thead > tr > th,
.table-bordered {
  border-top: 1px solid $border;
}

.table-bordered > thead > tr > th,
.table-bordered > tbody > tr > th,
.table-bordered > tfoot > tr > th,
.table-bordered > thead > tr > td,
.table-bordered > tbody > tr > td,
.table-bordered > tfoot > tr > td {
  border: 1px solid $border;
}

.table > thead > tr > th {
  border-bottom: 1px solid $border;
}

.table-bordered {
  border: 1px solid $border;
}

/*
 * GROWI header
 */
header.affix {
  .logo-mark {
    fill: white;
  }
}

/*
 * GROWI page list
 */
.page-list {
  .page-list-ul {
    > li {
      > a strong {
        color: lighten($color-global, 25%);
      }
      > span.page-list-meta {
        color: $color-global;
      }
    }
  }
}

/*
 * GROWI search page
 */
.search-page {
  .input-group-btn {
<<<<<<< HEAD
    .page-link.text-dark.d-inline-block {
=======
    .btn-light {
>>>>>>> 1058b8de
      border: 1px solid darken($border, 30%); // fit to input.form-control
    }
  }
}

/*
 * GROWI on-edit
 */
.page-editor-footer {
  #slack-mark-black {
    display: none;
  }
}

legend {
  border-color: lighten($border, 10%);
}

.wiki {
  h1 {
    border-color: lighten($border, 10%);
  }
  h2 {
    border-color: $border;
  }
}

/*
 * GROWI admin page #themeOptions
 */
.admin-page {
  #themeOptions {
    .theme-option-container.active a {
      background-color: darken(theme-color('primary'), 15%);
      border-color: darken(theme-color('primary'), 15%);
    }
  }
}

/*
 * GROWI comment form
 */
.comment-form {
  #slack-mark-black {
    display: none;
  }
}<|MERGE_RESOLUTION|>--- conflicted
+++ resolved
@@ -8,11 +8,7 @@
 /*
  * Button
  */
-<<<<<<< HEAD
-.page-link.text-dark.d-inline-block {
-=======
 .btn-light {
->>>>>>> 1058b8de
   &:hover,
   &:focus,
   &.active,
@@ -143,11 +139,7 @@
  */
 .search-page {
   .input-group-btn {
-<<<<<<< HEAD
-    .page-link.text-dark.d-inline-block {
-=======
     .btn-light {
->>>>>>> 1058b8de
       border: 1px solid darken($border, 30%); // fit to input.form-control
     }
   }
