// determine optional variables
$color-list: $color-global !default;
$bgcolor-list: $bgcolor-global !default;
$color-list-hover: $color-global !default;
$bgcolor-list-hover: darken($bgcolor-global, 3%) !default;
$bgcolor-list-active: $primary !default;
$color-list-active: color-yiq($bgcolor-list-active) !default;
$bgcolor-subnav: darken($bgcolor-global, 3%) !default;
$color-table: $color-global !default;
$bgcolor-table: null !default;
$border-color-table: $gray-200 !default;
$color-table-hover: $color-table !default;
$bgcolor-table-hover: rgba(black, 0.075) !default;
$bgcolor-sidebar-list-group: $bgcolor-list !default;
$color-tags: $gray-500 !default;
$bgcolor-tags: $gray-200 !default;

// override bootstrap variables
$table-color: $color-table;
$table-bg: $bgcolor-table;
$table-border-color: $border-color-table;
$table-hover-color: $color-table-hover;
$table-hover-bg: $bgcolor-table-hover;

@import 'reboot-bootstrap-border-colors';
@import 'reboot-bootstrap-tables';

// List Group
@include override-list-group-item($color-list, $bgcolor-list, $color-list-hover, $bgcolor-list-hover, $color-list-active, $bgcolor-list-active);

/*
 * Form
 */
.form-control {
  background-color: $bgcolor-global;
}

.grw-slack-notification {
  .form-control {
    background: white;
  }
}

.form-control::placeholder {
  color: darken($bgcolor-global, 20%);
}

.form-control[disabled],
.form-control[readonly] {
  color: lighten($color-global, 10%);
  background-color: darken($bgcolor-global, 5%);
}

/*
 * card
 */
.card.card-disabled {
  background-color: darken($bgcolor-card, 5%);
  border-color: $border-color;
}

/*
 * GROWI Login form
 */
.nologin {
  // background color
  $color-gradient: #3e4d6c;
  background: linear-gradient(45deg, darken($color-gradient, 30%) 0%, hsla(340, 100%, 55%, 0) 70%),
    linear-gradient(135deg, $growi-green 10%, hsla(225, 95%, 50%, 0) 70%), linear-gradient(225deg, $growi-blue 10%, hsla(140, 90%, 50%, 0) 80%),
    linear-gradient(315deg, darken($color-gradient, 25%) 100%, hsla(35, 95%, 55%, 0) 70%);

  .login-header {
    background-color: rgba(white, 0.5);

    .logo {
      background-color: rgba(black, 0);
      fill: rgba(black, 0.5);
    }

    h1 {
      color: rgba(black, 0.5);
    }
  }

  .login-dialog {
    background-color: rgba(white, 0.5);
  }

  .dropdown-with-icon {
    .dropdown-toggle {
      color: white;
      background-color: rgba($gray-600, 0.7);
      box-shadow: unset;
      &:focus {
        color: white;
        background-color: rgba($gray-600, 0.7);
      }
    }
    i {
      color: darken(white, 30%);
      background-color: rgba($gray-700, 0.7);
    }
  }

  .input-group {
    .input-group-text {
      color: darken(white, 30%);
      background-color: rgba($gray-700, 0.7);
    }

    .form-control {
      color: white;
      background-color: rgba($gray-600, 0.7);
      box-shadow: unset;

      &::placeholder {
        color: darken(white, 30%);
      }
    }
  }

  // footer link text
  .link-growi-org {
    color: rgba(black, 0.4);

    &:hover,
    &.focus {
      color: black;

      .growi {
        color: darken($growi-green, 20%);
      }

      .org {
        color: darken($growi-blue, 15%);
      }
    }
  }
}

/*
 * GROWI subnavigation
 */
.grw-subnav {
  background-color: $bgcolor-subnav;
}

.grw-subnav-fixed-container .grw-subnav {
  background-color: rgba($bgcolor-subnav, 0.85);
}

.grw-three-stranded-button {
  .btn-outline-primary {
    &:hover {
      color: $primary;
      background-color: $gray-200;
    }
  }
}

.grw-drawer-toggler {
  @extend .btn-light;
  color: $gray-500;
}

/*
 * GROWI Sidebar
 */
.grw-sidebar {
  // List
  @include override-list-group-item($color-list, $bgcolor-sidebar-list-group, $color-list-hover, $bgcolor-list-hover, $color-list-active, $bgcolor-list-active);
}

/*
 * GROWI page list
 */
.page-list {
  .page-list-ul {
    > li {
      > span.page-list-meta {
        color: lighten($color-global, 10%);
      }
    }
  }
}

/*
 * GROWI on-edit
 */
.grw-editor-navbar-bottom {
  #slack-mark-white {
    display: none;
  }

  .input-group-text {
    margin-right: 1px;
    color: $secondary;
    border-color: $light;
  }

  .btn.btn-outline-secondary {
    border-color: $border-color;
  }
}

/*
 * GROWI Link Edit Modal
 */
.link-edit-modal {
  span i {
    color: $gray-400;
  }
}

/*
 * Slack
 */
.grw-slack-notification {
  background-color: white;
  $color-slack: #4b144c;

  .custom-control-label {
    &::before {
      background-color: $gray-200;
      border-color: transparent;
    }
    &::after {
      background-color: white;
      background-image: url(/images/icons/slack/slack-logo-off.svg);
    }
  }
  .custom-control-input:checked ~ .custom-control-label {
    &::before {
      background-color: lighten($color-slack, 60%);
    }
    &::after {
      background-image: url(/images/icons/slack/slack-logo-on.svg);
    }
  }
  .grw-slack-logo svg {
    fill: #af30b0;
  }

  .grw-btn-slack {
    background-color: white;

    &:hover,
    &:focus {
      background-color: white;
    }
  }

  .grw-btn-slack-triangle {
    color: $secondary;
  }
}

/*
 * GROWI HandsontableModal
 */
.grw-hot-modal-navbar {
  background-color: $light;
}

.wiki {
  h1 {
    border-color: $border-color-theme;
  }
  h2 {
    border-color: $border-color-theme;
  }
}

/*
 * GROWI comment form
 */
.comment-form {
  #slack-mark-white {
    display: none;
  }
}

.growi .main {
  .page-comments-row {
    background: $bgcolor-subnav;
  }
}

/*
 * GROWI tags
 */
.grw-tag-labels {
  .grw-tag-label {
    color: $color-tags;
    background-color: $bgcolor-tags;
  }
}

<<<<<<< HEAD
.revision-toc {
  .top-of-table-contents {
    border-color: $border-color;
  }
}

/*
 * modal
 */
.grw-modal-head {
  border-color: $border-color;
=======
/*
 * GROWI user page
 */
.grw-page-list-m {
  .grw-page-list-title-m {
    svg {
      fill: $color-global;
    }
  }
>>>>>>> d0dfcf39
}<|MERGE_RESOLUTION|>--- conflicted
+++ resolved
@@ -296,7 +296,6 @@
   }
 }
 
-<<<<<<< HEAD
 .revision-toc {
   .top-of-table-contents {
     border-color: $border-color;
@@ -308,7 +307,8 @@
  */
 .grw-modal-head {
   border-color: $border-color;
-=======
+}
+
 /*
  * GROWI user page
  */
@@ -318,5 +318,4 @@
       fill: $color-global;
     }
   }
->>>>>>> d0dfcf39
 }