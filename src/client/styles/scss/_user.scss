--- conflicted
+++ resolved
@@ -27,19 +27,16 @@
       li {
         list-style: none;
       }
-<<<<<<< HEAD
-=======
+    }
+
+    .user-page-username {
+      font-weight: bold;
 
       .user-page-email {
       }
 
       .user-page-introduction {
       }
->>>>>>> 3a1db560
-    }
-
-    .user-page-username {
-      font-weight: bold;
     }
 
     .user-page-email {
@@ -64,7 +61,6 @@
     margin-left: 15px;
   }
 
-<<<<<<< HEAD
   h1 {
     font-size: 1.5em;
     line-height: 30px;
@@ -82,17 +78,6 @@
     .draft-delete,
     .icon-edit {
       cursor: pointer;
-=======
-        a {
-          .icon-copy,
-          .draft-delete,
-          .icon-edit {
-            margin: 0 0 0 4px;
-            cursor: pointer;
-          }
-        }
-      }
->>>>>>> 3a1db560
     }
   }
 }