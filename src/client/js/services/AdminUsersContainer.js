--- conflicted
+++ resolved
@@ -24,13 +24,9 @@
       totalUsers: 0,
       activePage: 1,
       pagingLimit: Infinity,
-<<<<<<< HEAD
-      selectedStatusList: new Set(),
-      notifyComment: '',
-=======
       selectedStatusList: new Set(['All']),
       searchText: '',
->>>>>>> 88401e79
+      notifyComment: '',
     };
 
     this.showPasswordResetModal = this.showPasswordResetModal.bind(this);
