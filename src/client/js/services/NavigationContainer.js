import { Container } from 'unstated';
import loggerFactory from '~/utils/logger';

const logger = loggerFactory('growi:services:NavigationContainer');

/**
 * Service container related to options for Application
 * @extends {Container} unstated Container
 */

const SCROLL_THRES_SKIP = 200;
const WIKI_HEADER_LINK = 120;

export default class NavigationContainer extends Container {

  constructor(appContainer) {
    super();

    this.appContainer = appContainer;
    this.appContainer.registerContainer(this);

    this.state = {
      // editorMode: 'view',

      // isDeviceSmallerThanMd: null,
      // isDrawerMode: null,
      // isDrawerOpened: false,

<<<<<<< HEAD
      // sidebarContentsId: 'recent',
=======
      sidebarContentsId: localStorage.sidebarContentsId || 'recent',
>>>>>>> 6f4d4184

      isScrollTop: true,

      isPageCreateModalShown: false,
    };

    if (process.browser) {
      const { localStorage } = window;
      this.state = {
        ...this.state,
        preferDrawerModeByUser: localStorage.preferDrawerModeByUser === 'true',
        preferDrawerModeOnEditByUser: // default: true
          localStorage.preferDrawerModeOnEditByUser == null || localStorage.preferDrawerModeOnEditByUser === 'true',
      };

      this.initDeviceSize();
      this.initScrollEvent();
    }

    this.openPageCreateModal = this.openPageCreateModal.bind(this);
    this.closePageCreateModal = this.closePageCreateModal.bind(this);
    this.setEditorMode = this.setEditorMode.bind(this);
  }

  /**
   * Workaround for the mangling in production build to break constructor.name
   */
  static getClassName() {
    return 'NavigationContainer';
  }

  getPageContainer() {
    return this.appContainer.getContainer('PageContainer');
  }

  // initDeviceSize() {
  //   const mdOrAvobeHandler = async(mql) => {
  //     let isDeviceSmallerThanMd;

  //     // sm -> md
  //     if (mql.matches) {
  //       isDeviceSmallerThanMd = false;
  //     }
  //     // md -> sm
  //     else {
  //       isDeviceSmallerThanMd = true;
  //     }

  //     this.setState({ isDeviceSmallerThanMd });
  //     this.updateDrawerMode({ ...this.state, isDeviceSmallerThanMd }); // generate newest state object
  //   };

  //   this.appContainer.addBreakpointListener('md', mdOrAvobeHandler, true);
  // }

  initScrollEvent() {
    window.addEventListener('scroll', () => {
      const currentYOffset = window.pageYOffset;

      // original throttling
      if (SCROLL_THRES_SKIP < currentYOffset) {
        return;
      }

      this.setState({
        isScrollTop: currentYOffset === 0,
      });
    });
  }

<<<<<<< HEAD
  // setEditorMode(editorMode) {
  //   const { isNotCreatable } = this.getPageContainer().state;

  //   if (this.appContainer.currentUser == null) {
  //     logger.warn('Please login or signup to edit the page or use hackmd.');
  //     return;
  //   }

  //   if (isNotCreatable) {
  //     logger.warn('This page could not edit.');
  //     return;
  //   }

  //   this.setState({ editorMode });
  //   if (editorMode === 'view') {
  //     $('body').removeClass('on-edit');
  //     $('body').removeClass('builtin-editor');
  //     $('body').removeClass('hackmd');
  //     window.history.replaceState(null, '', window.location.pathname);
  //   }

  //   if (editorMode === 'edit') {
  //     $('body').addClass('on-edit');
  //     $('body').addClass('builtin-editor');
  //     $('body').removeClass('hackmd');
  //     window.location.hash = '#edit';
  //   }

  //   if (editorMode === 'hackmd') {
  //     $('body').addClass('on-edit');
  //     $('body').addClass('hackmd');
  //     $('body').removeClass('builtin-editor');
  //     window.location.hash = '#hackmd';

  //   }

  //   this.updateDrawerMode({ ...this.state, editorMode }); // generate newest state object
  // }

  // toggleDrawer() {
  //   const { isDrawerOpened } = this.state;
  //   this.setState({ isDrawerOpened: !isDrawerOpened });
  // }
=======
  setEditorMode(editorMode) {
    const { isNotCreatable } = this.getPageContainer().state;

    if (this.appContainer.currentUser == null) {
      logger.warn('Please login or signup to edit the page or use hackmd.');
      return;
    }

    if (isNotCreatable) {
      logger.warn('This page could not edit.');
      return;
    }

    this.setState({ editorMode });
    if (editorMode === 'view') {
      $('body').removeClass('on-edit');
      $('body').removeClass('builtin-editor');
      $('body').removeClass('hackmd');
      $('body').removeClass('pathname-sidebar');
      window.history.replaceState(null, '', window.location.pathname);
    }

    if (editorMode === 'edit') {
      $('body').addClass('on-edit');
      $('body').addClass('builtin-editor');
      $('body').removeClass('hackmd');
      // editing /Sidebar
      if (window.location.pathname === '/Sidebar') {
        $('body').addClass('pathname-sidebar');
      }
      window.location.hash = '#edit';
    }

    if (editorMode === 'hackmd') {
      $('body').addClass('on-edit');
      $('body').addClass('hackmd');
      $('body').removeClass('builtin-editor');
      $('body').removeClass('pathname-sidebar');
      window.location.hash = '#hackmd';
    }

    this.updateDrawerMode({ ...this.state, editorMode }); // generate newest state object
  }

  toggleDrawer() {
    const { isDrawerOpened } = this.state;
    this.setState({ isDrawerOpened: !isDrawerOpened });
  }
>>>>>>> 6f4d4184

  /**
   * Set Sidebar mode preference by user
   * @param {boolean} preferDockMode
   */
  // async setDrawerModePreference(bool) {
  //   this.setState({ preferDrawerModeByUser: bool });
  //   this.updateDrawerMode({ ...this.state, preferDrawerModeByUser: bool }); // generate newest state object

  //   // store settings to localStorage
  //   const { localStorage } = window;
  //   localStorage.preferDrawerModeByUser = bool;
  // }

  /**
   * Set Sidebar mode preference by user
   * @param {boolean} preferDockMode
   */
  // async setDrawerModePreferenceOnEdit(bool) {
  //   this.setState({ preferDrawerModeOnEditByUser: bool });
  //   this.updateDrawerMode({ ...this.state, preferDrawerModeOnEditByUser: bool }); // generate newest state object

  //   // store settings to localStorage
  //   const { localStorage } = window;
  //   localStorage.preferDrawerModeOnEditByUser = bool;
  // }

  /**
   * Update drawer related state by specified 'newState' object
   * @param {object} newState A newest state object
   *
   * Specify 'newState' like following code:
   *
   *   { ...this.state, overwriteParam: overwriteValue }
   *
   * because updating state of unstated container will be delayed unless you use await
   */
<<<<<<< HEAD
  // updateDrawerMode(newState) {
  //   const {
  //     editorMode, isDeviceSmallerThanMd, preferDrawerModeByUser, preferDrawerModeOnEditByUser,
  //   } = newState;

  //   // get preference on view or edit
  //   const preferDrawerMode = editorMode !== 'view' ? preferDrawerModeOnEditByUser : preferDrawerModeByUser;

  //   const isDrawerMode = isDeviceSmallerThanMd || preferDrawerMode;
  //   const isDrawerOpened = false; // close Drawer anyway

  //   this.setState({ isDrawerMode, isDrawerOpened });
  // }

  // openPageCreateModal() {
  //   if (this.appContainer.currentUser == null) {
  //     logger.warn('Please login or signup to create a new page.');
  //     return;
  //   }
  //   this.setState({ isPageCreateModalShown: true });
  // }

  // closePageCreateModal() {
  //   this.setState({ isPageCreateModalShown: false });
  // }
=======
  updateDrawerMode(newState) {
    const {
      editorMode, isDeviceSmallerThanMd, preferDrawerModeByUser, preferDrawerModeOnEditByUser,
    } = newState;

    // get preference on view or edit
    const preferDrawerMode = editorMode !== 'view' ? preferDrawerModeOnEditByUser : preferDrawerModeByUser;

    const isDrawerMode = isDeviceSmallerThanMd || preferDrawerMode;
    const isDrawerOpened = false; // close Drawer anyway

    this.setState({ isDrawerMode, isDrawerOpened });
  }

  selectSidebarContents(contentsId) {
    window.localStorage.setItem('sidebarContentsId', contentsId);
    this.setState({ sidebarContentsId: contentsId });
  }

  openPageCreateModal() {
    if (this.appContainer.currentUser == null) {
      logger.warn('Please login or signup to create a new page.');
      return;
    }
    this.setState({ isPageCreateModalShown: true });
  }

  closePageCreateModal() {
    this.setState({ isPageCreateModalShown: false });
  }
>>>>>>> 6f4d4184

  /**
   * Function that implements the click event for realizing smooth scroll
   * @param {array} elements
   */
  addSmoothScrollEvent(elements = {}) {
    elements.forEach(link => link.addEventListener('click', (e) => {
      e.preventDefault();

      const href = link.getAttribute('href').replace('#', '');
      window.location.hash = href;
      const targetDom = document.getElementById(href);
      this.smoothScrollIntoView(targetDom, WIKI_HEADER_LINK);
    }));
  }

  smoothScrollIntoView(element = null, offsetTop = 0) {
    const targetElement = element || window.document.body;

    // get the distance to the target element top
    const rectTop = targetElement.getBoundingClientRect().top;

    const top = window.pageYOffset + rectTop - offsetTop;

    window.scrollTo({
      top,
      behavior: 'smooth',
    });
  }

}<|MERGE_RESOLUTION|>--- conflicted
+++ resolved
@@ -26,11 +26,7 @@
       // isDrawerMode: null,
       // isDrawerOpened: false,
 
-<<<<<<< HEAD
-      // sidebarContentsId: 'recent',
-=======
       sidebarContentsId: localStorage.sidebarContentsId || 'recent',
->>>>>>> 6f4d4184
 
       isScrollTop: true,
 
@@ -101,7 +97,6 @@
     });
   }
 
-<<<<<<< HEAD
   // setEditorMode(editorMode) {
   //   const { isNotCreatable } = this.getPageContainer().state;
 
@@ -120,6 +115,7 @@
   //     $('body').removeClass('on-edit');
   //     $('body').removeClass('builtin-editor');
   //     $('body').removeClass('hackmd');
+  //     $('body').removeClass('pathname-sidebar');
   //     window.history.replaceState(null, '', window.location.pathname);
   //   }
 
@@ -127,6 +123,10 @@
   //     $('body').addClass('on-edit');
   //     $('body').addClass('builtin-editor');
   //     $('body').removeClass('hackmd');
+  //     // editing /Sidebar
+  //     if (window.location.pathname === '/Sidebar') {
+  //       $('body').addClass('pathname-sidebar');
+  //     }
   //     window.location.hash = '#edit';
   //   }
 
@@ -134,6 +134,7 @@
   //     $('body').addClass('on-edit');
   //     $('body').addClass('hackmd');
   //     $('body').removeClass('builtin-editor');
+  //     $('body').removeClass('pathname-sidebar');
   //     window.location.hash = '#hackmd';
 
   //   }
@@ -145,56 +146,6 @@
   //   const { isDrawerOpened } = this.state;
   //   this.setState({ isDrawerOpened: !isDrawerOpened });
   // }
-=======
-  setEditorMode(editorMode) {
-    const { isNotCreatable } = this.getPageContainer().state;
-
-    if (this.appContainer.currentUser == null) {
-      logger.warn('Please login or signup to edit the page or use hackmd.');
-      return;
-    }
-
-    if (isNotCreatable) {
-      logger.warn('This page could not edit.');
-      return;
-    }
-
-    this.setState({ editorMode });
-    if (editorMode === 'view') {
-      $('body').removeClass('on-edit');
-      $('body').removeClass('builtin-editor');
-      $('body').removeClass('hackmd');
-      $('body').removeClass('pathname-sidebar');
-      window.history.replaceState(null, '', window.location.pathname);
-    }
-
-    if (editorMode === 'edit') {
-      $('body').addClass('on-edit');
-      $('body').addClass('builtin-editor');
-      $('body').removeClass('hackmd');
-      // editing /Sidebar
-      if (window.location.pathname === '/Sidebar') {
-        $('body').addClass('pathname-sidebar');
-      }
-      window.location.hash = '#edit';
-    }
-
-    if (editorMode === 'hackmd') {
-      $('body').addClass('on-edit');
-      $('body').addClass('hackmd');
-      $('body').removeClass('builtin-editor');
-      $('body').removeClass('pathname-sidebar');
-      window.location.hash = '#hackmd';
-    }
-
-    this.updateDrawerMode({ ...this.state, editorMode }); // generate newest state object
-  }
-
-  toggleDrawer() {
-    const { isDrawerOpened } = this.state;
-    this.setState({ isDrawerOpened: !isDrawerOpened });
-  }
->>>>>>> 6f4d4184
 
   /**
    * Set Sidebar mode preference by user
@@ -232,7 +183,6 @@
    *
    * because updating state of unstated container will be delayed unless you use await
    */
-<<<<<<< HEAD
   // updateDrawerMode(newState) {
   //   const {
   //     editorMode, isDeviceSmallerThanMd, preferDrawerModeByUser, preferDrawerModeOnEditByUser,
@@ -247,6 +197,11 @@
   //   this.setState({ isDrawerMode, isDrawerOpened });
   // }
 
+  // selectSidebarContents(contentsId) {
+  //   window.localStorage.setItem('sidebarContentsId', contentsId);
+  //   this.setState({ sidebarContentsId: contentsId });
+  // }
+
   // openPageCreateModal() {
   //   if (this.appContainer.currentUser == null) {
   //     logger.warn('Please login or signup to create a new page.');
@@ -258,38 +213,6 @@
   // closePageCreateModal() {
   //   this.setState({ isPageCreateModalShown: false });
   // }
-=======
-  updateDrawerMode(newState) {
-    const {
-      editorMode, isDeviceSmallerThanMd, preferDrawerModeByUser, preferDrawerModeOnEditByUser,
-    } = newState;
-
-    // get preference on view or edit
-    const preferDrawerMode = editorMode !== 'view' ? preferDrawerModeOnEditByUser : preferDrawerModeByUser;
-
-    const isDrawerMode = isDeviceSmallerThanMd || preferDrawerMode;
-    const isDrawerOpened = false; // close Drawer anyway
-
-    this.setState({ isDrawerMode, isDrawerOpened });
-  }
-
-  selectSidebarContents(contentsId) {
-    window.localStorage.setItem('sidebarContentsId', contentsId);
-    this.setState({ sidebarContentsId: contentsId });
-  }
-
-  openPageCreateModal() {
-    if (this.appContainer.currentUser == null) {
-      logger.warn('Please login or signup to create a new page.');
-      return;
-    }
-    this.setState({ isPageCreateModalShown: true });
-  }
-
-  closePageCreateModal() {
-    this.setState({ isPageCreateModalShown: false });
-  }
->>>>>>> 6f4d4184
 
   /**
    * Function that implements the click event for realizing smooth scroll
