--- conflicted
+++ resolved
@@ -86,22 +86,14 @@
       smtpPassword: appSettingsParams.smtpPassword,
       sesAccessKeyId: appSettingsParams.sesAccessKeyId,
       sesSecretAccessKey: appSettingsParams.sesSecretAccessKey,
-<<<<<<< HEAD
       s3Region: appSettingsParams.s3Region,
       s3CustomEndpoint: appSettingsParams.s3CustomEndpoint,
       s3Bucket: appSettingsParams.s3Bucket,
       s3AccessKeyId: appSettingsParams.s3AccessKeyId,
       s3SecretAccessKey: appSettingsParams.s3SecretAccessKey,
-=======
-      region: appSettingsParams.region,
-      customEndpoint: appSettingsParams.customEndpoint,
-      bucket: appSettingsParams.bucket,
-      accessKeyId: appSettingsParams.accessKeyId,
-      secretAccessKey: appSettingsParams.secretAccessKey,
       envGcsApiKeyJsonPath: appSettingsParams.envGcsApiKeyJsonPath,
       envGcsBucket: appSettingsParams.envGcsBucket,
       envGcsUploadNamespace: appSettingsParams.envGcsUploadNamespace,
->>>>>>> 6960febc
       isEnabledPlugins: appSettingsParams.isEnabledPlugins,
     });
   }
