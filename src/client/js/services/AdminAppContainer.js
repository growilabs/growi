--- conflicted
+++ resolved
@@ -287,11 +287,7 @@
    * @memberOf AdminAppContainer
    */
   async sendTestEmail() {
-<<<<<<< HEAD
-    await this.appContainer.apiv3.get('/app-settings/smtp-test');
-=======
     return this.appContainer.apiv3.post('/app-settings/smtp-test');
->>>>>>> b4a800c0
   }
 
   /**
