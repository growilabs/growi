import { Container } from 'unstated';

/**
 * Service container for admin app setting page (AppSettings.jsx)
 * @extends {Container} unstated Container
 */
export default class AdminAppContainer extends Container {

  constructor(appContainer) {
    super();

    this.appContainer = appContainer;
    this.dummyTitle = 0;
    this.dummyTitleForError = 1;

    this.state = {
      retrieveError: null,
      // set dummy value tile for using suspense
      title: this.dummyTitle,
      confidential: '',
      globalLang: '',
      fileUpload: '',

      siteUrl: '',
      envSiteUrl: '',
      isSetSiteUrl: true,
<<<<<<< HEAD

      fromAddress: '',

=======
      isMailerSetup: false,
      fromAddress: '',
      transmissionMethod: '',
>>>>>>> 38955715
      smtpHost: '',
      smtpPort: '',
      smtpUser: '',
      smtpPassword: '',
<<<<<<< HEAD

      gcsApiKeyJsonPath: '',
      envGcsApiKeyJsonPath: '',
      gcsBucket: '',
      envGcsBucket: '',
      gcsUploadNamespace: '',
      envGcsUploadNamespace: '',

=======
      sesAccessKeyId: '',
      sesSecretAccessKey: '',
>>>>>>> 38955715
      region: '',
      customEndpoint: '',
      bucket: '',
      accessKeyId: '',
      secretAccessKey: '',

      isEnabledPlugins: true,
    };

  }

  /**
   * Workaround for the mangling in production build to break constructor.name
   */
  static getClassName() {
    return 'AdminAppContainer';
  }

  /**
   * retrieve app sttings data
   */
  async retrieveAppSettingsData() {
    const response = await this.appContainer.apiv3.get('/app-settings/');
    const { appSettingsParams } = response.data;

    this.setState({
      title: appSettingsParams.title,
      confidential: appSettingsParams.confidential,
      globalLang: appSettingsParams.globalLang,
      fileUpload: appSettingsParams.fileUpload,
      siteUrl: appSettingsParams.siteUrl,
      envSiteUrl: appSettingsParams.envSiteUrl,
      isSetSiteUrl: !!appSettingsParams.siteUrl,
      isMailerSetup: appSettingsParams.isMailerSetup,
      fromAddress: appSettingsParams.fromAddress,
      transmissionMethod: appSettingsParams.transmissionMethod,
      smtpHost: appSettingsParams.smtpHost,
      smtpPort: appSettingsParams.smtpPort,
      smtpUser: appSettingsParams.smtpUser,
      smtpPassword: appSettingsParams.smtpPassword,
      sesAccessKeyId: appSettingsParams.sesAccessKeyId,
      sesSecretAccessKey: appSettingsParams.sesSecretAccessKey,
      region: appSettingsParams.region,
      customEndpoint: appSettingsParams.customEndpoint,
      bucket: appSettingsParams.bucket,
      accessKeyId: appSettingsParams.accessKeyId,
      secretAccessKey: appSettingsParams.secretAccessKey,
      isEnabledPlugins: appSettingsParams.isEnabledPlugins,
    });
  }

  /**
   * Change title
   */
  changeTitle(title) {
    this.setState({ title });
  }

  /**
   * Change confidential
   */
  changeConfidential(confidential) {
    this.setState({ confidential });
  }

  /**
   * Change globalLang
   */
  changeGlobalLang(globalLang) {
    this.setState({ globalLang });
  }

  /**
   * Change fileUpload
   */
  changeFileUpload(fileUpload) {
    this.setState({ fileUpload });
  }

  /**
   * Change site url
   */
  changeSiteUrl(siteUrl) {
    this.setState({ siteUrl });
  }


  /**
   * Change from address
   */
  changeFromAddress(fromAddress) {
    this.setState({ fromAddress });
  }

  /**
   * Change from transmission method
   */
  changeTransmissionMethod(transmissionMethod) {
    this.setState({ transmissionMethod });
  }

  /**
   * Change smtp host
   */
  changeSmtpHost(smtpHost) {
    this.setState({ smtpHost });
  }

  /**
   * Change smtp port
   */
  changeSmtpPort(smtpPort) {
    this.setState({ smtpPort });
  }

  /**
   * Change smtp user
   */
  changeSmtpUser(smtpUser) {
    this.setState({ smtpUser });
  }

  /**
   * Change smtp password
   */
  changeSmtpPassword(smtpPassword) {
    this.setState({ smtpPassword });
  }

  /**
   * Change sesAccessKeyId
   */
  changeSesAccessKeyId(sesAccessKeyId) {
    this.setState({ sesAccessKeyId });
  }

  /**
   * Change sesSecretAccessKey
   */
  changeSesSecretAccessKey(sesSecretAccessKey) {
    this.setState({ sesSecretAccessKey });
  }

  /**
   * Change region
   */
  changeRegion(region) {
    this.setState({ region });
  }

  /**
   * Change custom endpoint
   */
  changeCustomEndpoint(customEndpoint) {
    this.setState({ customEndpoint });
  }

  /**
   * Change bucket name
   */
  changeBucket(bucket) {
    this.setState({ bucket });
  }

  /**
   * Change access key id
   */
  changeAccessKeyId(accessKeyId) {
    this.setState({ accessKeyId });
  }

  /**
   * Change secret access key
   */
  changeSecretAccessKey(secretAccessKey) {
    this.setState({ secretAccessKey });
  }

  /**
   * Change gcsApiKeyJsonPath
   */
  changeGcsApiKeyJsonPath(gcsApiKeyJsonPath) {
    this.setState({ gcsApiKeyJsonPath });
  }

  /**
   * Change gcsBucket
   */
  changeGcsBucket(gcsBucket) {
    this.setState({ gcsBucket });
  }

  /**
   * Change gcsUploadNamespace
   */
  changeGcsUploadNamespace(gcsUploadNamespace) {
    this.setState({ gcsUploadNamespace });
  }

  /**
   * Change secret key
   */
  changeIsEnabledPlugins(isEnabledPlugins) {
    this.setState({ isEnabledPlugins });
  }

  /**
   * Update app setting
   * @memberOf AdminAppContainer
   * @return {Array} Appearance
   */
  async updateAppSettingHandler() {
    const response = await this.appContainer.apiv3.put('/app-settings/app-setting', {
      title: this.state.title,
      confidential: this.state.confidential,
      globalLang: this.state.globalLang,
      fileUpload: this.state.fileUpload,
    });
    const { appSettingParams } = response.data;
    return appSettingParams;
  }


  /**
   * Update site url setting
   * @memberOf AdminAppContainer
   * @return {Array} Appearance
   */
  async updateSiteUrlSettingHandler() {
    const response = await this.appContainer.apiv3.put('/app-settings/site-url-setting', {
      siteUrl: this.state.siteUrl,
    });
    const { siteUrlSettingParams } = response.data;
    return siteUrlSettingParams;
  }

  /**
   * Update mail setting
   * @memberOf AdminAppContainer
   * @return {Array} Appearance
   */
  updateMailSettingHandler() {
    if (this.state.transmissionMethod === 'smtp') {
      return this.updateSmtpSetting();
    }
    return this.updateSesSetting();
  }

  /**
   * Update smtp setting
   * @memberOf AdminAppContainer
   * @return {Array} Appearance
   */
  async updateSmtpSetting() {
    const response = await this.appContainer.apiv3.put('/app-settings/smtp-setting', {
      fromAddress: this.state.fromAddress,
      transmissionMethod: this.state.transmissionMethod,
      smtpHost: this.state.smtpHost,
      smtpPort: this.state.smtpPort,
      smtpUser: this.state.smtpUser,
      smtpPassword: this.state.smtpPassword,
    });
    const { mailSettingParams } = response.data;
    this.setState({ isMailerSetup: mailSettingParams.isMailerSetup });
    return mailSettingParams;
  }

  /**
   * Update ses setting
   * @memberOf AdminAppContainer
   * @return {Array} Appearance
   */
  async updateSesSetting() {
    const response = await this.appContainer.apiv3.put('/app-settings/ses-setting', {
      fromAddress: this.state.fromAddress,
      transmissionMethod: this.state.transmissionMethod,
      sesAccessKeyId: this.state.sesAccessKeyId,
      sesSecretAccessKey: this.state.sesSecretAccessKey,
    });
    const { mailSettingParams } = response.data;
    this.setState({ isMailerSetup: mailSettingParams.isMailerSetup });
    return mailSettingParams;
  }

  /**
   * send test e-mail
   * @memberOf AdminAppContainer
   */
  async sendTestEmail() {
    return this.appContainer.apiv3.post('/app-settings/smtp-test');
  }

  /**
   * Update AWS setting
   * @memberOf AdminAppContainer
   * @return {Array} Appearance
   */
  async updateAwsSettingHandler() {
    const response = await this.appContainer.apiv3.put('/app-settings/aws-setting', {
      region: this.state.region,
      customEndpoint: this.state.customEndpoint,
      bucket: this.state.bucket,
      accessKeyId: this.state.accessKeyId,
      secretAccessKey: this.state.secretAccessKey,
    });
    const { awsSettingParams } = response.data;
    return awsSettingParams;
  }

  /**
   * Update GCP setting
   * @memberOf AdminAppContainer
   * @return {Array} Appearance
   */
  async updateGcpSettingHandler() {
    // TODO GW-3660 cteate api
    return;
  }

  /**
   * Update plugin setting
   * @memberOf AdminAppContainer
   * @return {Array} Appearance
   */
  async updatePluginSettingHandler() {
    const response = await this.appContainer.apiv3.put('/app-settings/plugin-setting', {
      isEnabledPlugins: this.state.isEnabledPlugins,
    });
    const { pluginSettingParams } = response.data;
    return pluginSettingParams;
  }


}<|MERGE_RESOLUTION|>--- conflicted
+++ resolved
@@ -24,20 +24,16 @@
       siteUrl: '',
       envSiteUrl: '',
       isSetSiteUrl: true,
-<<<<<<< HEAD
-
-      fromAddress: '',
-
-=======
       isMailerSetup: false,
       fromAddress: '',
       transmissionMethod: '',
->>>>>>> 38955715
+
       smtpHost: '',
       smtpPort: '',
       smtpUser: '',
       smtpPassword: '',
-<<<<<<< HEAD
+      sesAccessKeyId: '',
+      sesSecretAccessKey: '',
 
       gcsApiKeyJsonPath: '',
       envGcsApiKeyJsonPath: '',
@@ -46,10 +42,6 @@
       gcsUploadNamespace: '',
       envGcsUploadNamespace: '',
 
-=======
-      sesAccessKeyId: '',
-      sesSecretAccessKey: '',
->>>>>>> 38955715
       region: '',
       customEndpoint: '',
       bucket: '',
