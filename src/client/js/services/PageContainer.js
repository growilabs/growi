--- conflicted
+++ resolved
@@ -65,10 +65,7 @@
       hasChildren: JSON.parse(mainContent.getAttribute('data-page-has-children')),
       templateTagData: mainContent.getAttribute('data-template-tags') || null,
       shareLinksNumber:  mainContent.getAttribute('data-share-links-number'),
-<<<<<<< HEAD
-=======
       shareLinkId: JSON.parse(mainContent.getAttribute('data-share-link-id') || null),
->>>>>>> 56127b1b
 
       // latest(on remote) information
       remoteRevisionId: revisionId,
