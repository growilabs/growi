import { Container } from 'unstated';

import loggerFactory from '@alias/logger';

const logger = loggerFactory('growi:services:CommentContainer');

/**
 *
 * @author Yuki Takei <yuki@weseek.co.jp>
 *
 * @extends {Container} unstated Container
 */
export default class CommentContainer extends Container {

  constructor(appContainer) {
    super();

    this.appContainer = appContainer;
    this.appContainer.registerContainer(this);

    const mainContent = document.querySelector('#content-main');

    if (mainContent == null) {
      logger.debug('#content-main element is not exists');
      return;
    }

    this.state = {
      comments: [],

      // settings shared among all of CommentEditor
      isSlackEnabled: false,
      slackChannels: mainContent.getAttribute('data-slack-channels') || '',
    };

    this.retrieveComments = this.retrieveComments.bind(this);
  }

  /**
   * Workaround for the mangling in production build to break constructor.name
   */
  static getClassName() {
    return 'CommentContainer';
  }

  getPageContainer() {
    return this.appContainer.getContainer('PageContainer');
  }

  findAndSplice(comment) {
    const comments = this.state.comments;

    const index = comments.indexOf(comment);
    if (index < 0) {
      return;
    }
    comments.splice(index, 1);

    this.setState({ comments });
  }

  /**
   * Load data of comments and store them in state
   */
  async retrieveComments() {
<<<<<<< HEAD
    // [TODO][GW - 2418] add method for updating imageUrlCached
=======
>>>>>>> cca0f75f
    const { pageId } = this.getPageContainer().state;

    // get data (desc order array)
    const res = await this.appContainer.apiGet('/comments.get', { page_id: pageId });
    if (res.ok) {
      const comments = res.comments;
      this.setState({ comments });

<<<<<<< HEAD
      const noImageCacheUserIds = comments.map((comment) => {
        if (comment.creator.imageUrlCached) return !comment.creator._id;
        return null;
      });
      if (noImageCacheUserIds.any() === false) {
        return;
      }

      await this.appContainer.apiv3Put('/users/update.imageUrlCache', { userIds: noImageCacheUserIds });
=======
      const noImageCacheUserIds = comments.filter((comment) => {
        return comment.creator.imageUrlCached == null;
      }).map((comment) => {
        return comment.creator._id;
      });

      if (noImageCacheUserIds.length === 0) {
        return;
      }

      try {
        await this.appContainer.apiv3Put('/users/update.imageUrlCache', { userIds: noImageCacheUserIds });
      }
      catch (err) {
        // Error alert doesn't apear, because user don't need to notice this error.
        logger.error(err);
      }
>>>>>>> cca0f75f
    }
  }

  /**
   * Load data of comments and rerender <PageComments />
   */
  postComment(comment, isMarkdown, replyTo, isSlackEnabled, slackChannels) {
    const { pageId, revisionId } = this.getPageContainer().state;

    return this.appContainer.apiPost('/comments.add', {
      commentForm: {
        comment,
        page_id: pageId,
        revision_id: revisionId,
        is_markdown: isMarkdown,
        replyTo,
      },
      slackNotificationForm: {
        isSlackEnabled,
        slackChannels,
      },
    })
      .then((res) => {
        if (res.ok) {
          return this.retrieveComments();
        }
      });
  }

  /**
   * Load data of comments and rerender <PageComments />
   */
  putComment(comment, isMarkdown, commentId, author) {
    const { pageId, revisionId } = this.getPageContainer().state;

    return this.appContainer.apiPost('/comments.update', {
      commentForm: {
        comment,
        page_id: pageId,
        revision_id: revisionId,
        is_markdown: isMarkdown,
        comment_id: commentId,
        author,
      },
    })
      .then((res) => {
        if (res.ok) {
          return this.retrieveComments();
        }
      });
  }

  deleteComment(comment) {
    return this.appContainer.apiPost('/comments.remove', { comment_id: comment._id })
      .then((res) => {
        if (res.ok) {
          this.findAndSplice(comment);
        }
      });
  }

  uploadAttachment(file) {
    const { pageId, pagePath } = this.getPageContainer().state;

    const endpoint = '/attachments.add';
    const formData = new FormData();
    formData.append('_csrf', this.appContainer.csrfToken);
    formData.append('file', file);
    formData.append('path', pagePath);
    formData.append('page_id', pageId);

    return this.appContainer.apiPost(endpoint, formData);
  }

}<|MERGE_RESOLUTION|>--- conflicted
+++ resolved
@@ -63,10 +63,6 @@
    * Load data of comments and store them in state
    */
   async retrieveComments() {
-<<<<<<< HEAD
-    // [TODO][GW - 2418] add method for updating imageUrlCached
-=======
->>>>>>> cca0f75f
     const { pageId } = this.getPageContainer().state;
 
     // get data (desc order array)
@@ -75,17 +71,6 @@
       const comments = res.comments;
       this.setState({ comments });
 
-<<<<<<< HEAD
-      const noImageCacheUserIds = comments.map((comment) => {
-        if (comment.creator.imageUrlCached) return !comment.creator._id;
-        return null;
-      });
-      if (noImageCacheUserIds.any() === false) {
-        return;
-      }
-
-      await this.appContainer.apiv3Put('/users/update.imageUrlCache', { userIds: noImageCacheUserIds });
-=======
       const noImageCacheUserIds = comments.filter((comment) => {
         return comment.creator.imageUrlCached == null;
       }).map((comment) => {
@@ -103,7 +88,6 @@
         // Error alert doesn't apear, because user don't need to notice this error.
         logger.error(err);
       }
->>>>>>> cca0f75f
     }
   }
 
