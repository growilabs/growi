import { Container } from 'unstated';

import { toastError } from '../util/apiNotification';
import removeNullPropertyFromObject from '../../../lib/util/removeNullPropertyFromObject';

/**
 * Service container for admin security page (SecuritySetting.jsx)
 * @extends {Container} unstated Container
 */
export default class AdminGeneralSecurityContainer extends Container {

  constructor(appContainer) {
    super();

    this.appContainer = appContainer;
    this.dummyCurrentRestrictGuestMode = 0;
    this.dummyCurrentRestrictGuestModeForError = 1;

    this.state = {
      retrieveError: null,
<<<<<<< HEAD
=======
      sessionMaxAge: null,
>>>>>>> 2df69719
      wikiMode: '',
      // set dummy value tile for using suspense
      currentRestrictGuestMode: this.dummyCurrentRestrictGuestMode,
      currentPageCompleteDeletionAuthority: 'adminOnly',
      isShowRestrictedByOwner: false,
      isShowRestrictedByGroup: false,
      appSiteUrl: appContainer.config.crowi.url || '',
      isLocalEnabled: false,
      isMikanEnabled: false,
      isLdapEnabled: false,
      isSamlEnabled: false,
      isOidcEnabled: false,
      isBasicEnabled: false,
      isGoogleEnabled: false,
      isGitHubEnabled: false,
      isTwitterEnabled: false,
      setupStrategies: [],
      shareLinks: [],
      totalshareLinks: 0,
      shareLinksPagingLimit: Infinity,
      shareLinksActivePage: 1,
    };

  }

  async retrieveSecurityData() {
    await this.retrieveSetupStratedies();
    const response = await this.appContainer.apiv3.get('/security-setting/');
    const { generalSetting, generalAuth } = response.data.securityParams;
    this.setState({
      currentRestrictGuestMode: generalSetting.restrictGuestMode,
      currentPageCompleteDeletionAuthority: generalSetting.pageCompleteDeletionAuthority,
      isShowRestrictedByOwner: !generalSetting.hideRestrictedByOwner,
      isShowRestrictedByGroup: !generalSetting.hideRestrictedByGroup,
      sessionMaxAge: generalSetting.sessionMaxAge,
      wikiMode: generalSetting.wikiMode,
      isLocalEnabled: generalAuth.isLocalEnabled,
      isMikanEnabled: generalAuth.isMikanEnabled,
      isLdapEnabled: generalAuth.isLdapEnabled,
      isSamlEnabled: generalAuth.isSamlEnabled,
      isOidcEnabled: generalAuth.isOidcEnabled,
      isBasicEnabled: generalAuth.isBasicEnabled,
      isGoogleEnabled: generalAuth.isGoogleEnabled,
      isGitHubEnabled: generalAuth.isGitHubEnabled,
      isTwitterEnabled: generalAuth.isTwitterEnabled,
    });
  }


  /**
   * Workaround for the mangling in production build to break constructor.name
   */
  static getClassName() {
    return 'AdminGeneralSecurityContainer';
  }

  /**
   * get isWikiModeForced
   * @return {bool} isWikiModeForced
   */
  get isWikiModeForced() {
    return this.state.wikiMode === 'public' || this.state.wikiMode === 'private';
  }

  /**
   * setter for sessionMaxAge
   */
  setSessionMaxAge(sessionMaxAge) {
    this.setState({ sessionMaxAge });
  }

  /**
   * Change restrictGuestMode
   */
  changeRestrictGuestMode(restrictGuestModeLabel) {
    this.setState({ currentRestrictGuestMode: restrictGuestModeLabel });
  }

  /**
   * Change pageCompleteDeletionAuthority
   */
  changePageCompleteDeletionAuthority(pageCompleteDeletionAuthorityLabel) {
    this.setState({ currentPageCompleteDeletionAuthority: pageCompleteDeletionAuthorityLabel });
  }

  /**
   * Switch showRestrictedByOwner
   */
  switchIsShowRestrictedByOwner() {
    this.setState({ isShowRestrictedByOwner:  !this.state.isShowRestrictedByOwner });
  }

  /**
   * Switch showRestrictedByGroup
   */
  switchIsShowRestrictedByGroup() {
    this.setState({ isShowRestrictedByGroup:  !this.state.isShowRestrictedByGroup });
  }

  /**
   * Update restrictGuestMode
   * @memberOf AdminGeneralSecuritySContainer
   * @return {string} Appearance
   */
  async updateGeneralSecuritySetting() {

    let requestParams = {
      sessionMaxAge: this.state.sessionMaxAge,
      restrictGuestMode: this.state.currentRestrictGuestMode,
      pageCompleteDeletionAuthority: this.state.currentPageCompleteDeletionAuthority,
      hideRestrictedByGroup: !this.state.isShowRestrictedByGroup,
      hideRestrictedByOwner: !this.state.isShowRestrictedByOwner,
    };

    requestParams = await removeNullPropertyFromObject(requestParams);
    const response = await this.appContainer.apiv3.put('/security-setting/general-setting', requestParams);
    const { securitySettingParams } = response.data;
    return securitySettingParams;
  }

  /**
   * Switch authentication
   */
  async switchAuthentication(stateVariableName, authId) {
    const isEnabled = !this.state[stateVariableName];
    try {
      await this.appContainer.apiv3.put('/security-setting/authentication/enabled', {
        isEnabled,
        authId,
      });
      await this.retrieveSetupStratedies();
      this.setState({ [stateVariableName]: isEnabled });
    }
    catch (err) {
      toastError(err);
    }
  }

  /**
   * Retrieve SetupStratedies
   */
  async retrieveSetupStratedies() {
    try {
      const response = await this.appContainer.apiv3.get('/security-setting/authentication');
      const { setupStrategies } = response.data;
      this.setState({ setupStrategies });
    }
    catch (err) {
      toastError(err);
    }
  }

  /**
   * Retrieve All Sharelinks
   */
  async retrieveShareLinksByPagingNum(page) {

    const params = {
      page,
    };

    const { data } = await this.appContainer.apiv3.get('/security-setting/all-share-links', params);

    if (data.paginateResult == null) {
      throw new Error('data must conclude \'paginateResult\' property.');
    }

    const { docs: shareLinks, totalDocs: totalshareLinks, limit: shareLinksPagingLimit } = data.paginateResult;

    this.setState({
      shareLinks,
      totalshareLinks,
      shareLinksPagingLimit,
      shareLinksActivePage: page,
    });
  }

  /**
   * Switch local enabled
   */
  async switchIsLocalEnabled() {
    this.switchAuthentication('isLocalEnabled', 'local');
  }

  /**
   * Switch Mikan enabled
   */
  async switchIsMikanEnabled() {
    this.switchAuthentication('isMikanEnabled', 'mikan');
  }

  /**
   * Switch LDAP enabled
   */
  async switchIsLdapEnabled() {
    this.switchAuthentication('isLdapEnabled', 'ldap');
  }

  /**
   * Switch SAML enabled
   */
  async switchIsSamlEnabled() {
    this.switchAuthentication('isSamlEnabled', 'saml');
  }

  /**
   * Switch Oidc enabled
   */
  async switchIsOidcEnabled() {
    this.switchAuthentication('isOidcEnabled', 'oidc');
  }

  /**
   * Switch Basic enabled
   */
  async switchIsBasicEnabled() {
    this.switchAuthentication('isBasicEnabled', 'basic');
  }

  /**
   * Switch GoogleOAuth enabled
   */
  async switchIsGoogleOAuthEnabled() {
    this.switchAuthentication('isGoogleEnabled', 'google');
  }

  /**
   * Switch GitHubOAuth enabled
   */
  async switchIsGitHubOAuthEnabled() {
    this.switchAuthentication('isGitHubEnabled', 'github');
  }

  /**
   * Switch TwitterOAuth enabled
   */
  async switchIsTwitterOAuthEnabled() {
    this.switchAuthentication('isTwitterEnabled', 'twitter');
  }

}<|MERGE_RESOLUTION|>--- conflicted
+++ resolved
@@ -18,10 +18,7 @@
 
     this.state = {
       retrieveError: null,
-<<<<<<< HEAD
-=======
       sessionMaxAge: null,
->>>>>>> 2df69719
       wikiMode: '',
       // set dummy value tile for using suspense
       currentRestrictGuestMode: this.dummyCurrentRestrictGuestMode,
