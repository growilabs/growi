--- conflicted
+++ resolved
@@ -97,12 +97,9 @@
     'seen-user-list': <SeenUserList />,
     'liker-list': <LikerList />,
 
-<<<<<<< HEAD
     'recent-created-icon': <RecentlyCreatedIcon />,
     'user-created-list': <RecentCreated userId={pageContainer.state.creator._id} />,
-=======
     'user-draft-list': <MyDraftList />,
->>>>>>> e9b402b2
   });
 }
 if (pageContainer.state.creator != null) {
