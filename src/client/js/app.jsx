--- conflicted
+++ resolved
@@ -217,7 +217,6 @@
   );
 }
 
-<<<<<<< HEAD
 const adminMarkDownSettingElem = document.getElementById('admin-markdown-setting');
 if (adminMarkDownSettingElem != null) {
   const markDownSettingContainer = new AdminMarkDownContainer(appContainer);
@@ -255,39 +254,6 @@
   );
 }
 
-const customCssEditorElem = document.getElementById('custom-css-editor');
-if (customCssEditorElem != null) {
-  // get input[type=hidden] element
-  const customCssInputElem = document.getElementById('inputCustomCss');
-
-  ReactDOM.render(
-    <CustomCssEditor inputElem={customCssInputElem} />,
-    customCssEditorElem,
-  );
-}
-const customScriptEditorElem = document.getElementById('custom-script-editor');
-if (customScriptEditorElem != null) {
-  // get input[type=hidden] element
-  const customScriptInputElem = document.getElementById('inputCustomScript');
-
-  ReactDOM.render(
-    <CustomScriptEditor inputElem={customScriptInputElem} />,
-    customScriptEditorElem,
-  );
-}
-const customHeaderEditorElem = document.getElementById('custom-header-editor');
-if (customHeaderEditorElem != null) {
-  // get input[type=hidden] element
-  const customHeaderInputElem = document.getElementById('inputCustomHeader');
-
-  ReactDOM.render(
-    <CustomHeaderEditor inputElem={customHeaderInputElem} />,
-    customHeaderEditorElem,
-  );
-}
-
-=======
->>>>>>> 88f834b5
 const adminUserGroupPageElem = document.getElementById('admin-user-group-page');
 if (adminUserGroupPageElem != null) {
   const isAclEnabled = adminUserGroupPageElem.getAttribute('data-isAclEnabled') === 'true';
