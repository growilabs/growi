--- conflicted
+++ resolved
@@ -156,7 +156,6 @@
   }
 });
 
-<<<<<<< HEAD
 // create unstated container instance for admin
 const adminCustomizeContainer = new AdminCustomizeContainer(appContainer);
 const adminUsersContainer = new AdminUsersContainer(appContainer);
@@ -169,7 +168,7 @@
   'admin-markdown-setting': adminMarkDownContainer,
   'admin-export-page': websocketContainer,
 };
-=======
+
 // render for admin
 const adminAppElem = document.getElementById('admin-app');
 if (adminAppElem != null) {
@@ -183,20 +182,6 @@
     adminAppElem,
   );
 }
-
-const adminUsersElem = document.getElementById('admin-user-page');
-if (adminUsersElem != null) {
-  const adminUsersContainer = new AdminUsersContainer(appContainer);
-  ReactDOM.render(
-    <Provider inject={[injectableContainers, adminUsersContainer]}>
-      <I18nextProvider i18n={i18n}>
-        <UserManagement />
-      </I18nextProvider>
-    </Provider>,
-    adminUsersElem,
-  );
-}
->>>>>>> 6deb7123
 
 /**
  * define components
