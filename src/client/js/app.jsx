--- conflicted
+++ resolved
@@ -95,12 +95,9 @@
     'seen-user-list': <SeenUserList />,
     'liker-list': <LikerList />,
 
-<<<<<<< HEAD
     'user-created-list': <RecentCreated />,
     'recent-created-icon': <RecentlyCreatedIcon />,
-=======
     'user-created-list': <RecentCreated userId={pageContainer.state.creator._id} />,
->>>>>>> 849704ba
     'user-draft-list': <MyDraftList />,
   });
 }
