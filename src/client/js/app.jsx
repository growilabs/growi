--- conflicted
+++ resolved
@@ -92,13 +92,8 @@
 
   'not-found-alert': <NotFoundAlert
     onPageCreateClicked={navigationContainer.setEditorMode}
-<<<<<<< HEAD
-    isHidden={pageContainer.state.isNotCreatable || pageContainer.state.isTrashPage}
-    isGuestUserMode={appContainer.currentUser == null}
-=======
     isGuestUserMode={appContainer.isGuestUser}
     isHidden={pageContainer.state.isForbidden || pageContainer.state.isNotCreatable || pageContainer.state.isTrashPage}
->>>>>>> 400ee8ca
   />,
 
   'page-timeline': <PageTimeline />,
