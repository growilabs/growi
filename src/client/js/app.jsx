--- conflicted
+++ resolved
@@ -126,15 +126,7 @@
     'page': <Page />,
     'grw-subnav-container': <GrowiSubNavigation />,
     'grw-subnav-switcher-container': <GrowiSubNavigationSwitcher />,
-<<<<<<< HEAD
     'user-info': <UserInfo />,
-  });
-}
-// additional definitions if user is logged in
-if (appContainer.currentUser != null) {
-  Object.assign(componentMappings, {
-=======
->>>>>>> edacb297
     'display-switcher': <DisplaySwitcher />,
   });
 }
