import React from 'react';
import ReactDOM from 'react-dom';
import { Provider } from 'unstated';
import { I18nextProvider } from 'react-i18next';

import loggerFactory from '@alias/logger';

import ErrorBoundary from './components/ErrorBoudary';
import SearchPage from './components/SearchPage';
import TagsList from './components/TagsList';
import DisplaySwitcher from './components/Page/DisplaySwitcher';
import { defaultEditorOptions, defaultPreviewOptions } from './components/PageEditor/OptionsSelector';
import Page from './components/Page';
import PageComments from './components/PageComments';
import PageTimeline from './components/PageTimeline';
import CommentEditorLazyRenderer from './components/PageComment/CommentEditorLazyRenderer';
import PageManagement from './components/Page/PageManagement';
import CustomNavbar from './components/CustomNavbar';
import TrashPage from './components/TrashPage';
import TrashPageAlert from './components/Page/TrashPageAlert';
import NotFoundAlert from './components/Page/NotFoundAlert';
import PageStatusAlert from './components/PageStatusAlert';
import RecentCreated from './components/RecentCreated/RecentCreated';
import MyDraftList from './components/MyDraftList/MyDraftList';
import SeenUserList from './components/User/SeenUserList';
import LikerList from './components/User/LikerList';
import TableOfContents from './components/TableOfContents';
import Fab from './components/Fab';

import PersonalSettings from './components/Me/PersonalSettings';
import NavigationContainer from './services/NavigationContainer';
import PageContainer from './services/PageContainer';
import PageHistoryContainer from './services/PageHistoryContainer';
import CommentContainer from './services/CommentContainer';
import EditorContainer from './services/EditorContainer';
import TagContainer from './services/TagContainer';
import GrowiSubNavigation from './components/Navbar/GrowiSubNavigation';
import GrowiSubNavigationSwitcher from './components/Navbar/GrowiSubNavigationSwitcher';
import PersonalContainer from './services/PersonalContainer';

import { appContainer, componentMappings } from './base';

const logger = loggerFactory('growi:cli:app');

appContainer.initContents();

const { i18n } = appContainer;
const socketIoContainer = appContainer.getContainer('SocketIoContainer');

// create unstated container instance
const navigationContainer = new NavigationContainer(appContainer);
const pageContainer = new PageContainer(appContainer);
const pageHistoryContainer = new PageHistoryContainer(appContainer, pageContainer);
const commentContainer = new CommentContainer(appContainer);
const editorContainer = new EditorContainer(appContainer, defaultEditorOptions, defaultPreviewOptions);
const tagContainer = new TagContainer(appContainer);
const personalContainer = new PersonalContainer(appContainer);
const injectableContainers = [
  appContainer, socketIoContainer, navigationContainer, pageContainer, pageHistoryContainer, commentContainer, editorContainer, tagContainer, personalContainer,
];

logger.info('unstated containers have been initialized');

/**
 * define components
 *  key: id of element
 *  value: React Element
 */
Object.assign(componentMappings, {
  'search-page': <SearchPage crowi={appContainer} />,

  // 'revision-history': <PageHistory pageId={pageId} />,
  'tags-page': <TagsList crowi={appContainer} />,

  'grw-page-status-alert-container': <PageStatusAlert />,

  'custom-nav-bar': <CustomNavbar />,

  'trash-page-alert': <TrashPageAlert />,

<<<<<<< HEAD
  'trash-page': <TrashPage />,
=======
  'not-found-alert': <NotFoundAlert onPageCreateClicked={navigationContainer.setEditorMode} />,
>>>>>>> 8b460daf

  'page-timeline': <PageTimeline />,

  'personal-setting': <PersonalSettings crowi={personalContainer} />,

  'grw-fab-container': <Fab />,
});

// additional definitions if data exists
if (pageContainer.state.pageId != null) {
  Object.assign(componentMappings, {
    'page-comments-list': <PageComments />,
    'page-comment-write': <CommentEditorLazyRenderer />,
    'page-management': <PageManagement />,
    'revision-toc': <TableOfContents />,
    'seen-user-list': <SeenUserList />,
    'liker-list': <LikerList />,

    'user-draft-list': <MyDraftList />,
  });
}
if (pageContainer.state.creator != null) {
  Object.assign(componentMappings, {
    'user-created-list': <RecentCreated userId={pageContainer.state.creator._id} />,
  });
}
if (pageContainer.state.path != null) {
  Object.assign(componentMappings, {
    // eslint-disable-next-line quote-props
    'page': <Page />,
    'grw-subnav-container': <GrowiSubNavigation />,
    'grw-subnav-switcher-container': <GrowiSubNavigationSwitcher />,
  });
}
// additional definitions if user is logged in
if (appContainer.currentUser != null) {
  Object.assign(componentMappings, {
    'display-switcher': <DisplaySwitcher />,
  });
}

Object.keys(componentMappings).forEach((key) => {
  const elem = document.getElementById(key);
  if (elem) {
    ReactDOM.render(
      <I18nextProvider i18n={i18n}>
        <ErrorBoundary>
          <Provider inject={injectableContainers}>
            {componentMappings[key]}
          </Provider>
        </ErrorBoundary>
      </I18nextProvider>,
      elem,
    );
  }
});

// initialize scrollpos-styler
ScrollPosStyler.init();<|MERGE_RESOLUTION|>--- conflicted
+++ resolved
@@ -78,11 +78,9 @@
 
   'trash-page-alert': <TrashPageAlert />,
 
-<<<<<<< HEAD
   'trash-page': <TrashPage />,
-=======
+
   'not-found-alert': <NotFoundAlert onPageCreateClicked={navigationContainer.setEditorMode} />,
->>>>>>> 8b460daf
 
   'page-timeline': <PageTimeline />,
 
