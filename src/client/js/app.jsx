--- conflicted
+++ resolved
@@ -108,11 +108,6 @@
   'user-created-list': <RecentCreated />,
   'user-draft-list': <MyDraftList />,
 
-<<<<<<< HEAD
-  'admin-markdown-setting': <MarkdownSetting />,
-=======
-  'admin-user-page': <UserPage />,
->>>>>>> 31b1da94
   'admin-full-text-search-management': <FullTextSearchManagement />,
   'admin-customize': <Customize />,
 
