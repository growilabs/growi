--- conflicted
+++ resolved
@@ -90,10 +90,6 @@
     'page-comments-list': <PageComments />,
     'page-comment-write': <CommentEditorLazyRenderer />,
     'page-management': <PageManagement />,
-<<<<<<< HEAD
-
-=======
->>>>>>> 7477f9ee
     'revision-toc': <TableOfContents />,
     'seen-user-list': <SeenUserList />,
     'liker-list': <LikerList />,
