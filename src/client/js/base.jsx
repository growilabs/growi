--- conflicted
+++ resolved
@@ -6,11 +6,8 @@
 import GrowiNavbar from './components/Navbar/GrowiNavbar';
 import GrowiNavbarBottom from './components/Navbar/GrowiNavbarBottom';
 import Sidebar from './components/Sidebar';
-<<<<<<< HEAD
 import ShareLinkAlert from './components/Page/ShareLinkAlert';
-=======
 import HotkeysManager from './components/Hotkeys/HotkeysManager';
->>>>>>> 11d0663d
 import Fab from './components/Fab';
 
 import AppContainer from './services/AppContainer';
@@ -49,14 +46,10 @@
 
   'grw-sidebar-wrapper': <Sidebar />,
 
-<<<<<<< HEAD
   'share-link-alert': <ShareLinkAlert />,
   'grw-fab-container': <Fab />,
-=======
   'grw-hotkeys-manager': <HotkeysManager />,
->>>>>>> 11d0663d
 
-  'grw-fab-container': <Fab />,
 };
 
 export { appContainer, componentMappings };