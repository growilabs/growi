import React from 'react';

import loggerFactory from '@alias/logger';
import Xss from '@commons/service/xss';

import GrowiNavbar from './components/Navbar/GrowiNavbar';
import GrowiNavbarBottom from './components/Navbar/GrowiNavbarBottom';
import Sidebar from './components/Sidebar';
<<<<<<< HEAD
=======
import Fab from './components/Fab';
>>>>>>> 318a8eec
import ShareLinkAlert from './components/Page/ShareLinkAlert';
import StaffCredit from './components/StaffCredit/StaffCredit';

import AppContainer from './services/AppContainer';
import WebsocketContainer from './services/WebsocketContainer';
import PageCreateModal from './components/PageCreateModal';

const logger = loggerFactory('growi:cli:app');

if (!window) {
  window = {};
}

// setup xss library
const xss = new Xss();
window.xss = xss;

// create unstated container instance
const appContainer = new AppContainer();
// eslint-disable-next-line no-unused-vars
const websocketContainer = new WebsocketContainer(appContainer);

appContainer.initApp();

logger.info('AppContainer has been initialized');

/**
 * define components
 *  key: id of element
 *  value: React Element
 */
const componentMappings = {
  'grw-navbar': <GrowiNavbar />,
  'grw-navbar-bottom-container': <GrowiNavbarBottom />,

  'page-create-modal': <PageCreateModal />,

  'grw-sidebar-wrapper': <Sidebar />,

<<<<<<< HEAD
=======
  'grw-fab-container': <Fab />,

>>>>>>> 318a8eec
  'share-link-alert': <ShareLinkAlert />,

  'staff-credit': <StaffCredit />,
};

export { appContainer, componentMappings };<|MERGE_RESOLUTION|>--- conflicted
+++ resolved
@@ -6,10 +6,7 @@
 import GrowiNavbar from './components/Navbar/GrowiNavbar';
 import GrowiNavbarBottom from './components/Navbar/GrowiNavbarBottom';
 import Sidebar from './components/Sidebar';
-<<<<<<< HEAD
-=======
 import Fab from './components/Fab';
->>>>>>> 318a8eec
 import ShareLinkAlert from './components/Page/ShareLinkAlert';
 import StaffCredit from './components/StaffCredit/StaffCredit';
 
@@ -49,11 +46,8 @@
 
   'grw-sidebar-wrapper': <Sidebar />,
 
-<<<<<<< HEAD
-=======
   'grw-fab-container': <Fab />,
 
->>>>>>> 318a8eec
   'share-link-alert': <ShareLinkAlert />,
 
   'staff-credit': <StaffCredit />,
