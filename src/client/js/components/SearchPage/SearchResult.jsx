import React from 'react';
import PropTypes from 'prop-types';
import * as toastr from 'toastr';

import { withTranslation } from 'react-i18next';

import Page from '../PageList/Page';
import SearchResultList from './SearchResultList';
import DeletePageListModal from './DeletePageListModal';
import AppContainer from '../../services/AppContainer';
import { createSubscribedElement } from '../UnstatedUtils';

class SearchResult extends React.Component {

  constructor(props) {
    super(props);
    this.state = {
      deletionMode: false,
      selectedPages: new Set(),
      isDeleteCompletely: undefined,
      isDeleteConfirmModalShown: false,
      errorMessageForDeleting: undefined,
    };
    this.toggleDeleteCompletely = this.toggleDeleteCompletely.bind(this);
    this.deleteSelectedPages = this.deleteSelectedPages.bind(this);
    this.closeDeleteConfirmModal = this.closeDeleteConfirmModal.bind(this);
  }

  isNotSearchedYet() {
    return !this.props.searchResultMeta.took;
  }

  isNotFound() {
    return this.props.searchingKeyword !== '' && this.props.pages.length === 0;
  }

  isError() {
    if (this.props.searchError !== null) {
      return true;
    }
    return false;
  }

  /**
   * toggle checkbox and add (or delete from) selected pages list
   *
   * @param {any} page
   * @memberof SearchResult
   */
  toggleCheckbox(page) {
    if (this.state.selectedPages.has(page)) {
      this.state.selectedPages.delete(page);
    }
    else {
      this.state.selectedPages.add(page);
    }
    this.setState({ isDeleteConfirmModalShown: false });
    this.setState({ selectedPages: this.state.selectedPages });
  }

  /**
   * check and return is all pages selected for delete?
   *
   * @returns all pages selected (or not)
   * @memberof SearchResult
   */
  isAllSelected() {
    return this.state.selectedPages.size === this.props.pages.length;
  }

  /**
   * handle checkbox clicking that all pages select for delete
   *
   * @memberof SearchResult
   */
  handleAllSelect() {
    if (this.isAllSelected()) {
      this.state.selectedPages.clear();
    }
    else {
      this.state.selectedPages.clear();
      this.props.pages.map((page) => {
        this.state.selectedPages.add(page);
        return;
      });
    }
    this.setState({ selectedPages: this.state.selectedPages });
  }

  /**
   * change deletion mode
   *
   * @memberof SearchResult
   */
  handleDeletionModeChange() {
    this.state.selectedPages.clear();
    this.setState({ deletionMode: !this.state.deletionMode });
  }

  /**
   * toggle check delete completely
   *
   * @memberof SearchResult
   */
  toggleDeleteCompletely() {
    // request で completely が undefined でないと指定アリと見なされるため
    this.setState({ isDeleteCompletely: this.state.isDeleteCompletely ? undefined : true });
  }

  /**
   * delete selected pages
   *
   * @memberof SearchResult
   */
  deleteSelectedPages() {
    const deleteCompletely = this.state.isDeleteCompletely;
    Promise.all(Array.from(this.state.selectedPages).map((page) => {
      return new Promise((resolve, reject) => {
        const pageId = page._id;
        const revisionId = page.revision._id;

        this.props.appContainer.apiPost('/pages.remove', { page_id: pageId, revision_id: revisionId, completely: deleteCompletely })
          .then((res) => {
            if (res.ok) {
              this.state.selectedPages.delete(page);
              return resolve();
            }

            return reject();

          })
          .catch((err) => {
            console.log(err.message); // eslint-disable-line no-console
            this.setState({ errorMessageForDeleting: err.message });
            return reject();
          });
      });
    }))
      .then(() => {
        window.location.reload();
      })
      .catch((err) => {
        toastr.error(err, 'Error occured', {
          closeButton: true,
          progressBar: true,
          newestOnTop: false,
          showDuration: '100',
          hideDuration: '100',
          timeOut: '3000',
        });
      });
  }

  /**
   * open confirm modal for page selection delete
   *
   * @memberof SearchResult
   */
  showDeleteConfirmModal() {
    this.setState({ isDeleteConfirmModalShown: true });
  }

  /**
   * close confirm modal for page selection delete
   *
   * @memberof SearchResult
   */
  closeDeleteConfirmModal() {
    this.setState({
      isDeleteConfirmModalShown: false,
      errorMessageForDeleting: undefined,
    });
  }

  renderListView(pages) {
    return pages.map((page) => {
      // Add prefix 'id_' in pageId, because scrollspy of bootstrap doesn't work when the first letter of id attr of target component is numeral.
      const pageId = `#id_${page._id}`;
      return (
        <li key={page._id} className="nav-item page-list-li w-100">
          <a className="nav-link page-list-link d-flex align-items-center" href={pageId}>
            <Page page={page} noLink />
            <div className="ml-auto d-flex">
              { this.state.deletionMode
                && (
                  <div className="custom-control custom-checkbox custom-checkbox-danger">
                    <input
                      type="checkbox"
                      id={`page-delete-check-${page._id}`}
                      className="custom-control-input search-result-list-delete-checkbox"
                      value={pageId}
                      checked={this.state.selectedPages.has(page)}
                      onChange={() => { return this.toggleCheckbox(page) }}
                    />
                    <label className="custom-control-label" htmlFor={`page-delete-check-${page._id}`}></label>
                  </div>
                )
              }
              <div className="page-list-option">
                <button type="button" className="btn btn-link p-0" href={page.path}><i className="icon-login" /></button>
              </div>
            </div>
          </a>
        </li>
      );
    });
  }

  render() {
    const { t } = this.props;

    if (this.isError()) {
      return (
        <div className="content-main">
          <i className="searcing fa fa-warning"></i> Error on searching.
        </div>
      );
    }

    if (this.isNotSearchedYet()) {
      return <div />;
    }

    if (this.isNotFound()) {
      let under = '';
      if (this.props.tree != null) {
        under = ` under "${this.props.tree}"`;
      }
      return (
        <div className="content-main">
          <i className="icon-fw icon-info" /> No page found with &quot;{this.props.searchingKeyword}&quot;{under}
        </div>
      );

    }

    let deletionModeButtons = '';
    let allSelectCheck = '';

    if (this.state.deletionMode) {
      deletionModeButtons = (
        <div className="btn-group">
<<<<<<< HEAD
          <button type="button" className="btn btn-outline-secondary btn-sm rounded-pill-weak" onClick={() => { return this.handleDeletionModeChange() }}>
            <i className="icon-ban" /> Cancel
=======
          <button type="button" className="btn btn-rounded btn-default btn-xs" onClick={() => { return this.handleDeletionModeChange() }}>
            <i className="icon-ban" /> {t('search_result.cancel')}
>>>>>>> bc2b4eb6
          </button>
          <button
            type="button"
            className="btn btn-danger btn-sm rounded-pill-weak"
            onClick={() => { return this.showDeleteConfirmModal() }}
            disabled={this.state.selectedPages.size === 0}
          >
            <i className="icon-trash" /> {t('search_result.delete')}
          </button>
        </div>
      );
      allSelectCheck = (
<<<<<<< HEAD
        <div className="custom-control custom-checkbox custom-checkbox-danger">
          <input
            id="all-select-check"
            className="custom-control-input"
            type="checkbox"
            onChange={() => { return this.handleAllSelect() }}
            checked={this.isAllSelected()}
          />
          <label className="custom-control-label" htmlFor="all-select-check">&nbsp;Check All</label>
=======
        <div>
          <label>
            <input
              type="checkbox"
              onClick={() => { return this.handleAllSelect() }}
              checked={this.isAllSelected()}
            />
            {t('search_result.check_all')}
          </label>
>>>>>>> bc2b4eb6
        </div>
      );
    }
    else {
      deletionModeButtons = (
        <div className="btn-group">
<<<<<<< HEAD
          <button type="button" className="btn btn-outline-secondary rounded-pill btn-sm" onClick={() => { return this.handleDeletionModeChange() }}>
            <i className="ti-check-box" /> DeletionMode
=======
          <button type="button" className="btn btn-default btn-rounded btn-xs" onClick={() => { return this.handleDeletionModeChange() }}>
            <i className="ti-check-box" /> {t('search_result.deletion_mode_btn_lavel')}
>>>>>>> bc2b4eb6
          </button>
        </div>
      );
    }

    const listView = this.renderListView(this.props.pages);

    /*
    UI あとで考える
    <span className="search-result-meta">Found: {this.props.searchResultMeta.total} pages with "{this.props.searchingKeyword}"</span>
    */
    return (
      <div className="content-main">
        <div className="search-result row" id="search-result">
          <div className="col-lg-4 d-none d-lg-block page-list search-result-list" id="search-result-list">
            <nav>
              <div className="d-flex align-items-start justify-content-between mt-1">
                <div className="search-result-meta">
                  <i className="icon-magnifier" /> Found {this.props.searchResultMeta.total} pages with &quot;{this.props.searchingKeyword}&quot;
                </div>
                <div className="text-nowrap">
                  {deletionModeButtons}
                  {allSelectCheck}
                </div>
              </div>
<<<<<<< HEAD

              <div className="page-list">
                <ul className="page-list-ul page-list-ul-flat nav nav-pills">{listView}</ul>
              </div>
            </nav>
          </div>
          <div className="col-lg-8 search-result-content" id="search-result-content">
=======
              <div className="search-result-meta">
                <i className="icon-magnifier" />
                {t('search_result.result_meta', { total: this.props.searchResultMeta.total, keyword: this.props.searchingKeyword })}
              </div>
              <div className="clearfix"></div>
              <div className="page-list">
                <ul className="page-list-ul page-list-ul-flat nav">{listView}</ul>
              </div>
            </nav>
          </div>
          <div className="col-md-8 search-result-content" id="search-result-content">
>>>>>>> bc2b4eb6
            <SearchResultList pages={this.props.pages} searchingKeyword={this.props.searchingKeyword} />
          </div>
        </div>
        <DeletePageListModal
          isShown={this.state.isDeleteConfirmModalShown}
          pages={Array.from(this.state.selectedPages)}
          errorMessage={this.state.errorMessageForDeleting}
          cancel={this.closeDeleteConfirmModal}
          confirmedToDelete={this.deleteSelectedPages}
          isDeleteCompletely={this.state.isDeleteCompletely}
          toggleDeleteCompletely={this.toggleDeleteCompletely}
        />
      </div> // content-main
    );
  }

}

/**
 * Wrapper component for using unstated
 */
const SearchResultWrapper = (props) => {
  return createSubscribedElement(SearchResult, props, [AppContainer]);
};

SearchResult.propTypes = {
  appContainer: PropTypes.instanceOf(AppContainer).isRequired,
  t: PropTypes.func.isRequired, // i18next

  pages: PropTypes.array.isRequired,
  searchingKeyword: PropTypes.string.isRequired,
  searchResultMeta: PropTypes.object.isRequired,
  searchError: PropTypes.object,
  tree: PropTypes.string,
};
SearchResult.defaultProps = {
  searchError: null,
};

export default withTranslation()(SearchResultWrapper);<|MERGE_RESOLUTION|>--- conflicted
+++ resolved
@@ -240,13 +240,8 @@
     if (this.state.deletionMode) {
       deletionModeButtons = (
         <div className="btn-group">
-<<<<<<< HEAD
           <button type="button" className="btn btn-outline-secondary btn-sm rounded-pill-weak" onClick={() => { return this.handleDeletionModeChange() }}>
-            <i className="icon-ban" /> Cancel
-=======
-          <button type="button" className="btn btn-rounded btn-default btn-xs" onClick={() => { return this.handleDeletionModeChange() }}>
             <i className="icon-ban" /> {t('search_result.cancel')}
->>>>>>> bc2b4eb6
           </button>
           <button
             type="button"
@@ -259,7 +254,6 @@
         </div>
       );
       allSelectCheck = (
-<<<<<<< HEAD
         <div className="custom-control custom-checkbox custom-checkbox-danger">
           <input
             id="all-select-check"
@@ -268,31 +262,15 @@
             onChange={() => { return this.handleAllSelect() }}
             checked={this.isAllSelected()}
           />
-          <label className="custom-control-label" htmlFor="all-select-check">&nbsp;Check All</label>
-=======
-        <div>
-          <label>
-            <input
-              type="checkbox"
-              onClick={() => { return this.handleAllSelect() }}
-              checked={this.isAllSelected()}
-            />
-            {t('search_result.check_all')}
-          </label>
->>>>>>> bc2b4eb6
+          <label className="custom-control-label" htmlFor="all-select-check">&nbsp;{t('search_result.check_all')}</label>
         </div>
       );
     }
     else {
       deletionModeButtons = (
         <div className="btn-group">
-<<<<<<< HEAD
           <button type="button" className="btn btn-outline-secondary rounded-pill btn-sm" onClick={() => { return this.handleDeletionModeChange() }}>
-            <i className="ti-check-box" /> DeletionMode
-=======
-          <button type="button" className="btn btn-default btn-rounded btn-xs" onClick={() => { return this.handleDeletionModeChange() }}>
             <i className="ti-check-box" /> {t('search_result.deletion_mode_btn_lavel')}
->>>>>>> bc2b4eb6
           </button>
         </div>
       );
@@ -318,7 +296,6 @@
                   {allSelectCheck}
                 </div>
               </div>
-<<<<<<< HEAD
 
               <div className="page-list">
                 <ul className="page-list-ul page-list-ul-flat nav nav-pills">{listView}</ul>
@@ -326,19 +303,6 @@
             </nav>
           </div>
           <div className="col-lg-8 search-result-content" id="search-result-content">
-=======
-              <div className="search-result-meta">
-                <i className="icon-magnifier" />
-                {t('search_result.result_meta', { total: this.props.searchResultMeta.total, keyword: this.props.searchingKeyword })}
-              </div>
-              <div className="clearfix"></div>
-              <div className="page-list">
-                <ul className="page-list-ul page-list-ul-flat nav">{listView}</ul>
-              </div>
-            </nav>
-          </div>
-          <div className="col-md-8 search-result-content" id="search-result-content">
->>>>>>> bc2b4eb6
             <SearchResultList pages={this.props.pages} searchingKeyword={this.props.searchingKeyword} />
           </div>
         </div>
