--- conflicted
+++ resolved
@@ -174,19 +174,12 @@
     const pagination = this.state.tagData.length ? <Pagination>{paginationItems}</Pagination> : null;
 
     return (
-<<<<<<< HEAD
       <div className="text-center">
         <div className="tag-list">
           {tagList}
         </div>
         <div className="tag-list-pagination">
           {pagination}
-=======
-      <div>
-        <ul className="list-group tags-list">{tagList}</ul>
-        <div className="text-center">
-          <Pagination>{paginationItems}</Pagination>
->>>>>>> 148b76f9
         </div>
       </div>
     );
