import React, { useEffect, useState, useRef } from 'react';
import PropTypes from 'prop-types';
import {
  Nav, NavItem, NavLink, TabContent, TabPane,
} from 'reactstrap';


const CustomNavigation = (props) => {
<<<<<<< HEAD
  const { navTabMapping } = props;
  const [activeTab, setActiveTab] = useState('');
  // [TODO: set default active tab by gw4079]
  const [sliderWidth, setSliderWidth] = useState(null);
  const [sliderMarginLeft, setSliderMarginLeft] = useState(null);
=======
  const [activeTab, setActiveTab] = useState(Object.keys(props.navTabMapping)[0]);
  const [sliderWidth, setSliderWidth] = useState(0);
  const [sliderMarginLeft, setSliderMarginLeft] = useState(0);
  const navBar = useRef();
  const navTabs = {};

  Object.keys(props.navTabMapping).forEach((key) => {
    navTabs[key] = React.createRef();
  });
>>>>>>> cbf46b5a

  function switchActiveTab(activeTab) {
    setActiveTab(activeTab);
  }

  // Might make this dynamic for px, %, pt, em
  function getPercentage(min, max) {
    return min / max * 100;
  }

  function registerNavLink(key, elm) {
    if (elm != null) {
      navTabs[key] = elm;
    }
  }

  useEffect(() => {
    if (activeTab === '') {
      return;
    }

    if (navBar == null || navTabs == null) {
      return;
    }

    let tempML = 0;

    const styles = Object.entries(navTabs).map((el) => {
      const width = getPercentage(el[1].offsetWidth, navBar.current.offsetWidth);
      const marginLeft = tempML;
      tempML += width;
      return { width, marginLeft };
    });
    const { width, marginLeft } = styles[navTabMapping[activeTab].index];

    setSliderWidth(width);
    setSliderMarginLeft(marginLeft);

  }, [activeTab, navTabMapping]);

  return (
    <React.Fragment>
      <div ref={navBar}>
        <Nav className="nav-title grw-custom-navbar" id="grw-custom-navbar">
          {Object.entries(props.navTabMapping).map(([key, value]) => {
            return (
              <NavItem

                key={key}
                type="button"
                className={`p-0 grw-custom-navtab ${activeTab === key && 'active'}}`}
              >
                <NavLink key={key} innerRef={elm => registerNavLink(key, elm)} onClick={() => { switchActiveTab(key) }}>
                  {value.icon}
                  {value.i18n}
                </NavLink>
              </NavItem>
            );
          })}
        </Nav>
      </div>
      <hr className="my-0 grw-nav-slide-hr border-none" style={{ width: `${sliderWidth}%`, marginLeft: `${sliderMarginLeft}%` }} />
      <TabContent activeTab={activeTab} className="p-4">
        {Object.entries(props.navTabMapping).map(([key, value]) => {
          return (
            <TabPane key={key} tabId={key}>
              {value.tabContent}
            </TabPane>
          );
        })}
      </TabContent>
    </React.Fragment>
  );
};

CustomNavigation.propTypes = {
  navTabMapping: PropTypes.object,
};

export default CustomNavigation;<|MERGE_RESOLUTION|>--- conflicted
+++ resolved
@@ -6,13 +6,7 @@
 
 
 const CustomNavigation = (props) => {
-<<<<<<< HEAD
   const { navTabMapping } = props;
-  const [activeTab, setActiveTab] = useState('');
-  // [TODO: set default active tab by gw4079]
-  const [sliderWidth, setSliderWidth] = useState(null);
-  const [sliderMarginLeft, setSliderMarginLeft] = useState(null);
-=======
   const [activeTab, setActiveTab] = useState(Object.keys(props.navTabMapping)[0]);
   const [sliderWidth, setSliderWidth] = useState(0);
   const [sliderMarginLeft, setSliderMarginLeft] = useState(0);
@@ -22,7 +16,6 @@
   Object.keys(props.navTabMapping).forEach((key) => {
     navTabs[key] = React.createRef();
   });
->>>>>>> cbf46b5a
 
   function switchActiveTab(activeTab) {
     setActiveTab(activeTab);
