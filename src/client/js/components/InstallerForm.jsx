import React from 'react';
import PropTypes from 'prop-types';

import i18next from 'i18next';
import { withTranslation } from 'react-i18next';

<<<<<<< HEAD
// TODO: GW-333
// import FormGroup from 'react-bootstrap/es/FormGroup';
// import Radio from 'react-bootstrap/es/Radio';
=======
import Radio from 'react-bootstrap/es/Radio';
>>>>>>> abebae85

class InstallerForm extends React.Component {

  constructor(props) {
    super(props);

    this.state = {
      isValidUserName: true,
      checkedBtn: 'en-US',
    };
    this.checkUserName = this.checkUserName.bind(this);
  }

  componentWillMount() {
    this.changeLanguage('en-US');
  }

  checkUserName(event) {
    const axios = require('axios').create({
      headers: {
        'Content-Type': 'application/json',
        'X-Requested-With': 'XMLHttpRequest',
      },
      responseType: 'json',
    });
    axios.get('/_api/check_username', { params: { username: event.target.value } })
      .then((res) => { return this.setState({ isValidUserName: res.data.valid }) });
  }

  changeLanguage(locale) {
    i18next.changeLanguage(locale);
    this.setState({ checkedBtn: locale });
  }

  render() {
    const hasErrorClass = this.state.isValidUserName ? '' : ' has-error';
    const unavailableUserId = this.state.isValidUserName
      ? ''
      : <span><i className="icon-fw icon-ban" />{ this.props.t('installer.unavaliable_user_id') }</span>;

    const checkedBtn = this.state.checkedBtn;

    return (
      <div className={`login-dialog py-3 col-sm-offset-4 col-sm-4${hasErrorClass}`}>
        <p className="alert alert-success">
          <strong>{ this.props.t('installer.create_initial_account') }</strong><br />
          <small>{ this.props.t('installer.initial_account_will_be_administrator_automatically') }</small>
        </p>

        <form role="form" action="/installer" method="post" id="register-form">
          <div className="form-group text-center">
            <Radio
              name="registerForm[app:globalLang]"
              value="en-US"
              checked={checkedBtn === 'en-US'}
              inline
              onChange={(e) => { if (e.target.checked) { this.changeLanguage('en-US') } }}
            >
              English
            </Radio>
            <Radio
              name="registerForm[app:globalLang]"
              value="ja"
              checked={checkedBtn === 'ja'}
              inline
              onChange={(e) => { if (e.target.checked) { this.changeLanguage('ja') } }}
            >
              日本語
            </Radio>
          </div>

          <div className={`input-group${hasErrorClass}`}>
            <span className="input-group-addon"><i className="icon-user" /></span>
            <input
              type="text"
              className="form-control"
              placeholder={this.props.t('User ID')}
              name="registerForm[username]"
              defaultValue={this.props.userName}
              onBlur={this.checkUserName}
              required
            />
          </div>
          <p className="help-block">{ unavailableUserId }</p>

          <div className="input-group">
            <span className="input-group-addon"><i className="icon-tag" /></span>
            <input
              type="text"
              className="form-control"
              placeholder={this.props.t('Name')}
              name="registerForm[name]"
              defaultValue={this.props.name}
              required
            />
          </div>

          <div className="input-group">
            <span className="input-group-addon"><i className="icon-envelope" /></span>
            <input
              type="email"
              className="form-control"
              placeholder={this.props.t('Email')}
              name="registerForm[email]"
              defaultValue={this.props.email}
              required
            />
          </div>

          <div className="input-group">
            <span className="input-group-addon"><i className="icon-lock" /></span>
            <input
              type="password"
              className="form-control"
              placeholder={this.props.t('Password')}
              name="registerForm[password]"
              required
            />
          </div>

          <input type="hidden" name="_csrf" value={this.props.csrf} />

          <div className="input-group mt-4 mb-3 d-flex justify-content-center">
            <button type="submit" className="fcbtn btn btn-success btn-1b btn-register">
              <span className="btn-label"><i className="icon-user-follow" /></span>
              <span className="btn-label-text">{ this.props.t('Create') }</span>
            </button>
          </div>

          <div className="input-group mt-4 d-flex justify-content-center">
            <a href="https://growi.org" className="link-growi-org">
              <span className="growi">GROWI</span>.<span className="org">ORG</span>
            </a>
          </div>
        </form>
      </div>
    );
  }

}

InstallerForm.propTypes = {
  // i18next
  t: PropTypes.func.isRequired,
  // for input value
  userName: PropTypes.string,
  name: PropTypes.string,
  email: PropTypes.string,
  csrf: PropTypes.string,
};

export default withTranslation()(InstallerForm);<|MERGE_RESOLUTION|>--- conflicted
+++ resolved
@@ -4,13 +4,7 @@
 import i18next from 'i18next';
 import { withTranslation } from 'react-i18next';
 
-<<<<<<< HEAD
-// TODO: GW-333
-// import FormGroup from 'react-bootstrap/es/FormGroup';
-// import Radio from 'react-bootstrap/es/Radio';
-=======
 import Radio from 'react-bootstrap/es/Radio';
->>>>>>> abebae85
 
 class InstallerForm extends React.Component {
 
