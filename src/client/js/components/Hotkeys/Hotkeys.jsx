import React from 'react';
import HotkeysDetector from '../HotkeysDetector/HotkeysDetector';

export default class Hotkeys extends React.Component {

  constructor(props) {
    super(props);
    this.state = {
      sampleCommand: "",
    };
    this.onDetected = this.onDetected.bind(this);
  }

<<<<<<< HEAD
  onDetected(commandDetermined) {
=======
  onDetected(button) {
>>>>>>> 1c5ec1de
    this.setState({
      sampleCommand: commandDetermined,
    });
    console.log(button);
  }

  render() {
    let view = [];
    console.log(this.state.sampleCommand);
    if (this.state.sampleCommand === "testCommand") {
      view.push(<div>box</div>)
    }
    return (
      <React.Fragment>
<<<<<<< HEAD
        <HotkeysDetector onDetected={this.onDetected} />
=======
        <HotkeysDetector onDetected={button => this.onDetected(button)} />
>>>>>>> 1c5ec1de
        {view}
      </React.Fragment>
    );
  }

}<|MERGE_RESOLUTION|>--- conflicted
+++ resolved
@@ -11,11 +11,7 @@
     this.onDetected = this.onDetected.bind(this);
   }
 
-<<<<<<< HEAD
-  onDetected(commandDetermined) {
-=======
   onDetected(button) {
->>>>>>> 1c5ec1de
     this.setState({
       sampleCommand: commandDetermined,
     });
@@ -30,11 +26,7 @@
     }
     return (
       <React.Fragment>
-<<<<<<< HEAD
-        <HotkeysDetector onDetected={this.onDetected} />
-=======
         <HotkeysDetector onDetected={button => this.onDetected(button)} />
->>>>>>> 1c5ec1de
         {view}
       </React.Fragment>
     );
