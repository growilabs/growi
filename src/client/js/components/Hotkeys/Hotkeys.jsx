--- conflicted
+++ resolved
@@ -2,11 +2,8 @@
 import HotkeysDetector from '../HotkeysDetector/HotkeysDetector';
 import StaffCredit from '../StaffCredit/StaffCredit';
 import MirrorMode from '../MirrorMode/MirrorMode';
-<<<<<<< HEAD
 import ShowHotkeys from '../PageHotkeys/ShowHotkeys';
-=======
 import PageEdit from '../PageHotkeys/PageEdit';
->>>>>>> 23bff0e1
 
 export default class Hotkeys extends React.Component {
 
@@ -18,11 +15,8 @@
     this.supportClasses = [
       StaffCredit,
       MirrorMode,
-<<<<<<< HEAD
       ShowHotkeys,
-=======
       PageEdit,
->>>>>>> 23bff0e1
     ];
     this.keymap = this.keymapSet();
     this.deleteRender = this.deleteRender.bind(this);
