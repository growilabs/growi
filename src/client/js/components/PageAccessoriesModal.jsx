--- conflicted
+++ resolved
@@ -15,11 +15,7 @@
 import { withUnstatedContainers } from './UnstatedUtils';
 import PageAccessoriesContainer from '../services/PageAccessoriesContainer';
 import PageAttachment from './PageAttachment';
-<<<<<<< HEAD
-import PageHistory from './PageHistory';
-=======
 import PageList from './PageList';
->>>>>>> ae2f62ed
 
 const PageAccessoriesModal = (props) => {
   const { t, pageAccessoriesContainer } = props;
