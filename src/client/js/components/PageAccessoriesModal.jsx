--- conflicted
+++ resolved
@@ -35,11 +35,7 @@
       <Modal size="lg" isOpen={props.isOpen} toggle={closeModalHandler} className="grw-page-accessories-modal">
         <ModalBody>
           <Nav className="nav-title border-bottom">
-<<<<<<< HEAD
-            <NavItem className={`nav-link grw-page-list-icon ${props.activeTab === 'pageList' && 'active'}`}>
-=======
-            <NavItem type="button" className={`nav-link ${activeTab === 'pagelist' && 'active active-border'}`}>
->>>>>>> 36d08c2d
+            <NavItem type="button" className={`nav-link grw-page-list-icon ${activeTab === 'pagelist' && 'active active-border'}`}>
               <NavLink
                 onClick={() => {
                   switchActiveTab('pagelist');
@@ -49,11 +45,7 @@
                 {t('page_list')}
               </NavLink>
             </NavItem>
-<<<<<<< HEAD
-            <NavItem className={`nav-link grw-time-line-icon ${props.activeTab === 'timeLine' && 'active'}`}>
-=======
-            <NavItem type="button" className={`nav-link ${activeTab === 'timeline' && 'active active-border'}`}>
->>>>>>> 36d08c2d
+            <NavItem type="button" className={`nav-link grw-time-line-icon ${activeTab === 'timeline' && 'active active-border'}`}>
               <NavLink
                 onClick={() => {
                   switchActiveTab('timeline');
@@ -63,11 +55,7 @@
                 {t('Timeline View')}
               </NavLink>
             </NavItem>
-<<<<<<< HEAD
-            <NavItem className={`nav-link grw-recent-changes-icon ${props.activeTab === 'recentChanges' && 'active'}`}>
-=======
-            <NavItem type="button" className={`nav-link ${activeTab === 'page-history' && 'active active-border'}`}>
->>>>>>> 36d08c2d
+            <NavItem type="button" className={`nav-link grw-recent-changes-icon ${activeTab === 'page-history' && 'active active-border'}`}>
               <NavLink
                 onClick={() => {
                   switchActiveTab('page-history');
@@ -77,11 +65,7 @@
                 {t('History')}
               </NavLink>
             </NavItem>
-<<<<<<< HEAD
-            <NavItem className={`nav-link grw-attachment-icon ${props.activeTab === 'attachment' && 'active'}`}>
-=======
-            <NavItem type="button" className={`nav-link ${activeTab === 'attachment' && 'active active-border'}`}>
->>>>>>> 36d08c2d
+            <NavItem type="button" className={`nav-link grw-attachment-icon ${activeTab === 'attachment' && 'active active-border'}`}>
               <NavLink
                 onClick={() => {
                   switchActiveTab('attachment');
