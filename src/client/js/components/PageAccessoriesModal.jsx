import React, { useCallback, useMemo } from 'react';
import PropTypes from 'prop-types';

import {
  Modal, ModalBody, ModalHeader, TabContent, TabPane,
} from 'reactstrap';

import { withTranslation } from 'react-i18next';
import PageListIcon from './Icons/PageListIcon';
import TimeLineIcon from './Icons/TimeLineIcon';
import HistoryIcon from './Icons/HistoryIcon';
import AttachmentIcon from './Icons/AttachmentIcon';
import ShareLinkIcon from './Icons/ShareLinkIcon';

import { withUnstatedContainers } from './UnstatedUtils';
import PageAccessoriesContainer from '../services/PageAccessoriesContainer';
import PageAttachment from './PageAttachment';
import PageTimeline from './PageTimeline';
import PageList from './PageList';
import PageHistory from './PageHistory';
import ShareLink from './ShareLink/ShareLink';
<<<<<<< HEAD


const navTabMapping = {
  pagelist: {
    icon: <PageListIcon />,
    i18n: 'page_list',
    index: 0,
    isGuestNotAllowed: false,
  },
  timeline:  {
    icon: <TimeLineIcon />,
    i18n: 'Timeline View',
    index: 1,
    isGuestNotAllowed: false,
  },
  pageHistory: {
    icon: <HistoryIcon />,
    i18n: 'History',
    index: 2,
    isGuestNotAllowed: false,
  },
  attachment: {
    icon: <AttachmentIcon />,
    i18n: 'attachment_data',
    index: 3,
    isGuestNotAllowed: false,
  },
  shareLink: {
    icon: <ShareLinkIcon />,
    i18n: 'share_links.share_link_management',
    index: 4,
    isGuestNotAllowed: true,
  },
};
=======
import { CustomNav } from './CustomNavigation';
>>>>>>> ff41ae7f

const PageAccessoriesModal = (props) => {
  const {
    t, pageAccessoriesContainer, onClose, isGuestUserMode,
  } = props;
  const { switchActiveTab } = pageAccessoriesContainer;
  const { activeTab, activeComponents } = pageAccessoriesContainer.state;

  const navTabMapping = useMemo(() => {
    return {
      pagelist: {
        Icon: PageListIcon,
        i18n: t('page_list'),
        index: 0,
      },
      timeline:  {
        Icon: TimeLineIcon,
        i18n: t('Timeline View'),
        index: 1,
      },
      pageHistory: {
        Icon: RecentChangesIcon,
        i18n: t('History'),
        index: 2,
      },
      attachment: {
        Icon: AttachmentIcon,
        i18n: t('attachment_data'),
        index: 3,
      },
      shareLink: {
        Icon: ShareLinkIcon,
        i18n: t('share_links.share_link_management'),
        index: 4,
        isLinkEnabled: v => !isGuestUserMode,
      },
    };
  }, [t, isGuestUserMode]);

  const closeModalHandler = useCallback(() => {
    if (onClose == null) {
      return;
    }
    onClose();
  }, [onClose]);

  return (
    <React.Fragment>
      <Modal size="xl" isOpen={props.isOpen} toggle={closeModalHandler} className="grw-page-accessories-modal">
        <ModalHeader className="p-0" toggle={closeModalHandler}>
          <CustomNav activeTab={activeTab} navTabMapping={navTabMapping} onNavSelected={switchActiveTab} />
        </ModalHeader>
        <ModalBody className="overflow-auto grw-modal-body-style p-0">
          {/* Do not use CustomTabContent because of performance problem:
              the 'navTabMapping[tabId].Content' for PageAccessoriesModal depends on activeComponents */}
          <TabContent activeTab={activeTab} className="p-5">
            <TabPane tabId="pagelist">
              {activeComponents.has('pagelist') && <PageList />}
            </TabPane>
            <TabPane tabId="timeline">
              {activeComponents.has('timeline') && <PageTimeline /> }
            </TabPane>
            <TabPane tabId="pageHistory">
              <div className="overflow-auto">
                {activeComponents.has('pageHistory') && <PageHistory /> }
              </div>
            </TabPane>
            <TabPane tabId="attachment">
              {activeComponents.has('attachment') && <PageAttachment />}
            </TabPane>
            {!isGuestUserMode && (
              <TabPane tabId="shareLink">
                {activeComponents.has('shareLink') && <ShareLink />}
              </TabPane>
            )}
          </TabContent>
        </ModalBody>
      </Modal>
    </React.Fragment>
  );
};

/**
 * Wrapper component for using unstated
 */
const PageAccessoriesModalWrapper = withUnstatedContainers(PageAccessoriesModal, [PageAccessoriesContainer]);

PageAccessoriesModal.propTypes = {
  t: PropTypes.func.isRequired, //  i18next
  pageAccessoriesContainer: PropTypes.instanceOf(PageAccessoriesContainer).isRequired,
  isGuestUserMode: PropTypes.bool.isRequired,
  isOpen: PropTypes.bool.isRequired,
  onClose: PropTypes.func,
};

export default withTranslation()(PageAccessoriesModalWrapper);<|MERGE_RESOLUTION|>--- conflicted
+++ resolved
@@ -19,44 +19,7 @@
 import PageList from './PageList';
 import PageHistory from './PageHistory';
 import ShareLink from './ShareLink/ShareLink';
-<<<<<<< HEAD
-
-
-const navTabMapping = {
-  pagelist: {
-    icon: <PageListIcon />,
-    i18n: 'page_list',
-    index: 0,
-    isGuestNotAllowed: false,
-  },
-  timeline:  {
-    icon: <TimeLineIcon />,
-    i18n: 'Timeline View',
-    index: 1,
-    isGuestNotAllowed: false,
-  },
-  pageHistory: {
-    icon: <HistoryIcon />,
-    i18n: 'History',
-    index: 2,
-    isGuestNotAllowed: false,
-  },
-  attachment: {
-    icon: <AttachmentIcon />,
-    i18n: 'attachment_data',
-    index: 3,
-    isGuestNotAllowed: false,
-  },
-  shareLink: {
-    icon: <ShareLinkIcon />,
-    i18n: 'share_links.share_link_management',
-    index: 4,
-    isGuestNotAllowed: true,
-  },
-};
-=======
 import { CustomNav } from './CustomNavigation';
->>>>>>> ff41ae7f
 
 const PageAccessoriesModal = (props) => {
   const {
@@ -78,7 +41,7 @@
         index: 1,
       },
       pageHistory: {
-        Icon: RecentChangesIcon,
+        Icon: HistoryIcon,
         i18n: t('History'),
         index: 2,
       },
