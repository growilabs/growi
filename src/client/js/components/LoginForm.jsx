--- conflicted
+++ resolved
@@ -273,17 +273,11 @@
                 {isRegistrationEnabled && (
                 <div className="row">
                   <div className="col-12 text-right py-2">
-<<<<<<< HEAD
                     {this.state.isPasswordResetEnable && (
                       <a href="/forgot-password" className="d-block link-switch mb-1">
-                        <i className="icon-key"></i> {t('forgot_password')}
+                        <i className="icon-key"></i> {t('forgot_password.forgot_password')}
                       </a>
                     )}
-=======
-                    <a href="/forgot-password" className="d-block link-switch mb-1">
-                      <i className="icon-key"></i> {t('forgot_password.forgot_password')}
-                    </a>
->>>>>>> 4d047de7
                     <a href="#register" id="register" className="link-switch" onClick={this.switchForm}>
                       <i className="ti-check-box"></i> {t('Sign up is here')}
                     </a>
