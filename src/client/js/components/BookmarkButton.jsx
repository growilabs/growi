import React from 'react';
import PropTypes from 'prop-types';

import { toastError } from '../util/apiNotification';

class BookmarkButton extends React.Component {

  constructor(props) {
    super(props);

    this.state = {
      isBookmarked: false,
      sumOfBookmarks: 0,
    };

    this.handleClick = this.handleClick.bind(this);
  }

  async componentDidMount() {
    const { pageId, crowi } = this.props;
    // if guest user
    if (!this.isUserLoggedIn()) {
      // do nothing
      return;
    }

    try {
      const response = await crowi.apiv3.get('/bookmarks', { pageId });
      if (response.data.bookmark != null) {
        this.setState({ isBookmarked: true });
      }
      const result = await crowi.apiv3.get('/bookmarks/count-bookmarks', { pageId });
      this.setState({ sumOfBookmarks: result.data.sumOfBookmarks });
    }
    catch (err) {
      toastError(err);
    }

  }

  async handleClick() {
    const { crowi, pageId } = this.props;
    const bool = !this.state.isBookmarked;

    try {
      await crowi.apiv3.put('/bookmarks', { pageId, bool });
      this.setState({ isBookmarked: bool });
    }
    catch (err) {
      toastError(err);
    }
  }

  isUserLoggedIn() {
    return this.props.crowi.currentUserId != null;
  }

  render() {
    // if guest user
    if (!this.isUserLoggedIn()) {
      return <div></div>;
    }

    return (
<<<<<<< HEAD
      <button
        type="button"
        href="#"
        title="Bookmark"
        onClick={this.handleClick}
        className={`btn rounded-circle btn-bookmark border-0
=======
      <div className="d-flex">
        <button
          type="button"
          onClick={this.handleClick}
          className={`btn rounded-circle btn-bookmark border-0 d-edit-none
>>>>>>> 4eba9805
          ${`btn-${this.props.size}`}
          ${this.state.isBookmarked ? 'active' : ''}`}
        >
          <i className="icon-star"></i>
        </button>
        <div className="total-bookmarks">
          {this.state.sumOfBookmarks}
        </div>
      </div>
    );
  }

}

BookmarkButton.propTypes = {
  pageId: PropTypes.string,
  crowi: PropTypes.object.isRequired,
  size: PropTypes.string,
};

BookmarkButton.defaultProps = {
  size: 'md',
};

export default BookmarkButton;<|MERGE_RESOLUTION|>--- conflicted
+++ resolved
@@ -62,20 +62,11 @@
     }
 
     return (
-<<<<<<< HEAD
-      <button
-        type="button"
-        href="#"
-        title="Bookmark"
-        onClick={this.handleClick}
-        className={`btn rounded-circle btn-bookmark border-0
-=======
       <div className="d-flex">
         <button
           type="button"
           onClick={this.handleClick}
-          className={`btn rounded-circle btn-bookmark border-0 d-edit-none
->>>>>>> 4eba9805
+          className={`btn rounded-circle btn-bookmark border-0
           ${`btn-${this.props.size}`}
           ${this.state.isBookmarked ? 'active' : ''}`}
         >
