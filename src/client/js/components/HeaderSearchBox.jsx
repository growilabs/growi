--- conflicted
+++ resolved
@@ -78,11 +78,7 @@
             onSubmit={this.search}
             placeholder="Search ..."
           />
-<<<<<<< HEAD
           <div className="btn-group-submit-search mr-2 my-1">
-=======
-          <div className="btn-group-submit-search">
->>>>>>> 21768f13
             <span className="btn-link" onClick={this.search}>
               <i className="icon-magnifier"></i>
             </span>
