import React from 'react';
import PropTypes from 'prop-types';

import Modal from 'react-bootstrap/es/Modal';
import Button from 'react-bootstrap/es/Button';
import Navbar from 'react-bootstrap/es/Navbar';
import ButtonGroup from 'react-bootstrap/es/ButtonGroup';


import Handsontable from 'handsontable';
import { HotTable } from '@handsontable/react';

import MarkdownTable from '../../models/MarkdownTable';
import HandsontableUtil from './HandsontableUtil';

export default class HandsontableModal extends React.Component {
  constructor(props) {
    super(props);

    this.state = {
      show: false,
      markdownTableOnInit: HandsontableModal.getDefaultMarkdownTable(),
      markdownTable: HandsontableModal.getDefaultMarkdownTable(),
      handsontableSetting: HandsontableModal.getDefaultHandsotableSetting()
    };

    this.init = this.init.bind(this);
    this.reset = this.reset.bind(this);
    this.cancel = this.cancel.bind(this);
    this.save = this.save.bind(this);
  }

  init(markdownTable) {
    const initMarkdownTable = markdownTable || HandsontableModal.getDefaultMarkdownTable();
    this.setState(
      {
        markdownTableOnInit: initMarkdownTable,
        markdownTable: initMarkdownTable.clone(),
        handsontableSetting: Object.assign({}, this.state.handsontableSetting, {
          /*
           * The afterUpdateSettings hook is called when this component state changes.
           *
           * In detail, when this component state changes, React will re-render HotTable because it is passed some state values of this component.
           * HotTable#shouldComponentUpdate is called in this process and it call the updateSettings method for the Handsontable instance.
           * After updateSetting is executed, Handsontable calls a AfterUpdateSetting hook.
           */
          afterUpdateSettings: HandsontableUtil.createHandlerToSynchronizeHandontableAlignWith(initMarkdownTable.options.align)
        })
      }
    );
  }

  show(markdownTable) {
    this.init(markdownTable);
    this.setState({ show: true });
  }

  reset() {
    this.setState({ markdownTable: this.state.markdownTableOnInit.clone() });
  }

  cancel() {
    this.setState({ show: false });
  }

  save() {
    let newMarkdownTable = this.state.markdownTable.clone();
    newMarkdownTable.options.align = HandsontableUtil.getMarkdownTableAlignmentFrom(this.refs.hotTable.hotInstance);

    if (this.props.onSave != null) {
      this.props.onSave(newMarkdownTable);
    }

    this.setState({ show: false });
  }

  setClassNameToColumns(className) {
    const selectedRange =  this.refs.hotTable.hotInstance.getSelectedRange();
    if (selectedRange == null) return;

    let startCol;
    let endCol;

    if (selectedRange[0].from.col < selectedRange[0].to.col) {
      startCol = selectedRange[0].from.col;
      endCol = selectedRange[0].to.col;
    }
    else {
      startCol = selectedRange[0].to.col;
      endCol = selectedRange[0].from.col;
    }

    HandsontableUtil.setClassNameToColumns(this.refs.hotTable.hotInstance, startCol, endCol, className);
  }

  render() {
    return (
<<<<<<< HEAD
      <div onClick={this.clearSelectedRange}>
        <Modal show={this.state.show} bsSize="large" onHide={this.cancel}>
          <Modal.Header closeButton>
            <Modal.Title>Edit Table</Modal.Title>
          </Modal.Header>
          <Modal.Body className="p-0">
            <Navbar>
              <Navbar.Form>
                <ButtonGroup>
                  <Button onClick={() => { this.setClassNameToColumns('htLeft') }}><i className="ti-align-left"></i></Button>
                  <Button onClick={() => { this.setClassNameToColumns('htCenter') }}><i className="ti-align-center"></i></Button>
                  <Button onClick={() => { this.setClassNameToColumns('htRight') }}><i className="ti-align-right"></i></Button>
                </ButtonGroup>
              </Navbar.Form>
            </Navbar>
            <div className="p-4">
              <HotTable ref='hotTable' data={this.state.markdownTable.table} settings={this.state.handsontableSetting} />
            </div>
          </Modal.Body>
          <Modal.Footer>
            <div className="d-flex justify-content-between">
              <Button bsStyle="danger" onClick={this.reset}>Reset</Button>
              <div className="d-flex">
                <Button bsStyle="default" onClick={this.cancel}>Cancel</Button>
                <Button bsStyle="primary" onClick={this.save}>Done</Button>
              </div>
=======
      <Modal show={this.state.show} onHide={this.cancel} bsSize="large" dialogClassName="handsontable-modal">
        <Modal.Header closeButton>
          <Modal.Title>Edit Table</Modal.Title>
        </Modal.Header>
        <Modal.Body className="p-0">
          <div className="p-4">
            <HotTable ref='hotTable' data={this.state.markdownTable.table} settings={this.state.handsontableSetting} />
          </div>
        </Modal.Body>
        <Modal.Footer>
          <div className="d-flex justify-content-between">
            <Button bsStyle="danger" onClick={this.reset}>Reset</Button>
            <div className="d-flex">
              <Button bsStyle="default" onClick={this.cancel}>Cancel</Button>
              <Button bsStyle="primary" onClick={this.save}>Done</Button>
>>>>>>> 6cb7c3fd
            </div>
          </Modal.Footer>
        </Modal>
      </div>
    );
  }

  static getDefaultMarkdownTable() {
    return new MarkdownTable(
      [
        ['col1', 'col2', 'col3'],
        ['', '', ''],
        ['', '', ''],
      ],
      {
        align: ['', '', '']
      }
    );
  }

  static getDefaultHandsotableSetting() {
    return {
      height: 300,
      rowHeaders: true,
      colHeaders: true,
      contextMenu: {
        items: {
          'row_above': {}, 'row_below': {}, 'col_left': {}, 'col_right': {},
          'separator1': Handsontable.plugins.ContextMenu.SEPARATOR,
          'remove_row': {}, 'remove_col': {},
          'separator2': Handsontable.plugins.ContextMenu.SEPARATOR,
          'custom_alignment': {
            name: 'Align columns',
            key: 'align_columns',
            submenu: {
              items: [{
                name: 'Left',
                key: 'align_columns:1',
                callback: function(key, selection) {
                  HandsontableUtil.setClassNameToColumns(this, selection[0].start.col, selection[0].end.col, 'htLeft');
                }}, {
                name: 'Center',
                key: 'align_columns:2',
                callback: function(key, selection) {
                  HandsontableUtil.setClassNameToColumns(this, selection[0].start.col, selection[0].end.col, 'htCenter');
                }}, {
                name: 'Right',
                key: 'align_columns:3',
                callback: function(key, selection) {
                  HandsontableUtil.setClassNameToColumns(this, selection[0].start.col, selection[0].end.col, 'htRight');
                }}
              ]
            }
          }
        }
      },
<<<<<<< HEAD
      stretchH: 'all',
      selectionMode: 'multiple',
      outsideClickDeselects: false
=======
      selectionMode: 'multiple',
      modifyColWidth: function(width) {
        if (width < 100) {
          return 100;
        }
        if (width > 300) {
          return 300;
        }
      }
>>>>>>> 6cb7c3fd
    };
  }
}

HandsontableModal.propTypes = {
  onSave: PropTypes.func
};<|MERGE_RESOLUTION|>--- conflicted
+++ resolved
@@ -75,7 +75,7 @@
   }
 
   setClassNameToColumns(className) {
-    const selectedRange =  this.refs.hotTable.hotInstance.getSelectedRange();
+    const selectedRange = this.refs.hotTable.hotInstance.getSelectedRange();
     if (selectedRange == null) return;
 
     let startCol;
@@ -95,9 +95,8 @@
 
   render() {
     return (
-<<<<<<< HEAD
       <div onClick={this.clearSelectedRange}>
-        <Modal show={this.state.show} bsSize="large" onHide={this.cancel}>
+        <Modal show={this.state.show} bsSize="large" onHide={this.cancel} dialogClassName="handsontable-modal">
           <Modal.Header closeButton>
             <Modal.Title>Edit Table</Modal.Title>
           </Modal.Header>
@@ -122,23 +121,6 @@
                 <Button bsStyle="default" onClick={this.cancel}>Cancel</Button>
                 <Button bsStyle="primary" onClick={this.save}>Done</Button>
               </div>
-=======
-      <Modal show={this.state.show} onHide={this.cancel} bsSize="large" dialogClassName="handsontable-modal">
-        <Modal.Header closeButton>
-          <Modal.Title>Edit Table</Modal.Title>
-        </Modal.Header>
-        <Modal.Body className="p-0">
-          <div className="p-4">
-            <HotTable ref='hotTable' data={this.state.markdownTable.table} settings={this.state.handsontableSetting} />
-          </div>
-        </Modal.Body>
-        <Modal.Footer>
-          <div className="d-flex justify-content-between">
-            <Button bsStyle="danger" onClick={this.reset}>Reset</Button>
-            <div className="d-flex">
-              <Button bsStyle="default" onClick={this.cancel}>Cancel</Button>
-              <Button bsStyle="primary" onClick={this.save}>Done</Button>
->>>>>>> 6cb7c3fd
             </div>
           </Modal.Footer>
         </Modal>
@@ -195,12 +177,8 @@
           }
         }
       },
-<<<<<<< HEAD
-      stretchH: 'all',
       selectionMode: 'multiple',
-      outsideClickDeselects: false
-=======
-      selectionMode: 'multiple',
+      outsideClickDeselects: false,
       modifyColWidth: function(width) {
         if (width < 100) {
           return 100;
@@ -209,7 +187,6 @@
           return 300;
         }
       }
->>>>>>> 6cb7c3fd
     };
   }
 }
