import React from 'react';
import PropTypes from 'prop-types';

import {
  Collapse,
  Modal, ModalHeader, ModalBody, ModalFooter,
} from 'reactstrap';

import Handsontable from 'handsontable';
import { HotTable } from '@handsontable/react';
import { debounce } from 'throttle-debounce';


import MarkdownTableDataImportForm from './MarkdownTableDataImportForm';
import MarkdownTable from '../../models/MarkdownTable';
import ExpandOrContractButton from '../ExpandOrContractButton';

const DEFAULT_HOT_HEIGHT = 300;
const MARKDOWNTABLE_TO_HANDSONTABLE_ALIGNMENT_SYMBOL_MAPPING = {
  r: 'htRight',
  c: 'htCenter',
  l: 'htLeft',
  '': '',
};

export default class HandsontableModal extends React.PureComponent {

  constructor(props) {
    super(props);

    /*
     * ## Note ##
     * Currently, this component try to synchronize the cells data and alignment data of state.markdownTable with these of the HotTable.
     * However, changes made by the following operations are not synchronized.
     *
     * 1. move columns: Alignment changes are synchronized but data changes are not.
     * 2. move rows: Data changes are not synchronized.
     * 3. insert columns or rows: Data changes are synchronized but alignment changes are not.
     * 4. delete columns or rows: Data changes are synchronized but alignment changes are not.
     *
     * However, all operations are reflected in the data to be saved because the HotTable data is used when the save method is called.
     */
    this.state = {
      show: false,
      isDataImportAreaExpanded: false,
      isWindowExpanded: false,
      markdownTableOnInit: HandsontableModal.getDefaultMarkdownTable(),
      markdownTable: HandsontableModal.getDefaultMarkdownTable(),
      handsontableHeight: DEFAULT_HOT_HEIGHT,
    };

    this.init = this.init.bind(this);
    this.reset = this.reset.bind(this);
    this.cancel = this.cancel.bind(this);
    this.save = this.save.bind(this);
    this.afterLoadDataHandler = this.afterLoadDataHandler.bind(this);
    this.beforeColumnResizeHandler = this.beforeColumnResizeHandler.bind(this);
    this.afterColumnResizeHandler = this.afterColumnResizeHandler.bind(this);
    this.modifyColWidthHandler = this.modifyColWidthHandler.bind(this);
    this.beforeColumnMoveHandler = this.beforeColumnMoveHandler.bind(this);
    this.afterColumnMoveHandler = this.afterColumnMoveHandler.bind(this);
    this.synchronizeAlignment = this.synchronizeAlignment.bind(this);
    this.alignButtonHandler = this.alignButtonHandler.bind(this);
    this.toggleDataImportArea = this.toggleDataImportArea.bind(this);
    this.importData = this.importData.bind(this);
    this.expandWindow = this.expandWindow.bind(this);
    this.contractWindow = this.contractWindow.bind(this);

    // create debounced method for expanding HotTable
    this.expandHotTableHeightWithDebounce = debounce(100, this.expandHotTableHeight);

    // a Set instance that stores column indices which are resized manually.
    // these columns will NOT be determined the width automatically by 'modifyColWidthHandler'
    this.manuallyResizedColumnIndicesSet = new Set();

    // generate setting object for HotTable instance
    this.handsontableSettings = Object.assign(HandsontableModal.getDefaultHandsontableSetting(), {
      contextMenu: this.createCustomizedContextMenu(),
    });
  }

  init(markdownTable) {
    const initMarkdownTable = markdownTable || HandsontableModal.getDefaultMarkdownTable();
    this.setState(
      {
        markdownTableOnInit: initMarkdownTable,
        markdownTable: initMarkdownTable.clone(),
      },
    );

    this.manuallyResizedColumnIndicesSet.clear();
  }

  createCustomizedContextMenu() {
    return {
      items: {
        row_above: {},
        row_below: {},
        col_left: {},
        col_right: {},
        separator1: Handsontable.plugins.ContextMenu.SEPARATOR,
        remove_row: {},
        remove_col: {},
        separator2: Handsontable.plugins.ContextMenu.SEPARATOR,
        custom_alignment: {
          name: 'Align columns',
          key: 'align_columns',
          submenu: {
            items: [
              {
                name: 'Left',
                key: 'align_columns:1',
                callback: (key, selection) => { this.align('l', selection[0].start.col, selection[0].end.col) },
              }, {
                name: 'Center',
                key: 'align_columns:2',
                callback: (key, selection) => { this.align('c', selection[0].start.col, selection[0].end.col) },
              }, {
                name: 'Right',
                key: 'align_columns:3',
                callback: (key, selection) => { this.align('r', selection[0].start.col, selection[0].end.col) },
              },
            ],
          },
        },
      },
    };
  }

  show(markdownTable) {
    this.init(markdownTable);
    this.setState({ show: true });
  }

  hide() {
    this.setState({
      show: false,
      isDataImportAreaExpanded: false,
      isWindowExpanded: false,
    });
  }

  /**
   * Reset table data to initial value
   *
   * ## Note ##
   * It may not return completely to the initial state because of the manualColumnMove operations.
   * https://github.com/handsontable/handsontable/issues/5591
   */
  reset() {
    this.setState({ markdownTable: this.state.markdownTableOnInit.clone() });
  }

  cancel() {
    this.hide();
  }

  save() {
    const markdownTable = new MarkdownTable(
      this.hotTable.hotInstance.getData(),
      this.markdownTableOption,
    ).normalizeCells();

    if (this.props.onSave != null) {
      this.props.onSave(markdownTable);
    }

    this.hide();
  }

  /**
   * An afterLoadData hook
   *
   * This performs the following operations.
   * - clear 'manuallyResizedColumnIndicesSet' for the first loading
   * - synchronize the handsontable alignment to the markdowntable alignment
   *
   * ## Note ##
   * The afterLoadData hook is called when one of the following states of this component are passed into the setState.
   *
   * - markdownTable
   * - handsontableHeight
   *
   * In detail, when the setState method is called with those state passed,
   * React will start re-render process for the HotTable of this component because the HotTable receives those state values by props.
   * HotTable#shouldComponentUpdate is called in this re-render process and calls the updateSettings method for the Handsontable instance.
   * In updateSettings method, the loadData method is called in some case.
   *  (refs: https://github.com/handsontable/handsontable/blob/6.2.0/src/core.js#L1652-L1657)
   * The updateSettings method calls in the HotTable always lead to call the loadData method because the HotTable passes data source by settings.data.
   * After the loadData method is executed, afterLoadData hooks are called.
   */
  afterLoadDataHandler(initialLoad) {
    if (initialLoad) {
      this.manuallyResizedColumnIndicesSet.clear();
    }

    this.synchronizeAlignment();
  }

  beforeColumnResizeHandler(currentColumn) {
    /*
     * The following bug disturbs to use 'beforeColumnResizeHandler' to store column index -- 2018.10.23 Yuki Takei
     * https://github.com/handsontable/handsontable/issues/3328
     *
     * At the moment, using 'afterColumnResizeHandler' instead.
     */

    // store column index
    // this.manuallyResizedColumnIndicesSet.add(currentColumn);
  }

  afterColumnResizeHandler(currentColumn) {
    /*
     * The following bug disturbs to use 'beforeColumnResizeHandler' to store column index -- 2018.10.23 Yuki Takei
     * https://github.com/handsontable/handsontable/issues/3328
     *
     * At the moment, using 'afterColumnResizeHandler' instead.
     */

    // store column index
    this.manuallyResizedColumnIndicesSet.add(currentColumn);
    // force re-render
    const hotInstance = this.hotTable.hotInstance;
    hotInstance.render();
  }

  modifyColWidthHandler(width, column) {
    // return original width if the column index exists in 'manuallyResizedColumnIndicesSet'
    if (this.manuallyResizedColumnIndicesSet.has(column)) {
      return width;
    }
    // return fixed width if first initializing
    return Math.max(80, Math.min(400, width));
  }

  beforeColumnMoveHandler(columns, target) {
    // clear 'manuallyResizedColumnIndicesSet'
    this.manuallyResizedColumnIndicesSet.clear();
  }

  /**
   * An afterColumnMove hook.
   *
   * This synchronizes alignment when columns are moved by manualColumnMove
   */
  afterColumnMoveHandler(columns, target) {
    const align = [].concat(this.state.markdownTable.options.align);
    const removed = align.splice(columns[0], columns.length);

    /*
     * The following is a description of the algorithm for the alignment synchronization.
     *
     * Consider the case where the target is X and the columns are [2,3] and data is as follows.
     *
     * 0 1 2 3 4 5 (insert position number)
     * +-+-+-+-+-+
     * | | | | | |
     * +-+-+-+-+-+
     *  0 1 2 3 4  (column index number)
     *
     * At first, remove columns by the splice.
     *
     * 0 1 2   4 5
     * +-+-+   +-+
     * | | |   | |
     * +-+-+   +-+
     *  0 1     4
     *
     * Next, insert those columns into a new position.
     * However the target number is a insert position number before deletion, it may be changed.
     * These are changed as follows.
     *
     * Before:
     * 0 1 2   4 5
     * +-+-+   +-+
     * | | |   | |
     * +-+-+   +-+
     *
     * After:
     * 0 1 2   2 3
     * +-+-+   +-+
     * | | |   | |
     * +-+-+   +-+
     *
     * If X is 0, 1 or 2, that is, lower than columns[0], the target number is not changed.
     * If X is 4 or 5, that is, higher than columns[columns.length - 1], the target number is modified to the original value minus columns.length.
     *
     */
    let insertPosition = 0;
    if (target <= columns[0]) {
      insertPosition = target;
    }
    else if (columns[columns.length - 1] < target) {
      insertPosition = target - columns.length;
    }
    align.splice(...[insertPosition, 0].concat(removed));

    this.setState((prevState) => {
      // change only align info, so share table data to avoid redundant copy
      const newMarkdownTable = new MarkdownTable(prevState.markdownTable.table, { align });
      return { markdownTable: newMarkdownTable };
    }, () => {
      this.synchronizeAlignment();
    });
  }

  /**
   * change the markdownTable alignment and synchronize the handsontable alignment to it
   */
  align(direction, startCol, endCol) {
    this.setState((prevState) => {
      // change only align info, so share table data to avoid redundant copy
      const newMarkdownTable = new MarkdownTable(prevState.markdownTable.table, { align: [].concat(prevState.markdownTable.options.align) });
      for (let i = startCol; i <= endCol; i++) {
        newMarkdownTable.options.align[i] = direction;
      }
      return { markdownTable: newMarkdownTable };
    }, () => {
      this.synchronizeAlignment();
    });
  }

  /**
   * synchronize the handsontable alignment to the markdowntable alignment
   */
  synchronizeAlignment() {
    if (this.hotTable == null) {
      return;
    }

    const align = this.state.markdownTable.options.align;
    const hotInstance = this.hotTable.hotInstance;

    for (let i = 0; i < align.length; i++) {
      for (let j = 0; j < hotInstance.countRows(); j++) {
        hotInstance.setCellMeta(j, i, 'className', MARKDOWNTABLE_TO_HANDSONTABLE_ALIGNMENT_SYMBOL_MAPPING[align[i]]);
      }
    }
    hotInstance.render();
  }

  alignButtonHandler(direction) {
    const selectedRange = this.hotTable.hotInstance.getSelectedRange();
    if (selectedRange == null) return;

    let startCol;
    let endCol;

    if (selectedRange[0].from.col < selectedRange[0].to.col) {
      startCol = selectedRange[0].from.col;
      endCol = selectedRange[0].to.col;
    }
    else {
      startCol = selectedRange[0].to.col;
      endCol = selectedRange[0].from.col;
    }

    this.align(direction, startCol, endCol);
  }

  toggleDataImportArea() {
    this.setState({ isDataImportAreaExpanded: !this.state.isDataImportAreaExpanded });
  }

  /**
   * Import a markdowntable
   *
   * ## Note ##
   * The manualColumnMove operation affects the column order of imported data.
   * https://github.com/handsontable/handsontable/issues/5591
   */
  importData(markdownTable) {
    this.init(markdownTable);
    this.toggleDataImportArea();
  }

  expandWindow() {
    this.setState({ isWindowExpanded: true });

    // invoke updateHotTableHeight method with delay
    // cz. Resizing this.refs.hotTableContainer is completed after a little delay after 'isWindowExpanded' set with 'true'
    this.expandHotTableHeightWithDebounce();
  }

  contractWindow() {
    this.setState({ isWindowExpanded: false, handsontableHeight: DEFAULT_HOT_HEIGHT });
  }

  /**
   * Expand the height of the Handsontable
   *  by updating 'handsontableHeight' state
   *  according to the height of this.refs.hotTableContainer
   */
  expandHotTableHeight() {
    if (this.state.isWindowExpanded && this.hotTableContainer != null) {
      const height = this.hotTableContainer.getBoundingClientRect().height;
      this.setState({ handsontableHeight: height });
    }
  }

  get markdownTableOption() {
    return {
      align: [].concat(this.state.markdownTable.options.align),
      pad: this.props.ignoreAutoFormatting !== true,
    };
  }

  renderCloseButton() {
    return (
      <button type="button" className="close" onClick={this.cancel} aria-label="Close">
        <span aria-hidden="true">&times;</span>
      </button>
    );
  }

  render() {

    const buttons = (
      <span>
        {/* change order because of `float: right` by '.close' class */}
        {this.renderCloseButton()}
        <ExpandOrContractButton
          isWindowExpanded={this.state.isWindowExpanded}
          contractWindow={this.contractWindow}
          expandWindow={this.expandWindow}
        />
      </span>
    );

    return (
<<<<<<< HEAD
      <Modal isOpen={this.state.show} toggle={this.cancel} size="lg" className={`handsontable-modal ${this.state.isWindowExpanded && 'grw-modal-expanded'}`}>
=======
      <Modal
        isOpen={this.state.show}
        toggle={this.cancel}
        backdrop="static"
        keyboard={false}
        size="lg"
        className={`handsontable-modal ${this.state.isWindowExpanded && 'grw-modal-expanded'}`}
      >
>>>>>>> 2df69719
        <ModalHeader tag="h4" toggle={this.cancel} close={buttons} className="bg-primary text-light">
          Edit Table
        </ModalHeader>
        <ModalBody className="p-0 d-flex flex-column">
          <div className="grw-hot-modal-navbar px-4 py-3 border-bottom">
            <button
              type="button"
              className="mr-4 data-import-button btn btn-secondary"
              data-toggle="collapse"
              data-target="#collapseDataImport"
              aria-expanded={this.state.isDataImportAreaExpanded}
              onClick={this.toggleDataImportArea}
            >
              <span className="mr-3">Data Import</span><i className={this.state.isDataImportAreaExpanded ? 'fa fa-angle-up' : 'fa fa-angle-down'}></i>
            </button>
            <div role="group" className="btn-group">
              <button type="button" className="btn btn-secondary" onClick={() => { this.alignButtonHandler('l') }}><i className="ti-align-left"></i></button>
              <button type="button" className="btn btn-secondary" onClick={() => { this.alignButtonHandler('c') }}><i className="ti-align-center"></i></button>
              <button type="button" className="btn btn-secondary" onClick={() => { this.alignButtonHandler('r') }}><i className="ti-align-right"></i></button>
            </div>
            <Collapse isOpen={this.state.isDataImportAreaExpanded}>
              <div className="mt-4">
                <MarkdownTableDataImportForm onCancel={this.toggleDataImportArea} onImport={this.importData} />
              </div>
            </Collapse>
          </div>
          <div ref={(c) => { this.hotTableContainer = c }} className="m-4 hot-table-container">
            <HotTable
              ref={(c) => { this.hotTable = c }}
              data={this.state.markdownTable.table}
              settings={this.handsontableSettings}
              height={this.state.handsontableHeight}
              afterLoadData={this.afterLoadDataHandler}
              modifyColWidth={this.modifyColWidthHandler}
              beforeColumnMove={this.beforeColumnMoveHandler}
              beforeColumnResize={this.beforeColumnResizeHandler}
              afterColumnResize={this.afterColumnResizeHandler}
              afterColumnMove={this.afterColumnMoveHandler}
            />
          </div>
        </ModalBody>
        <ModalFooter className="grw-modal-footer">
          <button type="button" className="btn btn-danger" onClick={this.reset}>Reset</button>
          <div className="ml-auto">
            <button type="button" className="mr-2 btn btn-secondary" onClick={this.cancel}>Cancel</button>
            <button type="button" className="btn btn-primary" onClick={this.save}>Done</button>
          </div>
        </ModalFooter>
      </Modal>
    );
  }

  static getDefaultMarkdownTable() {
    return new MarkdownTable(
      [
        ['col1', 'col2', 'col3'],
        ['', '', ''],
        ['', '', ''],
      ],
      {
        align: ['', '', ''],
      },
    );
  }

  static getDefaultHandsontableSetting() {
    return {
      rowHeaders: true,
      colHeaders: true,
      manualRowMove: true,
      manualRowResize: true,
      manualColumnMove: true,
      manualColumnResize: true,
      selectionMode: 'multiple',
      outsideClickDeselects: false,
    };
  }

}

HandsontableModal.propTypes = {
  onSave: PropTypes.func,
  ignoreAutoFormatting: PropTypes.bool,
};<|MERGE_RESOLUTION|>--- conflicted
+++ resolved
@@ -428,9 +428,6 @@
     );
 
     return (
-<<<<<<< HEAD
-      <Modal isOpen={this.state.show} toggle={this.cancel} size="lg" className={`handsontable-modal ${this.state.isWindowExpanded && 'grw-modal-expanded'}`}>
-=======
       <Modal
         isOpen={this.state.show}
         toggle={this.cancel}
@@ -439,7 +436,6 @@
         size="lg"
         className={`handsontable-modal ${this.state.isWindowExpanded && 'grw-modal-expanded'}`}
       >
->>>>>>> 2df69719
         <ModalHeader tag="h4" toggle={this.cancel} close={buttons} className="bg-primary text-light">
           Edit Table
         </ModalHeader>
