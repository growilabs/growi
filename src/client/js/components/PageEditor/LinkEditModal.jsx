import React from 'react';
import PropTypes from 'prop-types';

import path from 'path';
import {
  Modal,
  ModalHeader,
  ModalBody,
  ModalFooter,
} from 'reactstrap';
import Preview from './Preview';
import PagePathAutoComplete from '../PagePathAutoComplete';

import AppContainer from '../../services/AppContainer';
import PageContainer from '../../services/PageContainer';
import AppContainer from '../../services/AppContainer';

<<<<<<< HEAD
import Preview from './Preview';
import PagePathAutoComplete from '../PagePathAutoComplete';

=======
>>>>>>> aa3e3015
import { withUnstatedContainers } from '../UnstatedUtils';

class LinkEditModal extends React.PureComponent {

  constructor(props) {
    super(props);

    this.state = {
      show: false,
      isUseRelativePath: false,
      isUsePermanentLink: false,
      linkInputValue: '/',
      labelInputValue: '',
      linkerType: 'mdLink',
      markdown: '',
<<<<<<< HEAD
      permalink: '',
      isEnablePermanentLink: false,
=======
>>>>>>> aa3e3015
    };

    this.isApplyPukiwikiLikeLinkerPlugin = window.growiRenderer.preProcessors.some(process => process.constructor.name === 'PukiwikiLikeLinker');

    this.show = this.show.bind(this);
    this.hide = this.hide.bind(this);
    this.cancel = this.cancel.bind(this);
    this.inputChangeHandler = this.inputChangeHandler.bind(this);
    this.handleChangeLabelInput = this.handleChangeLabelInput.bind(this);
    this.handleSelecteLinkerType = this.handleSelecteLinkerType.bind(this);
    this.toggleIsUseRelativePath = this.toggleIsUseRelativePath.bind(this);
    this.setMarkdown = this.setMarkdown.bind(this);
    this.toggleIsUsePamanentLink = this.toggleIsUsePamanentLink.bind(this);
    this.save = this.save.bind(this);
    this.generateLink = this.generateLink.bind(this);
    this.getPageWithLinkInputValue = this.getPageWithLinkInputValue.bind(this);
    this.renderPreview = this.renderPreview.bind(this);
  }

  componentDidUpdate(prevState) {
    const { linkInputValue: prevLinkInputValue } = prevState;
    const { linkInputValue } = this.state;
    if (linkInputValue !== prevLinkInputValue) {
      this.setMarkdown(linkInputValue);
    }
  }

  show(defaultLabelInputValue = '') {
    this.setState({ show: true, labelInputValue: defaultLabelInputValue });
  }

  cancel() {
    this.hide();
  }

  hide() {
    this.setState({
      show: false,
    });
  }

  toggleIsUseRelativePath() {
    if (this.state.linkerType === 'growiLink') {
      return;
    }
    this.setState({ isUseRelativePath: !this.state.isUseRelativePath });
  }

  toggleIsUsePamanentLink() {
    if (!this.state.isEnablePermanentLink) {
      return;
    }
    if (!this.state.isUsePermanentLink) {
      this.setState({ linkInputValue: this.state.permalink });
    }

    this.setState({ isUsePermanentLink: !this.state.isUsePermanentLink });
  }

  renderPreview() {
    return (
      <div className="linkedit-preview">
        <Preview
          markdown={this.state.markdown}
          inputRef={() => {}}
        />
      </div>
    );
  }

  async getPageWithLinkInputValue() {
    let markdown = '';
    let permalink = '';
    let isEnablePermanentLink = false;
    try {
      const res = await this.props.appContainer.apiGet('/pages.get', { path: this.state.linkInputValue });
      markdown = res.page.revision.body;
      permalink = `${window.location.origin}/${res.page.id}`;
      isEnablePermanentLink = true;
    }
    catch (err) {
      markdown = `<div class="alert alert-warning" role="alert"><strong>${err.message}</strong></div>`;
    }
    this.setState({ markdown, permalink, isEnablePermanentLink });
  }

  async setMarkdown(path) {
    let markdown = '';
    try {
      await this.props.appContainer.apiGet('/pages.get', { path }).then((res) => {
        markdown = res.page.revision.body;
      });
    }
    catch (err) {
      markdown = `<div class="alert alert-warning" role="alert"><strong>${err.message}</strong></div>`;
    }
    this.setState({ markdown });
  }

  handleChangeLabelInput(label) {
    this.setState({ labelInputValue: label });
  }

  handleSelecteLinkerType(linkerType) {
    if (this.state.isUseRelativePath && linkerType === 'growiLink') {
      this.toggleIsUseRelativePath();
    }
    this.setState({ linkerType });
  }

  save() {
    const output = this.generateLink();

    if (this.props.onSave != null) {
      this.props.onSave(output);
    }

    this.hide();
  }

  inputChangeHandler(inputChangeValue) {
<<<<<<< HEAD
    this.setState({ linkInputValue: inputChangeValue, isEnablePermanentLink: false, isUsePermanentLink: false });
  }

=======
    this.setState({ linkInputValue: inputChangeValue });
  }

  submitHandler(submitValue) {
    this.setState({ linkInputValue: submitValue });
  }

>>>>>>> aa3e3015
  generateLink() {
    const { pageContainer } = this.props;
    const {
      linkInputValue,
      labelInputValue,
      linkerType,
      isUseRelativePath,
    } = this.state;

    let reshapedLink = linkInputValue;

    if (isUseRelativePath && linkInputValue.match(/^\//)) {
      reshapedLink = path.relative(pageContainer.state.path, linkInputValue);
    }

    if (linkerType === 'pukiwikiLink') {
      return `[[${labelInputValue}>${reshapedLink}]]`;
    }
    if (linkerType === 'growiLink') {
      return `[${reshapedLink}]`;
    }
    if (linkerType === 'mdLink') {
      return `[${labelInputValue}](${reshapedLink})`;
    }
  }

  render() {
    return (
      <Modal isOpen={this.state.show} toggle={this.cancel} size="lg">
        <ModalHeader tag="h4" toggle={this.cancel} className="bg-primary text-light">
          Edit Links
        </ModalHeader>

        <ModalBody className="container">
<<<<<<< HEAD
          <div className="row h-100">
            <div className="col-12 col-lg-6">
              <div className="form-gorup my-3">
                <label htmlFor="linkInput">Link</label>
                <div className="input-group">
                  <PagePathAutoComplete
                    onInputChange={this.inputChangeHandler}
                    onSubmit={this.getPageWithLinkInputValue}
                  />
=======
          <div className="row">
            <div className="col">
              <form className="form-group">
                <div className="form-gorup my-3">
                  <label htmlFor="linkInput">Link</label>
                  <div className="input-group">
                    <PagePathAutoComplete
                      onInputChange={this.inputChangeHandler}
                      onSubmit={this.submitHandler}
                    />
                  </div>
>>>>>>> aa3e3015
                </div>
              </div>

              <div className="d-block d-lg-none mb-3">
                {this.renderPreview()}
              </div>

              <div className="card">
                <div className="card-body">
                  <form className="form-group">
                    <div className="form-group btn-group d-flex" role="group" aria-label="type">
                      <button
                        type="button"
                        name="mdLink"
                        className={`btn btn-outline-secondary w-100 ${this.state.linkerType === 'mdLink' && 'active'}`}
                        onClick={e => this.handleSelecteLinkerType(e.target.name)}
                      >
                        Markdown
                      </button>
                      <button
                        type="button"
                        name="growiLink"
                        className={`btn btn-outline-secondary w-100 ${this.state.linkerType === 'growiLink' && 'active'}`}
                        onClick={e => this.handleSelecteLinkerType(e.target.name)}
                      >
                        Growi Original
                      </button>
                      {this.isApplyPukiwikiLikeLinkerPlugin && (
                        <button
                          type="button"
                          name="pukiwikiLink"
                          className={`btn btn-outline-secondary w-100 ${this.state.linkerType === 'pukiwikiLink' && 'active'}`}
                          onClick={e => this.handleSelecteLinkerType(e.target.name)}
                        >
                          Pukiwiki
                        </button>
                      )}
                    </div>

                    <div className="form-group">
                      <label htmlFor="label">Label</label>
                      <input
                        type="text"
                        className="form-control"
                        id="label"
                        value={this.state.labelInputValue}
                        onChange={e => this.handleChangeLabelInput(e.target.value)}
                        disabled={this.state.linkerType === 'growiLink'}
                      />
                    </div>
                    <div className="form-inline">
                      <div className="custom-control custom-checkbox custom-checkbox-info">
                        <input
                          className="custom-control-input"
                          id="relativePath"
                          type="checkbox"
                          checked={this.state.isUseRelativePath}
                          disabled={this.state.linkerType === 'growiLink'}
                        />
                        <label className="custom-control-label" htmlFor="relativePath" onClick={this.toggleIsUseRelativePath}>
                          Use relative path
                        </label>
                      </div>
                    </div>
                    <div className="form-inline">
                      <div className="custom-control custom-checkbox custom-checkbox-info">
                        <input
                          className="custom-control-input"
                          id="permanentLink"
                          type="checkbox"
                          checked={this.state.isUsePermanentLink}
                          disabled={!this.state.isEnablePermanentLink}
                        />
                        <label className="custom-control-label" htmlFor="permanentLink" onClick={this.toggleIsUsePamanentLink}>
                          Use permanent link
                        </label>
                      </div>
                    </div>
                  </form>
                </div>
              </div>
            </div>
<<<<<<< HEAD
            <div className="col-12 col-lg-6">
              <div className="d-block">
                <div className="linkedit-preview">
                  <Preview
                    markdown={this.state.markdown}
                    inputRef={() => {}}
                  />
                </div>
                render preview
              </div>
=======

            <div className="col d-none d-lg-block">
              {this.renderPreview()}
>>>>>>> aa3e3015
            </div>
          </div>
        </ModalBody>
        <ModalFooter>
          <button type="button" className="btn btn-sm btn-outline-secondary" onClick={this.hide}>
            Cancel
          </button>
          <button type="submit" className="btn btn-sm btn-primary" onClick={this.save}>
            Done
          </button>
        </ModalFooter>
      </Modal>
    );
  }

}

LinkEditModal.propTypes = {
  appContainer: PropTypes.instanceOf(AppContainer).isRequired,
  pageContainer: PropTypes.instanceOf(PageContainer).isRequired,
  onSave: PropTypes.func,
};

/**
 * Wrapper component for using unstated
 */
const LinkEditModalWrapper = withUnstatedContainers(LinkEditModal, [AppContainer, PageContainer]);

export default LinkEditModalWrapper;<|MERGE_RESOLUTION|>--- conflicted
+++ resolved
@@ -13,14 +13,7 @@
 
 import AppContainer from '../../services/AppContainer';
 import PageContainer from '../../services/PageContainer';
-import AppContainer from '../../services/AppContainer';
-
-<<<<<<< HEAD
-import Preview from './Preview';
-import PagePathAutoComplete from '../PagePathAutoComplete';
-
-=======
->>>>>>> aa3e3015
+
 import { withUnstatedContainers } from '../UnstatedUtils';
 
 class LinkEditModal extends React.PureComponent {
@@ -36,11 +29,8 @@
       labelInputValue: '',
       linkerType: 'mdLink',
       markdown: '',
-<<<<<<< HEAD
       permalink: '',
       isEnablePermanentLink: false,
-=======
->>>>>>> aa3e3015
     };
 
     this.isApplyPukiwikiLikeLinkerPlugin = window.growiRenderer.preProcessors.some(process => process.constructor.name === 'PukiwikiLikeLinker');
@@ -48,11 +38,10 @@
     this.show = this.show.bind(this);
     this.hide = this.hide.bind(this);
     this.cancel = this.cancel.bind(this);
-    this.inputChangeHandler = this.inputChangeHandler.bind(this);
+    this.handleChangeLinkInput = this.handleChangeLinkInput.bind(this);
     this.handleChangeLabelInput = this.handleChangeLabelInput.bind(this);
     this.handleSelecteLinkerType = this.handleSelecteLinkerType.bind(this);
     this.toggleIsUseRelativePath = this.toggleIsUseRelativePath.bind(this);
-    this.setMarkdown = this.setMarkdown.bind(this);
     this.toggleIsUsePamanentLink = this.toggleIsUsePamanentLink.bind(this);
     this.save = this.save.bind(this);
     this.generateLink = this.generateLink.bind(this);
@@ -64,7 +53,7 @@
     const { linkInputValue: prevLinkInputValue } = prevState;
     const { linkInputValue } = this.state;
     if (linkInputValue !== prevLinkInputValue) {
-      this.setMarkdown(linkInputValue);
+      this.getPageWithLinkInputValue(linkInputValue);
     }
   }
 
@@ -86,18 +75,18 @@
     if (this.state.linkerType === 'growiLink') {
       return;
     }
-    this.setState({ isUseRelativePath: !this.state.isUseRelativePath });
+
+    // User can't use both relativePath and permalink at the same time
+    this.setState({ isUseRelativePath: !this.state.isUseRelativePath, isUsePermanentLink: false });
   }
 
   toggleIsUsePamanentLink() {
     if (!this.state.isEnablePermanentLink) {
       return;
     }
-    if (!this.state.isUsePermanentLink) {
-      this.setState({ linkInputValue: this.state.permalink });
-    }
-
-    this.setState({ isUsePermanentLink: !this.state.isUsePermanentLink });
+
+    // User can't use both relativePath and permalink at the same time
+    this.setState({ isUsePermanentLink: !this.state.isUsePermanentLink, isUseRelativePath: false });
   }
 
   renderPreview() {
@@ -111,12 +100,37 @@
     );
   }
 
-  async getPageWithLinkInputValue() {
+  handleChangeLinkInput(inputChangeValue) {
+    this.setState({ linkInputValue: inputChangeValue, isEnablePermanentLink: false, isUsePermanentLink: false });
+  }
+
+  handleChangeLabelInput(label) {
+    this.setState({ labelInputValue: label });
+  }
+
+  handleSelecteLinkerType(linkerType) {
+    if (this.state.isUseRelativePath && linkerType === 'growiLink') {
+      this.toggleIsUseRelativePath();
+    }
+    this.setState({ linkerType });
+  }
+
+  save() {
+    const output = this.generateLink();
+
+    if (this.props.onSave != null) {
+      this.props.onSave(output);
+    }
+
+    this.hide();
+  }
+
+  async getPageWithLinkInputValue(path) {
     let markdown = '';
     let permalink = '';
     let isEnablePermanentLink = false;
     try {
-      const res = await this.props.appContainer.apiGet('/pages.get', { path: this.state.linkInputValue });
+      const res = await this.props.appContainer.apiGet('/pages.get', { path });
       markdown = res.page.revision.body;
       permalink = `${window.location.origin}/${res.page.id}`;
       isEnablePermanentLink = true;
@@ -127,54 +141,7 @@
     this.setState({ markdown, permalink, isEnablePermanentLink });
   }
 
-  async setMarkdown(path) {
-    let markdown = '';
-    try {
-      await this.props.appContainer.apiGet('/pages.get', { path }).then((res) => {
-        markdown = res.page.revision.body;
-      });
-    }
-    catch (err) {
-      markdown = `<div class="alert alert-warning" role="alert"><strong>${err.message}</strong></div>`;
-    }
-    this.setState({ markdown });
-  }
-
-  handleChangeLabelInput(label) {
-    this.setState({ labelInputValue: label });
-  }
-
-  handleSelecteLinkerType(linkerType) {
-    if (this.state.isUseRelativePath && linkerType === 'growiLink') {
-      this.toggleIsUseRelativePath();
-    }
-    this.setState({ linkerType });
-  }
-
-  save() {
-    const output = this.generateLink();
-
-    if (this.props.onSave != null) {
-      this.props.onSave(output);
-    }
-
-    this.hide();
-  }
-
-  inputChangeHandler(inputChangeValue) {
-<<<<<<< HEAD
-    this.setState({ linkInputValue: inputChangeValue, isEnablePermanentLink: false, isUsePermanentLink: false });
-  }
-
-=======
-    this.setState({ linkInputValue: inputChangeValue });
-  }
-
-  submitHandler(submitValue) {
-    this.setState({ linkInputValue: submitValue });
-  }
-
->>>>>>> aa3e3015
+
   generateLink() {
     const { pageContainer } = this.props;
     const {
@@ -182,12 +149,16 @@
       labelInputValue,
       linkerType,
       isUseRelativePath,
+      isUsePermanentLink,
     } = this.state;
 
     let reshapedLink = linkInputValue;
 
     if (isUseRelativePath && linkInputValue.match(/^\//)) {
       reshapedLink = path.relative(pageContainer.state.path, linkInputValue);
+    }
+    if (isUsePermanentLink) {
+      reshapedLink = this.state.permalink;
     }
 
     if (linkerType === 'pukiwikiLink') {
@@ -209,35 +180,19 @@
         </ModalHeader>
 
         <ModalBody className="container">
-<<<<<<< HEAD
-          <div className="row h-100">
+          <div className="row">
             <div className="col-12 col-lg-6">
-              <div className="form-gorup my-3">
-                <label htmlFor="linkInput">Link</label>
-                <div className="input-group">
-                  <PagePathAutoComplete
-                    onInputChange={this.inputChangeHandler}
-                    onSubmit={this.getPageWithLinkInputValue}
-                  />
-=======
-          <div className="row">
-            <div className="col">
               <form className="form-group">
                 <div className="form-gorup my-3">
                   <label htmlFor="linkInput">Link</label>
                   <div className="input-group">
                     <PagePathAutoComplete
-                      onInputChange={this.inputChangeHandler}
-                      onSubmit={this.submitHandler}
+                      onInputChange={this.handleChangeLinkInput}
+                      onSubmit={this.getPageWithLinkInputValue}
                     />
                   </div>
->>>>>>> aa3e3015
                 </div>
-              </div>
-
-              <div className="d-block d-lg-none mb-3">
-                {this.renderPreview()}
-              </div>
+              </form>
 
               <div className="card">
                 <div className="card-body">
@@ -314,22 +269,10 @@
                 </div>
               </div>
             </div>
-<<<<<<< HEAD
             <div className="col-12 col-lg-6">
-              <div className="d-block">
-                <div className="linkedit-preview">
-                  <Preview
-                    markdown={this.state.markdown}
-                    inputRef={() => {}}
-                  />
-                </div>
-                render preview
+              <div className="d-block mb-3">
+                {this.renderPreview()}
               </div>
-=======
-
-            <div className="col d-none d-lg-block">
-              {this.renderPreview()}
->>>>>>> aa3e3015
             </div>
           </div>
         </ModalBody>
