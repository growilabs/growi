import React from 'react';
import PropTypes from 'prop-types';

import { Modal, ModalHeader, ModalBody } from 'reactstrap';

import PublishLink from './PublishLink';
import PageContainer from '../../services/PageContainer';

import { withUnstatedContainers } from '../UnstatedUtils';

class LinkEditModal extends React.PureComponent {

  constructor(props) {
    super(props);

    this.state = {
      show: false,
      isUseRelativePath: false,
      linkInputValue: '',
      labelInputValue: '',
<<<<<<< HEAD
      linkerType: 'pukiwikiLink',
=======
      output: '[label](link)',
>>>>>>> e7fdf060
    };

    this.show = this.show.bind(this);
    this.hide = this.hide.bind(this);
    this.cancel = this.cancel.bind(this);
    this.handleChangeLinkInput = this.handleChangeLinkInput.bind(this);
    this.handleChangeLabelInput = this.handleChangeLabelInput.bind(this);
    this.toggleIsUseRelativePath = this.toggleIsUseRelativePath.bind(this);
    this.handleChangeLinkInput = this.handleChangeLinkInput.bind(this);
    this.handleChangeLabelInput = this.handleChangeLabelInput.bind(this);
    this.handleSelecteLinkerType = this.handleSelecteLinkerType.bind(this);
    this.showLog = this.showLog.bind(this);
    this.save = this.save.bind(this);
  }

  show(editor) {
    const selection = editor.getDoc().getSelection();
    this.setState({ show: true, labelInputValue: selection });
  }

  cancel() {
    this.hide();
  }

  hide() {
    this.setState({
      show: false,
    });
  }

  toggleIsUseRelativePath() {
    if (this.state.linkerType === 'growiLink') {
      return;
    }
    this.setState({ isUseRelativePath: !this.state.isUseRelativePath });
  }

  renderPreview() {
    // TODO GW-2658
  }

  insertLinkIntoEditor() {
    // TODO GW-2659
  }

  showLog() {
    console.log(this.state.linkInputValue);
  }

  handleChangeLinkInput(linkValue) {
    this.setState({ linkInputValue: linkValue });
  }

  handleChangeLabelInput(labelValue) {
    this.setState({ labelInputValue: labelValue });
  }

<<<<<<< HEAD
  handleSelecteLinkerType(linkerType) {
    if (this.state.isUseRelativePath && linkerType === 'growiLink') {
      this.toggleIsUseRelativePath();
    }
    this.setState({ linkerType });
=======
  save() {
    if (this.props.onSave != null) {
      this.props.onSave(this.state.output);
    }

    this.hide();
>>>>>>> e7fdf060
  }

  render() {
    const { pageContainer } = this.props;
    return (
      <Modal isOpen={this.state.show} toggle={this.cancel} size="lg">
        <ModalHeader tag="h4" toggle={this.cancel} className="bg-primary text-light">
          Edit Links
        </ModalHeader>

        <ModalBody className="container">
          <div className="row">
            <div className="col">
              <div className="form-gorup my-3">
                <label htmlFor="linkInput">Link</label>
                <div className="input-group">
                  <input
                    className="form-control"
                    id="linkInput"
                    type="text"
                    placeholder="URL or page path"
                    aria-describedby="button-addon"
                    value={this.state.linkInputValue}
<<<<<<< HEAD
                    onChange={e => this.handleChangeLinkInput(e.target.value)}
=======
                    onChange={e => this.handleInputChange(e.target.value)}
>>>>>>> e7fdf060
                  />
                  <div className="input-group-append">
                    <button type="button" id="button-addon" className="btn btn-secondary" onClick={this.showLog}>
                      Preview
                    </button>
                  </div>
                </div>
              </div>

              <div className="d-block d-lg-none">
                {this.renderPreview}
                render preview
              </div>

              <div className="link-edit-tabs">
                <ul className="nav nav-tabs" role="tabist">
                  <li className="nav-item">
                    <a
                      className="nav-link active"
                      name="pukiwikiLink"
                      onClick={e => this.handleSelecteLinkerType(e.target.name)}
                      href="#Pukiwiki"
                      role="tab"
                      data-toggle="tab"
                    >
                      Pukiwiki
                    </a>
                  </li>
                  <li className="nav-item">
                    <a
                      className="nav-link"
                      name="growiLink"
                      onClick={e => this.handleSelecteLinkerType(e.target.name)}
                      href="#Growi"
                      role="tab"
                      data-toggle="tab"
                    >
                      Growi Original
                    </a>
                  </li>
                  <li className="nav-item">
                    <a className="nav-link" name="mdLink" onClick={e => this.handleSelecteLinkerType(e.target.name)} href="#MD" role="tab" data-toggle="tab">
                      Markdown
                    </a>
                  </li>
                </ul>

                <div className="tab-content pt-3">
                  <form className="form-group">
                    <div className="form-group">
                      <label htmlFor="label">Label</label>
                      <input
                        type="text"
                        className="form-control"
                        id="label"
                        value={this.state.labelInputValue}
                        onChange={e => this.handleChangeLabelInput(e.target.value)}
                        disabled={this.state.linkerType === 'growiLink'}
                      />
                      <PublishLink
                        link={this.state.linkInputValue}
                        label={this.state.labelInputValue}
                        type={this.state.linkerType}
                        isUseRelativePath={this.state.isUseRelativePath}
                        currentPagePath={pageContainer.state.path}
                      />
                    </div>
                    <div className="form-inline">
                      <div className="custom-control custom-checkbox custom-checkbox-info">
                        <input
                          className="custom-control-input"
                          id="relativePath"
                          type="checkbox"
                          checked={this.state.isUseRelativePath}
                          disabled={this.state.linkerType === 'growiLink'}
                        />
                        <label className="custom-control-label" htmlFor="relativePath" onClick={this.toggleIsUseRelativePath}>
                          Use relative path
                        </label>
                      </div>
<<<<<<< HEAD
                      <button type="button" className="btn btn-primary ml-auto">
                        Done
                      </button>
                    </div>
                  </form>
=======
                      <span className="p-2">[[{this.state.labelInputValue} &gt; {this.state.linkInputValue}]]</span>
                      <div className="form-inline">
                        <div className="custom-control custom-checkbox custom-checkbox-info">
                          <input className="custom-control-input" id="pukiwikiRelativePath" type="checkbox" checked={this.state.isUseRelativePath} />
                          <label className="custom-control-label" htmlFor="pukiwikiRelativePath" onClick={this.toggleIsUseRelativePath}>
                            Use relative path
                          </label>
                        </div>
                        <button type="button" className="btn btn-primary ml-auto" onClick={this.save}>
                          Done
                        </button>
                      </div>
                    </form>
                  </div>

                  <div id="Crowi" className="tab-pane" role="tabpanel">
                    <form className="form-group">
                      <div className="form-group">
                        <label htmlFor="crowiLink">Label</label>
                        <input type="text" className="form-control" id="crowiLink"></input>
                      </div>
                      <div>
                        <span>URI</span>
                      </div>
                      <div className="d-flex">
                        <button type="button" className="btn btn-primary ml-auto" onClick={this.save}>
                          Done
                        </button>
                      </div>
                    </form>
                  </div>

                  <div id="MD" className="tab-pane" role="tabpanel">
                    <form className="form-group">
                      <div className="form-group">
                        <label htmlFor="MDLink">Label</label>
                        <input type="text" className="form-control" id="MDLink"></input>
                      </div>
                      <div>
                        <span>URI</span>
                      </div>
                      <div className="form-inline">
                        <div className="custom-control custom-checkbox custom-checkbox-info">
                          <input className="custom-control-input" id="mdRelativePath" type="checkbox" checked={this.state.isUseRelativePath} />
                          <label className="custom-control-label" htmlFor="mdRelativePath" onClick={this.toggleIsUseRelativePath}>
                            Use relative path
                          </label>
                        </div>
                        <button type="button" className="btn btn-primary ml-auto" onClick={this.save}>
                          Done
                        </button>
                      </div>
                    </form>
                  </div>
>>>>>>> e7fdf060
                </div>
              </div>
            </div>

            <div className="col d-none d-lg-block">
              {this.renderPreview}
              render preview
            </div>
          </div>
        </ModalBody>
      </Modal>
    );
  }

}

LinkEditModal.propTypes = {
<<<<<<< HEAD
  pageContainer: PropTypes.instanceOf(PageContainer).isRequired,
};

/**
 * Wrapper component for using unstated
 */
const LinkEditModalWrapper = withUnstatedContainers(LinkEditModal, [PageContainer]);

export default LinkEditModalWrapper;
=======
  onSave: PropTypes.func,
};
>>>>>>> e7fdf060
<|MERGE_RESOLUTION|>--- conflicted
+++ resolved
@@ -18,18 +18,13 @@
       isUseRelativePath: false,
       linkInputValue: '',
       labelInputValue: '',
-<<<<<<< HEAD
       linkerType: 'pukiwikiLink',
-=======
       output: '[label](link)',
->>>>>>> e7fdf060
     };
 
     this.show = this.show.bind(this);
     this.hide = this.hide.bind(this);
     this.cancel = this.cancel.bind(this);
-    this.handleChangeLinkInput = this.handleChangeLinkInput.bind(this);
-    this.handleChangeLabelInput = this.handleChangeLabelInput.bind(this);
     this.toggleIsUseRelativePath = this.toggleIsUseRelativePath.bind(this);
     this.handleChangeLinkInput = this.handleChangeLinkInput.bind(this);
     this.handleChangeLabelInput = this.handleChangeLabelInput.bind(this);
@@ -80,20 +75,19 @@
     this.setState({ labelInputValue: labelValue });
   }
 
-<<<<<<< HEAD
   handleSelecteLinkerType(linkerType) {
     if (this.state.isUseRelativePath && linkerType === 'growiLink') {
       this.toggleIsUseRelativePath();
     }
     this.setState({ linkerType });
-=======
+  }
+
+
   save() {
     if (this.props.onSave != null) {
       this.props.onSave(this.state.output);
-    }
 
     this.hide();
->>>>>>> e7fdf060
   }
 
   render() {
@@ -117,11 +111,7 @@
                     placeholder="URL or page path"
                     aria-describedby="button-addon"
                     value={this.state.linkInputValue}
-<<<<<<< HEAD
                     onChange={e => this.handleChangeLinkInput(e.target.value)}
-=======
-                    onChange={e => this.handleInputChange(e.target.value)}
->>>>>>> e7fdf060
                   />
                   <div className="input-group-append">
                     <button type="button" id="button-addon" className="btn btn-secondary" onClick={this.showLog}>
@@ -202,68 +192,11 @@
                           Use relative path
                         </label>
                       </div>
-<<<<<<< HEAD
                       <button type="button" className="btn btn-primary ml-auto">
                         Done
                       </button>
                     </div>
                   </form>
-=======
-                      <span className="p-2">[[{this.state.labelInputValue} &gt; {this.state.linkInputValue}]]</span>
-                      <div className="form-inline">
-                        <div className="custom-control custom-checkbox custom-checkbox-info">
-                          <input className="custom-control-input" id="pukiwikiRelativePath" type="checkbox" checked={this.state.isUseRelativePath} />
-                          <label className="custom-control-label" htmlFor="pukiwikiRelativePath" onClick={this.toggleIsUseRelativePath}>
-                            Use relative path
-                          </label>
-                        </div>
-                        <button type="button" className="btn btn-primary ml-auto" onClick={this.save}>
-                          Done
-                        </button>
-                      </div>
-                    </form>
-                  </div>
-
-                  <div id="Crowi" className="tab-pane" role="tabpanel">
-                    <form className="form-group">
-                      <div className="form-group">
-                        <label htmlFor="crowiLink">Label</label>
-                        <input type="text" className="form-control" id="crowiLink"></input>
-                      </div>
-                      <div>
-                        <span>URI</span>
-                      </div>
-                      <div className="d-flex">
-                        <button type="button" className="btn btn-primary ml-auto" onClick={this.save}>
-                          Done
-                        </button>
-                      </div>
-                    </form>
-                  </div>
-
-                  <div id="MD" className="tab-pane" role="tabpanel">
-                    <form className="form-group">
-                      <div className="form-group">
-                        <label htmlFor="MDLink">Label</label>
-                        <input type="text" className="form-control" id="MDLink"></input>
-                      </div>
-                      <div>
-                        <span>URI</span>
-                      </div>
-                      <div className="form-inline">
-                        <div className="custom-control custom-checkbox custom-checkbox-info">
-                          <input className="custom-control-input" id="mdRelativePath" type="checkbox" checked={this.state.isUseRelativePath} />
-                          <label className="custom-control-label" htmlFor="mdRelativePath" onClick={this.toggleIsUseRelativePath}>
-                            Use relative path
-                          </label>
-                        </div>
-                        <button type="button" className="btn btn-primary ml-auto" onClick={this.save}>
-                          Done
-                        </button>
-                      </div>
-                    </form>
-                  </div>
->>>>>>> e7fdf060
                 </div>
               </div>
             </div>
@@ -281,8 +214,8 @@
 }
 
 LinkEditModal.propTypes = {
-<<<<<<< HEAD
   pageContainer: PropTypes.instanceOf(PageContainer).isRequired,
+  onSave: PropTypes.func,
 };
 
 /**
@@ -290,8 +223,4 @@
  */
 const LinkEditModalWrapper = withUnstatedContainers(LinkEditModal, [PageContainer]);
 
-export default LinkEditModalWrapper;
-=======
-  onSave: PropTypes.func,
-};
->>>>>>> e7fdf060
+export default LinkEditModalWrapper;