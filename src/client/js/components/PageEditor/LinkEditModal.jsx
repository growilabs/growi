import React from 'react';
import PropTypes from 'prop-types';

import {
  Modal,
  ModalHeader,
  ModalBody,
  Popover,
  PopoverBody,
} from 'reactstrap';

import { debounce } from 'throttle-debounce';

import path from 'path';
import validator from 'validator';
import Preview from './Preview';
import PagePreviewIcon from '../Icons/PagePreviewIcon';

import AppContainer from '../../services/AppContainer';
import PageContainer from '../../services/PageContainer';

import SearchTypeahead from '../SearchTypeahead';
import Linker from '../../models/Linker';

import { withUnstatedContainers } from '../UnstatedUtils';

class LinkEditModal extends React.PureComponent {

  constructor(props) {
    super(props);

    this.state = {
      show: false,
      isUseRelativePath: false,
      isUsePermanentLink: false,
      linkInputValue: '',
      labelInputValue: '',
      linkerType: Linker.types.markdownLink,
      markdown: '',
      previewError: '',
      permalink: '',
      linkText: '',
      isPreviewOpen: false,
    };

    this.isApplyPukiwikiLikeLinkerPlugin = window.growiRenderer.preProcessors.some(process => process.constructor.name === 'PukiwikiLikeLinker');

    this.show = this.show.bind(this);
    this.hide = this.hide.bind(this);
    this.cancel = this.cancel.bind(this);
    this.handleChangeTypeahead = this.handleChangeTypeahead.bind(this);
    this.handleChangeLabelInput = this.handleChangeLabelInput.bind(this);
    this.handleChangeLinkInput = this.handleChangeLinkInput.bind(this);
    this.handleSelecteLinkerType = this.handleSelecteLinkerType.bind(this);
    this.toggleIsUseRelativePath = this.toggleIsUseRelativePath.bind(this);
    this.toggleIsUsePamanentLink = this.toggleIsUsePamanentLink.bind(this);
    this.save = this.save.bind(this);
    this.generateLink = this.generateLink.bind(this);
    this.renderPreview = this.renderPreview.bind(this);
    this.getRootPath = this.getRootPath.bind(this);
    this.toggleIsPreviewOpen = this.toggleIsPreviewOpen.bind(this);
    this.generateAndSetPreviewDebounced = debounce(200, this.generateAndSetPreview.bind(this));
  }

  componentDidUpdate(prevProps, prevState) {
    const { linkInputValue: prevLinkInputValue } = prevState;
    const { linkInputValue } = this.state;
    if (linkInputValue !== prevLinkInputValue) {
      this.generateAndSetPreviewDebounced(linkInputValue);
    }
  }

  // defaultMarkdownLink is an instance of Linker
  show(defaultMarkdownLink = null) {
    // if defaultMarkdownLink is null, set default value in inputs.
    const { label = '', link = '' } = defaultMarkdownLink;
    let { type = Linker.types.markdownLink } = defaultMarkdownLink;

    // if type of defaultMarkdownLink is pukiwikiLink when pukiwikiLikeLinker plugin is disable, change type(not change label and link)
    if (type === Linker.types.pukiwikiLink && !this.isApplyPukiwikiLikeLinkerPlugin) {
      type = Linker.types.markdownLink;
    }

    this.parseLinkAndSetState(link, type);

    this.setState({
      show: true,
      labelInputValue: label,
      isUsePermanentLink: false,
      permalink: '',
      linkerType: type,
    });
  }

  // parse link, link is ...
  // case-1. url of this growi's page (ex. 'http://localhost:3000/hoge/fuga')
  // case-2. absolute path of this growi's page (ex. '/hoge/fuga')
  // case-3. relative path of this growi's page (ex. '../fuga', 'hoge')
  // case-4. external link (ex. 'https://growi.org')
  // case-5. the others (ex. '')
  parseLinkAndSetState(link, type) {
    // create url from link, add dummy origin if link is not valid url.
    // ex-1. link = 'https://growi.org/' -> url = 'https://growi.org/' (case-1,4)
    // ex-2. link = 'hoge' -> url = 'http://example.com/hoge' (case-2,3,5)
    const url = new URL(link, 'http://example.com');
    const isUrl = url.origin !== 'http://example.com';

    let isUseRelativePath = false;
    let reshapedLink = link;

    // if case-1, reshapedLink becomes page path
    reshapedLink = this.convertUrlToPathIfPageUrl(reshapedLink, url);

    // case-3
    if (!isUrl && !reshapedLink.startsWith('/') && reshapedLink !== '') {
      isUseRelativePath = true;
      const rootPath = this.getRootPath(type);
      reshapedLink = path.resolve(rootPath, reshapedLink);
    }

    this.setState({
      linkInputValue: reshapedLink,
      isUseRelativePath,
    });
  }

  // return path name of link if link is this growi page url, else return original link.
  convertUrlToPathIfPageUrl(link, url) {
    // when link is this growi's page url, url.origin === window.location.origin and return path name
    return url.origin === window.location.origin ? decodeURI(url.pathname) : link;
  }

  cancel() {
    this.hide();
  }

  hide() {
    this.setState({
      show: false,
    });
  }

  toggleIsUseRelativePath() {
    if (!this.state.linkInputValue.startsWith('/') || this.state.linkerType === Linker.types.growiLink) {
      return;
    }

    // User can't use both relativePath and permalink at the same time
    this.setState({ isUseRelativePath: !this.state.isUseRelativePath, isUsePermanentLink: false });
  }

  toggleIsUsePamanentLink() {
    if (this.state.permalink === '' || this.state.linkerType === Linker.types.growiLink) {
      return;
    }

    // User can't use both relativePath and permalink at the same time
    this.setState({ isUsePermanentLink: !this.state.isUsePermanentLink, isUseRelativePath: false });
  }

  renderPreview() {
    if (this.state.markdown !== '') {
      return (
        <div className="linkedit-preview">
          <Preview markdown={this.state.markdown} />
        </div>
      );
    }
    if (this.state.previewError !== '') {
      return this.state.previewError;
    }
    return 'Page preview here.';
  }

  async generateAndSetPreview(path) {
    let markdown = '';
    let previewError = '';
    let permalink = '';

    if (path.startsWith('/')) {
      const pathWithoutFragment = new URL(path, 'http://dummy').pathname;
      const isPermanentLink = validator.isMongoId(pathWithoutFragment.slice(1));
      const pageId = isPermanentLink ? pathWithoutFragment.slice(1) : null;

      try {
        const { page } = await this.props.appContainer.apiGet('/pages.get', { path: pathWithoutFragment, page_id: pageId });
        markdown = page.revision.body;
        // create permanent link only if path isn't permanent link because checkbox for isUsePermanentLink is disabled when permalink is ''.
        permalink = !isPermanentLink ? `${window.location.origin}/${page.id}` : '';
      }
      catch (err) {
        previewError = err.message;
      }
    }
    this.setState({ markdown, previewError, permalink });
  }

  renderLinkPreview() {
    const linker = this.generateLink();

    if (this.isUsePermanentLink && this.permalink != null) {
      linker.link = this.permalink;
    }

    if (linker.label === '') {
      linker.label = linker.link;
    }

    const linkText = linker.generateMarkdownText();
    return (
      <div className="d-flex justify-content-between mb-3">
        <div className="card bg-disabled w-100 p-1 mb-0">
          <p className="text-left text-muted mb-1 small">Markdown</p>
          <p className="text-center text-truncate text-muted">{linkText}</p>
        </div>
        <div className="d-flex align-items-center">
          <span className="lead mx-3">
            <i className="fa fa-caret-right"></i>
          </span>
        </div>
        <div className="card w-100 p-1 mb-0">
          <p className="text-left text-muted mb-1 small">HTML</p>
          <p className="text-center text-truncate">
            <a href={linker.link}>{linker.label}</a>
          </p>
        </div>
      </div>
    );
  }

  handleChangeTypeahead(selected) {
    const page = selected[0];
    if (page != null) {
      this.setState({ linkInputValue: page.path });
    }
  }

  handleChangeLabelInput(label) {
    this.setState({ labelInputValue: label });
  }

  handleChangeLinkInput(link) {
    let isUseRelativePath = this.state.isUseRelativePath;
    if (!this.state.linkInputValue.startsWith('/') || this.state.linkerType === Linker.types.growiLink) {
      isUseRelativePath = false;
    }
    this.setState({ linkInputValue: link, isUseRelativePath, isUsePermanentLink: false });
  }

  handleSelecteLinkerType(linkerType) {
    let { isUseRelativePath, isUsePermanentLink } = this.state;
    if (linkerType === Linker.types.growiLink) {
      isUseRelativePath = false;
      isUsePermanentLink = false;
    }
    this.setState({ linkerType, isUseRelativePath, isUsePermanentLink });
  }

  save() {
    if (this.props.onSave != null) {
      this.props.onSave(this.state.linkText);
    }

    this.hide();
  }

  generateLink() {
    const {
      linkInputValue, labelInputValue, linkerType, isUseRelativePath, isUsePermanentLink, permalink,
    } = this.state;

    let reshapedLink = linkInputValue;
    if (isUseRelativePath) {
      const rootPath = this.getRootPath(linkerType);
      reshapedLink = rootPath === linkInputValue ? '.' : path.relative(rootPath, linkInputValue);
    }

    if (isUsePermanentLink && permalink != null) {
      reshapedLink = permalink;
    }

    return new Linker(linkerType, labelInputValue, reshapedLink);
  }

  getRootPath(type) {
    const { pageContainer } = this.props;
    const pagePath = pageContainer.state.path;
    // rootPaths of md link and pukiwiki link are different
    return type === Linker.types.markdownLink ? path.dirname(pagePath) : pagePath;
  }

  toggleIsPreviewOpen() {
    this.setState({ isPreviewOpen: !this.state.isPreviewOpen });
  }

  renderLinkAndLabelForm() {
    return (
      <>
        <h3 className="grw-modal-head">Set link and label</h3>
        <form className="form-group">
          <div className="form-gorup my-3">
            <div className="input-group flex-nowrap">
              <div className="input-group-prepend">
                <span className="input-group-text">link</span>
              </div>
              <SearchTypeahead
                onChange={this.handleChangeTypeahead}
                onInputChange={this.handleChangeLinkInput}
                inputName="link"
                placeholder="Input page path or URL"
                keywordOnInit={this.state.linkInputValue}
              />
              <div className="input-group-append">
                <button type="button" id="preview-btn" className="btn btn-info btn-page-preview">
                  <PagePreviewIcon />
                </button>
                <Popover placement="right" isOpen={this.state.isPreviewOpen} target="preview-btn" toggle={this.toggleIsPreviewOpen}>
                  <PopoverBody>
                    {this.renderPreview()}
                  </PopoverBody>
                </Popover>
              </div>
            </div>
          </div>
          <div className="form-gorup my-3">
            <div className="input-group flex-nowrap">
              <div className="input-group-prepend">
                <span className="input-group-text">label</span>
              </div>
              <input
                type="text"
                className="form-control"
                id="label"
                value={this.state.labelInputValue}
                onChange={e => this.handleChangeLabelInput(e.target.value)}
                disabled={this.state.linkerType === Linker.types.growiLink}
              />
            </div>
          </div>
        </form>
      </>
    );
  }

  renderPathFormatForm() {
    return (
      <div className="card well pt-3">
        <form className="form-group mb-0">
          <div className="form-group row">
            <label className="col-sm-3">Path format</label>
            <div className="custom-control custom-checkbox custom-checkbox-info custom-control-inline">
              <input
                className="custom-control-input"
                id="relativePath"
                type="checkbox"
                checked={this.state.isUseRelativePath}
                onChange={this.toggleIsUseRelativePath}
                disabled={!this.state.linkInputValue.startsWith('/') || this.state.linkerType === Linker.types.growiLink}
              />
              <label className="custom-control-label" htmlFor="relativePath">
                Use relative path
              </label>
            </div>
            <div className="custom-control custom-checkbox custom-checkbox-info custom-control-inline">
              <input
                className="custom-control-input"
                id="permanentLink"
                type="checkbox"
                checked={this.state.isUsePermanentLink}
                onChange={this.toggleIsUsePamanentLink}
                disabled={this.state.permalink === '' || this.state.linkerType === Linker.types.growiLink}
              />
              <label className="custom-control-label" htmlFor="permanentLink">
                Use permanent link
              </label>
            </div>
          </div>
          <div className="form-group row mb-0">
            <label className="col-sm-3">Notation</label>
            <div className="custom-control custom-radio custom-control-inline">
              <input
                type="radio"
                className="custom-control-input"
                id="markdownType"
                value={Linker.types.markdownLink}
                checked={this.state.linkerType === Linker.types.markdownLink}
                onChange={e => this.handleSelecteLinkerType(e.target.value)}
              />
              <label className="custom-control-label" htmlFor="markdownType">
                Markdown
              </label>
            </div>
            <div className="custom-control custom-radio custom-control-inline">
              <input
                type="radio"
                className="custom-control-input"
                id="growiType"
                value={Linker.types.growiLink}
                checked={this.state.linkerType === Linker.types.growiLink}
                onChange={e => this.handleSelecteLinkerType(e.target.value)}
              />
              <label className="custom-control-label" htmlFor="growiType">
                Growi original
              </label>
            </div>
            <div className="custom-control custom-radio custom-control-inline">
              <input
                type="radio"
                className="custom-control-input"
                id="pukiwikiType"
                value={Linker.types.pukiwikiLink}
                checked={this.state.linkerType === Linker.types.pukiwikiLink}
                onChange={e => this.handleSelecteLinkerType(e.target.value)}
              />
              <label className="custom-control-label" htmlFor="pukiwikiType">
                Pukiwiki
              </label>
            </div>
          </div>
        </form>
      </div>
    );
  }

  render() {
    return (
      <Modal className="link-edit-modal" isOpen={this.state.show} toggle={this.cancel} size="lg">
        <ModalHeader tag="h4" toggle={this.cancel} className="bg-primary text-light">
          Edit Links
        </ModalHeader>

        <ModalBody className="container">
          <div className="row">
            <div className="col-12">
<<<<<<< HEAD
              <h3 className="grw-modal-head">Set link and label</h3>
              <form className="form-group">
                <div className="form-gorup my-3">
                  <div className="input-group flex-nowrap">
                    <div className="input-group-prepend">
                      <span className="input-group-text">link</span>
                    </div>
                    <SearchTypeahead
                      onChange={this.handleChangeTypeahead}
                      onInputChange={this.handleChangeLinkInput}
                      inputName="link"
                      placeholder="Input page path or URL"
                      keywordOnInit={this.state.linkInputValue}
                    />
                    <div className="input-group-append">
                      <button type="button" id="preview-btn" className="btn btn-info btn-page-preview">
                        <PagePreviewIcon />
                      </button>
                      <Popover trigger="focus" placement="right" isOpen={this.state.isPreviewOpen} target="preview-btn" toggle={this.toggleIsPreviewOpen}>
                        <PopoverBody>
                          {this.renderPreview()}
                        </PopoverBody>
                      </Popover>
                    </div>
                  </div>
                </div>
                <div className="form-gorup my-3">
                  <div className="input-group flex-nowrap">
                    <div className="input-group-prepend">
                      <span className="input-group-text">label</span>
                    </div>
                    <input
                      type="text"
                      className="form-control"
                      id="label"
                      value={this.state.labelInputValue}
                      onChange={e => this.handleChangeLabelInput(e.target.value)}
                      disabled={this.state.linkerType === Linker.types.growiLink}
                    />
                  </div>
                </div>
              </form>
              <div className="card well pt-3">
                <form className="form-group mb-0">
                  <div className="form-group row">
                    <label className="col-sm-3">Path format</label>
                    <div className="custom-control custom-checkbox custom-checkbox-info custom-control-inline">
                      <input
                        className="custom-control-input"
                        id="relativePath"
                        type="checkbox"
                        checked={this.state.isUseRelativePath}
                        onChange={this.toggleIsUseRelativePath}
                        disabled={!this.state.linkInputValue.startsWith('/') || this.state.linkerType === Linker.types.growiLink}
                      />
                      <label className="custom-control-label" htmlFor="relativePath">
                          Use relative path
                      </label>
                    </div>
                    <div className="custom-control custom-checkbox custom-checkbox-info custom-control-inline">
                      <input
                        className="custom-control-input"
                        id="permanentLink"
                        type="checkbox"
                        checked={this.state.isUsePermanentLink}
                        onChange={this.toggleIsUsePamanentLink}
                        disabled={this.state.permalink === '' || this.state.linkerType === Linker.types.growiLink}
                      />
                      <label className="custom-control-label" htmlFor="permanentLink">
                          Use permanent link
                      </label>
                    </div>
                  </div>
                  <div className="form-group row mb-0">
                    <label className="col-sm-3">Notation</label>
                    <div className="custom-control custom-radio custom-control-inline">
                      <input
                        type="radio"
                        className="custom-control-input"
                        id="markdownType"
                        value={Linker.types.markdownLink}
                        checked={this.state.linkerType === Linker.types.markdownLink}
                        onChange={e => this.handleSelecteLinkerType(e.target.value)}
                      />
                      <label className="custom-control-label" htmlFor="markdownType">
                          Markdown
                      </label>
                    </div>
                    <div className="custom-control custom-radio custom-control-inline">
                      <input
                        type="radio"
                        className="custom-control-input"
                        id="growiType"
                        value={Linker.types.growiLink}
                        checked={this.state.linkerType === Linker.types.growiLink}
                        onChange={e => this.handleSelecteLinkerType(e.target.value)}
                      />
                      <label className="custom-control-label" htmlFor="growiType">
                          Growi original
                      </label>
                    </div>
                    <div className="custom-control custom-radio custom-control-inline">
                      <input
                        type="radio"
                        className="custom-control-input"
                        id="pukiwikiType"
                        value={Linker.types.pukiwikiLink}
                        checked={this.state.linkerType === Linker.types.pukiwikiLink}
                        onChange={e => this.handleSelecteLinkerType(e.target.value)}
                      />
                      <label className="custom-control-label" htmlFor="pukiwikiType">
                          Pukiwiki
                      </label>
                    </div>
                  </div>
                </form>
              </div>
=======
              {this.renderLinkAndLabelForm()}
              {this.renderPathFormatForm()}
>>>>>>> 1f7572fc
            </div>
          </div>
          <div className="row">
            <div className="col-12">
              <h3 className="grw-modal-head">Preview</h3>
              {this.renderLinkPreview()}
            </div>
          </div>
          <div className="row">
            <div className="col-12 text-center">
              <button type="button" className="btn btn-sm btn-outline-secondary mx-1" onClick={this.hide}>
                Cancel
              </button>
              <button type="submit" className="btn btn-sm btn-primary mx-1" onClick={this.save}>
                Done
              </button>
            </div>
          </div>
        </ModalBody>
      </Modal>
    );
  }

}

LinkEditModal.propTypes = {
  appContainer: PropTypes.instanceOf(AppContainer).isRequired,
  pageContainer: PropTypes.instanceOf(PageContainer).isRequired,
  onSave: PropTypes.func,
};

/**
 * Wrapper component for using unstated
 */
const LinkEditModalWrapper = withUnstatedContainers(LinkEditModal, [AppContainer, PageContainer]);

export default LinkEditModalWrapper;<|MERGE_RESOLUTION|>--- conflicted
+++ resolved
@@ -314,7 +314,7 @@
                 <button type="button" id="preview-btn" className="btn btn-info btn-page-preview">
                   <PagePreviewIcon />
                 </button>
-                <Popover placement="right" isOpen={this.state.isPreviewOpen} target="preview-btn" toggle={this.toggleIsPreviewOpen}>
+                <Popover trigger="focus" placement="right" isOpen={this.state.isPreviewOpen} target="preview-btn" toggle={this.toggleIsPreviewOpen}>
                   <PopoverBody>
                     {this.renderPreview()}
                   </PopoverBody>
@@ -432,128 +432,8 @@
         <ModalBody className="container">
           <div className="row">
             <div className="col-12">
-<<<<<<< HEAD
-              <h3 className="grw-modal-head">Set link and label</h3>
-              <form className="form-group">
-                <div className="form-gorup my-3">
-                  <div className="input-group flex-nowrap">
-                    <div className="input-group-prepend">
-                      <span className="input-group-text">link</span>
-                    </div>
-                    <SearchTypeahead
-                      onChange={this.handleChangeTypeahead}
-                      onInputChange={this.handleChangeLinkInput}
-                      inputName="link"
-                      placeholder="Input page path or URL"
-                      keywordOnInit={this.state.linkInputValue}
-                    />
-                    <div className="input-group-append">
-                      <button type="button" id="preview-btn" className="btn btn-info btn-page-preview">
-                        <PagePreviewIcon />
-                      </button>
-                      <Popover trigger="focus" placement="right" isOpen={this.state.isPreviewOpen} target="preview-btn" toggle={this.toggleIsPreviewOpen}>
-                        <PopoverBody>
-                          {this.renderPreview()}
-                        </PopoverBody>
-                      </Popover>
-                    </div>
-                  </div>
-                </div>
-                <div className="form-gorup my-3">
-                  <div className="input-group flex-nowrap">
-                    <div className="input-group-prepend">
-                      <span className="input-group-text">label</span>
-                    </div>
-                    <input
-                      type="text"
-                      className="form-control"
-                      id="label"
-                      value={this.state.labelInputValue}
-                      onChange={e => this.handleChangeLabelInput(e.target.value)}
-                      disabled={this.state.linkerType === Linker.types.growiLink}
-                    />
-                  </div>
-                </div>
-              </form>
-              <div className="card well pt-3">
-                <form className="form-group mb-0">
-                  <div className="form-group row">
-                    <label className="col-sm-3">Path format</label>
-                    <div className="custom-control custom-checkbox custom-checkbox-info custom-control-inline">
-                      <input
-                        className="custom-control-input"
-                        id="relativePath"
-                        type="checkbox"
-                        checked={this.state.isUseRelativePath}
-                        onChange={this.toggleIsUseRelativePath}
-                        disabled={!this.state.linkInputValue.startsWith('/') || this.state.linkerType === Linker.types.growiLink}
-                      />
-                      <label className="custom-control-label" htmlFor="relativePath">
-                          Use relative path
-                      </label>
-                    </div>
-                    <div className="custom-control custom-checkbox custom-checkbox-info custom-control-inline">
-                      <input
-                        className="custom-control-input"
-                        id="permanentLink"
-                        type="checkbox"
-                        checked={this.state.isUsePermanentLink}
-                        onChange={this.toggleIsUsePamanentLink}
-                        disabled={this.state.permalink === '' || this.state.linkerType === Linker.types.growiLink}
-                      />
-                      <label className="custom-control-label" htmlFor="permanentLink">
-                          Use permanent link
-                      </label>
-                    </div>
-                  </div>
-                  <div className="form-group row mb-0">
-                    <label className="col-sm-3">Notation</label>
-                    <div className="custom-control custom-radio custom-control-inline">
-                      <input
-                        type="radio"
-                        className="custom-control-input"
-                        id="markdownType"
-                        value={Linker.types.markdownLink}
-                        checked={this.state.linkerType === Linker.types.markdownLink}
-                        onChange={e => this.handleSelecteLinkerType(e.target.value)}
-                      />
-                      <label className="custom-control-label" htmlFor="markdownType">
-                          Markdown
-                      </label>
-                    </div>
-                    <div className="custom-control custom-radio custom-control-inline">
-                      <input
-                        type="radio"
-                        className="custom-control-input"
-                        id="growiType"
-                        value={Linker.types.growiLink}
-                        checked={this.state.linkerType === Linker.types.growiLink}
-                        onChange={e => this.handleSelecteLinkerType(e.target.value)}
-                      />
-                      <label className="custom-control-label" htmlFor="growiType">
-                          Growi original
-                      </label>
-                    </div>
-                    <div className="custom-control custom-radio custom-control-inline">
-                      <input
-                        type="radio"
-                        className="custom-control-input"
-                        id="pukiwikiType"
-                        value={Linker.types.pukiwikiLink}
-                        checked={this.state.linkerType === Linker.types.pukiwikiLink}
-                        onChange={e => this.handleSelecteLinkerType(e.target.value)}
-                      />
-                      <label className="custom-control-label" htmlFor="pukiwikiType">
-                          Pukiwiki
-                      </label>
-                    </div>
-                  </div>
-                </form>
-              </div>
-=======
               {this.renderLinkAndLabelForm()}
               {this.renderPathFormatForm()}
->>>>>>> 1f7572fc
             </div>
           </div>
           <div className="row">
