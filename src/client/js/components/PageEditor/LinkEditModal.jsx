--- conflicted
+++ resolved
@@ -2,24 +2,18 @@
 import PropTypes from 'prop-types';
 
 import path from 'path';
-
-<<<<<<< HEAD
-import Preview from './Preview';
-
-import AppContainer from '../../services/AppContainer';
-=======
 import {
   Modal,
   ModalHeader,
   ModalBody,
   ModalFooter,
 } from 'reactstrap';
-
+import Preview from './Preview';
+import PagePathAutoComplete from '../PagePathAutoComplete';
+
+import AppContainer from '../../services/AppContainer';
 import PageContainer from '../../services/PageContainer';
 
-import PagePathAutoComplete from '../PagePathAutoComplete';
-
->>>>>>> 3d70ebf0
 import { withUnstatedContainers } from '../UnstatedUtils';
 
 class LinkEditModal extends React.PureComponent {
@@ -30,16 +24,11 @@
     this.state = {
       show: false,
       isUseRelativePath: false,
-<<<<<<< HEAD
-      inputValue: '~.cloud.~',
-      labelInputValue: 'ここがリンク',
-      markdown: '',
-=======
       isUsePermanentLink: false,
       linkInputValue: '',
       labelInputValue: '',
       linkerType: 'mdLink',
->>>>>>> 3d70ebf0
+      markdown: '',
     };
 
     this.isApplyPukiwikiLikeLinkerPlugin = window.growiRenderer.preProcessors.some(process => process.constructor.name === 'PukiwikiLikeLinker');
@@ -52,13 +41,10 @@
     this.handleChangeLabelInput = this.handleChangeLabelInput.bind(this);
     this.handleSelecteLinkerType = this.handleSelecteLinkerType.bind(this);
     this.toggleIsUseRelativePath = this.toggleIsUseRelativePath.bind(this);
-<<<<<<< HEAD
     this.setMarkdown = this.setMarkdown.bind(this);
-=======
     this.toggleIsUsePamanentLink = this.toggleIsUsePamanentLink.bind(this);
     this.save = this.save.bind(this);
     this.generateLink = this.generateLink.bind(this);
->>>>>>> 3d70ebf0
   }
 
   show(defaultLabelInputValue = '') {
@@ -101,11 +87,10 @@
     // TODO GW-2659
   }
 
-<<<<<<< HEAD
   async setMarkdown() {
     let markdown = '';
     try {
-      await this.props.appContainer.apiGet('/pages.get', { path: this.state.inputValue }).then((res) => {
+      await this.props.appContainer.apiGet('/pages.get', { path: this.state.labelInputValue }).then((res) => {
         markdown = res.page.revision.body;
       });
     }
@@ -113,7 +98,8 @@
       markdown = `<div class="alert alert-warning" role="alert"><strong>${err.message}</strong></div>`;
     }
     this.setState({ markdown });
-=======
+  }
+
   handleChangeLabelInput(label) {
     this.setState({ labelInputValue: label });
   }
@@ -133,7 +119,6 @@
     }
 
     this.hide();
->>>>>>> 3d70ebf0
   }
 
   inputChangeHandler(inputChangeValue) {
@@ -180,86 +165,6 @@
         </ModalHeader>
 
         <ModalBody className="container">
-<<<<<<< HEAD
-          <div className="row h-100">
-            <div className="col">
-              <div className="form-gorup my-3">
-                <label htmlFor="linkInput">Link</label>
-                <div className="input-group">
-                  <input
-                    className="form-control"
-                    id="linkInput"
-                    type="text"
-                    placeholder="/foo/bar/31536000"
-                    aria-describedby="button-addon"
-                    value={this.state.inputValue}
-                    onChange={e => this.handleInputChange(e.target.value)}
-                  />
-                  <div className="input-group-append">
-                    <button
-                      type="button"
-                      id="button-addon"
-                      className="btn btn-secondary"
-                      onClick={this.setMarkdown}
-                    >
-                      Preview
-                    </button>
-                  </div>
-                </div>
-              </div>
-
-              <div className="d-block d-lg-none mb-3">
-                {this.renderPreview()}
-              </div>
-
-              <div className="linkedit-tabs">
-                <ul className="nav nav-tabs" role="tabist">
-                  <li className="nav-item">
-                    <a className="nav-link active" href="#Pukiwiki" role="tab" data-toggle="tab">
-                      Pukiwiki
-                    </a>
-                  </li>
-                  <li className="nav-item">
-                    <a className="nav-link" href="#Crowi" role="tab" data-toggle="tab">
-                      Crowi
-                    </a>
-                  </li>
-                  <li className="nav-item">
-                    <a className="nav-link" href="#MD" role="tab" data-toggle="tab">
-                      MD
-                    </a>
-                  </li>
-                </ul>
-
-                <div className="tab-content pt-3">
-                  <div id="Pukiwiki" className="tab-pane active" role="tabpanel">
-                    <form className="form-group">
-                      <div className="form-group">
-                        <label htmlFor="pukiwikiLink">Label</label>
-                        <input
-                          type="text"
-                          className="form-control"
-                          id="pukiwikiLink"
-                          value={this.state.labelInputValue}
-                          onChange={e => this.labelInputChange(e.target.value)}
-                        />
-                      </div>
-                      <span className="p-2">[[{this.state.labelInputValue} &gt; {this.state.inputValue}]]</span>
-                      <div>
-                      </div>
-                      <div className="form-inline">
-                        <div className="custom-control custom-checkbox custom-checkbox-info">
-                          <input className="custom-control-input" id="relativePath" type="checkbox" checked={this.state.isUseRelativePath} />
-                          <label className="custom-control-label" htmlFor="relativePath" onClick={this.toggleIsUseRelativePath}>
-                            Use relative path
-                          </label>
-                        </div>
-                        <button type="button" className="btn btn-primary ml-auto">
-                          Done
-                        </button>
-                      </div>
-                    </form>
-=======
           <div className="row">
             <div className="col-12 col-lg-6">
               <form className="form-group">
@@ -283,7 +188,6 @@
                     <label className="custom-control-label" htmlFor="permanentLink" onClick={this.toggleIsUsePamanentLink}>
                       Use permanent link
                     </label>
->>>>>>> 3d70ebf0
                   </div>
                 </div>
               </form>
@@ -349,17 +253,9 @@
                 </div>
               </div>
             </div>
-<<<<<<< HEAD
 
             <div className="col d-none d-lg-block">
               {this.renderPreview()}
-=======
-            <div className="col-12 col-lg-6">
-              <div className="d-block d-lg-none">
-                {this.renderPreview}
-                render preview
-              </div>
->>>>>>> 3d70ebf0
             </div>
           </div>
         </ModalBody>
@@ -377,14 +273,8 @@
 
 }
 
-<<<<<<< HEAD
-const LinkEditModalWrapper = withUnstatedContainers(LinkEditModal, [AppContainer]);
-
 LinkEditModal.propTypes = {
   appContainer: PropTypes.instanceOf(AppContainer).isRequired,
-};
-=======
-LinkEditModal.propTypes = {
   pageContainer: PropTypes.instanceOf(PageContainer).isRequired,
   onSave: PropTypes.func,
 };
@@ -392,7 +282,6 @@
 /**
  * Wrapper component for using unstated
  */
-const LinkEditModalWrapper = withUnstatedContainers(LinkEditModal, [PageContainer]);
-
->>>>>>> 3d70ebf0
+const LinkEditModalWrapper = withUnstatedContainers(LinkEditModal, [AppContainer, PageContainer]);
+
 export default LinkEditModalWrapper;