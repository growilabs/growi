import React from 'react';
import PropTypes from 'prop-types';

import urljoin from 'url-join';
import * as codemirror from 'codemirror';

import { Button } from 'reactstrap';
import { UnControlled as ReactCodeMirror } from 'react-codemirror2';

import InterceptorManager from '@commons/service/interceptor-manager';

import AbstractEditor from './AbstractEditor';
import SimpleCheatsheet from './SimpleCheatsheet';

import pasteHelper from './PasteHelper';
import EmojiAutoCompleteHelper from './EmojiAutoCompleteHelper';
import PreventMarkdownListInterceptor from './PreventMarkdownListInterceptor';
import MarkdownTableInterceptor from './MarkdownTableInterceptor';
import mlu from './MarkdownLinkUtil';
import mtu from './MarkdownTableUtil';
import mdu from './MarkdownDrawioUtil';
<<<<<<< HEAD
import geu from './GridEditorUtil';
import GridEditModal from './GridEditModal';
=======
import LinkEditModal from './LinkEditModal';
>>>>>>> 74e52094
import HandsontableModal from './HandsontableModal';
import EditorIcon from './EditorIcon';
import DrawioModal from './DrawioModal';

const loadScript = require('simple-load-script');
const loadCssSync = require('load-css-file');
// set save handler
codemirror.commands.save = (instance) => {
  if (instance.codeMirrorEditor != null) {
    instance.codeMirrorEditor.dispatchSave();
  }
};
// set CodeMirror instance as 'CodeMirror' so that CDN addons can reference
window.CodeMirror = require('codemirror');
require('codemirror/addon/display/placeholder');
require('codemirror/addon/edit/matchbrackets');
require('codemirror/addon/edit/matchtags');
require('codemirror/addon/edit/closetag');
require('codemirror/addon/edit/continuelist');
require('codemirror/addon/hint/show-hint');
require('codemirror/addon/hint/show-hint.css');
require('codemirror/addon/search/searchcursor');
require('codemirror/addon/search/match-highlighter');
require('codemirror/addon/selection/active-line');
require('codemirror/addon/scroll/annotatescrollbar');
require('codemirror/addon/fold/foldcode');
require('codemirror/addon/fold/foldgutter');
require('codemirror/addon/fold/foldgutter.css');
require('codemirror/addon/fold/markdown-fold');
require('codemirror/addon/fold/brace-fold');
require('codemirror/addon/display/placeholder');
require('codemirror/mode/gfm/gfm');
require('../../util/codemirror/autorefresh.ext');


const MARKDOWN_TABLE_ACTIVATED_CLASS = 'markdown-table-activated';
const MARKDOWN_LINK_ACTIVATED_CLASS = 'markdown-link-activated';

export default class CodeMirrorEditor extends AbstractEditor {

  constructor(props) {
    super(props);
    this.logger = require('@alias/logger')('growi:PageEditor:CodeMirrorEditor');

    this.state = {
      value: this.props.value,
      isGfmMode: this.props.isGfmMode,
      isEnabledEmojiAutoComplete: false,
      isLoadingKeymap: false,
      isSimpleCheatsheetShown: this.props.isGfmMode && this.props.value.length === 0,
      isCheatsheetModalShown: false,
      additionalClassSet: new Set(),
    };

<<<<<<< HEAD
    this.gridEditModal = React.createRef();
=======
    this.linkEditModal = React.createRef();
>>>>>>> 74e52094
    this.handsontableModal = React.createRef();
    this.drawioModal = React.createRef();

    this.init();

    this.getCodeMirror = this.getCodeMirror.bind(this);

    this.getBol = this.getBol.bind(this);
    this.getEol = this.getEol.bind(this);

    this.loadTheme = this.loadTheme.bind(this);
    this.loadKeymapMode = this.loadKeymapMode.bind(this);
    this.setKeymapMode = this.setKeymapMode.bind(this);
    this.handleEnterKey = this.handleEnterKey.bind(this);
    this.handleCtrlEnterKey = this.handleCtrlEnterKey.bind(this);

    this.scrollCursorIntoViewHandler = this.scrollCursorIntoViewHandler.bind(this);
    this.pasteHandler = this.pasteHandler.bind(this);
    this.cursorHandler = this.cursorHandler.bind(this);
    this.changeHandler = this.changeHandler.bind(this);

    this.updateCheatsheetStates = this.updateCheatsheetStates.bind(this);

    this.renderLoadingKeymapOverlay = this.renderLoadingKeymapOverlay.bind(this);
    this.renderCheatsheetModalButton = this.renderCheatsheetModalButton.bind(this);

    this.makeHeaderHandler = this.makeHeaderHandler.bind(this);
<<<<<<< HEAD
    this.showGridEditorHandler = this.showGridEditorHandler.bind(this);
=======
    this.showLinkEditHandler = this.showLinkEditHandler.bind(this);
>>>>>>> 74e52094
    this.showHandsonTableHandler = this.showHandsonTableHandler.bind(this);
    this.showDrawioHandler = this.showDrawioHandler.bind(this);
  }

  init() {
    this.cmCdnRoot = 'https://cdn.jsdelivr.net/npm/codemirror@5.42.0';
    this.cmNoCdnScriptRoot = '/js/cdn';
    this.cmNoCdnStyleRoot = '/styles/cdn';

    this.interceptorManager = new InterceptorManager();
    this.interceptorManager.addInterceptors([
      new PreventMarkdownListInterceptor(),
      new MarkdownTableInterceptor(),
    ]);

    this.loadedThemeSet = new Set(['eclipse', 'elegant']); // themes imported in _vendor.scss
    this.loadedKeymapSet = new Set();
  }

  componentWillMount() {
    if (this.props.emojiStrategy != null) {
      this.emojiAutoCompleteHelper = new EmojiAutoCompleteHelper(this.props.emojiStrategy);
      this.setState({ isEnabledEmojiAutoComplete: true });
    }
  }

  componentDidMount() {
    // ensure to be able to resolve 'this' to use 'codemirror.commands.save'
    this.getCodeMirror().codeMirrorEditor = this;

    // load theme
    const theme = this.props.editorOptions.theme;
    this.loadTheme(theme);

    // set keymap
    const keymapMode = this.props.editorOptions.keymapMode;
    this.setKeymapMode(keymapMode);
  }

  componentWillReceiveProps(nextProps) {
    // load theme
    const theme = nextProps.editorOptions.theme;
    this.loadTheme(theme);

    // set keymap
    const keymapMode = nextProps.editorOptions.keymapMode;
    this.setKeymapMode(keymapMode);
  }

  getCodeMirror() {
    return this.cm.editor;
  }

  /**
   * @inheritDoc
   */
  forceToFocus() {
    const editor = this.getCodeMirror();
    // use setInterval with reluctance -- 2018.01.11 Yuki Takei
    const intervalId = setInterval(() => {
      this.getCodeMirror().focus();
      if (editor.hasFocus()) {
        clearInterval(intervalId);
        // refresh
        editor.refresh();
      }
    }, 100);
  }

  /**
   * @inheritDoc
   */
  setValue(newValue) {
    this.setState({ value: newValue });
    this.getCodeMirror().getDoc().setValue(newValue);
  }

  /**
   * @inheritDoc
   */
  setGfmMode(bool) {
    // update state
    this.setState({
      isGfmMode: bool,
      isEnabledEmojiAutoComplete: bool,
    });

    this.updateCheatsheetStates(bool, null);

    // update CodeMirror option
    const mode = bool ? 'gfm' : undefined;
    this.getCodeMirror().setOption('mode', mode);
  }

  /**
   * @inheritDoc
   */
  setCaretLine(line) {
    if (Number.isNaN(line)) {
      return;
    }

    const editor = this.getCodeMirror();
    const linePosition = Math.max(0, line);

    editor.setCursor({ line: linePosition }); // leave 'ch' field as null/undefined to indicate the end of line
    this.setScrollTopByLine(linePosition);
  }

  /**
   * @inheritDoc
   */
  setScrollTopByLine(line) {
    if (Number.isNaN(line)) {
      return;
    }

    const editor = this.getCodeMirror();
    // get top position of the line
    const top = editor.charCoords({ line, ch: 0 }, 'local').top;
    editor.scrollTo(null, top);
  }

  /**
   * @inheritDoc
   */
  getStrFromBol() {
    const editor = this.getCodeMirror();
    const curPos = editor.getCursor();
    return editor.getDoc().getRange(this.getBol(), curPos);
  }

  /**
   * @inheritDoc
   */
  getStrToEol() {
    const editor = this.getCodeMirror();
    const curPos = editor.getCursor();
    return editor.getDoc().getRange(curPos, this.getEol());
  }

  /**
   * @inheritDoc
   */
  getStrFromBolToSelectedUpperPos() {
    const editor = this.getCodeMirror();
    const pos = this.selectUpperPos(editor.getCursor('from'), editor.getCursor('to'));
    return editor.getDoc().getRange(this.getBol(), pos);
  }

  /**
   * @inheritDoc
   */
  replaceBolToCurrentPos(text) {
    const editor = this.getCodeMirror();
    const pos = this.selectLowerPos(editor.getCursor('from'), editor.getCursor('to'));
    editor.getDoc().replaceRange(text, this.getBol(), pos);
  }

  /**
   * @inheritDoc
   */
  replaceLine(text) {
    const editor = this.getCodeMirror();
    editor.getDoc().replaceRange(text, this.getBol(), this.getEol());
  }

  /**
   * @inheritDoc
   */
  insertText(text) {
    const editor = this.getCodeMirror();
    editor.getDoc().replaceSelection(text);
  }

  /**
   * return the postion of the BOL(beginning of line)
   */
  getBol() {
    const editor = this.getCodeMirror();
    const curPos = editor.getCursor();
    return { line: curPos.line, ch: 0 };
  }

  /**
   * return the postion of the EOL(end of line)
   */
  getEol() {
    const editor = this.getCodeMirror();
    const curPos = editor.getCursor();
    const lineLength = editor.getDoc().getLine(curPos.line).length;
    return { line: curPos.line, ch: lineLength };
  }

  /**
   * select the upper position of pos1 and pos2
   * @param {{line: number, ch: number}} pos1
   * @param {{line: number, ch: number}} pos2
   */
  selectUpperPos(pos1, pos2) {
    // if both is in same line
    if (pos1.line === pos2.line) {
      return (pos1.ch < pos2.ch) ? pos1 : pos2;
    }
    return (pos1.line < pos2.line) ? pos1 : pos2;
  }

  /**
   * select the lower position of pos1 and pos2
   * @param {{line: number, ch: number}} pos1
   * @param {{line: number, ch: number}} pos2
   */
  selectLowerPos(pos1, pos2) {
    // if both is in same line
    if (pos1.line === pos2.line) {
      return (pos1.ch < pos2.ch) ? pos2 : pos1;
    }
    return (pos1.line < pos2.line) ? pos2 : pos1;
  }

  loadCss(source) {
    return new Promise((resolve) => {
      loadCssSync(source);
      resolve();
    });
  }

  /**
   * load Theme
   * @see https://codemirror.net/doc/manual.html#config
   *
   * @param {string} theme
   */
  loadTheme(theme) {
    if (!this.loadedThemeSet.has(theme)) {
      const url = this.props.noCdn
        ? urljoin(this.cmNoCdnStyleRoot, `codemirror-theme-${theme}.css`)
        : urljoin(this.cmCdnRoot, `theme/${theme}.min.css`);

      this.loadCss(url);

      // update Set
      this.loadedThemeSet.add(theme);
    }
  }

  /**
   * load assets for Key Maps
   * @param {*} keymapMode 'default' or 'vim' or 'emacs' or 'sublime'
   */
  loadKeymapMode(keymapMode) {
    const loadCss = this.loadCss;
    const scriptList = [];
    const cssList = [];

    // add dependencies
    if (this.loadedKeymapSet.size === 0) {
      const dialogScriptUrl = this.props.noCdn
        ? urljoin(this.cmNoCdnScriptRoot, 'codemirror-dialog.js')
        : urljoin(this.cmCdnRoot, 'addon/dialog/dialog.min.js');
      const dialogStyleUrl = this.props.noCdn
        ? urljoin(this.cmNoCdnStyleRoot, 'codemirror-dialog.css')
        : urljoin(this.cmCdnRoot, 'addon/dialog/dialog.min.css');

      scriptList.push(loadScript(dialogScriptUrl));
      cssList.push(loadCss(dialogStyleUrl));
    }
    // load keymap
    if (!this.loadedKeymapSet.has(keymapMode)) {
      const keymapScriptUrl = this.props.noCdn
        ? urljoin(this.cmNoCdnScriptRoot, `codemirror-keymap-${keymapMode}.js`)
        : urljoin(this.cmCdnRoot, `keymap/${keymapMode}.min.js`);
      scriptList.push(loadScript(keymapScriptUrl));
      // update Set
      this.loadedKeymapSet.add(keymapMode);
    }

    // set loading state
    this.setState({ isLoadingKeymap: true });

    return Promise.all(scriptList.concat(cssList))
      .then(() => {
        this.setState({ isLoadingKeymap: false });
      });
  }

  /**
   * set Key Maps
   * @see https://codemirror.net/doc/manual.html#keymaps
   *
   * @param {string} keymapMode 'default' or 'vim' or 'emacs' or 'sublime'
   */
  setKeymapMode(keymapMode) {
    if (!keymapMode.match(/^(vim|emacs|sublime)$/)) {
      // reset
      this.getCodeMirror().setOption('keyMap', 'default');
      return;
    }

    this.loadKeymapMode(keymapMode)
      .then(() => {
        let errorCount = 0;
        const timer = setInterval(() => {
          if (errorCount > 10) { // cancel over 3000ms
            this.logger.error(`Timeout to load keyMap '${keymapMode}'`);
            clearInterval(timer);
          }

          try {
            this.getCodeMirror().setOption('keyMap', keymapMode);
            clearInterval(timer);
          }
          catch (e) {
            this.logger.info(`keyMap '${keymapMode}' has not been initialized. retry..`);

            // continue if error occured
            errorCount++;
          }
        }, 300);
      });
  }

  /**
   * handle ENTER key
   */
  handleEnterKey() {
    if (!this.state.isGfmMode) {
      codemirror.commands.newlineAndIndent(this.getCodeMirror());
      return;
    }

    const context = {
      handlers: [], // list of handlers which process enter key
      editor: this,
    };

    const interceptorManager = this.interceptorManager;
    interceptorManager.process('preHandleEnter', context)
      .then(() => {
        if (context.handlers.length === 0) {
          codemirror.commands.newlineAndIndentContinueMarkdownList(this.getCodeMirror());
        }
      });
  }

  /**
   * handle Ctrl+ENTER key
   */
  handleCtrlEnterKey() {
    if (this.props.onCtrlEnter != null) {
      this.props.onCtrlEnter();
    }
  }

  scrollCursorIntoViewHandler(editor, event) {
    if (this.props.onScrollCursorIntoView != null) {
      const line = editor.getCursor().line;
      this.props.onScrollCursorIntoView(line);
    }
  }

  cursorHandler(editor, event) {
    const { additionalClassSet } = this.state;
    const hasCustomClass = additionalClassSet.has(MARKDOWN_TABLE_ACTIVATED_CLASS);
    const hasLinkClass = additionalClassSet.has(MARKDOWN_LINK_ACTIVATED_CLASS);

    const isInTable = mtu.isInTable(editor);
    const isInLink = mlu.isInLink(editor);

    if (!hasCustomClass && isInTable) {
      additionalClassSet.add(MARKDOWN_TABLE_ACTIVATED_CLASS);
      this.setState({ additionalClassSet });
    }

    if (hasCustomClass && !isInTable) {
      additionalClassSet.delete(MARKDOWN_TABLE_ACTIVATED_CLASS);
      this.setState({ additionalClassSet });
    }

    if (!hasLinkClass && isInLink) {
      additionalClassSet.add(MARKDOWN_LINK_ACTIVATED_CLASS);
      this.setState({ additionalClassSet });
    }

    if (hasLinkClass && !isInLink) {
      additionalClassSet.delete(MARKDOWN_LINK_ACTIVATED_CLASS);
      this.setState({ additionalClassSet });
    }
  }

  changeHandler(editor, data, value) {
    if (this.props.onChange != null) {
      this.props.onChange(value);
    }

    this.updateCheatsheetStates(null, value);

    // Emoji AutoComplete
    if (this.state.isEnabledEmojiAutoComplete) {
      this.emojiAutoCompleteHelper.showHint(editor);
    }
  }

  /**
   * CodeMirror paste event handler
   * see: https://codemirror.net/doc/manual.html#events
   * @param {any} editor An editor instance of CodeMirror
   * @param {any} event
   */
  pasteHandler(editor, event) {
    const types = event.clipboardData.types;

    // files
    if (types.includes('Files')) {
      event.preventDefault();
      this.dispatchPasteFiles(event);
    }
    // text
    else if (types.includes('text/plain')) {
      pasteHelper.pasteText(this, event);
    }

  }

  /**
   * update states which related to cheatsheet
   * @param {boolean} isGfmModeTmp (use state.isGfmMode if null is set)
   * @param {string} valueTmp (get value from codemirror if null is set)
   */
  updateCheatsheetStates(isGfmModeTmp, valueTmp) {
    const isGfmMode = isGfmModeTmp || this.state.isGfmMode;
    const value = valueTmp || this.getCodeMirror().getDoc().getValue();

    // update isSimpleCheatsheetShown
    const isSimpleCheatsheetShown = isGfmMode && value.length === 0;
    this.setState({ isSimpleCheatsheetShown });
  }

  markdownHelpButtonClickedHandler() {
    if (this.props.onMarkdownHelpButtonClicked != null) {
      this.props.onMarkdownHelpButtonClicked();
    }
  }

  renderLoadingKeymapOverlay() {
    // centering
    const style = {
      top: 0,
      right: 0,
      bottom: 0,
      left: 0,
    };

    return this.state.isLoadingKeymap
      ? (
        <div className="overlay overlay-loading-keymap">
          <span style={style} className="overlay-content">
            <div className="speeding-wheel d-inline-block"></div> Loading Keymap ...
          </span>
        </div>
      )
      : '';
  }

  renderCheatsheetModalButton() {
    return (
      <button type="button" className="btn-link gfm-cheatsheet-modal-link small" onClick={() => { this.markdownHelpButtonClickedHandler() }}>
        <i className="icon-question" /> Markdown
      </button>
    );
  }

  renderCheatsheetOverlay() {
    const cheatsheetModalButton = this.renderCheatsheetModalButton();

    return (
      <div className="overlay overlay-gfm-cheatsheet mt-1 p-3">
        { this.state.isSimpleCheatsheetShown
          ? (
            <div className="text-right">
              {cheatsheetModalButton}
              <div className="mb-2 d-none d-md-block">
                <SimpleCheatsheet />
              </div>
            </div>
          )
          : (
            <div className="mr-4 mb-2">
              {cheatsheetModalButton}
            </div>
          )
        }
      </div>
    );
  }

  /**
   * return a function to replace a selected range with prefix + selection + suffix
   *
   * The cursor after replacing is inserted between the selection and the suffix.
   */
  createReplaceSelectionHandler(prefix, suffix) {
    return () => {
      const cm = this.getCodeMirror();
      const selection = cm.getDoc().getSelection();
      const curStartPos = cm.getCursor('from');
      const curEndPos = cm.getCursor('to');

      const curPosAfterReplacing = {};
      curPosAfterReplacing.line = curEndPos.line;
      if (curStartPos.line === curEndPos.line) {
        curPosAfterReplacing.ch = curEndPos.ch + prefix.length;
      }
      else {
        curPosAfterReplacing.ch = curEndPos.ch;
      }

      cm.getDoc().replaceSelection(prefix + selection + suffix);
      cm.setCursor(curPosAfterReplacing);
      cm.focus();
    };
  }

  /**
   * return a function to add prefix to selected each lines
   *
   * The cursor after editing is inserted between the end of the selection.
   */
  createAddPrefixToEachLinesHandler(prefix) {
    return () => {
      const cm = this.getCodeMirror();
      const startLineNum = cm.getCursor('from').line;
      const endLineNum = cm.getCursor('to').line;

      const lines = [];
      for (let i = startLineNum; i <= endLineNum; i++) {
        lines.push(prefix + cm.getDoc().getLine(i));
      }
      const replacement = `${lines.join('\n')}\n`;
      cm.getDoc().replaceRange(replacement, { line: startLineNum, ch: 0 }, { line: endLineNum + 1, ch: 0 });

      cm.setCursor(endLineNum, cm.getDoc().getLine(endLineNum).length);
      cm.focus();
    };
  }

  /**
   * make a selected line a header
   *
   * The cursor after editing is inserted between the end of the line.
   */
  makeHeaderHandler() {
    const cm = this.getCodeMirror();
    const lineNum = cm.getCursor('from').line;
    const line = cm.getDoc().getLine(lineNum);
    let prefix = '#';
    if (!line.startsWith('#')) {
      prefix += ' ';
    }
    cm.getDoc().replaceRange(prefix, { line: lineNum, ch: 0 }, { line: lineNum, ch: 0 });
    cm.focus();
  }

<<<<<<< HEAD
  showGridEditorHandler() {
    this.gridEditModal.current.show(geu.getGridHtml(this.getCodeMirror()));
=======
  showLinkEditHandler() {
    this.linkEditModal.current.show(mlu.getMarkdownLink(this.getCodeMirror()));
>>>>>>> 74e52094
  }

  showHandsonTableHandler() {
    this.handsontableModal.current.show(mtu.getMarkdownTable(this.getCodeMirror()));
  }

  showDrawioHandler() {
    this.drawioModal.current.show(mdu.getMarkdownDrawioMxfile(this.getCodeMirror()));
  }

  getNavbarItems() {
    return [
      <Button
        key="nav-item-bold"
        color={null}
        size="sm"
        title="Bold"
        onClick={this.createReplaceSelectionHandler('**', '**')}
      >
        <EditorIcon icon="Bold" />
      </Button>,
      <Button
        key="nav-item-italic"
        color={null}
        size="sm"
        title="Italic"
        onClick={this.createReplaceSelectionHandler('*', '*')}
      >
        <EditorIcon icon="Italic" />
      </Button>,
      <Button
        key="nav-item-strikethrough"
        color={null}
        size="sm"
        title="Strikethrough"
        onClick={this.createReplaceSelectionHandler('~~', '~~')}
      >
        <EditorIcon icon="Strikethrough" />
      </Button>,
      <Button
        key="nav-item-header"
        color={null}
        size="sm"
        title="Heading"
        onClick={this.makeHeaderHandler}
      >
        <EditorIcon icon="Heading" />
      </Button>,
      <Button
        key="nav-item-code"
        color={null}
        size="sm"
        title="Inline Code"
        onClick={this.createReplaceSelectionHandler('`', '`')}
      >
        <EditorIcon icon="InlineCode" />
      </Button>,
      <Button
        key="nav-item-quote"
        color={null}
        size="sm"
        title="Quote"
        onClick={this.createAddPrefixToEachLinesHandler('> ')}
      >
        <EditorIcon icon="Quote" />
      </Button>,
      <Button
        key="nav-item-ul"
        color={null}
        size="sm"
        title="List"
        onClick={this.createAddPrefixToEachLinesHandler('- ')}
      >
        <EditorIcon icon="List" />
      </Button>,
      <Button
        key="nav-item-ol"
        color={null}
        size="sm"
        title="Numbered List"
        onClick={this.createAddPrefixToEachLinesHandler('1. ')}
      >
        <EditorIcon icon="NumberedList" />
      </Button>,
      <Button
        key="nav-item-checkbox"
        color={null}
        size="sm"
        title="Check List"
        onClick={this.createAddPrefixToEachLinesHandler('- [ ] ')}
      >
        <EditorIcon icon="CheckList" />
      </Button>,
      <Button
        key="nav-item-link"
        color={null}
        size="sm"
        title="Link"
        onClick={this.showLinkEditHandler}
      >
        <EditorIcon icon="Link" />
      </Button>,
      <Button
        key="nav-item-image"
        color={null}
        size="sm"
        title="Image"
        onClick={this.createReplaceSelectionHandler('![', ']()')}
      >
        <EditorIcon icon="Image" />
      </Button>,
      <Button
        key="nav-item-grid"
        color={null}
        size="sm"
        title="Grid"
        onClick={this.showGridEditorHandler}
      >
        <EditorIcon icon="Grid" />
      </Button>,
      <Button
        key="nav-item-table"
        color={null}
        size="sm"
        title="Table"
        onClick={this.showHandsonTableHandler}
      >
        <EditorIcon icon="Table" />
      </Button>,
      <Button
        key="nav-item-drawio"
        color={null}
        bssize="small"
        title="draw.io"
        onClick={this.showDrawioHandler}
      >
        <EditorIcon icon="Drawio" />
      </Button>,
    ];
  }

  render() {
    const mode = this.state.isGfmMode ? 'gfm' : undefined;
    const additionalClasses = Array.from(this.state.additionalClassSet).join(' ');

    const placeholder = this.state.isGfmMode ? 'Input with Markdown..' : 'Input with Plane Text..';

    return (
      <React.Fragment>

        <ReactCodeMirror
          ref={(c) => { this.cm = c }}
          className={additionalClasses}
          placeholder="search"
          editorDidMount={(editor) => {
          // add event handlers
          editor.on('paste', this.pasteHandler);
          editor.on('scrollCursorIntoView', this.scrollCursorIntoViewHandler);
        }}
          value={this.state.value}
          options={{
            mode,
            theme: this.props.editorOptions.theme,
            styleActiveLine: this.props.editorOptions.styleActiveLine,
            lineNumbers: this.props.lineNumbers,
            tabSize: 4,
            indentUnit: 4,
            lineWrapping: true,
            autoRefresh: { force: true }, // force option is enabled by autorefresh.ext.js -- Yuki Takei
            autoCloseTags: true,
            placeholder,
            matchBrackets: true,
            matchTags: { bothTags: true },
            // folding
            foldGutter: this.props.lineNumbers,
            gutters: this.props.lineNumbers ? ['CodeMirror-linenumbers', 'CodeMirror-foldgutter'] : [],
            // match-highlighter, matchesonscrollbar, annotatescrollbar options
            highlightSelectionMatches: { annotateScrollbar: true },
            // markdown mode options
            highlightFormatting: true,
            // continuelist, indentlist
            extraKeys: {
              Enter: this.handleEnterKey,
              'Ctrl-Enter': this.handleCtrlEnterKey,
              'Cmd-Enter': this.handleCtrlEnterKey,
              Tab: 'indentMore',
              'Shift-Tab': 'indentLess',
              'Ctrl-Q': (cm) => { cm.foldCode(cm.getCursor()) },
            },
          }}
          onCursor={this.cursorHandler}
          onScroll={(editor, data) => {
          if (this.props.onScroll != null) {
            // add line data
            const line = editor.lineAtHeight(data.top, 'local');
            data.line = line;
            this.props.onScroll(data);
          }
        }}
          onChange={this.changeHandler}
          onDragEnter={(editor, event) => {
          if (this.props.onDragEnter != null) {
            this.props.onDragEnter(event);
          }
        }}
        />

        { this.renderLoadingKeymapOverlay() }

        { this.renderCheatsheetOverlay() }

<<<<<<< HEAD
        <GridEditModal
          ref={this.gridEditModal}
          onSave={(grid) => { return geu.replaceGridWithHtmlWithEditor(this.getCodeMirror(), grid) }}
=======
        <LinkEditModal
          ref={this.linkEditModal}
          onSave={(link) => { return mlu.replaceFocusedMarkdownLinkWithEditor(this.getCodeMirror(), link) }}
>>>>>>> 74e52094
        />
        <HandsontableModal
          ref={this.handsontableModal}
          onSave={(table) => { return mtu.replaceFocusedMarkdownTableWithEditor(this.getCodeMirror(), table) }}
        />
        <DrawioModal
          ref={this.drawioModal}
          onSave={(drawioData) => { return mdu.replaceFocusedDrawioWithEditor(this.getCodeMirror(), drawioData) }}
        />

      </React.Fragment>
    );
  }

}

CodeMirrorEditor.propTypes = Object.assign({
  editorOptions: PropTypes.object.isRequired,
  emojiStrategy: PropTypes.object,
  lineNumbers: PropTypes.bool,
  onMarkdownHelpButtonClicked: PropTypes.func,
}, AbstractEditor.propTypes);
CodeMirrorEditor.defaultProps = {
  lineNumbers: true,
};<|MERGE_RESOLUTION|>--- conflicted
+++ resolved
@@ -19,12 +19,9 @@
 import mlu from './MarkdownLinkUtil';
 import mtu from './MarkdownTableUtil';
 import mdu from './MarkdownDrawioUtil';
-<<<<<<< HEAD
 import geu from './GridEditorUtil';
 import GridEditModal from './GridEditModal';
-=======
 import LinkEditModal from './LinkEditModal';
->>>>>>> 74e52094
 import HandsontableModal from './HandsontableModal';
 import EditorIcon from './EditorIcon';
 import DrawioModal from './DrawioModal';
@@ -79,11 +76,8 @@
       additionalClassSet: new Set(),
     };
 
-<<<<<<< HEAD
     this.gridEditModal = React.createRef();
-=======
     this.linkEditModal = React.createRef();
->>>>>>> 74e52094
     this.handsontableModal = React.createRef();
     this.drawioModal = React.createRef();
 
@@ -111,11 +105,8 @@
     this.renderCheatsheetModalButton = this.renderCheatsheetModalButton.bind(this);
 
     this.makeHeaderHandler = this.makeHeaderHandler.bind(this);
-<<<<<<< HEAD
     this.showGridEditorHandler = this.showGridEditorHandler.bind(this);
-=======
     this.showLinkEditHandler = this.showLinkEditHandler.bind(this);
->>>>>>> 74e52094
     this.showHandsonTableHandler = this.showHandsonTableHandler.bind(this);
     this.showDrawioHandler = this.showDrawioHandler.bind(this);
   }
@@ -679,13 +670,12 @@
     cm.focus();
   }
 
-<<<<<<< HEAD
   showGridEditorHandler() {
     this.gridEditModal.current.show(geu.getGridHtml(this.getCodeMirror()));
-=======
+  }
+
   showLinkEditHandler() {
     this.linkEditModal.current.show(mlu.getMarkdownLink(this.getCodeMirror()));
->>>>>>> 74e52094
   }
 
   showHandsonTableHandler() {
@@ -897,15 +887,13 @@
 
         { this.renderCheatsheetOverlay() }
 
-<<<<<<< HEAD
         <GridEditModal
           ref={this.gridEditModal}
           onSave={(grid) => { return geu.replaceGridWithHtmlWithEditor(this.getCodeMirror(), grid) }}
-=======
+        />
         <LinkEditModal
           ref={this.linkEditModal}
           onSave={(link) => { return mlu.replaceFocusedMarkdownLinkWithEditor(this.getCodeMirror(), link) }}
->>>>>>> 74e52094
         />
         <HandsontableModal
           ref={this.handsontableModal}
