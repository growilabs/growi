import React from 'react';
import PropTypes from 'prop-types';

import {
  Modal, ModalHeader, ModalBody, ModalFooter,
} from 'reactstrap';
<<<<<<< HEAD
=======
import geu from './GridEditorUtil';
>>>>>>> f806a2d5

export default class GridEditModal extends React.PureComponent {

  constructor(props) {
    super(props);

    this.state = {
      show: false,
      gridHtml: '',
    };

    this.init = this.init.bind(this);
    this.show = this.show.bind(this);
    this.hide = this.hide.bind(this);
    this.cancel = this.cancel.bind(this);
    this.pasteCodedGrid = this.pasteCodedGrid.bind(this);
  }

  init(gridHtml) {
    const initGridHtml = gridHtml;
    this.setState({ gridHtml: initGridHtml }, function() {
      // display gridHtml for re-editing
      console.log(this.state.gridHtml);
    });
  }

  show(gridHtml) {
    this.init(gridHtml);
    this.setState({ show: true });
  }

  hide() {
    this.setState({ show: false });
  }

  cancel() {
    this.hide();
  }

  pasteCodedGrid() {
    // dummy data
    const convertedHTML = geu.convertRatiosAndSizeToHTML([1, 5, 6], 'sm');
    const pastedGridData = `::: editable-row\n<div class="container">\n\t<div class="row">\n${convertedHTML}\n\t</div>\n</div>\n:::`;
    // display converted html on console
    console.log(convertedHTML);

    if (this.props.onSave != null) {
      this.props.onSave(pastedGridData);
    }
    this.cancel();
  }

  showBgCols() {
    const cols = [];
    for (let i = 0; i < 12; i++) {
      // [bg-light:TODO support dark mode by GW-3037]
      cols.push(<div className="bg-light grid-bg-col col-1"></div>);
    }
    return cols;
  }

  showEditableCols() {
    const cols = [];
    for (let i = 0; i < 12; i++) {
      // [bg-light:TODO support dark mode by GW-3037]
      cols.push(<div className="bg-dark grid-bg-col col-1"></div>);
    }
    return cols;
  }

  render() {
    return (
      <Modal isOpen={this.state.show} toggle={this.cancel} size="xl">
        <ModalHeader tag="h4" toggle={this.cancel} className="bg-primary text-light">
          Edit Grid
        </ModalHeader>
        <ModalBody>
          <div className="container">
            <div className="row">
              <div className="col-3">
                <h5>Phone</h5>
                <div className="device-container"></div>
                <h5>Tablet</h5>
                <div className="device-container"></div>
                <h5>Desktop</h5>
                <div className="device-container"></div>
                <h5>Large Desktop</h5>
                <div className="device-container"></div>
              </div>
              <div className="col-9">
                <div className="row h-100">
                  {this.showBgCols()}
                </div>
                <div className="row w-100 h-100 position-absolute grid-editable-row">
                  {/* [Just an example to check if bg-cols and editable-cols fit] */}
                  <div className="bg-dark grid-editable-col col-3"></div>
                  <div className="bg-dark grid-editable-col col-5"></div>
                  <div className="bg-dark grid-editable-col col-4"></div>
                </div>
              </div>
            </div>
          </div>
        </ModalBody>
        <ModalFooter className="grw-modal-footer">
          <div className="ml-auto">
            <button type="button" className="mr-2 btn btn-secondary" onClick={this.cancel}>Cancel</button>
            <button type="button" className="btn btn-primary" onClick={this.pasteCodedGrid}>Done</button>
          </div>
        </ModalFooter>
      </Modal>
    );
  }

}

GridEditModal.propTypes = {
  onSave: PropTypes.func,
};<|MERGE_RESOLUTION|>--- conflicted
+++ resolved
@@ -4,10 +4,7 @@
 import {
   Modal, ModalHeader, ModalBody, ModalFooter,
 } from 'reactstrap';
-<<<<<<< HEAD
-=======
 import geu from './GridEditorUtil';
->>>>>>> f806a2d5
 
 export default class GridEditModal extends React.PureComponent {
 
