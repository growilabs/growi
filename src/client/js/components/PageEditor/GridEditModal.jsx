--- conflicted
+++ resolved
@@ -66,18 +66,12 @@
         <ModalBody>
           <div className="container">
             <div className="row">
-<<<<<<< HEAD
               <div className="col-4">
                 <div className="mr-3 d-inline">
                   <label htmlFor="gridPattern">Grid Pattern :</label>
                 </div>
 
                 <div className="dropdown d-inline">
-=======
-              <div className="col-5">
-                <label htmlFor="gridPattern">Grid Pattern :</label>
-                <div className="dropdown">
->>>>>>> 08f01526
                   <button
                     className="btn btn-secondary dropdown-toggle"
                     type="button"
@@ -86,11 +80,7 @@
                     aria-haspopup="true"
                     aria-expanded="false"
                   >
-<<<<<<< HEAD
                     Grid Pattern
-=======
-                  Grid Pattern
->>>>>>> 08f01526
                   </button>
                   <div className="dropdown-menu grid-division-menu" aria-labelledby="dropdownMenuButton">
                     <GridDivisionMenu />
