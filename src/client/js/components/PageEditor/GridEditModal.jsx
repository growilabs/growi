--- conflicted
+++ resolved
@@ -32,7 +32,6 @@
     this.hide();
   }
 
-<<<<<<< HEAD
   pasteCodedGrid() {
     // dummy data
     const pasteCode = '<div class="container"><div class="row"><div class="col-sm-6 col-md-5 col-lg-12">dummy</div></div></div>';
@@ -42,8 +41,6 @@
     this.cancel();
   }
 
-  render() {
-=======
   showBgCols() {
     const cols = [];
     for (let i = 0; i < 12; i++) {
@@ -51,7 +48,6 @@
     }
     return cols;
   }
->>>>>>> cbf17e43
 
   render() {
     return (
