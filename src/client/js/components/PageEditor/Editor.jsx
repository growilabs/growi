import dynamic from 'next/dynamic';
import React from 'react';
import PropTypes from 'prop-types';

// import { Subscribe } from 'unstated';

import {
  Modal, ModalHeader, ModalBody,
} from 'reactstrap';

import Dropzone from 'react-dropzone';

// import EditorContainer from '../../services/EditorContainer';

import Cheatsheet from './Cheatsheet';
import AbstractEditor from './AbstractEditor';
// import TextAreaEditor from './TextAreaEditor';

import pasteHelper from './PasteHelper';
// import CodeMirrorEditor from './CodeMirrorEditor';
const CodeMirrorEditor = dynamic(() => import('./CodeMirrorEditor'), { ssr: false });

export default class Editor extends AbstractEditor {

  constructor(props) {
    super(props);

    this.state = {
      isComponentDidMount: false,
      dropzoneActive: false,
      isUploading: false,
      isCheatsheetModalShown: false,
    };

    this.getEditorSubstance = this.getEditorSubstance.bind(this);

    this.pasteFilesHandler = this.pasteFilesHandler.bind(this);

    this.dragEnterHandler = this.dragEnterHandler.bind(this);
    this.dragLeaveHandler = this.dragLeaveHandler.bind(this);
    this.dropHandler = this.dropHandler.bind(this);

    this.showMarkdownHelp = this.showMarkdownHelp.bind(this);

    this.getAcceptableType = this.getAcceptableType.bind(this);
    this.getDropzoneClassName = this.getDropzoneClassName.bind(this);
    this.renderDropzoneOverlay = this.renderDropzoneOverlay.bind(this);
  }

  componentDidMount() {
    this.setState({ isComponentDidMount: true });
  }

  getEditorSubstance() {
    return this.props.isMobile
      ? this.taEditor
      : this.cmEditor;
  }

  /**
   * @inheritDoc
   */
  forceToFocus() {
    this.getEditorSubstance().forceToFocus();
  }

  /**
   * @inheritDoc
   */
  setValue(newValue) {
    this.getEditorSubstance().setValue(newValue);
  }

  /**
   * @inheritDoc
   */
  setGfmMode(bool) {
    this.getEditorSubstance().setGfmMode(bool);
  }

  /**
   * @inheritDoc
   */
  setCaretLine(line) {
    this.getEditorSubstance().setCaretLine(line);
  }

  /**
   * @inheritDoc
   */
  setScrollTopByLine(line) {
    this.getEditorSubstance().setScrollTopByLine(line);
  }

  /**
   * @inheritDoc
   */
  insertText(text) {
    this.getEditorSubstance().insertText(text);
  }

  /**
   * remove overlay and set isUploading to false
   */
  terminateUploadingState() {
    this.setState({
      dropzoneActive: false,
      isUploading: false,
    });
  }

  /**
   * dispatch onUpload event
   */
  dispatchUpload(files) {
    if (this.props.onUpload != null) {
      this.props.onUpload(files);
    }
  }

  /**
   * get acceptable(uploadable) file type
   */
  getAcceptableType() {
    let accept = 'null'; // reject all
    if (this.props.isUploadable) {
      if (!this.props.isUploadableFile) {
        accept = 'image/*'; // image only
      }
      else {
        accept = ''; // allow all
      }
    }

    return accept;
  }

  pasteFilesHandler(event) {
    const items = event.clipboardData.items || event.clipboardData.files || [];

    // abort if length is not 1
    if (items.length < 1) {
      return;
    }

    for (let i = 0; i < items.length; i++) {
      try {
        const file = items[i].getAsFile();
        // check file type (the same process as Dropzone)
        if (file != null && pasteHelper.isAcceptableType(file, this.getAcceptableType())) {
          this.dispatchUpload(file);
          this.setState({ isUploading: true });
        }
      }
      catch (e) {
        this.logger.error(e);
      }
    }
  }

  dragEnterHandler(event) {
    const dataTransfer = event.dataTransfer;

    // do nothing if contents is not files
    if (!dataTransfer.types.includes('Files')) {
      return;
    }

    this.setState({ dropzoneActive: true });
  }

  dragLeaveHandler() {
    this.setState({ dropzoneActive: false });
  }

  dropHandler(accepted, rejected) {
    // rejected
    if (accepted.length !== 1) { // length should be 0 or 1 because `multiple={false}` is set
      this.setState({ dropzoneActive: false });
      return;
    }

    const file = accepted[0];
    this.dispatchUpload(file);
    this.setState({ isUploading: true });
  }

  showMarkdownHelp() {
    this.setState({ isCheatsheetModalShown: true });
  }

  getDropzoneClassName(isDragAccept, isDragReject) {
    let className = 'dropzone';
    if (!this.props.isUploadable) {
      className += ' dropzone-unuploadable';
    }
    else {
      className += ' dropzone-uploadable';

      if (this.props.isUploadableFile) {
        className += ' dropzone-uploadablefile';
      }
    }

    // uploading
    if (this.state.isUploading) {
      className += ' dropzone-uploading';
    }

    if (isDragAccept) {
      className += ' dropzone-accepted';
    }

    if (isDragReject) {
      className += ' dropzone-rejected';
    }

    return className;
  }

  renderDropzoneOverlay() {
    return (
      <div className="overlay overlay-dropzone-active">
        {this.state.isUploading
          && (
          <span className="overlay-content">
            <div className="speeding-wheel d-inline-block"></div>
            <span className="sr-only">Uploading...</span>
          </span>
          )
        }
        {!this.state.isUploading && <span className="overlay-content"></span>}
      </div>
    );
  }

  renderNavbar() {
    return (
      <div className="m-0 navbar navbar-default navbar-editor" style={{ minHeight: 'unset' }}>
        <ul className="pl-2 nav nav-navbar">
          { this.getNavbarItems() != null && this.getNavbarItems().map((item, idx) => {
            // eslint-disable-next-line react/no-array-index-key
            return <li key={`navbarItem-${idx}`}>{item}</li>;
          }) }
        </ul>
      </div>
    );
  }

  getNavbarItems() {
    // set navbar items(react elements) here that are common in CodeMirrorEditor or TextAreaEditor
    const navbarItems = [];

    // concat common items and items specific to CodeMirrorEditor or TextAreaEditor
    return navbarItems.concat(this.getEditorSubstance().getNavbarItems());
  }

  renderCheatsheetModal() {
    const hideCheatsheetModal = () => {
      this.setState({ isCheatsheetModalShown: false });
    };

    return (
      <Modal isOpen={this.state.isCheatsheetModalShown} toggle={hideCheatsheetModal} className="modal-gfm-cheatsheet">
        <ModalHeader tag="h4" toggle={hideCheatsheetModal} className="bg-primary text-light">
          <i className="icon-fw icon-question" />Markdown help
        </ModalHeader>
        <ModalBody>
          <Cheatsheet />
        </ModalBody>
      </Modal>
    );
  }

  render() {
    const flexContainer = {
      height: '100%',
      display: 'flex',
      flexDirection: 'column',
    };

    const isMobile = this.props.isMobile;

    return (
      <div style={flexContainer} className="editor-container">
        <Dropzone
          ref={(c) => { this.dropzone = c }}
          accept={this.getAcceptableType()}
          noClick
          noKeyboard
          multiple={false}
          onDragLeave={this.dragLeaveHandler}
          onDrop={this.dropHandler}
        >
          {({
            getRootProps,
            getInputProps,
            isDragAccept,
            isDragReject,
          }) => {
            return (
              <div className={this.getDropzoneClassName(isDragAccept, isDragReject)} {...getRootProps()}>
                { this.state.dropzoneActive && this.renderDropzoneOverlay() }

                {/* { this.state.isComponentDidMount && this.renderNavbar() } */}
                {/* for PC */}
                { !isMobile && (
                  // <Subscribe to={[EditorContainer]}>
                  //   { editorContainer => (
                      // eslint-disable-next-line arrow-body-style
<<<<<<< HEAD
                <CodeMirrorEditor
                  ref={(c) => { this.cmEditor = c }}
                        // editorOptions={editorContainer.state.editorOptions}
                  onPasteFiles={this.pasteFilesHandler}
                  onDragEnter={this.dragEnterHandler}
                  onMarkdownHelpButtonClicked={this.showMarkdownHelp}
                  {...this.props}
                />
                  //   )}
                  // </Subscribe>
=======
                      <CodeMirrorEditor
                        ref={(c) => { this.cmEditor = c }}
                        indentSize={editorContainer.state.indentSize}
                        editorOptions={editorContainer.state.editorOptions}
                        onPasteFiles={this.pasteFilesHandler}
                        onDragEnter={this.dragEnterHandler}
                        onMarkdownHelpButtonClicked={this.showMarkdownHelp}
                        {...this.props}
                      />
                    )}
                  </Subscribe>
>>>>>>> a0097ea5
                )}

                {/* for mobile */}
                {/* { isMobile && (
                  <TextAreaEditor
                    ref={(c) => { this.taEditor = c }}
                    onPasteFiles={this.pasteFilesHandler}
                    onDragEnter={this.dragEnterHandler}
                    {...this.props}
                  />
                )}
           */}

                <input {...getInputProps()} />
              </div>
            );
          }}
        </Dropzone>

        { this.props.isUploadable
          && (
          <button
            type="button"
            className="btn btn-outline-secondary btn-block btn-open-dropzone"
            onClick={() => { this.dropzone.open() }}
          >
            <i className="icon-paper-clip" aria-hidden="true"></i>&nbsp;
            Attach files
            <span className="d-none d-sm-inline">
              &nbsp;by dragging &amp; dropping,&nbsp;
              <span className="btn-link">selecting them</span>,&nbsp;
              or pasting from the clipboard.
            </span>

          </button>
          )
        }

        { this.renderCheatsheetModal() }

      </div>
    );
  }

}

Editor.propTypes = Object.assign({
  noCdn: PropTypes.bool,
  isMobile: PropTypes.bool,
  isUploadable: PropTypes.bool,
  isUploadableFile: PropTypes.bool,
  emojiStrategy: PropTypes.object,
  onChange: PropTypes.func,
  onUpload: PropTypes.func,
}, AbstractEditor.propTypes);<|MERGE_RESOLUTION|>--- conflicted
+++ resolved
@@ -308,30 +308,16 @@
                   // <Subscribe to={[EditorContainer]}>
                   //   { editorContainer => (
                       // eslint-disable-next-line arrow-body-style
-<<<<<<< HEAD
-                <CodeMirrorEditor
-                  ref={(c) => { this.cmEditor = c }}
-                        // editorOptions={editorContainer.state.editorOptions}
-                  onPasteFiles={this.pasteFilesHandler}
-                  onDragEnter={this.dragEnterHandler}
-                  onMarkdownHelpButtonClicked={this.showMarkdownHelp}
-                  {...this.props}
-                />
-                  //   )}
+                  <CodeMirrorEditor
+                    ref={(c) => { this.cmEditor = c }}
+                    // indentSize={editorContainer.state.indentSize}
+                    // editorOptions={editorContainer.state.editorOptions}
+                    onPasteFiles={this.pasteFilesHandler}
+                    onDragEnter={this.dragEnterHandler}
+                    onMarkdownHelpButtonClicked={this.showMarkdownHelp}
+                    {...this.props}
+                  />
                   // </Subscribe>
-=======
-                      <CodeMirrorEditor
-                        ref={(c) => { this.cmEditor = c }}
-                        indentSize={editorContainer.state.indentSize}
-                        editorOptions={editorContainer.state.editorOptions}
-                        onPasteFiles={this.pasteFilesHandler}
-                        onDragEnter={this.dragEnterHandler}
-                        onMarkdownHelpButtonClicked={this.showMarkdownHelp}
-                        {...this.props}
-                      />
-                    )}
-                  </Subscribe>
->>>>>>> a0097ea5
                 )}
 
                 {/* for mobile */}
