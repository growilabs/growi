--- conflicted
+++ resolved
@@ -3,12 +3,6 @@
 
 import { withTranslation } from 'react-i18next';
 
-<<<<<<< HEAD
-// TODO: GW-333
-// import Pagination from 'react-bootstrap/lib/Pagination';
-
-=======
->>>>>>> 083f54eb
 import { createSubscribedElement } from '../UnstatedUtils';
 import AppContainer from '../../services/AppContainer';
 import PageContainer from '../../services/PageContainer';
