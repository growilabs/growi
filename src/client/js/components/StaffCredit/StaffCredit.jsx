import React from 'react';
import PropTypes from 'prop-types';
import loggerFactory from '@alias/logger';
import {
  Modal, ModalBody,
} from 'reactstrap';
import contributors from './Contributor';
<<<<<<< HEAD
import cloudContributors from './gcContributors';
=======
import AppContainer from '../../services/AppContainer';
import { withUnstatedContainers } from '../UnstatedUtils';
>>>>>>> ce626a65

/**
 * Page staff credit component
 *
 * @export
 * @class StaffCredit
 * @extends {React.Component}
 */

// eslint-disable-next-line no-unused-vars
const logger = loggerFactory('growi:cli:StaffCredit');

class StaffCredit extends React.Component {

  constructor(props) {

    super(props);
    this.state = {
      isShown: true,
      gcContributors: {},
    };
    this.deleteCredit = this.deleteCredit.bind(this);
  }

  // to delete the staffCredit and to inform that to Hotkeys.jsx
  deleteCredit() {
    if (this.state.isShown) {
      this.setState({ isShown: false });
    }
  }

  renderMembers(memberGroup, keyPrefix) {
    // construct members elements
    const members = memberGroup.members.map((member) => {
      return (
        <div className={memberGroup.additionalClass} key={`${keyPrefix}-${member.name}-container`}>
          <span className="dev-position" key={`${keyPrefix}-${member.name}-position`}>
            {/* position or '&nbsp;' */}
            { member.position || '\u00A0' }
          </span>
          <p className="dev-name" key={`${keyPrefix}-${member.name}`}>{member.name}</p>
        </div>
      );
    });
    return (
      <React.Fragment key={`${keyPrefix}-fragment`}>
        {members}
      </React.Fragment>
    );
  }

  renderContributors() {
    if (this.state.isShown) {
<<<<<<< HEAD
      contributors.splice(1, 0, cloudContributors.getContributors());
=======
      if (this.state.gcContributors !== {}) {
        // TODO: merge gcContributors to Contributors
        // refs: https://youtrack.weseek.co.jp/issue/GW-4573
      }
>>>>>>> ce626a65
      const credit = contributors.map((contributor) => {
        // construct members elements
        const memberGroups = contributor.memberGroups.map((memberGroup, idx) => {
          return this.renderMembers(memberGroup, `${contributor.sectionName}-group${idx}`);
        });
        return (
          <React.Fragment key={`${contributor.sectionName}-fragment`}>
            <div className={`row ${contributor.additionalClass}`} key={`${contributor.sectionName}-row`}>
              <h2 className="col-md-12 dev-team staff-credit-mt-10rem staff-credit-mb-6rem" key={contributor.sectionName}>{contributor.sectionName}</h2>
              {memberGroups}
            </div>
            <div className="clearfix"></div>
          </React.Fragment>
        );
      });
      return (
        <div className="text-center staff-credit-content" onClick={this.deleteCredit}>
          <h1 className="staff-credit-mb-6rem">GROWI Contributors</h1>
          <div className="clearfix"></div>
          {credit}
        </div>
      );
    }
    return null;
  }

  componentDidMount() {
    setTimeout(() => {
      // px / sec
      const scrollSpeed = 200;
      const target = $('.credit-curtain');
      const scrollTargetHeight = target.children().innerHeight();
      const duration = scrollTargetHeight / scrollSpeed * 1000;
      target.animate({ scrollTop: scrollTargetHeight }, duration, 'linear');
      target.slimScroll({
        height: target.innerHeight(),
        // Able to scroll after automatic schooling is complete so set "bottom" to allow scrolling from the bottom.
        start: 'bottom',
        color: '#FFFFFF',
      });
    }, 10);

    this.props.appContainer.apiv3Get('/growi-cloud/staff-credit').then((res) => {
      this.setState({ gcContributors: res.data });
    });

  }

  render() {
    const { onClosed } = this.props;

    return (
      <Modal
        isOpen={this.state.isShown}
        onClosed={() => {
          if (onClosed != null) {
            onClosed();
          }
        }}
        toggle={this.deleteCredit}
        scrollable
        className="staff-credit"
      >
        <ModalBody className="credit-curtain">
          {this.renderContributors()}
        </ModalBody>
      </Modal>
    );
  }

}

const StaffCreditWrapper = withUnstatedContainers(StaffCredit, [AppContainer]);

StaffCredit.propTypes = {
  onClosed: PropTypes.func,
<<<<<<< HEAD
};
=======
  appContainer: PropTypes.instanceOf(AppContainer).isRequired,
};

export default StaffCreditWrapper;
>>>>>>> ce626a65
<|MERGE_RESOLUTION|>--- conflicted
+++ resolved
@@ -5,12 +5,8 @@
   Modal, ModalBody,
 } from 'reactstrap';
 import contributors from './Contributor';
-<<<<<<< HEAD
-import cloudContributors from './gcContributors';
-=======
 import AppContainer from '../../services/AppContainer';
 import { withUnstatedContainers } from '../UnstatedUtils';
->>>>>>> ce626a65
 
 /**
  * Page staff credit component
@@ -64,14 +60,11 @@
 
   renderContributors() {
     if (this.state.isShown) {
-<<<<<<< HEAD
       contributors.splice(1, 0, cloudContributors.getContributors());
-=======
       if (this.state.gcContributors !== {}) {
         // TODO: merge gcContributors to Contributors
         // refs: https://youtrack.weseek.co.jp/issue/GW-4573
       }
->>>>>>> ce626a65
       const credit = contributors.map((contributor) => {
         // construct members elements
         const memberGroups = contributor.memberGroups.map((memberGroup, idx) => {
@@ -148,11 +141,7 @@
 
 StaffCredit.propTypes = {
   onClosed: PropTypes.func,
-<<<<<<< HEAD
-};
-=======
   appContainer: PropTypes.instanceOf(AppContainer).isRequired,
 };
 
-export default StaffCreditWrapper;
->>>>>>> ce626a65
+export default StaffCreditWrapper;