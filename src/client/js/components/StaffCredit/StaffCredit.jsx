import React from 'react';
import loggerFactory from '@alias/logger';
import {
  Modal, ModalBody,
} from 'reactstrap';
import contributors from './Contributor';

/**
 * Page staff credit component
 *
 * @export
 * @class StaffCredit
 * @extends {React.Component}
 */


export default class StaffCredit extends React.Component {

  constructor(props) {

    super(props);
    this.logger = loggerFactory('growi:StaffCredit');
    this.state = {
      isShown: true,
    };
    this.multipleAllowance = true;
    this.deleteCredit = this.deleteCredit.bind(this);

  }

  // when this is called it returns the hotkey stroke
  static getHotkeyStroke() {
    return ['ArrowUp', 'ArrowUp', 'ArrowDown', 'ArrowDown', 'ArrowLeft', 'ArrowRight', 'ArrowLeft', 'ArrowRight', 'b', 'a'];
  }

  deleteCredit() {
    if (this.state.isShown) {
      this.setState({ isShown: false });
    }
  }

  renderMembers(memberGroup, keyPrefix) {
    // construct members elements
    const members = memberGroup.members.map((member) => {
      return (
        <div className={memberGroup.additionalClass} key={`${keyPrefix}-${member.name}-container`}>
          <span className="dev-position" key={`${keyPrefix}-${member.name}-position`}>
            {/* position or '&nbsp;' */}
            { member.position || '\u00A0' }
          </span>
          <p className="dev-name" key={`${keyPrefix}-${member.name}`}>{member.name}</p>
        </div>
      );
    });
    return (
      <React.Fragment key={`${keyPrefix}-fragment`}>
        {members}
      </React.Fragment>
    );
  }

  renderContributors() {
    if (this.state.isShown) {
      const credit = contributors.map((contributor) => {
        // construct members elements
        const memberGroups = contributor.memberGroups.map((memberGroup, idx) => {
          return this.renderMembers(memberGroup, `${contributor.sectionName}-group${idx}`);
        });
        return (
          <React.Fragment key={`${contributor.sectionName}-fragment`}>
            <div className={`row ${contributor.additionalClass}`} key={`${contributor.sectionName}-row`}>
              <h2 className="col-md-12 dev-team staff-credit-mt-10rem staff-credit-mb-6rem" key={contributor.sectionName}>{contributor.sectionName}</h2>
              {memberGroups}
            </div>
            <div className="clearfix"></div>
          </React.Fragment>
        );
      });
      return (
        <div className="text-center staff-credit-content" onClick={this.deleteCredit}>
          <h1 className="staff-credit-mb-6rem">GROWI Contributors</h1>
          <div className="clearfix"></div>
          {credit}
        </div>
      );
    }
    return null;
  }

  componentDidMount() {
<<<<<<< HEAD
    // px / sec
    const scrollSpeed = 200;
    const target = $(".credit-curtain");
=======
    const target = $('.credit-curtain');
>>>>>>> d49cabea
    const scrollTargetHeight = target.children().innerHeight();
    const duration = scrollTargetHeight / scrollSpeed * 10
    target.animate({ scrollTop: scrollTargetHeight }, duration, 'linear');
    console.log(target);

    target.slimScroll({
      height: target.innerHeight(),
      // Able to scroll after automatic schooling is complete so set "bottom" to allow scrolling from the bottom.
      start: 'bottom',
      color: '#FFFFFF',
    });
<<<<<<< HEAD
=======

>>>>>>> d49cabea
  }

  render() {
    return (
      <Modal isOpen={this.state.isShown} toggle={this.deleteCredit} scrollable className="staff-credit">
        <ModalBody className="credit-curtain">
          {this.renderContributors()}
        </ModalBody>
      </Modal>
    );
  }

}<|MERGE_RESOLUTION|>--- conflicted
+++ resolved
@@ -88,13 +88,9 @@
   }
 
   componentDidMount() {
-<<<<<<< HEAD
     // px / sec
     const scrollSpeed = 200;
     const target = $(".credit-curtain");
-=======
-    const target = $('.credit-curtain');
->>>>>>> d49cabea
     const scrollTargetHeight = target.children().innerHeight();
     const duration = scrollTargetHeight / scrollSpeed * 10
     target.animate({ scrollTop: scrollTargetHeight }, duration, 'linear');
@@ -106,10 +102,6 @@
       start: 'bottom',
       color: '#FFFFFF',
     });
-<<<<<<< HEAD
-=======
-
->>>>>>> d49cabea
   }
 
   render() {
