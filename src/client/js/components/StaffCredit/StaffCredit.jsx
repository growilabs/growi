--- conflicted
+++ resolved
@@ -31,14 +31,11 @@
 
   }
 
-<<<<<<< HEAD
   // when this is called it returns the hotkey stroke
   getHotkeyStroke() {
     return ['ArrowUp', 'ArrowUp', 'ArrowDown', 'ArrowDown', 'ArrowLeft', 'ArrowRight', 'ArrowLeft', 'ArrowRight', 'b', 'a'];
   }
 
-=======
->>>>>>> e88f142d
   deleteCredit() {
     if (this.state.isShown) {
       this.setState({ isShown: false });
