import React from 'react';
import PropTypes from 'prop-types';
import {
  Modal, ModalBody,
} from 'reactstrap';
<<<<<<< HEAD
import loggerFactory from '~/utils/logger';
import contributors from './Contributor';
=======
import AppContainer from '../../services/AppContainer';
import { withUnstatedContainers } from '../UnstatedUtils';
>>>>>>> 6f4d4184

/**
 * Page staff credit component
 *
 * @export
 * @class StaffCredit
 * @extends {React.Component}
 */

// eslint-disable-next-line no-unused-vars
const logger = loggerFactory('growi:cli:StaffCredit');

class StaffCredit extends React.Component {

  constructor(props) {

    super(props);
    this.state = {
      isShown: true,
      contributors: null,
    };
    this.deleteCredit = this.deleteCredit.bind(this);
  }

  // to delete the staffCredit and to inform that to Hotkeys.jsx
  deleteCredit() {
    if (this.state.isShown) {
      this.setState({ isShown: false });
    }
  }

  renderMembers(memberGroup, keyPrefix) {
    // construct members elements
    const members = memberGroup.members.map((member) => {
      return (
        <div className={memberGroup.additionalClass} key={`${keyPrefix}-${member.name}-container`}>
          <span className="dev-position" key={`${keyPrefix}-${member.name}-position`}>
            {/* position or '&nbsp;' */}
            { member.position || '\u00A0' }
          </span>
          <p className="dev-name" key={`${keyPrefix}-${member.name}`}>{member.name}</p>
        </div>
      );
    });
    return (
      <React.Fragment key={`${keyPrefix}-fragment`}>
        {members}
      </React.Fragment>
    );
  }

  renderContributors() {
    if (this.state.isShown) {
      const credit = this.state.contributors.map((contributor) => {
        // construct members elements
        const memberGroups = contributor.memberGroups.map((memberGroup, idx) => {
          return this.renderMembers(memberGroup, `${contributor.sectionName}-group${idx}`);
        });
        return (
          <React.Fragment key={`${contributor.sectionName}-fragment`}>
            <div className={`row ${contributor.additionalClass}`} key={`${contributor.sectionName}-row`}>
              <h2 className="col-md-12 dev-team staff-credit-mt-10rem staff-credit-mb-6rem" key={contributor.sectionName}>{contributor.sectionName}</h2>
              {memberGroups}
            </div>
            <div className="clearfix"></div>
          </React.Fragment>
        );
      });
      return (
        <div className="text-center staff-credit-content" onClick={this.deleteCredit}>
          <h1 className="staff-credit-mb-6rem">GROWI Contributors</h1>
          <div className="clearfix"></div>
          {credit}
        </div>
      );
    }
    return null;
  }

  async componentDidMount() {
    const res = await this.props.appContainer.apiv3Get('/staffs');
    const contributors = res.data.contributors;
    this.setState({ contributors });

    setTimeout(() => {
      // px / sec
      const scrollSpeed = 200;
      const target = $('.credit-curtain');
      const scrollTargetHeight = target.children().innerHeight();
      const duration = scrollTargetHeight / scrollSpeed * 1000;
      target.animate({ scrollTop: scrollTargetHeight }, duration, 'linear');
      target.slimScroll({
        height: target.innerHeight(),
        // Able to scroll after automatic schooling is complete so set "bottom" to allow scrolling from the bottom.
        start: 'bottom',
        color: '#FFFFFF',
      });
    }, 10);
  }

  render() {
    const { onClosed } = this.props;

    if (this.state.contributors === null) {
      return <></>;
    }

    return (
      <Modal
        isOpen={this.state.isShown}
        onClosed={() => {
          if (onClosed != null) {
            onClosed();
          }
        }}
        toggle={this.deleteCredit}
        scrollable
        className="staff-credit"
      >
        <ModalBody className="credit-curtain">
          {this.renderContributors()}
        </ModalBody>
      </Modal>
    );
  }

}

const StaffCreditWrapper = withUnstatedContainers(StaffCredit, [AppContainer]);

StaffCredit.propTypes = {
  onClosed: PropTypes.func,
  appContainer: PropTypes.instanceOf(AppContainer).isRequired,
};

export default StaffCreditWrapper;<|MERGE_RESOLUTION|>--- conflicted
+++ resolved
@@ -3,13 +3,9 @@
 import {
   Modal, ModalBody,
 } from 'reactstrap';
-<<<<<<< HEAD
 import loggerFactory from '~/utils/logger';
-import contributors from './Contributor';
-=======
-import AppContainer from '../../services/AppContainer';
-import { withUnstatedContainers } from '../UnstatedUtils';
->>>>>>> 6f4d4184
+
+import { apiv3Get } from '~/utils/apiv3-client';
 
 /**
  * Page staff credit component
@@ -90,7 +86,7 @@
   }
 
   async componentDidMount() {
-    const res = await this.props.appContainer.apiv3Get('/staffs');
+    const res = await apiv3Get('/staffs');
     const contributors = res.data.contributors;
     this.setState({ contributors });
 
@@ -138,11 +134,8 @@
 
 }
 
-const StaffCreditWrapper = withUnstatedContainers(StaffCredit, [AppContainer]);
-
 StaffCredit.propTypes = {
   onClosed: PropTypes.func,
-  appContainer: PropTypes.instanceOf(AppContainer).isRequired,
 };
 
-export default StaffCreditWrapper;+export default StaffCredit;