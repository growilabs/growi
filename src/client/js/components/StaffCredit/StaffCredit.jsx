import React from 'react';
import loggerFactory from '@alias/logger';
import {
  Modal, ModalBody,
} from 'reactstrap';
import contributors from './Contributor';

/**
 * Page staff credit component
 *
 * @export
 * @class StaffCredit
 * @extends {React.Component}
 */


export default class StaffCredit extends React.Component {

  constructor(props) {

    super(props);
    this.logger = loggerFactory('growi:StaffCredit');
    this.state = {
      isShown: true,
    };
    this.multipleAllowance = true;
    this.deleteCredit = this.deleteCredit.bind(this);

  }

  // when this is called it returns the hotkey stroke
  static getHotkeyStroke() {
    return ['ArrowUp', 'ArrowUp', 'ArrowDown', 'ArrowDown', 'ArrowLeft', 'ArrowRight', 'ArrowLeft', 'ArrowRight', 'b', 'a'];
  }

  static getComponent() {
    return <StaffCredit />;
  }

  deleteCredit() {
    if (this.state.isShown) {
      this.setState({ isShown: false });
    }
  }

  renderMembers(memberGroup, keyPrefix) {
    // construct members elements
    const members = memberGroup.members.map((member) => {
      return (
        <div className={memberGroup.additionalClass} key={`${keyPrefix}-${member.name}-container`}>
          <span className="dev-position" key={`${keyPrefix}-${member.name}-position`}>
            {/* position or '&nbsp;' */}
            { member.position || '\u00A0' }
          </span>
          <p className="dev-name" key={`${keyPrefix}-${member.name}`}>{member.name}</p>
        </div>
      );
    });
    return (
      <React.Fragment key={`${keyPrefix}-fragment`}>
        {members}
      </React.Fragment>
    );
  }

  renderContributors() {
    if (this.state.isShown) {
      const credit = contributors.map((contributor) => {
        // construct members elements
        const memberGroups = contributor.memberGroups.map((memberGroup, idx) => {
          return this.renderMembers(memberGroup, `${contributor.sectionName}-group${idx}`);
        });
        return (
          <React.Fragment key={`${contributor.sectionName}-fragment`}>
            <div className={`row ${contributor.additionalClass}`} key={`${contributor.sectionName}-row`}>
              <h2 className="col-md-12 dev-team staff-credit-mt-10rem staff-credit-mb-6rem" key={contributor.sectionName}>{contributor.sectionName}</h2>
              {memberGroups}
            </div>
            <div className="clearfix"></div>
          </React.Fragment>
        );
      });
      return (
        <div className="text-center staff-credit-content" onClick={this.deleteCredit}>
          <h1 className="staff-credit-mb-6rem">GROWI Contributors</h1>
          <div className="clearfix"></div>
          {credit}
        </div>
      );
    }
    return null;
  }

  componentDidMount() {
<<<<<<< HEAD

=======
    // px / sec
    const scrollSpeed = 200;
>>>>>>> ea7f17bb
    const target = $('.credit-curtain');
    const scrollTargetHeight = target.children().innerHeight();
    const duration = scrollTargetHeight / scrollSpeed * 10;
    target.animate({ scrollTop: scrollTargetHeight }, duration, 'linear');
    console.log(target);

    target.slimScroll({
      height: target.innerHeight(),
      // Able to scroll after automatic schooling is complete so set "bottom" to allow scrolling from the bottom.
      start: 'bottom',
      color: '#FFFFFF',
    });
<<<<<<< HEAD

=======
>>>>>>> ea7f17bb
  }

  render() {
    return (
      <Modal isOpen={this.state.isShown} toggle={this.deleteCredit} scrollable className="staff-credit">
        <ModalBody className="credit-curtain">
          {this.renderContributors()}
        </ModalBody>
      </Modal>
    );
  }

}<|MERGE_RESOLUTION|>--- conflicted
+++ resolved
@@ -92,12 +92,8 @@
   }
 
   componentDidMount() {
-<<<<<<< HEAD
-
-=======
     // px / sec
     const scrollSpeed = 200;
->>>>>>> ea7f17bb
     const target = $('.credit-curtain');
     const scrollTargetHeight = target.children().innerHeight();
     const duration = scrollTargetHeight / scrollSpeed * 10;
@@ -110,10 +106,6 @@
       start: 'bottom',
       color: '#FFFFFF',
     });
-<<<<<<< HEAD
-
-=======
->>>>>>> ea7f17bb
   }
 
   render() {
