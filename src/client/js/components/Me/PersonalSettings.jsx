--- conflicted
+++ resolved
@@ -22,15 +22,11 @@
               <li className="nav-item">
                 <a className="nav-link active" href="#user-settings" data-toggle="tab" role="tab"><i className="icon-user"></i> { t('User Information') }</a>
               </li>
-<<<<<<< HEAD
               <li className="nav-item">
-                <a className="nav-link" href="#external-accounts" data-toggle="tab" role="tab"><i className="icon-share-alt"></i> { t('External Accounts') }</a>
-=======
-              <li>
-                <a href="#external-accounts" data-toggle="tab" role="tab"><i className="icon-share-alt"></i>
+                <a className="nav-link" href="#external-accounts" data-toggle="tab" role="tab">
+                  <i className="icon-share-alt"></i>
                   { t('admin:user_management.external_accounts') }
                 </a>
->>>>>>> bc2b4eb6
               </li>
               <li className="nav-item">
                 <a className="nav-link" href="#password-settings" data-toggle="tab" role="tab"><i className="icon-lock"></i> { t('Password Settings') }</a>
