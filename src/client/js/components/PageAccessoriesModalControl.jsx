--- conflicted
+++ resolved
@@ -68,16 +68,10 @@
         </UncontrolledTooltip>
       )}
 
-<<<<<<< HEAD
-      <span className="grw-border-vr mx-1">&nbsp;</span>
-
-      <SeenUserInfo />
-=======
       <div className="d-flex align-items-center">
         <span className="border-left grw-border-vr">&nbsp;</span>
         <SeenUserInfo />
       </div>
->>>>>>> 718897be
     </div>
   );
 };
