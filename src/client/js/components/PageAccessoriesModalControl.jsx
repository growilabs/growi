--- conflicted
+++ resolved
@@ -52,63 +52,6 @@
 
   return (
     <div className="grw-page-accessories-control d-flex align-items-center justify-content-between pb-1">
-<<<<<<< HEAD
-
-      <button
-        type="button"
-        className="btn btn-link grw-btn-page-accessories"
-        onClick={() => pageAccessoriesContainer.openPageAccessoriesModal('pagelist')}
-      >
-        <PageListIcon />
-      </button>
-
-      <button
-        type="button"
-        className="btn btn-link grw-btn-page-accessories"
-        onClick={() => pageAccessoriesContainer.openPageAccessoriesModal('timeline')}
-      >
-        <TimeLineIcon />
-      </button>
-
-      <div id="history-btn-wrapper-for-tooltip">
-        <button
-          type="button"
-          className={`btn btn-link grw-btn-page-accessories ${isGuestUserMode && 'disabled'}`}
-          onClick={() => pageAccessoriesContainer.openPageAccessoriesModal('pageHistory')}
-        >
-          <HistoryIcon />
-        </button>
-      </div>
-      {isGuestUserMode && (
-        <UncontrolledTooltip placement="top" target="history-btn-wrapper-for-tooltip" fade={false}>
-          {t('Not available for guest')}
-        </UncontrolledTooltip>
-      )}
-
-      <button
-        type="button"
-        className="btn btn-link grw-btn-page-accessories"
-        onClick={() => pageAccessoriesContainer.openPageAccessoriesModal('attachment')}
-      >
-        <AttachmentIcon />
-      </button>
-
-      <div id="shareLink-btn-wrapper-for-tooltip">
-        <button
-          type="button"
-          className={`btn btn-link grw-btn-page-accessories ${isGuestUserMode && 'disabled'}`}
-          onClick={() => pageAccessoriesContainer.openPageAccessoriesModal('shareLink')}
-        >
-          <ShareLinkIcon />
-        </button>
-      </div>
-      {isGuestUserMode && (
-        <UncontrolledTooltip placement="top" target="shareLink-btn-wrapper-for-tooltip" fade={false}>
-          {t('Not available for guest')}
-        </UncontrolledTooltip>
-      )}
-
-=======
       {accessoriesBtnList.map((accessory) => {
         return (
           <>
@@ -129,7 +72,6 @@
           </>
         );
       })}
->>>>>>> 5033f753
       <div className="d-flex align-items-center">
         <span className="border-left grw-border-vr">&nbsp;</span>
         <SeenUserInfo disabled={isSharedUser} />
