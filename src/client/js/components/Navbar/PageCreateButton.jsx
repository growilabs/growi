--- conflicted
+++ resolved
@@ -18,15 +18,9 @@
   }
 
   return (
-<<<<<<< HEAD
-    <button className="nav-link create-page border-0 bg-transparent" type="button" onClick={appContainer.openPageCreateModal}>
-      <i className="icon-pencil mr-2"></i>
-      <span>{ t('New') }</span>
-=======
     <button className="px-md-2 nav-link create-page border-0 bg-transparent" type="button" onClick={appContainer.openPageCreateModal}>
       <i className="icon-pencil mr-2"></i>
       <span className="d-none d-lg-block">{ t('New') }</span>
->>>>>>> 6da6d1ae
     </button>
   );
 };
