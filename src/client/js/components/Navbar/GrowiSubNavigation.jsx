--- conflicted
+++ resolved
@@ -18,11 +18,7 @@
   const isPageForbidden = document.querySelector('#grw-subnav').getAttribute('data-is-forbidden-page');
   const { appContainer, pageContainer } = props;
   const {
-<<<<<<< HEAD
-    path, createdAt, creator, updatedAt, revisionAuthor, isCompactMode,
-=======
-    pageId, path, createdAt, creator, updatedAt, revisionAuthor,
->>>>>>> 56965571
+    pageId, path, createdAt, creator, updatedAt, revisionAuthor, isCompactMode,
   } = pageContainer.state;
   const compactClassName = isCompactMode ? 'fixed-top grw-compact-subnavbar px-3' : null;
 
