import React from 'react';
import PropTypes from 'prop-types';

import { withUnstatedContainers } from '../UnstatedUtils';
import AppContainer from '../../services/AppContainer';

import PaginationWrapper from '../PaginationWrapper';

import Page from '../PageList/Page';

class RecentCreated extends React.Component {

  constructor(props) {
    super(props);

    this.state = {
      pages: [],
      activePage: 1,
      totalPages: 0,
      pagingLimit: null,
    };

    this.handlePage = this.handlePage.bind(this);
  }


  componentWillMount() {
    this.getRecentCreatedList(1);
  }

  async handlePage(selectedPage) {
    await this.getRecentCreatedList(selectedPage);
  }

  async getRecentCreatedList(selectedPage) {
    const { appContainer, userId } = this.props;
    const page = selectedPage;
    // const userId = appContainer.currentUserId;

    // pagesList get and pagination calculate
    const res = await appContainer.apiv3Get(`/users/${userId}/recent`, { page });
    const { totalCount, pages, limit } = res.data;

    this.setState({
      pages,
      activePage: selectedPage,
      totalPages: totalCount,
      pagingLimit: limit,
    });

  }

  /**
   * generate Elements of Page
   *
   * @param {any} pages Array of pages Model Obj
   *
   */
  generatePageList(pages) {
    return pages.map(page => (
      <li key={`recent-created:list-view:${page._id}`}>
        <Page page={page} />
      </li>
    ));
  }

  render() {
    const pageList = this.generatePageList(this.state.pages);

    return (
<<<<<<< HEAD
      <div className="page-list-container-create">
        <ul className="page-list-ul page-list-ul-flat">
=======
      <div>
        <ul className="page-list-ul page-list-ul-flat mb-3">
>>>>>>> 39e1cdf9
          {pageList}
        </ul>
        <PaginationWrapper
          align="center"
          activePage={this.state.activePage}
          changePage={this.handlePage}
          totalItemsCount={this.state.totalPages}
          pagingLimit={this.state.pagingLimit}
          size="sm"
        />
      </div>
    );
  }

}

/**
 * Wrapper component for using unstated
 */
const RecentCreatedWrapper = withUnstatedContainers(RecentCreated, [AppContainer]);

RecentCreated.propTypes = {
  appContainer: PropTypes.instanceOf(AppContainer).isRequired,

  userId: PropTypes.string.isRequired,
};

export default RecentCreatedWrapper;<|MERGE_RESOLUTION|>--- conflicted
+++ resolved
@@ -68,13 +68,8 @@
     const pageList = this.generatePageList(this.state.pages);
 
     return (
-<<<<<<< HEAD
       <div className="page-list-container-create">
         <ul className="page-list-ul page-list-ul-flat">
-=======
-      <div>
-        <ul className="page-list-ul page-list-ul-flat mb-3">
->>>>>>> 39e1cdf9
           {pageList}
         </ul>
         <PaginationWrapper
