import React from 'react';
import PropTypes from 'prop-types';
import loggerFactory from '@alias/logger';

import { withUnstatedContainers } from './UnstatedUtils';
import AppContainer from '../services/AppContainer';
import PageContainer from '../services/PageContainer';
import EditorContainer from '../services/EditorContainer';

import MarkdownTable from '../models/MarkdownTable';

import RevisionRenderer from './Page/RevisionRenderer';
import GridEditModal from './PageEditor/GridEditModal';
import HandsontableModal from './PageEditor/HandsontableModal';
import DrawioModal from './PageEditor/DrawioModal';
import mtu from './PageEditor/MarkdownTableUtil';
import mdu from './PageEditor/MarkdownDrawioUtil';

const logger = loggerFactory('growi:Page');

class Page extends React.Component {

  constructor(props) {
    super(props);

    this.state = {
      currentTargetTableArea: null,
      currentTargetDrawioArea: null,
    };

    this.growiRenderer = this.props.appContainer.getRenderer('page');

    this.gridEditModal = React.createRef();
    this.handsontableModal = React.createRef();
    this.drawioModal = React.createRef();

    this.saveHandlerForHandsontableModal = this.saveHandlerForHandsontableModal.bind(this);
    this.saveHandlerForDrawioModal = this.saveHandlerForDrawioModal.bind(this);
  }

  componentWillMount() {
    this.props.appContainer.registerComponentInstance('Page', this);
  }

  /**
   * launch HandsontableModal with data specified by arguments
   * @param beginLineNumber
   * @param endLineNumber
   */
  launchHandsontableModal(beginLineNumber, endLineNumber) {
    const markdown = this.props.pageContainer.state.markdown;
    const tableLines = markdown.split(/\r\n|\r|\n/).slice(beginLineNumber - 1, endLineNumber).join('\n');
    this.setState({ currentTargetTableArea: { beginLineNumber, endLineNumber } });
    this.handsontableModal.current.show(MarkdownTable.fromMarkdownString(tableLines));
  }

  /**
   * launch DrawioModal with data specified by arguments
   * @param beginLineNumber
   * @param endLineNumber
   */
  launchDrawioModal(beginLineNumber, endLineNumber) {
    const markdown = this.props.pageContainer.state.markdown;
    const drawioMarkdownArray = markdown.split(/\r\n|\r|\n/).slice(beginLineNumber, endLineNumber);
    const drawioData = drawioMarkdownArray.slice(1, drawioMarkdownArray.length - 1).join('\n').trim();
    this.setState({ currentTargetDrawioArea: { beginLineNumber, endLineNumber } });
    this.drawioModal.current.show(drawioData);
  }

  async saveHandlerForHandsontableModal(markdownTable) {
    const { pageContainer, editorContainer } = this.props;
    const optionsToSave = editorContainer.getCurrentOptionsToSave();

    const newMarkdown = mtu.replaceMarkdownTableInMarkdown(
      markdownTable,
      this.props.pageContainer.state.markdown,
      this.state.currentTargetTableArea.beginLineNumber,
      this.state.currentTargetTableArea.endLineNumber,
    );

    try {
      // disable unsaved warning
      editorContainer.disableUnsavedWarning();

      // eslint-disable-next-line no-unused-vars
      const { page, tags } = await pageContainer.save(newMarkdown, optionsToSave);
      logger.debug('success to save');

      pageContainer.showSuccessToastr();
    }
    catch (error) {
      logger.error('failed to save', error);
      pageContainer.showErrorToastr(error);
    }
    finally {
      this.setState({ currentTargetTableArea: null });
    }
  }

  async saveHandlerForDrawioModal(drawioData) {
    const { pageContainer, editorContainer } = this.props;
    const optionsToSave = editorContainer.getCurrentOptionsToSave();

    const newMarkdown = mdu.replaceDrawioInMarkdown(
      drawioData,
      this.props.pageContainer.state.markdown,
      this.state.currentTargetDrawioArea.beginLineNumber,
      this.state.currentTargetDrawioArea.endLineNumber,
    );

    try {
      // disable unsaved warning
      editorContainer.disableUnsavedWarning();

      // eslint-disable-next-line no-unused-vars
      const { page, tags } = await pageContainer.save(newMarkdown, optionsToSave);
      logger.debug('success to save');

      pageContainer.showSuccessToastr();
    }
    catch (error) {
      logger.error('failed to save', error);
      pageContainer.showErrorToastr(error);
    }
    finally {
      this.setState({ currentTargetDrawioArea: null });
    }
  }

  render() {
    const { appContainer, pageContainer } = this.props;
    const isMobile = appContainer.isMobile;
    const isLoggedIn = appContainer.currentUser != null;
    const { markdown } = pageContainer.state;

    return (
      <div className={isMobile ? 'page-mobile' : ''}>
        <RevisionRenderer growiRenderer={this.growiRenderer} markdown={markdown} />
<<<<<<< HEAD
        <GridEditModal ref={this.gridEditModal} />
        <HandsontableModal ref={this.handsontableModal} onSave={this.saveHandlerForHandsontableModal} />
        <DrawioModal ref={this.drawioModal} onSave={this.saveHandlerForDrawioModal} />
=======

        { isLoggedIn && (
          <>
            <HandsontableModal ref={this.handsontableModal} onSave={this.saveHandlerForHandsontableModal} />
            <DrawioModal ref={this.drawioModal} onSave={this.saveHandlerForDrawioModal} />
          </>
        )}
>>>>>>> 0f883fde
      </div>
    );
  }

}

Page.propTypes = {
  appContainer: PropTypes.instanceOf(AppContainer).isRequired,
  pageContainer: PropTypes.instanceOf(PageContainer).isRequired,
  editorContainer: PropTypes.instanceOf(EditorContainer).isRequired,
};

export default withUnstatedContainers(Page, [AppContainer, PageContainer, EditorContainer]);<|MERGE_RESOLUTION|>--- conflicted
+++ resolved
@@ -136,19 +136,14 @@
     return (
       <div className={isMobile ? 'page-mobile' : ''}>
         <RevisionRenderer growiRenderer={this.growiRenderer} markdown={markdown} />
-<<<<<<< HEAD
-        <GridEditModal ref={this.gridEditModal} />
-        <HandsontableModal ref={this.handsontableModal} onSave={this.saveHandlerForHandsontableModal} />
-        <DrawioModal ref={this.drawioModal} onSave={this.saveHandlerForDrawioModal} />
-=======
 
         { isLoggedIn && (
           <>
+            <GridEditModal ref={this.gridEditModal} />
             <HandsontableModal ref={this.handsontableModal} onSave={this.saveHandlerForHandsontableModal} />
             <DrawioModal ref={this.drawioModal} onSave={this.saveHandlerForDrawioModal} />
           </>
         )}
->>>>>>> 0f883fde
       </div>
     );
   }
