import React from 'react';
import PropTypes from 'prop-types';
import loggerFactory from '@alias/logger';

import { withUnstatedContainers } from './UnstatedUtils';
import AppContainer from '../services/AppContainer';
import PageContainer from '../services/PageContainer';
import EditorContainer from '../services/EditorContainer';

import MarkdownTable from '../models/MarkdownTable';

import LinkEditModal from './PageEditor/LinkEditModal';
import RevisionRenderer from './Page/RevisionRenderer';
import GridEditModal from './PageEditor/GridEditModal';
import HandsontableModal from './PageEditor/HandsontableModal';
import DrawioModal from './PageEditor/DrawioModal';
import mtu from './PageEditor/MarkdownTableUtil';
import mdu from './PageEditor/MarkdownDrawioUtil';

const logger = loggerFactory('growi:Page');

class Page extends React.Component {

  constructor(props) {
    super(props);

    this.state = {
      currentTargetTableArea: null,
      currentTargetDrawioArea: null,
    };

    this.growiRenderer = this.props.appContainer.getRenderer('page');

<<<<<<< HEAD
    this.gridEditModal = React.createRef();
=======
    this.linkEditModal = React.createRef();
>>>>>>> 74e52094
    this.handsontableModal = React.createRef();
    this.drawioModal = React.createRef();

    this.saveHandlerForHandsontableModal = this.saveHandlerForHandsontableModal.bind(this);
    this.saveHandlerForDrawioModal = this.saveHandlerForDrawioModal.bind(this);
  }

  componentWillMount() {
    this.props.appContainer.registerComponentInstance('Page', this);
  }

  /**
   * launch HandsontableModal with data specified by arguments
   * @param beginLineNumber
   * @param endLineNumber
   */
  launchHandsontableModal(beginLineNumber, endLineNumber) {
    const markdown = this.props.pageContainer.state.markdown;
    const tableLines = markdown.split(/\r\n|\r|\n/).slice(beginLineNumber - 1, endLineNumber).join('\n');
    this.setState({ currentTargetTableArea: { beginLineNumber, endLineNumber } });
    this.handsontableModal.current.show(MarkdownTable.fromMarkdownString(tableLines));
  }

  /**
   * launch DrawioModal with data specified by arguments
   * @param beginLineNumber
   * @param endLineNumber
   */
  launchDrawioModal(beginLineNumber, endLineNumber) {
    const markdown = this.props.pageContainer.state.markdown;
    const drawioMarkdownArray = markdown.split(/\r\n|\r|\n/).slice(beginLineNumber - 1, endLineNumber);
    const drawioData = drawioMarkdownArray.slice(1, drawioMarkdownArray.length - 1).join('\n').trim();
    this.setState({ currentTargetDrawioArea: { beginLineNumber, endLineNumber } });
    this.drawioModal.current.show(drawioData);
  }

  async saveHandlerForHandsontableModal(markdownTable) {
    const { pageContainer, editorContainer } = this.props;
    const optionsToSave = editorContainer.getCurrentOptionsToSave();

    const newMarkdown = mtu.replaceMarkdownTableInMarkdown(
      markdownTable,
      this.props.pageContainer.state.markdown,
      this.state.currentTargetTableArea.beginLineNumber,
      this.state.currentTargetTableArea.endLineNumber,
    );

    try {
      // disable unsaved warning
      editorContainer.disableUnsavedWarning();

      // eslint-disable-next-line no-unused-vars
      const { page, tags } = await pageContainer.save(newMarkdown, optionsToSave);
      logger.debug('success to save');

      pageContainer.showSuccessToastr();
    }
    catch (error) {
      logger.error('failed to save', error);
      pageContainer.showErrorToastr(error);
    }
    finally {
      this.setState({ currentTargetTableArea: null });
    }
  }

  async saveHandlerForDrawioModal(drawioData) {
    const { pageContainer, editorContainer } = this.props;
    const optionsToSave = editorContainer.getCurrentOptionsToSave();

    const newMarkdown = mdu.replaceDrawioInMarkdown(
      drawioData,
      this.props.pageContainer.state.markdown,
      this.state.currentTargetDrawioArea.beginLineNumber,
      this.state.currentTargetDrawioArea.endLineNumber,
    );

    try {
      // disable unsaved warning
      editorContainer.disableUnsavedWarning();

      // eslint-disable-next-line no-unused-vars
      const { page, tags } = await pageContainer.save(newMarkdown, optionsToSave);
      logger.debug('success to save');

      pageContainer.showSuccessToastr();
    }
    catch (error) {
      logger.error('failed to save', error);
      pageContainer.showErrorToastr(error);
    }
    finally {
      this.setState({ currentTargetDrawioArea: null });
    }
  }

  render() {
    const { appContainer, pageContainer } = this.props;
    const isMobile = appContainer.isMobile;
    const isLoggedIn = appContainer.currentUser != null;
    const { markdown } = pageContainer.state;

    return (
      <div className={isMobile ? 'page-mobile' : ''}>
        <RevisionRenderer growiRenderer={this.growiRenderer} markdown={markdown} />

        { isLoggedIn && (
          <>
<<<<<<< HEAD
            <GridEditModal ref={this.gridEditModal} />
=======
            <LinkEditModal ref={this.LinkEditModal} />
>>>>>>> 74e52094
            <HandsontableModal ref={this.handsontableModal} onSave={this.saveHandlerForHandsontableModal} />
            <DrawioModal ref={this.drawioModal} onSave={this.saveHandlerForDrawioModal} />
          </>
        )}
      </div>
    );
  }

}

Page.propTypes = {
  appContainer: PropTypes.instanceOf(AppContainer).isRequired,
  pageContainer: PropTypes.instanceOf(PageContainer).isRequired,
  editorContainer: PropTypes.instanceOf(EditorContainer).isRequired,
};

export default withUnstatedContainers(Page, [AppContainer, PageContainer, EditorContainer]);<|MERGE_RESOLUTION|>--- conflicted
+++ resolved
@@ -31,11 +31,8 @@
 
     this.growiRenderer = this.props.appContainer.getRenderer('page');
 
-<<<<<<< HEAD
     this.gridEditModal = React.createRef();
-=======
     this.linkEditModal = React.createRef();
->>>>>>> 74e52094
     this.handsontableModal = React.createRef();
     this.drawioModal = React.createRef();
 
@@ -144,11 +141,8 @@
 
         { isLoggedIn && (
           <>
-<<<<<<< HEAD
             <GridEditModal ref={this.gridEditModal} />
-=======
             <LinkEditModal ref={this.LinkEditModal} />
->>>>>>> 74e52094
             <HandsontableModal ref={this.handsontableModal} onSave={this.saveHandlerForHandsontableModal} />
             <DrawioModal ref={this.drawioModal} onSave={this.saveHandlerForDrawioModal} />
           </>
