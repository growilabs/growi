--- conflicted
+++ resolved
@@ -9,9 +9,9 @@
 
 // import LinkEditModal from './PageEditor/LinkEditModal';
 import RevisionRenderer from './Page/RevisionRenderer';
-<<<<<<< HEAD
 import { useCurrentUser } from '~/stores/context';
 import { useCurrentPageSWR } from '~/stores/page';
+// import GridEditModal from './PageEditor/GridEditModal';
 // import HandsontableModal from './PageEditor/HandsontableModal';
 // import DrawioModal from './PageEditor/DrawioModal';
 // import mtu from './PageEditor/MarkdownTableUtil';
@@ -31,6 +31,7 @@
 
 //     this.growiRenderer = this.props.appContainer.getRenderer('page');
 
+//     this.gridEditModal = React.createRef();
 //     this.linkEditModal = React.createRef();
 //     this.handsontableModal = React.createRef();
 //     this.drawioModal = React.createRef();
@@ -140,6 +141,7 @@
 
 //         { isLoggedIn && (
 //           <>
+//             <GridEditModal ref={this.gridEditModal} />
 //             <LinkEditModal ref={this.LinkEditModal} />
 //             <HandsontableModal ref={this.handsontableModal} onSave={this.saveHandlerForHandsontableModal} />
 //             <DrawioModal ref={this.drawioModal} onSave={this.saveHandlerForDrawioModal} />
@@ -166,149 +168,6 @@
     </div>
   );
 };
-=======
-import GridEditModal from './PageEditor/GridEditModal';
-import HandsontableModal from './PageEditor/HandsontableModal';
-import DrawioModal from './PageEditor/DrawioModal';
-import mtu from './PageEditor/MarkdownTableUtil';
-import mdu from './PageEditor/MarkdownDrawioUtil';
-
-const logger = loggerFactory('growi:Page');
-
-class Page extends React.Component {
-
-  constructor(props) {
-    super(props);
-
-    this.state = {
-      currentTargetTableArea: null,
-      currentTargetDrawioArea: null,
-    };
-
-    this.growiRenderer = this.props.appContainer.getRenderer('page');
-
-    this.gridEditModal = React.createRef();
-    this.linkEditModal = React.createRef();
-    this.handsontableModal = React.createRef();
-    this.drawioModal = React.createRef();
-
-    this.saveHandlerForHandsontableModal = this.saveHandlerForHandsontableModal.bind(this);
-    this.saveHandlerForDrawioModal = this.saveHandlerForDrawioModal.bind(this);
-  }
-
-  componentWillMount() {
-    this.props.appContainer.registerComponentInstance('Page', this);
-  }
-
-  /**
-   * launch HandsontableModal with data specified by arguments
-   * @param beginLineNumber
-   * @param endLineNumber
-   */
-  launchHandsontableModal(beginLineNumber, endLineNumber) {
-    const markdown = this.props.pageContainer.state.markdown;
-    const tableLines = markdown.split(/\r\n|\r|\n/).slice(beginLineNumber - 1, endLineNumber).join('\n');
-    this.setState({ currentTargetTableArea: { beginLineNumber, endLineNumber } });
-    this.handsontableModal.current.show(MarkdownTable.fromMarkdownString(tableLines));
-  }
-
-  /**
-   * launch DrawioModal with data specified by arguments
-   * @param beginLineNumber
-   * @param endLineNumber
-   */
-  launchDrawioModal(beginLineNumber, endLineNumber) {
-    const markdown = this.props.pageContainer.state.markdown;
-    const drawioMarkdownArray = markdown.split(/\r\n|\r|\n/).slice(beginLineNumber - 1, endLineNumber);
-    const drawioData = drawioMarkdownArray.slice(1, drawioMarkdownArray.length - 1).join('\n').trim();
-    this.setState({ currentTargetDrawioArea: { beginLineNumber, endLineNumber } });
-    this.drawioModal.current.show(drawioData);
-  }
-
-  async saveHandlerForHandsontableModal(markdownTable) {
-    const { pageContainer, editorContainer } = this.props;
-    const optionsToSave = editorContainer.getCurrentOptionsToSave();
-
-    const newMarkdown = mtu.replaceMarkdownTableInMarkdown(
-      markdownTable,
-      this.props.pageContainer.state.markdown,
-      this.state.currentTargetTableArea.beginLineNumber,
-      this.state.currentTargetTableArea.endLineNumber,
-    );
-
-    try {
-      // disable unsaved warning
-      editorContainer.disableUnsavedWarning();
-
-      // eslint-disable-next-line no-unused-vars
-      const { page, tags } = await pageContainer.save(newMarkdown, optionsToSave);
-      logger.debug('success to save');
-
-      pageContainer.showSuccessToastr();
-    }
-    catch (error) {
-      logger.error('failed to save', error);
-      pageContainer.showErrorToastr(error);
-    }
-    finally {
-      this.setState({ currentTargetTableArea: null });
-    }
-  }
-
-  async saveHandlerForDrawioModal(drawioData) {
-    const { pageContainer, editorContainer } = this.props;
-    const optionsToSave = editorContainer.getCurrentOptionsToSave();
-
-    const newMarkdown = mdu.replaceDrawioInMarkdown(
-      drawioData,
-      this.props.pageContainer.state.markdown,
-      this.state.currentTargetDrawioArea.beginLineNumber,
-      this.state.currentTargetDrawioArea.endLineNumber,
-    );
-
-    try {
-      // disable unsaved warning
-      editorContainer.disableUnsavedWarning();
-
-      // eslint-disable-next-line no-unused-vars
-      const { page, tags } = await pageContainer.save(newMarkdown, optionsToSave);
-      logger.debug('success to save');
-
-      pageContainer.showSuccessToastr();
-    }
-    catch (error) {
-      logger.error('failed to save', error);
-      pageContainer.showErrorToastr(error);
-    }
-    finally {
-      this.setState({ currentTargetDrawioArea: null });
-    }
-  }
-
-  render() {
-    const { appContainer, pageContainer } = this.props;
-    const { isMobile } = appContainer;
-    const isLoggedIn = appContainer.currentUser != null;
-    const { markdown } = pageContainer.state;
-
-    return (
-      <div className={`mb-5 ${isMobile ? 'page-mobile' : ''}`}>
-        <RevisionRenderer growiRenderer={this.growiRenderer} markdown={markdown} />
-
-        { isLoggedIn && (
-          <>
-            <GridEditModal ref={this.gridEditModal} />
-            <LinkEditModal ref={this.LinkEditModal} />
-            <HandsontableModal ref={this.handsontableModal} onSave={this.saveHandlerForHandsontableModal} />
-            <DrawioModal ref={this.drawioModal} onSave={this.saveHandlerForDrawioModal} />
-          </>
-        )}
-      </div>
-    );
-  }
-
-}
->>>>>>> 90193819
 
 Page.propTypes = {
   appContainer: PropTypes.instanceOf(AppContainer).isRequired,
