import React from 'react';
import PropTypes from 'prop-types';
<<<<<<< HEAD
=======
import loggerFactory from '@alias/logger';
import detectIndent from 'detect-indent';
>>>>>>> a0097ea5

import { throttle, debounce } from 'throttle-debounce';
import { envUtils } from 'growi-commons';
import loggerFactory from '~/utils/logger';

// import AppContainer from '../services/AppContainer';
// import PageContainer from '../services/PageContainer';

import { withUnstatedContainers } from './UnstatedUtils';
import Editor from './PageEditor/Editor';
// import Preview from './PageEditor/Preview';
import scrollSyncHelper from './PageEditor/ScrollSyncHelper';
// import EditorContainer from '../services/EditorContainer';

const logger = loggerFactory('growi:PageEditor');

class PageEditor extends React.Component {

  constructor(props) {
    super(props);

    this.previewElement = React.createRef();

    // const config = this.props.appContainer.getConfig();
    // const isUploadable = config.upload.image || config.upload.file;
    // const isUploadableFile = config.upload.file;
    // const isMathJaxEnabled = !!config.env.MATHJAX;

    this.state = {
      // markdown: this.props.pageContainer.state.markdown,
      // isUploadable,
      // isUploadableFile,
      // isMathJaxEnabled,
    };

    // this.setCaretLine = this.setCaretLine.bind(this);
    // this.focusToEditor = this.focusToEditor.bind(this);
    // this.onMarkdownChanged = this.onMarkdownChanged.bind(this);
    // this.onSaveWithShortcut = this.onSaveWithShortcut.bind(this);
    // this.onUpload = this.onUpload.bind(this);
    // this.onEditorScroll = this.onEditorScroll.bind(this);
    // this.onEditorScrollCursorIntoView = this.onEditorScrollCursorIntoView.bind(this);
    // this.onPreviewScroll = this.onPreviewScroll.bind(this);
    // this.saveDraft = this.saveDraft.bind(this);
    // this.clearDraft = this.clearDraft.bind(this);

    // for scrolling
    this.lastScrolledDateWithCursor = null;
    this.isOriginOfScrollSyncEditor = false;
    this.isOriginOfScrollSyncEditor = false;

    // create throttled function
    this.scrollPreviewByEditorLineWithThrottle = throttle(20, this.scrollPreviewByEditorLine);
    this.scrollPreviewByCursorMovingWithThrottle = throttle(20, this.scrollPreviewByCursorMoving);
    this.scrollEditorByPreviewScrollWithThrottle = throttle(20, this.scrollEditorByPreviewScroll);
    this.setMarkdownStateWithDebounce = debounce(50, throttle(100, (value) => {
      this.setState({ markdown: value });
    }));
    this.saveDraftWithDebounce = debounce(800, this.saveDraft);

    // Detect indent size from contents (only when users are allowed to change it)
    // TODO: https://youtrack.weseek.co.jp/issue/GW-5368
    if (!this.props.appContainer.config.isIndentSizeForced && this.state.markdown) {
      const detectedIndent = detectIndent(this.state.markdown);
      if (detectedIndent.type === 'space' && new Set([2, 4]).has(detectedIndent.amount)) {
        this.props.editorContainer.setState({ indentSize: detectedIndent.amount });
      }
    }
  }

  componentWillMount() {
    // this.props.appContainer.registerComponentInstance('PageEditor', this);
  }

  getMarkdown() {
    return this.state.markdown;
  }

  updateEditorValue(markdown) {
    this.editor.setValue(markdown);
  }

  focusToEditor() {
    this.editor.forceToFocus();
  }

  /**
   * set caret position of editor
   * @param {number} line
   */
  setCaretLine(line) {
    this.editor.setCaretLine(line);
    scrollSyncHelper.scrollPreview(this.previewElement, line);
  }

  /**
   * the change event handler for `markdown` state
   * @param {string} value
   */
  onMarkdownChanged(value) {
    // const { pageContainer, editorContainer } = this.props;
    this.setMarkdownStateWithDebounce(value);
    // only when the first time to edit
    // if (!pageContainer.state.revisionId) {
    //   this.saveDraftWithDebounce();
    // }
    // editorContainer.enableUnsavedWarning();
  }

  /**
   * save and update state of containers
   */
  async onSaveWithShortcut() {
    // const { pageContainer, editorContainer } = this.props;
    // const optionsToSave = editorContainer.getCurrentOptionsToSave();

    // try {
    //   // disable unsaved warning
    //   editorContainer.disableUnsavedWarning();

    //   // eslint-disable-next-line no-unused-vars
    //   const { page, tags } = await pageContainer.save(this.state.markdown, optionsToSave);
    //   logger.debug('success to save');

    //   pageContainer.showSuccessToastr();

    //   // update state of EditorContainer
    //   editorContainer.setState({ tags });
    // }
    // catch (error) {
    //   logger.error('failed to save', error);
    //   pageContainer.showErrorToastr(error);
    // }
  }

  /**
   * the upload event handler
   * @param {any} file
   */
  async onUpload(file) {
    // const { appContainer, pageContainer, editorContainer } = this.props;

    // try {
    //   let res = await appContainer.apiGet('/attachments.limit', {
    //     fileSize: file.size,
    //   });

    //   if (!res.isUploadable) {
    //     throw new Error(res.errorMessage);
    //   }

    //   const formData = new FormData();
    //   const { pageId, path } = pageContainer.state;
    //   formData.append('_csrf', appContainer.csrfToken);
    //   formData.append('file', file);
    //   formData.append('path', path);
    //   if (pageId != null) {
    //     formData.append('page_id', pageContainer.state.pageId);
    //   }

    //   res = await appContainer.apiPost('/attachments.add', formData);
    //   const attachment = res.attachment;
    //   const fileName = attachment.originalName;

    //   let insertText = `[${fileName}](${attachment.filePathProxied})`;
    //   // when image
    //   if (attachment.fileFormat.startsWith('image/')) {
    //     // modify to "![fileName](url)" syntax
    //     insertText = `!${insertText}`;
    //   }
    //   this.editor.insertText(insertText);

    //   // when if created newly
    //   if (res.pageCreated) {
    //     logger.info('Page is created', res.page._id);
    //     pageContainer.updateStateAfterSave(res.page, res.tags, res.revision);
    //     editorContainer.setState({ grant: res.page.grant });
    //   }
    // }
    // catch (e) {
    //   logger.error('failed to upload', e);
    //   pageContainer.showErrorToastr(e);
    // }
    // finally {
    //   this.editor.terminateUploadingState();
    // }
  }

  /**
   * the scroll event handler from codemirror
   * @param {any} data {left, top, width, height, clientWidth, clientHeight} object that represents the current scroll position,
   *                    the size of the scrollable area, and the size of the visible area (minus scrollbars).
   *                    And data.line is also available that is added by Editor component
   * @see https://codemirror.net/doc/manual.html#events
   */
  onEditorScroll(data) {
    // prevent scrolling
    //   if the elapsed time from last scroll with cursor is shorter than 40ms
    const now = new Date();
    if (now - this.lastScrolledDateWithCursor < 40) {
      return;
    }

    this.scrollPreviewByEditorLineWithThrottle(data.line);
  }

  /**
   * the scroll event handler from codemirror
   * @param {number} line
   * @see https://codemirror.net/doc/manual.html#events
   */
  onEditorScrollCursorIntoView(line) {
    // record date
    this.lastScrolledDateWithCursor = new Date();
    this.scrollPreviewByCursorMovingWithThrottle(line);
  }

  /**
   * scroll Preview element by scroll event
   * @param {number} line
   */
  scrollPreviewByEditorLine(line) {
    if (this.previewElement == null) {
      return;
    }

    // prevent circular invocation
    if (this.isOriginOfScrollSyncPreview) {
      this.isOriginOfScrollSyncPreview = false; // turn off the flag
      return;
    }

    // turn on the flag
    this.isOriginOfScrollSyncEditor = true;
    scrollSyncHelper.scrollPreview(this.previewElement, line);
  }

  /**
   * scroll Preview element by cursor moving
   * @param {number} line
   */
  scrollPreviewByCursorMoving(line) {
    if (this.previewElement == null) {
      return;
    }

    // prevent circular invocation
    if (this.isOriginOfScrollSyncPreview) {
      this.isOriginOfScrollSyncPreview = false; // turn off the flag
      return;
    }

    // turn on the flag
    this.isOriginOfScrollSyncEditor = true;
    scrollSyncHelper.scrollPreviewToRevealOverflowing(this.previewElement, line);
  }

  /**
   * the scroll event handler from Preview component
   * @param {number} offset
   */
  onPreviewScroll(offset) {
    this.scrollEditorByPreviewScrollWithThrottle(offset);
  }

  /**
   * scroll Editor component by scroll event of Preview component
   * @param {number} offset
   */
  scrollEditorByPreviewScroll(offset) {
    if (this.previewElement == null) {
      return;
    }

    // prevent circular invocation
    if (this.isOriginOfScrollSyncEditor) {
      this.isOriginOfScrollSyncEditor = false; // turn off the flag
      return;
    }

    // turn on the flag
    this.isOriginOfScrollSyncPreview = true;
    scrollSyncHelper.scrollEditor(this.editor, this.previewElement, offset);
  }

  // saveDraft() {
  //   const { pageContainer, editorContainer } = this.props;
  //   editorContainer.saveDraft(pageContainer.state.path, this.state.markdown);
  // }

  // clearDraft() {
  //   this.props.editorContainer.clearDraft(this.props.pageContainer.state.path);
  // }

  render() {
    // const config = this.props.appContainer.getConfig();
    // const noCdn = envUtils.toBoolean(config.env.NO_CDN);
    // const emojiStrategy = this.props.appContainer.getEmojiStrategy();

    return (
      <div className="d-flex flex-wrap">
        <div className="page-editor-editor-container flex-grow-1 flex-basis-0 mw-0">
          <Editor
            ref={(c) => { this.editor = c }}
            value={this.state.markdown}
            // noCdn={noCdn}
            // isMobile={this.props.appContainer.isMobile}
            isUploadable={this.state.isUploadable}
            isUploadableFile={this.state.isUploadableFile}
            // emojiStrategy={emojiStrategy}
            onScroll={this.onEditorScroll}
            onScrollCursorIntoView={this.onEditorScrollCursorIntoView}
            onChange={this.onMarkdownChanged}
            onUpload={this.onUpload}
            onSave={this.onSaveWithShortcut}
          />
        </div>
        <div className="d-none d-lg-block page-editor-preview-container flex-grow-1 flex-basis-0 mw-0">
          {/* <Preview
            markdown={this.state.markdown}
            // eslint-disable-next-line no-return-assign
            inputRef={(el) => { return this.previewElement = el }}
            isMathJaxEnabled={this.state.isMathJaxEnabled}
            renderMathJaxOnInit={false}
            onScroll={this.onPreviewScroll}
          /> */}
        </div>
      </div>
    );
  }

}

/**
 * Wrapper component for using unstated
 */
// const PageEditorWrapper = withUnstatedContainers(PageEditor, [AppContainer]);
// const PageEditorWrapper = withUnstatedContainers(PageEditor, [AppContainer, PageContainer, EditorContainer]);

PageEditor.propTypes = {
  // appContainer: PropTypes.instanceOf(AppContainer).isRequired,
  // pageContainer: PropTypes.instanceOf(PageContainer).isRequired,
  // editorContainer: PropTypes.instanceOf(EditorContainer).isRequired,
};

export default PageEditor;
// export default PageEditorWrapper;<|MERGE_RESOLUTION|>--- conflicted
+++ resolved
@@ -1,13 +1,9 @@
 import React from 'react';
 import PropTypes from 'prop-types';
-<<<<<<< HEAD
-=======
-import loggerFactory from '@alias/logger';
-import detectIndent from 'detect-indent';
->>>>>>> a0097ea5
+// import detectIndent from 'detect-indent';
 
 import { throttle, debounce } from 'throttle-debounce';
-import { envUtils } from 'growi-commons';
+// import { envUtils } from 'growi-commons';
 import loggerFactory from '~/utils/logger';
 
 // import AppContainer from '../services/AppContainer';
@@ -67,12 +63,12 @@
 
     // Detect indent size from contents (only when users are allowed to change it)
     // TODO: https://youtrack.weseek.co.jp/issue/GW-5368
-    if (!this.props.appContainer.config.isIndentSizeForced && this.state.markdown) {
-      const detectedIndent = detectIndent(this.state.markdown);
-      if (detectedIndent.type === 'space' && new Set([2, 4]).has(detectedIndent.amount)) {
-        this.props.editorContainer.setState({ indentSize: detectedIndent.amount });
-      }
-    }
+    // if (!this.props.appContainer.config.isIndentSizeForced && this.state.markdown) {
+    //   const detectedIndent = detectIndent(this.state.markdown);
+    //   if (detectedIndent.type === 'space' && new Set([2, 4]).has(detectedIndent.amount)) {
+    //     this.props.editorContainer.setState({ indentSize: detectedIndent.amount });
+    //   }
+    // }
   }
 
   componentWillMount() {
