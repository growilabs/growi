--- conflicted
+++ resolved
@@ -75,23 +75,6 @@
       // this.generatePrimaryItemObj('favorite', 'Favorite', 'icon-star'),
     ];
 
-<<<<<<< HEAD
-    const secondaryItems = [
-      this.generateSecondaryItemObj('help', 'Help', 'help', 'https://docs.growi.org', true),
-    ];
-
-    if (currentUsername != null) {
-      secondaryItems.unshift( // add to the beginning
-        this.generateSecondaryItemObj('draft', 'Draft', 'file_copy', `/user/${currentUsername}#user-draft-list`),
-        this.generateSecondaryItemObj('trash', 'Trash', 'delete', '/trash'),
-      );
-    }
-    if (isAdmin) {
-      secondaryItems.unshift( // add to the beginning
-        this.generateSecondaryItemObj('admin', 'Admin', 'settings', '/admin'),
-      );
-    }
-=======
     let secondaryItems = [
       isAdmin && (
         this.generateSecondaryItemObj('admin', 'Admin', 'settings', '/admin')
@@ -106,7 +89,6 @@
     ];
     // remove 'false' items
     secondaryItems = secondaryItems.filter(item => item !== false);
->>>>>>> 4c03ad8b
 
     return (
       <GlobalNav
