--- conflicted
+++ resolved
@@ -147,13 +147,9 @@
   );
 
   renderSidebarContents = () => {
-<<<<<<< HEAD
-    const scrollTargetSelector = 'div[data-testid="ContextualNavigation"] div[role="group"]';
-=======
     // const scrollTargetSelector = 'div[data-testid="ContextualNavigation"] div[role="group"]';
     const scrollTargetSelector = '#grw-sidebar-content-container';
 
->>>>>>> 7a56d43f
     return (
       <>
         <StickyStretchableScroller
