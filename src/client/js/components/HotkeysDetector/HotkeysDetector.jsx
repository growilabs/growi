--- conflicted
+++ resolved
@@ -12,10 +12,6 @@
     this.state = {
       userCommand: [],
     };
-<<<<<<< HEAD
-    this.onDetected = this.props.onDetected;
-=======
->>>>>>> 86959167
     this.processingCommands = [];
     this.check = this.check.bind(this);
   }
