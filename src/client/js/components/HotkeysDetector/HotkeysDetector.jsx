import React from 'react';
import PropTypes from 'prop-types';
import { GlobalHotKeys } from 'react-hotkeys';

export default class HotkeysDetector extends React.Component {

  constructor(props) {
    super(props);
    this.hotkeyCommand = {
      testCommand: ['x', 'x', 'y'],
    };
    this.state = {
      userCommand: [],
    }
    this.onDetected = this.props.onDetected;
    this.processingCommands = [];
    this.check = this.check.bind(this);
  }

    check(event) {
      console.log(event.key);
      this.setState({
        userCommand: this.state.userCommand.concat(event.key),
      });
    
      // filters the corresponding hotkeys(keys) that the user has pressed so far
      const tempUserCommand = this.state.userCommand;
      this.processingCommands = Object.keys(this.hotkeyCommand).filter((value) => {
        return this.hotkeyCommand[value].slice(0, tempUserCommand.length).toString() === tempUserCommand.toString();
      });

      // executes if there were keymap that matches what the user pressed fully.
      if ((this.processingCommands.length === 1) && (this.hotkeyCommand[this.processingCommands[0]].toString() === this.state.userCommand.toString())) {
        this.props.onDetected(this.processingCommands[0]);
        this.setState({
          userCommand: [],
        })
      }else if (this.processingCommands.toString() === [].toString()) {
        this.setState({
          userCommand: [],
        })
      }
      return null;

    }

  render() {
    const keyMap = { check: ['x', 'y'] };
    const handlers = { check: (event) => { return this.check(event) } };
    return (
<<<<<<< HEAD
      <GlobalHotKeys keyMap={keyMap} handlers={handlers} >
=======
      <GlobalHotKeys>
        <button type="button" onClick={() => { this.props.onDetected('button1') }}>
          Click!
        </button>
        <button type="button" onClick={() => { this.props.onDetected('button2') }}>
          Click!
        </button>
>>>>>>> 1c5ec1de
      </GlobalHotKeys>
    );
  }

}

HotkeysDetector.propTypes = {
  onDetected: PropTypes.func.isRequired,
};<|MERGE_RESOLUTION|>--- conflicted
+++ resolved
@@ -48,9 +48,6 @@
     const keyMap = { check: ['x', 'y'] };
     const handlers = { check: (event) => { return this.check(event) } };
     return (
-<<<<<<< HEAD
-      <GlobalHotKeys keyMap={keyMap} handlers={handlers} >
-=======
       <GlobalHotKeys>
         <button type="button" onClick={() => { this.props.onDetected('button1') }}>
           Click!
@@ -58,7 +55,6 @@
         <button type="button" onClick={() => { this.props.onDetected('button2') }}>
           Click!
         </button>
->>>>>>> 1c5ec1de
       </GlobalHotKeys>
     );
   }
