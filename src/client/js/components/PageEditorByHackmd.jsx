--- conflicted
+++ resolved
@@ -258,19 +258,11 @@
           <p className="text-center"><strong>{t('hackmd.unsaved_draft')}</strong></p>
 
           { isHackmdDocumentOutdated && (
-<<<<<<< HEAD
             <div className="card border-warning">
-              <div className="card-header bg-warning"><i className="icon-fw icon-info"></i> DRAFT MAY BE OUTDATED</div>
+              <div className="card-header bg-warning"><i className="icon-fw icon-info"></i> {t('hackmd.draft_outdated')}</div>
               <div className="card-body text-center">
-                The current draft on HackMD is based on&nbsp;
-                <a href={`?revision=${revisionIdHackmdSynced}`}><span className="label label-default">{revisionIdHackmdSynced.substr(-8)}</span></a>.
-=======
-            <div className="panel panel-warning">
-              <div className="panel-heading"><i className="icon-fw icon-info"></i> {t('hackmd.draft_outdated')}</div>
-              <div className="panel-body text-center">
                 {t('hackmd.based_on_revision')}&nbsp;
                 <a href={`?revision=${revisionIdHackmdSynced}`}><span className="label label-default">{revisionIdHackmdSynced.substr(-8)}</span></a>
->>>>>>> 3a1db560
 
                 <div className="text-center mt-3">
                   <button
