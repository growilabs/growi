import React from 'react';
import PropTypes from 'prop-types';

import UserPictureList from './UserPictureList';

import { withUnstatedContainers } from '../UnstatedUtils';

import PageContainer from '../../services/PageContainer';

import FootstampIcon from '../FootstampIcon';

class SeenUserList extends React.Component {

  render() {
    const { pageContainer } = this.props;
    return (
<<<<<<< HEAD
      <div className="dropdown text-right ">
        <button className="btn btn-seen-user-list border-0 dropdown-toggle " type="button" id="dropdownMenuButton" data-toggle="dropdown" aria-haspopup="true" aria-expanded="false">
          <span className="mr-2 svg footstamp-icon"><FootstampIcon /></span>
          <span className="seen-user-count">{pageContainer.state.sumOfSeenUsers}</span>
        </button>
        <span className="dropdown-menu dropdown-menu-right px-2 col user-list-content text-truncate text-muted">
=======
      <div className="user-list-content text-truncate text-muted text-right">
        <span className="text-danger">
          <span className="seen-user-count">{pageContainer.state.countOfSeenUsers}</span>
          <i className="fa fa-fw fa-paw"></i>
        </span>
        <span className="mr-1">
>>>>>>> e844d73e
          <UserPictureList users={pageContainer.state.seenUsers} />
        </span>
      </div>
    );
  }

}


// class SeenUserList extends React.Component {

//   render() {
//     const { pageContainer } = this.props;
//     return (
//       <div className="user-list-content text-truncate text-muted text-right">
//         <button type="button" className="btn link" data-toggle="tooltip" data-placement="bottom" title="a">
//           <span className="text-danger">
//             <span className="seen-user-count">{pageContainer.state.sumOfSeenUsers}</span>
//             <i className="fa fa-fw fa-paw"></i>
//           </span>
//         </button>
//       </div>
//     );
//   }

// }

// class SeenUserList extends React.Component {

//   render() {
//     const { pageContainer } = this.props;
//     return (
//       <div className="user-list-content text-truncate text-muted text-right">
//         <span className="text-danger">
//           <span className="seen-user-count">{pageContainer.state.sumOfSeenUsers}</span>
//           <i className="fa fa-fw fa-paw"></i>
//         </span>
//         <span className="mr-1">
//           <UserPictureList users={pageContainer.state.seenUsers} />
//         </span>
//       </div>
//     );
//   }

// }

SeenUserList.propTypes = {
  pageContainer: PropTypes.instanceOf(PageContainer).isRequired,
};

/**
 * Wrapper component for using unstated
 */
const SeenUserListWrapper = withUnstatedContainers(SeenUserList, [PageContainer]);

export default (SeenUserListWrapper);<|MERGE_RESOLUTION|>--- conflicted
+++ resolved
@@ -14,21 +14,12 @@
   render() {
     const { pageContainer } = this.props;
     return (
-<<<<<<< HEAD
       <div className="dropdown text-right ">
-        <button className="btn btn-seen-user-list border-0 dropdown-toggle " type="button" id="dropdownMenuButton" data-toggle="dropdown" aria-haspopup="true" aria-expanded="false">
+        <button className="btn btn-seen-user-list border-0 px-1 py-0 dropdown-toggle " type="button" id="dropdownMenuButton" data-toggle="dropdown" aria-haspopup="true" aria-expanded="false">
           <span className="mr-2 svg footstamp-icon"><FootstampIcon /></span>
-          <span className="seen-user-count">{pageContainer.state.sumOfSeenUsers}</span>
+          <span className="seen-user-count">{pageContainer.state.countOfSeenUsers}</span>
         </button>
         <span className="dropdown-menu dropdown-menu-right px-2 col user-list-content text-truncate text-muted">
-=======
-      <div className="user-list-content text-truncate text-muted text-right">
-        <span className="text-danger">
-          <span className="seen-user-count">{pageContainer.state.countOfSeenUsers}</span>
-          <i className="fa fa-fw fa-paw"></i>
-        </span>
-        <span className="mr-1">
->>>>>>> e844d73e
           <UserPictureList users={pageContainer.state.seenUsers} />
         </span>
       </div>
