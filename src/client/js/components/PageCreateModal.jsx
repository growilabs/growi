--- conflicted
+++ resolved
@@ -6,16 +6,12 @@
 import { format } from 'date-fns';
 import urljoin from 'url-join';
 
-<<<<<<< HEAD
-=======
-import { userPageRoot, isCreatablePage } from '@commons/util/path-utils';
->>>>>>> 227f9490
 import { pathUtils } from 'growi-commons';
 
 import { useTranslation } from '~/i18n';
 import { useCurrentUser, useSearchServiceReachable } from '~/stores/context';
 import { usePageCreateModalOpened } from '~/stores/ui';
-import { userPageRoot } from '~/utils/path-utils';
+import { userPageRoot, isCreatablePage } from '~/utils/path-utils';
 
 import { PagePathAutoComplete } from '~/components/PagePathAutoComplete';
 
@@ -27,13 +23,8 @@
   const { data: isModalOpened, mutate: mutateModal } = usePageCreateModalOpened();
 
   const pathname = decodeURI(window.location.pathname);
-<<<<<<< HEAD
   const userPageRootPath = userPageRoot(currentUser);
-  const parentPath = pathUtils.addTrailingSlash(pathname);
-=======
-  const userPageRootPath = userPageRoot(appContainer.currentUser);
   const pageNameInputInitialValue = isCreatablePage(pathname) ? pathUtils.addTrailingSlash(pathname) : '/';
->>>>>>> 227f9490
   const now = format(new Date(), 'yyyy/MM/dd');
 
   const [todayInput1, setTodayInput1] = useState(t('Memo'));
