import React, { useState, useEffect, useCallback } from 'react';
import PropTypes from 'prop-types';
import { useTranslation } from 'react-i18next';
import AppContainer from '../../../services/AppContainer';
import { withUnstatedContainers } from '../../UnstatedUtils';
import { toastSuccess, toastError } from '../../../util/apiNotification';

import OfficialBotSettings from './OfficialBotSettings';
import CustomBotWithoutProxySettings from './CustomBotWithoutProxySettings';
import CustomBotWithProxySettings from './CustomBotWithProxySettings';
import ConfirmBotChangeModal from './ConfirmBotChangeModal';
import BotTypeCard from './BotTypeCard';
import DeleteSlackBotSettingsModal from './DeleteSlackBotSettingsModal';

const botTypes = ['officialBot', 'customBotWithoutProxy', 'customBotWithProxy'];

const SlackIntegration = (props) => {
  const { appContainer } = props;
  const { t } = useTranslation();
  const [currentBotType, setCurrentBotType] = useState(null);
  const [selectedBotType, setSelectedBotType] = useState(null);
  const [slackSigningSecret, setSlackSigningSecret] = useState(null);
  const [slackBotToken, setSlackBotToken] = useState(null);
  const [slackSigningSecretEnv, setSlackSigningSecretEnv] = useState('');
  const [slackBotTokenEnv, setSlackBotTokenEnv] = useState('');
  const [isRegisterSlackCredentials, setIsRegisterSlackCredentials] = useState(false);
  const [slackWSNameInWithoutProxy, setSlackWSNameInWithoutProxy] = useState(null);
  const [isDeleteConfirmModalShown, setIsDeleteConfirmModalShown] = useState(false);
  const [slackAppIntegrations, setSlackAppIntegrations] = useState();
  const [proxyServerUri, setProxyServerUri] = useState();
  const [connectionStatuses, setConnectionStatuses] = useState(null);


  const fetchSlackIntegrationData = useCallback(async() => {
    try {
      const { data } = await appContainer.apiv3.get('/slack-integration-settings');
      const {
        slackSigningSecret, slackBotToken, slackSigningSecretEnvVars, slackBotTokenEnvVars, slackAppIntegrations, proxyServerUri,
      } = data.settings;

      if (data.connectionStatuses == null) {
        data.connectionStatuses = {};
      }

      setConnectionStatuses(data.connectionStatuses);
      setCurrentBotType(data.currentBotType);
      setSlackSigningSecret(slackSigningSecret);
      setSlackBotToken(slackBotToken);
      setSlackSigningSecretEnv(slackSigningSecretEnvVars);
      setSlackBotTokenEnv(slackBotTokenEnvVars);
      setSlackAppIntegrations(slackAppIntegrations);
      setProxyServerUri(proxyServerUri);
    }
    catch (err) {
      toastError(err);
    }
  }, [appContainer.apiv3]);

  const resetAllSettings = async() => {
    try {
      await appContainer.apiv3.delete('/slack-integration-settings/bot-type');
      fetchSlackIntegrationData();
      toastSuccess(t('admin:slack_integration.bot_all_reset_successful'));
    }
    catch (error) {
      toastError(error);
    }
  };

  const createSlackIntegrationData = async() => {
    try {
      await appContainer.apiv3.put('/slack-integration-settings/slack-app-integrations');
      fetchSlackIntegrationData();
      toastSuccess(t('admin:slack_integration.adding_slack_ws_integration_settings_successful'));
    }
    catch (error) {
      toastError(error);
    }
  };

  const changeSecretAndToken = (secret, token) => {
    setSlackSigningSecret(secret);
    setSlackBotToken(token);
  };

  useEffect(() => {
    fetchSlackIntegrationData();
  }, [fetchSlackIntegrationData]);

  const changeCurrentBotSettings = async(botType) => {
    try {
      const res = await appContainer.apiv3.put('/slack-integration-settings/bot-type', {
        currentBotType: botType,
      });
      setCurrentBotType(res.data.slackBotTypeParam.slackBotType);
      setSelectedBotType(null);
      setIsRegisterSlackCredentials(false);
      setSlackSigningSecret(null);
      setSlackBotToken(null);
      setSlackWSNameInWithoutProxy(null);
    }
    catch (err) {
      toastError(err);
    }
  };

  const botTypeSelectHandler = async(botType) => {
    if (botType === currentBotType) {
      return;
    }
    if (currentBotType == null) {
      return changeCurrentBotSettings(botType);
    }
    setSelectedBotType(botType);
  };

  const changeCurrentBotSettingsHandler = async() => {
    changeCurrentBotSettings(selectedBotType);
    toastSuccess(t('admin:slack_integration.bot_reset_successful'));
  };

  const cancelBotChangeHandler = () => {
    setSelectedBotType(null);
  };

  let settingsComponent = null;

  switch (currentBotType) {
    case 'officialBot':
      settingsComponent = (
        <OfficialBotSettings
          slackAppIntegrations={slackAppIntegrations}
          proxyServerUri={proxyServerUri}
          onClickAddSlackWorkspaceBtn={createSlackIntegrationData}
          connectionStatuses={connectionStatuses}
        />
      );
      break;
    case 'customBotWithoutProxy':
      settingsComponent = (
        <CustomBotWithoutProxySettings
          isRegisterSlackCredentials={isRegisterSlackCredentials}
          slackBotTokenEnv={slackBotTokenEnv}
          slackBotToken={slackBotToken}
          slackSigningSecretEnv={slackSigningSecretEnv}
          slackSigningSecret={slackSigningSecret}
          slackWSNameInWithoutProxy={slackWSNameInWithoutProxy}
<<<<<<< HEAD
          onResetSettings={resetWithOutSettings}
=======
          onSetSlackSigningSecret={setSlackSigningSecret}
          onSetSlackBotToken={setSlackBotToken}
>>>>>>> b5b49912
          fetchSlackIntegrationData={fetchSlackIntegrationData}
          onUpdatedSecretToken={changeSecretAndToken}
          connectionStatuses={connectionStatuses}
        />
      );
      break;
    case 'customBotWithProxy':
      settingsComponent = (
        <CustomBotWithProxySettings
          slackAppIntegrations={slackAppIntegrations}
          proxyServerUri={proxyServerUri}
          onClickAddSlackWorkspaceBtn={createSlackIntegrationData}
          fetchSlackIntegrationData={fetchSlackIntegrationData}
          connectionStatuses={connectionStatuses}
        />
      );
      break;
  }

  return (
    <>
      <ConfirmBotChangeModal
        isOpen={selectedBotType != null}
        onConfirmClick={changeCurrentBotSettingsHandler}
        onCancelClick={cancelBotChangeHandler}
      />

      <DeleteSlackBotSettingsModal
        isResetAll
        isOpen={isDeleteConfirmModalShown}
        onClose={() => setIsDeleteConfirmModalShown(false)}
        onClickDeleteButton={resetAllSettings}
      />

      <div className="selecting-bot-type mb-5">
        <h2 className="admin-setting-header mb-4">
          {t('admin:slack_integration.selecting_bot_types.slack_bot')}
          {/* TODO: add an appropriate link by GW-5614 */}
          <a className="ml-2 btn-link" href="#">
            {t('admin:slack_integration.selecting_bot_types.detailed_explanation')}
            <i className="fa fa-external-link ml-1" aria-hidden="true"></i>
          </a>
        </h2>

        <div className="d-flex justify-content-end">
          <button
            className="btn btn-outline-danger"
            type="button"
            onClick={() => setIsDeleteConfirmModalShown(true)}
          >{t('admin:slack_integration.reset_all_settings')}
          </button>
        </div>

        <div className="row my-5 flex-wrap-reverse justify-content-center">
          {botTypes.map((botType) => {
            return (
              <div key={botType} className="m-3">
                <BotTypeCard
                  botType={botType}
                  isActive={currentBotType === botType}
                  onBotTypeSelectHandler={botTypeSelectHandler}
                />
              </div>
            );
          })}
        </div>
      </div>

      {settingsComponent}
    </>
  );
};

const SlackIntegrationWrapper = withUnstatedContainers(SlackIntegration, [AppContainer]);

SlackIntegration.propTypes = {
  appContainer: PropTypes.instanceOf(AppContainer).isRequired,
};

export default SlackIntegrationWrapper;<|MERGE_RESOLUTION|>--- conflicted
+++ resolved
@@ -145,12 +145,6 @@
           slackSigningSecretEnv={slackSigningSecretEnv}
           slackSigningSecret={slackSigningSecret}
           slackWSNameInWithoutProxy={slackWSNameInWithoutProxy}
-<<<<<<< HEAD
-          onResetSettings={resetWithOutSettings}
-=======
-          onSetSlackSigningSecret={setSlackSigningSecret}
-          onSetSlackBotToken={setSlackBotToken}
->>>>>>> b5b49912
           fetchSlackIntegrationData={fetchSlackIntegrationData}
           onUpdatedSecretToken={changeSecretAndToken}
           connectionStatuses={connectionStatuses}
