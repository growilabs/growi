--- conflicted
+++ resolved
@@ -120,26 +120,17 @@
           isSendTestMessage={isSendTestMessage}
           isRegisterSlackCredentials={isRegisterSlackCredentials}
           isConnectedToSlack={isConnectedToSlack}
+          isSetupSlackBot={isSetupSlackBot}
           slackBotTokenEnv={slackBotTokenEnv}
           slackBotToken={slackBotToken}
           slackSigningSecretEnv={slackSigningSecretEnv}
           slackSigningSecret={slackSigningSecret}
-<<<<<<< HEAD
-          setSlackSigningSecret={setSlackSigningSecret}
-          setSlackBotToken={setSlackBotToken}
-          setIsSendTestMessage={setIsSendTestMessage}
-          setIsRegisterSlackCredentials={setIsRegisterSlackCredentials}
-          setSlackWSNameInWithoutProxy={setSlackWSNameInWithoutProxy}
-          isSetupSlackBot={isSetupSlackBot}
           slackWSNameInWithoutProxy={slackWSNameInWithoutProxy}
-          fetchSlackWorkSpaceName={fetchSlackWorkSpaceName}
-=======
-          isSetupSlackBot={isSetupSlackBot}
           onSetSlackSigningSecret={setSlackSigningSecret}
           onSetSlackBotToken={setSlackBotToken}
           onSetIsSendTestMessage={setIsSendTestMessage}
           onSetIsRegisterSlackCredentials={setIsRegisterSlackCredentials}
->>>>>>> 2bd55f0c
+          fetchSlackWorkSpaceName={fetchSlackWorkSpaceName}
         />
       );
       break;
