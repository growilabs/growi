--- conflicted
+++ resolved
@@ -135,133 +135,6 @@
 
         <div className="row my-4">
           <div className="card-deck mx-auto">
-<<<<<<< HEAD
-
-            <div
-              className={`card admin-bot-card mx-3 rounded border-radius-sm shadow ${currentBotType === 'official-bot' ? 'border-primary' : ''}`}
-              onClick={() => handleBotTypeSelect('official-bot')}
-              role="button"
-            >
-              <div>
-                <h3 className={`card-header mb-0 py-3 text-center ${currentBotType === 'official-bot' ? 'bg-primary text-light' : ''}`}>
-                  <span className="mr-2">
-                    {t('admin:slack_integration.selecting_bot_types.official_bot')}
-                  </span>
-                  <span className="badge badge-info mr-2">
-                    {t('admin:slack_integration.selecting_bot_types.recommended')}
-                  </span>
-                  {/* TODO: add an appropriate link by GW-5614 */}
-                  <i className={`fa fa-external-link btn-link ${currentBotType === 'official-bot' ? 'bg-primary text-light' : ''}`} aria-hidden="true"></i>
-                </h3>
-              </div>
-              <div className="card-body p-4">
-                <span className="card-text">
-                  <div className="text-center">
-                    {showBotTypeLevel('for_beginners')}
-                  </div>
-                  <div className="my-4">
-                    <div className="d-flex justify-content-between mb-2">
-                      {showBotTypeLabel('set_up')}
-                      {showBotTypeDiscription('easy')}
-                    </div>
-                    <div className="d-flex justify-content-between mb-2">
-                      {showBotTypeLabel('multiple_workspaces_integration')}
-                      {showBotTypeDiscription('possible')}
-                    </div>
-                    <div className="d-flex justify-content-between">
-                      {showBotTypeLabel('security_control')}
-                      {showBotTypeDiscription('impossible')}
-                    </div>
-                  </div>
-                </span>
-              </div>
-            </div>
-
-            <div
-              className={`card admin-bot-card mx-3 rounded shadow ${currentBotType === 'custom-bot-without-proxy' ? 'border-primary' : ''}`}
-              onClick={() => handleBotTypeSelect('custom-bot-without-proxy')}
-              role="button"
-            >
-              <h3 className={`card-header mb-0 py-3 text-center text-nowrap  ${currentBotType === 'custom-bot-without-proxy' ? 'bg-primary text-light' : ''}`}>
-                <span className="mr-2">
-                  {t('admin:slack_integration.selecting_bot_types.custom_bot')}
-                </span>
-                <span className="supplementary-desc mr-2">
-                  {t('admin:slack_integration.selecting_bot_types.without_proxy')}
-                </span>
-                {/* TODO: add an appropriate link by GW-5614 */}
-                <i
-                  className={`fa fa-external-link btn-link ${currentBotType === 'custom-bot-without-proxy' ? 'bg-primary text-light' : ''}`}
-                  aria-hidden="true"
-                >
-                </i>
-              </h3>
-              <div className="card-body p-4">
-                <span className="card-text">
-                  <div className="text-center">
-                    {showBotTypeLevel('for_intermediate')}
-                  </div>
-                  <div className="my-4">
-                    <div className="d-flex justify-content-between mb-2">
-                      {showBotTypeLabel('set_up')}
-                      {showBotTypeDiscription('normal')}
-                    </div>
-                    <div className="d-flex justify-content-between mb-2">
-                      {showBotTypeLabel('multiple_workspaces_integration')}
-                      {showBotTypeDiscription('impossible')}
-                    </div>
-                    <div className="d-flex justify-content-between">
-                      {showBotTypeLabel('security_control')}
-                      {showBotTypeDiscription('possible')}
-                    </div>
-                  </div>
-                </span>
-              </div>
-            </div>
-
-            <div
-              className={`card admin-bot-card mx-3 rounded shadow ${currentBotType === 'custom-bot-with-proxy' ? 'border-primary' : ''}`}
-              onClick={() => handleBotTypeSelect('custom-bot-with-proxy')}
-              role="button"
-            >
-              <h3 className={`card-header mb-0 py-3 text-center text-nowrap ${currentBotType === 'custom-bot-with-proxy' ? 'bg-primary text-light' : ''}`}>
-                <span className="mr-2">
-                  {t('admin:slack_integration.selecting_bot_types.custom_bot')}
-                </span>
-                <span className="supplementary-desc mr-2">
-                  {t('admin:slack_integration.selecting_bot_types.with_proxy')}
-                </span>
-                {/* TODO: add an appropriate link by GW-5614 */}
-                <i
-                  className={`fa fa-external-link btn-link ${currentBotType === 'custom-bot-with-proxy' ? 'bg-primary text-light' : ''}`}
-                  aria-hidden="true"
-                >
-                </i>
-              </h3>
-              <div className="card-body p-4">
-                <span className="card-text">
-                  <div className="text-center">
-                    {showBotTypeLevel('for_advanced')}
-                  </div>
-                  <div className="my-4">
-                    <div className="d-flex justify-content-between mb-2">
-                      {showBotTypeLabel('set_up')}
-                      {showBotTypeDiscription('hard')}
-                    </div>
-                    <div className="d-flex justify-content-between mb-2">
-                      {showBotTypeLabel('multiple_workspaces_integration')}
-                      {showBotTypeDiscription('possible')}
-                    </div>
-                    <div className="d-flex justify-content-between">
-                      {showBotTypeLabel('security_control')}
-                      {showBotTypeDiscription('impossible')}
-                    </div>
-                  </div>
-                </span>
-              </div>
-            </div>
-
-=======
             {botTypes.map((botType) => {
               return (
                 <BotTypeCard
@@ -272,7 +145,6 @@
                 />
               );
             })}
->>>>>>> 2d5081c2
           </div>
         </div>
       </div>
