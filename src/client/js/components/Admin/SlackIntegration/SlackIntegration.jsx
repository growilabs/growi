--- conflicted
+++ resolved
@@ -167,17 +167,10 @@
 
         {t('admin:slack_integration.selecting_bot_types.selecting_bot_type')}
 
-<<<<<<< HEAD
-        <div className="row my-5">
-          <div className="card-deck mx-auto">
-            {botTypes.map((botType) => {
-              return (
-=======
-        <div className="row my-4 flex-wrap-reverse justify-content-center">
+        <div className="row my-5 flex-wrap-reverse justify-content-center">
           {botTypes.map((botType) => {
             return (
               <div className="m-3">
->>>>>>> 9bbb2aa8
                 <BotTypeCard
                   key={botType}
                   botType={botType}
