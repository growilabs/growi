--- conflicted
+++ resolved
@@ -78,13 +78,8 @@
 
   const discardTokenHandler = async() => {
     try {
-<<<<<<< HEAD
-      const res = await appContainer.apiv3.put('slack-integration/access-token', { deleteAccessToken: true });
-      setAccessToken(res.data.accessToken);
-=======
       await appContainer.apiv3.delete('slack-integration/access-token');
       setAccessToken('');
->>>>>>> 686be791
       toastSuccess(t('admin:slack_integration.bot_reset_successful'));
     }
     catch (err) {
@@ -118,13 +113,8 @@
 
       <AccessTokenSettings
         accessToken={accessToken}
-<<<<<<< HEAD
-        discardTokenHandler={discardTokenHandler}
-        generateTokenHandler={generateTokenHandler}
-=======
         onClickDiscardButton={discardTokenHandler}
         onClickGenerateToken={generateTokenHandler}
->>>>>>> 686be791
       />
 
       <div className="row my-5">
