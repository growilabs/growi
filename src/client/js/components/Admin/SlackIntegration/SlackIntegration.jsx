--- conflicted
+++ resolved
@@ -1,35 +1,21 @@
-<<<<<<< HEAD
-import React, { useCallback, useState } from 'react';
-import PropTypes from 'prop-types';
-
-=======
-import React, { useState } from 'react';
+import React, { useState, useCallback } from 'react';
 import PropTypes from 'prop-types';
 import { useTranslation } from 'react-i18next';
 import AppContainer from '../../../services/AppContainer';
+import AdminAppContainer from '../../../services/AdminAppContainer';
+
 import { withUnstatedContainers } from '../../UnstatedUtils';
 import { toastSuccess, toastError } from '../../../util/apiNotification';
->>>>>>> 7c150104
 import AccessTokenSettings from './AccessTokenSettings';
 import OfficialBotSettings from './OfficialBotSettings';
 import CustomBotWithoutProxySettings from './CustomBotWithoutProxySettings';
 import CustomBotWithProxySettings from './CustomBotWithProxySettings';
 import ConfirmBotChangeModal from './ConfirmBotChangeModal';
-import { withUnstatedContainers } from '../../UnstatedUtils';
-import { toastError } from '../../../util/apiNotification';
 
-import AppContainer from '../../../services/AppContainer';
-import AdminAppContainer from '../../../services/AdminAppContainer';
 
 const SlackIntegration = (props) => {
   const { appContainer } = props;
-
-<<<<<<< HEAD
-=======
-const SlackIntegration = (props) => {
-  const { appContainer } = props;
   const { t } = useTranslation();
->>>>>>> 7c150104
   const [currentBotType, setCurrentBotType] = useState(null);
   const [selectedBotType, setSelectedBotType] = useState(null);
   const [slackWSNameInWithoutProxy, setSlackWSNameInWithoutProxy] = useState(null);
@@ -152,20 +138,13 @@
     </>
   );
 };
+
 const SlackIntegrationWrapper = withUnstatedContainers(SlackIntegration, [AppContainer, AdminAppContainer]);
-
-<<<<<<< HEAD
-SlackIntegration.propTypes = {
-  appContainer: PropTypes.instanceOf(AppContainer),
-  adminAppContainer: PropTypes.instanceOf(AdminAppContainer),
-  onChangeRenderer: PropTypes.func,
-};
-=======
-const SlackIntegrationWrapper = withUnstatedContainers(SlackIntegration, [AppContainer]);
 
 SlackIntegration.propTypes = {
   appContainer: PropTypes.instanceOf(AppContainer).isRequired,
+  adminAppContainer: PropTypes.instanceOf(AdminAppContainer).isRequired,
+  onChangeRenderer: PropTypes.func,
 };
 
->>>>>>> 7c150104
 export default SlackIntegrationWrapper;