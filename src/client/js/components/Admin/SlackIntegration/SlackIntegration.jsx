<<<<<<< HEAD
import React, { useState } from 'react';
=======
import React, { useState, useEffect, useCallback } from 'react';
>>>>>>> cdf7ac15
import PropTypes from 'prop-types';
import AppContainer from '../../../services/AppContainer';
import { withUnstatedContainers } from '../../UnstatedUtils';
import { toastError } from '../../../util/apiNotification';
import AccessTokenSettings from './AccessTokenSettings';
import OfficialBotSettings from './OfficialBotSettings';
import CustomBotWithoutProxySettings from './CustomBotWithoutProxySettings';
import CustomBotWithProxySettings from './CustomBotWithProxySettings';
import ConfirmBotChangeModal from './ConfirmBotChangeModal';

const SlackIntegration = (props) => {
  const { appContainer } = props;

  const [currentBotType, setCurrentBotType] = useState(null);
  const [selectedBotType, setSelectedBotType] = useState(null);

<<<<<<< HEAD
=======
  const fetchData = useCallback(async() => {
    try {
      const response = await appContainer.apiv3.get('slack-integration/');
      const { currentBotType } = response.data.slackBotSettingParams;
      setCurrentBotType(currentBotType);
    }
    catch (err) {
      toastError(err);
    }
  }, [appContainer.apiv3]);

  useEffect(() => {
    fetchData();
  }, [fetchData]);

>>>>>>> cdf7ac15
  const resetBotType = async() => {
    try {
      await appContainer.apiv3.put('slack-integration/custom-bot-without-proxy', {
        slackSigningSecret: '',
        slackBotToken: '',
<<<<<<< HEAD
        botType: '',
=======
        botType: selectedBotType,
>>>>>>> cdf7ac15
      });
    }
    catch (err) {
      toastError(err);
    }
  };

  const handleBotTypeSelect = (clickedBotType) => {
    if (clickedBotType === currentBotType) {
      return;
    }
    if (currentBotType === null) {
      setCurrentBotType(clickedBotType);
      return;
    }
    setSelectedBotType(clickedBotType);
  };

  const handleCancelBotChange = () => {
    setSelectedBotType(null);
  };

  const changeCurrentBotSettings = () => {
    resetBotType();
    setCurrentBotType(selectedBotType);
    setSelectedBotType(null);
  };

  let settingsComponent = null;

  switch (currentBotType) {
    case 'official-bot':
      settingsComponent = <OfficialBotSettings />;
      break;
    case 'custom-bot-without-proxy':
      settingsComponent = <CustomBotWithoutProxySettings />;
      break;
    case 'custom-bot-with-proxy':
      settingsComponent = <CustomBotWithProxySettings />;
      break;
  }

  return (
    <>
      <div className="container">
        <ConfirmBotChangeModal
          isOpen={selectedBotType != null}
          onConfirmClick={changeCurrentBotSettings}
          onCancelClick={handleCancelBotChange}
        />
      </div>

      <AccessTokenSettings />

      <div className="row my-5">
        <div className="card-deck mx-auto">

          <div
            className={`card admin-bot-card mx-3 py-5 rounded ${currentBotType === 'official-bot' ? 'border-info' : ''}`}
            onClick={() => handleBotTypeSelect('official-bot')}
          >
            <div className="card-body">
              <h5 className="card-title">Official Bot</h5>
              <p className="card-text">This is a wider card with supporting text below as a natural lead-in to additional content.</p>
            </div>
          </div>

          <div
            className={`card admin-bot-card mx-3 py-5 rounded ${currentBotType === 'custom-bot-without-proxy' ? 'border-info' : ''}`}
            onClick={() => handleBotTypeSelect('custom-bot-without-proxy')}
          >
            <div className="card-body">
              <h5 className="card-title">Custom Bot (Without Proxy)</h5>
              <p className="card-text">This is a wider card with supporting text below as a natural lead-in to additional content. </p>
            </div>
          </div>

          <div
            className={`card admin-bot-card mx-3 py-5 rounded ${currentBotType === 'custom-bot-with-proxy' ? 'border-info' : ''}`}
            onClick={() => handleBotTypeSelect('custom-bot-with-proxy')}
          >
            <div className="card-body">
              <h5 className="card-title">Custom Bot (With Proxy)</h5>
              <p className="card-text">This is a wider card with supporting text below as a natural lead-in to additional content.</p>
            </div>
          </div>

        </div>
      </div>

      {settingsComponent}
    </>
  );
};

const SlackIntegrationWrapper = withUnstatedContainers(SlackIntegration, [AppContainer]);

SlackIntegration.propTypes = {
  appContainer: PropTypes.instanceOf(AppContainer).isRequired,
};

export default SlackIntegrationWrapper;<|MERGE_RESOLUTION|>--- conflicted
+++ resolved
@@ -1,8 +1,4 @@
-<<<<<<< HEAD
-import React, { useState } from 'react';
-=======
 import React, { useState, useEffect, useCallback } from 'react';
->>>>>>> cdf7ac15
 import PropTypes from 'prop-types';
 import AppContainer from '../../../services/AppContainer';
 import { withUnstatedContainers } from '../../UnstatedUtils';
@@ -19,8 +15,6 @@
   const [currentBotType, setCurrentBotType] = useState(null);
   const [selectedBotType, setSelectedBotType] = useState(null);
 
-<<<<<<< HEAD
-=======
   const fetchData = useCallback(async() => {
     try {
       const response = await appContainer.apiv3.get('slack-integration/');
@@ -36,17 +30,12 @@
     fetchData();
   }, [fetchData]);
 
->>>>>>> cdf7ac15
   const resetBotType = async() => {
     try {
       await appContainer.apiv3.put('slack-integration/custom-bot-without-proxy', {
         slackSigningSecret: '',
         slackBotToken: '',
-<<<<<<< HEAD
-        botType: '',
-=======
         botType: selectedBotType,
->>>>>>> cdf7ac15
       });
     }
     catch (err) {
