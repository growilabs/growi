import React, { useState } from 'react';
import { useTranslation } from 'react-i18next';
import PropTypes from 'prop-types';
import AdminUpdateButtonRow from '../Common/AdminUpdateButtonRow';
import AppContainer from '../../../services/AppContainer';
import { withUnstatedContainers } from '../../UnstatedUtils';
import { toastSuccess, toastError } from '../../../util/apiNotification';


const CustomBotWithoutProxySecretTokenSection = (props) => {
  const {
<<<<<<< HEAD
    slackSigningSecret, slackSigningSecretEnv, slackBotToken, slackBotTokenEnv,
    onSigningSecretChanged, onBotTokenChanged, onUpdatedSecretToken,
  } = props;
  console.log(slackSigningSecret);
  const [inputSingingSecret, setInputSigningSecret] = useState(slackSigningSecret);
  const [inputBotToken, setBotToken] = useState(slackBotToken);
=======
    appContainer, slackSigningSecret, slackBotToken, slackSigningSecretEnv, slackBotTokenEnv,
  } = props;
  const { t } = useTranslation();
>>>>>>> 80aae4e2

  const { t } = useTranslation();


<<<<<<< HEAD
  const updateSecretTokenHandler = (inputSingingSecret, inputBotToken) => {
    if (props.updateSecretTokenHandler != null) {
      props.updateSecretTokenHandler();
      props.onUpdatedSecretToken(inputSingingSecret, inputBotToken);
      console.log(slackSigningSecret);
=======

  const currentBotType = 'customBotWithoutProxy';
  const updatedSecretToken = async() => {
    try {
      await appContainer.apiv3.put('/slack-integration-settings/without-proxy/update-settings', {
        slackSigningSecret,
        slackBotToken,
        currentBotType,
      });
      toastSuccess(t('toaster.update_successed', { target: t('admin:slack_integration.custom_bot_without_proxy_settings') }));
    }
    catch (err) {
      toastError(err);
>>>>>>> 80aae4e2
    }
  };

  return (
    <div className="w-75 mx-auto">

      <h3>Signing Secret</h3>
      <div className="row">

        <div className="col-sm">
          <p>Database</p>
          <input
            className="form-control"
            type="text"
<<<<<<< HEAD
            value={inputSingingSecret || ''}
            onChange={(e) => { setInputSigningSecret(e.target.value) }}
=======
            value={slackSigningSecret || ''}
            onChange={e => onChangeSigningSecretHandler(e.target.value)}
>>>>>>> 80aae4e2
          />
        </div>

        <div className="col-sm">
          <p>Environment variables</p>
          <input
            className="form-control"
            type="text"
            value={slackSigningSecretEnv || ''}
            readOnly
          />
          <p className="form-text text-muted">
            {/* eslint-disable-next-line react/no-danger */}
            <small dangerouslySetInnerHTML={{ __html: t('admin:slack_integration.use_env_var_if_empty', { variable: 'SLACK_SIGNING_SECRET' }) }} />
          </p>
        </div>

      </div>

      <h3>Bot User OAuth Token</h3>
      <div className="row">

        <div className="col-sm">
          <p>Database</p>
          <input
            className="form-control"
            type="text"
<<<<<<< HEAD
            value={inputBotToken || ''}
            onChange={(e) => { setBotToken(e.target.value) }}
=======
            value={slackBotToken || ''}
            onChange={e => onChangeBotTokenHandler(e.target.value)}
>>>>>>> 80aae4e2
          />
        </div>

        <div className="col-sm">
          <p>Environment variables</p>
          <input
            className="form-control"
            type="text"
            value={slackBotTokenEnv || ''}
            readOnly
          />
          <p className="form-text text-muted">
            {/* eslint-disable-next-line react/no-danger */}
            <small dangerouslySetInnerHTML={{ __html: t('admin:slack_integration.use_env_var_if_empty', { variable: 'SLACK_BOT_TOKEN' }) }} />
          </p>
        </div>

      </div>

      <AdminUpdateButtonRow onClick={updatedSecretToken} disabled={false} />

    </div>
  );
};

const CustomBotWithoutProxySecretTokenSectionWrapper = withUnstatedContainers(CustomBotWithoutProxySecretTokenSection, [AppContainer]);

CustomBotWithoutProxySecretTokenSection.propTypes = {
<<<<<<< HEAD
  updateSecretTokenHandler: PropTypes.func,
  onSigningSecretChanged: PropTypes.func,
  onBotTokenChanged: PropTypes.func,
=======
  appContainer: PropTypes.instanceOf(AppContainer).isRequired,
  onChangeSigningSecretHandler: PropTypes.func,
  onChangeBotTokenHandler: PropTypes.func,
>>>>>>> 80aae4e2
  slackSigningSecret: PropTypes.string,
  slackSigningSecretEnv: PropTypes.string,
  slackBotToken: PropTypes.string,
  slackBotTokenEnv: PropTypes.string,
};

export default CustomBotWithoutProxySecretTokenSectionWrapper;<|MERGE_RESOLUTION|>--- conflicted
+++ resolved
@@ -9,29 +9,13 @@
 
 const CustomBotWithoutProxySecretTokenSection = (props) => {
   const {
-<<<<<<< HEAD
-    slackSigningSecret, slackSigningSecretEnv, slackBotToken, slackBotTokenEnv,
-    onSigningSecretChanged, onBotTokenChanged, onUpdatedSecretToken,
+    appContainer, slackSigningSecret, slackBotToken, slackSigningSecretEnv, slackBotTokenEnv,
   } = props;
-  console.log(slackSigningSecret);
+
   const [inputSingingSecret, setInputSigningSecret] = useState(slackSigningSecret);
   const [inputBotToken, setBotToken] = useState(slackBotToken);
-=======
-    appContainer, slackSigningSecret, slackBotToken, slackSigningSecretEnv, slackBotTokenEnv,
-  } = props;
-  const { t } = useTranslation();
->>>>>>> 80aae4e2
 
   const { t } = useTranslation();
-
-
-<<<<<<< HEAD
-  const updateSecretTokenHandler = (inputSingingSecret, inputBotToken) => {
-    if (props.updateSecretTokenHandler != null) {
-      props.updateSecretTokenHandler();
-      props.onUpdatedSecretToken(inputSingingSecret, inputBotToken);
-      console.log(slackSigningSecret);
-=======
 
   const currentBotType = 'customBotWithoutProxy';
   const updatedSecretToken = async() => {
@@ -45,7 +29,6 @@
     }
     catch (err) {
       toastError(err);
->>>>>>> 80aae4e2
     }
   };
 
@@ -60,13 +43,8 @@
           <input
             className="form-control"
             type="text"
-<<<<<<< HEAD
             value={inputSingingSecret || ''}
             onChange={(e) => { setInputSigningSecret(e.target.value) }}
-=======
-            value={slackSigningSecret || ''}
-            onChange={e => onChangeSigningSecretHandler(e.target.value)}
->>>>>>> 80aae4e2
           />
         </div>
 
@@ -94,13 +72,8 @@
           <input
             className="form-control"
             type="text"
-<<<<<<< HEAD
             value={inputBotToken || ''}
             onChange={(e) => { setBotToken(e.target.value) }}
-=======
-            value={slackBotToken || ''}
-            onChange={e => onChangeBotTokenHandler(e.target.value)}
->>>>>>> 80aae4e2
           />
         </div>
 
@@ -129,15 +102,9 @@
 const CustomBotWithoutProxySecretTokenSectionWrapper = withUnstatedContainers(CustomBotWithoutProxySecretTokenSection, [AppContainer]);
 
 CustomBotWithoutProxySecretTokenSection.propTypes = {
-<<<<<<< HEAD
-  updateSecretTokenHandler: PropTypes.func,
-  onSigningSecretChanged: PropTypes.func,
-  onBotTokenChanged: PropTypes.func,
-=======
   appContainer: PropTypes.instanceOf(AppContainer).isRequired,
   onChangeSigningSecretHandler: PropTypes.func,
   onChangeBotTokenHandler: PropTypes.func,
->>>>>>> 80aae4e2
   slackSigningSecret: PropTypes.string,
   slackSigningSecretEnv: PropTypes.string,
   slackBotToken: PropTypes.string,
