import React, { useState, useEffect } from 'react';
import PropTypes from 'prop-types';
import loggerFactory from '@alias/logger';
import { useTranslation } from 'react-i18next';
import AppContainer from '../../../services/AppContainer';
import { withUnstatedContainers } from '../../UnstatedUtils';
import { toastSuccess, toastError } from '../../../util/apiNotification';
import CustomBotWithProxyIntegrationCard from './CustomBotWithProxyIntegrationCard';
import WithProxyAccordions from './WithProxyAccordions';
import DeleteSlackBotSettingsModal from './DeleteSlackBotSettingsModal';

const logger = loggerFactory('growi:SlackBotSettings');

const OfficialBotSettings = (props) => {
  const {
    appContainer, slackAppIntegrations, proxyServerUri, onClickAddSlackWorkspaceBtn,
  } = props;
  const [isDeleteConfirmModalShown, setIsDeleteConfirmModalShown] = useState(false);
  const { t } = useTranslation();

  const [newProxyServerUri, setNewProxyServerUri] = useState();

  useEffect(() => {
    if (proxyServerUri != null) {
      setNewProxyServerUri(proxyServerUri);
    }
  }, [proxyServerUri, slackAppIntegrations]);

  const addSlackAppIntegrationHandler = async() => {
    if (onClickAddSlackWorkspaceBtn != null) {
      onClickAddSlackWorkspaceBtn();
    }
  };

  const discardTokenHandler = async(tokenGtoP, tokenPtoG) => {
    try {
      // GW-6068 set new value after this
      await appContainer.apiv3.delete('/slack-integration-settings/slack-app-integration', { tokenGtoP, tokenPtoG });
    }
    catch (err) {
      toastError(err);
      logger(err);
    }
  };

  const regenerateTokensHandler = async(tokenGtoP, tokenPtoG) => {
    try {
<<<<<<< HEAD
      await appContainer.apiv3.put('/slack-integration-settings/access-tokens', { tokenGtoP, tokenPtoG });
=======
      //  TODO: imprement regenerating tokens by GW-6068
>>>>>>> 40aada94
    }
    catch (err) {
      toastError(err);
      logger(err);
    }
  };

  const deleteSlackAppIntegrationHandler = async() => {
    try {
      // TODO GW-5923 delete SlackAppIntegration
      // await appContainer.apiv3.put('/slack-integration-settings/custom-bot-with-proxy');
      toastSuccess('success');
    }
    catch (err) {
      toastError(err);
    }
  };

  const updateProxyUri = async() => {
    try {
      await appContainer.apiv3.put('/slack-integration-settings/proxy-uri', {
        proxyUri: newProxyServerUri,
      });
      toastSuccess(t('toaster.update_successed', { target: t('Proxy URL') }));
    }
    catch (err) {
      toastError(err);
      logger.error(err);
    }
  };

  return (
    <>
      <h2 className="admin-setting-header">{t('admin:slack_integration.official_bot_integration')}</h2>
      {/* TODO delete tmp props */}
      <CustomBotWithProxyIntegrationCard
        growiApps={
          [
            { name: 'siteName1', active: true },
            { name: 'siteName2', active: false },
            { name: 'siteName3', active: false },
          ]
        }
        slackWorkSpaces={
          [
            { name: 'wsName1', active: true },
            { name: 'wsName2', active: false },
          ]
        }
        isSlackScopeSet
      />

      <div className="form-group row my-4">
        <label className="text-left text-md-right col-md-3 col-form-label mt-3">Proxy URL</label>
        <div className="col-md-6 mt-3">
          <input
            className="form-control"
            type="text"
            name="settingForm[proxyUrl]"
            defaultValue={newProxyServerUri}
            onChange={(e) => { setNewProxyServerUri(e.target.value) }}
          />
        </div>
        <div className="col-md-2 mt-3 text-center text-md-left">
          <button type="button" className="btn btn-primary" onClick={updateProxyUri}>{ t('Update') }</button>
        </div>
      </div>

      <h2 className="admin-setting-header">{t('admin:slack_integration.integration_procedure')}</h2>

      <div className="mx-3">
        {slackAppIntegrations.map((slackAppIntegration) => {
          const { tokenGtoP, tokenPtoG } = slackAppIntegration;
          return (
            <React.Fragment key={slackAppIntegration.id}>
              <div className="d-flex justify-content-end">
                <button
                  className="my-3 btn btn-outline-danger"
                  type="button"
                  onClick={() => setIsDeleteConfirmModalShown(true)}
                >
                  <i className="icon-trash mr-1" />
                  {t('admin:slack_integration.delete')}
                </button>
              </div>
              <WithProxyAccordions
                botType="officialBot"
                discardTokenHandler={() => discardTokenHandler(tokenGtoP, tokenPtoG)}
                onClickRegenerateTokens={() => regenerateTokensHandler(tokenGtoP, tokenPtoG)}
                tokenGtoP={tokenGtoP}
                tokenPtoG={tokenPtoG}
              />
            </React.Fragment>
          );
        })}
        <div className="row justify-content-center my-5">
          <button
            type="button"
            className="btn btn-outline-primary"
            onClick={addSlackAppIntegrationHandler}
          >
            {`+ ${t('admin:slack_integration.accordion.add_slack_workspace')}`}
          </button>
        </div>
      </div>
      <DeleteSlackBotSettingsModal
        isResetAll={false}
        isOpen={isDeleteConfirmModalShown}
        onClose={() => setIsDeleteConfirmModalShown(false)}
        onClickDeleteButton={deleteSlackAppIntegrationHandler}
      />
    </>

  );
};

const OfficialBotSettingsWrapper = withUnstatedContainers(OfficialBotSettings, [AppContainer]);

OfficialBotSettings.defaultProps = {
  slackAppIntegrations: [],
};

OfficialBotSettings.propTypes = {
  appContainer: PropTypes.instanceOf(AppContainer).isRequired,

  slackAppIntegrations: PropTypes.array,
  proxyServerUri: PropTypes.string,
  onClickAddSlackWorkspaceBtn: PropTypes.func,
};

export default OfficialBotSettingsWrapper;<|MERGE_RESOLUTION|>--- conflicted
+++ resolved
@@ -45,11 +45,7 @@
 
   const regenerateTokensHandler = async(tokenGtoP, tokenPtoG) => {
     try {
-<<<<<<< HEAD
       await appContainer.apiv3.put('/slack-integration-settings/access-tokens', { tokenGtoP, tokenPtoG });
-=======
-      //  TODO: imprement regenerating tokens by GW-6068
->>>>>>> 40aada94
     }
     catch (err) {
       toastError(err);
