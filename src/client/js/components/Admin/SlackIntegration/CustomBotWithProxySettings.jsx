import React, { useState } from 'react';
import { useTranslation } from 'react-i18next';
import PropTypes from 'prop-types';
import AppContainer from '../../../services/AppContainer';
import AdminAppContainer from '../../../services/AdminAppContainer';
import { withUnstatedContainers } from '../../UnstatedUtils';
import CustomBotWithProxyIntegrationCard from './CustomBotWithProxyIntegrationCard';
import CustomBotWithProxySettingsAccordion from './CustomBotWithProxySettingsAccordion';

const CustomBotWithProxySettings = (props) => {
  // eslint-disable-next-line no-unused-vars
  const { appContainer, adminAppContainer } = props;
  const { t } = useTranslation();

  // TODO: Multiple accordion logic
  const [accordionComponentsArray, setAccordionComponentsArray] = useState(0);
  const addAccordionHandler = () => {
    setAccordionComponentsArray(
      prevState => prevState + 1,
    );
  };

  return (
    <>
<<<<<<< HEAD
      <h2 className="admin-setting-header">{t('admin:slack_integration.custom_bot_with_proxy_integration')}</h2>
=======

      <h2 className="admin-setting-header mb-2">{t('admin:slack_integration.custom_bot_with_proxy_integration')}</h2>
>>>>>>> 0337a0ea

      {/* TODO delete tmp props */}
      <CustomBotWithProxyIntegrationCard
        siteName="GROWI"
        slackWSNameInWithProxy="SlackWorkSpaceName"
        isSlackScopeSet
      />
<<<<<<< HEAD

      {/* // TODO: Multiple accordion logic */}
      {Array(...Array(accordionComponentsArray)).map(i => (
        <div className="my-5 mx-3">
          <CustomBotWithProxySettingsAccordion key={i} />
        </div>
      ))}

      {/* TODO: Disable button when integration is incomplete */}
      {/* TODO: i18n */}
      <div className="row justify-content-center my-5">
        <button
          type="button"
          className="btn btn-outline-primary"
          onClick={addAccordionHandler}
        >
          + Slackワークスペースを追加
        </button>
=======
      <h2 className="admin-setting-header">{t('admin:slack_integration.cooperation_procedure')}</h2>
      <div className="mx-3">
        <div className="d-flex flex-column pull-right">
          <button
            className="my-3 btn btn-outline-danger"
            type="button"
          ><i className="icon-trash mr-1" />{t('admin:slack_integration.delete')}
          </button>
        </div>

        <div className="d-flex flex-column my-5 w-100">
          <CustomBotWithProxySettingsAccordion />
        </div>
>>>>>>> 0337a0ea
      </div>
    </>
  );
};

const CustomBotWithProxySettingsWrapper = withUnstatedContainers(CustomBotWithProxySettings, [AppContainer, AdminAppContainer]);

CustomBotWithProxySettings.propTypes = {
  appContainer: PropTypes.instanceOf(AppContainer).isRequired,
  adminAppContainer: PropTypes.instanceOf(AdminAppContainer).isRequired,
};

export default CustomBotWithProxySettingsWrapper;<|MERGE_RESOLUTION|>--- conflicted
+++ resolved
@@ -22,12 +22,7 @@
 
   return (
     <>
-<<<<<<< HEAD
-      <h2 className="admin-setting-header">{t('admin:slack_integration.custom_bot_with_proxy_integration')}</h2>
-=======
-
       <h2 className="admin-setting-header mb-2">{t('admin:slack_integration.custom_bot_with_proxy_integration')}</h2>
->>>>>>> 0337a0ea
 
       {/* TODO delete tmp props */}
       <CustomBotWithProxyIntegrationCard
@@ -35,26 +30,7 @@
         slackWSNameInWithProxy="SlackWorkSpaceName"
         isSlackScopeSet
       />
-<<<<<<< HEAD
 
-      {/* // TODO: Multiple accordion logic */}
-      {Array(...Array(accordionComponentsArray)).map(i => (
-        <div className="my-5 mx-3">
-          <CustomBotWithProxySettingsAccordion key={i} />
-        </div>
-      ))}
-
-      {/* TODO: Disable button when integration is incomplete */}
-      {/* TODO: i18n */}
-      <div className="row justify-content-center my-5">
-        <button
-          type="button"
-          className="btn btn-outline-primary"
-          onClick={addAccordionHandler}
-        >
-          + Slackワークスペースを追加
-        </button>
-=======
       <h2 className="admin-setting-header">{t('admin:slack_integration.cooperation_procedure')}</h2>
       <div className="mx-3">
         <div className="d-flex flex-column pull-right">
@@ -65,10 +41,24 @@
           </button>
         </div>
 
-        <div className="d-flex flex-column my-5 w-100">
-          <CustomBotWithProxySettingsAccordion />
+        {/* // TODO: Multiple accordion logic */}
+        {Array(...Array(accordionComponentsArray)).map(i => (
+          <div className="d-flex flex-column my-5 w-100">
+            <CustomBotWithProxySettingsAccordion />
+          </div>
+        ))}
+
+        {/* TODO: Disable button when integration is incomplete */}
+        {/* TODO: i18n */}
+        <div className="row justify-content-center my-5">
+          <button
+            type="button"
+            className="btn btn-outline-primary"
+            onClick={addAccordionHandler}
+          >
+            + Slackワークスペースを追加
+          </button>
         </div>
->>>>>>> 0337a0ea
       </div>
     </>
   );
