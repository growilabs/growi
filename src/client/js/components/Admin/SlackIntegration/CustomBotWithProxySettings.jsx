import React, { useState, useEffect } from 'react';
import { useTranslation } from 'react-i18next';
import PropTypes from 'prop-types';
import loggerFactory from '@alias/logger';
import AppContainer from '../../../services/AppContainer';
import { withUnstatedContainers } from '../../UnstatedUtils';
import { toastSuccess, toastError } from '../../../util/apiNotification';
import CustomBotWithProxyIntegrationCard from './CustomBotWithProxyIntegrationCard';
import WithProxyAccordions from './WithProxyAccordions';
import DeleteSlackBotSettingsModal from './DeleteSlackBotSettingsModal';

const logger = loggerFactory('growi:SlackBotSettings');

const CustomBotWithProxySettings = (props) => {
  const { appContainer, slackAppIntegrations, proxyServerUri } = props;
  const [newProxyServerUri, setNewProxyServerUri] = useState();
  const [integrationIdToDelete, setIntegrationIdToDelete] = useState(null);
  const { t } = useTranslation();

  useEffect(() => {
    if (proxyServerUri != null) {
      setNewProxyServerUri(proxyServerUri);
    }
  }, [proxyServerUri]);

  const fetchSlackIntegrationData = () => {
    if (props.fetchSlackIntegrationData != null) {
      props.fetchSlackIntegrationData();
    }
  };

  const addSlackAppIntegrationHandler = async() => {
    // TODO GW-6067 implement
  };

  const deleteSlackAppIntegrationHandler = async() => {
    try {
      // GW-6068 set new value after this
      await appContainer.apiv3.delete('/slack-integration-settings/slack-app-integration', { integrationIdToDelete });
      fetchSlackIntegrationData();
      toastSuccess(t('toaster.update_successed', { target: 'Token' }));
    }
    catch (err) {
      toastError(err);
      logger.error(err);
    }
  };

  const generateAccessTokens = async() => {
    try {
      // GW-6068 set new value after this
      await appContainer.apiv3.put('/slack-integration-settings/access-tokens');
    }
    catch (err) {
      toastError(err);
      logger.error(err);
    }
  };

  const updateProxyUri = async() => {
    try {
      await appContainer.apiv3.put('/slack-integration-settings/proxy-uri', {
        proxyUri: newProxyServerUri,
      });
      toastSuccess(t('toaster.update_successed', { target: 'Proxy URL' }));
    }
    catch (err) {
      toastError(err);
      logger.error(err);
    }
  };

  return (
    <>
      <h2 className="admin-setting-header mb-2">{t('admin:slack_integration.custom_bot_with_proxy_integration')}</h2>

      {/* TODO delete tmp props */}
      <CustomBotWithProxyIntegrationCard
        growiApps={
          [
            { name: 'siteName1', active: true },
            { name: 'siteName2', active: false },
            { name: 'siteName3', active: false },
          ]
        }
        slackWorkSpaces={
          [
            { name: 'wsName1', active: true },
            { name: 'wsName2', active: false },
          ]
        }
        isSlackScopeSet
      />

      <div className="form-group row my-4">
        <label className="text-left text-md-right col-md-3 col-form-label mt-3">Proxy URL</label>
        <div className="col-md-6 mt-3">
          <input
            className="form-control"
            type="text"
            name="settingForm[proxyUrl]"
            defaultValue={newProxyServerUri}
            onChange={(e) => { setNewProxyServerUri(e.target.value) }}
          />
        </div>
        <div className="col-md-2 mt-3 text-center text-md-left">
          <button type="button" className="btn btn-primary" onClick={updateProxyUri}>{ t('Update') }</button>
        </div>
      </div>

      <h2 className="admin-setting-header">{t('admin:slack_integration.integration_procedure')}</h2>
      <div className="mx-3">
        {slackAppIntegrations.map((slackAppIntegration) => {
          const { tokenGtoP, tokenPtoG } = slackAppIntegration;
          return (
            <React.Fragment key={slackAppIntegration._id}>
              <div className="d-flex justify-content-end">
                <button
                  className="my-3 btn btn-outline-danger"
                  type="button"
                  onClick={() => setIntegrationIdToDelete(slackAppIntegration._id)}
                >
                  <i className="icon-trash mr-1" />
                  {t('admin:slack_integration.delete')}
                </button>
              </div>
              <WithProxyAccordions
                botType="customBotWithProxy"
<<<<<<< HEAD
                discardTokenHandler={() => discardTokenHandler(tokenGtoP, tokenPtoG)}
                generateTokenHandler={generateTokenHandler}
                slackAppIntegrationId={slackAppIntegration._id}
=======
                onClickGenerateTokenBtn={generateAccessTokens}
>>>>>>> c1fb5575
                tokenGtoP={tokenGtoP}
                tokenPtoG={tokenPtoG}
              />
            </React.Fragment>
          );
        })}
        <div className="row justify-content-center my-5">
          <button
            type="button"
            className="btn btn-outline-primary"
            onClick={addSlackAppIntegrationHandler}
          >
            {`+ ${t('admin:slack_integration.accordion.add_slack_workspace')}`}
          </button>
        </div>
      </div>
      <DeleteSlackBotSettingsModal
        isResetAll={false}
        isOpen={integrationIdToDelete != null}
        onClose={() => setIntegrationIdToDelete(null)}
        onClickDeleteButton={deleteSlackAppIntegrationHandler}
      />
    </>
  );
};

const CustomBotWithProxySettingsWrapper = withUnstatedContainers(CustomBotWithProxySettings, [AppContainer]);

CustomBotWithProxySettings.defaultProps = {
  slackAppIntegrations: [],
};

CustomBotWithProxySettings.propTypes = {
  appContainer: PropTypes.instanceOf(AppContainer).isRequired,
  slackAppIntegrations: PropTypes.array,
  proxyServerUri: PropTypes.string,
  fetchSlackIntegrationData: PropTypes.func,
};

export default CustomBotWithProxySettingsWrapper;<|MERGE_RESOLUTION|>--- conflicted
+++ resolved
@@ -126,13 +126,8 @@
               </div>
               <WithProxyAccordions
                 botType="customBotWithProxy"
-<<<<<<< HEAD
-                discardTokenHandler={() => discardTokenHandler(tokenGtoP, tokenPtoG)}
-                generateTokenHandler={generateTokenHandler}
                 slackAppIntegrationId={slackAppIntegration._id}
-=======
                 onClickGenerateTokenBtn={generateAccessTokens}
->>>>>>> c1fb5575
                 tokenGtoP={tokenGtoP}
                 tokenPtoG={tokenPtoG}
               />
