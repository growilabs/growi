--- conflicted
+++ resolved
@@ -83,12 +83,6 @@
             connectionStatuses={connectionStatuses}
           />
 
-<<<<<<< HEAD
-      <CustomBotWithProxyConnectionStatus
-        siteName={siteName}
-        connectionStatuses={connectionStatuses}
-      />
-=======
           <div className="form-group row my-4">
             <label className="text-left text-md-right col-md-3 col-form-label mt-3">Proxy URL</label>
             <div className="col-md-6 mt-3">
@@ -104,7 +98,6 @@
               <button type="button" className="btn btn-primary" onClick={updateProxyUri}>{ t('Update') }</button>
             </div>
           </div>
->>>>>>> fb6cfed0
 
           <h2 className="admin-setting-header">{t('admin:slack_integration.integration_procedure')}</h2>
         </>
