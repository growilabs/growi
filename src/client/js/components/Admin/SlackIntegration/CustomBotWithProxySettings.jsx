--- conflicted
+++ resolved
@@ -32,10 +32,6 @@
 
       {/* TODO delete tmp props */}
       <CustomBotWithProxyIntegrationCard
-<<<<<<< HEAD
-        siteNames={['siteName1', 'siteName2', 'siteName3']}
-        slackWSNameInWithProxy={['wsName1', 'wsName2']}
-=======
         siteNames={
           [
             { name: 'siteName1', active: true },
@@ -49,7 +45,6 @@
             { name: 'wsName2', active: false },
           ]
         }
->>>>>>> b20d79b2
         isSlackScopeSet
       />
       <h2 className="admin-setting-header">{t('admin:slack_integration.cooperation_procedure')}</h2>
