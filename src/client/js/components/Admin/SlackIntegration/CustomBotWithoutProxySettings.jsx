import React, { useState, useEffect, useCallback } from 'react';
import { useTranslation } from 'react-i18next';
import PropTypes from 'prop-types';
import AppContainer from '../../../services/AppContainer';
import AdminAppContainer from '../../../services/AdminAppContainer';
import { withUnstatedContainers } from '../../UnstatedUtils';
import { toastSuccess, toastError } from '../../../util/apiNotification';
import AdminUpdateButtonRow from '../Common/AdminUpdateButtonRow';
import SlackGrowiBridging from './SlackGrowiBridging';


const CustomBotWithoutProxySettings = (props) => {
  const { appContainer, adminAppContainer } = props;
  const { t } = useTranslation();

  const [slackSigningSecret, setSlackSigningSecret] = useState('');
  const [slackBotToken, setSlackBotToken] = useState('');
  const [slackSigningSecretEnv, setSlackSigningSecretEnv] = useState('');
  const [slackBotTokenEnv, setSlackBotTokenEnv] = useState('');
<<<<<<< HEAD
  const [slackWSNameInWithoutProxy, setSlackWSNameInWithoutProxy] = useState(null);
  // get site name from this GROWI
  // eslint-disable-next-line no-unused-vars
  const [siteName, setSiteName] = useState('');
  const botType = 'without-proxy';

  const getSlackWSInWithoutProxy = useCallback(async() => {
    try {
      const res = await appContainer.apiv3.get('/slack-integration/custom-bot-without-proxy/slack-workspace-name');
      setSlackWSNameInWithoutProxy(res.data.slackWorkSpaceName);
    }
    catch (err) {
      toastError(err);
    }
  }, [appContainer]);

=======
  const currentBotType = 'custom-bot-without-proxy';
>>>>>>> b5746791
  const fetchData = useCallback(async() => {
    try {
      await adminAppContainer.retrieveAppSettingsData();
      const res = await appContainer.apiv3.get('/slack-integration/');
      const {
        slackSigningSecret, slackBotToken, slackSigningSecretEnvVars, slackBotTokenEnvVars,
      } = res.data.slackBotSettingParams.customBotWithoutProxySettings;
      setSlackSigningSecret(slackSigningSecret);
      setSlackBotToken(slackBotToken);
      setSlackSigningSecretEnv(slackSigningSecretEnvVars);
      setSlackBotTokenEnv(slackBotTokenEnvVars);
      setSiteName(adminAppContainer.state.title);
    }
    catch (err) {
      toastError(err);
    }
  }, [appContainer, adminAppContainer]);

  useEffect(() => {
    fetchData();
  }, [fetchData]);

  async function updateHandler() {
    try {
      await appContainer.apiv3.put('/slack-integration/custom-bot-without-proxy', {
        slackSigningSecret,
        slackBotToken,
        currentBotType,
      });
      getSlackWSInWithoutProxy();
      toastSuccess(t('toaster.update_successed', { target: t('admin:slack_integration.custom_bot_without_proxy_settings') }));
    }
    catch (err) {
      toastError(err);
    }
  }

  return (
    <>
      <h2 className="admin-setting-header">{t('admin:slack_integration.custom_bot_without_proxy_settings')}</h2>
      {/* temporarily put bellow component */}
      <SlackGrowiBridging
        siteName={siteName}
        slackWorkSpaceName={slackWSNameInWithoutProxy}
      />
      <div className="row my-5">
        <div className="mx-auto">
          <button
            type="button"
            className="btn btn-primary text-nowrap mx-1"
            onClick={() => window.open('https://api.slack.com/apps', '_blank')}
          >
            {t('admin:slack_integration.without_proxy.create_bot')}
          </button>
        </div>
      </div>
      <table className="table settings-table">
        <colgroup>
          <col className="item-name" />
          <col className="from-db" />
          <col className="from-env-vars" />
        </colgroup>
        <thead>
          <tr><th></th><th>Database</th><th>Environment variables</th></tr>
        </thead>
        <tbody>
          <tr>
            <th>Signing Secret</th>
            <td>
              <input
                className="form-control"
                type="text"
                value={slackSigningSecret || ''}
                onChange={e => setSlackSigningSecret(e.target.value)}
              />
            </td>
            <td>
              <input
                className="form-control"
                type="text"
                value={slackSigningSecretEnv || ''}
                readOnly
              />
              <p className="form-text text-muted">
                {/* eslint-disable-next-line react/no-danger */}
                <small dangerouslySetInnerHTML={{ __html: t('admin:slack_integration.use_env_var_if_empty', { variable: 'SLACK_SIGNING_SECRET' }) }} />
              </p>
            </td>
          </tr>
          <tr>
            <th>Bot User OAuth Token</th>
            <td>
              <input
                className="form-control"
                type="text"
                value={slackBotToken || ''}
                onChange={e => setSlackBotToken(e.target.value)}
              />
            </td>
            <td>
              <input
                className="form-control"
                type="text"
                value={slackBotTokenEnv || ''}
                readOnly
              />
              <p className="form-text text-muted">
                {/* eslint-disable-next-line react/no-danger */}
                <small dangerouslySetInnerHTML={{ __html: t('admin:slack_integration.use_env_var_if_empty', { variable: 'SLACK_BOT_TOKEN' }) }} />
              </p>
            </td>

          </tr>
        </tbody>
      </table>


      <AdminUpdateButtonRow onClick={updateHandler} disabled={false} />
    </>
  );
};

const CustomBotWithoutProxySettingsWrapper = withUnstatedContainers(CustomBotWithoutProxySettings, [AppContainer, AdminAppContainer]);

CustomBotWithoutProxySettings.propTypes = {
  appContainer: PropTypes.instanceOf(AppContainer).isRequired,
  adminAppContainer: PropTypes.instanceOf(AdminAppContainer).isRequired,
};

export default CustomBotWithoutProxySettingsWrapper;<|MERGE_RESOLUTION|>--- conflicted
+++ resolved
@@ -17,12 +17,11 @@
   const [slackBotToken, setSlackBotToken] = useState('');
   const [slackSigningSecretEnv, setSlackSigningSecretEnv] = useState('');
   const [slackBotTokenEnv, setSlackBotTokenEnv] = useState('');
-<<<<<<< HEAD
   const [slackWSNameInWithoutProxy, setSlackWSNameInWithoutProxy] = useState(null);
   // get site name from this GROWI
   // eslint-disable-next-line no-unused-vars
   const [siteName, setSiteName] = useState('');
-  const botType = 'without-proxy';
+  const currentBotType = 'custom-bot-without-proxy';
 
   const getSlackWSInWithoutProxy = useCallback(async() => {
     try {
@@ -34,9 +33,6 @@
     }
   }, [appContainer]);
 
-=======
-  const currentBotType = 'custom-bot-without-proxy';
->>>>>>> b5746791
   const fetchData = useCallback(async() => {
     try {
       await adminAppContainer.retrieveAppSettingsData();
