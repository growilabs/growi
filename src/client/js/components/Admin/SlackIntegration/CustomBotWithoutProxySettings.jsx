import React, { useState, useEffect } from 'react';
import { useTranslation } from 'react-i18next';
import PropTypes from 'prop-types';
import AppContainer from '../../../services/AppContainer';
import AdminAppContainer from '../../../services/AdminAppContainer';
import { withUnstatedContainers } from '../../UnstatedUtils';
import CustomBotWithoutProxySettingsAccordion, { botInstallationStep } from './CustomBotWithoutProxySettingsAccordion';
import CustomBotWithoutProxyConnectionStatus from './CustomBotWithoutProxyConnectionStatus';

const CustomBotWithoutProxySettings = (props) => {
  const { appContainer, connectionStatuses } = props;
  const { t } = useTranslation();

  const [siteName, setSiteName] = useState('');
  const [isIntegrationSuccess, setIsIntegrationSuccess] = useState(false);
  const [connectionMessage, setConnectionMessage] = useState(null);
  const [testChannel, setTestChannel] = useState('');

  const testConnection = async() => {
    try {
      await appContainer.apiv3.post('/slack-integration-settings/without-proxy/test', { channel: testChannel });
      setConnectionMessage('');
      setIsIntegrationSuccess(true);
    }
    catch (err) {
      setConnectionMessage(err[0]);
      setIsIntegrationSuccess(false);
    }
  };

  const inputTestChannelHandler = (channel) => {
    setTestChannel(channel);
  };

  useEffect(() => {
    const siteName = appContainer.config.crowi.title;
    setSiteName(siteName);
  }, [appContainer]);

  const workspaceName = connectionStatuses[props.slackBotToken]?.workspaceName;

  return (

    <>
      <h2 className="admin-setting-header">{t('admin:slack_integration.custom_bot_without_proxy_integration')}
        {/* TODO: add an appropriate links by GW-5614 */}
        <i className="fa fa-external-link btn-link ml-2" aria-hidden="true"></i>
      </h2>

      <CustomBotWithoutProxyConnectionStatus
        siteName={siteName}
        connectionStatuses={connectionStatuses}
      />

      <h2 className="admin-setting-header">{t('admin:slack_integration.integration_procedure')}</h2>

      <div className="px-3">
        <div className="my-3 d-flex align-items-center justify-content-between">
          <h2 id={props.slackBotToken || 'settings-accordions'}>
            {(workspaceName != null) ? `${workspaceName} Work Space` : 'Settings'}
          </h2>
        </div>
        <CustomBotWithoutProxySettingsAccordion
          {...props}
          activeStep={botInstallationStep.CREATE_BOT}
          connectionMessage={connectionMessage}
          isIntegrationSuccess={isIntegrationSuccess}
          testChannel={testChannel}
          onTestFormSubmitted={testConnection}
          inputTestChannelHandler={inputTestChannelHandler}
        />
      </div>
    </>
  );
};

const CustomBotWithoutProxySettingsWrapper = withUnstatedContainers(CustomBotWithoutProxySettings, [AppContainer, AdminAppContainer]);

CustomBotWithoutProxySettings.propTypes = {
  appContainer: PropTypes.instanceOf(AppContainer).isRequired,
  adminAppContainer: PropTypes.instanceOf(AdminAppContainer).isRequired,

  slackSigningSecret: PropTypes.string,
  slackSigningSecretEnv: PropTypes.string,
  slackBotToken: PropTypes.string,
  slackBotTokenEnv: PropTypes.string,

  isIntegrationSuccess: PropTypes.bool,
<<<<<<< HEAD
  onResetSettings: PropTypes.func,
=======
  slackWSNameInWithoutProxy: PropTypes.string,
>>>>>>> b5b49912
  connectionStatuses: PropTypes.object.isRequired,
};

export default CustomBotWithoutProxySettingsWrapper;<|MERGE_RESOLUTION|>--- conflicted
+++ resolved
@@ -86,11 +86,6 @@
   slackBotTokenEnv: PropTypes.string,
 
   isIntegrationSuccess: PropTypes.bool,
-<<<<<<< HEAD
-  onResetSettings: PropTypes.func,
-=======
-  slackWSNameInWithoutProxy: PropTypes.string,
->>>>>>> b5b49912
   connectionStatuses: PropTypes.object.isRequired,
 };
 
