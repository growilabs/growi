--- conflicted
+++ resolved
@@ -1,38 +1,12 @@
 import React from 'react';
 import PropTypes from 'prop-types';
 import { useTranslation } from 'react-i18next';
-<<<<<<< HEAD
-=======
 import { CopyToClipboard } from 'react-copy-to-clipboard';
->>>>>>> 686be791
 import { toastSuccess } from '../../../util/apiNotification';
 
 const AccessTokenSettings = (props) => {
   const { t } = useTranslation('admin');
 
-<<<<<<< HEAD
-  const discardTokenHandler = () => {
-    if (props.discardTokenHandler) {
-      props.discardTokenHandler();
-    }
-  };
-
-  const generateTokenHandler = () => {
-    if (props.generateTokenHandler) {
-      props.generateTokenHandler();
-    }
-  };
-
-  const textboxClickHandler = (e) => {
-    e.target.select();
-    if (props.accessToken) {
-      navigator.clipboard.writeText(props.accessToken)
-        .then(() => { toastSuccess(t('slack_integration.copied_to_clipboard')) });
-    }
-  };
-
-  const accessToken = props.accessToken || '';
-=======
   const onClickDiscardButton = () => {
     if (props.onClickDiscardButton) {
       props.onClickDiscardButton();
@@ -48,43 +22,27 @@
   const showCopiedToaster = () => {
     toastSuccess(t('slack_integration.copied_to_clipboard'));
   };
->>>>>>> 686be791
 
   return (
     <div className="row">
       <div className="col-lg-12">
-<<<<<<< HEAD
-=======
-
->>>>>>> 686be791
         <h2 className="admin-setting-header">Access Token</h2>
 
         <div className="form-group row my-5">
           <label className="text-left text-md-right col-md-3 col-form-label">Access Token</label>
           <div className="col-md-6">
-<<<<<<< HEAD
-            <input className="form-control" type="text" value={accessToken} onClick={e => textboxClickHandler(e)} readOnly />
-=======
             <CopyToClipboard text={props.accessToken} onCopy={props.accessToken ? showCopiedToaster : null}>
               <input className="form-control" type="text" value={props.accessToken} readOnly />
             </CopyToClipboard>
->>>>>>> 686be791
           </div>
         </div>
 
         <div className="row">
           <div className="mx-auto">
-<<<<<<< HEAD
-            <button type="button" className="btn btn-outline-secondary text-nowrap mx-1" onClick={discardTokenHandler} disabled={!props.accessToken}>
-              {t('slack_integration.access_token_settings.discard')}
-            </button>
-            <button type="button" className="btn btn-primary text-nowrap mx-1" onClick={generateTokenHandler}>
-=======
             <button type="button" className="btn btn-outline-secondary text-nowrap mx-1" onClick={onClickDiscardButton} disabled={!props.accessToken}>
               {t('slack_integration.access_token_settings.discard')}
             </button>
             <button type="button" className="btn btn-primary text-nowrap mx-1" onClick={onClickGenerateToken}>
->>>>>>> 686be791
               {t('slack_integration.access_token_settings.generate')}
             </button>
           </div>
@@ -97,13 +55,8 @@
 
 AccessTokenSettings.propTypes = {
   accessToken: PropTypes.string,
-<<<<<<< HEAD
-  discardTokenHandler: PropTypes.func,
-  generateTokenHandler: PropTypes.func,
-=======
   onClickDiscardButton: PropTypes.func,
   onClickGenerateToken: PropTypes.func,
->>>>>>> 686be791
 };
 
 export default AccessTokenSettings;