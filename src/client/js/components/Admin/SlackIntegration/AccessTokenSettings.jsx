--- conflicted
+++ resolved
@@ -21,8 +21,6 @@
 
   const accessToken = props.accessToken ? props.accessToken : '';
 
-  const accessToken = props.accessToken ? props.accessToken : '';
-
   return (
     <div className="row">
       <div className="col-lg-12">
@@ -32,11 +30,6 @@
         <div className="form-group row my-5">
           <label className="text-left text-md-right col-md-3 col-form-label">Access Token</label>
           <div className="col-md-6">
-<<<<<<< HEAD
-            <CopyToClipboard text={accessToken} onCopy={accessToken ? showCopiedToaster : null}>
-              <input className="form-control" type="text" value={accessToken} readOnly />
-            </CopyToClipboard>
-=======
             {props.accessToken == null ? (
               <input className="form-control" type="text" value={accessToken} readOnly />
             ) : (
@@ -44,7 +37,6 @@
                 <input className="form-control" type="text" value={accessToken} readOnly />
               </CopyToClipboard>
             )}
->>>>>>> 44bce2ed
           </div>
         </div>
 
