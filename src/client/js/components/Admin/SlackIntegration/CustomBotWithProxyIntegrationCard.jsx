--- conflicted
+++ resolved
@@ -24,39 +24,8 @@
         </div>
       </div>
 
-<<<<<<< HEAD
-      <div className="text-center w-25 mt-5">
+      <div className="text-center w-25 mt-3">
         <IntegrationStatus workspaceNames={workspaceNames} />
-=======
-      <div className="text-center w-25 mt-3">
-        {props.isSlackScopeSet && (
-          <p className="text-success small">
-            <i className="fa fa-check mr-1" />
-            {t('admin:slack_integration.integration_sentence.integration_successful')}
-          </p>
-        )}
-        {!props.isSlackScopeSet && (
-          <small
-            className="text-danger"
-            // eslint-disable-next-line react/no-danger
-            dangerouslySetInnerHTML={{ __html: t('admin:slack_integration.integration_sentence.integration_is_not_complete') }}
-          />
-        )}
-
-        <div className="pt-2">
-          <div className="position-relative mt-5">
-            <div className="circle position-absolute bg-primary border-light">
-              <p className="circle-inner text-light font-weight-bold">Proxy Server</p>
-            </div>
-            {props.isSlackScopeSet && (
-              <hr className="align-self-center border-success admin-border-success"></hr>
-            )}
-            {!props.isSlackScopeSet && (
-              <hr className="align-self-center border-danger admin-border-danger"></hr>
-            )}
-          </div>
-        </div>
->>>>>>> aec658e6
       </div>
 
       <div className="card rounded-lg shadow border-0 w-50 admin-bot-card">
