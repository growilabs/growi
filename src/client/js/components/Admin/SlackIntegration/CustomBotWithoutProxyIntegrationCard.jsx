import React from 'react';
import { useTranslation } from 'react-i18next';
import PropTypes from 'prop-types';

const CustomBotWithoutProxyIntegrationCard = (props) => {

  const { t } = useTranslation();

  return (
    <div className="d-flex justify-content-center my-5 bot-integration">
      <div className="card rounded shadow border-0 w-50 admin-bot-card mb-0">
        <h5 className="card-title font-weight-bold mt-3 ml-4">Slack</h5>
        <div className="card-body p-2 w-50 mx-auto">
          {props.slackWSNameInWithoutProxy != null && (
          <div className="card slack-work-space-name-card">
            <div className="m-2 text-center">
              <h5 className="font-weight-bold">{props.slackWSNameInWithoutProxy}</h5>
              <img width={20} height={20} src="/images/slack-integration/growi-bot-kun-icon.png" />
            </div>
          </div>
            )}
        </div>
      </div>

<<<<<<< HEAD
        <div className="text-center w-25">
          {props.isSlackScopeSet && (
            <div className="mt-5">
              <p className="text-success"><small className="fa fa-check"> {t('admin:slack_integration.integration_sentence.integration_successful')}</small></p>
              <hr className="align-self-center admin-border-success border-success"></hr>
            </div>
          )}
          {!props.isSlackScopeSet && (
            <div className="mt-4">
              <small
                className="text-secondary m-0"
=======
      <div className="text-center w-25">
        {props.isSetupSlackBot && (
        <div className="mt-5">
          <p className="text-success small">
            <i className="fa fa-check mr-1" />
            {t('admin:slack_integration.integration_sentence.integration_successful')}
          </p>
          <hr className="align-self-center admin-border-success border-success"></hr>
        </div>
          )}
        {!props.isSetupSlackBot && (
        <div className="mt-4">
          <small
            className="text-secondary m-0"
>>>>>>> 8ae60f6e
                // eslint-disable-next-line react/no-danger
            dangerouslySetInnerHTML={{ __html: t('admin:slack_integration.integration_sentence.integration_is_not_complete') }}
          />
          <hr className="align-self-center admin-border-danger border-danger"></hr>
        </div>
          )}
      </div>

      <div className="card rounded-lg shadow border-0 w-50 admin-bot-card mb-0">
        <h5 className="card-title font-weight-bold mt-3 ml-4">GROWI App</h5>
        <div className="card-body p-4 mb-5 text-center">
          <div className="btn btn-primary">{ props.siteName }</div>
        </div>
      </div>
    </div>
  );
};

CustomBotWithoutProxyIntegrationCard.propTypes = {
  siteName: PropTypes.string.isRequired,
<<<<<<< HEAD
  slackWSNameInWithoutProxy: PropTypes,
  isSlackScopeSet: PropTypes.bool.isRequired,
=======
  slackWSNameInWithoutProxy: PropTypes.string,
  isSetupSlackBot: PropTypes.bool.isRequired,
>>>>>>> 8ae60f6e
};

export default CustomBotWithoutProxyIntegrationCard;<|MERGE_RESOLUTION|>--- conflicted
+++ resolved
@@ -22,19 +22,6 @@
         </div>
       </div>
 
-<<<<<<< HEAD
-        <div className="text-center w-25">
-          {props.isSlackScopeSet && (
-            <div className="mt-5">
-              <p className="text-success"><small className="fa fa-check"> {t('admin:slack_integration.integration_sentence.integration_successful')}</small></p>
-              <hr className="align-self-center admin-border-success border-success"></hr>
-            </div>
-          )}
-          {!props.isSlackScopeSet && (
-            <div className="mt-4">
-              <small
-                className="text-secondary m-0"
-=======
       <div className="text-center w-25">
         {props.isSetupSlackBot && (
         <div className="mt-5">
@@ -49,7 +36,6 @@
         <div className="mt-4">
           <small
             className="text-secondary m-0"
->>>>>>> 8ae60f6e
                 // eslint-disable-next-line react/no-danger
             dangerouslySetInnerHTML={{ __html: t('admin:slack_integration.integration_sentence.integration_is_not_complete') }}
           />
@@ -70,13 +56,8 @@
 
 CustomBotWithoutProxyIntegrationCard.propTypes = {
   siteName: PropTypes.string.isRequired,
-<<<<<<< HEAD
-  slackWSNameInWithoutProxy: PropTypes,
-  isSlackScopeSet: PropTypes.bool.isRequired,
-=======
   slackWSNameInWithoutProxy: PropTypes.string,
   isSetupSlackBot: PropTypes.bool.isRequired,
->>>>>>> 8ae60f6e
 };
 
 export default CustomBotWithoutProxyIntegrationCard;