--- conflicted
+++ resolved
@@ -1,13 +1,9 @@
 import React, { useState } from 'react';
 import PropTypes from 'prop-types';
 import { useTranslation } from 'react-i18next';
-<<<<<<< HEAD
 import BotSettingsAccordion from './BotSettingsAccordion';
-=======
-import { Collapse } from 'reactstrap';
 import AppContainer from '../../../services/AppContainer';
 import { withUnstatedContainers } from '../../UnstatedUtils';
->>>>>>> 8bf08098
 
 const CustomBotWithoutProxySettingsAccordion = (props) => {
   const { appContainer } = props;
@@ -48,7 +44,7 @@
       <BotSettingsAccordion.Item
         isActive={openAccordionIndexes.has(0)}
         itemNumber="①"
-        title="asdfasdfasdf"
+        title={t('slack_integration.without_proxy.create_bot')}
         onToggleAccordionHandler={() => onToggleAccordionHandler(0)}
       >
         <div className="row my-5">
@@ -69,21 +65,33 @@
               </p>
             </a>
           </div>
-<<<<<<< HEAD
+
         </div>
       </BotSettingsAccordion.Item>
       <BotSettingsAccordion.Item
         isActive={openAccordionIndexes.has(1)}
         itemNumber="②"
-        title="asdfasdfasdf"
+        title={t('slack_integration.without_proxy.install_bot_to_slack')}
         onToggleAccordionHandler={() => onToggleAccordionHandler(1)}
       >
-        ボディー
+        <div className="container w-75 py-5">
+          <p>1. Install your app をクリックします。</p>
+          <img src="/images/slack-integration/slack-bot-install-your-app-introduction.png" className="border border-light img-fluid mb-5" />
+          <p>2. Install to Workspace をクリックします。</p>
+          <img src="/images/slack-integration/slack-bot-install-to-workspace.png" className="border border-light img-fluid mb-5" />
+          <p>3. 遷移先の画面にて、Allowをクリックします。</p>
+          <img src="/images/slack-integration/slack-bot-install-your-app-transition-destination.png" className="border border-light img-fluid mb-5" />
+          <p>4. Install your app の右側に 緑色のチェックがつけばワークスペースへのインストール完了です。</p>
+          <img src="/images/slack-integration/slack-bot-install-your-app-complete.png" className="border border-light img-fluid mb-5" />
+          <p>5. GROWI bot を使いたいチャンネルに @example を使用して招待します。</p>
+          <img src="/images/slack-integration/slack-bot-install-to-workspace-joined-bot.png" className="border border-light img-fluid mb-1" />
+          <img src="/images/slack-integration/slack-bot-install-your-app-introduction-to-channel.png" className="border border-light img-fluid" />
+        </div>
       </BotSettingsAccordion.Item>
       <BotSettingsAccordion.Item
         isActive={openAccordionIndexes.has(2)}
         itemNumber="③"
-        title="asdfasdfasdf"
+        title={t('slack_integration.without_proxy.register_secret_and_token')}
         onToggleAccordionHandler={() => onToggleAccordionHandler(2)}
       >
         ボディー
@@ -91,102 +99,27 @@
       <BotSettingsAccordion.Item
         isActive={openAccordionIndexes.has(3)}
         itemNumber="④"
-        title="asdfasdfasdf"
+        title={t('slack_integration.without_proxy.test_connection')}
         onToggleAccordionHandler={() => onToggleAccordionHandler(3)}
       >
-        ボディー
+        <p className="text-center m-4">以下のテストボタンを押して、Slack連携が完了しているかの確認をしましょう</p>
+        <div className="d-flex justify-content-center">
+          <button type="button" className="btn btn-info m-3 px-5 font-weight-bold" onClick={onTestConnectionHandler}>Test</button>
+        </div>
+        {connectionErrorLog.connectionErrorMessage != null
+          && <p className="text-danger text-center m-4">エラーが発生しました。下記のログを確認してください。</p>
+        }
+        <div className="row m-3 justify-content-center">
+          <div className="col-sm-5 slack-connection-error-log">
+            <p className="border-info slack-connection-error-log-title mb-1 pl-2">Logs</p>
+            <div className="card border-info slack-connection-error-log-body rounded-lg px-5 py-4">
+              <p className="m-0">{connectionErrorLog.connectionErrorCode}</p>
+              <p className="m-0">{connectionErrorLog.connectionErrorMessage}</p>
+            </div>
+          </div>
+        </div>
       </BotSettingsAccordion.Item>
     </BotSettingsAccordion>
-
-=======
-        </Collapse>
-      </div>
-
-      <div className="card border-0 rounded-lg mb-0">
-        <div
-          className="card-header font-weight-normal py-3 d-flex justify-content-between"
-          role="button"
-          onClick={() => onToggleAccordionHandler(1)}
-        >
-          <p className="mb-0 text-primary"><span className="mr-2">②</span>{t('slack_integration.without_proxy.install_bot_to_slack')}</p>
-          {openAccordionIndexes.has(1)
-            ? <i className="fa fa-chevron-up" />
-            : <i className="fa fa-chevron-down" />
-          }
-        </div>
-        <Collapse isOpen={openAccordionIndexes.has(1)}>
-          <div className="card-body py-5">
-            <div className="container w-75">
-              <p>1. Install your app をクリックします。</p>
-              <img src="/images/slack-integration/slack-bot-install-your-app-introduction.png" className="border border-light img-fluid mb-5" />
-              <p>2. Install to Workspace をクリックします。</p>
-              <img src="/images/slack-integration/slack-bot-install-to-workspace.png" className="border border-light img-fluid mb-5" />
-              <p>3. 遷移先の画面にて、Allowをクリックします。</p>
-              <img src="/images/slack-integration/slack-bot-install-your-app-transition-destination.png" className="border border-light img-fluid mb-5" />
-              <p>4. Install your app の右側に 緑色のチェックがつけばワークスペースへのインストール完了です。</p>
-              <img src="/images/slack-integration/slack-bot-install-your-app-complete.png" className="border border-light img-fluid mb-5" />
-              <p>5. GROWI bot を使いたいチャンネルに @example を使用して招待します。</p>
-              <img src="/images/slack-integration/slack-bot-install-to-workspace-joined-bot.png" className="border border-light img-fluid mb-1" />
-              <img src="/images/slack-integration/slack-bot-install-your-app-introduction-to-channel.png" className="border border-light img-fluid" />
-            </div>
-          </div>
-        </Collapse>
-      </div>
-
-      <div className="card border-0 rounded-lg mb-0">
-        <div
-          className="card-header font-weight-normal py-3 d-flex justify-content-between"
-          role="button"
-          onClick={() => onToggleAccordionHandler(2)}
-        >
-          <p className="mb-0 text-primary"><span className="mr-2">③</span>{t('slack_integration.without_proxy.register_secret_and_token')}</p>
-          {openAccordionIndexes.has(2)
-            ? <i className="fa fa-chevron-up" />
-            : <i className="fa fa-chevron-down" />
-          }
-        </div>
-        <Collapse isOpen={openAccordionIndexes.has(2)}>
-          <div className="card-body">
-            BODY 3
-          </div>
-        </Collapse>
-      </div>
-
-      <div className="card border-0 rounded-lg mb-0">
-        <div
-          className="card-header font-weight-normal py-3 d-flex justify-content-between"
-          role="button"
-          onClick={() => onToggleAccordionHandler(3)}
-        >
-          <p className="mb-0 text-primary"><span className="mr-2">④</span>{t('slack_integration.without_proxy.test_connection')}</p>
-          {openAccordionIndexes.has(3)
-            ? <i className="fa fa-chevron-up" />
-            : <i className="fa fa-chevron-down" />
-          }
-        </div>
-        <Collapse isOpen={openAccordionIndexes.has(3)}>
-          <div className="card-body">
-            <p className="text-center m-4">以下のテストボタンを押して、Slack連携が完了しているかの確認をしましょう</p>
-            <div className="d-flex justify-content-center">
-              <button type="button" className="btn btn-info m-3 px-5 font-weight-bold" onClick={onTestConnectionHandler}>Test</button>
-            </div>
-            {connectionErrorLog.connectionErrorMessage != null
-              && <p className="text-danger text-center m-4">エラーが発生しました。下記のログを確認してください。</p>
-            }
-            <div className="row m-3 justify-content-center">
-              <div className="col-sm-5 slack-connection-error-log">
-                <p className="border-info slack-connection-error-log-title mb-1 pl-2">Logs</p>
-                <div className="card border-info slack-connection-error-log-body rounded-lg px-5 py-4">
-                  <p className="m-0">{connectionErrorLog.connectionErrorCode}</p>
-                  <p className="m-0">{connectionErrorLog.connectionErrorMessage}</p>
-                </div>
-              </div>
-            </div>
-          </div>
-        </Collapse>
-      </div>
-    </div>
->>>>>>> 8bf08098
   );
 };
 
