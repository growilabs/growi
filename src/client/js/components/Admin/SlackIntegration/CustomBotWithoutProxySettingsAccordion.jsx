import React, { useState, useEffect, useCallback } from 'react';
import PropTypes from 'prop-types';
import { useTranslation } from 'react-i18next';
import AppContainer from '../../../services/AppContainer';
import AdminAppContainer from '../../../services/AdminAppContainer';
import { withUnstatedContainers } from '../../UnstatedUtils';
<<<<<<< HEAD
import BotSettingsAccordion from './BotSettingsAccordion';
=======
import Accordion from '../Common/Accordion';
import { toastSuccess, toastError } from '../../../util/apiNotification';
>>>>>>> f2af0382
import CustomBotWithoutProxySecretTokenSection from './CustomBotWithoutProxySecretTokenSection';

export const botInstallationStep = {
  CREATE_BOT: 'create-bot',
  INSTALL_BOT: 'install-bot',
  REGISTER_SLACK_CONFIGURATION: 'register-slack-configuration',
  CONNECTION_TEST: 'connection-test',
};

const CustomBotWithoutProxySettingsAccordion = ({ appContainer, adminAppContainer, activeStep }) => {
  const { t } = useTranslation('admin');
  // TODO: GW-5644 Store default open accordion
  // eslint-disable-next-line no-unused-vars
  const [defaultOpenAccordionKeys, setDefaultOpenAccordionKeys] = useState(new Set([activeStep]));
  const [connectionErrorCode, setConnectionErrorCode] = useState(null);
  const [connectionErrorMessage, setConnectionErrorMessage] = useState(null);
  const [slackSigningSecret, setSlackSigningSecret] = useState('');
  const [slackBotToken, setSlackBotToken] = useState('');
  const [slackSigningSecretEnv, setSlackSigningSecretEnv] = useState('');
  const [slackBotTokenEnv, setSlackBotTokenEnv] = useState('');
  const currentBotType = 'custom-bot-without-proxy';

  const fetchData = useCallback(async() => {
    try {
      await adminAppContainer.retrieveAppSettingsData();
      const res = await appContainer.apiv3.get('/slack-integration/');
      const {
        slackSigningSecret, slackBotToken, slackSigningSecretEnvVars, slackBotTokenEnvVars,
      } = res.data.slackBotSettingParams.customBotWithoutProxySettings;
      setSlackSigningSecret(slackSigningSecret);
      setSlackBotToken(slackBotToken);
      setSlackSigningSecretEnv(slackSigningSecretEnvVars);
      setSlackBotTokenEnv(slackBotTokenEnvVars);
    }
    catch (err) {
      toastError(err);
    }
  }, [appContainer, adminAppContainer]);

  useEffect(() => {
    fetchData();
  }, [fetchData]);

  const updateSecretTokenHandler = async() => {
    try {
      await appContainer.apiv3.put('/slack-integration/custom-bot-without-proxy', {
        slackSigningSecret,
        slackBotToken,
        currentBotType,
      });
      fetchData();
      toastSuccess(t('toaster.update_successed', { target: t('slack_integration.custom_bot_without_proxy_settings') }));
    }
    catch (err) {
      toastError(err);
    }
  };

  const onChangeSigningSecretHandler = (signingSecretInput) => {
    setSlackSigningSecret(signingSecretInput);
  };

  const onChangeBotTokenHandler = (botTokenInput) => {
    setSlackBotToken(botTokenInput);
  };

  const onTestConnectionHandler = async() => {
    setConnectionErrorCode(null);
    setConnectionErrorMessage(null);
    try {
      await appContainer.apiv3.post('slack-integration/notification-test-to-slack-work-space', {
        // TODO put proper request
        channel: 'testchannel',
      });
    }
    catch (err) {
<<<<<<< HEAD
      setConnectionErrorLog(prevState => ({
        ...prevState,
        connectionErrorCode: err[0].code,
        connectionErrorMessage: err[0].message,
      }));
=======
      setConnectionErrorCode(err[0].code);
      setConnectionErrorMessage(err[0].message);
>>>>>>> f2af0382
    }
  };

  return (
<<<<<<< HEAD
    <BotSettingsAccordion>
      <BotSettingsAccordion.Item
        isActive={openAccordionIndexes.has(0)}
        itemNumber="①"
        title={t('slack_integration.without_proxy.create_bot')}
        onToggleAccordionHandler={() => onToggleAccordionHandler(0)}
=======
    <div className="card border-0 rounded-lg shadow overflow-hidden">
      <Accordion
        defaultIsActive={defaultOpenAccordionKeys.has(botInstallationStep.CREATE_BOT)}
        title={<><span className="mr-2">①</span>{t('slack_integration.without_proxy.create_bot')}</>}
>>>>>>> f2af0382
      >
        <div className="row my-5">
          <div className="mx-auto">
            <div>
              <button type="button" className="btn btn-primary text-nowrap mx-1" onClick={() => window.open('https://api.slack.com/apps', '_blank')}>
                {t('slack_integration.without_proxy.create_bot')}
                <i className="fa fa-external-link ml-2" aria-hidden="true" />
              </button>
            </div>
            {/* TODO: Insert DOCS link */}
            <a href="#">
              <p className="text-center mt-1">
                <small>
                  {t('slack_integration.without_proxy.how_to_create_a_bot')}
                  <i className="fa fa-external-link ml-2" aria-hidden="true" />
                </small>
              </p>
            </a>
          </div>
        </div>
<<<<<<< HEAD
      </BotSettingsAccordion.Item>
      <BotSettingsAccordion.Item
        isActive={openAccordionIndexes.has(1)}
        itemNumber="②"
        title={t('slack_integration.without_proxy.install_bot_to_slack')}
        onToggleAccordionHandler={() => onToggleAccordionHandler(1)}
=======
      </Accordion>
      <Accordion
        defaultIsActive={defaultOpenAccordionKeys.has(botInstallationStep.INSTALL_BOT)}
        title={<><span className="mr-2">②</span>{t('slack_integration.without_proxy.install_bot_to_slack')}</>}
>>>>>>> f2af0382
      >
        <div className="container w-75 py-5">
          <p>1. Install your app をクリックします。</p>
          <img src="/images/slack-integration/slack-bot-install-your-app-introduction.png" className="border border-light img-fluid mb-5" />
          <p>2. Install to Workspace をクリックします。</p>
          <img src="/images/slack-integration/slack-bot-install-to-workspace.png" className="border border-light img-fluid mb-5" />
          <p>3. 遷移先の画面にて、Allowをクリックします。</p>
          <img src="/images/slack-integration/slack-bot-install-your-app-transition-destination.png" className="border border-light img-fluid mb-5" />
          <p>4. Install your app の右側に 緑色のチェックがつけばワークスペースへのインストール完了です。</p>
          <img src="/images/slack-integration/slack-bot-install-your-app-complete.png" className="border border-light img-fluid mb-5" />
          <p>5. GROWI bot を使いたいチャンネルに @example を使用して招待します。</p>
          <img src="/images/slack-integration/slack-bot-install-to-workspace-joined-bot.png" className="border border-light img-fluid mb-1" />
          <img src="/images/slack-integration/slack-bot-install-your-app-introduction-to-channel.png" className="border border-light img-fluid" />
        </div>
<<<<<<< HEAD
      </BotSettingsAccordion.Item>
      <BotSettingsAccordion.Item
        isActive={openAccordionIndexes.has(2)}
        itemNumber="③"
        title={t('slack_integration.without_proxy.register_secret_and_token')}
        onToggleAccordionHandler={() => onToggleAccordionHandler(2)}
      >
        <CustomBotWithoutProxySecretTokenSection />
      </BotSettingsAccordion.Item>
      <BotSettingsAccordion.Item
        isActive={openAccordionIndexes.has(3)}
        itemNumber="④"
        title={t('slack_integration.without_proxy.test_connection')}
        onToggleAccordionHandler={() => onToggleAccordionHandler(3)}
=======
      </Accordion>
      <Accordion
        defaultIsActive={defaultOpenAccordionKeys.has(botInstallationStep.REGISTER_SLACK_CONFIGURATION)}
        title={<><span className="mr-2">③</span>{t('slack_integration.without_proxy.register_secret_and_token')}</>}
      >
        <CustomBotWithoutProxySecretTokenSection
          updateSecretTokenHandler={updateSecretTokenHandler}
          onChangeSigningSecretHandler={onChangeSigningSecretHandler}
          onChangeBotTokenHandler={onChangeBotTokenHandler}
          slackSigningSecret={slackSigningSecret}
          slackSigningSecretEnv={slackSigningSecretEnv}
          slackBotToken={slackBotToken}
          slackBotTokenEnv={slackBotTokenEnv}
        />
      </Accordion>
      <Accordion
        defaultIsActive={defaultOpenAccordionKeys.has(botInstallationStep.CONNECTION_TEST)}
        title={<><span className="mr-2">④</span>{t('slack_integration.without_proxy.test_connection')}</>}
>>>>>>> f2af0382
      >
        <p className="text-center m-4">以下のテストボタンを押して、Slack連携が完了しているかの確認をしましょう</p>
        <div className="d-flex justify-content-center">
          <button type="button" className="btn btn-info m-3 px-5 font-weight-bold" onClick={onTestConnectionHandler}>Test</button>
        </div>
<<<<<<< HEAD
        {connectionErrorLog.connectionErrorMessage != null
=======
        {connectionErrorMessage != null
>>>>>>> f2af0382
          && <p className="text-danger text-center m-4">エラーが発生しました。下記のログを確認してください。</p>
        }
        <div className="row m-3 justify-content-center">
          <div className="col-sm-5 slack-connection-error-log">
            <p className="border-info slack-connection-error-log-title mb-1 pl-2">Logs</p>
            <div className="card border-info slack-connection-error-log-body rounded-lg px-5 py-4">
<<<<<<< HEAD
              <p className="m-0">{connectionErrorLog.connectionErrorCode}</p>
              <p className="m-0">{connectionErrorLog.connectionErrorMessage}</p>
            </div>
          </div>
        </div>
      </BotSettingsAccordion.Item>
    </BotSettingsAccordion>
=======
              <p className="m-0">{connectionErrorCode}</p>
              <p className="m-0">{connectionErrorMessage}</p>
            </div>
          </div>
        </div>
      </Accordion>
    </div>
>>>>>>> f2af0382
  );
};

const CustomBotWithoutProxySettingsAccordionWrapper = withUnstatedContainers(CustomBotWithoutProxySettingsAccordion, [AppContainer, AdminAppContainer]);

CustomBotWithoutProxySettingsAccordion.propTypes = {
  appContainer: PropTypes.instanceOf(AppContainer).isRequired,
  adminAppContainer: PropTypes.instanceOf(AdminAppContainer).isRequired,
  activeStep: PropTypes.oneOf(Object.values(botInstallationStep)).isRequired,
};

export default CustomBotWithoutProxySettingsAccordionWrapper;<|MERGE_RESOLUTION|>--- conflicted
+++ resolved
@@ -3,13 +3,8 @@
 import { useTranslation } from 'react-i18next';
 import AppContainer from '../../../services/AppContainer';
 import AdminAppContainer from '../../../services/AdminAppContainer';
-import { withUnstatedContainers } from '../../UnstatedUtils';
-<<<<<<< HEAD
-import BotSettingsAccordion from './BotSettingsAccordion';
-=======
 import Accordion from '../Common/Accordion';
 import { toastSuccess, toastError } from '../../../util/apiNotification';
->>>>>>> f2af0382
 import CustomBotWithoutProxySecretTokenSection from './CustomBotWithoutProxySecretTokenSection';
 
 export const botInstallationStep = {
@@ -86,33 +81,16 @@
       });
     }
     catch (err) {
-<<<<<<< HEAD
-      setConnectionErrorLog(prevState => ({
-        ...prevState,
-        connectionErrorCode: err[0].code,
-        connectionErrorMessage: err[0].message,
-      }));
-=======
       setConnectionErrorCode(err[0].code);
       setConnectionErrorMessage(err[0].message);
->>>>>>> f2af0382
     }
   };
 
   return (
-<<<<<<< HEAD
-    <BotSettingsAccordion>
-      <BotSettingsAccordion.Item
-        isActive={openAccordionIndexes.has(0)}
-        itemNumber="①"
-        title={t('slack_integration.without_proxy.create_bot')}
-        onToggleAccordionHandler={() => onToggleAccordionHandler(0)}
-=======
     <div className="card border-0 rounded-lg shadow overflow-hidden">
       <Accordion
         defaultIsActive={defaultOpenAccordionKeys.has(botInstallationStep.CREATE_BOT)}
         title={<><span className="mr-2">①</span>{t('slack_integration.without_proxy.create_bot')}</>}
->>>>>>> f2af0382
       >
         <div className="row my-5">
           <div className="mx-auto">
@@ -133,19 +111,10 @@
             </a>
           </div>
         </div>
-<<<<<<< HEAD
-      </BotSettingsAccordion.Item>
-      <BotSettingsAccordion.Item
-        isActive={openAccordionIndexes.has(1)}
-        itemNumber="②"
-        title={t('slack_integration.without_proxy.install_bot_to_slack')}
-        onToggleAccordionHandler={() => onToggleAccordionHandler(1)}
-=======
       </Accordion>
       <Accordion
         defaultIsActive={defaultOpenAccordionKeys.has(botInstallationStep.INSTALL_BOT)}
         title={<><span className="mr-2">②</span>{t('slack_integration.without_proxy.install_bot_to_slack')}</>}
->>>>>>> f2af0382
       >
         <div className="container w-75 py-5">
           <p>1. Install your app をクリックします。</p>
@@ -160,22 +129,6 @@
           <img src="/images/slack-integration/slack-bot-install-to-workspace-joined-bot.png" className="border border-light img-fluid mb-1" />
           <img src="/images/slack-integration/slack-bot-install-your-app-introduction-to-channel.png" className="border border-light img-fluid" />
         </div>
-<<<<<<< HEAD
-      </BotSettingsAccordion.Item>
-      <BotSettingsAccordion.Item
-        isActive={openAccordionIndexes.has(2)}
-        itemNumber="③"
-        title={t('slack_integration.without_proxy.register_secret_and_token')}
-        onToggleAccordionHandler={() => onToggleAccordionHandler(2)}
-      >
-        <CustomBotWithoutProxySecretTokenSection />
-      </BotSettingsAccordion.Item>
-      <BotSettingsAccordion.Item
-        isActive={openAccordionIndexes.has(3)}
-        itemNumber="④"
-        title={t('slack_integration.without_proxy.test_connection')}
-        onToggleAccordionHandler={() => onToggleAccordionHandler(3)}
-=======
       </Accordion>
       <Accordion
         defaultIsActive={defaultOpenAccordionKeys.has(botInstallationStep.REGISTER_SLACK_CONFIGURATION)}
@@ -194,32 +147,18 @@
       <Accordion
         defaultIsActive={defaultOpenAccordionKeys.has(botInstallationStep.CONNECTION_TEST)}
         title={<><span className="mr-2">④</span>{t('slack_integration.without_proxy.test_connection')}</>}
->>>>>>> f2af0382
       >
         <p className="text-center m-4">以下のテストボタンを押して、Slack連携が完了しているかの確認をしましょう</p>
         <div className="d-flex justify-content-center">
           <button type="button" className="btn btn-info m-3 px-5 font-weight-bold" onClick={onTestConnectionHandler}>Test</button>
         </div>
-<<<<<<< HEAD
-        {connectionErrorLog.connectionErrorMessage != null
-=======
         {connectionErrorMessage != null
->>>>>>> f2af0382
           && <p className="text-danger text-center m-4">エラーが発生しました。下記のログを確認してください。</p>
         }
         <div className="row m-3 justify-content-center">
           <div className="col-sm-5 slack-connection-error-log">
             <p className="border-info slack-connection-error-log-title mb-1 pl-2">Logs</p>
             <div className="card border-info slack-connection-error-log-body rounded-lg px-5 py-4">
-<<<<<<< HEAD
-              <p className="m-0">{connectionErrorLog.connectionErrorCode}</p>
-              <p className="m-0">{connectionErrorLog.connectionErrorMessage}</p>
-            </div>
-          </div>
-        </div>
-      </BotSettingsAccordion.Item>
-    </BotSettingsAccordion>
-=======
               <p className="m-0">{connectionErrorCode}</p>
               <p className="m-0">{connectionErrorMessage}</p>
             </div>
@@ -227,11 +166,9 @@
         </div>
       </Accordion>
     </div>
->>>>>>> f2af0382
   );
 };
 
-const CustomBotWithoutProxySettingsAccordionWrapper = withUnstatedContainers(CustomBotWithoutProxySettingsAccordion, [AppContainer, AdminAppContainer]);
 
 CustomBotWithoutProxySettingsAccordion.propTypes = {
   appContainer: PropTypes.instanceOf(AppContainer).isRequired,
@@ -239,4 +176,4 @@
   activeStep: PropTypes.oneOf(Object.values(botInstallationStep)).isRequired,
 };
 
-export default CustomBotWithoutProxySettingsAccordionWrapper;+export default CustomBotWithoutProxySettingsAccordion;