import React, { useState, useEffect, useCallback } from 'react';
import PropTypes from 'prop-types';
import { useTranslation } from 'react-i18next';
import { Collapse } from 'reactstrap';
import AppContainer from '../../../services/AppContainer';
import AdminAppContainer from '../../../services/AdminAppContainer';
import { withUnstatedContainers } from '../../UnstatedUtils';
import { toastSuccess, toastError } from '../../../util/apiNotification';
import CustomBotWithoutProxySecretTokenSection from './CustomBotWithoutProxySecretTokenSection';

export const botInstallationStep = {
  CREATE_BOT: 'create-bot',
  INSTALL_BOT: 'install-bot',
  REGISTER_SLACK_CONFIGURATION: 'register-slack-configuration',
  CONNECTION_TEST: 'connection-test',
};

const CustomBotWithoutProxySettingsAccordion = ({ appContainer, adminAppContainer, activeStep }) => {
  const { t } = useTranslation('admin');
  const [openAccordionIndexes, setOpenAccordionIndexes] = useState(new Set([activeStep]));
  const [connectionErrorCode, setConnectionErrorCode] = useState(null);
  const [connectionErrorMessage, setConnectionErrorMessage] = useState(null);
  const [slackSigningSecret, setSlackSigningSecret] = useState('');
  const [slackBotToken, setSlackBotToken] = useState('');
  const [slackSigningSecretEnv, setSlackSigningSecretEnv] = useState('');
  const [slackBotTokenEnv, setSlackBotTokenEnv] = useState('');
  const currentBotType = 'custom-bot-without-proxy';

  const fetchData = useCallback(async() => {
    try {
      await adminAppContainer.retrieveAppSettingsData();
      const res = await appContainer.apiv3.get('/slack-integration/');
      const {
        slackSigningSecret, slackBotToken, slackSigningSecretEnvVars, slackBotTokenEnvVars,
      } = res.data.slackBotSettingParams.customBotWithoutProxySettings;
      setSlackSigningSecret(slackSigningSecret);
      setSlackBotToken(slackBotToken);
      setSlackSigningSecretEnv(slackSigningSecretEnvVars);
      setSlackBotTokenEnv(slackBotTokenEnvVars);
    }
    catch (err) {
      toastError(err);
    }
  }, [appContainer, adminAppContainer]);

  useEffect(() => {
    fetchData();
  }, [fetchData]);


  const onToggleAccordionHandler = (installationStep) => {
    const accordionIndexes = new Set(openAccordionIndexes);
    if (accordionIndexes.has(installationStep)) {
      accordionIndexes.delete(installationStep);
    }
    else {
      accordionIndexes.add(installationStep);
    }
    setOpenAccordionIndexes(accordionIndexes);
  };

  const updateSecretTokenHandler = async() => {
    try {
      await appContainer.apiv3.put('/slack-integration/custom-bot-without-proxy', {
        slackSigningSecret,
        slackBotToken,
        currentBotType,
      });
      fetchData();
      toastSuccess(t('toaster.update_successed', { target: t('admin:slack_integration.custom_bot_without_proxy_settings') }));
    }
    catch (err) {
      toastError(err);
    }
  };

  const onChangeSigningSecretHandler = (signingSecretInput) => {
    setSlackSigningSecret(signingSecretInput);

  };

  const onChangeBotTokenHandler = (botTokenInput) => {
    setSlackBotToken(botTokenInput);
  };

  const onTestConnectionHandler = async() => {
    setConnectionErrorCode(null);
    setConnectionErrorMessage(null);
    try {
<<<<<<< HEAD
      await appContainer.apiv3.post('slack-integration/notification-test-to-slack-work-space', {
        // TODO: 5650 Add input field for channel
        channel: 'slacktest',
=======
      await appContainer.apiv3.post('admin:slack-integration/notification-test-to-slack-work-space', {
        // TODO put proper request
        channel: 'testchannel',
>>>>>>> 91173f10
      });
    }
    catch (err) {
      setConnectionErrorCode(err[0].code);
      setConnectionErrorMessage(err[0].message);
    }
  };

  return (
    <div className="card border-0 rounded-lg shadow overflow-hidden">
      <div className="card border-0 rounded-lg mb-0">
        <div
          className="card-header font-weight-normal py-3 d-flex justify-content-between"
          role="button"
          onClick={() => onToggleAccordionHandler(botInstallationStep.CREATE_BOT)}
        >
          <p className="mb-0 text-primary"><span className="mr-2">①</span>{t('slack_integration.without_proxy.create_bot')}</p>
          {openAccordionIndexes.has(botInstallationStep.CREATE_BOT)
            ? <i className="fa fa-chevron-up" />
            : <i className="fa fa-chevron-down" />
          }
        </div>
        <Collapse isOpen={openAccordionIndexes.has(botInstallationStep.CREATE_BOT)}>
          <div className="card-body">

            <div className="row my-5">
              <div className="mx-auto">
                <div>
                  <button type="button" className="btn btn-primary text-nowrap mx-1" onClick={() => window.open('https://api.slack.com/apps', '_blank')}>
                    {t('admin:slack_integration.without_proxy.create_bot')}
                    <i className="fa fa-external-link ml-2" aria-hidden="true" />
                  </button>
                </div>
                {/* TODO: Insert DOCS link */}
                <a href="#">
                  <p className="text-center mt-1">
                    <small>
                      {t('admin:slack_integration.without_proxy.how_to_create_a_bot')}
                      <i className="fa fa-external-link ml-2" aria-hidden="true" />
                    </small>
                  </p>
                </a>
              </div>
            </div>
          </div>
        </Collapse>
      </div>

      <div className="card border-0 rounded-lg mb-0">
        <div
          className="card-header font-weight-normal py-3 d-flex justify-content-between"
          role="button"
          onClick={() => onToggleAccordionHandler(botInstallationStep.INSTALL_BOT)}
        >
          <p className="mb-0 text-primary"><span className="mr-2">②</span>{t('slack_integration.without_proxy.install_bot_to_slack')}</p>
          {openAccordionIndexes.has(botInstallationStep.INSTALL_BOT)
            ? <i className="fa fa-chevron-up" />
            : <i className="fa fa-chevron-down" />
          }
        </div>
        <Collapse isOpen={openAccordionIndexes.has(botInstallationStep.INSTALL_BOT)}>
          <div className="card-body py-5">
            <div className="container w-75">
              <p>1. Install your app をクリックします。</p>
              <img src="/images/slack-integration/slack-bot-install-your-app-introduction.png" className="border border-light img-fluid mb-5" />
              <p>2. Install to Workspace をクリックします。</p>
              <img src="/images/slack-integration/slack-bot-install-to-workspace.png" className="border border-light img-fluid mb-5" />
              <p>3. 遷移先の画面にて、Allowをクリックします。</p>
              <img src="/images/slack-integration/slack-bot-install-your-app-transition-destination.png" className="border border-light img-fluid mb-5" />
              <p>4. Install your app の右側に 緑色のチェックがつけばワークスペースへのインストール完了です。</p>
              <img src="/images/slack-integration/slack-bot-install-your-app-complete.png" className="border border-light img-fluid mb-5" />
              <p>5. GROWI bot を使いたいチャンネルに @example を使用して招待します。</p>
              <img src="/images/slack-integration/slack-bot-install-to-workspace-joined-bot.png" className="border border-light img-fluid mb-1" />
              <img src="/images/slack-integration/slack-bot-install-your-app-introduction-to-channel.png" className="border border-light img-fluid" />
            </div>
          </div>
        </Collapse>
      </div>

      <div className="card border-0 rounded-lg mb-0">
        <div
          className="card-header font-weight-normal py-3 d-flex justify-content-between"
          role="button"
          onClick={() => onToggleAccordionHandler(botInstallationStep.REGISTER_SLACK_CONFIGURATION)}
        >
          <p className="mb-0 text-primary"><span className="mr-2">③</span>{t('slack_integration.without_proxy.register_secret_and_token')}</p>
          {openAccordionIndexes.has(botInstallationStep.REGISTER_SLACK_CONFIGURATION)
            ? <i className="fa fa-chevron-up" />
            : <i className="fa fa-chevron-down" />
          }
        </div>
        <Collapse isOpen={openAccordionIndexes.has(botInstallationStep.REGISTER_SLACK_CONFIGURATION)}>
          <CustomBotWithoutProxySecretTokenSection
            updateSecretTokenHandler={updateSecretTokenHandler}
            onChangeSigningSecretHandler={onChangeSigningSecretHandler}
            onChangeBotTokenHandler={onChangeBotTokenHandler}
            slackSigningSecret={slackSigningSecret}
            slackSigningSecretEnv={slackSigningSecretEnv}
            slackBotToken={slackBotToken}
            slackBotTokenEnv={slackBotTokenEnv}
          />
        </Collapse>
      </div>

      <div className="card border-0 rounded-lg mb-0">
        <div
          className="card-header font-weight-normal py-3 d-flex justify-content-between"
          role="button"
          onClick={() => onToggleAccordionHandler(botInstallationStep.CONNECTION_TEST)}
        >
          <p className="mb-0 text-primary"><span className="mr-2">④</span>{t('slack_integration.without_proxy.test_connection')}</p>
          {openAccordionIndexes.has(botInstallationStep.CONNECTION_TEST)
            ? <i className="fa fa-chevron-up" />
            : <i className="fa fa-chevron-down" />
          }
        </div>
        <Collapse isOpen={openAccordionIndexes.has(botInstallationStep.CONNECTION_TEST)}>
          <div className="card-body">
            <p className="text-center m-4">以下のテストボタンを押して、Slack連携が完了しているかの確認をしましょう</p>
            <div className="d-flex justify-content-center">
              <button type="button" className="btn btn-info m-3 px-5 font-weight-bold" onClick={onTestConnectionHandler}>Test</button>
            </div>
            {connectionErrorMessage != null
              && <p className="text-danger text-center m-4">エラーが発生しました。下記のログを確認してください。</p>
            }
            <div className="row m-3 justify-content-center">
              <div className="col-sm-5 slack-connection-error-log">
                <p className="border-info slack-connection-error-log-title mb-1 pl-2">Logs</p>
                <div className="card border-info slack-connection-error-log-body rounded-lg px-5 py-4">
                  <p className="m-0">{connectionErrorCode}</p>
                  <p className="m-0">{connectionErrorMessage}</p>
                </div>
              </div>
            </div>
          </div>
        </Collapse>
      </div>
    </div>
  );
};

const CustomBotWithoutProxySettingsAccordionWrapper = withUnstatedContainers(CustomBotWithoutProxySettingsAccordion, [AppContainer, AdminAppContainer]);

CustomBotWithoutProxySettingsAccordion.propTypes = {
  appContainer: PropTypes.instanceOf(AppContainer).isRequired,
  adminAppContainer: PropTypes.instanceOf(AdminAppContainer).isRequired,
  activeStep: PropTypes.oneOf(Object.values(botInstallationStep)).isRequired,
};

export default CustomBotWithoutProxySettingsAccordionWrapper;<|MERGE_RESOLUTION|>--- conflicted
+++ resolved
@@ -87,15 +87,9 @@
     setConnectionErrorCode(null);
     setConnectionErrorMessage(null);
     try {
-<<<<<<< HEAD
-      await appContainer.apiv3.post('slack-integration/notification-test-to-slack-work-space', {
-        // TODO: 5650 Add input field for channel
-        channel: 'slacktest',
-=======
       await appContainer.apiv3.post('admin:slack-integration/notification-test-to-slack-work-space', {
         // TODO put proper request
         channel: 'testchannel',
->>>>>>> 91173f10
       });
     }
     catch (err) {
