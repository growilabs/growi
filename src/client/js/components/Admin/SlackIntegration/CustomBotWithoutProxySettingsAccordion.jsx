--- conflicted
+++ resolved
@@ -8,13 +8,6 @@
 import { toastSuccess, toastError } from '../../../util/apiNotification';
 import CustomBotWithoutProxySecretTokenSection from './CustomBotWithoutProxySecretTokenSection';
 
-<<<<<<< HEAD
-const CustomBotWithoutProxySettingsAccordion = (props) => {
-  const { appContainer, adminAppContainer } = props;
-  const { t } = useTranslation();
-  const [openAccordionIndexes, setOpenAccordionIndexes] = useState(new Set());
-=======
-
 export const botInstallationStep = {
   CREATE_BOT: 'create-bot',
   INSTALL_BOT: 'install-bot',
@@ -22,11 +15,9 @@
   CONNECTION_TEST: 'connection-test',
 };
 
-const CustomBotWithoutProxySettingsAccordion = ({ appContainer, activeStep }) => {
+const CustomBotWithoutProxySettingsAccordion = ({ appContainer, adminAppContainer, activeStep }) => {
   const { t } = useTranslation('admin');
   const [openAccordionIndexes, setOpenAccordionIndexes] = useState(new Set([activeStep]));
-
->>>>>>> 2d5081c2
   const [connectionErrorCode, setConnectionErrorCode] = useState(null);
   const [connectionErrorMessage, setConnectionErrorMessage] = useState(null);
   const [slackSigningSecret, setSlackSigningSecret] = useState('');
@@ -109,20 +100,14 @@
 
   return (
     <div className="card border-0 rounded-lg shadow overflow-hidden">
-
       <div className="card border-0 rounded-lg mb-0">
         <div
           className="card-header font-weight-normal py-3 d-flex justify-content-between"
           role="button"
           onClick={() => onToggleAccordionHandler(botInstallationStep.CREATE_BOT)}
         >
-<<<<<<< HEAD
-          <p className="mb-0 text-primary"><span className="mr-2">①</span>{t('admin:slack_integration.without_proxy.create_bot')}</p>
-          {openAccordionIndexes.has(0)
-=======
           <p className="mb-0 text-primary"><span className="mr-2">①</span>{t('slack_integration.without_proxy.create_bot')}</p>
           {openAccordionIndexes.has(botInstallationStep.CREATE_BOT)
->>>>>>> 2d5081c2
             ? <i className="fa fa-chevron-up" />
             : <i className="fa fa-chevron-down" />
           }
@@ -159,13 +144,8 @@
           role="button"
           onClick={() => onToggleAccordionHandler(botInstallationStep.INSTALL_BOT)}
         >
-<<<<<<< HEAD
-          <p className="mb-0 text-primary"><span className="mr-2">②</span>{t('admin:slack_integration.without_proxy.install_bot_to_slack')}</p>
-          {openAccordionIndexes.has(1)
-=======
           <p className="mb-0 text-primary"><span className="mr-2">②</span>{t('slack_integration.without_proxy.install_bot_to_slack')}</p>
           {openAccordionIndexes.has(botInstallationStep.INSTALL_BOT)
->>>>>>> 2d5081c2
             ? <i className="fa fa-chevron-up" />
             : <i className="fa fa-chevron-down" />
           }
@@ -195,19 +175,14 @@
           role="button"
           onClick={() => onToggleAccordionHandler(botInstallationStep.REGISTER_SLACK_CONFIGURATION)}
         >
-<<<<<<< HEAD
-          <p className="mb-0 text-primary"><span className="mr-2">③</span>{t('admin:slack_integration.without_proxy.register_secret_and_token')}</p>
-          {openAccordionIndexes.has(2)
-=======
           <p className="mb-0 text-primary"><span className="mr-2">③</span>{t('slack_integration.without_proxy.register_secret_and_token')}</p>
           {openAccordionIndexes.has(botInstallationStep.REGISTER_SLACK_CONFIGURATION)
->>>>>>> 2d5081c2
-            ? <i className="fa fa-chevron-up" />
-            : <i className="fa fa-chevron-down" />
-          }
-        </div>
-<<<<<<< HEAD
-        <Collapse isOpen={openAccordionIndexes.has(2)}>
+            ? <i className="fa fa-chevron-up" />
+            : <i className="fa fa-chevron-down" />
+          }
+        </div>
+
+        <Collapse isOpen={openAccordionIndexes.has(botInstallationStep.REGISTER_SLACK_CONFIGURATION)}>
           <CustomBotWithoutProxySecretTokenSection
             updateSecretTokenHandler={updateSecretTokenHandler}
             onChangeSigningSecretHandler={onChangeSigningSecretHandler}
@@ -217,12 +192,6 @@
             slackBotToken={slackBotToken}
             slackBotTokenEnv={slackBotTokenEnv}
           />
-=======
-        <Collapse isOpen={openAccordionIndexes.has(botInstallationStep.REGISTER_SLACK_CONFIGURATION)}>
-          <div className="card-body">
-            BODY 3
-          </div>
->>>>>>> 2d5081c2
         </Collapse>
       </div>
 
@@ -232,13 +201,8 @@
           role="button"
           onClick={() => onToggleAccordionHandler(botInstallationStep.CONNECTION_TEST)}
         >
-<<<<<<< HEAD
-          <p className="mb-0 text-primary"><span className="mr-2">④</span>{t('admin:slack_integration.without_proxy.test_connection')}</p>
-          {openAccordionIndexes.has(3)
-=======
           <p className="mb-0 text-primary"><span className="mr-2">④</span>{t('slack_integration.without_proxy.test_connection')}</p>
           {openAccordionIndexes.has(botInstallationStep.CONNECTION_TEST)
->>>>>>> 2d5081c2
             ? <i className="fa fa-chevron-up" />
             : <i className="fa fa-chevron-down" />
           }
@@ -272,12 +236,8 @@
 
 CustomBotWithoutProxySettingsAccordion.propTypes = {
   appContainer: PropTypes.instanceOf(AppContainer).isRequired,
-<<<<<<< HEAD
   adminAppContainer: PropTypes.instanceOf(AdminAppContainer).isRequired,
-=======
-
   activeStep: PropTypes.oneOf(Object.values(botInstallationStep)).isRequired,
->>>>>>> 2d5081c2
 };
 
 export default CustomBotWithoutProxySettingsAccordionWrapper;