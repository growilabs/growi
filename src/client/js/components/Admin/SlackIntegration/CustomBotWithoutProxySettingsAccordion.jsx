--- conflicted
+++ resolved
@@ -79,14 +79,8 @@
     setConnectionErrorMessage(null);
     setConnectionSuccessMessage(null);
     try {
-<<<<<<< HEAD
       const res = await appContainer.apiv3.post('slack-integration/notification-test-to-slack-work-space', {
         channel: testChannel,
-=======
-      await appContainer.apiv3.post('slack-integration/notification-test-to-slack-work-space', {
-        // TODO put proper request
-        channel: 'testchannel',
->>>>>>> 417aa3ac
       });
       setConnectionSuccessMessage(res.data.message);
     }
@@ -164,77 +158,52 @@
       >
         <p className="text-center m-4">以下のテストボタンを押して、Slack連携が完了しているかの確認をしましょう</p>
         <div className="d-flex justify-content-center">
-          <button type="button" className="btn btn-info m-3 px-5 font-weight-bold" onClick={onTestConnectionHandler}>Test</button>
+          <form className="form-row align-items-center w-25">
+            <div className="col-8">
+              <input
+                className="form-control"
+                type="text"
+                value={testChannel}
+                placeholder="eg. general"
+                onChange={e => inputTestChannelHandler(e.target.value)}
+              />
+            </div>
+            <div className="col-4">
+              <button
+                type="button"
+                className="btn btn-info m-3 font-weight-bold"
+                onClick={onTestConnectionHandler}
+              >Test
+              </button>
+            </div>
+          </form>
         </div>
-<<<<<<< HEAD
-        <Collapse isOpen={openAccordionIndexes.has(botInstallationStep.CONNECTION_TEST)}>
-          <div className="card-body">
-            <p className="text-center m-4">以下のテストボタンを押して、Slack連携が完了しているかの確認をしましょう</p>
-            <div className="d-flex justify-content-center">
-              <form className="form-row align-items-center w-25">
-                <div className="col-8">
-                  <input
-                    className="form-control"
-                    type="text"
-                    value={testChannel}
-                    placeholder="eg. general"
-                    onChange={e => inputTestChannelHandler(e.target.value)}
-                  />
-                </div>
-                <div className="col-4">
-                  <button
-                    type="button"
-                    className="btn btn-info m-3 font-weight-bold"
-                    onClick={onTestConnectionHandler}
-                  >Test
-                  </button>
-                </div>
-              </form>
-            </div>
-            {connectionErrorMessage != null
-              && <p className="text-danger text-center m-4">エラーが発生しました。下記のログを確認してください。</p>
-            }
-            {connectionSuccessMessage != null
-              && <p className="text-info text-center m-4">Slack ワークスペースに送信しました。</p>
-            }
-            <form>
-              <div className="row m-3 justify-content-center">
-                <div className="form-group slack-connection-log w-25">
-                  <label><p className="border-info slack-connection-log-title mb-1 pl-2">Logs</p></label>
-                  {connectionErrorMessage == null && connectionSuccessMessage == null && (
-                    <textarea className="form-control card border-info slack-connection-log-body rounded-lg pl-3" />
-                  )}
-                  {connectionErrorMessage != null && (
-                    <textarea
-                      className="form-control card border-info slack-connection-log-body rounded-lg pl-3"
-                      multiple
-                      value={[connectionErrorCode, connectionErrorMessage]}
-                    />
-                  )}
-                  {connectionSuccessMessage != null && (
-                    <textarea
-                      className="form-control card border-info slack-connection-log-body rounded-lg pl-2"
-                      multiple
-                      value={connectionSuccessMessage}
-                    />
-                  )}
-                </div>
-              </div>
-            </form>
-=======
-        {connectionErrorMessage != null
-          && <p className="text-danger text-center m-4">エラーが発生しました。下記のログを確認してください。</p>
-        }
-        <div className="row m-3 justify-content-center">
-          <div className="col-sm-5 slack-connection-error-log">
-            <p className="border-info slack-connection-error-log-title mb-1 pl-2">Logs</p>
-            <div className="card border-info slack-connection-error-log-body rounded-lg px-5 py-4">
-              <p className="m-0">{connectionErrorCode}</p>
-              <p className="m-0">{connectionErrorMessage}</p>
-            </div>
->>>>>>> 417aa3ac
+        {connectionErrorMessage != null && <p className="text-danger text-center m-4">エラーが発生しました。下記のログを確認してください。</p>}
+        {connectionSuccessMessage != null && <p className="text-info text-center m-4">Slack ワークスペースに送信しました。</p>}
+        <form>
+          <div className="row m-3 justify-content-center">
+            <div className="form-group slack-connection-log w-25">
+              <label><p className="border-info slack-connection-log-title mb-1 pl-2">Logs</p></label>
+              {connectionErrorMessage == null && connectionSuccessMessage == null && (
+                <textarea className="form-control card border-info slack-connection-log-body rounded-lg pl-3" />
+              )}
+              {connectionErrorMessage != null && (
+                <textarea
+                  className="form-control card border-info slack-connection-log-body rounded-lg pl-3"
+                  multiple
+                  value={[connectionErrorCode, connectionErrorMessage]}
+                />
+              )}
+              {connectionSuccessMessage != null && (
+                <textarea
+                  className="form-control card border-info slack-connection-log-body rounded-lg pl-2"
+                  multiple
+                  value={connectionSuccessMessage}
+                />
+              )}
+            </div>
           </div>
-        </div>
+        </form>
       </Accordion>
     </div>
   );
