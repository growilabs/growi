--- conflicted
+++ resolved
@@ -15,32 +15,19 @@
   CONNECTION_TEST: 'connection-test',
 };
 
-<<<<<<< HEAD
 const CustomBotWithoutProxySettingsAccordion = ({
   appContainer,
   activeStep, slackSigningSecret, slackSigningSecretEnv, slackBotToken,
   slackBotTokenEnv, isRegisterSlackCredentials, isSendTestMessage,
   setSlackSigningSecret, setSlackBotToken, setIsSendTestMessage, setIsRegisterSlackCredentials,
 }) => {
-  const { t } = useTranslation('admin');
-=======
-const CustomBotWithoutProxySettingsAccordion = ({ appContainer, adminAppContainer, activeStep }) => {
   const { t } = useTranslation();
->>>>>>> fe7e7990
   // TODO: GW-5644 Store default open accordion
   // eslint-disable-next-line no-unused-vars
   const [defaultOpenAccordionKeys, setDefaultOpenAccordionKeys] = useState(new Set([activeStep]));
   const [connectionErrorCode, setConnectionErrorCode] = useState(null);
   const [connectionErrorMessage, setConnectionErrorMessage] = useState(null);
-<<<<<<< HEAD
-  const currentBotType = 'custom-bot-without-proxy';
-=======
-  const [slackSigningSecret, setSlackSigningSecret] = useState('');
-  const [slackBotToken, setSlackBotToken] = useState('');
-  const [slackSigningSecretEnv, setSlackSigningSecretEnv] = useState('');
-  const [slackBotTokenEnv, setSlackBotTokenEnv] = useState('');
   const currentBotType = 'customBotWithoutProxy';
->>>>>>> fe7e7990
 
   const updateSecretTokenHandler = async() => {
     try {
@@ -49,13 +36,8 @@
         slackBotToken,
         currentBotType,
       });
-<<<<<<< HEAD
-      setIsRegisterSlackCredentials(true);
-      toastSuccess(t('toaster.update_successed', { target: t('slack_integration.custom_bot_without_proxy_settings') }));
-=======
       fetchData();
       toastSuccess(t('toaster.update_successed', { target: t('admin:slack_integration.custom_bot_without_proxy_settings') }));
->>>>>>> fe7e7990
     }
     catch (err) {
       setIsRegisterSlackCredentials(false);
@@ -134,12 +116,8 @@
       </Accordion>
       <Accordion
         defaultIsActive={defaultOpenAccordionKeys.has(botInstallationStep.REGISTER_SLACK_CONFIGURATION)}
-<<<<<<< HEAD
         // eslint-disable-next-line max-len
-        title={<><span className="mr-2">③</span>{t('slack_integration.without_proxy.register_secret_and_token')}{isRegisterSlackCredentials && <i className="ml-3 text-success fa fa-check"></i>}</>}
-=======
-        title={<><span className="mr-2">③</span>{t('admin:slack_integration.without_proxy.register_secret_and_token')}</>}
->>>>>>> fe7e7990
+        title={<><span className="mr-2">③</span>{t('admin:slack_integration.without_proxy.register_secret_and_token')}{isRegisterSlackCredentials && <i className="ml-3 text-success fa fa-check"></i>}</>}
       >
         <CustomBotWithoutProxySecretTokenSection
           updateSecretTokenHandler={updateSecretTokenHandler}
@@ -153,12 +131,8 @@
       </Accordion>
       <Accordion
         defaultIsActive={defaultOpenAccordionKeys.has(botInstallationStep.CONNECTION_TEST)}
-<<<<<<< HEAD
         // eslint-disable-next-line max-len
-        title={<><span className="mr-2">④</span>{t('slack_integration.without_proxy.test_connection')}{isSendTestMessage && <i className="ml-3 text-success fa fa-check"></i>}</>}
-=======
-        title={<><span className="mr-2">④</span>{t('admin:slack_integration.without_proxy.test_connection')}</>}
->>>>>>> fe7e7990
+        title={<><span className="mr-2">④</span>{t('admin:slack_integration.without_proxy.test_connection')}{isSendTestMessage && <i className="ml-3 text-success fa fa-check"></i>}</>}
       >
         <p className="text-center m-4">{t('admin:slack_integration.without_proxy.test_connection_by_pressing_button')}</p>
         <div className="d-flex justify-content-center">
