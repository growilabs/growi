import React from 'react';
import PropTypes from 'prop-types';
import { withTranslation } from 'react-i18next';

import { createSubscribedElement } from '../../../UnstatedUtils';
import AppContainer from '../../../../services/AppContainer';
// import { toastSuccess, toastError } from '../../../util/apiNotification';

class UploadForm extends React.Component {

  constructor(props) {
    super(props);

    this.inputRef = React.createRef();

    this.changeFileName = this.changeFileName.bind(this);
    this.uploadZipFile = this.uploadZipFile.bind(this);
    this.validateForm = this.validateForm.bind(this);
  }

  changeFileName(e) {
    // to trigger rerender at onChange event
    // eslint-disable-next-line react/no-unused-state
    this.setState({ dummy: e.target.files[0].name });
  }

  async uploadZipFile(e) {
    e.preventDefault();

    const formData = new FormData();
    formData.append('_csrf', this.props.appContainer.csrfToken);
    formData.append('file', this.inputRef.current.files[0]);

    const { data } = await this.props.appContainer.apiv3Post('/import/upload', formData);
    this.props.onUpload(data);
    // TODO: toastSuccess, toastError
  }

  validateForm() {
    return (
      this.inputRef.current // null check
      && this.inputRef.current.files[0] // null check
      && /\.zip$/.test(this.inputRef.current.files[0].name) // validate extension
    );
  }

  render() {
    const { t } = this.props;

    return (
      <form onSubmit={this.uploadZipFile}>
        <fieldset>
<<<<<<< HEAD
          <div className="form-group row">
            <label htmlFor="file" className="col-3 control-label">{t('importer_management.growi_settings.growi_archive_file')}</label>
            <div className="col-6">
=======
          <div className="form-group">
            <label htmlFor="file" className="col-xs-3 control-label">{t('admin:importer_management.growi_settings.growi_archive_file')}</label>
            <div className="col-xs-6">
>>>>>>> 61297d3b
              <input
                type="file"
                name="file"
                className="form-control-file"
                accept=".zip"
                ref={this.inputRef}
                onChange={this.changeFileName}
              />
            </div>
          </div>
          <div className="form-group row">
            <div className="offset-3 col-6">
              <button type="submit" className="btn btn-primary" disabled={!this.validateForm()}>
                {t('admin:importer_management.growi_settings.upload')}
              </button>
            </div>
          </div>
        </fieldset>
      </form>
    );
  }

}

UploadForm.propTypes = {
  t: PropTypes.func.isRequired, // i18next
  appContainer: PropTypes.instanceOf(AppContainer).isRequired,
  onUpload: PropTypes.func.isRequired,
};

/**
 * Wrapper component for using unstated
 */
const UploadFormWrapper = (props) => {
  return createSubscribedElement(UploadForm, props, [AppContainer]);
};

export default withTranslation()(UploadFormWrapper);<|MERGE_RESOLUTION|>--- conflicted
+++ resolved
@@ -50,15 +50,9 @@
     return (
       <form onSubmit={this.uploadZipFile}>
         <fieldset>
-<<<<<<< HEAD
           <div className="form-group row">
-            <label htmlFor="file" className="col-3 control-label">{t('importer_management.growi_settings.growi_archive_file')}</label>
+            <label htmlFor="file" className="col-3 control-label">{t('admin:importer_management.growi_settings.growi_archive_file')}</label>
             <div className="col-6">
-=======
-          <div className="form-group">
-            <label htmlFor="file" className="col-xs-3 control-label">{t('admin:importer_management.growi_settings.growi_archive_file')}</label>
-            <div className="col-xs-6">
->>>>>>> 61297d3b
               <input
                 type="file"
                 name="file"
