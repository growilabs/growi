--- conflicted
+++ resolved
@@ -343,26 +343,10 @@
     }
 
     return (
-<<<<<<< HEAD
-      <div className="mt-4 row">
-        <div className="col-12">
-          <h3 className="admin-setting-header">{groupName} Collections</h3>
-          { wellContent != null && (
-            <div className="card well small" role="alert">
-              <ul>
-                <li>{wellContent}</li>
-              </ul>
-            </div>
-          )}
-          {this.renderImportItems(collectionNames)}
-          {this.renderWarnForGroups(errors, `warnFor${groupName}`)}
-        </div>
-=======
       <div className="mt-4">
         <legend>{groupName} Collections</legend>
         {this.renderImportItems(collectionNames)}
         {this.renderWarnForGroups(errors, `warnFor${groupName}`)}
->>>>>>> cb8c0427
       </div>
     );
   }
