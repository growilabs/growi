--- conflicted
+++ resolved
@@ -18,12 +18,8 @@
       {gcsUseOnlyEnvVars && (
         <p
           className="alert alert-info"
-<<<<<<< HEAD
           // eslint-disable-next-line react/no-danger
-          dangerouslySetInnerHTML={{ __html: t('admin:app_setting.note_for_the_only_env_option', { env: 'IS_GCS_ENV_PRIORITIZED' }) }}
-=======
           dangerouslySetInnerHTML={{ __html: t('admin:app_setting.note_for_the_only_env_option', { env: 'GCS_USES_ONLY_ENV_VARS_FOR_SOME_OPTIONS' }) }}
->>>>>>> 8d2f9c11
         />
       )}
       <table className={`table settings-table ${gcsUseOnlyEnvVars && 'use-only-env-vars'}`}>
