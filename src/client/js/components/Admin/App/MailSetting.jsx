import React from 'react';
import PropTypes from 'prop-types';
import { withTranslation } from 'react-i18next';

import { toastSuccess, toastError } from '../../../util/apiNotification';
import { withUnstatedContainers } from '../../UnstatedUtils';

import AppContainer from '../../../services/AppContainer';
import AdminAppContainer from '../../../services/AdminAppContainer';
import SmtpSetting from './SmtpSetting';
import SesSetting from './SesSetting';


function MailSetting(props) {
  const { t, adminAppContainer } = props;
  const transmissionMethods = ['smtp', 'ses'];

  async function submitHandler() {
    const { t } = props;

    try {
      await adminAppContainer.updateMailSettingHandler();
      toastSuccess(t('toaster.update_successed', { target: t('admin:app_setting.ses_settings') }));
    }
    catch (err) {
      toastError(err);
    }
  }

  async function sendTestEmailHandler() {
    const { adminAppContainer } = props;
    try {
      await adminAppContainer.sendTestEmail();
      toastSuccess(t('admin:app_setting.success_to_send_test_email'));
    }
    catch (err) {
      toastError(err);
    }
  }

<<<<<<< HEAD
  render() {
    const { t, adminAppContainer } = this.props;
    const { activeTab, activeComponents } = this.state;

    return (
      <React.Fragment>
        {!adminAppContainer.state.isMailerSetup && (
          <p className="alert alert-danger"><i className="icon-exclamation"></i> {t('admin:app_setting.mailer_is_not_set_up')}</p>
        )}
        <div className="row form-group mb-5">
          <label className="col-md-3 col-form-label text-left">{t('admin:app_setting.from_e-mail_address')}</label>
          <div className="col-md-6">
            <input
              className="form-control"
              type="text"
              ref={this.emailInput}
              placeholder={`${t('eg')} mail@growi.org`}
              defaultValue={adminAppContainer.state.fromAddress || ''}
              onChange={(e) => { adminAppContainer.changeFromAddress(e.target.value) }}
            />
          </div>
=======
  return (
    <React.Fragment>
      <div className="row form-group mb-5">
        <label className="col-md-3 col-form-label text-right">{t('admin:app_setting.from_e-mail_address')}</label>
        <div className="col-md-6">
          <input
            className="form-control"
            type="text"
            placeholder={`${t('eg')} mail@growi.org`}
            defaultValue={adminAppContainer.state.fromAddress || ''}
            onChange={(e) => { adminAppContainer.changeFromAddress(e.target.value) }}
          />
>>>>>>> 68341f2c
        </div>
      </div>

      <div className="row form-group mb-5">
        <label className="text-left text-md-right col-md-3 col-form-label">
          {t('admin:app_setting.transmission_method')}
        </label>
        <div className="col-md-6">
          {transmissionMethods.map((method) => {
              return (
                <div key={method} className="custom-control custom-radio custom-control-inline">
                  <input
                    type="radio"
                    className="custom-control-input"
                    name="transmission-method"
                    id={`transmission-nethod-radio-${method}`}
                    checked={adminAppContainer.state.transmissionMethod === method}
                    onChange={(e) => {
                    adminAppContainer.changeTransmissionMethod(method);
                  }}
                  />
                  <label className="custom-control-label" htmlFor={`transmission-nethod-radio-${method}`}>{t(`admin:app_setting.${method}_label`)}</label>
                </div>
              );
            })}
        </div>
      </div>

      {adminAppContainer.state.transmissionMethod === 'smtp' && <SmtpSetting />}
      {adminAppContainer.state.transmissionMethod === 'ses' && <SesSetting />}

      <div className="row my-3">
        <div className="mx-auto">
          <button type="button" className="btn btn-primary" onClick={submitHandler} disabled={adminAppContainer.state.retrieveError != null}>
            { t('Update') }
          </button>
          {adminAppContainer.state.transmissionMethod === 'smtp' && (
          <button type="button" className="btn btn-secondary ml-4" onClick={sendTestEmailHandler}>
            {t('admin:app_setting.send_test_email')}
          </button>
          )}
        </div>
      </div>
    </React.Fragment>
  );

}

/**
 * Wrapper component for using unstated
 */
const MailSettingWrapper = withUnstatedContainers(MailSetting, [AppContainer, AdminAppContainer]);

MailSetting.propTypes = {
  t: PropTypes.func.isRequired, // i18next
  appContainer: PropTypes.instanceOf(AppContainer).isRequired,
  adminAppContainer: PropTypes.instanceOf(AdminAppContainer).isRequired,
};

export default withTranslation()(MailSettingWrapper);<|MERGE_RESOLUTION|>--- conflicted
+++ resolved
@@ -13,6 +13,7 @@
 
 function MailSetting(props) {
   const { t, adminAppContainer } = props;
+
   const transmissionMethods = ['smtp', 'ses'];
 
   async function submitHandler() {
@@ -38,31 +39,12 @@
     }
   }
 
-<<<<<<< HEAD
-  render() {
-    const { t, adminAppContainer } = this.props;
-    const { activeTab, activeComponents } = this.state;
 
-    return (
-      <React.Fragment>
-        {!adminAppContainer.state.isMailerSetup && (
-          <p className="alert alert-danger"><i className="icon-exclamation"></i> {t('admin:app_setting.mailer_is_not_set_up')}</p>
-        )}
-        <div className="row form-group mb-5">
-          <label className="col-md-3 col-form-label text-left">{t('admin:app_setting.from_e-mail_address')}</label>
-          <div className="col-md-6">
-            <input
-              className="form-control"
-              type="text"
-              ref={this.emailInput}
-              placeholder={`${t('eg')} mail@growi.org`}
-              defaultValue={adminAppContainer.state.fromAddress || ''}
-              onChange={(e) => { adminAppContainer.changeFromAddress(e.target.value) }}
-            />
-          </div>
-=======
   return (
     <React.Fragment>
+      {!adminAppContainer.state.isMailerSetup && (
+        <div className="alert alert-danger"><i className="icon-exclamation"></i> {t('admin:app_setting.mailer_is_not_set_up')}</div>
+      )}
       <div className="row form-group mb-5">
         <label className="col-md-3 col-form-label text-right">{t('admin:app_setting.from_e-mail_address')}</label>
         <div className="col-md-6">
@@ -73,7 +55,6 @@
             defaultValue={adminAppContainer.state.fromAddress || ''}
             onChange={(e) => { adminAppContainer.changeFromAddress(e.target.value) }}
           />
->>>>>>> 68341f2c
         </div>
       </div>
 
