import React from 'react';
import PropTypes from 'prop-types';
import { withTranslation } from 'react-i18next';

import { withUnstatedContainers } from '../../UnstatedUtils';
import { toastSuccess, toastError } from '../../../util/apiNotification';

import AppContainer from '../../../services/AppContainer';
import AdminAppContainer from '../../../services/AdminAppContainer';
import AdminUpdateButtonRow from '../Common/AdminUpdateButtonRow';

import AwsSetting from './AwsSetting';
import GcsSettings from './GcsSettings';

function FileUploadSetting(props) {

  const { t, adminAppContainer } = props;
  const { fileUploadType } = adminAppContainer.state;
<<<<<<< HEAD
  const fileUploadTypes = ['aws', 'gcp', 'local', 'gridfs'];
=======
  const fileUploadTypes = ['aws', 'gcs'];
>>>>>>> f545a903

  async function submitFileUploadTypeHandler() {
    const { t } = props;

    try {
      await adminAppContainer.updateFileUploadTypeHandler();
      toastSuccess(t('toaster.update_successed', { target: t('admin:app_setting.file_upload_settings') }));
    }
    catch (err) {
      toastError(err);
    }
  }

  return (
    <React.Fragment>
      <p className="card well my-3">
        {t('admin:app_setting.file_upload')}
        <br />
        <br />
        <span className="text-danger">
          <i className="ti-unlink"></i>
          {t('admin:app_setting.change_setting')}
        </span>
      </p>

      <div className="row form-group mb-3">
        <label className="text-left text-md-right col-md-3 col-form-label">
          {t('admin:app_setting.file_upload_method')}
        </label>

        <div className="col-md-6 py-2">
          {fileUploadTypes.map((type) => {
              return (
                <div key={type} className="custom-control custom-radio custom-control-inline">
                  <input
                    type="radio"
                    className="custom-control-input"
                    name="file-upload-type"
                    id={`file-upload-type-radio-${type}`}
                    checked={adminAppContainer.state.fileUploadType === type}
                    disabled={adminAppContainer.state.isFixedFileUploadByEnvVar}
                    onChange={() => { adminAppContainer.changeFileUploadType(type) }}
                  />
                  <label className="custom-control-label" htmlFor={`file-upload-type-radio-${type}`}>{t(`admin:app_setting.${type}_label`)}</label>
                </div>
              );
            })}
        </div>
        {adminAppContainer.state.isFixedFileUploadByEnvVar && (
          <p className="alert alert-warning mt-2 text-left offset-3 col-6">
            <i className="icon-exclamation icon-fw">
            </i><b>FIXED</b><br />
            {/* eslint-disable-next-line react/no-danger */}
            <b dangerouslySetInnerHTML={{ __html: t('admin:app_setting.fixed_by_env_var', { fileUploadType: adminAppContainer.state.envFileUploadType }) }} />
          </p>
        )}
      </div>

      <AdminUpdateButtonRow onClick={submitFileUploadTypeHandler} disabled={adminAppContainer.state.retrieveError != null} />

      {fileUploadType === 'aws' && <AwsSetting />}
      {fileUploadType === 'gcs' && <GcsSettings />}


    </React.Fragment>
  );
}


/**
 * Wrapper component for using unstated
 */
const FileUploadSettingWrapper = withUnstatedContainers(FileUploadSetting, [AppContainer, AdminAppContainer]);

FileUploadSetting.propTypes = {
  t: PropTypes.func.isRequired, // i18next
  appContainer: PropTypes.instanceOf(AppContainer).isRequired,
  adminAppContainer: PropTypes.instanceOf(AdminAppContainer).isRequired,
};

export default withTranslation()(FileUploadSettingWrapper);<|MERGE_RESOLUTION|>--- conflicted
+++ resolved
@@ -16,11 +16,7 @@
 
   const { t, adminAppContainer } = props;
   const { fileUploadType } = adminAppContainer.state;
-<<<<<<< HEAD
-  const fileUploadTypes = ['aws', 'gcp', 'local', 'gridfs'];
-=======
-  const fileUploadTypes = ['aws', 'gcs'];
->>>>>>> f545a903
+  const fileUploadTypes = ['aws', 'gcs', 'local', 'gridfs'];
 
   async function submitFileUploadTypeHandler() {
     const { t } = props;
