import React, { Fragment } from 'react';
import PropTypes from 'prop-types';
import { withTranslation } from 'react-i18next';

import PaginationWrapper from '../PaginationWrapper';


import { createSubscribedElement } from '../UnstatedUtils';
import { toastError } from '../../util/apiNotification';

import AppContainer from '../../services/AppContainer';
import AdminUsersContainer from '../../services/AdminUsersContainer';

import PasswordResetModal from './Users/PasswordResetModal';
import InviteUserControl from './Users/InviteUserControl';
import UserTable from './Users/UserTable';

class UserManagement extends React.Component {

  constructor(props) {
    super();
    this.handlePage = this.handlePage.bind(this);
    this.handleChangeSearchText = this.handleChangeSearchText.bind(this);
  }

  componentWillMount() {
    this.handlePage(1);
  }

  async handlePage(selectedPage) {
    try {
      await this.props.adminUsersContainer.retrieveUsersByPagingNum(selectedPage);
    }
    catch (err) {
      toastError(err);
    }
  }

  handleClick(statusType) {
    const { adminUsersContainer } = this.props;
    if (!this.validateToggleStatus(statusType)) {
      adminUsersContainer.setNotifyComment('You should check at least one checkbox.');
      return;
    }

    if (adminUsersContainer.state.notifyComment.length > 0) {
      adminUsersContainer.setNotifyComment('');
    }
    adminUsersContainer.handleClick(statusType);
  }

  validateToggleStatus(statusType) {
    if (this.props.adminUsersContainer.isSelected(statusType)) {
      // if else status is selected, then true
      return this.props.adminUsersContainer.state.selectedStatusList.size > 1;
    }
    return true;
  }

<<<<<<< HEAD
=======
  handleChangeSearchText(event) {
    this.props.adminUsersContainer.handleChangeSearchText(event.target.value);
  }

>>>>>>> 88401e79
  render() {
    const { t, adminUsersContainer } = this.props;

    const pager = (
      <div className="pull-right">
        <PaginationWrapper
          activePage={adminUsersContainer.state.activePage}
          changePage={this.handlePage}
          totalItemsCount={adminUsersContainer.state.totalUsers}
          pagingLimit={adminUsersContainer.state.pagingLimit}
        />
      </div>
    );

<<<<<<< HEAD
    const notifyComment = (
      adminUsersContainer.state.notifyComment
        ? <p className="text-warning">{ adminUsersContainer.state.notifyComment }</p>
        : null
=======
    const clearButton = (
      adminUsersContainer.state.searchText.length > 0
        ? <i className="icon-close search-clear"></i>
        : ''
>>>>>>> 88401e79
    );

    return (
      <Fragment>
        {adminUsersContainer.state.userForPasswordResetModal && <PasswordResetModal />}
        <p>
          <InviteUserControl />
          <a className="btn btn-default btn-outline ml-2" href="/admin/users/external-accounts">
            <i className="icon-user-follow" aria-hidden="true"></i>
            {t('admin:user_management.external_account')}
          </a>
        </p>

        <h2>{t('User_Management')}</h2>

        <div className="border-top border-bottom">

          <div className="d-flex justify-content-start align-items-center my-2">
            <div>
              <i className="icon-magnifier mr-1"></i>
<<<<<<< HEAD
              <input type="text" name="name" />
            </label>
          </div>

          <div className="col-md-6 py-2 my-2">
            <div>
              <input
                type="checkbox"
=======
              <span className="search-typeahead">
                <input type="text" name="name" onChange={this.handleChangeSearchText} />
                { clearButton }
              </span>
            </div>

            <div className="mx-5">
              <input
                type="checkbox"
                id="c1"
>>>>>>> 88401e79
                className="mr-1"
                checked={adminUsersContainer.isSelected('All')}
                onClick={() => { this.handleClick('All') }}
              />
<<<<<<< HEAD
              <label className="mr-2">All</label>

              <input
                type="checkbox"
=======
              <label htmlFor="c1" className="mr-2">All</label>

              <input
                type="checkbox"
                id="c2"
>>>>>>> 88401e79
                className="mr-1"
                checked={adminUsersContainer.isSelected('Approval Pending')}
                onClick={() => { this.handleClick('Approval Pending') }}
              />
<<<<<<< HEAD
              <label className="label label-info mr-2">Approval Pending</label>

              <input
                type="checkbox"
=======
              <label htmlFor="c2" className="label label-info mr-2">Approval Pending</label>

              <input
                type="checkbox"
                id="c3"
>>>>>>> 88401e79
                className="mr-1"
                checked={adminUsersContainer.isSelected('Active')}
                onClick={() => { this.handleClick('Active') }}
              />
<<<<<<< HEAD
              <label className="label label-success mr-2">Active</label>

              <input
                type="checkbox"
=======
              <label htmlFor="c3" className="label label-success mr-2">Active</label>

              <input
                type="checkbox"
                id="c4"
>>>>>>> 88401e79
                className="mr-1"
                checked={adminUsersContainer.isSelected('Suspended')}
                onClick={() => { this.handleClick('Suspended') }}
              />
<<<<<<< HEAD
              <label className="label label-warning mr-2">Suspended</label>

              <input
                type="checkbox"
=======
              <label htmlFor="c4" className="label label-warning mr-2">Suspended</label>

              <input
                type="checkbox"
                id="c5"
>>>>>>> 88401e79
                className="mr-1"
                checked={adminUsersContainer.isSelected('Invited')}
                onClick={() => { this.handleClick('Invited') }}
              />
<<<<<<< HEAD
              <label className="label label-info mr-2">Invited</label>
            </div>
            { notifyComment }
=======
              <label htmlFor="c5" className="label label-info">Invited</label>
            </div>

            <div>
              <button type="button" className="btn btn-default btn-outline btn-sm">
              Reset
              </button>
            </div>
>>>>>>> 88401e79
          </div>
        </div>


        {pager}
        <UserTable />
        {pager}

      </Fragment>
    );
  }

}


UserManagement.propTypes = {
  t: PropTypes.func.isRequired, // i18next
  appContainer: PropTypes.instanceOf(AppContainer).isRequired,
  adminUsersContainer: PropTypes.instanceOf(AdminUsersContainer).isRequired,
};

const UserManagementWrapper = (props) => {
  return createSubscribedElement(UserManagement, props, [AppContainer, AdminUsersContainer]);
};

export default withTranslation()(UserManagementWrapper);<|MERGE_RESOLUTION|>--- conflicted
+++ resolved
@@ -57,13 +57,10 @@
     return true;
   }
 
-<<<<<<< HEAD
-=======
   handleChangeSearchText(event) {
     this.props.adminUsersContainer.handleChangeSearchText(event.target.value);
   }
 
->>>>>>> 88401e79
   render() {
     const { t, adminUsersContainer } = this.props;
 
@@ -78,17 +75,16 @@
       </div>
     );
 
-<<<<<<< HEAD
     const notifyComment = (
       adminUsersContainer.state.notifyComment
-        ? <p className="text-warning">{ adminUsersContainer.state.notifyComment }</p>
+        ? <span className="text-warning">{ adminUsersContainer.state.notifyComment }</span>
         : null
-=======
+    );
+
     const clearButton = (
       adminUsersContainer.state.searchText.length > 0
         ? <i className="icon-close search-clear"></i>
         : ''
->>>>>>> 88401e79
     );
 
     return (
@@ -109,16 +105,6 @@
           <div className="d-flex justify-content-start align-items-center my-2">
             <div>
               <i className="icon-magnifier mr-1"></i>
-<<<<<<< HEAD
-              <input type="text" name="name" />
-            </label>
-          </div>
-
-          <div className="col-md-6 py-2 my-2">
-            <div>
-              <input
-                type="checkbox"
-=======
               <span className="search-typeahead">
                 <input type="text" name="name" onChange={this.handleChangeSearchText} />
                 { clearButton }
@@ -129,80 +115,46 @@
               <input
                 type="checkbox"
                 id="c1"
->>>>>>> 88401e79
                 className="mr-1"
                 checked={adminUsersContainer.isSelected('All')}
                 onClick={() => { this.handleClick('All') }}
               />
-<<<<<<< HEAD
-              <label className="mr-2">All</label>
-
-              <input
-                type="checkbox"
-=======
               <label htmlFor="c1" className="mr-2">All</label>
 
               <input
                 type="checkbox"
                 id="c2"
->>>>>>> 88401e79
                 className="mr-1"
                 checked={adminUsersContainer.isSelected('Approval Pending')}
                 onClick={() => { this.handleClick('Approval Pending') }}
               />
-<<<<<<< HEAD
-              <label className="label label-info mr-2">Approval Pending</label>
-
-              <input
-                type="checkbox"
-=======
               <label htmlFor="c2" className="label label-info mr-2">Approval Pending</label>
 
               <input
                 type="checkbox"
                 id="c3"
->>>>>>> 88401e79
                 className="mr-1"
                 checked={adminUsersContainer.isSelected('Active')}
                 onClick={() => { this.handleClick('Active') }}
               />
-<<<<<<< HEAD
-              <label className="label label-success mr-2">Active</label>
-
-              <input
-                type="checkbox"
-=======
               <label htmlFor="c3" className="label label-success mr-2">Active</label>
 
               <input
                 type="checkbox"
                 id="c4"
->>>>>>> 88401e79
                 className="mr-1"
                 checked={adminUsersContainer.isSelected('Suspended')}
                 onClick={() => { this.handleClick('Suspended') }}
               />
-<<<<<<< HEAD
-              <label className="label label-warning mr-2">Suspended</label>
-
-              <input
-                type="checkbox"
-=======
               <label htmlFor="c4" className="label label-warning mr-2">Suspended</label>
 
               <input
                 type="checkbox"
                 id="c5"
->>>>>>> 88401e79
                 className="mr-1"
                 checked={adminUsersContainer.isSelected('Invited')}
                 onClick={() => { this.handleClick('Invited') }}
               />
-<<<<<<< HEAD
-              <label className="label label-info mr-2">Invited</label>
-            </div>
-            { notifyComment }
-=======
               <label htmlFor="c5" className="label label-info">Invited</label>
             </div>
 
@@ -211,7 +163,9 @@
               Reset
               </button>
             </div>
->>>>>>> 88401e79
+
+            <div className="ml-5">{ notifyComment }</div>
+
           </div>
         </div>
 
