--- conflicted
+++ resolved
@@ -86,21 +86,11 @@
     const { t, adminUsersContainer } = this.props;
 
     return (
-<<<<<<< HEAD
       <Modal isOpen={adminUsersContainer.state.isPasswordResetModalShown} toggle={adminUsersContainer.hidePasswordResetModal}>
         <ModalHeader toggle={adminUsersContainer.hidePasswordResetModal} className="modal-header">
-          { t('user_management.reset_password') }
+          {t('admin:user_management.reset_password') }
         </ModalHeader>
         <ModalBody>
-=======
-      <Modal show={adminUsersContainer.state.isPasswordResetModalShown} onHide={adminUsersContainer.hidePasswordResetModal}>
-        <Modal.Header className="modal-header" closeButton>
-          <Modal.Title>
-            {t('admin:user_management.reset_password')}
-          </Modal.Title>
-        </Modal.Header>
-        <Modal.Body>
->>>>>>> 61297d3b
           {this.state.isPasswordResetDone ? this.renderModalBodyBeforeReset() : this.returnModalBodyAfterReset()}
         </ModalBody>
         <ModalFooter>
