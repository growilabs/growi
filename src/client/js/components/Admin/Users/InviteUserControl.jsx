--- conflicted
+++ resolved
@@ -14,13 +14,8 @@
 
     return (
       <Fragment>
-<<<<<<< HEAD
         <button type="button" className="btn btn-light" onClick={adminUsersContainer.toggleUserInviteModal}>
-          { t('user_management.invite_users') }
-=======
-        <button type="button" className="btn btn-default" onClick={adminUsersContainer.toggleUserInviteModal}>
           {t('admin:user_management.invite_users')}
->>>>>>> 5390e16a
         </button>
         <UserInviteModal />
       </Fragment>
