--- conflicted
+++ resolved
@@ -96,17 +96,12 @@
           <label className="custom-control-label" htmlFor="sendEmail">
             {t('admin:user_management.invite_modal.invite_thru_email')}
           </label>
-<<<<<<< HEAD
           {isMailerSetup
             // eslint-disable-next-line react/no-danger
             ? <p className="form-text text-muted" dangerouslySetInnerHTML={{ __html: t('admin:user_management.invite_modal.mail_setting_link') }} />
             // eslint-disable-next-line react/no-danger
-            : <p className="form-text text-muted" dangerouslySetInnerHTML={{ __html: t('admin:user_management.invite_modal.mailer_setup_required') }} />
+            : <p className="form-text text-muted" dangerouslySetInnerHTML={{ __html: t('admin:mailer_setup_required') }} />
           }
-=======
-          {/* eslint-disable-next-line react/no-danger */}
-          {!isMailerSetup && <p className="form-text text-muted" dangerouslySetInnerHTML={{ __html: t('admin:mailer_setup_required') }} />}
->>>>>>> 63e36844
         </div>
         <div>
           <button
