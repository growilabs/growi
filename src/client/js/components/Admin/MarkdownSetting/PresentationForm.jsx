import React from 'react';
import PropTypes from 'prop-types';
import { withTranslation } from 'react-i18next';
import loggerFactory from '@alias/logger';

import { createSubscribedElement } from '../../UnstatedUtils';
import { toastSuccess, toastError } from '../../../util/apiNotification';

import AppContainer from '../../../services/AppContainer';
import AdminMarkDownContainer from '../../../services/AdminMarkDownContainer';

const logger = loggerFactory('growi:markdown:presentation');

class PresentationForm extends React.Component {

  constructor(props) {
    super(props);

    this.onClickSubmit = this.onClickSubmit.bind(this);
  }

  async onClickSubmit() {
    const { t } = this.props;

    try {
      await this.props.adminMarkDownContainer.updatePresentationSetting();
      toastSuccess(t('markdown_setting.updated_presentation'));
    }
    catch (err) {
      toastError(err);
      logger.error(err);
    }
  }


  render() {
    const { t, adminMarkDownContainer } = this.props;
    const { pageBreakSeparator, pageBreakCustomSeparator } = adminMarkDownContainer.state;

    return (
<<<<<<< HEAD
      <React.Fragment>
        <fieldset className="form-group mx-auto my-2">

          <p className="col-12 col-xs-3 control-label font-weight-bold text-left mt-3">
            { t('markdown_setting.Page break setting') }
          </p>

          <div className="form-group form-check-inline mx-auto col-xs-12 my-3">
            <div className="col-4 align-self-start">
              <div className="custom-control custom-radio">
                <input
                  type="radio"
                  className="custom-control-input"
                  id="pageBreakOption1"
                  checked={pageBreakSeparator === 1}
                  onChange={() => markDownSettingContainer.switchPageBreakSeparator(1)}
                />
                <label className="custom-control-label" htmlFor="pageBreakOption1">
                  <p className="font-weight-bold">{ t('markdown_setting.Preset one separator') }</p>
                  <div className="mt-3">
                    { t('markdown_setting.Preset one separator desc') }
                    <pre><code>{ t('markdown_setting.Preset one separator value') }</code></pre>
                  </div>
                </label>
              </div>
            </div>
            <div className="col-4 align-self-start">
              <div className="custom-control custom-radio">
                <input
                  type="radio"
                  className="custom-control-input"
                  id="pageBreakOption2"
                  checked={pageBreakSeparator === 2}
                  onChange={() => markDownSettingContainer.switchPageBreakSeparator(2)}
                />
                <label className="custom-control-label" htmlFor="pageBreakOption2">
                  <p className="font-weight-bold">{ t('markdown_setting.Preset two separator') }</p>
                  <div className="mt-3">
                    { t('markdown_setting.Preset two separator desc') }
                    <pre><code>{ t('markdown_setting.Preset two separator value') }</code></pre>
                  </div>
                </label>
              </div>
            </div>
            <div className="col-4 align-self-start">
              <div className="custom-control custom-radio">
                <input
                  type="radio"
                  id="pageBreakOption3"
                  className="custom-control-input"
                  checked={pageBreakSeparator === 3}
                  onChange={() => markDownSettingContainer.switchPageBreakSeparator(3)}
                />
                <label className="custom-control-label" htmlFor="pageBreakOption3">
                  <p className="font-weight-bold">{ t('markdown_setting.Custom separator') }</p>
                  <div className="mt-3">
                    { t('markdown_setting.Custom separator desc') }
                    <input
                      className="form-control"
                      value={pageBreakCustomSeparator}
                      onChange={(e) => { markDownSettingContainer.setPageBreakCustomSeparator(e.target.value) }}
                    />
                  </div>
                </label>
              </div>
=======
      <fieldset className="form-group row my-2">

        <label className="col-xs-3 control-label text-right">
          { t('markdown_setting.Page break setting') }
        </label>

        <div className="col-xs-3 radio radio-primary">
          <input
            type="radio"
            id="pageBreakOption1"
            checked={pageBreakSeparator === 1}
            onChange={() => adminMarkDownContainer.switchPageBreakSeparator(1)}
          />
          <label htmlFor="pageBreakOption1">
            <p className="font-weight-bold">{ t('markdown_setting.Preset one separator') }</p>
            <div className="mt-3">
              { t('markdown_setting.Preset one separator desc') }
              <pre><code>{ t('markdown_setting.Preset one separator value') }</code></pre>
            </div>
          </label>
        </div>

        <div className="col-xs-3 radio radio-primary mt-3">
          <input
            type="radio"
            id="pageBreakOption2"
            checked={pageBreakSeparator === 2}
            onChange={() => adminMarkDownContainer.switchPageBreakSeparator(2)}
          />
          <label htmlFor="pageBreakOption2">
            <p className="font-weight-bold">{ t('markdown_setting.Preset two separator') }</p>
            <div className="mt-3">
              { t('markdown_setting.Preset two separator desc') }
              <pre><code>{ t('markdown_setting.Preset two separator value') }</code></pre>
            </div>
          </label>
        </div>

        <div className="col-xs-3 radio radio-primary mt-3">
          <input
            type="radio"
            id="pageBreakOption3"
            checked={pageBreakSeparator === 3}
            onChange={() => adminMarkDownContainer.switchPageBreakSeparator(3)}
          />
          <label htmlFor="pageBreakOption3">
            <p className="font-weight-bold">{ t('markdown_setting.Custom separator') }</p>
            <div className="mt-3">
              { t('markdown_setting.Custom separator desc') }
              <input
                className="form-control"
                defaultValue={pageBreakCustomSeparator}
                onChange={(e) => { adminMarkDownContainer.setPageBreakCustomSeparator(e.target.value) }}
              />
>>>>>>> 40194488
            </div>
          </div>
        </fieldset>
        <div className="form-group col-12 text-center my-3">
          <div className="col-xs-offset-4 col-xs-5">
<<<<<<< HEAD
            <button type="submit" className="btn btn-primary" onClick={this.onClickSubmit}>{ t('Update') }</button>
=======
            <div className="btn btn-primary" onClick={this.onClickSubmit} disabled={adminMarkDownContainer.state.retrieveError != null}>{ t('Update') }</div>
>>>>>>> 40194488
          </div>
        </div>
      </React.Fragment>
    );
  }

}

const PresentationFormWrapper = (props) => {
  return createSubscribedElement(PresentationForm, props, [AppContainer, AdminMarkDownContainer]);
};

PresentationForm.propTypes = {
  t: PropTypes.func.isRequired, // i18next
  appContainer: PropTypes.instanceOf(AppContainer).isRequired,
  adminMarkDownContainer: PropTypes.instanceOf(AdminMarkDownContainer).isRequired,

};

export default withTranslation()(PresentationFormWrapper);<|MERGE_RESOLUTION|>--- conflicted
+++ resolved
@@ -38,7 +38,6 @@
     const { pageBreakSeparator, pageBreakCustomSeparator } = adminMarkDownContainer.state;
 
     return (
-<<<<<<< HEAD
       <React.Fragment>
         <fieldset className="form-group mx-auto my-2">
 
@@ -54,7 +53,7 @@
                   className="custom-control-input"
                   id="pageBreakOption1"
                   checked={pageBreakSeparator === 1}
-                  onChange={() => markDownSettingContainer.switchPageBreakSeparator(1)}
+                  onChange={() => adminMarkDownContainer.switchPageBreakSeparator(1)}
                 />
                 <label className="custom-control-label" htmlFor="pageBreakOption1">
                   <p className="font-weight-bold">{ t('markdown_setting.Preset one separator') }</p>
@@ -72,7 +71,7 @@
                   className="custom-control-input"
                   id="pageBreakOption2"
                   checked={pageBreakSeparator === 2}
-                  onChange={() => markDownSettingContainer.switchPageBreakSeparator(2)}
+                  onChange={() => adminMarkDownContainer.switchPageBreakSeparator(2)}
                 />
                 <label className="custom-control-label" htmlFor="pageBreakOption2">
                   <p className="font-weight-bold">{ t('markdown_setting.Preset two separator') }</p>
@@ -90,7 +89,7 @@
                   id="pageBreakOption3"
                   className="custom-control-input"
                   checked={pageBreakSeparator === 3}
-                  onChange={() => markDownSettingContainer.switchPageBreakSeparator(3)}
+                  onChange={() => adminMarkDownContainer.switchPageBreakSeparator(3)}
                 />
                 <label className="custom-control-label" htmlFor="pageBreakOption3">
                   <p className="font-weight-bold">{ t('markdown_setting.Custom separator') }</p>
@@ -99,77 +98,17 @@
                     <input
                       className="form-control"
                       value={pageBreakCustomSeparator}
-                      onChange={(e) => { markDownSettingContainer.setPageBreakCustomSeparator(e.target.value) }}
+                      onChange={(e) => { adminMarkDownContainer.setPageBreakCustomSeparator(e.target.value) }}
                     />
                   </div>
                 </label>
               </div>
-=======
-      <fieldset className="form-group row my-2">
-
-        <label className="col-xs-3 control-label text-right">
-          { t('markdown_setting.Page break setting') }
-        </label>
-
-        <div className="col-xs-3 radio radio-primary">
-          <input
-            type="radio"
-            id="pageBreakOption1"
-            checked={pageBreakSeparator === 1}
-            onChange={() => adminMarkDownContainer.switchPageBreakSeparator(1)}
-          />
-          <label htmlFor="pageBreakOption1">
-            <p className="font-weight-bold">{ t('markdown_setting.Preset one separator') }</p>
-            <div className="mt-3">
-              { t('markdown_setting.Preset one separator desc') }
-              <pre><code>{ t('markdown_setting.Preset one separator value') }</code></pre>
-            </div>
-          </label>
-        </div>
-
-        <div className="col-xs-3 radio radio-primary mt-3">
-          <input
-            type="radio"
-            id="pageBreakOption2"
-            checked={pageBreakSeparator === 2}
-            onChange={() => adminMarkDownContainer.switchPageBreakSeparator(2)}
-          />
-          <label htmlFor="pageBreakOption2">
-            <p className="font-weight-bold">{ t('markdown_setting.Preset two separator') }</p>
-            <div className="mt-3">
-              { t('markdown_setting.Preset two separator desc') }
-              <pre><code>{ t('markdown_setting.Preset two separator value') }</code></pre>
-            </div>
-          </label>
-        </div>
-
-        <div className="col-xs-3 radio radio-primary mt-3">
-          <input
-            type="radio"
-            id="pageBreakOption3"
-            checked={pageBreakSeparator === 3}
-            onChange={() => adminMarkDownContainer.switchPageBreakSeparator(3)}
-          />
-          <label htmlFor="pageBreakOption3">
-            <p className="font-weight-bold">{ t('markdown_setting.Custom separator') }</p>
-            <div className="mt-3">
-              { t('markdown_setting.Custom separator desc') }
-              <input
-                className="form-control"
-                defaultValue={pageBreakCustomSeparator}
-                onChange={(e) => { adminMarkDownContainer.setPageBreakCustomSeparator(e.target.value) }}
-              />
->>>>>>> 40194488
             </div>
           </div>
         </fieldset>
         <div className="form-group col-12 text-center my-3">
           <div className="col-xs-offset-4 col-xs-5">
-<<<<<<< HEAD
             <button type="submit" className="btn btn-primary" onClick={this.onClickSubmit}>{ t('Update') }</button>
-=======
-            <div className="btn btn-primary" onClick={this.onClickSubmit} disabled={adminMarkDownContainer.state.retrieveError != null}>{ t('Update') }</div>
->>>>>>> 40194488
           </div>
         </div>
       </React.Fragment>
