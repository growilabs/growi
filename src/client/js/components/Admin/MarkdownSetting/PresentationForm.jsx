import React from 'react';
import { Button } from 'reactstrap';

import PropTypes from 'prop-types';
import { withTranslation } from 'react-i18next';
import loggerFactory from '@alias/logger';

import { createSubscribedElement } from '../../UnstatedUtils';
import { toastSuccess, toastError } from '../../../util/apiNotification';

import AppContainer from '../../../services/AppContainer';
import AdminMarkDownContainer from '../../../services/AdminMarkDownContainer';

const logger = loggerFactory('growi:markdown:presentation');

class PresentationForm extends React.Component {

  constructor(props) {
    super(props);

    this.onClickSubmit = this.onClickSubmit.bind(this);
  }

  async onClickSubmit() {
    const { t } = this.props;

    try {
      await this.props.adminMarkDownContainer.updatePresentationSetting();
      toastSuccess(t('toaster.update_successed', { target: t('admin:markdown_setting.presentation_header') }));
    }
    catch (err) {
      toastError(err);
      logger.error(err);
    }
  }


  render() {
    const { t, adminMarkDownContainer } = this.props;
    const { pageBreakSeparator, pageBreakCustomSeparator } = adminMarkDownContainer.state;

    return (
<<<<<<< HEAD
      <React.Fragment>
        <fieldset className="form-group col-12 my-2">

          <p className="col-12 col-sm-3 control-label font-weight-bold text-left mt-3">
            { t('markdown_setting.Page break setting') }
          </p>

          <div className="form-group form-check-inline col-12 my-3">
            <div className="col-4 align-self-start">
              <div className="custom-control custom-radio">
                <input
                  type="radio"
                  className="custom-control-input"
                  id="pageBreakOption1"
                  checked={pageBreakSeparator === 1}
                  onChange={() => adminMarkDownContainer.switchPageBreakSeparator(1)}
                />
                <label className="custom-control-label" htmlFor="pageBreakOption1">
                  <p className="font-weight-bold">{ t('markdown_setting.Preset one separator') }</p>
                  <div className="mt-3">
                    { t('markdown_setting.Preset one separator desc') }
                    <pre><code>{ t('markdown_setting.Preset one separator value') }</code></pre>
                  </div>
                </label>
              </div>
            </div>
            <div className="col-4 align-self-start">
              <div className="custom-control custom-radio">
                <input
                  type="radio"
                  className="custom-control-input"
                  id="pageBreakOption2"
                  checked={pageBreakSeparator === 2}
                  onChange={() => adminMarkDownContainer.switchPageBreakSeparator(2)}
                />
                <label className="custom-control-label" htmlFor="pageBreakOption2">
                  <p className="font-weight-bold">{ t('markdown_setting.Preset two separator') }</p>
                  <div className="mt-3">
                    { t('markdown_setting.Preset two separator desc') }
                    <pre><code>{ t('markdown_setting.Preset two separator value') }</code></pre>
                  </div>
                </label>
              </div>
            </div>
            <div className="col-4 align-self-start">
              <div className="custom-control custom-radio">
                <input
                  type="radio"
                  id="pageBreakOption3"
                  className="custom-control-input"
                  checked={pageBreakSeparator === 3}
                  onChange={() => adminMarkDownContainer.switchPageBreakSeparator(3)}
                />
                <label className="custom-control-label" htmlFor="pageBreakOption3">
                  <p className="font-weight-bold">{ t('markdown_setting.Custom separator') }</p>
                  <div className="mt-3">
                    { t('markdown_setting.Custom separator desc') }
                    <input
                      className="form-control"
                      value={pageBreakCustomSeparator}
                      onChange={(e) => { adminMarkDownContainer.setPageBreakCustomSeparator(e.target.value) }}
                    />
                  </div>
                </label>
              </div>
            </div>
          </div>
        </fieldset>
        <div className="form-group col-12 m-3">
          <div className="offset-4 col-8">
            <Button
              type="submit"
              color="primary"
              onClick={this.onClickSubmit}
              disabled={adminMarkDownContainer.state.retrieveError != null}
            >
              { t('Update') }
            </Button>
=======
      <fieldset className="form-group row my-2">

        <label className="col-xs-3 control-label text-right">
          {t('admin:markdown_setting.presentation_options.page_break_setting')}
        </label>

        <div className="col-xs-3 radio radio-primary">
          <input
            type="radio"
            id="pageBreakOption1"
            checked={pageBreakSeparator === 1}
            onChange={() => adminMarkDownContainer.switchPageBreakSeparator(1)}
          />
          <label htmlFor="pageBreakOption1">
            <p className="font-weight-bold">{t('admin:markdown_setting.presentation_options.preset_one_separator')}</p>
            <div className="mt-3">
              {t('admin:markdown_setting.presentation_options.preset_one_separator_desc')}
              <pre><code>{t('admin:markdown_setting.presentation_options.preset_one_separator_value')}</code></pre>
            </div>
          </label>
        </div>

        <div className="col-xs-3 radio radio-primary mt-3">
          <input
            type="radio"
            id="pageBreakOption2"
            checked={pageBreakSeparator === 2}
            onChange={() => adminMarkDownContainer.switchPageBreakSeparator(2)}
          />
          <label htmlFor="pageBreakOption2">
            <p className="font-weight-bold">{t('admin:markdown_setting.presentation_options.preset_two_separator')}</p>
            <div className="mt-3">
              {t('admin:markdown_setting.presentation_options.preset_two_separator_desc')}
              <pre><code>{t('admin:markdown_setting.presentation_options.preset_two_separator_value')}</code></pre>
            </div>
          </label>
        </div>

        <div className="col-xs-3 radio radio-primary mt-3">
          <input
            type="radio"
            id="pageBreakOption3"
            checked={pageBreakSeparator === 3}
            onChange={() => adminMarkDownContainer.switchPageBreakSeparator(3)}
          />
          <label htmlFor="pageBreakOption3">
            <p className="font-weight-bold">{t('admin:markdown_setting.presentation_options.custom_separator')}</p>
            <div className="mt-3">
              {t('admin:markdown_setting.presentation_options.custom_separator_desc')}
              <input
                className="form-control"
                defaultValue={pageBreakCustomSeparator}
                onChange={(e) => { adminMarkDownContainer.setPageBreakCustomSeparator(e.target.value) }}
              />
            </div>
          </label>
        </div>

        <div className="form-group my-3">
          <div className="col-xs-offset-4 col-xs-5">
            <div className="btn btn-primary" onClick={this.onClickSubmit} disabled={adminMarkDownContainer.state.retrieveError != null}>{t('Update')}</div>
>>>>>>> 61297d3b
          </div>
        </div>
      </React.Fragment>
    );
  }

}

const PresentationFormWrapper = (props) => {
  return createSubscribedElement(PresentationForm, props, [AppContainer, AdminMarkDownContainer]);
};

PresentationForm.propTypes = {
  t: PropTypes.func.isRequired, // i18next
  appContainer: PropTypes.instanceOf(AppContainer).isRequired,
  adminMarkDownContainer: PropTypes.instanceOf(AdminMarkDownContainer).isRequired,

};

export default withTranslation()(PresentationFormWrapper);<|MERGE_RESOLUTION|>--- conflicted
+++ resolved
@@ -40,86 +40,6 @@
     const { pageBreakSeparator, pageBreakCustomSeparator } = adminMarkDownContainer.state;
 
     return (
-<<<<<<< HEAD
-      <React.Fragment>
-        <fieldset className="form-group col-12 my-2">
-
-          <p className="col-12 col-sm-3 control-label font-weight-bold text-left mt-3">
-            { t('markdown_setting.Page break setting') }
-          </p>
-
-          <div className="form-group form-check-inline col-12 my-3">
-            <div className="col-4 align-self-start">
-              <div className="custom-control custom-radio">
-                <input
-                  type="radio"
-                  className="custom-control-input"
-                  id="pageBreakOption1"
-                  checked={pageBreakSeparator === 1}
-                  onChange={() => adminMarkDownContainer.switchPageBreakSeparator(1)}
-                />
-                <label className="custom-control-label" htmlFor="pageBreakOption1">
-                  <p className="font-weight-bold">{ t('markdown_setting.Preset one separator') }</p>
-                  <div className="mt-3">
-                    { t('markdown_setting.Preset one separator desc') }
-                    <pre><code>{ t('markdown_setting.Preset one separator value') }</code></pre>
-                  </div>
-                </label>
-              </div>
-            </div>
-            <div className="col-4 align-self-start">
-              <div className="custom-control custom-radio">
-                <input
-                  type="radio"
-                  className="custom-control-input"
-                  id="pageBreakOption2"
-                  checked={pageBreakSeparator === 2}
-                  onChange={() => adminMarkDownContainer.switchPageBreakSeparator(2)}
-                />
-                <label className="custom-control-label" htmlFor="pageBreakOption2">
-                  <p className="font-weight-bold">{ t('markdown_setting.Preset two separator') }</p>
-                  <div className="mt-3">
-                    { t('markdown_setting.Preset two separator desc') }
-                    <pre><code>{ t('markdown_setting.Preset two separator value') }</code></pre>
-                  </div>
-                </label>
-              </div>
-            </div>
-            <div className="col-4 align-self-start">
-              <div className="custom-control custom-radio">
-                <input
-                  type="radio"
-                  id="pageBreakOption3"
-                  className="custom-control-input"
-                  checked={pageBreakSeparator === 3}
-                  onChange={() => adminMarkDownContainer.switchPageBreakSeparator(3)}
-                />
-                <label className="custom-control-label" htmlFor="pageBreakOption3">
-                  <p className="font-weight-bold">{ t('markdown_setting.Custom separator') }</p>
-                  <div className="mt-3">
-                    { t('markdown_setting.Custom separator desc') }
-                    <input
-                      className="form-control"
-                      value={pageBreakCustomSeparator}
-                      onChange={(e) => { adminMarkDownContainer.setPageBreakCustomSeparator(e.target.value) }}
-                    />
-                  </div>
-                </label>
-              </div>
-            </div>
-          </div>
-        </fieldset>
-        <div className="form-group col-12 m-3">
-          <div className="offset-4 col-8">
-            <Button
-              type="submit"
-              color="primary"
-              onClick={this.onClickSubmit}
-              disabled={adminMarkDownContainer.state.retrieveError != null}
-            >
-              { t('Update') }
-            </Button>
-=======
       <fieldset className="form-group row my-2">
 
         <label className="col-xs-3 control-label text-right">
@@ -178,13 +98,19 @@
           </label>
         </div>
 
-        <div className="form-group my-3">
-          <div className="col-xs-offset-4 col-xs-5">
-            <div className="btn btn-primary" onClick={this.onClickSubmit} disabled={adminMarkDownContainer.state.retrieveError != null}>{t('Update')}</div>
->>>>>>> 61297d3b
+        <div className="form-group col-12 m-3">
+          <div className="offset-4 col-8">
+            <Button
+              type="submit"
+              color="primary"
+              onClick={this.onClickSubmit}
+              disabled={adminMarkDownContainer.state.retrieveError != null}
+            >
+              {t('Update')}
+            </Button>
           </div>
         </div>
-      </React.Fragment>
+      </fieldset>
     );
   }
 
