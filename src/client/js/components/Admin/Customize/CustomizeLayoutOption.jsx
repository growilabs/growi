--- conflicted
+++ resolved
@@ -8,13 +8,6 @@
     const { layoutType } = this.props;
 
     return (
-<<<<<<< HEAD
-      <React.Fragment>
-        <CustomizeGrowiLayout />
-        <CustomizeKibelaLayout />
-        <CustomizeCrowiLayout />
-      </React.Fragment>
-=======
       <div className="col-sm-4">
         <h4>
           <div className="radio radio-primary">
@@ -31,7 +24,6 @@
         {/* render layout description */}
         {this.props.children}
       </div>
->>>>>>> 20f0a2c0
     );
   }
 
