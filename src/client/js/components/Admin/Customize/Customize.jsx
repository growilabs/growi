--- conflicted
+++ resolved
@@ -9,11 +9,8 @@
 import CustomizeLayoutSetting from './CustomizeLayoutSetting';
 import CustomizeBehaviorSetting from './CustomizeBehaviorSetting';
 import CustomizeFunctionSetting from './CustomizeFunctionSetting';
-<<<<<<< HEAD
-import CustomizeCustomScriptSetting from './CustomizeCustomScriptSetting';
-=======
 import CustomizeCssSetting from './CustomizeCssSetting';
->>>>>>> 33ee1546
+import CustomizeScriptSetting from './CustomizeScriptSetting';
 
 class Customize extends React.Component {
 
@@ -35,19 +32,12 @@
         {/* コードハイライトフォームの react componentをここで呼ぶ(GW-277) */}
         <legend>{t('customize_page.custom_title')}</legend>
         {/* カスタムタイトルフォームの react componentをここで呼ぶ(GW-278) */}
-<<<<<<< HEAD
-        <legend>{t('customize_page.Custom CSS')}</legend>
-        {/* カスタムCSSフォームの react componentをここで呼ぶ(GW-279) */}
-        <div className="my-3">
-          <CustomizeCustomScriptSetting />
-        </div>
-=======
         <div className="my-3">
           <CustomizeCssSetting />
         </div>
-        <legend>{t('customize_page.Custom script')}</legend>
-        {/* カスタムスクリプトフォームの react componentをここで呼ぶ(GW-280) */}
->>>>>>> 33ee1546
+        <div className="my-3">
+          <CustomizeScriptSetting />
+        </div>
       </Fragment>
     );
   }
