
import React, { Fragment } from 'react';
import PropTypes from 'prop-types';

import loggerFactory from '@alias/logger';
import AdminCustomizeContainer from '../../../services/AdminCustomizeContainer';
import AppContainer from '../../../services/AppContainer';

import { withUnstatedContainers } from '../../UnstatedUtils';
import { toastError } from '../../../util/apiNotification';
import toArrayIfNot from '../../../../../lib/util/toArrayIfNot';
import { withLoadingSppiner } from '../../SuspenseUtils';

<<<<<<< HEAD
import CustomizeLayoutSetting from './CustomizeThemeSetting';
=======
import CustomizeLayoutSetting from './CustomizeLayoutSetting';
import CustomizeThemeSetting from './CustomizeThemeSetting';
>>>>>>> 2df69719
import CustomizeFunctionSetting from './CustomizeFunctionSetting';
import CustomizeHighlightSetting from './CustomizeHighlightSetting';
import CustomizeCssSetting from './CustomizeCssSetting';
import CustomizeScriptSetting from './CustomizeScriptSetting';
import CustomizeHeaderSetting from './CustomizeHeaderSetting';
import CustomizeTitle from './CustomizeTitle';

const logger = loggerFactory('growi:services:AdminCustomizePage');

let retrieveErrors = null;
function Customize(props) {
<<<<<<< HEAD
  const { adminCustomizeContainer } = props;
=======
  const { appContainer, adminCustomizeContainer } = props;
>>>>>>> 2df69719

  if (adminCustomizeContainer.state.currentTheme === adminCustomizeContainer.dummyCurrentTheme) {
    throw (async() => {
      try {
        await adminCustomizeContainer.retrieveCustomizeData();
      }
      catch (err) {
        const errs = toArrayIfNot(err);
        toastError(errs);
        logger.error(errs);
        retrieveErrors = errs;
        adminCustomizeContainer.setState({ currentTheme: adminCustomizeContainer.dummyCurrentThemeForError });
      }
    })();
  }

  if (adminCustomizeContainer.state.currentTheme === adminCustomizeContainer.dummyCurrentThemeForError) {
    throw new Error(`${retrieveErrors.length} errors occured`);
  }

  return (
    <Fragment>
      <div className="mb-5">
<<<<<<< HEAD
        <CustomizeLayoutSetting />
=======
        <CustomizeLayoutSetting appContainer={appContainer} />
      </div>
      <div className="mb-5">
        <CustomizeThemeSetting />
>>>>>>> 2df69719
      </div>
      <div className="mb-5">
        <CustomizeFunctionSetting />
      </div>
      <div className="mb-5">
        <CustomizeHighlightSetting />
      </div>
      <div className="mb-5">
        <CustomizeTitle />
      </div>
      <div className="mb-5">
        <CustomizeHeaderSetting />
      </div>
      <div className="mb-5">
        <CustomizeCssSetting />
      </div>
      <div className="mb-5">
        <CustomizeScriptSetting />
      </div>
    </Fragment>
  );
}

<<<<<<< HEAD
const CustomizePageWithUnstatedContainer = withUnstatedContainers(withLoadingSppiner(Customize), [AdminCustomizeContainer]);

Customize.propTypes = {
=======
const CustomizePageWithUnstatedContainer = withUnstatedContainers(withLoadingSppiner(Customize), [AppContainer, AdminCustomizeContainer]);

Customize.propTypes = {
  appContainer: PropTypes.instanceOf(AppContainer).isRequired,
>>>>>>> 2df69719
  adminCustomizeContainer: PropTypes.instanceOf(AdminCustomizeContainer).isRequired,
};

export default CustomizePageWithUnstatedContainer;<|MERGE_RESOLUTION|>--- conflicted
+++ resolved
@@ -11,12 +11,8 @@
 import toArrayIfNot from '../../../../../lib/util/toArrayIfNot';
 import { withLoadingSppiner } from '../../SuspenseUtils';
 
-<<<<<<< HEAD
-import CustomizeLayoutSetting from './CustomizeThemeSetting';
-=======
 import CustomizeLayoutSetting from './CustomizeLayoutSetting';
 import CustomizeThemeSetting from './CustomizeThemeSetting';
->>>>>>> 2df69719
 import CustomizeFunctionSetting from './CustomizeFunctionSetting';
 import CustomizeHighlightSetting from './CustomizeHighlightSetting';
 import CustomizeCssSetting from './CustomizeCssSetting';
@@ -28,14 +24,10 @@
 
 let retrieveErrors = null;
 function Customize(props) {
-<<<<<<< HEAD
-  const { adminCustomizeContainer } = props;
-=======
   const { appContainer, adminCustomizeContainer } = props;
->>>>>>> 2df69719
 
   if (adminCustomizeContainer.state.currentTheme === adminCustomizeContainer.dummyCurrentTheme) {
-    throw (async() => {
+    throw (async () => {
       try {
         await adminCustomizeContainer.retrieveCustomizeData();
       }
@@ -56,14 +48,10 @@
   return (
     <Fragment>
       <div className="mb-5">
-<<<<<<< HEAD
-        <CustomizeLayoutSetting />
-=======
         <CustomizeLayoutSetting appContainer={appContainer} />
       </div>
       <div className="mb-5">
         <CustomizeThemeSetting />
->>>>>>> 2df69719
       </div>
       <div className="mb-5">
         <CustomizeFunctionSetting />
@@ -87,16 +75,10 @@
   );
 }
 
-<<<<<<< HEAD
-const CustomizePageWithUnstatedContainer = withUnstatedContainers(withLoadingSppiner(Customize), [AdminCustomizeContainer]);
-
-Customize.propTypes = {
-=======
 const CustomizePageWithUnstatedContainer = withUnstatedContainers(withLoadingSppiner(Customize), [AppContainer, AdminCustomizeContainer]);
 
 Customize.propTypes = {
   appContainer: PropTypes.instanceOf(AppContainer).isRequired,
->>>>>>> 2df69719
   adminCustomizeContainer: PropTypes.instanceOf(AdminCustomizeContainer).isRequired,
 };
 
