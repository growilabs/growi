import React from 'react';
import PropTypes from 'prop-types';
import { withTranslation } from 'react-i18next';
import {
  Card, CardBody,
  Dropdown, DropdownToggle, DropdownMenu, DropdownItem,
} from 'reactstrap';

import { createSubscribedElement } from '../../UnstatedUtils';
import { toastSuccess, toastError } from '../../../util/apiNotification';

import AppContainer from '../../../services/AppContainer';

import AdminCustomizeContainer from '../../../services/AdminCustomizeContainer';
import AdminUpdateButtonRow from '../Common/AdminUpdateButtonRow';
import CustomizeFunctionOption from './CustomizeFunctionOption';

class CustomizeBehaviorSetting extends React.Component {

  constructor(props) {
    super(props);

    this.state = {
      isDropdownOpen: false,
    };

    this.onToggleDropdown = this.onToggleDropdown.bind(this);
    this.onClickSubmit = this.onClickSubmit.bind(this);
  }

  onToggleDropdown() {
    this.setState({ isDropdownOpen: !this.state.isDropdownOpen });
  }

  async onClickSubmit() {
    const { t, adminCustomizeContainer } = this.props;

    try {
      await adminCustomizeContainer.updateCustomizeFunction();
      toastSuccess(t('toaster.update_successed', { target: t('admin:customize_setting.function') }));
    }
    catch (err) {
      toastError(err);
    }
  }

  render() {
    const { t, adminCustomizeContainer } = this.props;

    return (
      <React.Fragment>
        <div className="row">
          <div className="col-12">
            <h2 className="admin-setting-header">{t('admin:customize_setting.function')}</h2>
            <Card className="card well my-3">
              <CardBody className="px-0 py-2">
                {t('admin:customize_setting.function_desc')}
              </CardBody>
            </Card>


            <div className="form-group row">
              <div className="offset-3 col-6 text-left">
                <CustomizeFunctionOption
                  optionId="isEnabledTimeline"
                  label={t('admin:customize_setting.function_options.timeline')}
                  isChecked={adminCustomizeContainer.state.isEnabledTimeline}
                  onChecked={() => { adminCustomizeContainer.switchEnableTimeline() }}
                >
                  <p className="form-text text-muted">
                    {t('admin:customize_setting.function_options.timeline_desc1')}<br />
                    {t('admin:customize_setting.function_options.timeline_desc2')}<br />
                    {t('admin:customize_setting.function_options.timeline_desc3')}
                  </p>
                </CustomizeFunctionOption>
              </div>
            </div>

            <div className="form-group row">
              <div className="offset-3 col-6 text-left">
                <CustomizeFunctionOption
                  optionId="isSavedStatesOfTabChanges"
                  label={t('admin:customize_setting.function_options.tab_switch')}
                  isChecked={adminCustomizeContainer.state.isSavedStatesOfTabChanges}
                  onChecked={() => { adminCustomizeContainer.switchSavedStatesOfTabChanges() }}
                >
                  <p className="form-text text-muted">
                    {t('admin:customize_setting.function_options.tab_switch_desc1')}<br />
                    {t('admin:customize_setting.function_options.tab_switch_desc2')}
                  </p>
                </CustomizeFunctionOption>
              </div>
            </div>

            <div className="form-group row">
              <div className="offset-3 col-6 text-left">
                <CustomizeFunctionOption
                  optionId="isEnabledAttachTitleHeader"
                  label={t('admin:customize_setting.function_options.attach_title_header')}
                  isChecked={adminCustomizeContainer.state.isEnabledAttachTitleHeader}
                  onChecked={() => { adminCustomizeContainer.switchEnabledAttachTitleHeader() }}
                >
                  <p className="form-text text-muted">
                    {t('admin:customize_setting.function_options.attach_title_header_desc')}
                  </p>
                </CustomizeFunctionOption>
              </div>
            </div>

            <div className="form-group row">
              <div className="offset-3 col-6 text-left">
                <div className="my-0 w-100">
                  <label>{t('admin:customize_setting.function_options.recent_created__n_draft_num_desc')}</label>
                </div>
                <Dropdown isOpen={this.state.isDropdownOpen} toggle={this.onToggleDropdown}>
                  <DropdownToggle className="text-right col-6" caret>
                    <span className="float-left">{adminCustomizeContainer.state.currentRecentCreatedLimit}</span>
                  </DropdownToggle>
                  {/* TODO adjust dropdown after BS4 */}
                  <DropdownMenu className="dropdown-menu" role="menu">
                    <DropdownItem key={10} role="presentation" onClick={() => { adminCustomizeContainer.switchRecentCreatedLimit(10) }}>
                      <a role="menuitem">10</a>
                    </DropdownItem>
                    <DropdownItem key={30} role="presentation" onClick={() => { adminCustomizeContainer.switchRecentCreatedLimit(30) }}>
                      <a role="menuitem">30</a>
                    </DropdownItem>
                    <DropdownItem key={50} role="presentation" onClick={() => { adminCustomizeContainer.switchRecentCreatedLimit(50) }}>
                      <a role="menuitem">50</a>
                    </DropdownItem>
                  </DropdownMenu>
                </Dropdown>
                <p className="form-text text-muted">
                  {t('admin:customize_setting.function_options.recently_created_n_draft_num_desc')}
                </p>
              </div>
            </div>

            <div className="form-group row">
              <div className="offset-3 col-6 text-left">
                <CustomizeFunctionOption
                  optionId="isEnabledStaleNotification"
                  label={t('admin:customize_setting.function_options.stale_notification')}
                  isChecked={adminCustomizeContainer.state.isEnabledStaleNotification}
                  onChecked={() => { adminCustomizeContainer.switchEnableStaleNotification() }}
                >
                  <p className="form-text text-muted">
                    {t('admin:customize_setting.function_options.stale_notification_desc')}
                  </p>
                </CustomizeFunctionOption>
              </div>
            </div>

            <AdminUpdateButtonRow onClick={this.onClickSubmit} disabled={adminCustomizeContainer.state.retrieveError != null} />
          </div>
        </div>
<<<<<<< HEAD
=======

        <div className="form-group row">
          <div className="col-xs-offset-3 col-xs-6 text-left">
            <CustomizeFunctionOption
              optionId="isAllReplyShown"
              label={t('admin:customize_setting.function_options.show_all_reply_comments')}
              isChecked={adminCustomizeContainer.state.isAllReplyShown || false}
              onChecked={() => { adminCustomizeContainer.switchIsAllReplyShown() }}
            >
              <p className="help-block">
                {t('admin:customize_setting.function_options.show_all_reply_comments_desc')}
              </p>
            </CustomizeFunctionOption>
          </div>
        </div>

        <AdminUpdateButtonRow onClick={this.onClickSubmit} disabled={adminCustomizeContainer.state.retrieveError != null} />
>>>>>>> f6ca54fd
      </React.Fragment>
    );
  }

}

const CustomizeBehaviorSettingWrapper = (props) => {
  return createSubscribedElement(CustomizeBehaviorSetting, props, [AppContainer, AdminCustomizeContainer]);
};

CustomizeBehaviorSetting.propTypes = {
  t: PropTypes.func.isRequired, // i18next
  appContainer: PropTypes.instanceOf(AppContainer).isRequired,
  adminCustomizeContainer: PropTypes.instanceOf(AdminCustomizeContainer).isRequired,
};

export default withTranslation()(CustomizeBehaviorSettingWrapper);<|MERGE_RESOLUTION|>--- conflicted
+++ resolved
@@ -150,29 +150,24 @@
               </div>
             </div>
 
+            <div className="form-group row">
+              <div className="col-xs-offset-3 col-xs-6 text-left">
+                <CustomizeFunctionOption
+                  optionId="isAllReplyShown"
+                  label={t('admin:customize_setting.function_options.show_all_reply_comments')}
+                  isChecked={adminCustomizeContainer.state.isAllReplyShown || false}
+                  onChecked={() => { adminCustomizeContainer.switchIsAllReplyShown() }}
+                >
+                  <p className="help-block">
+                    {t('admin:customize_setting.function_options.show_all_reply_comments_desc')}
+                  </p>
+                </CustomizeFunctionOption>
+              </div>
+            </div>
+
             <AdminUpdateButtonRow onClick={this.onClickSubmit} disabled={adminCustomizeContainer.state.retrieveError != null} />
           </div>
         </div>
-<<<<<<< HEAD
-=======
-
-        <div className="form-group row">
-          <div className="col-xs-offset-3 col-xs-6 text-left">
-            <CustomizeFunctionOption
-              optionId="isAllReplyShown"
-              label={t('admin:customize_setting.function_options.show_all_reply_comments')}
-              isChecked={adminCustomizeContainer.state.isAllReplyShown || false}
-              onChecked={() => { adminCustomizeContainer.switchIsAllReplyShown() }}
-            >
-              <p className="help-block">
-                {t('admin:customize_setting.function_options.show_all_reply_comments_desc')}
-              </p>
-            </CustomizeFunctionOption>
-          </div>
-        </div>
-
-        <AdminUpdateButtonRow onClick={this.onClickSubmit} disabled={adminCustomizeContainer.state.retrieveError != null} />
->>>>>>> f6ca54fd
       </React.Fragment>
     );
   }
