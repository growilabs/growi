--- conflicted
+++ resolved
@@ -96,7 +96,7 @@
           onCreate={this.syncUserGroupAndRelations}
         />
         <UserGroupTable
-          userGroups={this.state.userGroups}
+          userGroups={this.props.userGroupsData.userGroups}
           isAclEnabled={isAclEnabled}
           onDelete={this.showDeleteModal}
           userGroupRelations={this.state.userGroupRelations}
@@ -116,12 +116,6 @@
 }
 
 const UserGroupPage = () => {
-  // TODO: Fix pagination src/server/models/user-group.ts
-<<<<<<< HEAD
-  const userGroupsData = [];
-=======
-  // const userGroupsData = [];
->>>>>>> be9ea281
   const { data: userGroupsData, mutate: mutateGroups } = useUserGroupSWR({ pagination: false });
   const { data: userGroupRelationsData, mutate: mutateRelations } = useUserGroupRelationsSWR();
   return (
