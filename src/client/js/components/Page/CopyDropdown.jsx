import React from 'react';
import PropTypes from 'prop-types';

import { withTranslation } from 'react-i18next';

import {
  UncontrolledDropdown, DropdownToggle, DropdownMenu, DropdownItem,
  Tooltip,
} from 'reactstrap';

import { CopyToClipboard } from 'react-copy-to-clipboard';

class CopyDropdown extends React.Component {

  constructor(props) {
    super(props);

    this.state = {
      dropdownOpen: false,
      tooltipOpen: false,
      isParamsAppended: true,
    };

    this.id = (Math.random() * 1000).toString();

    this.toggle = this.toggle.bind(this);
    this.showToolTip = this.showToolTip.bind(this);
    this.generatePagePathWithParams = this.generatePagePathWithParams.bind(this);
    this.generatePagePathUrl = this.generatePagePathUrl.bind(this);
    this.generatePermalink = this.generatePermalink.bind(this);
    this.generateMarkdownLink = this.generateMarkdownLink.bind(this);
  }

  toggle() {
    this.setState({ dropdownOpen: !this.state.dropdownOpen });
  }

  showToolTip() {
    this.setState({ tooltipOpen: true });
    setTimeout(() => {
      this.setState({ tooltipOpen: false });
    }, 1000);
  }

  get uriParams() {
    const { isParamsAppended } = this.state;

    if (!isParamsAppended) {
      return '';
    }

    const {
      search, hash,
    } = window.location;
    return `${search}${hash}`;
  }

  generatePagePathWithParams() {
    const { pagePath } = this.props;
    return decodeURI(`${pagePath}${this.uriParams}`);
  }

  generatePagePathUrl() {
    const { origin } = window.location;
    return `${origin}${this.generatePagePathWithParams()}`;
  }

  generatePermalink() {
    const { pageId, isShareLinkMode } = this.props;

    if (pageId == null) {
      return null;
    }
    if (isShareLinkMode) {
      return decodeURI(`${origin}/share/${pageId}`);
    }

    return decodeURI(`${origin}/${pageId}${this.uriParams}`);
  }

  generateMarkdownLink() {
    const { pagePath } = this.props;

    const label = decodeURI(`${pagePath}${this.uriParams}`);
    const permalink = this.generatePermalink();

    return `[${label}](${permalink})`;
  }

  DropdownItemContents = ({ title, contents }) => (
    <>
      <div className="h6 mt-1 mb-2"><strong>{title}</strong></div>
      <div className="card well mb-1 p-2">{contents}</div>
    </>
  );

  render() {
    const {
      t, pageId, isShareLinkMode,
    } = this.props;
    const { isParamsAppended } = this.state;

    const pagePathWithParams = this.generatePagePathWithParams();
    const pagePathUrl = this.generatePagePathUrl();
    const permalink = this.generatePermalink();

<<<<<<< HEAD
    const { DropdownItemContents } = this;
    const copyTarget = isShareLinkMode ? `copyShareLink${pageId}` : 'copyPagePathDropdown';
    const dropdownToggleStyle = isShareLinkMode ? 'btn btn-secondary' : 'd-block text-muted bg-transparent btn-copy border-0';
=======
    const { id, DropdownItemContents } = this;

    const customSwitchForParamsId = `customSwitchForParams_${id}`;
>>>>>>> 0ac8e30e

    return (
      <>
        <UncontrolledDropdown id={copyTarget} className="grw-copy-dropdown">
          <DropdownToggle
            caret
            className={dropdownToggleStyle}
            style={this.props.buttonStyle}
          >
            { isShareLinkMode ? (
              <>Copy Link</>
            ) : (<i className="ti-clipboard"></i>)}
          </DropdownToggle>

          <DropdownMenu positionFixed modifiers={{ preventOverflow: { boundariesElement: null } }}>

            <div className="d-flex align-items-center justify-content-between">
              <DropdownItem header className="px-3">
                { t('copy_to_clipboard.Copy to clipboard') }
              </DropdownItem>
              <div className="px-3 custom-control custom-switch custom-switch-sm">
                <input
                  type="checkbox"
                  id={customSwitchForParamsId}
                  className="custom-control-input"
                  checked={isParamsAppended}
                  onChange={e => this.setState({ isParamsAppended: !isParamsAppended })}
                />
                <label className="custom-control-label small" htmlFor={customSwitchForParamsId}>Append params</label>
              </div>
            </div>

            <DropdownItem divider className="my-0"></DropdownItem>

            {/* Page path */}
            <CopyToClipboard text={pagePathWithParams} onCopy={this.showToolTip}>
              <DropdownItem className="px-3">
                <DropdownItemContents title={t('copy_to_clipboard.Page path')} contents={pagePathWithParams} />
              </DropdownItem>
            </CopyToClipboard>

            <DropdownItem divider className="my-0"></DropdownItem>

            {/* Page path URL */}
            <CopyToClipboard text={pagePathUrl} onCopy={this.showToolTip}>
              <DropdownItem className="px-3">
                <DropdownItemContents title={t('copy_to_clipboard.Page URL')} contents={pagePathUrl} />
              </DropdownItem>
            </CopyToClipboard>
            <DropdownItem divider className="my-0"></DropdownItem>

            {/* Permanent Link */}
            { pageId && (
              <CopyToClipboard text={permalink} onCopy={this.showToolTip}>
                <DropdownItem className="px-3">
                  <DropdownItemContents title={t('copy_to_clipboard.Permanent link')} contents={permalink} />
                </DropdownItem>
              </CopyToClipboard>
            )}

            <DropdownItem divider className="my-0"></DropdownItem>

            {/* Page path + Permanent Link */}
            { pageId && (
              <CopyToClipboard text={`${pagePathWithParams}\n${permalink}`} onCopy={this.showToolTip}>
                <DropdownItem className="px-3">
                  <DropdownItemContents title={t('copy_to_clipboard.Page path and permanent link')} contents={<>{pagePathWithParams}<br />{permalink}</>} />
                </DropdownItem>
              </CopyToClipboard>
            )}

            <DropdownItem divider className="my-0"></DropdownItem>

            {/* Markdown Link */}
            { pageId && (
              <CopyToClipboard text={this.generateMarkdownLink()} onCopy={this.showToolTip}>
                <DropdownItem className="px-3 text-wrap">
                  <DropdownItemContents title={t('copy_to_clipboard.Markdown link')} contents={this.generateMarkdownLink()} isContentsWrap />
                </DropdownItem>
              </CopyToClipboard>
            )}
          </DropdownMenu>

        </UncontrolledDropdown>

        <Tooltip placement="bottom" isOpen={this.state.tooltipOpen} target={copyTarget} fade={false}>
          copied!
        </Tooltip>
      </>
    );
  }

}

CopyDropdown.propTypes = {
  t: PropTypes.func.isRequired, // i18next

  pagePath: PropTypes.string.isRequired,
  pageId: PropTypes.string,
  buttonStyle: PropTypes.object,
  isShareLinkMode: PropTypes.bool,
};

export default withTranslation()(CopyDropdown);<|MERGE_RESOLUTION|>--- conflicted
+++ resolved
@@ -104,15 +104,12 @@
     const pagePathUrl = this.generatePagePathUrl();
     const permalink = this.generatePermalink();
 
-<<<<<<< HEAD
-    const { DropdownItemContents } = this;
     const copyTarget = isShareLinkMode ? `copyShareLink${pageId}` : 'copyPagePathDropdown';
     const dropdownToggleStyle = isShareLinkMode ? 'btn btn-secondary' : 'd-block text-muted bg-transparent btn-copy border-0';
-=======
+
     const { id, DropdownItemContents } = this;
 
     const customSwitchForParamsId = `customSwitchForParams_${id}`;
->>>>>>> 0ac8e30e
 
     return (
       <>
