--- conflicted
+++ resolved
@@ -346,11 +346,8 @@
             </label>
             <span className="flex-grow-1" />
             <span className="d-none d-sm-inline">{ this.state.errorMessage && errorMessage }</span>
-<<<<<<< HEAD
 
             {/* TODO コメント機能のとき、Slackボタンが適用しない問題は別タスク(gw 3282 slack button)に回す。Dark Mode 対応を先行する。 */}
-=======
->>>>>>> 358d90c3
             { this.state.hasSlackConfig
               && (
               <div className="form-inline align-self-center mr-md-2">
