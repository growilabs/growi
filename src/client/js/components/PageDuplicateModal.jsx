--- conflicted
+++ resolved
@@ -69,24 +69,12 @@
     setErrs(null);
 
     try {
-<<<<<<< HEAD
-      setErrorCode(null);
-      setErrorMessage(null);
-      const res = await appContainer.apiv3Post('/pages/duplicate', { pageId, pageNameInput });
-      const { result } = res;
-      window.location.href = encodeURI(`${result}?duplicated=${path}`);
-    }
-    catch (err) {
-      setErrorCode(err[0].code);
-      setErrorMessage(err[0].message);
-=======
-      const res = await appContainer.apiPost('/pages.duplicate', { page_id: pageId, new_path: pageNameInput });
+      const res = await appContainer.apiPost('/pages/duplicate', { page_id: pageId, new_path: pageNameInput });
       const { page } = res;
       window.location.href = encodeURI(`${page.path}?duplicated=${path}`);
     }
     catch (err) {
       setErrs(err);
->>>>>>> 50676132
     }
   }
 
