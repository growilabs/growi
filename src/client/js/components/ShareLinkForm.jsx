import React from 'react';
import PropTypes from 'prop-types';

import { withTranslation } from 'react-i18next';
import dateFnsFormat from 'date-fns/format';
import parse from 'date-fns/parse';

import { withUnstatedContainers } from './UnstatedUtils';

import { toastSuccess, toastError } from '../util/apiNotification';

import AppContainer from '../services/AppContainer';
import PageContainer from '../services/PageContainer';

class ShareLinkForm extends React.Component {

  constructor(props) {
    super(props);
    this.state = {
      expirationType: 'unlimited',
      numberOfDays: '7',
      description: '',
      customExpirationDate: dateFnsFormat(new Date(), 'yyyy-MM-dd'),
      customExpirationTime: dateFnsFormat(new Date(), 'hh:mm'),
    };

    this.handleChangeExpirationType = this.handleChangeExpirationType.bind(this);
    this.handleChangeNumberOfDays = this.handleChangeNumberOfDays.bind(this);
    this.handleChangeDescription = this.handleChangeDescription.bind(this);
    this.handleIssueShareLink = this.handleIssueShareLink.bind(this);
  }

  /**
   * change expirationType
   * @param {string} expirationType
   */
  handleChangeExpirationType(expirationType) {
    this.setState({ expirationType });
  }

  /**
   * change numberOfDays
   * @param {string} numberOfDays
   */
  handleChangeNumberOfDays(numberOfDays) {
    this.setState({ numberOfDays });
  }

  /**
   * change description
   * @param {string} description
   */
  handleChangeDescription(description) {
    this.setState({ description });
  }

  /**
   * change customExpirationDate
   * @param {date} customExpirationDate
   */
  handleChangeCustomExpirationDate(customExpirationDate) {
    this.setState({ customExpirationDate });
  }

  /**
   * change customExpirationTime
   * @param {date} customExpirationTime
   */
  handleChangeCustomExpirationTime(customExpirationTime) {
    this.setState({ customExpirationTime });
  }

  /**
   * Generate expiredAt by expirationType
   */
  generateExpired() {
    const { expirationType } = this.state;
    let expiredAt;

    if (expirationType === 'unlimited') {
      return null;
    }

    if (expirationType === 'numberOfDays') {
      const date = new Date();
      date.setDate(date.getDate() + Number(this.state.numberOfDays));
      expiredAt = date;
    }

    if (expirationType === 'custom') {
      const { customExpirationDate, customExpirationTime } = this.state;
      expiredAt = parse(`${customExpirationDate}T${customExpirationTime}`, "yyyy-MM-dd'T'HH:mm", new Date());
    }

    return expiredAt;
  }

  closeForm() {
    const { onCloseForm } = this.props;

    if (onCloseForm == null) {
      return;
    }
    onCloseForm();
  }

  async handleIssueShareLink() {
    const {
      t, appContainer, pageContainer,
    } = this.props;
    const { pageId } = pageContainer.state;
    const { description } = this.state;

    let expiredAt;

    try {
      expiredAt = this.generateExpired();
    }
    catch (err) {
      return toastError(err);
    }

    try {
      await appContainer.apiv3Post('/share-links/', { relatedPage: pageId, expiredAt, description });
      this.closeForm();
      toastSuccess(t('toaster.issue_share_link'));
    }
    catch (err) {
      toastError(err);
    }

  }

  renderExpirationTypeOptions() {
    const { expirationType } = this.state;
    const { t } = this.props;

    return (
      <div className="form-group row">
        <label htmlFor="inputDesc" className="col-md-5 col-form-label">{t('share_links.expire')}</label>
        <div className="col-md-7">


          <div className="custom-control custom-radio form-group ">
            <input
              type="radio"
              className="custom-control-input"
              id="customRadio1"
              name="expirationType"
              value="customRadio1"
              checked={expirationType === 'unlimited'}
              onChange={() => { this.handleChangeExpirationType('unlimited') }}
            />
            <label className="custom-control-label" htmlFor="customRadio1">{t('share_links.Unlimited')}</label>
          </div>

          <div className="custom-control custom-radio  form-group">
            <input
              type="radio"
              className="custom-control-input"
              id="customRadio2"
              value="customRadio2"
              checked={expirationType === 'numberOfDays'}
              onChange={() => { this.handleChangeExpirationType('numberOfDays') }}
              name="expirationType"
            />
            <label className="custom-control-label" htmlFor="customRadio2">
              <div className="row align-items-center m-0">
                <input
                  type="number"
                  min="1"
                  className="col-4"
                  name="expirationType"
                  value={this.state.numberOfDays}
                  onFocus={() => { this.handleChangeExpirationType('numberOfDays') }}
                  onChange={e => this.handleChangeNumberOfDays(Number(e.target.value))}
                />
                <span className="col-auto">{t('share_links.Days')}</span>
              </div>
            </label>
          </div>

          <div className="custom-control custom-radio form-group text-nowrap mb-0">
            <input
              type="radio"
              className="custom-control-input"
              id="customRadio3"
              name="expirationType"
              value="customRadio3"
              checked={expirationType === 'custom'}
              onChange={() => { this.handleChangeExpirationType('custom') }}
            />
            <label className="custom-control-label" htmlFor="customRadio3">
              {t('share_links.Custom')}
            </label>
            <div className="d-inline-flex flex-wrap">
              <input
                type="date"
                className="ml-3 mb-2"
                name="customExpirationDate"
                value={this.state.customExpirationDate}
                onFocus={() => { this.handleChangeExpirationType('custom') }}
                onChange={e => this.handleChangeCustomExpirationDate(e.target.value)}
              />
              <input
<<<<<<< HEAD
                type="time"
                className="ml-3 mb-2"
                name="customExpiration"
                value={this.state.customExpirationTime}
                onFocus={() => { this.handleChangeExpirationType('custom') }}
                onChange={e => this.handleChangeCustomExpirationTime(e.target.value)}
=======
                type="number"
                className="col-4"
                name="expirationType"
                value={this.state.numberOfDays}
                onFocus={() => { this.handleChangeExpirationType('numberOfDays') }}
                onChange={e => this.handleChangeNumberOfDays(e.target.value)}
>>>>>>> 273d0cbd
              />
            </div>
          </div>
        </div>
      </div>
    );
  }

  renderDescriptionForm() {
    const { t } = this.props;
    return (
      <div className="form-group row">
        <label htmlFor="inputDesc" className="col-md-5 col-form-label">{t('share_links.description')}</label>
        <div className="col-md-4">
          <input
            type="text"
            className="form-control"
            id="inputDesc"
            placeholder={t('share_links.enter_desc')}
            value={this.state.description}
            onChange={e => this.handleChangeDescription(e.target.value)}
          />
        </div>
      </div>
    );
  }

  render() {
    const { t } = this.props;
    return (

      <div className="share-link-form  p-3">
        <h3 className="grw-modal-head pb-2"> { t('share_links.Share_settings') }</h3>
        <div className=" p-3">
          {this.renderExpirationTypeOptions()}
          {this.renderDescriptionForm()}
          {/* <div className="text-right">
          </div> */}
          <button type="button" className="btn btn-primary d-block mx-auto px-5" onClick={this.handleIssueShareLink}>
            {t('share_links.Issue')}
          </button>
        </div>
      </div>
    );
  }

}

const ShareLinkFormWrapper = withUnstatedContainers(ShareLinkForm, [AppContainer, PageContainer]);

ShareLinkForm.propTypes = {
  t: PropTypes.func.isRequired, // i18next
  appContainer: PropTypes.instanceOf(AppContainer).isRequired,
  pageContainer: PropTypes.instanceOf(PageContainer).isRequired,

  onCloseForm: PropTypes.func,
};

export default withTranslation()(ShareLinkFormWrapper);<|MERGE_RESOLUTION|>--- conflicted
+++ resolved
@@ -203,21 +203,12 @@
                 onChange={e => this.handleChangeCustomExpirationDate(e.target.value)}
               />
               <input
-<<<<<<< HEAD
                 type="time"
                 className="ml-3 mb-2"
                 name="customExpiration"
                 value={this.state.customExpirationTime}
                 onFocus={() => { this.handleChangeExpirationType('custom') }}
                 onChange={e => this.handleChangeCustomExpirationTime(e.target.value)}
-=======
-                type="number"
-                className="col-4"
-                name="expirationType"
-                value={this.state.numberOfDays}
-                onFocus={() => { this.handleChangeExpirationType('numberOfDays') }}
-                onChange={e => this.handleChangeNumberOfDays(e.target.value)}
->>>>>>> 273d0cbd
               />
             </div>
           </div>
