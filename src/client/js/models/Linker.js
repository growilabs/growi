--- conflicted
+++ resolved
@@ -26,13 +26,6 @@
   }
 
   generateMarkdownText() {
-<<<<<<< HEAD
-=======
-    if (this.label === '') {
-      this.label = this.link;
-    }
-
->>>>>>> c3c55f88
     if (this.type === Linker.types.pukiwikiLink) {
       if (this.label === this.link) return `[[${this.link}]]`;
       return `[[${this.label}>${this.link}]]`;
