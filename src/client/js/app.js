/* eslint-disable max-len */

import React from 'react';
import ReactDOM from 'react-dom';
import { I18nextProvider } from 'react-i18next';
import * as toastr from 'toastr';

import loggerFactory from '@alias/logger';
import Xss from '@commons/service/xss';
import * as entities from 'entities';
import i18nFactory from './i18n';


import Crowi from './util/Crowi';
// import CrowiRenderer from './util/CrowiRenderer';
import GrowiRenderer from './util/GrowiRenderer';

import HeaderSearchBox from './components/HeaderSearchBox';
import SearchPage from './components/SearchPage';
import PageEditor from './components/PageEditor';
// eslint-disable-next-line import/no-duplicates
import OptionsSelector from './components/PageEditor/OptionsSelector';
// eslint-disable-next-line import/no-duplicates
import { EditorOptions, PreviewOptions } from './components/PageEditor/OptionsSelector';
import SavePageControls from './components/SavePageControls';
import PageEditorByHackmd from './components/PageEditorByHackmd';
import Page from './components/Page';
import PageHistory from './components/PageHistory';
import PageComments from './components/PageComments';
import CommentForm from './components/PageComment/CommentForm';
import PageAttachment from './components/PageAttachment';
import PageStatusAlert from './components/PageStatusAlert';
import RevisionPath from './components/Page/RevisionPath';
// TODO GC-1430 activate
// import PageTagForm from './components/PageTagForm';
import RevisionUrl from './components/Page/RevisionUrl';
import BookmarkButton from './components/BookmarkButton';
import LikeButton from './components/LikeButton';
import PagePathAutoComplete from './components/PagePathAutoComplete';
import RecentCreated from './components/RecentCreated/RecentCreated';
import UserPictureList from './components/Common/UserPictureList';

import CustomCssEditor from './components/Admin/CustomCssEditor';
import CustomScriptEditor from './components/Admin/CustomScriptEditor';
import CustomHeaderEditor from './components/Admin/CustomHeaderEditor';
import AdminRebuildSearch from './components/Admin/AdminRebuildSearch';


const logger = loggerFactory('growi:app');

if (!window) {
  window = {};
}

const userlang = $('body').data('userlang');
const i18n = i18nFactory(userlang);

// setup xss library
const xss = new Xss();
window.xss = xss;

const mainContent = document.querySelector('#content-main');
let pageId = null;
let pageRevisionId = null;
let pageRevisionCreatedAt = null;
let pageRevisionIdHackmdSynced = null;
let hasDraftOnHackmd = false;
let pageIdOnHackmd = null;
let pagePath;
let pageContent = '';
let markdown = '';
let slackChannels;
<<<<<<< HEAD
let currentPageTags = [];
let newPageTags = [];
=======
// TODO GC-1430 activate
// const currentPageTags = '';
// let newPageTags = '';
>>>>>>> cc1261fe
if (mainContent !== null) {
  pageId = mainContent.getAttribute('data-page-id') || null;
  pageRevisionId = mainContent.getAttribute('data-page-revision-id');
  pageRevisionCreatedAt = +mainContent.getAttribute('data-page-revision-created');
  pageRevisionIdHackmdSynced = mainContent.getAttribute('data-page-revision-id-hackmd-synced') || null;
  pageIdOnHackmd = mainContent.getAttribute('data-page-id-on-hackmd') || null;
  hasDraftOnHackmd = !!mainContent.getAttribute('data-page-has-draft-on-hackmd');
  pagePath = mainContent.attributes['data-path'].value;
  slackChannels = mainContent.getAttribute('data-slack-channels') || '';
  const rawText = document.getElementById('raw-text-original');
  if (rawText) {
    pageContent = rawText.innerHTML;
  }
  markdown = entities.decodeHTML(pageContent);
}
const isLoggedin = document.querySelector('.main-container.nologin') == null;

// FIXME
const crowi = new Crowi({
  me: $('body').data('current-username'),
  isAdmin: $('body').data('is-admin'),
  csrfToken: $('body').data('csrftoken'),
}, window);
window.crowi = crowi;
crowi.setConfig(JSON.parse(document.getElementById('crowi-context-hydrate').textContent || '{}'));
if (isLoggedin) {
  crowi.fetchUsers();
}
const socket = crowi.getWebSocket();
const socketClientId = crowi.getSocketClientId();

const crowiRenderer = new GrowiRenderer(crowi, null, {
  mode: 'page',
  isAutoSetup: false, // manually setup because plugins may configure it
  renderToc: crowi.getCrowiForJquery().renderTocContent, // function for rendering Table Of Contents
});
window.crowiRenderer = crowiRenderer;

// FIXME
const isEnabledPlugins = $('body').data('plugin-enabled');
if (isEnabledPlugins) {
  const crowiPlugin = window.crowiPlugin;
  crowiPlugin.installAll(crowi, crowiRenderer);
}

/**
 * get new tags from page tag form
 * @param {String} tags new tags [TODO] String -> Array
 */
// TODO GC-1430 activate
// const getNewPageTags = function(tags) {
//   newPageTags = tags;
// };

/**
 * component store
 */
const componentInstances = {};

/**
 * save success handler when reloading is not needed
 * @param {object} page Page instance
 */
const saveWithShortcutSuccessHandler = function(page) {
  const editorMode = crowi.getCrowiForJquery().getCurrentEditorMode();

  // show toastr
  toastr.success(undefined, 'Saved successfully', {
    closeButton: true,
    progressBar: true,
    newestOnTop: false,
    showDuration: '100',
    hideDuration: '100',
    timeOut: '1200',
    extendedTimeOut: '150',
  });

  pageId = page._id;
  pageRevisionId = page.revision._id;
  pageRevisionIdHackmdSynced = page.revisionHackmdSynced;

  // set page id to SavePageControls
  componentInstances.savePageControls.setPageId(pageId);

  // Page component
  if (componentInstances.page != null) {
    componentInstances.page.setMarkdown(page.revision.body);
  }
  // PageEditor component
  if (componentInstances.pageEditor != null) {
    const updateEditorValue = (editorMode !== 'builtin');
    componentInstances.pageEditor.setMarkdown(page.revision.body, updateEditorValue);
  }
  // PageEditorByHackmd component
  if (componentInstances.pageEditorByHackmd != null) {
    // clear state of PageEditorByHackmd
    componentInstances.pageEditorByHackmd.clearRevisionStatus(pageRevisionId, pageRevisionIdHackmdSynced);
    // reset
    if (editorMode !== 'hackmd') {
      componentInstances.pageEditorByHackmd.setMarkdown(page.revision.body, false);
      componentInstances.pageEditorByHackmd.reset();
    }
  }
  // PageStatusAlert component
  const pageStatusAlert = componentInstances.pageStatusAlert;
  // clear state of PageStatusAlert
  if (componentInstances.pageStatusAlert != null) {
    pageStatusAlert.clearRevisionStatus(pageRevisionId, pageRevisionIdHackmdSynced);
  }

  // hidden input
  $('input[name="revision_id"]').val(pageRevisionId);
};

const errorHandler = function(error) {
  toastr.error(error.message, 'Error occured', {
    closeButton: true,
    progressBar: true,
    newestOnTop: false,
    showDuration: '100',
    hideDuration: '100',
    timeOut: '3000',
  });
};

const saveWithShortcut = function(markdown) {
  const editorMode = crowi.getCrowiForJquery().getCurrentEditorMode();

  let revisionId = pageRevisionId;
  // get options
  const options = componentInstances.savePageControls.getCurrentOptionsToSave();
  options.socketClientId = socketClientId;
  // TODO GC-1430 activate
  // options.pageTags = newPageTags;

  if (editorMode === 'hackmd') {
    // set option to sync
    options.isSyncRevisionToHackmd = true;
    // use revisionId of PageEditorByHackmd
    revisionId = componentInstances.pageEditorByHackmd.getRevisionIdHackmdSynced();
  }

  let promise;
  if (pageId == null) {
    promise = crowi.createPage(pagePath, markdown, options);
  }
  else {
    promise = crowi.updatePage(pageId, revisionId, markdown, options);
  }

  promise
    .then(saveWithShortcutSuccessHandler)
    .catch(errorHandler);
};

const saveWithSubmitButtonSuccessHandler = function() {
  crowi.clearDraft(pagePath);
  window.location.href = pagePath;
};

const saveWithSubmitButton = function(submitOpts) {
  const editorMode = crowi.getCrowiForJquery().getCurrentEditorMode();
  if (editorMode == null) {
    // do nothing
    return;
  }

  let revisionId = pageRevisionId;
  // get options
  const options = componentInstances.savePageControls.getCurrentOptionsToSave();
  options.socketClientId = socketClientId;
  // TODO GC-1430 activate
  // options.pageTags = newPageTags;

  // set 'submitOpts.overwriteScopesOfDescendants' to options
  options.overwriteScopesOfDescendants = submitOpts ? !!submitOpts.overwriteScopesOfDescendants : false;

  let promise;
  if (editorMode === 'hackmd') {
    // get markdown
    promise = componentInstances.pageEditorByHackmd.getMarkdown();
    // use revisionId of PageEditorByHackmd
    revisionId = componentInstances.pageEditorByHackmd.getRevisionIdHackmdSynced();
    // set option to sync
    options.isSyncRevisionToHackmd = true;
  }
  else {
    // get markdown
    promise = Promise.resolve(componentInstances.pageEditor.getMarkdown());
  }
  // create or update
  if (pageId == null) {
    promise = promise.then((markdown) => {
      return crowi.createPage(pagePath, markdown, options);
    });
  }
  else {
    promise = promise.then((markdown) => {
      return crowi.updatePage(pageId, revisionId, markdown, options);
    });
  }

  promise
    .then(saveWithSubmitButtonSuccessHandler)
    .catch(errorHandler);
};

// setup renderer after plugins are installed
crowiRenderer.setup();

// restore draft when the first time to edit
const draft = crowi.findDraft(pagePath);
if (!pageRevisionId && draft != null) {
  markdown = draft;
}

/**
 * define components
 *  key: id of element
 *  value: React Element
 */
const componentMappings = {
  'search-top': <I18nextProvider i18n={i18n}><HeaderSearchBox crowi={crowi} /></I18nextProvider>,
  'search-sidebar': <HeaderSearchBox crowi={crowi} />,
  'search-page': <I18nextProvider i18n={i18n}><SearchPage crowi={crowi} crowiRenderer={crowiRenderer} /></I18nextProvider>,

  // 'revision-history': <PageHistory pageId={pageId} />,
  'bookmark-button': <BookmarkButton pageId={pageId} crowi={crowi} />,
  'bookmark-button-lg': <BookmarkButton pageId={pageId} crowi={crowi} size="lg" />,

  'create-page-name-input': <PagePathAutoComplete crowi={crowi} initializedPath={pagePath} addTrailingSlash />,
  'rename-page-name-input': <PagePathAutoComplete crowi={crowi} initializedPath={pagePath} />,
  'duplicate-page-name-input': <PagePathAutoComplete crowi={crowi} initializedPath={pagePath} />,

};
// additional definitions if data exists
if (pageId) {
  componentMappings['page-comments-list'] = <PageComments pageId={pageId} revisionId={pageRevisionId} revisionCreatedAt={pageRevisionCreatedAt} crowi={crowi} crowiOriginRenderer={crowiRenderer} />;
  componentMappings['page-attachment'] = <PageAttachment pageId={pageId} markdown={markdown} crowi={crowi} />;
  // componentMappings['page-tag'] = <PageTagForm crowi={crowi} defaultPageTags={currentPageTags} handleSubmit={getNewPageTags} />; // [pagetag]
}
if (pagePath) {
  componentMappings.page = <Page crowi={crowi} crowiRenderer={crowiRenderer} markdown={markdown} pagePath={pagePath} showHeadEditButton onSaveWithShortcut={saveWithShortcut} />;
  componentMappings['revision-path'] = <RevisionPath pagePath={pagePath} crowi={crowi} />;
  componentMappings['revision-url'] = <RevisionUrl pageId={pageId} pagePath={pagePath} />;
}

Object.keys(componentMappings).forEach((key) => {
  const elem = document.getElementById(key);
  if (elem) {
    componentInstances[key] = ReactDOM.render(componentMappings[key], elem);
  }
});

// set page if exists
if (componentInstances.page != null) {
  crowi.setPage(componentInstances.page);
}

// render LikeButton
const likeButtonElem = document.getElementById('like-button');
if (likeButtonElem) {
  const isLiked = likeButtonElem.dataset.liked === 'true';
  ReactDOM.render(
    <LikeButton crowi={crowi} pageId={pageId} isLiked={isLiked} />,
    likeButtonElem,
  );
}

// render UserPictureList for seen-user-list
const seenUserListElem = document.getElementById('seen-user-list');
if (seenUserListElem) {
  const userIdsStr = seenUserListElem.dataset.userIds;
  const userIds = userIdsStr.split(',');
  ReactDOM.render(
    <UserPictureList crowi={crowi} userIds={userIds} />,
    seenUserListElem,
  );
}
// render UserPictureList for liker-list
const likerListElem = document.getElementById('liker-list');
if (likerListElem) {
  const userIdsStr = likerListElem.dataset.userIds;
  const userIds = userIdsStr.split(',');
  ReactDOM.render(
    <UserPictureList crowi={crowi} userIds={userIds} />,
    likerListElem,
  );
}

// render SavePageControls
let savePageControls = null;
const savePageControlsElem = document.getElementById('save-page-controls');
if (savePageControlsElem) {
  const grant = +savePageControlsElem.dataset.grant;
  const grantGroupId = savePageControlsElem.dataset.grantGroup;
  const grantGroupName = savePageControlsElem.dataset.grantGroupName;
  ReactDOM.render(
    <I18nextProvider i18n={i18n}>
      <SavePageControls
        crowi={crowi}
        onSubmit={saveWithSubmitButton}
        ref={(elem) => {
            if (savePageControls == null) {
              savePageControls = elem.getWrappedInstance();
            }
          }}
        pageId={pageId}
        pagePath={pagePath}
        slackChannels={slackChannels}
        grant={grant}
        grantGroupId={grantGroupId}
        grantGroupName={grantGroupName}
      />
    </I18nextProvider>,
    savePageControlsElem,
  );
  componentInstances.savePageControls = savePageControls;
}

const recentCreatedControlsElem = document.getElementById('user-created-list');
if (recentCreatedControlsElem) {
  let limit = crowi.getConfig().recentCreatedLimit;
  if (limit == null) {
    limit = 10;
  }
  ReactDOM.render(
    <RecentCreated crowi={crowi} pageId={pageId} limit={limit}>

    </RecentCreated>, document.getElementById('user-created-list'),
  );
}

/*
 * HackMD Editor
 */
// render PageEditorWithHackmd
let pageEditorByHackmd = null;
const pageEditorWithHackmdElem = document.getElementById('page-editor-with-hackmd');
if (pageEditorWithHackmdElem) {
  pageEditorByHackmd = ReactDOM.render(
    <PageEditorByHackmd
      crowi={crowi}
      pageId={pageId}
      revisionId={pageRevisionId}
      pageIdOnHackmd={pageIdOnHackmd}
      revisionIdHackmdSynced={pageRevisionIdHackmdSynced}
      hasDraftOnHackmd={hasDraftOnHackmd}
      markdown={markdown}
      onSaveWithShortcut={saveWithShortcut}
    />,
    pageEditorWithHackmdElem,
  );
  componentInstances.pageEditorByHackmd = pageEditorByHackmd;
}


/*
 * PageEditor
 */
let pageEditor = null;
const editorOptions = new EditorOptions(crowi.editorOptions);
const previewOptions = new PreviewOptions(crowi.previewOptions);
// render PageEditor
const pageEditorElem = document.getElementById('page-editor');
if (pageEditorElem) {
  pageEditor = ReactDOM.render(
    <PageEditor
      crowi={crowi}
      crowiRenderer={crowiRenderer}
      pageId={pageId}
      revisionId={pageRevisionId}
      pagePath={pagePath}
      markdown={markdown}
      editorOptions={editorOptions}
      previewOptions={previewOptions}
      onSaveWithShortcut={saveWithShortcut}
    />,
    pageEditorElem,
  );
  componentInstances.pageEditor = pageEditor;
  // set refs for setCaretLine/forceToFocus when tab is changed
  crowi.setPageEditor(pageEditor);
}

// render comment form
const writeCommentElem = document.getElementById('page-comment-write');
if (writeCommentElem) {
  const pageCommentsElem = componentInstances['page-comments-list'];
  const postCompleteHandler = (comment) => {
    if (pageCommentsElem != null) {
      pageCommentsElem.retrieveData();
    }
  };
  ReactDOM.render(
    <CommentForm
      crowi={crowi}
      crowiOriginRenderer={crowiRenderer}
      pageId={pageId}
      pagePath={pagePath}
      revisionId={pageRevisionId}
      onPostComplete={postCompleteHandler}
      editorOptions={editorOptions}
      slackChannels={slackChannels}
    />,
    writeCommentElem,
  );
}

// render OptionsSelector
const pageEditorOptionsSelectorElem = document.getElementById('page-editor-options-selector');
if (pageEditorOptionsSelectorElem) {
  ReactDOM.render(
    <I18nextProvider i18n={i18n}>
      <OptionsSelector
        crowi={crowi}
        editorOptions={editorOptions}
        previewOptions={previewOptions}
        onChange={(newEditorOptions, newPreviewOptions) => { // set onChange event handler
          // set options
          pageEditor.setEditorOptions(newEditorOptions);
          pageEditor.setPreviewOptions(newPreviewOptions);
          // save
          crowi.saveEditorOptions(newEditorOptions);
          crowi.savePreviewOptions(newPreviewOptions);
        }}
      />
    </I18nextProvider>,
    pageEditorOptionsSelectorElem,
  );
}

// render PageStatusAlert
let pageStatusAlert = null;
const pageStatusAlertElem = document.getElementById('page-status-alert');
if (pageStatusAlertElem) {
  ReactDOM.render(
    <I18nextProvider i18n={i18n}>
      <PageStatusAlert
        crowi={crowi}
        ref={(elem) => {
            if (pageStatusAlert == null) {
              pageStatusAlert = elem.getWrappedInstance();
            }
          }}
        revisionId={pageRevisionId}
        revisionIdHackmdSynced={pageRevisionIdHackmdSynced}
        hasDraftOnHackmd={hasDraftOnHackmd}
      />
    </I18nextProvider>,
    pageStatusAlertElem,
  );
  componentInstances.pageStatusAlert = pageStatusAlert;
}

// render for admin
const customCssEditorElem = document.getElementById('custom-css-editor');
if (customCssEditorElem != null) {
  // get input[type=hidden] element
  const customCssInputElem = document.getElementById('inputCustomCss');

  ReactDOM.render(
    <CustomCssEditor inputElem={customCssInputElem} />,
    customCssEditorElem,
  );
}
const customScriptEditorElem = document.getElementById('custom-script-editor');
if (customScriptEditorElem != null) {
  // get input[type=hidden] element
  const customScriptInputElem = document.getElementById('inputCustomScript');

  ReactDOM.render(
    <CustomScriptEditor inputElem={customScriptInputElem} />,
    customScriptEditorElem,
  );
}
const customHeaderEditorElem = document.getElementById('custom-header-editor');
if (customHeaderEditorElem != null) {
  // get input[type=hidden] element
  const customHeaderInputElem = document.getElementById('inputCustomHeader');

  ReactDOM.render(
    <CustomHeaderEditor inputElem={customHeaderInputElem} />,
    customHeaderEditorElem,
  );
}
const adminRebuildSearchElem = document.getElementById('admin-rebuild-search');
if (adminRebuildSearchElem != null) {
  ReactDOM.render(
    <AdminRebuildSearch crowi={crowi} />,
    adminRebuildSearchElem,
  );
}

// notification from websocket
function updatePageStatusAlert(page, user) {
  const pageStatusAlert = componentInstances.pageStatusAlert;
  if (pageStatusAlert != null) {
    const revisionId = page.revision._id;
    const revisionIdHackmdSynced = page.revisionHackmdSynced;
    pageStatusAlert.setRevisionId(revisionId, revisionIdHackmdSynced);
    pageStatusAlert.setLastUpdateUsername(user.name);
  }
}
socket.on('page:create', (data) => {
  // skip if triggered myself
  if (data.socketClientId != null && data.socketClientId === socketClientId) {
    return;
  }

  logger.debug({ obj: data }, `websocket on 'page:create'`); // eslint-disable-line quotes

  // update PageStatusAlert
  if (data.page.path === pagePath) {
    updatePageStatusAlert(data.page, data.user);
  }
});
socket.on('page:update', (data) => {
  // skip if triggered myself
  if (data.socketClientId != null && data.socketClientId === socketClientId) {
    return;
  }

  logger.debug({ obj: data }, `websocket on 'page:update'`); // eslint-disable-line quotes

  if (data.page.path === pagePath) {
    // update PageStatusAlert
    updatePageStatusAlert(data.page, data.user);
    // update PageEditorByHackmd
    const pageEditorByHackmd = componentInstances.pageEditorByHackmd;
    if (pageEditorByHackmd != null) {
      const page = data.page;
      pageEditorByHackmd.setRevisionId(page.revision._id, page.revisionHackmdSynced);
      pageEditorByHackmd.setHasDraftOnHackmd(data.page.hasDraftOnHackmd);
    }
  }
});
socket.on('page:delete', (data) => {
  // skip if triggered myself
  if (data.socketClientId != null && data.socketClientId === socketClientId) {
    return;
  }

  logger.debug({ obj: data }, `websocket on 'page:delete'`); // eslint-disable-line quotes

  // update PageStatusAlert
  if (data.page.path === pagePath) {
    updatePageStatusAlert(data.page, data.user);
  }
});
socket.on('page:editingWithHackmd', (data) => {
  // skip if triggered myself
  if (data.socketClientId != null && data.socketClientId === socketClientId) {
    return;
  }

  logger.debug({ obj: data }, `websocket on 'page:editingWithHackmd'`); // eslint-disable-line quotes

  if (data.page.path === pagePath) {
    // update PageStatusAlert
    const pageStatusAlert = componentInstances.pageStatusAlert;
    if (pageStatusAlert != null) {
      pageStatusAlert.setHasDraftOnHackmd(data.page.hasDraftOnHackmd);
    }
    // update PageEditorByHackmd
    const pageEditorByHackmd = componentInstances.pageEditorByHackmd;
    if (pageEditorByHackmd != null) {
      pageEditorByHackmd.setHasDraftOnHackmd(data.page.hasDraftOnHackmd);
    }
  }
});

// うわーもうー (commented by Crowi team -- 2018.03.23 Yuki Takei)
$('a[data-toggle="tab"][href="#revision-history"]').on('show.bs.tab', () => {
  ReactDOM.render(
    <I18nextProvider i18n={i18n}>
      <PageHistory pageId={pageId} crowi={crowi} />
    </I18nextProvider>, document.getElementById('revision-history'),
  );
});<|MERGE_RESOLUTION|>--- conflicted
+++ resolved
@@ -70,14 +70,9 @@
 let pageContent = '';
 let markdown = '';
 let slackChannels;
-<<<<<<< HEAD
-let currentPageTags = [];
-let newPageTags = [];
-=======
 // TODO GC-1430 activate
-// const currentPageTags = '';
-// let newPageTags = '';
->>>>>>> cc1261fe
+// const currentPageTags = [];
+// let newPageTags = [];
 if (mainContent !== null) {
   pageId = mainContent.getAttribute('data-page-id') || null;
   pageRevisionId = mainContent.getAttribute('data-page-revision-id');
