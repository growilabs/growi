--- conflicted
+++ resolved
@@ -27,10 +27,6 @@
 import Page from './components/Page';
 import PageHistory from './components/PageHistory';
 import PageComments from './components/PageComments';
-<<<<<<< HEAD
-=======
-import CommentContainer from './components/PageComment/CommentContainer';
->>>>>>> 06aaa289
 import CommentEditorLazyRenderer from './components/PageComment/CommentEditorLazyRenderer';
 import PageAttachment from './components/PageAttachment';
 import PageStatusAlert from './components/PageStatusAlert';
@@ -121,13 +117,9 @@
 window.crowiRenderer = crowiRenderer;
 
 // create unstated container instance
-<<<<<<< HEAD
-const pageContainer = new PageContainer();
-const commentContainer = new CommentContainer(crowi, pageContainer);
+const pageContainer = new PageContainer(appContainer);
+const commentContainer = new CommentContainer(appContainer);
 const editorContainer = new EditorContainer(appContainer, defaultEditorOptions, defaultPreviewOptions);
-=======
-const commentContainer = new CommentContainer(crowi, pageId, pagePath, pageRevisionId);
->>>>>>> 06aaa289
 
 // FIXME
 const isEnabledPlugins = $('body').data('plugin-enabled');
@@ -302,8 +294,6 @@
   markdown = draft;
 }
 
-const pageEditorOptions = new EditorOptions(crowi.editorOptions);
-
 /**
  * define components
  *  key: id of element
@@ -327,32 +317,14 @@
 };
 
 // additional definitions if data exists
-let pageComments = null;
 if (pageId) {
   componentMappings['page-comments-list'] = (
     <I18nextProvider i18n={i18n}>
-<<<<<<< HEAD
-      <Provider inject={[commentContainer, editorContainer]}>
-=======
-      <Provider inject={[commentContainer]}>
->>>>>>> 06aaa289
+      <Provider inject={[appContainer, commentContainer, editorContainer]}>
         <PageComments
-          ref={(elem) => {
-            if (pageComments == null) {
-              pageComments = elem;
-            }
-          }}
           revisionCreatedAt={pageRevisionCreatedAt}
-          pageId={pageId}
-          pagePath={pagePath}
-<<<<<<< HEAD
-=======
-          editorOptions={pageEditorOptions}
->>>>>>> 06aaa289
           slackChannels={slackChannels}
-          crowi={crowi}
           crowiOriginRenderer={crowiRenderer}
-          revisionId={pageRevisionId}
         />
       </Provider>
     </I18nextProvider>
@@ -516,19 +488,11 @@
 const writeCommentElem = document.getElementById('page-comment-write');
 if (writeCommentElem) {
   ReactDOM.render(
-<<<<<<< HEAD
     <Provider inject={[commentContainer, editorContainer]}>
-=======
-    <Provider inject={[commentContainer]}>
->>>>>>> 06aaa289
       <I18nextProvider i18n={i18n}>
         <CommentEditorLazyRenderer
           crowi={crowi}
           crowiOriginRenderer={crowiRenderer}
-<<<<<<< HEAD
-=======
-          editorOptions={pageEditorOptions}
->>>>>>> 06aaa289
           slackChannels={slackChannels}
         >
         </CommentEditorLazyRenderer>
