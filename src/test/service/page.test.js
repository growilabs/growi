--- conflicted
+++ resolved
@@ -447,15 +447,12 @@
     test('duplicateDescendants()', async() => {
       await crowi.pageService.duplicateDescendants([parentForDuplicate], testUser1, parentForDuplicate.path, '/newPathPrefix');
 
-<<<<<<< HEAD
       const insertedPage = await Page.findOne({ path: '/newPathPrefix' });
 
       expect([insertedPage]).toHaveLength(1);
     });
 
-    test('duplicateTags()', async() => {
-      expect(3).toBe(3);
-=======
+
     test('duplicateTags()', async() => {
       const pageIdMapping = {
         [parentForDuplicate._id]: '60110bdd85339d7dc732dddd',
@@ -509,7 +506,6 @@
       expect(pageEventSpy).toHaveBeenCalledWith('delete', parentForDelete1, testUser2, socketClientId);
       expect(pageEventSpy).toHaveBeenCalledWith('create', resultPage, testUser2, socketClientId);
 
->>>>>>> 9e36510d
     });
 
     test('delete page with isRecursively', async() => {
