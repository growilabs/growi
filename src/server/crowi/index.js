

const debug = require('debug')('growi:crowi');
const logger = require('@alias/logger')('growi:crowi');
const pkg = require('@root/package.json');
const InterceptorManager = require('@commons/service/interceptor-manager');
const CdnResourcesService = require('@commons/service/cdn-resources-service');
const Xss = require('@commons/service/xss');
const { getMongoUri, mongoOptions } = require('@commons/util/mongoose-utils');

const path = require('path');

const sep = path.sep;

const mongoose = require('mongoose');

const models = require('../models');

const PluginService = require('../plugins/plugin.service');

function Crowi(rootdir) {
  const self = this;

  this.version = pkg.version;
  this.runtimeVersions = undefined; // initialized by scanRuntimeVersions()

  this.rootDir = rootdir;
  this.pluginDir = path.join(this.rootDir, 'node_modules') + sep;
  this.publicDir = path.join(this.rootDir, 'public') + sep;
  this.libDir = path.join(this.rootDir, 'src/server') + sep;
  this.eventsDir = path.join(this.libDir, 'events') + sep;
  this.viewsDir = path.join(this.libDir, 'views') + sep;
  this.resourceDir = path.join(this.rootDir, 'resource') + sep;
  this.localeDir = path.join(this.resourceDir, 'locales') + sep;
  this.tmpDir = path.join(this.rootDir, 'tmp') + sep;
  this.cacheDir = path.join(this.tmpDir, 'cache');

  this.config = {};
  this.configManager = null;
  this.mailService = null;
  this.passportService = null;
  this.globalNotificationService = null;
  this.slackNotificationService = null;
  this.xssService = null;
  this.aclService = null;
  this.appService = null;
  this.fileUploadService = null;
  this.restQiitaAPIService = null;
  this.growiBridgeService = null;
  this.exportService = null;
  this.importService = null;
  this.searchService = null;
  this.cdnResourcesService = new CdnResourcesService();
  this.interceptorManager = new InterceptorManager();
  this.xss = new Xss();

  this.tokens = null;

  this.models = {};

  this.env = process.env;
  this.node_env = this.env.NODE_ENV || 'development';

  this.port = this.env.PORT || 3000;

  this.events = {
    user: new (require(`${self.eventsDir}user`))(this),
    page: new (require(`${self.eventsDir}page`))(this),
    search: new (require(`${self.eventsDir}search`))(this),
    bookmark: new (require(`${self.eventsDir}bookmark`))(this),
    tag: new (require(`${self.eventsDir}tag`))(this),
    admin: new (require(`${self.eventsDir}admin`))(this),
  };
}

Crowi.prototype.init = async function() {
  await this.setupDatabase();
  await this.setupModels();
  await this.setupSessionConfig();
  await this.setupConfigManager();

  // customizeService depends on AppService and XssService
  // passportService depends on appService
  // slack depends on setUpSlacklNotification
  // export and import depends on setUpGrowiBridge
  await Promise.all([
    this.setUpApp(),
    this.setUpXss(),
    this.setUpSlacklNotification(),
    this.setUpGrowiBridge(),
  ]);

  await Promise.all([
    this.scanRuntimeVersions(),
    this.setupPassport(),
    this.setupSearcher(),
    this.setupMailer(),
    this.setupSlack(),
    this.setupCsrf(),
    this.setUpFileUpload(),
    this.setUpAcl(),
    this.setUpCustomize(),
    this.setUpRestQiitaAPI(),
    this.setupUserGroup(),
    this.setupExport(),
    this.setupImport(),
  ]);

  // globalNotification depends on slack and mailer
  await Promise.all([
    this.setUpGlobalNotification(),
  ]);
};

Crowi.prototype.initForTest = async function() {
  await this.setupModels();
  await this.setupConfigManager();

  // // customizeService depends on AppService and XssService
  // // passportService depends on appService
  // // slack depends on setUpSlacklNotification
  await Promise.all([
    this.setUpApp(),
    // this.setUpXss(),
    // this.setUpSlacklNotification(),
    // this.setUpGrowiBridge(),
  ]);

  await Promise.all([
    // this.scanRuntimeVersions(),
    this.setupPassport(),
    // this.setupSearcher(),
    // this.setupMailer(),
    // this.setupSlack(),
    // this.setupCsrf(),
    // this.setUpFileUpload(),
    this.setUpAcl(),
    // this.setUpCustomize(),
    // this.setUpRestQiitaAPI(),
    // this.setupUserGroup(),
    // this.setupExport(),
    // this.setupImport(),
  ]);

  // globalNotification depends on slack and mailer
  // await Promise.all([
  //   this.setUpGlobalNotification(),
  // ]);
};

Crowi.prototype.isPageId = function(pageId) {
  if (!pageId) {
    return false;
  }

  if (typeof pageId === 'string' && pageId.match(/^[\da-f]{24}$/)) {
    return true;
  }

  return false;
};

Crowi.prototype.setConfig = function(config) {
  this.config = config;
};

Crowi.prototype.getConfig = function() {
  return this.config;
};

Crowi.prototype.getEnv = function() {
  return this.env;
};

// getter/setter of model instance
//
Crowi.prototype.model = function(name, model) {
  if (model != null) {
    this.models[name] = model;
  }

  return this.models[name];
};

// getter/setter of event instance
Crowi.prototype.event = function(name, event) {
  if (event) {
    this.events[name] = event;
  }

  return this.events[name];
};

Crowi.prototype.setupDatabase = function() {
  mongoose.Promise = global.Promise;

  // mongoUri = mongodb://user:password@host/dbname
  const mongoUri = getMongoUri();

  return mongoose.connect(mongoUri, mongoOptions);
};

Crowi.prototype.setupSessionConfig = async function() {
  const session = require('express-session');
  const sessionAge = (1000 * 3600 * 24 * 30);
  const redisUrl = this.env.REDISTOGO_URL || this.env.REDIS_URI || this.env.REDIS_URL || null;
  const uid = require('uid-safe').sync;

  // generate pre-defined uid for healthcheck
  const healthcheckUid = uid(24);

  const sessionConfig = {
    rolling: true,
    secret: this.env.SECRET_TOKEN || 'this is default session secret',
    resave: false,
    saveUninitialized: true,
    cookie: {
      maxAge: sessionAge,
    },
    genid(req) {
      // return pre-defined uid when healthcheck
      if (req.path === '/_api/v3/healthcheck') {
        return healthcheckUid;
      }
      return uid(24);
    },
  };

  if (this.env.SESSION_NAME) {
    sessionConfig.name = this.env.SESSION_NAME;
  }

  // use Redis for session store
  if (redisUrl) {
    const redis = require('redis');
    const redisClient = redis.createClient({ url: redisUrl });
    const RedisStore = require('connect-redis')(session);
    sessionConfig.store = new RedisStore({ client: redisClient });
  }
  // use MongoDB for session store
  else {
    const MongoStore = require('connect-mongo')(session);
    sessionConfig.store = new MongoStore({ mongooseConnection: mongoose.connection });
  }

  this.sessionConfig = sessionConfig;
};

Crowi.prototype.setupConfigManager = async function() {
  const ConfigManager = require('../service/config-manager');
  this.configManager = new ConfigManager(this.model('Config'));
  await this.configManager.loadConfigs();

  // setup pubsub
  this.configPubsub = require('../service/config-pubsub')(this);
  if (this.configPubsub != null) {
    this.configPubsub.subscribe();
    this.configManager.setPubsub(this.configPubsub);
    // add as a message handler
    this.configPubsub.addMessageHandler(this.configManager);
  }
};

Crowi.prototype.setupModels = async function() {
  Object.keys(models).forEach((key) => {
    return this.model(key, models[key](this));
  });
};

Crowi.prototype.getIo = function() {
  return this.io;
};

Crowi.prototype.scanRuntimeVersions = async function() {
  const self = this;

  const check = require('check-node-version');
  return new Promise((resolve, reject) => {
    check((err, result) => {
      if (err) {
        reject(err);
      }
      self.runtimeVersions = result;
      resolve();
    });
  });
};

Crowi.prototype.getSlack = function() {
  return this.slack;
};

Crowi.prototype.getInterceptorManager = function() {
  return this.interceptorManager;
};

Crowi.prototype.getGlobalNotificationService = function() {
  return this.globalNotificationService;
};

Crowi.prototype.getRestQiitaAPIService = function() {
  return this.restQiitaAPIService;
};

Crowi.prototype.setupPassport = async function() {
  debug('Passport is enabled');

  // initialize service
  const PassportService = require('../service/passport');
  if (this.passportService == null) {
    this.passportService = new PassportService(this);
  }
  this.passportService.setupSerializer();
  // setup strategies
  try {
<<<<<<< HEAD
    this.passportService.setupLocalStrategy();
    this.passportService.setupMikanStrategy();
    this.passportService.setupLdapStrategy();
    this.passportService.setupGoogleStrategy();
    this.passportService.setupGitHubStrategy();
    this.passportService.setupTwitterStrategy();
    this.passportService.setupOidcStrategy();
    this.passportService.setupSamlStrategy();
    this.passportService.setupBasicStrategy();
=======
    this.passportService.setupStrategyById('local');
    this.passportService.setupStrategyById('ldap');
    this.passportService.setupStrategyById('saml');
    this.passportService.setupStrategyById('oidc');
    this.passportService.setupStrategyById('basic');
    this.passportService.setupStrategyById('google');
    this.passportService.setupStrategyById('github');
    this.passportService.setupStrategyById('twitter');
>>>>>>> 9979535c
  }
  catch (err) {
    logger.error(err);
  }

  // add as a message handler
  if (this.configPubsub != null) {
    this.configPubsub.addMessageHandler(this.passportService);
  }

  return Promise.resolve();
};

Crowi.prototype.setupSearcher = async function() {
  const SearchService = require('@server/service/search');
  this.searchService = new SearchService(this);
};

Crowi.prototype.setupMailer = async function() {
  const MailService = require('@server/service/mail');
  this.mailService = new MailService(this);

  // add as a message handler
  if (this.configPubsub != null) {
    this.configPubsub.addMessageHandler(this.mailService);
  }
};

Crowi.prototype.setupSlack = async function() {
  const self = this;

  return new Promise(((resolve, reject) => {
    self.slack = require('../util/slack')(self);
    resolve();
  }));
};

Crowi.prototype.setupCsrf = async function() {
  const Tokens = require('csrf');
  this.tokens = new Tokens();

  return Promise.resolve();
};

Crowi.prototype.getTokens = function() {
  return this.tokens;
};

Crowi.prototype.start = async function() {
  // init CrowiDev
  if (this.node_env === 'development') {
    const CrowiDev = require('./dev');
    this.crowiDev = new CrowiDev(this);
    this.crowiDev.init();
  }

  await this.init();
  const express = await this.buildServer();

  // setup plugins
  this.pluginService = new PluginService(this, express);
  this.pluginService.autoDetectAndLoadPlugins();

  const server = (this.node_env === 'development') ? this.crowiDev.setupServer(express) : express;

  // listen
  const serverListening = server.listen(this.port, () => {
    logger.info(`[${this.node_env}] Express server is listening on port ${this.port}`);
    if (this.node_env === 'development') {
      this.crowiDev.setupExpressAfterListening(express);
    }
  });

  // setup WebSocket
  const io = require('socket.io')(serverListening);
  io.sockets.on('connection', (socket) => {
  });
  this.io = io;

  // setup Express Routes
  this.setupRoutesAtLast(express);

  return serverListening;
};

Crowi.prototype.buildServer = function() {
  const express = require('express')();
  const env = this.node_env;

  require('./express-init')(this, express);

  // use bunyan
  if (env === 'production') {
    const expressBunyanLogger = require('express-bunyan-logger');
    const logger = require('@alias/logger')('express');
    express.use(expressBunyanLogger({
      logger,
      excludes: ['*'],
    }));
  }
  // use morgan
  else {
    const morgan = require('morgan');
    express.use(morgan('dev'));
  }

  return Promise.resolve(express);
};

/**
 * setup Express Routes
 * !! this must be at last because it includes '/*' route !!
 */
Crowi.prototype.setupRoutesAtLast = function(app) {
  require('../routes')(this, app);
};

/**
 * require API for plugins
 *
 * @param {string} modulePath relative path from /lib/crowi/index.js
 * @return {module}
 *
 * @memberof Crowi
 */
Crowi.prototype.require = function(modulePath) {
  return require(modulePath);
};

/**
 * setup GlobalNotificationService
 */
Crowi.prototype.setUpGlobalNotification = async function() {
  const GlobalNotificationService = require('../service/global-notification');
  if (this.globalNotificationService == null) {
    this.globalNotificationService = new GlobalNotificationService(this);
  }
};

/**
 * setup SlackNotificationService
 */
Crowi.prototype.setUpSlacklNotification = async function() {
  const SlackNotificationService = require('../service/slack-notification');
  if (this.slackNotificationService == null) {
    this.slackNotificationService = new SlackNotificationService(this.configManager);
  }
};

/**
 * setup XssService
 */
Crowi.prototype.setUpXss = async function() {
  const XssService = require('../service/xss');
  if (this.xssService == null) {
    this.xssService = new XssService(this.configManager);
  }
};

/**
 * setup AclService
 */
Crowi.prototype.setUpAcl = async function() {
  const AclService = require('../service/acl');
  if (this.aclService == null) {
    this.aclService = new AclService(this.configManager);
  }
};

/**
 * setup CustomizeService
 */
Crowi.prototype.setUpCustomize = async function() {
  const CustomizeService = require('../service/customize');
  if (this.customizeService == null) {
    this.customizeService = new CustomizeService(this.configManager, this.appService, this.xssService, this.configPubsub);
    this.customizeService.initCustomCss();
    this.customizeService.initCustomTitle();

    // add as a message handler
    if (this.configPubsub != null) {
      this.configPubsub.addMessageHandler(this.customizeService);
    }
  }
};

/**
 * setup AppService
 */
Crowi.prototype.setUpApp = async function() {
  const AppService = require('../service/app');
  if (this.appService == null) {
    this.appService = new AppService(this.configManager);
  }
};

/**
 * setup FileUploadService
 */
Crowi.prototype.setUpFileUpload = async function() {
  if (this.fileUploadService == null) {
    this.fileUploadService = require('../service/file-uploader')(this);
  }
};

/**
 * setup RestQiitaAPIService
 */
Crowi.prototype.setUpRestQiitaAPI = async function() {
  const RestQiitaAPIService = require('../service/rest-qiita-API');
  if (this.restQiitaAPIService == null) {
    this.restQiitaAPIService = new RestQiitaAPIService(this);
  }
};

Crowi.prototype.setupUserGroup = async function() {
  const UserGroupService = require('../service/user-group');
  if (this.userGroupService == null) {
    this.userGroupService = new UserGroupService(this);
    return this.userGroupService.init();
  }
};

Crowi.prototype.setUpGrowiBridge = async function() {
  const GrowiBridgeService = require('../service/growi-bridge');
  if (this.growiBridgeService == null) {
    this.growiBridgeService = new GrowiBridgeService(this);
  }
};

Crowi.prototype.setupExport = async function() {
  const ExportService = require('../service/export');
  if (this.exportService == null) {
    this.exportService = new ExportService(this);
  }
};

Crowi.prototype.setupImport = async function() {
  const ImportService = require('../service/import');
  if (this.importService == null) {
    this.importService = new ImportService(this);
  }
};

module.exports = Crowi;<|MERGE_RESOLUTION|>--- conflicted
+++ resolved
@@ -313,18 +313,8 @@
   this.passportService.setupSerializer();
   // setup strategies
   try {
-<<<<<<< HEAD
-    this.passportService.setupLocalStrategy();
-    this.passportService.setupMikanStrategy();
-    this.passportService.setupLdapStrategy();
-    this.passportService.setupGoogleStrategy();
-    this.passportService.setupGitHubStrategy();
-    this.passportService.setupTwitterStrategy();
-    this.passportService.setupOidcStrategy();
-    this.passportService.setupSamlStrategy();
-    this.passportService.setupBasicStrategy();
-=======
     this.passportService.setupStrategyById('local');
+    this.passportService.setupStrategyById('mikan');
     this.passportService.setupStrategyById('ldap');
     this.passportService.setupStrategyById('saml');
     this.passportService.setupStrategyById('oidc');
@@ -332,7 +322,6 @@
     this.passportService.setupStrategyById('google');
     this.passportService.setupStrategyById('github');
     this.passportService.setupStrategyById('twitter');
->>>>>>> 9979535c
   }
   catch (err) {
     logger.error(err);
