--- conflicted
+++ resolved
@@ -310,12 +310,8 @@
     let document = {
       path: page.path,
       body: page.revision.body,
-<<<<<<< HEAD
-      username: page.creator?.username,
-=======
       // username: page.creator?.username, // available Node.js v14 and above
       username: page.creator != null ? page.creator.username : null,
->>>>>>> 267cc0fe
       comment_count: page.commentCount,
       bookmark_count: bookmarkCount,
       like_count: page.liker.length || 0,
