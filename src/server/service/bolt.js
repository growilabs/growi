const logger = require('@alias/logger')('growi:service:BoltService');

class BoltReciever {

  init(app) {
    this.bolt = app;
  }

  async requestHandler(body) {
    if (this.bolt === undefined) {
      throw new Error('Slack Bot service is not setup');
    }

    let ackCalled = false;

    // for verification request URL on Event Subscriptions
    if (body.type === 'url_verification') {
      return body;
    }

    const payload = body.payload;
    let reqBody;

    if (payload != null) {
      reqBody = JSON.parse(payload);
    }
    else {
      reqBody = body;
    }

    const event = {
      body: reqBody,
      ack: (response) => {
        if (ackCalled) {
          return null;
        }

        ackCalled = true;

        if (response instanceof Error) {
          const message = response.message || 'Error occurred';
          throw new Error(message);
        }
        else if (!response) {
          return null;
        }
        else {
          return response;
        }

      },
    };

    await this.bolt.processEvent(event);
  }

}

const { App } = require('@slack/bolt');
const { WebClient, LogLevel } = require('@slack/web-api');

class BoltService {

  constructor(crowi) {
    this.crowi = crowi;
    this.receiver = new BoltReciever();

    const signingSecret = crowi.configManager.getConfig('crowi', 'slackbot:signingSecret');
    const token = crowi.configManager.getConfig('crowi', 'slackbot:token');

    const client = new WebClient(token, { logLevel: LogLevel.DEBUG });
    this.client = client;

    if (token != null || signingSecret != null) {
      logger.debug('SlackBot: setup is done');
      this.bolt = new App({
        token,
        signingSecret,
        receiver: this.receiver,
      });
      this.init();
    }
  }

  init() {
    // Example of listening for event
    // See. https://github.com/slackapi/bolt-js#listening-for-events
    // or https://slack.dev/bolt-js/concepts#basic
    this.bolt.command('/growi-bot', async({ command, ack, say }) => { // demo
      await say('Hello');
    });

    // The echo command simply echoes on command
    this.bolt.command('/echo', async({ command, ack, say }) => {
      // Acknowledge command request
      await ack();

      await say(`${command.text}`);
    });

    this.bolt.command('/growi', async({
      command, client, body, ack,
    }) => {
      await ack();
      const args = command.text.split(' ');
      const firstArg = args[0];

      switch (firstArg) {
        case 'search':
          await this.searchResults(command, args);
          break;

        case 'create':
          await this.createModal(command, client, body);
          break;

        default:
          this.notCommand(command);
          break;
      }
    });

    this.bolt.view('createPage', async({
      ack, view, body, client,
    }) => {
      await ack();
<<<<<<< HEAD
      return this.createPageInGrowi(view, body, client);
=======
      await this.createPageInGrowi(view);
>>>>>>> 8d6f811c
    });

    this.bolt.action('button_click', async({ body, ack, say }) => {
      await ack();
      await say('clicked the button');
    });

  }

  notCommand(command) {
    logger.error('Invalid first argument');
    this.client.chat.postEphemeral({
      channel: command.channel_id,
      user: command.user_id,
      blocks: [
        this.generateMarkdownSectionBlock('*No command.*\n Hint\n `/growi [command] [keyword]`'),
      ],
    });
    throw new Error('/growi command: Invalid first argument');
  }

  async searchResults(command, args) {
    const firstKeyword = args[1];
    if (firstKeyword == null) {
      this.client.chat.postEphemeral({
        channel: command.channel_id,
        user: command.user_id,
        blocks: [
          this.generateMarkdownSectionBlock('*Input keywords.*\n Hint\n `/growi search [keyword]`'),
        ],
      });
      throw new Error('/growi command:search: Invalid keyword');
    }

    // remove leading 'search'.
    args.shift();
    const keywords = args.join(' ');
    const { searchService } = this.crowi;
    const option = { limit: 10 };
    const results = await searchService.searchKeyword(keywords, null, {}, option);

    // no search results
    if (results.data.length === 0) {
      logger.info(`No page found with "${keywords}"`);
      this.client.chat.postEphemeral({
        channel: command.channel_id,
        user: command.user_id,
        blocks: [this.generateMarkdownSectionBlock('*No page that match your keywords.*')],
      });
      return;
    }

    const resultPaths = results.data.map((data) => {
      return data._source.path;
    });

    try {
      await this.client.chat.postEphemeral({
        channel: command.channel_id,
        user: command.user_id,
        blocks: [
          this.generateMarkdownSectionBlock('10 results.'),
          this.generateMarkdownSectionBlock(`${resultPaths.join('\n')}`),
          {
            type: 'actions',
            elements: [
              {
                type: 'button',
                text: {
                  type: 'plain_text',
                  text: 'Share the results in this channel.',
                },
                style: 'primary',
                action_id: 'button_click',
              },
            ],
          },
        ],
      });
    }
    catch {
      logger.error('Failed to get search results.');
      await this.client.chat.postEphemeral({
        channel: command.channel_id,
        user: command.user_id,
        blocks: [
          this.generateMarkdownSectionBlock('*Failed to search.*\n Hint\n `/growi search [keyword]`'),
        ],
      });
      throw new Error('/growi command:search: Failed to search');
    }
  }

  async createModal(command, client, body) {
    const User = this.crowi.model('User');
    const slackUser = await User.findUserByUsername('slackUser');

    // if "slackUser" is null, don't show create Modal
    if (slackUser == null) {
      logger.error('Failed to create a page because slackUser is not found.');
      this.client.chat.postEphemeral({
        channel: command.channel_id,
        user: command.user_id,
        blocks: [this.generateMarkdownSectionBlock('*slackUser does not exist.*')],
      });
      throw new Error('/growi command:create: slackUser is not found');
    }

    try {
      await client.views.open({
        trigger_id: body.trigger_id,

        view: {
          type: 'modal',
          callback_id: 'createPage',
          title: {
            type: 'plain_text',
            text: 'Create Page',
          },
          submit: {
            type: 'plain_text',
            text: 'Submit',
          },
          close: {
            type: 'plain_text',
            text: 'Cancel',
          },
          blocks: [
            this.generateMarkdownSectionBlock('Create new page.'),
            this.generateInputSectionBlock('path', 'Path', 'path_input', false, '/path'),
            this.generateInputSectionBlock('contents', 'Contents', 'contents_input', true, 'Input with Markdown...'),
          ],
        },
      });
    }
    catch (err) {
      logger.error('Failed to create a page.');
      await this.client.chat.postEphemeral({
        channel: command.channel_id,
        user: command.user_id,
        blocks: [
          this.generateMarkdownSectionBlock('*Failed to create new page.*\n Hint\n `/growi create`'),
        ],
      });
      throw err;
    }
  }

  // Submit action in create Modal
  async createPageInGrowi(view, body, client) {
    const User = this.crowi.model('User');
    const Page = this.crowi.model('Page');
    const pathUtils = require('growi-commons').pathUtils;

    const contentsBody = view.state.values.contents.contents_input.value;

    try {
      // search "slackUser" to create page in slack
      const slackUser = await User.findUserByUsername('slackUser');

      let path = view.state.values.path.path_input.value;

      // sanitize path
      path = this.crowi.xss.process(path);
      path = pathUtils.normalizePath(path);

      const user = slackUser._id;
<<<<<<< HEAD

      await Page.create(path, contentsBody, user, {});
    }
    catch (e) {
      if (e instanceof Error) {
        logger.error('Failed to create page in GROWI.');
        client.chat.postMessage({
          channel: body.user.id,
          blocks: [
            this.generateMarkdownSectionBlock(`Cannot create new page to existed path\n *Contents* :memo:\n ${contentsBody}`),
          ],
        });
      }
=======
      await Page.create(path, body, user, {});
    }
    catch (err) {
      logger.error('Failed to create page in GROWI.');
      throw err;
>>>>>>> 8d6f811c
    }
  }

  generateMarkdownSectionBlock(blocks) {
    return {
      type: 'section',
      text: {
        type: 'mrkdwn',
        text: blocks,
      },
    };
  }

  generateInputSectionBlock(blockId, labelText, actionId, isMultiline, placeholder) {
    return {
      type: 'input',
      block_id: blockId,
      label: {
        type: 'plain_text',
        text: labelText,
      },
      element: {
        type: 'plain_text_input',
        action_id: actionId,
        multiline: isMultiline,
        placeholder: {
          type: 'plain_text',
          text: placeholder,
        },
      },
    };
  }

}

module.exports = BoltService;<|MERGE_RESOLUTION|>--- conflicted
+++ resolved
@@ -124,11 +124,7 @@
       ack, view, body, client,
     }) => {
       await ack();
-<<<<<<< HEAD
-      return this.createPageInGrowi(view, body, client);
-=======
       await this.createPageInGrowi(view);
->>>>>>> 8d6f811c
     });
 
     this.bolt.action('button_click', async({ body, ack, say }) => {
@@ -278,45 +274,30 @@
   }
 
   // Submit action in create Modal
-  async createPageInGrowi(view, body, client) {
+  async createPageInGrowi(view) {
     const User = this.crowi.model('User');
     const Page = this.crowi.model('Page');
     const pathUtils = require('growi-commons').pathUtils;
 
-    const contentsBody = view.state.values.contents.contents_input.value;
 
     try {
       // search "slackUser" to create page in slack
       const slackUser = await User.findUserByUsername('slackUser');
 
       let path = view.state.values.path.path_input.value;
+      const body = view.state.values.contents.contents_input.value;
+
 
       // sanitize path
       path = this.crowi.xss.process(path);
       path = pathUtils.normalizePath(path);
 
       const user = slackUser._id;
-<<<<<<< HEAD
-
-      await Page.create(path, contentsBody, user, {});
-    }
-    catch (e) {
-      if (e instanceof Error) {
-        logger.error('Failed to create page in GROWI.');
-        client.chat.postMessage({
-          channel: body.user.id,
-          blocks: [
-            this.generateMarkdownSectionBlock(`Cannot create new page to existed path\n *Contents* :memo:\n ${contentsBody}`),
-          ],
-        });
-      }
-=======
       await Page.create(path, body, user, {});
     }
     catch (err) {
       logger.error('Failed to create page in GROWI.');
       throw err;
->>>>>>> 8d6f811c
     }
   }
 
