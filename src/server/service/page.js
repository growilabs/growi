--- conflicted
+++ resolved
@@ -21,7 +21,6 @@
     this.pageEvent.on('createMany', this.pageEvent.onCreateMany);
   }
 
-<<<<<<< HEAD
   /**
    * go back by using redirectTo and return the paths
    *  ex: when
@@ -45,7 +44,6 @@
     return this.prepareShoudDeletePagesByRedirectTo(pagePath, redirectToPagePathMapping, pagePaths);
   }
 
-=======
 
   async renamePage(page, newPagePath, user, options, isRecursively = false) {
 
@@ -108,7 +106,7 @@
       }
       if (createRedirectPage) {
         createRediectPageBulkOp.insert({
-          path: page.path, body: `redirect ${newPagePath}`, creator: user, lastUpdateUser: user, status: Page.STATUS_PUBLISHED, redirectTo: newPagePath,
+          path: page.path, body: `redirect ${newPagePath}`, creator: user._id, lastUpdateUser: user._id, status: Page.STATUS_PUBLISHED, redirectTo: newPagePath,
         });
       }
       revisionUnorderedBulkOp.find({ path: page.path }).update({ $set: { path: newPagePath } }, { multi: true });
@@ -180,7 +178,6 @@
   }
 
 
->>>>>>> 4aa48e5e
   async deleteCompletelyOperation(pageIds, pagePaths) {
     // Delete Bookmarks, Attachments, Revisions, Pages and emit delete
     const Bookmark = this.crowi.model('Bookmark');
