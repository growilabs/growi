--- conflicted
+++ resolved
@@ -322,13 +322,8 @@
           throw new Error('The new page of to revert is exists and the redirect path of the page is not the deleted page.');
         }
       }
-<<<<<<< HEAD
       unorderedBulkOp.find({ _id: originPages[i]._id }).remove();
       revisionUnorderedBulkOp.find({ path: originPages[i].path }).remove();
-=======
-      // originPage is object.
-      await this.deleteMultiplePagesCompletely([originPage], options);
->>>>>>> ba68056e
     }
 
     try {
