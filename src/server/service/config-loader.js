const debug = require('debug')('growi:service:ConfigLoader');
const { envUtils } = require('growi-commons');
const isSecurityEnv = require('../../lib/util/isSecurityEnv');


const TYPES = {
  NUMBER:  { parse: (v) => { return parseInt(v, 10) } },
  STRING:  { parse: (v) => { return v } },
  BOOLEAN: { parse: (v) => { return envUtils.toBoolean(v) } },
};

/**
 * The following env vars are excluded because these are currently used before the configuration setup.
 * - MONGO_URI
 * - NODE_ENV
 * - PORT
 * - REDIS_URI
 * - SESSION_NAME
 * - PASSWORD_SEED
 * - SECRET_TOKEN
 *
 *  The commented out item has not yet entered the migration work.
 *  So, parameters of these are under consideration.
 */
const ENV_VAR_NAME_TO_CONFIG_INFO = {
  FILE_UPLOAD: {
    ns:      'crowi',
    key:     'app:fileUploadType',
    type:    TYPES.STRING,
    default: 'aws',
  },
  FILE_UPLOAD_USES_ONLY_ENV_VAR_FOR_FILE_UPLOAD_TYPE: {
    ns:      'crowi',
    key:     'app:useOnlyEnvVarForFileUploadType',
    type:    TYPES.BOOLEAN,
    default: false,
  },
  // HACKMD_URI: {
  //   ns:      ,
  //   key:     ,
  //   type:    ,
  //   default:
  // },
  // HACKMD_URI_FOR_SERVER: {
  //   ns:      ,
  //   key:     ,
  //   type:    ,
  //   default:
  // },
  // PLANTUML_URI: {
  //   ns:      ,
  //   key:     ,
  //   type:    ,
  //   default:
  // },
  // BLOCKDIAG_URI: {
  //   ns:      ,
  //   key:     ,
  //   type:    ,
  //   default:
  // },
  // OAUTH_GOOGLE_CLIENT_ID: {
  //   ns:      'crowi',
  //   key:     'security:passport-google:clientId',
  //   type:    ,
  //   default:
  // },
  // OAUTH_GOOGLE_CLIENT_SECRET: {
  //   ns:      'crowi',
  //   key:     'security:passport-google:clientSecret',
  //   type:    ,
  //   default:
  // },
  // OAUTH_GOOGLE_CALLBACK_URI: {
  //   ns:      'crowi',
  //   key:     'security:passport-google:callbackUrl',
  //   type:    ,
  //   default:
  // },
  // OAUTH_GITHUB_CLIENT_ID: {
  //   ns:      'crowi',
  //   key:     'security:passport-github:clientId',
  //   type:    ,
  //   default:
  // },
  // OAUTH_GITHUB_CLIENT_SECRET: {
  //   ns:      'crowi',
  //   key:     'security:passport-github:clientSecret',
  //   type:    ,
  //   default:
  // },
  // OAUTH_GITHUB_CALLBACK_URI: {
  //   ns:      'crowi',
  //   key:     'security:passport-github:callbackUrl',
  //   type:    ,
  //   default:
  // },
  // OAUTH_TWITTER_CONSUMER_KEY: {
  //   ns:      'crowi',
  //   key:     'security:passport-twitter:consumerKey',
  //   type:    ,
  //   default:
  // },
  // OAUTH_TWITTER_CONSUMER_SECRET: {
  //   ns:      'crowi',
  //   key:     'security:passport-twitter:consumerSecret',
  //   type:    ,
  //   default:
  // },
  // OAUTH_TWITTER_CALLBACK_URI: {
  //   ns:      'crowi',
  //   key:     'security:passport-twitter:callbackUrl',
  //   type:    ,
  //   default:
  // },
  DRAWIO_URI: {
    ns:      'crowi',
    key:     'app:drawioUri',
    type:    TYPES.STRING,
    default: null,
  },
  NCHAN_URI: {
    ns:      'crowi',
    key:     'app:nchanUri',
    type:    TYPES.STRING,
    default: null,
  },
  APP_SITE_URL: {
    ns:      'crowi',
    key:     'app:siteUrl',
    type:    TYPES.STRING,
    default: null,
  },
  PUBLISH_OPEN_API: {
    ns:      'crowi',
    key:     'app:publishOpenAPI',
    type:    TYPES.BOOLEAN,
    default: false,
  },
  S2SMSG_PUBSUB_SERVER_TYPE: {
    ns:      'crowi',
    key:     's2sMessagingPubsub:serverType',
    type:    TYPES.STRING,
    default: null,
  },
  S2SMSG_PUBSUB_NCHAN_PUBLISH_PATH: {
    ns:      'crowi',
    key:     's2sMessagingPubsub:nchan:publishPath',
    type:    TYPES.STRING,
    default: '/pubsub',
  },
  S2SMSG_PUBSUB_NCHAN_SUBSCRIBE_PATH: {
    ns:      'crowi',
    key:     's2sMessagingPubsub:nchan:subscribePath',
    type:    TYPES.STRING,
    default: '/pubsub',
  },
  S2SMSG_PUBSUB_NCHAN_CHANNEL_ID: {
    ns:      'crowi',
    key:     's2sMessagingPubsub:nchan:channelId',
    type:    TYPES.STRING,
    default: null,
  },
  S2CMSG_PUBSUB_CONNECTIONS_LIMIT: {
    ns:      'crowi',
    key:     's2cMessagingPubsub:connectionsLimit',
    type:    TYPES.NUMBER,
    default: 5000,
  },
  S2CMSG_PUBSUB_CONNECTIONS_LIMIT_FOR_ADMIN: {
    ns:      'crowi',
    key:     's2cMessagingPubsub:connectionsLimitForAdmin',
    type:    TYPES.NUMBER,
    default: 100,
  },
  S2CMSG_PUBSUB_CONNECTIONS_LIMIT_FOR_GUEST: {
    ns:      'crowi',
    key:     's2cMessagingPubsub:connectionsLimitForGuest',
    type:    TYPES.NUMBER,
    default: 2000,
  },
  MAX_FILE_SIZE: {
    ns:      'crowi',
    key:     'app:maxFileSize',
    type:    TYPES.NUMBER,
    default: Infinity,
  },
  FILE_UPLOAD_TOTAL_LIMIT: {
    ns:      'crowi',
    key:     'app:fileUploadTotalLimit',
    type:    TYPES.NUMBER,
    default: Infinity,
  },
  FILE_UPLOAD_DISABLED: {
    ns:      'crowi',
    key:     'app:fileUploadDisabled',
    type:    TYPES.BOOLEAN,
    default: false,
  },
  FILE_UPLOAD_LOCAL_USE_INTERNAL_REDIRECT: {
    ns:      'crowi',
    key:     'fileUpload:local:useInternalRedirect',
    type:    TYPES.BOOLEAN,
    default: false,
  },
  FILE_UPLOAD_LOCAL_INTERNAL_REDIRECT_PATH: {
    ns:      'crowi',
    key:     'fileUpload:local:internalRedirectPath',
    type:    TYPES.STRING,
    default: '/growi-internal/',
  },
  ELASTICSEARCH_URI: {
    ns:      'crowi',
    key:     'app:elasticsearchUri',
    type:    TYPES.STRING,
    default: null,
  },
  ELASTICSEARCH_REQUEST_TIMEOUT: {
    ns:      'crowi',
    key:     'app:elasticsearchRequestTimeout',
    type:    TYPES.NUMBER,
    default: 8000, // msec
  },
  SEARCHBOX_SSL_URL: {
    ns:      'crowi',
    key:     'app:searchboxSslUrl',
    type:    TYPES.STRING,
    default: null,
  },
  MONGO_GRIDFS_TOTAL_LIMIT: {
    ns:      'crowi',
    key:     'gridfs:totalLimit',
    type:    TYPES.NUMBER,
    default: null, // set null in default for backward compatibility
    //                cz: Newer system respects FILE_UPLOAD_TOTAL_LIMIT.
    //                    If the default value of MONGO_GRIDFS_TOTAL_LIMIT is Infinity,
    //                      the system can't distinguish between "not specified" and "Infinity is specified".
  },
  FORCE_WIKI_MODE: {
    ns:      'crowi',
    key:     'security:wikiMode',
    type:    TYPES.STRING,
    default: undefined,
  },
  USER_UPPER_LIMIT: {
    ns:      'crowi',
    key:     'security:userUpperLimit',
    type:    TYPES.NUMBER,
    default: Infinity,
  },
  LOCAL_STRATEGY_ENABLED: {
    ns:      'crowi',
    key:     'security:passport-local:isEnabled',
    type:    TYPES.BOOLEAN,
    default: true,
  },
  LOCAL_STRATEGY_USES_ONLY_ENV_VARS_FOR_SOME_OPTIONS: {
    ns:      'crowi',
    key:     'security:passport-local:useOnlyEnvVarsForSomeOptions',
    type:    TYPES.BOOLEAN,
    default: false,
  },
  SAML_USES_ONLY_ENV_VARS_FOR_SOME_OPTIONS: {
    ns:      'crowi',
    key:     'security:passport-saml:useOnlyEnvVarsForSomeOptions',
    type:    TYPES.BOOLEAN,
    default: false,
  },
  SAML_ENABLED: {
    ns:      'crowi',
    key:     'security:passport-saml:isEnabled',
    type:    TYPES.BOOLEAN,
    default: null,
  },
  SAML_ENTRY_POINT: {
    ns:      'crowi',
    key:     'security:passport-saml:entryPoint',
    type:    TYPES.STRING,
    default: null,
  },
  SAML_CALLBACK_URI: {
    ns:      'crowi',
    key:     'security:passport-saml:callbackUrl',
    type:    TYPES.STRING,
    default: null,
  },
  SAML_ISSUER: {
    ns:      'crowi',
    key:     'security:passport-saml:issuer',
    type:    TYPES.STRING,
    default: null,
  },
  SAML_ATTR_MAPPING_ID: {
    ns:      'crowi',
    key:     'security:passport-saml:attrMapId',
    type:    TYPES.STRING,
    default: null,
  },
  SAML_ATTR_MAPPING_USERNAME: {
    ns:      'crowi',
    key:     'security:passport-saml:attrMapUsername',
    type:    TYPES.STRING,
    default: null,
  },
  SAML_ATTR_MAPPING_MAIL: {
    ns:      'crowi',
    key:     'security:passport-saml:attrMapMail',
    type:    TYPES.STRING,
    default: null,
  },
  SAML_ATTR_MAPPING_FIRST_NAME: {
    ns:      'crowi',
    key:     'security:passport-saml:attrMapFirstName',
    type:    TYPES.STRING,
    default: null,
  },
  SAML_ATTR_MAPPING_LAST_NAME: {
    ns:      'crowi',
    key:     'security:passport-saml:attrMapLastName',
    type:    TYPES.STRING,
    default: null,
  },
  SAML_CERT: {
    ns:      'crowi',
    key:     'security:passport-saml:cert',
    type:    TYPES.STRING,
    default: null,
  },
  SAML_ABLC_RULE: {
    ns:      'crowi',
    key:     'security:passport-saml:ABLCRule',
    type:    TYPES.STRING,
    default: null,
  },
  S3_REFERENCE_FILE_WITH_RELAY_MODE: {
    ns:      'crowi',
    key:     'aws:referenceFileWithRelayMode',
    type:    TYPES.BOOLEAN,
    default: false,
  },
  S3_LIFETIME_SEC_FOR_TEMPORARY_URL: {
    ns:      'crowi',
    key:     'aws:lifetimeSecForTemporaryUrl',
    type:    TYPES.NUMBER,
    default: 120,
  },
  GCS_API_KEY_JSON_PATH: {
    ns:      'crowi',
    key:     'gcs:apiKeyJsonPath',
    type:    TYPES.STRING,
    default: null,
  },
  GCS_BUCKET: {
    ns:      'crowi',
    key:     'gcs:bucket',
    type:    TYPES.STRING,
    default: null,
  },
  GCS_UPLOAD_NAMESPACE: {
    ns:      'crowi',
    key:     'gcs:uploadNamespace',
    type:    TYPES.STRING,
    default: null,
  },
  GCS_REFERENCE_FILE_WITH_RELAY_MODE: {
    ns:      'crowi',
    key:     'gcs:referenceFileWithRelayMode',
    type:    TYPES.BOOLEAN,
    default: false,
  },
  GCS_USES_ONLY_ENV_VARS_FOR_SOME_OPTIONS: {
    ns:      'crowi',
    key:     'gcs:useOnlyEnvVarsForSomeOptions',
    type:    TYPES.BOOLEAN,
    default: false,
  },
  GCS_LIFETIME_SEC_FOR_TEMPORARY_URL: {
    ns:      'crowi',
    key:     'gcs:lifetimeSecForTemporaryUrl',
    type:    TYPES.NUMBER,
    default: 120,
  },
  PROMSTER_ENABLED: {
    ns:      'crowi',
    key:     'promster:isEnabled',
    type:    TYPES.BOOLEAN,
    default: false,
  },
  PROMSTER_PORT: {
    ns:      'crowi',
    key:     'promster:port',
    type:    TYPES.NUMBER,
    default: 7788,
  },
  GROWI_CLOUD_URI: {
    ns:      'crowi',
    key:     'app:growiCloudUri',
    type:    TYPES.STRING,
    default: null,
  },
  SLACK_SIGNING_SECRET: {
    ns:      'crowi',
    key:     'slackbot:signingSecret',
    type:    TYPES.STRING,
    default: null,
  },
  SLACK_BOT_TOKEN: {
    ns:      'crowi',
    key:     'slackbot:token',
    type:    TYPES.STRING,
    default: null,
  },
  SLACK_BOT_ACCESS_TOKEN: {
    ns:      'crowi',
<<<<<<< HEAD
    key:     'slackbot:accessToken',
=======
    key:     'slackbot:access-token',
>>>>>>> 686be791
    type:    TYPES.STRING,
    default: null,
  },
  SLACK_BOT_TYPE: {
    ns:      'crowi',
    key:     'slackbot:currentBotType', // 'official-bot' || 'custom-bot-without-proxy' || 'custom-bot-with-proxy'
    type:    TYPES.STRING,
    default: null,
  },
};

class ConfigLoader {

  constructor(configModel) {
    this.configModel = configModel;
  }

  /**
   * return a config object
   */
  async load() {
    const configFromDB = await this.loadFromDB();
    const configFromEnvVars = this.loadFromEnvVars();

    // merge defaults per ns
    const mergedConfigFromDB = {
      crowi: Object.assign(this.configModel.getDefaultCrowiConfigsObject(), configFromDB.crowi),
      markdown: Object.assign(this.configModel.getDefaultMarkdownConfigsObject(), configFromDB.markdown),
      notification: Object.assign(this.configModel.getDefaultNotificationConfigsObject(), configFromDB.notification),
    };

    // In getConfig API, only null is used as a value to indicate that a config is not set.
    // So, if a value loaded from the database is empty,
    // it is converted to null because an empty string is used as the same meaning in the config model.
    // By this processing, whether a value is loaded from the database or from the environment variable,
    // only null indicates a config is not set.
    for (const namespace of Object.keys(mergedConfigFromDB)) {
      for (const key of Object.keys(mergedConfigFromDB[namespace])) {
        if (mergedConfigFromDB[namespace][key] === '') {
          mergedConfigFromDB[namespace][key] = null;
        }
      }
    }

    return {
      fromDB: mergedConfigFromDB,
      fromEnvVars: configFromEnvVars,
    };
  }

  async loadFromDB() {
    const config = {};
    const docs = await this.configModel.find().exec();

    for (const doc of docs) {
      if (!config[doc.ns]) {
        config[doc.ns] = {};
      }
      config[doc.ns][doc.key] = JSON.parse(doc.value);
    }

    debug('ConfigLoader#loadFromDB', config);

    return config;
  }

  loadFromEnvVars() {
    const config = {};
    for (const ENV_VAR_NAME of Object.keys(ENV_VAR_NAME_TO_CONFIG_INFO)) {
      const configInfo = ENV_VAR_NAME_TO_CONFIG_INFO[ENV_VAR_NAME];
      if (config[configInfo.ns] === undefined) {
        config[configInfo.ns] = {};
      }

      if (process.env[ENV_VAR_NAME] === undefined) {
        config[configInfo.ns][configInfo.key] = configInfo.default;
      }
      else {
        config[configInfo.ns][configInfo.key] = configInfo.type.parse(process.env[ENV_VAR_NAME]);
      }
    }

    debug('ConfigLoader#loadFromEnvVars', config);

    return config;
  }

  /**
   * get config from the environment variables for display admin page
   *
   * **use this only admin home page.**
   */
  static getEnvVarsForDisplay(avoidSecurity = false) {
    const config = {};
    for (const ENV_VAR_NAME of Object.keys(ENV_VAR_NAME_TO_CONFIG_INFO)) {
      const configInfo = ENV_VAR_NAME_TO_CONFIG_INFO[ENV_VAR_NAME];
      if (process.env[ENV_VAR_NAME] === undefined) {
        continue;
      }
      if (isSecurityEnv(configInfo.key) && avoidSecurity) {
        continue;
      }
      config[ENV_VAR_NAME] = configInfo.type.parse(process.env[ENV_VAR_NAME]);
    }

    debug('ConfigLoader#getEnvVarsForDisplay', config);
    return config;
  }

}

module.exports = ConfigLoader;<|MERGE_RESOLUTION|>--- conflicted
+++ resolved
@@ -412,11 +412,7 @@
   },
   SLACK_BOT_ACCESS_TOKEN: {
     ns:      'crowi',
-<<<<<<< HEAD
-    key:     'slackbot:accessToken',
-=======
     key:     'slackbot:access-token',
->>>>>>> 686be791
     type:    TYPES.STRING,
     default: null,
   },
