
const logger = require('@alias/logger')('growi:service:SlackBotService');
const mongoose = require('mongoose');
const axios = require('axios');
const { formatDistanceStrict } = require('date-fns');

const PAGINGLIMIT = 10;

const { reshapeContentsBody } = require('@growi/slack');

const S2sMessage = require('../models/vo/s2s-message');
const S2sMessageHandlable = require('./s2s-messaging/handlable');

class SlackBotService extends S2sMessageHandlable {

  constructor(crowi) {
    super();

    this.crowi = crowi;
    this.s2sMessagingService = crowi.s2sMessagingService;

    this.lastLoadedAt = null;

    this.initialize();
  }

  initialize() {
    this.lastLoadedAt = new Date();
  }

  /**
   * @inheritdoc
   */
  shouldHandleS2sMessage(s2sMessage) {
    const { eventName, updatedAt } = s2sMessage;
    if (eventName !== 'slackBotServiceUpdated' || updatedAt == null) {
      return false;
    }

    return this.lastLoadedAt == null || this.lastLoadedAt < new Date(s2sMessage.updatedAt);
  }


  /**
   * @inheritdoc
   */
  async handleS2sMessage() {
    const { configManager } = this.crowi;

    logger.info('Reset slack bot by pubsub notification');
    await configManager.loadConfigs();
    this.initialize();
  }

  async publishUpdatedMessage() {
    const { s2sMessagingService } = this;

    if (s2sMessagingService != null) {
      const s2sMessage = new S2sMessage('slackBotServiceUpdated', { updatedAt: new Date() });

      try {
        await s2sMessagingService.publish(s2sMessage);
      }
      catch (e) {
        logger.error('Failed to publish update message with S2sMessagingService: ', e.message);
      }
    }
  }

  async notCommand(client, body) {
    logger.error('Invalid first argument');
    client.chat.postEphemeral({
      channel: body.channel_id,
      user: body.user_id,
      text: 'No command',
      blocks: [
        this.generateMarkdownSectionBlock('*No command.*\n Hint\n `/growi [command] [keyword]`'),
      ],
    });
    return;
  }

  async helpCommand(client, body) {
    const message = '*Help*\n growi-bot usage\n `/growi [command] [args]`\n\n Create new page\n `create`\n\n Search pages\n `search [keyword]`';
    client.chat.postEphemeral({
      channel: body.channel_id,
      user: body.user_id,
      text: 'Help',
      blocks: [
        this.generateMarkdownSectionBlock(message),
      ],
    });
    return;
  }

<<<<<<< HEAD
  async togetterCommand(client, body, args) {
    // Checkbox Message を返す
    client.chat.postEphemeral({
      channel: body.channel_id,
      user: body.user_id,
      text: 'Select messages to use.',
      blocks: this.togetterMessageBlocks(),
    });
=======
  async togetterCommand(client, body, args, limit = 10) {
    // TODO GW-6721 Get the time from args
    const reusult = await client.conversations.history({
      channel: body.channel_id,
      limit,
    });
    console.log(reusult);
    // TODO GW-6712 display checkbox using result
    const message = '*togetterCommand*';
    client.chat.postEphemeral({
      channel: body.channel_id,
      user: body.user_id,
      text: 'togetter',
      blocks: [
        this.generateMarkdownSectionBlock(message),
      ],
    });
    return;
>>>>>>> 60e374c4
  }

  getKeywords(args) {
    const keywordsArr = args.slice(1);
    const keywords = keywordsArr.join(' ');
    return keywords;
  }

  async retrieveSearchResults(client, body, args, offset = 0) {
    const firstKeyword = args[1];
    if (firstKeyword == null) {
      client.chat.postEphemeral({
        channel: body.channel_id,
        user: body.user_id,
        text: 'Input keywords',
        blocks: [
          this.generateMarkdownSectionBlock('*Input keywords.*\n Hint\n `/growi search [keyword]`'),
        ],
      });
      return;
    }

    const keywords = this.getKeywords(args);

    const { searchService } = this.crowi;
    const options = { limit: 10, offset };
    const results = await searchService.searchKeyword(keywords, null, {}, options);
    const resultsTotal = results.meta.total;

    // no search results
    if (results.data.length === 0) {
      logger.info(`No page found with "${keywords}"`);
      client.chat.postEphemeral({
        channel: body.channel_id,
        user: body.user_id,
        text: `No page found with "${keywords}"`,
        blocks: [
          this.generateMarkdownSectionBlock(`*No page that matches your keyword(s) "${keywords}".*`),
          this.generateMarkdownSectionBlock(':mag: *Help: Searching*'),
          this.divider(),
          this.generateMarkdownSectionBlock('`word1` `word2` (divide with space) \n Search pages that include both word1, word2 in the title or body'),
          this.divider(),
          this.generateMarkdownSectionBlock('`"This is GROWI"` (surround with double quotes) \n Search pages that include the phrase "This is GROWI"'),
          this.divider(),
          this.generateMarkdownSectionBlock('`-keyword` \n Exclude pages that include keyword in the title or body'),
          this.divider(),
          this.generateMarkdownSectionBlock('`prefix:/user/` \n Search only the pages that the title start with /user/'),
          this.divider(),
          this.generateMarkdownSectionBlock('`-prefix:/user/` \n Exclude the pages that the title start with /user/'),
          this.divider(),
          this.generateMarkdownSectionBlock('`tag:wiki` \n Search for pages with wiki tag'),
          this.divider(),
          this.generateMarkdownSectionBlock('`-tag:wiki` \n Exclude pages with wiki tag'),
        ],
      });
      return { pages: [] };
    }

    const pages = results.data.map((data) => {
      const { path, updated_at: updatedAt, comment_count: commentCount } = data._source;
      return { path, updatedAt, commentCount };
    });

    return {
      pages, offset, resultsTotal,
    };
  }

  generatePageLinkMrkdwn(pathname, href) {
    return `<${decodeURI(href)} | ${decodeURI(pathname)}>`;
  }

  appendSpeechBaloon(mrkdwn, commentCount) {
    return (commentCount != null && commentCount > 0)
      ? `${mrkdwn}   :speech_balloon: ${commentCount}`
      : mrkdwn;
  }

  generateLastUpdateMrkdwn(updatedAt, baseDate) {
    if (updatedAt != null) {
      // cast to date
      const date = new Date(updatedAt);
      return formatDistanceStrict(date, baseDate);
    }
    return '';
  }

  async shareSinglePage(client, payload) {
    const { channel, user, actions } = payload;

    const appUrl = this.crowi.appService.getSiteUrl();
    const appTitle = this.crowi.appService.getAppTitle();

    const channelId = channel.id;
    const action = actions[0]; // shareSinglePage action must have button action

    // restore page data from value
    const { page, href, pathname } = JSON.parse(action.value);
    const { updatedAt, commentCount } = page;

    // share
    const now = new Date();
    return client.chat.postMessage({
      channel: channelId,
      blocks: [
        { type: 'divider' },
        this.generateMarkdownSectionBlock(`${this.appendSpeechBaloon(`*${this.generatePageLinkMrkdwn(pathname, href)}*`, commentCount)}`),
        {
          type: 'context',
          elements: [
            {
              type: 'mrkdwn',
              text: `<${decodeURI(appUrl)}|*${appTitle}*>  |  Last updated: ${this.generateLastUpdateMrkdwn(updatedAt, now)}  |  Shared by *${user.username}*`,
            },
          ],
        },
      ],
    });
  }

  async dismissSearchResults(client, payload) {
    const { response_url: responseUrl } = payload;

    return axios.post(responseUrl, {
      delete_original: true,
    });
  }

  async showEphemeralSearchResults(client, body, args, offsetNum) {

    let searchResult;
    try {
      searchResult = await this.retrieveSearchResults(client, body, args, offsetNum);
    }
    catch (err) {
      logger.error('Failed to get search results.', err);
      await client.chat.postEphemeral({
        channel: body.channel_id,
        user: body.user_id,
        text: 'Failed To Search',
        blocks: [
          this.generateMarkdownSectionBlock('*Failed to search.*\n Hint\n `/growi search [keyword]`'),
        ],
      });
      throw new Error('/growi command:search: Failed to search');
    }

    const appUrl = this.crowi.appService.getSiteUrl();
    const appTitle = this.crowi.appService.getAppTitle();

    const {
      pages, offset, resultsTotal,
    } = searchResult;

    const keywords = this.getKeywords(args);


    let searchResultsDesc;

    switch (resultsTotal) {
      case 1:
        searchResultsDesc = `*${resultsTotal}* page is found.`;
        break;

      default:
        searchResultsDesc = `*${resultsTotal}* pages are found.`;
        break;
    }


    const contextBlock = {
      type: 'context',
      elements: [
        {
          type: 'mrkdwn',
          text: `keyword(s) : *"${keywords}"*  |  Current: ${offset + 1} - ${offset + pages.length}  |  Total ${resultsTotal} pages`,
        },
      ],
    };

    const now = new Date();
    const blocks = [
      this.generateMarkdownSectionBlock(`:mag: <${decodeURI(appUrl)}|*${appTitle}*>\n${searchResultsDesc}`),
      contextBlock,
      { type: 'divider' },
      // create an array by map and extract
      ...pages.map((page) => {
        const { path, updatedAt, commentCount } = page;
        // generate URL
        const url = new URL(path, appUrl);
        const { href, pathname } = url;

        return {
          type: 'section',
          text: {
            type: 'mrkdwn',
            text: `${this.appendSpeechBaloon(`*${this.generatePageLinkMrkdwn(pathname, href)}*`, commentCount)}`
              + `\n    Last updated: ${this.generateLastUpdateMrkdwn(updatedAt, now)}`,
          },
          accessory: {
            type: 'button',
            action_id: 'shareSingleSearchResult',
            text: {
              type: 'plain_text',
              text: 'Share',
            },
            value: JSON.stringify({ page, href, pathname }),
          },
        };
      }),
      { type: 'divider' },
      contextBlock,
    ];

    // DEFAULT show "Share" button
    // const actionBlocks = {
    //   type: 'actions',
    //   elements: [
    //     {
    //       type: 'button',
    //       text: {
    //         type: 'plain_text',
    //         text: 'Share',
    //       },
    //       style: 'primary',
    //       action_id: 'shareSearchResults',
    //     },
    //   ],
    // };
    const actionBlocks = {
      type: 'actions',
      elements: [
        {
          type: 'button',
          text: {
            type: 'plain_text',
            text: 'Dismiss',
          },
          style: 'danger',
          action_id: 'dismissSearchResults',
        },
      ],
    };
    // show "Next" button if next page exists
    if (resultsTotal > offset + PAGINGLIMIT) {
      actionBlocks.elements.unshift(
        {
          type: 'button',
          text: {
            type: 'plain_text',
            text: 'Next',
          },
          action_id: 'showNextResults',
          value: JSON.stringify({ offset, body, args }),
        },
      );
    }
    blocks.push(actionBlocks);

    try {
      await client.chat.postEphemeral({
        channel: body.channel_id,
        user: body.user_id,
        text: 'Successed To Search',
        blocks,
      });
    }
    catch (err) {
      logger.error('Failed to post ephemeral message.', err);
      await client.chat.postEphemeral({
        channel: body.channel_id,
        user: body.user_id,
        text: 'Failed to post ephemeral message.',
        blocks: [
          this.generateMarkdownSectionBlock(err.toString()),
        ],
      });
      throw new Error(err);
    }
  }

  async createModal(client, body) {
    try {
      await client.views.open({
        trigger_id: body.trigger_id,

        view: {
          type: 'modal',
          callback_id: 'createPage',
          title: {
            type: 'plain_text',
            text: 'Create Page',
          },
          submit: {
            type: 'plain_text',
            text: 'Submit',
          },
          close: {
            type: 'plain_text',
            text: 'Cancel',
          },
          blocks: [
            this.generateMarkdownSectionBlock('Create new page.'),
            this.generateInputSectionBlock('path', 'Path', 'path_input', false, '/path'),
            this.generateInputSectionBlock('contents', 'Contents', 'contents_input', true, 'Input with Markdown...'),
          ],
          private_metadata: JSON.stringify({ channelId: body.channel_id }),
        },
      });
    }
    catch (err) {
      logger.error('Failed to create a page.');
      await client.chat.postEphemeral({
        channel: body.channel_id,
        user: body.user_id,
        text: 'Failed To Create',
        blocks: [
          this.generateMarkdownSectionBlock(`*Failed to create new page.*\n ${err}`),
        ],
      });
      throw err;
    }
  }

  // Submit action in create Modal
  async createPageInGrowi(client, payload) {
    const Page = this.crowi.model('Page');
    const pathUtils = require('growi-commons').pathUtils;
    const contentsBody = reshapeContentsBody(payload.view.state.values.contents.contents_input.value);

    try {
      let path = payload.view.state.values.path.path_input.value;
      // sanitize path
      path = this.crowi.xss.process(path);
      path = pathUtils.normalizePath(path);

      // generate a dummy id because Operation to create a page needs ObjectId
      const dummyObjectIdOfUser = new mongoose.Types.ObjectId();
      const page = await Page.create(path, contentsBody, dummyObjectIdOfUser, {});

      // Send a message when page creation is complete
      const growiUri = this.crowi.appService.getSiteUrl();
      const channelId = JSON.parse(payload.view.private_metadata).channelId;
      await client.chat.postEphemeral({
        channel: channelId,
        user: payload.user.id,
        text: `The page <${decodeURI(`${growiUri}/${page._id} | ${decodeURI(growiUri + path)}`)}> has been created.`,
      });
    }
    catch (err) {
      client.chat.postMessage({
        channel: payload.user.id,
        blocks: [
          this.generateMarkdownSectionBlock(`Cannot create new page to existed path\n *Contents* :memo:\n ${contentsBody}`)],
      });
      logger.error('Failed to create page in GROWI.');
      throw err;
    }
  }

  generateMarkdownSectionBlock(text) {
    return {
      type: 'section',
      text: {
        type: 'mrkdwn',
        text,
      },
    };
  }

  divider() {
    return {
      type: 'divider',
    };
  }

  generateInputSectionBlock(blockId, labelText, actionId, isMultiline, placeholder) {
    return {
      type: 'input',
      block_id: blockId,
      label: {
        type: 'plain_text',
        text: labelText,
      },
      element: {
        type: 'plain_text_input',
        action_id: actionId,
        multiline: isMultiline,
        placeholder: {
          type: 'plain_text',
          text: placeholder,
        },
      },
    };
  }

  togetterMessageBlocks() {
    return [
      this.inputBlock(this.togetterCheckboxesElement(), 'selected_messages', 'Select massages to use.'),
      this.actionsBlock(this.buttonElement('Show more', 'togetterShowMore')),
      this.inputBlock(this.togetterInputBlockElement('page_path', '/'), 'page_path', 'Page path'),
      this.actionsBlock(this.buttonElement('Cancel', 'togetterCancelPageCreation'), this.buttonElement('Create page', 'togetterCreatePage', 'primary')),
    ];
  }

  actionsBlock(...elements) {
    return {
      type: 'actions',
      elements: [
        ...elements,
      ],
    };
  }

  inputBlock(element, blockId, labelText) {
    return {
      type: 'input',
      block_id: blockId,
      element,
      label: {
        type: 'plain_text',
        text: labelText,
        emoji: true,
      },
    };
  }

  /**
   * Button element
   * https://api.slack.com/reference/block-kit/block-elements#button
   */
  buttonElement(text, actionId, style = undefined) {
    const button = {
      type: 'button',
      text: {
        type: 'plain_text',
        text,
      },
      action_id: actionId,
    };
    if (style === 'primary' || style === 'danger') {
      button.style = style;
    }
    return button;
  }

  togetterCheckboxesElement() {
    return {
      type: 'checkboxes',
      options: this.togetterCheckboxesElementOptions(),
      action_id: 'checkboxes_changed',
    };
  }

  togetterCheckboxesElementOptions() {
    // options を conversations.history の結果でインクリメント
    const options = [];
    // 仮置き
    for (let i = 0; i < 10; i++) {
      const option = this.checkboxesElementOption('*username*  12:00PM', 'sample slack messages ... :star:', `selected-${i}`);
      options.push(option);
    }
    return options;
  }

  /**
   * Option object
   * https://api.slack.com/reference/block-kit/composition-objects#option
   */
  checkboxesElementOption(text, description, value) {
    return {
      text: {
        type: 'mrkdwn',
        text,
      },
      description: {
        type: 'mrkdwn',
        text: description,
      },
      value,
    };
  }

  /**
   * Plain-text input element
   * https://api.slack.com/reference/block-kit/block-elements#input
   */
  togetterInputBlockElement(actionId, placeholderText = 'Write something ...') {
    return {
      type: 'plain_text_input',
      placeholder: {
        type: 'plain_text',
        text: placeholderText,
      },
      action_id: actionId,
    };
  }

}

module.exports = SlackBotService;<|MERGE_RESOLUTION|>--- conflicted
+++ resolved
@@ -93,8 +93,13 @@
     return;
   }
 
-<<<<<<< HEAD
-  async togetterCommand(client, body, args) {
+  async togetterCommand(client, body, args, limit = 10) {
+    // TODO GW-6721 Get the time from args
+    const reusult = await client.conversations.history({
+      channel: body.channel_id,
+      limit,
+    });
+    console.log(reusult);
     // Checkbox Message を返す
     client.chat.postEphemeral({
       channel: body.channel_id,
@@ -102,26 +107,7 @@
       text: 'Select messages to use.',
       blocks: this.togetterMessageBlocks(),
     });
-=======
-  async togetterCommand(client, body, args, limit = 10) {
-    // TODO GW-6721 Get the time from args
-    const reusult = await client.conversations.history({
-      channel: body.channel_id,
-      limit,
-    });
-    console.log(reusult);
-    // TODO GW-6712 display checkbox using result
-    const message = '*togetterCommand*';
-    client.chat.postEphemeral({
-      channel: body.channel_id,
-      user: body.user_id,
-      text: 'togetter',
-      blocks: [
-        this.generateMarkdownSectionBlock(message),
-      ],
-    });
     return;
->>>>>>> 60e374c4
   }
 
   getKeywords(args) {
