--- conflicted
+++ resolved
@@ -1123,78 +1123,6 @@
   /**
    * @swagger
    *
-<<<<<<< HEAD
-   *    /pages.seen:
-   *      post:
-   *        tags: [Pages, CrowiCompatibles]
-   *        operationId: seenPage
-   *        summary: /pages.seen
-   *        description: Mark as seen user
-   *        requestBody:
-   *          content:
-   *            application/json:
-   *              schema:
-   *                properties:
-   *                  page_id:
-   *                    $ref: '#/components/schemas/Page/properties/_id'
-   *                required:
-   *                  - page_id
-   *        responses:
-   *          200:
-   *            description: Succeeded to be page seen.
-   *            content:
-   *              application/json:
-   *                schema:
-   *                  properties:
-   *                    ok:
-   *                      $ref: '#/components/schemas/V1Response/properties/ok'
-   *                    seenUser:
-   *                      $ref: '#/components/schemas/Page/properties/seenUsers'
-   *          403:
-   *            $ref: '#/components/responses/403'
-   *          500:
-   *            $ref: '#/components/responses/500'
-   */
-  /**
-   * @api {post} /pages.seen Mark as seen user
-   * @apiName SeenPage
-   * @apiGroup Page
-   *
-   * @apiParam {String} page_id Page Id.
-   */
-  api.seen = async function(req, res) {
-    const user = req.user;
-    const pageId = req.body.page_id;
-    if (!pageId) {
-      return res.json(ApiResponse.error('page_id required'));
-    }
-    if (!req.user) {
-      return res.json(ApiResponse.error('user required'));
-    }
-
-    let page;
-    try {
-      page = await Page.findByIdAndViewer(pageId, user);
-      if (user != null) {
-        page = await page.seen(user);
-      }
-    }
-    catch (err) {
-      logger.debug('Seen user update error', err);
-      return res.json(ApiResponse.error(err));
-    }
-
-    const result = {};
-    result.seenUser = page.seenUsers;
-
-    return res.json(ApiResponse.success(result));
-  };
-
-  /**
-   * @swagger
-   *
-=======
->>>>>>> 7dd89e7f
    *    /pages.updatePost:
    *      get:
    *        tags: [Pages, CrowiCompatibles]
