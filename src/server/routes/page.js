--- conflicted
+++ resolved
@@ -1,7 +1,4 @@
-<<<<<<< HEAD
-=======
 const { isCreatablePage } = require('@commons/util/path-utils');
->>>>>>> 2df69719
 const { serializePageSecurely } = require('../models/serializers/page-serializer');
 const { serializeRevisionSecurely } = require('../models/serializers/revision-serializer');
 const { serializeUserSecurely } = require('../models/serializers/user-serializer');
@@ -482,19 +479,10 @@
   actions.notFound = async function(req, res) {
     const path = getPathFromRequest(req);
 
-<<<<<<< HEAD
-    const isCreatable = Page.isCreatableName(path);
-
     let view;
     const renderVars = { path };
 
-    if (!isCreatable) {
-=======
-    let view;
-    const renderVars = { path };
-
     if (!isCreatablePage(path)) {
->>>>>>> 2df69719
       view = 'layout-growi/not_creatable';
     }
     else if (req.isForbidden) {
@@ -1245,127 +1233,6 @@
   /**
    * @swagger
    *
-<<<<<<< HEAD
-   *    /pages.rename:
-   *      post:
-   *        tags: [Pages, CrowiCompatibles]
-   *        operationId: renamePage
-   *        summary: /pages.rename
-   *        description: Rename page
-   *        requestBody:
-   *          content:
-   *            application/json:
-   *              schema:
-   *                properties:
-   *                  page_id:
-   *                    $ref: '#/components/schemas/Page/properties/_id'
-   *                  path:
-   *                    $ref: '#/components/schemas/Page/properties/path'
-   *                  revision_id:
-   *                    $ref: '#/components/schemas/Revision/properties/_id'
-   *                  new_path:
-   *                    type: string
-   *                    description: new path
-   *                    example: /user/alice/new_test
-   *                  create_redirect:
-   *                    type: boolean
-   *                    description: whether redirect page
-   *                required:
-   *                  - page_id
-   *        responses:
-   *          200:
-   *            description: Succeeded to rename page.
-   *            content:
-   *              application/json:
-   *                schema:
-   *                  properties:
-   *                    ok:
-   *                      $ref: '#/components/schemas/V1Response/properties/ok'
-   *                    page:
-   *                      $ref: '#/components/schemas/Page'
-   *          403:
-   *            $ref: '#/components/responses/403'
-   *          500:
-   *            $ref: '#/components/responses/500'
-   */
-  /**
-   * @api {post} /pages.rename Rename page
-   * @apiName RenamePage
-   * @apiGroup Page
-   *
-   * @apiParam {String} page_id Page Id.
-   * @apiParam {String} path
-   * @apiParam {String} revision_id
-   * @apiParam {String} new_path New path name.
-   * @apiParam {Bool} create_redirect
-   */
-  api.rename = async function(req, res) {
-    const pageId = req.body.page_id;
-    const previousRevision = req.body.revision_id || null;
-    let newPagePath = pathUtils.normalizePath(req.body.new_path);
-    const options = {
-      createRedirectPage: (req.body.create_redirect != null),
-      updateMetadata: (req.body.remain_metadata == null),
-      socketClientId: +req.body.socketClientId || undefined,
-    };
-    const isRecursively = (req.body.recursively != null);
-
-    if (!Page.isCreatableName(newPagePath)) {
-      return res.json(ApiResponse.error(`Could not use the path '${newPagePath})'`, 'invalid_path'));
-    }
-
-    // check whether path starts slash
-    newPagePath = pathUtils.addHeadingSlash(newPagePath);
-
-    const isExist = await Page.count({ path: newPagePath }) > 0;
-    if (isExist) {
-      // if page found, cannot cannot rename to that path
-      return res.json(ApiResponse.error(`'new_path=${newPagePath}' already exists`, 'already_exists'));
-    }
-
-    let page;
-
-    try {
-      page = await Page.findByIdAndViewer(pageId, req.user);
-
-      if (page == null) {
-        return res.json(ApiResponse.error(`Page '${pageId}' is not found or forbidden`, 'notfound_or_forbidden'));
-      }
-
-      if (!page.isUpdatable(previousRevision)) {
-        return res.json(ApiResponse.error('Someone could update this page, so couldn\'t delete.', 'outdated'));
-      }
-
-      page = await crowi.pageService.renamePage(page, newPagePath, req.user, options, isRecursively);
-    }
-    catch (err) {
-      logger.error(err);
-      return res.json(ApiResponse.error('Failed to update page.', 'unknown'));
-    }
-
-    const result = {};
-    result.page = page; // TODO consider to use serializePageSecurely method -- 2018.08.06 Yuki Takei
-
-    res.json(ApiResponse.success(result));
-
-    try {
-      // global notification
-      await globalNotificationService.fire(GlobalNotificationSetting.EVENT.PAGE_MOVE, page, req.user, {
-        oldPath: req.body.path,
-      });
-    }
-    catch (err) {
-      logger.error('Move notification failed', err);
-    }
-
-    return page;
-  };
-
-  /**
-   * @swagger
-   *
-=======
->>>>>>> 2df69719
    *    /pages.duplicate:
    *      post:
    *        tags: [Pages]
