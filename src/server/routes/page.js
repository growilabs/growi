--- conflicted
+++ resolved
@@ -415,26 +415,12 @@
 
   actions.showSharedPage = async function(req, res, next) {
     const { linkId } = req.params;
-<<<<<<< HEAD
-=======
     const revisionId = req.query.revision;
->>>>>>> 56127b1b
 
     const layoutName = configManager.getConfig('crowi', 'customize:layout');
     const view = `layout-${layoutName}/shared_page`;
 
     const shareLink = await ShareLink.findOne({ _id: linkId }).populate('relatedPage');
-<<<<<<< HEAD
-    let page = shareLink.relatedPage;
-
-    if (page == null) {
-      // page is not found
-      return res.render(`layout-${layoutName}/not_found_shared_page`);
-    }
-
-    // check if share link is expired
-    if (shareLink.expiredAt.getTime() < new Date().getTime()) {
-=======
 
     if (shareLink == null || shareLink.relatedPage == null) {
       // page or sharelink are not found
@@ -445,7 +431,6 @@
 
     // check if share link is expired
     if (shareLink.isExpired()) {
->>>>>>> 56127b1b
       // page is not found
       return res.render(`layout-${layoutName}/expired_shared_page`);
     }
@@ -454,8 +439,6 @@
 
     renderVars.sharelink = shareLink;
 
-<<<<<<< HEAD
-=======
     // presentation mode
     if (req.query.presentation) {
       page = await page.populateDataToMakePresentation(revisionId);
@@ -467,7 +450,6 @@
 
     page.initLatestRevisionField(revisionId);
 
->>>>>>> 56127b1b
     // populate
     page = await page.populateDataToShowRevision();
     addRendarVarsForPage(renderVars, page);
