import loggerFactory from '~/utils/logger';
import { UserStatus, USER_PUBLIC_FIELDS } from '~/server/models/user';

import Revision from '~/server/models/revision';

const logger = loggerFactory('growi:routes:apiv3:pages');

const express = require('express');

const { query, param } = require('express-validator');
const ErrorV3 = require('../../models/vo/error-apiv3');

const router = express.Router();

/**
 * @swagger
 *  tags:
 *    name: Revisions
 */

/**
 * @swagger
 *
 *  components:
 *    schemas:
 *      Revision:
 *        description: Revision
 *        type: object
 *        properties:
 *          _id:
 *            type: string
 *            description: revision ID
 *            example: 5e0734e472560e001761fa68
 *          __v:
 *            type: number
 *            description: DB record version
 *            example: 0
 *          author:
 *            $ref: '#/components/schemas/User/properties/_id'
 *          body:
 *            type: string
 *            description: content body
 *            example: |
 *              # test
 *
 *              test
 *          format:
 *            type: string
 *            description: format
 *            example: markdown
 *          path:
 *            type: string
 *            description: path
 *            example: /user/alice/test
 *          createdAt:
 *            type: string
 *            description: date created at
 *            example: 2010-01-01T00:00:00.000Z
 */
module.exports = (crowi) => {
  const certifySharedPage = require('../../middlewares/certify-shared-page')(crowi);
  const accessTokenParser = require('../../middlewares/access-token-parser')(crowi);
  const loginRequired = require('../../middlewares/login-required')(crowi, true);
  const apiV3FormValidator = require('../../middlewares/apiv3-form-validator')(crowi);

<<<<<<< HEAD
  const {
    Revision,
    Page,
  } = crowi.models;
=======
  const { Page, User } = crowi.models;
>>>>>>> a3fbf973

  const validator = {
    retrieveRevisions: [
      query('pageId').isMongoId().withMessage('pageId is required'),
      query('page').isInt({ min: 0 }).withMessage('page must be int'),
      query('limit').if(value => value != null).isInt({ max: 100 }).withMessage('You should set less than 100 or not to set limit.'),

    ],
    retrieveRevisionById: [
      query('pageId').isMongoId().withMessage('pageId is required'),
      param('id').isMongoId().withMessage('id is required'),
    ],
  };

  /**
   * @swagger
   *
   *    /revisions/list:
   *      get:
   *        tags: [Revisions]
   *        description: Get revisions by page id
   *        parameters:
   *          - in: query
   *            name: pageId
   *            schema:
   *              type: string
   *              description: page id
   *          - in: query
   *            name: page
   *            description: selected page number
   *            schema:
   *              type: number
   *          - in: query
   *            name: limit
   *            description: page item limit
   *            schema:
   *              type: number
   *        responses:
   *          200:
   *            description: Return revisions belong to page
   *
   */
  router.get('/list', certifySharedPage, accessTokenParser, loginRequired, validator.retrieveRevisions, apiV3FormValidator, async(req, res) => {
    const pageId = req.query.pageId;
    const limit = req.query.limit || await crowi.configManager.getConfig('crowi', 'customize:showPageLimitationS') || 10;
    const { isSharedPage } = req;

    const selectedPage = parseInt(req.query.page) || 1;

    // check whether accessible
    if (!isSharedPage && !(await Page.isAccessiblePageByViewer(pageId, req.user))) {
      return res.apiv3Err(new ErrorV3('Current user is not accessible to this page.', 'forbidden-page'), 403);
    }

    try {
      const page = await Page.findOne({ _id: pageId });

      const paginateResult = await Revision.paginate(
        { path: page.path },
        {
          page: selectedPage,
          limit,
          sort: { createdAt: -1 },
          populate: {
            path: 'author',
            select: UserStatus.USER_PUBLIC_FIELDS,
          },
        },
      );

      return res.apiv3(paginateResult);
    }
    catch (err) {
      const msg = 'Error occurred in getting revisions by poge id';
      logger.error('Error', err);
      return res.apiv3Err(new ErrorV3(msg, 'faild-to-find-revisions'), 500);
    }

  });

  /**
   * @swagger
   *
   *    /revisions/{id}:
   *      get:
   *        tags: [Revisions]
   *        description: Get one revision by id
   *        parameters:
   *          - in: query
   *            name: pageId
   *            required: true
   *            description: page id
   *            schema:
   *              type: string
   *          - in: path
   *            name: id
   *            required: true
   *            description: revision id
   *            schema:
   *              type: string
   *        responses:
   *          200:
   *            description: Return revision
   *
   */
  router.get('/:id', certifySharedPage, accessTokenParser, loginRequired, validator.retrieveRevisionById, apiV3FormValidator, async(req, res) => {
    const revisionId = req.params.id;
    const pageId = req.query.pageId;
    const { isSharedPage } = req;

    // check whether accessible
    if (!isSharedPage && !(await Page.isAccessiblePageByViewer(pageId, req.user))) {
      return res.apiv3Err(new ErrorV3('Current user is not accessible to this page.', 'forbidden-page'), 403);
    }

    try {
      const revision = await Revision.findById(revisionId).populate('author', USER_PUBLIC_FIELDS);
      return res.apiv3({ revision });
    }
    catch (err) {
      const msg = 'Error occurred in getting revision data by id';
      logger.error('Error', err);
      return res.apiv3Err(new ErrorV3(msg, 'faild-to-find-revision'), 500);
    }

  });

  return router;
};<|MERGE_RESOLUTION|>--- conflicted
+++ resolved
@@ -63,14 +63,7 @@
   const loginRequired = require('../../middlewares/login-required')(crowi, true);
   const apiV3FormValidator = require('../../middlewares/apiv3-form-validator')(crowi);
 
-<<<<<<< HEAD
-  const {
-    Revision,
-    Page,
-  } = crowi.models;
-=======
-  const { Page, User } = crowi.models;
->>>>>>> a3fbf973
+  const { Page } = crowi.models;
 
   const validator = {
     retrieveRevisions: [
