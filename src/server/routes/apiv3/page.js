const loggerFactory = require('@alias/logger');

const logger = loggerFactory('growi:routes:apiv3:page'); // eslint-disable-line no-unused-vars

const express = require('express');
const { body } = require('express-validator');

const router = express.Router();

// const ErrorV3 = require('../../models/vo/error-apiv3');

/**
 * @swagger
 *  tags:
 *    name: Page
 */

/**
 * @swagger
 *
 *  components:
 *    schemas:
 *      Page:
 *        description: Page
 *        type: object
 *        properties:
 *          _id:
 *            type: string
 *            description: page ID
 *            example: 5e07345972560e001761fa63
 *          __v:
 *            type: number
 *            description: DB record version
 *            example: 0
 *          commentCount:
 *            type: number
 *            description: count of comments
 *            example: 3
 *          createdAt:
 *            type: string
 *            description: date created at
 *            example: 2010-01-01T00:00:00.000Z
 *          creator:
 *            $ref: '#/components/schemas/User'
 *          extended:
 *            type: object
 *            description: extend data
 *            example: {}
 *          grant:
 *            type: number
 *            description: grant
 *            example: 1
 *          grantedUsers:
 *            type: array
 *            description: granted users
 *            items:
 *              type: string
 *              description: user ID
 *            example: ["5ae5fccfc5577b0004dbd8ab"]
 *          lastUpdateUser:
 *            $ref: '#/components/schemas/User'
 *          liker:
 *            type: array
 *            description: granted users
 *            items:
 *              type: string
 *              description: user ID
 *            example: []
 *          path:
 *            type: string
 *            description: page path
 *            example: /
 *          redirectTo:
 *            type: string
 *            description: redirect path
 *            example: ""
 *          revision:
 *            type: string
 *            description: page revision
 *          seenUsers:
 *            type: array
 *            description: granted users
 *            items:
 *              type: string
 *              description: user ID
 *            example: ["5ae5fccfc5577b0004dbd8ab"]
 *          status:
 *            type: string
 *            description: status
 *            enum:
 *              - 'wip'
 *              - 'published'
 *              - 'deleted'
 *              - 'deprecated'
 *            example: published
 *          updatedAt:
 *            type: string
 *            description: date updated at
 *            example: 2010-01-01T00:00:00.000Z
 *
 *      LikeParams:
 *        description: LikeParams
 *        type: object
 *        properties:
 *          pageId:
 *            type: string
 *            description: page ID
 *            example: 5e07345972560e001761fa63
 *          bool:
 *            type: boolean
 *            description: boolean for like status
 */
module.exports = (crowi) => {
  const accessTokenParser = require('../../middlewares/access-token-parser')(crowi);
  const loginRequired = require('../../middlewares/login-required')(crowi);
  const csrf = require('../../middlewares/csrf')(crowi);
  const apiV3FormValidator = require('../../middlewares/apiv3-form-validator')(crowi);

  const globalNotificationService = crowi.getGlobalNotificationService();
  const { Page, GlobalNotificationSetting } = crowi.models;

  const validator = {
    likes: [
      body('pageId').isString(),
      body('bool').isBoolean(),
    ],

    archive: [
      body('isCommentDownload').isBoolean(),
      body('isAttachmentFileDownload').isBoolean(),
      body('isSubordinatedPageDownload').isBoolean(),
      body('fileType').isString().isIn(['pdf', 'markDown']),
      body('hierarchyType').isString().isIn(['allSubordinatedPage', 'decideHierarchy']),
      body('hierarchyValue').isNumeric(),
    ],
  };

  /**
   * @swagger
   *
   *    /page/likes:
   *      put:
   *        tags: [Page]
   *        summary: /page/likes
   *        description: Update liked status
   *        operationId: updateLikedStatus
   *        requestBody:
   *          content:
   *            application/json:
   *              schema:
   *                $ref: '#/components/schemas/LikeParams'
   *        responses:
   *          200:
   *            description: Succeeded to update liked status.
   *            content:
   *              application/json:
   *                schema:
   *                  $ref: '#/components/schemas/Page'
   */
  router.put('/likes', accessTokenParser, loginRequired, csrf, validator.likes, apiV3FormValidator, async(req, res) => {
    const { pageId, bool } = req.body;

    let page;
    try {
      page = await Page.findByIdAndViewer(pageId, req.user);
      if (page == null) {
        return res.apiv3Err(`Page '${pageId}' is not found or forbidden`);
      }
      if (bool) {
        page = await page.like(req.user);
      }
      else {
        page = await page.unlike(req.user);
      }
    }
    catch (err) {
      logger.error('update-like-failed', err);
      return res.apiv3Err(err, 500);
    }

    try {
      // global notification
      await globalNotificationService.fire(GlobalNotificationSetting.EVENT.PAGE_LIKE, page, req.user);
    }
    catch (err) {
      logger.error('Like notification failed', err);
    }

    const result = { page };
    result.seenUser = page.seenUsers;
    return res.apiv3({ result });
  });

<<<<<<< HEAD
  /**
   * @swagger
   *
   *    /page/archive:
   *      post:
   *        tags: [Page]
   *        summary: /page/archive
   *        description: create page archive
   *        requestBody:
   *          content:
   *            application/json:
   *              schema:
   *                properties:
   *                  targetPagePath:
   *                    type: string
   *        responses:
   *          200:
   *            description: create page archive
   *            content:
   *              application/json:
   *                schema:
   *                  $ref: '#/components/schemas/Page'
   */
  router.post('/archive', accessTokenParser, loginRequired, async(req, res) => {
    const PageArchive = crowi.model('PageArchive');
    const filePath = 'path';
    const creator = req.user._id;
    const basePagePath = '/base';
    const archive = await PageArchive.create({ filePath, creator, basePagePath });
    console.log(archive);
=======
  router.post('/archive', accessTokenParser, loginRequired, csrf, validator.archive, apiV3FormValidator, async(req, res) => {

    const {
      isCommentDownload,
      isAttachmentFileDownload,
      isSubordinatedPageDownload,
      fileType,
      hierarchyType,
      hierarchyValue,
    } = req.body;


    console.log(isCommentDownload);
    console.log(isAttachmentFileDownload);
    console.log(fileType);
    console.log(isSubordinatedPageDownload);
    console.log(hierarchyType);
    console.log(hierarchyValue);

    return res.apiv3({});
>>>>>>> d68b5618
  });

  return router;
};<|MERGE_RESOLUTION|>--- conflicted
+++ resolved
@@ -191,7 +191,6 @@
     return res.apiv3({ result });
   });
 
-<<<<<<< HEAD
   /**
    * @swagger
    *
@@ -215,14 +214,6 @@
    *                schema:
    *                  $ref: '#/components/schemas/Page'
    */
-  router.post('/archive', accessTokenParser, loginRequired, async(req, res) => {
-    const PageArchive = crowi.model('PageArchive');
-    const filePath = 'path';
-    const creator = req.user._id;
-    const basePagePath = '/base';
-    const archive = await PageArchive.create({ filePath, creator, basePagePath });
-    console.log(archive);
-=======
   router.post('/archive', accessTokenParser, loginRequired, csrf, validator.archive, apiV3FormValidator, async(req, res) => {
 
     const {
@@ -234,16 +225,12 @@
       hierarchyValue,
     } = req.body;
 
-
-    console.log(isCommentDownload);
-    console.log(isAttachmentFileDownload);
-    console.log(fileType);
-    console.log(isSubordinatedPageDownload);
-    console.log(hierarchyType);
-    console.log(hierarchyValue);
-
-    return res.apiv3({});
->>>>>>> d68b5618
+    const PageArchive = crowi.model('PageArchive');
+    const filePath = 'path';
+    const creator = req.user._id;
+    const basePagePath = '/base';
+    const archive = await PageArchive.create({ filePath, creator, basePagePath });
+    console.log(archive);
   });
 
   return router;
