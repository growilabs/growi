--- conflicted
+++ resolved
@@ -125,8 +125,10 @@
       body('pageId').isString(),
       body('bool').isBoolean(),
     ],
-<<<<<<< HEAD
-
+    export: [
+      query('format').isString().isIn(['md', 'pdf']),
+      query('revisionId').isString(),
+    ],
     archive: [
       body('rootPagePath').isString(),
       body('isCommentDownload').isBoolean(),
@@ -135,11 +137,6 @@
       body('fileType').isString().isIn(['pdf', 'markdown']),
       body('hierarchyType').isString().isIn(['allSubordinatedPage', 'decideHierarchy']),
       body('hierarchyValue').isNumeric(),
-=======
-    export: [
-      query('format').isString().isIn(['md', 'pdf']),
-      query('revisionId').isString(),
->>>>>>> 758a708a
     ],
   };
 
@@ -210,29 +207,50 @@
   *          200:
   *            description: Return page's markdown
   */
-<<<<<<< HEAD
-  router.get('/export', async(req, res) => {
+  router.get('/export/:pageId', loginRequired, validator.export, async(req, res) => {
+    const { pageId } = req.params;
+    const { format, revisionId = null } = req.query;
+    let revision;
+
     try {
-      const { pageId, revisionId } = req.query;
-      let markdown;
-
-      // TODO: GW-3061
-      if (revisionId) {
-        markdown = '#Revision';
+      const Page = crowi.model('Page');
+      const page = await Page.findByIdAndViewer(pageId, req.user);
+
+      if (page == null) {
+        const isPageExist = await Page.count({ _id: pageId }) > 0;
+        if (isPageExist) {
+          // This page exists but req.user has not read permission
+          return res.apiv3Err(new ErrorV3(`Haven't the right to see the page ${pageId}.`), 403);
+        }
+        return res.apiv3Err(new ErrorV3(`Page ${pageId} is not exist.`), 404);
       }
-      else if (pageId) {
-        markdown = '#Page';
-      }
-      else {
-        return res.apiv3Err('Should provided pageId or revisionId');
-      }
-
-      return res.apiv3({ markdown });
+
+      const revisionIdForFind = revisionId || page.revision;
+
+      const Revision = crowi.model('Revision');
+      revision = await Revision.findById(revisionIdForFind);
     }
     catch (err) {
-      logger.error('Failed to get markdown', err);
+      logger.error('Failed to get page data', err);
       return res.apiv3Err(err, 500);
     }
+
+    const fileName = revision.id;
+    let stream;
+
+    try {
+      stream = exportService.getReadStreamFromRevision(revision, format);
+    }
+    catch (err) {
+      logger.error('Failed to create readStream', err);
+      return res.apiv3Err(err, 500);
+    }
+
+    res.set({
+      'Content-Disposition': `attachment;filename*=UTF-8''${fileName}.${format}`,
+    });
+
+    return stream.pipe(res);
   });
 
   /**
@@ -313,52 +331,6 @@
 
     const dummy = 6;
     return res.apiv3({ dummy });
-=======
-  router.get('/export/:pageId', loginRequired, validator.export, async(req, res) => {
-    const { pageId } = req.params;
-    const { format, revisionId = null } = req.query;
-    let revision;
-
-    try {
-      const Page = crowi.model('Page');
-      const page = await Page.findByIdAndViewer(pageId, req.user);
-
-      if (page == null) {
-        const isPageExist = await Page.count({ _id: pageId }) > 0;
-        if (isPageExist) {
-          // This page exists but req.user has not read permission
-          return res.apiv3Err(new ErrorV3(`Haven't the right to see the page ${pageId}.`), 403);
-        }
-        return res.apiv3Err(new ErrorV3(`Page ${pageId} is not exist.`), 404);
-      }
-
-      const revisionIdForFind = revisionId || page.revision;
-
-      const Revision = crowi.model('Revision');
-      revision = await Revision.findById(revisionIdForFind);
-    }
-    catch (err) {
-      logger.error('Failed to get page data', err);
-      return res.apiv3Err(err, 500);
-    }
-
-    const fileName = revision.id;
-    let stream;
-
-    try {
-      stream = exportService.getReadStreamFromRevision(revision, format);
-    }
-    catch (err) {
-      logger.error('Failed to create readStream', err);
-      return res.apiv3Err(err, 500);
-    }
-
-    res.set({
-      'Content-Disposition': `attachment;filename*=UTF-8''${fileName}.${format}`,
-    });
-
-    return stream.pipe(res);
->>>>>>> 758a708a
   });
 
   return router;
