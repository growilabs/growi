--- conflicted
+++ resolved
@@ -296,11 +296,7 @@
       const userGroup = await UserGroup.findById(id);
       const userGroupRelations = await UserGroupRelation.findAllRelationForUserGroup(userGroup);
 
-<<<<<<< HEAD
-      const users = userGroupRelations.map((userGroupRelation) => {
-=======
       const serializeUsers = userGroupRelations.map((userGroupRelation) => {
->>>>>>> 2df69719
         return serializeUserSecurely(userGroupRelation.relatedUser);
       });
       const users = serializeUsers.filter(user => user != null);
