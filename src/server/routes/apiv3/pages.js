const loggerFactory = require('@alias/logger');

const logger = loggerFactory('growi:routes:apiv3:pages'); // eslint-disable-line no-unused-vars
const express = require('express');

const router = express.Router();
const { query } = require('express-validator');

/**
 * @swagger
 *  tags:
 *    name: Pages
 */
module.exports = (crowi) => {
  const accessTokenParser = require('../../middlewares/access-token-parser')(crowi);
  const loginRequired = require('../../middlewares/login-required')(crowi, true);
  const adminRequired = require('../../middlewares/admin-required')(crowi);
  const csrf = require('../../middlewares/csrf')(crowi);
  const apiV3FormValidator = require('../../middlewares/apiv3-form-validator')(crowi);


  const Page = crowi.model('Page');

  const validator = {};

  /**
   * @swagger
   *
   *    /pages/recent:
   *      get:
   *        tags: [Pages]
   *        description: Get recently updated pages
   *        responses:
   *          200:
   *            description: Return pages recently updated
   *
   */
  router.get('/recent', loginRequired, async(req, res) => {
    const limit = 20;
    const offset = parseInt(req.query.offset) || 0;

    const queryOptions = {
      offset,
      limit,
      includeTrashed: false,
      isRegExpEscapedFromPath: true,
      sort: 'updatedAt',
      desc: -1,
    };

    try {
      const result = await Page.findListWithDescendants('/', req.user, queryOptions);
      if (result.pages.length > limit) {
        result.pages.pop();
      }

      return res.apiv3(result);
    }
    catch (err) {
      res.code = 'unknown';
      logger.error('Failed to get recent pages', err);
      return res.apiv3Err(err, 500);
    }
  });

  /**
  * @swagger
  *
  *    /pages/empty-trash:
  *      delete:
  *        tags: [Pages]
  *        description: empty trash
  *        responses:
  *          200:
  *            description: Succeeded to remove all trash pages
  */
  router.delete('/empty-trash', loginRequired, adminRequired, csrf, async(req, res) => {
    try {
      const pages = await Page.completelyDeletePageRecursively('/trash', req.user);
      return res.apiv3({ pages });
    }
    catch (err) {
      res.code = 'unknown';
      logger.error('Failed to delete trash pages', err);
      return res.apiv3Err(err, 500);
    }
  });

  validator.displayList = [
    query('limit').if(value => value != null).isInt({ max: 100 }).withMessage('You should set less than 100 or not to set limit.'),
  ];

  router.get('/list', accessTokenParser, loginRequired, validator.displayList, apiV3FormValidator, async(req, res) => {
    const limit = parseInt(req.query.limit) || await crowi.configManager.getConfig('crowi', 'customize:showPageLimitationS') || 10;
    const { path } = req.query;
<<<<<<< HEAD
    const limit = +req.query.limit || 30;
    const offset = +req.query.offset || 0;
    const { isTrashPage } = require('@commons/util/path-utils');

    let includeTrashed = false;

    if (isTrashPage(path)) {
      includeTrashed = true;
    }

    const queryOptions = {
      offset,
      limit,
      includeTrashed,
    };
=======
    const page = req.query.page;
    const offset = (page - 1) * limit;

    const queryOptions = { offset, limit };
>>>>>>> 267cc0fe

    try {
      const result = await Page.findListWithDescendants(path, req.user, queryOptions);
      return res.apiv3(result);
    }
    catch (err) {
      logger.error('Failed to get Descendants Pages', err);
      return res.apiv3Err(err, 500);
    }
  });

  return router;
};<|MERGE_RESOLUTION|>--- conflicted
+++ resolved
@@ -91,12 +91,12 @@
   ];
 
   router.get('/list', accessTokenParser, loginRequired, validator.displayList, apiV3FormValidator, async(req, res) => {
+    const { isTrashPage } = require('@commons/util/path-utils');
+    
+    const { path } = req.query;
     const limit = parseInt(req.query.limit) || await crowi.configManager.getConfig('crowi', 'customize:showPageLimitationS') || 10;
-    const { path } = req.query;
-<<<<<<< HEAD
-    const limit = +req.query.limit || 30;
-    const offset = +req.query.offset || 0;
-    const { isTrashPage } = require('@commons/util/path-utils');
+    const page = req.query.page || 1;
+    const offset = (page - 1) * limit;
 
     let includeTrashed = false;
 
@@ -109,12 +109,6 @@
       limit,
       includeTrashed,
     };
-=======
-    const page = req.query.page;
-    const offset = (page - 1) * limit;
-
-    const queryOptions = { offset, limit };
->>>>>>> 267cc0fe
 
     try {
       const result = await Page.findListWithDescendants(path, req.user, queryOptions);
