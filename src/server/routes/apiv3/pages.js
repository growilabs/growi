const loggerFactory = require('@alias/logger');

const logger = loggerFactory('growi:routes:apiv3:pages'); // eslint-disable-line no-unused-vars

const express = require('express');
const pathUtils = require('growi-commons').pathUtils;

const ErrorV3 = require('../../models/vo/error-apiv3');


const router = express.Router();

/**
 * @swagger
 *  tags:
 *    name: Pages
 */
module.exports = (crowi) => {
  const accessTokenParser = require('../../middlewares/access-token-parser')(crowi);
  const loginRequired = require('../../middlewares/login-required')(crowi, true);
  const loginRequiredStrictly = require('../../middlewares/login-required')(crowi);
  const adminRequired = require('../../middlewares/admin-required')(crowi);
  const csrf = require('../../middlewares/csrf')(crowi);

  const Page = crowi.model('Page');
  const PageTagRelation = crowi.model('PageTagRelation');
  const GlobalNotificationSetting = crowi.model('GlobalNotificationSetting');


  const globalNotificationService = crowi.getGlobalNotificationService();
<<<<<<< HEAD
  const { pageService, slackNotificationService } = crowi;


  // user notification
  // TODO GW-3387 create '/service/user-notification' module
  /**
   *
   * @param {Page} page
   * @param {User} user
   * @param {string} slackChannelsStr comma separated string. e.g. 'general,channel1,channel2'
   * @param {boolean} updateOrCreate
   * @param {string} previousRevision
   */
  async function notifyToSlackByUser(page, user, slackChannelsStr, updateOrCreate, previousRevision) {
    await page.updateSlackChannel(slackChannelsStr)
      .catch((err) => {
        logger.error('Error occured in updating slack channels: ', err);
      });


    if (slackNotificationService.hasSlackConfig()) {
      const slackChannels = slackChannelsStr != null ? slackChannelsStr.split(',') : [null];

      const promises = slackChannels.map((chan) => {
        return crowi.slack.postPage(page, user, chan, updateOrCreate, previousRevision);
      });

      Promise.all(promises)
        .catch((err) => {
          logger.error('Error occured in sending slack notification: ', err);
        });
    }
  }
=======
  const userNotificationService = crowi.getUserNotificationService();
  const { pageService } = crowi;
>>>>>>> b22d529b

  // TODO write swagger(GW-3384) and validation(GW-3385)
  router.post('/', accessTokenParser, loginRequiredStrictly, csrf, async(req, res) => {
    const {
      body, grant, grantUserGroupId, pageTags, overwriteScopesOfDescendants, isSlackEnabled, slackChannels, socketClientId,
    } = req.body;


    let { path } = req.body;

    // check whether path starts slash
    path = pathUtils.addHeadingSlash(path);

    // check page existence
    const isExist = await Page.count({ path }) > 0;
    if (isExist) {
      res.code = 'page_exists';
      return res.apiv3Err('Page exists', 409);
    }

    const options = { socketClientId };
    if (grant != null) {
      options.grant = grant;
      options.grantUserGroupId = grantUserGroupId;
    }

    const createdPage = await Page.create(path, body, req.user, options);

    let savedTags;
    if (pageTags != null) {
      await PageTagRelation.updatePageTags(createdPage.id, pageTags);
      savedTags = await PageTagRelation.listTagNamesByPage(createdPage.id);
    }

    const result = { page: pageService.serializeToObj(createdPage), tags: savedTags };

    // update scopes for descendants
    if (overwriteScopesOfDescendants) {
      Page.applyScopesToDescendantsAsyncronously(createdPage, req.user);
    }

    // global notification
    if (globalNotificationService != null) {
      try {
        await globalNotificationService.fire(GlobalNotificationSetting.EVENT.PAGE_CREATE, createdPage, req.user);
      }
      catch (err) {
        logger.error('Create grobal notification failed', err);
      }
    }

    // user notification
    if (isSlackEnabled && userNotificationService != null) {
      try {
        const results = await userNotificationService.fire(createdPage, req.user, slackChannels, 'create', false);
        results.forEach((result) => {
          if (result.status === 'rejected') {
            logger.error('Create user notification failed', result.reason);
          }
        });
      }
      catch (err) {
        logger.error('Create user notification failed', err);
      }
    }

    return res.apiv3(result);
  });

  /**
   * @swagger
   *
   *    /pages/recent:
   *      get:
   *        tags: [Pages]
   *        description: Get recently updated pages
   *        responses:
   *          200:
   *            description: Return pages recently updated
   *
   */
  router.get('/recent', loginRequired, async(req, res) => {
    const limit = 20;
    const offset = parseInt(req.query.offset) || 0;

    const queryOptions = {
      offset,
      limit,
      includeTrashed: false,
      isRegExpEscapedFromPath: true,
      sort: 'updatedAt',
      desc: -1,
    };

    try {
      const result = await Page.findListWithDescendants('/', req.user, queryOptions);
      if (result.pages.length > limit) {
        result.pages.pop();
      }

      return res.apiv3(result);
    }
    catch (err) {
      res.code = 'unknown';
      logger.error('Failed to get recent pages', err);
      return res.apiv3Err(err, 500);
    }
  });

  /**
  * @swagger
  *
  *    /pages/empty-trash:
  *      delete:
  *        tags: [Pages]
  *        description: empty trash
  *        responses:
  *          200:
  *            description: Succeeded to remove all trash pages
  */
  router.delete('/empty-trash', loginRequired, adminRequired, csrf, async(req, res) => {
    try {
      const pages = await Page.completelyDeletePageRecursively('/trash', req.user);
      return res.apiv3({ pages });
    }
    catch (err) {
      res.code = 'unknown';
      logger.error('Failed to delete trash pages', err);
      return res.apiv3Err(err, 500);
    }
  });

  router.post('/duplicate', accessTokenParser, loginRequiredStrictly, csrf, async(req, res) => {
    const { pageId } = req.body;

    let newPagePath = pathUtils.normalizePath(req.body.pageNameInput);

    const page = await Page.findByIdAndViewer(pageId, req.user);

    if (page == null) {
      res.code = 'Page is not found';
      logger.error('Failed to find the pages');
    }

    // check whether path starts slash
    newPagePath = pathUtils.addHeadingSlash(newPagePath);


    await page.populateDataToShowRevision();
    const originTags = await page.findRelatedTagsById();

    req.body.path = newPagePath;
    req.body.body = page.revision.body;
    req.body.grant = page.grant;
    req.body.grantedUsers = page.grantedUsers;
    req.body.grantUserGroupId = page.grantedGroup;
    req.body.pageTags = originTags;

    // check page existence
    const isExist = (await Page.count(req.body.path)) > 0;
    if (isExist) {
      res.code = 'page_exists';
      return res.apiv3Err(new ErrorV3('Page exists'), 409);
      // return res.apiv3Err('Page exists', 409);

    }

    const createdPage = await Page.create(req.body.path, req.body.body, req.user);

    let savedTags;
    if (req.body.pageTags != null) {
      await PageTagRelation.updatePageTags(createdPage.id, req.body.pageTags);
      savedTags = await PageTagRelation.listTagNamesByPage(createdPage.id);
    }

    const result = { page: pageService.serializeToObj(createdPage), tags: savedTags };

    return res.apiv3(result);
  });


  router.get('/subordinated-list', accessTokenParser, loginRequired, async(req, res) => {
    const { path } = req.query;

    try {
      const pageData = await Page.findByPath(path);

      const result = await Page.findManageableListWithDescendants(pageData, req.user);

      const resultPaths = result.map(element => element.path);

      return res.apiv3({ resultPaths });
    }
    catch (err) {
      res.code = 'unknown';
      logger.error('Failed to find the path', err);
      return res.apiv3Err(err, 500);
    }

  });
  return router;
};<|MERGE_RESOLUTION|>--- conflicted
+++ resolved
@@ -28,44 +28,8 @@
 
 
   const globalNotificationService = crowi.getGlobalNotificationService();
-<<<<<<< HEAD
-  const { pageService, slackNotificationService } = crowi;
-
-
-  // user notification
-  // TODO GW-3387 create '/service/user-notification' module
-  /**
-   *
-   * @param {Page} page
-   * @param {User} user
-   * @param {string} slackChannelsStr comma separated string. e.g. 'general,channel1,channel2'
-   * @param {boolean} updateOrCreate
-   * @param {string} previousRevision
-   */
-  async function notifyToSlackByUser(page, user, slackChannelsStr, updateOrCreate, previousRevision) {
-    await page.updateSlackChannel(slackChannelsStr)
-      .catch((err) => {
-        logger.error('Error occured in updating slack channels: ', err);
-      });
-
-
-    if (slackNotificationService.hasSlackConfig()) {
-      const slackChannels = slackChannelsStr != null ? slackChannelsStr.split(',') : [null];
-
-      const promises = slackChannels.map((chan) => {
-        return crowi.slack.postPage(page, user, chan, updateOrCreate, previousRevision);
-      });
-
-      Promise.all(promises)
-        .catch((err) => {
-          logger.error('Error occured in sending slack notification: ', err);
-        });
-    }
-  }
-=======
   const userNotificationService = crowi.getUserNotificationService();
   const { pageService } = crowi;
->>>>>>> b22d529b
 
   // TODO write swagger(GW-3384) and validation(GW-3385)
   router.post('/', accessTokenParser, loginRequiredStrictly, csrf, async(req, res) => {
