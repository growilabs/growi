const loggerFactory = require('@alias/logger');

const logger = loggerFactory('growi:routes:apiv3:pages'); // eslint-disable-line no-unused-vars
const express = require('express');
const pathUtils = require('growi-commons').pathUtils;
const escapeStringRegexp = require('escape-string-regexp');

<<<<<<< HEAD
const { body } = require('express-validator/check');
const ErrorV3 = require('../../models/vo/error-apiv3');

const router = express.Router();

const LIMIT_FOR_LIST = 10;
=======
const router = express.Router();
const { query } = require('express-validator');
>>>>>>> 4ac60af4

/**
 * @swagger
 *  tags:
 *    name: Pages
 */

/**
 * @swagger
 *
 *  components:
 *    schemas:
 *      Page:
 *        description: Page
 *        type: object
 *        properties:
 *          _id:
 *            type: string
 *            description: page ID
 *            example: 5e07345972560e001761fa63
 *          __v:
 *            type: number
 *            description: DB record version
 *            example: 0
 *          commentCount:
 *            type: number
 *            description: count of comments
 *            example: 3
 *          createdAt:
 *            type: string
 *            description: date created at
 *            example: 2010-01-01T00:00:00.000Z
 *          creator:
 *            $ref: '#/components/schemas/User'
 *          extended:
 *            type: object
 *            description: extend data
 *            example: {}
 *          grant:
 *            type: number
 *            description: grant
 *            example: 1
 *          grantedUsers:
 *            type: array
 *            description: granted users
 *            items:
 *              type: string
 *              description: user ID
 *            example: ["5ae5fccfc5577b0004dbd8ab"]
 *          lastUpdateUser:
 *            $ref: '#/components/schemas/User'
 *          liker:
 *            type: array
 *            description: granted users
 *            items:
 *              type: string
 *              description: user ID
 *            example: []
 *          path:
 *            type: string
 *            description: page path
 *            example: /
 *          redirectTo:
 *            type: string
 *            description: redirect path
 *            example: ""
 *          revision:
 *            type: string
 *            description: revision ID
 *            example: ["5ae5fccfc5577b0004dbd8ab"]
 *          seenUsers:
 *            type: array
 *            description: granted users
 *            items:
 *              type: string
 *              description: user ID
 *            example: ["5ae5fccfc5577b0004dbd8ab"]
 *          status:
 *            type: string
 *            description: status
 *            enum:
 *              - 'wip'
 *              - 'published'
 *              - 'deleted'
 *              - 'deprecated'
 *            example: published
 *          updatedAt:
 *            type: string
 *            description: date updated at
 *            example: 2010-01-01T00:00:00.000Z
 */

module.exports = (crowi) => {
  const accessTokenParser = require('../../middlewares/access-token-parser')(crowi);
  const loginRequired = require('../../middlewares/login-required')(crowi, true);
  const loginRequiredStrictly = require('../../middlewares/login-required')(crowi);
  const adminRequired = require('../../middlewares/admin-required')(crowi);
  const csrf = require('../../middlewares/csrf')(crowi);
  const apiV3FormValidator = require('../../middlewares/apiv3-form-validator')(crowi);
<<<<<<< HEAD
=======

>>>>>>> 4ac60af4

  const Page = crowi.model('Page');
  const PageTagRelation = crowi.model('PageTagRelation');
  const GlobalNotificationSetting = crowi.model('GlobalNotificationSetting');

  const globalNotificationService = crowi.getGlobalNotificationService();
  const userNotificationService = crowi.getUserNotificationService();

  const { pageService } = crowi;

  const validator = {
    createPage: [
      body('body').exists().not().isEmpty({ ignore_whitespace: true })
        .withMessage('body is required'),
      body('path').exists().not().isEmpty({ ignore_whitespace: true })
        .withMessage('path is required'),
      body('grant').if(value => value != null).isInt({ min: 0, max: 5 }).withMessage('grant must be integer from 1 to 5'),
      body('overwriteScopesOfDescendants').if(value => value != null).isBoolean().withMessage('overwriteScopesOfDescendants must be boolean'),
      body('isSlackEnabled').if(value => value != null).isBoolean().withMessage('isSlackEnabled must be boolean'),
      body('slackChannels').if(value => value != null).isString().withMessage('slackChannels must be string'),
      body('socketClientId').if(value => value != null).isInt().withMessage('socketClientId must be int'),
      body('pageTags').if(value => value != null).isArray().withMessage('pageTags must be array'),
    ],
    renamePage: [
      body('pageId').isMongoId().withMessage('pageId is required'),
      body('revisionId').isMongoId().withMessage('revisionId is required'),
      body('newPagePath').isLength({ min: 1 }).withMessage('newPagePath is required'),
      body('isRenameRedirect').if(value => value != null).isBoolean().withMessage('isRenameRedirect must be boolean'),
      body('isRemainMetadata').if(value => value != null).isBoolean().withMessage('isRemainMetadata must be boolean'),
      body('isRecursively').if(value => value != null).isBoolean().withMessage('isRecursively must be boolean'),
      body('socketClientId').if(value => value != null).isInt().withMessage('socketClientId must be int'),
    ],

    duplicatePage: [
      body('pageId').isMongoId().withMessage('pageId is required'),
      body('pageNameInput').trim().isLength({ min: 1 }).withMessage('pageNameInput is required'),
      body('isRecursively').if(value => value != null).isBoolean().withMessage('isRecursively must be boolean'),
    ],
  };

  async function createPageAction({
    path, body, user, options,
  }) {
    const createdPage = Page.create(path, body, user, options);
    return createdPage;
  }

  async function saveTagsAction({ createdPage, pageTags }) {
    if (pageTags != null) {
      await PageTagRelation.updatePageTags(createdPage.id, pageTags);
      return PageTagRelation.listTagNamesByPage(createdPage.id);
    }

    return [];
  }

  /**
   * @swagger
   *
   *    /pages/create:
   *      post:
   *        tags: [Pages]
   *        operationId: createPage
   *        description: Create page
   *        requestBody:
   *          content:
   *            application/json:
   *              schema:
   *                properties:
   *                  body:
   *                    type: string
   *                    description: Text of page
   *                  path:
   *                    $ref: '#/components/schemas/Page/properties/path'
   *                  grant:
   *                    $ref: '#/components/schemas/Page/properties/grant'
   *                required:
   *                  - body
   *                  - path
   *        responses:
   *          201:
   *            description: Succeeded to create page.
   *            content:
   *              application/json:
   *                schema:
   *                  properties:
   *                    page:
   *                      $ref: '#/components/schemas/Page'
   *          409:
   *            description: page path is already existed
   */
  router.post('/', accessTokenParser, loginRequiredStrictly, csrf, validator.createPage, apiV3FormValidator, async(req, res) => {
    const {
      body, grant, grantUserGroupId, overwriteScopesOfDescendants, isSlackEnabled, slackChannels, socketClientId, pageTags,
    } = req.body;

    let { path } = req.body;

    // check whether path starts slash
    path = pathUtils.addHeadingSlash(path);

    // check page existence
    const isExist = await Page.count({ path }) > 0;
    if (isExist) {
      return res.apiv3Err(new ErrorV3('Failed to post page', 'page_exists'), 500);
    }

    const options = { socketClientId };
    if (grant != null) {
      options.grant = grant;
      options.grantUserGroupId = grantUserGroupId;
    }

    const createdPage = await createPageAction({
      path, body, user: req.user, options,
    });

    const savedTags = await saveTagsAction({ createdPage, pageTags });

    const result = { page: pageService.serializeToObj(createdPage), tags: savedTags };

    // update scopes for descendants
    if (overwriteScopesOfDescendants) {
      Page.applyScopesToDescendantsAsyncronously(createdPage, req.user);
    }

    // global notification
    if (globalNotificationService != null) {
      try {
        await globalNotificationService.fire(GlobalNotificationSetting.EVENT.PAGE_CREATE, createdPage, req.user);
      }
      catch (err) {
        logger.error('Create grobal notification failed', err);
      }
    }

    // user notification
    if (isSlackEnabled && userNotificationService != null) {
      try {
        const results = await userNotificationService.fire(createdPage, req.user, slackChannels, 'create', false);
        results.forEach((result) => {
          if (result.status === 'rejected') {
            logger.error('Create user notification failed', result.reason);
          }
        });
      }
      catch (err) {
        logger.error('Create user notification failed', err);
      }
    }

    return res.apiv3(result, 201);
  });

  const validator = {};

  /**
   * @swagger
   *
   *    /pages/recent:
   *      get:
   *        tags: [Pages]
   *        description: Get recently updated pages
   *        responses:
   *          200:
   *            description: Return pages recently updated
   *
   */
  router.get('/recent', loginRequired, async(req, res) => {
    const limit = 20;
    const offset = parseInt(req.query.offset) || 0;

    const queryOptions = {
      offset,
      limit,
      includeTrashed: false,
      isRegExpEscapedFromPath: true,
      sort: 'updatedAt',
      desc: -1,
    };

    try {
      const result = await Page.findListWithDescendants('/', req.user, queryOptions);
      if (result.pages.length > limit) {
        result.pages.pop();
      }

      return res.apiv3(result);
    }
    catch (err) {
      logger.error('Failed to get recent pages', err);
      return res.apiv3Err(new ErrorV3('Failed to get recent pages', 'unknown'), 500);
    }
  });

  /**
   * @swagger
   *
   *
   *    /pages/rename:
   *      post:
   *        tags: [Pages]
   *        operationId: renamePage
   *        description: Rename page
   *        requestBody:
   *          content:
   *            application/json:
   *              schema:
   *                properties:
   *                  pageId:
   *                    $ref: '#/components/schemas/Page/properties/_id'
   *                  path:
   *                    $ref: '#/components/schemas/Page/properties/path'
   *                  revisionId:
   *                    type: string
   *                    description: revision ID
   *                    example: 5e07345972560e001761fa63
   *                  newPagePath:
   *                    type: string
   *                    description: new path
   *                    example: /user/alice/new_test
   *                  isRenameRedirect:
   *                    type: boolean
   *                    description: whether redirect page
   *                  isRemainMetadata:
   *                    type: boolean
   *                    description: whether remain meta data
   *                  isRecursively:
   *                    type: boolean
   *                    description: whether rename page with descendants
   *                required:
   *                  - pageId
   *                  - revisionId
   *        responses:
   *          200:
   *            description: Succeeded to rename page.
   *            content:
   *              application/json:
   *                schema:
   *                  properties:
   *                    page:
   *                      $ref: '#/components/schemas/Page'
   *          401:
   *            description: page id is invalid
   *          409:
   *            description: page path is already existed
   */
  router.put('/rename', accessTokenParser, loginRequiredStrictly, csrf, validator.renamePage, apiV3FormValidator, async(req, res) => {
    const { pageId, isRecursively, revisionId } = req.body;

    let newPagePath = pathUtils.normalizePath(req.body.newPagePath);

    const options = {
      createRedirectPage: req.body.isRenameRedirect,
      updateMetadata: !req.body.isRemainMetadata,
      socketClientId: +req.body.socketClientId || undefined,
    };

    if (!Page.isCreatableName(newPagePath)) {
      return res.apiv3Err(new ErrorV3(`Could not use the path '${newPagePath})'`, 'invalid_path'), 409);
    }

    // check whether path starts slash
    newPagePath = pathUtils.addHeadingSlash(newPagePath);

    const isExist = await Page.count({ path: newPagePath }) > 0;
    if (isExist) {
      // if page found, cannot cannot rename to that path
      return res.apiv3Err(new ErrorV3(`${newPagePath} already exists`, 'already_exists'), 409);
    }

    let page;

    try {
      page = await Page.findByIdAndViewer(pageId, req.user);

      if (page == null) {
        return res.apiv3Err(new ErrorV3(`Page '${pageId}' is not found or forbidden`, 'notfound_or_forbidden'), 401);
      }

      if (!page.isUpdatable(revisionId)) {
        return res.apiv3Err(new ErrorV3('Someone could update this page, so couldn\'t delete.', 'notfound_or_forbidden'), 409);
      }

      if (isRecursively) {
        page = await Page.renameRecursively(page, newPagePath, req.user, options);
      }
      else {
        page = await Page.rename(page, newPagePath, req.user, options);
      }
    }
    catch (err) {
      logger.error(err);
      return res.apiv3Err(new ErrorV3('Failed to update page.', 'unknown'), 500);
    }

    const result = { page: pageService.serializeToObj(page) };

    try {
      // global notification
      await globalNotificationService.fire(GlobalNotificationSetting.EVENT.PAGE_MOVE, page, req.user, {
        oldPath: req.body.path,
      });
    }
    catch (err) {
      logger.error('Move notification failed', err);
    }

    return res.apiv3(result);
  });


  /**
   * @swagger
   *
   *    /pages/empty-trash:
   *      delete:
   *        tags: [Pages]
   *        description: empty trash
   *        responses:
   *          200:
   *            description: Succeeded to remove all trash pages
   */
  router.delete('/empty-trash', loginRequired, adminRequired, csrf, async(req, res) => {
    try {
      const pages = await Page.completelyDeletePageRecursively('/trash', req.user);
      return res.apiv3({ pages });
    }
    catch (err) {
      return res.apiv3Err(new ErrorV3('Failed to update page.', 'unknown'), 500);
    }
  });

  validator.displayList = [
    query('limit').if(value => value != null).isInt({ max: 100 }).withMessage('You should set less than 100 or not to set limit.'),
  ];

  router.get('/list', accessTokenParser, loginRequired, validator.displayList, apiV3FormValidator, async(req, res) => {
    const { isTrashPage } = require('@commons/util/path-utils');

    const { path } = req.query;
    const limit = parseInt(req.query.limit) || await crowi.configManager.getConfig('crowi', 'customize:showPageLimitationS') || 10;
    const page = req.query.page || 1;
    const offset = (page - 1) * limit;

    let includeTrashed = false;

    if (isTrashPage(path)) {
      includeTrashed = true;
    }

    const queryOptions = {
      offset,
      limit,
      includeTrashed,
    };

    try {
      const result = await Page.findListWithDescendants(path, req.user, queryOptions);
      return res.apiv3(result);
    }
    catch (err) {
      logger.error('Failed to get Descendants Pages', err);
      return res.apiv3Err(err, 500);
    }
  });
  async function duplicatePage(page, newPagePath, user) {
    // populate
    await page.populate({ path: 'revision', model: 'Revision', select: 'body' }).execPopulate();

    // create option
    const options = { page };
    options.grant = page.grant;
    options.grantUserGroupId = page.grantedGroup;
    options.grantedUsers = page.grantedUsers;

    const createdPage = await createPageAction({
      path: newPagePath, user, body: page.revision.body, options,
    });

    const originTags = await page.findRelatedTagsById();
    const savedTags = await saveTagsAction({ page, createdPage, pageTags: originTags });

    // global notification
    if (globalNotificationService != null) {
      try {
        await globalNotificationService.fire(GlobalNotificationSetting.EVENT.PAGE_CREATE, createdPage, user);
      }
      catch (err) {
        logger.error('Create grobal notification failed', err);
      }
    }

    return { page: pageService.serializeToObj(createdPage), tags: savedTags };
  }

  async function duplicatePageRecursively(page, newPagePath, user) {
    const newPagePathPrefix = newPagePath;
    const pathRegExp = new RegExp(`^${escapeStringRegexp(page.path)}`, 'i');

    const pages = await Page.findManageableListWithDescendants(page, user);

    const promise = pages.map(async(page) => {
      const newPagePath = page.path.replace(pathRegExp, newPagePathPrefix);
      return duplicatePage(page, newPagePath, user);
    });

    return Promise.allSettled(promise);
  }


  /**
   * @swagger
   *
   *
   *    /pages/duplicate:
   *      post:
   *        tags: [Pages]
   *        operationId: duplicatePage
   *        description: Duplicate page
   *        requestBody:
   *          content:
   *            application/json:
   *              schema:
   *                properties:
   *                  pageId:
   *                    $ref: '#/components/schemas/Page/properties/_id'
   *                  pageNameInput:
   *                    $ref: '#/components/schemas/Page/properties/path'
   *                  isRecursively:
   *                    type: boolean
   *                    description: whether duplicate page with descendants
   *                required:
   *                  - pageId
   *        responses:
   *          200:
   *            description: Succeeded to duplicate page.
   *            content:
   *              application/json:
   *                schema:
   *                  properties:
   *                    page:
   *                      $ref: '#/components/schemas/Page'
   *
   *          403:
   *            description: Forbidden to duplicate page.
   *          500:
   *            description: Internal server error.
   */
  router.post('/duplicate', accessTokenParser, loginRequiredStrictly, csrf, validator.duplicatePage, apiV3FormValidator, async(req, res) => {
    const { pageId, isRecursively } = req.body;

    const newPagePath = pathUtils.normalizePath(req.body.pageNameInput);

    // check page existence
    const isExist = (await Page.count({ path: newPagePath })) > 0;
    if (isExist) {
      return res.apiv3Err(new ErrorV3(`Page exists '${newPagePath})'`, 'already_exists'), 409);
    }

    const page = await Page.findByIdAndViewer(pageId, req.user);

    // null check
    if (page == null) {
      res.code = 'Page is not found';
      logger.error('Failed to find the pages');
      return res.apiv3Err(new ErrorV3('Not Founded the page', 'notfound_or_forbidden'), 404);
    }

    let result;

    if (isRecursively) {
      result = await duplicatePageRecursively(page, newPagePath, req.user);
    }
    else {
      result = await duplicatePage(page, newPagePath, req.user);
    }

    return res.apiv3({ result });
  });

  /**
   * @swagger
   *
   *
   *    /pages/subordinated-list:
   *      get:
   *        tags: [Pages]
   *        operationId: subordinatedList
   *        description: Get subordinated pages
   *        parameters:
   *          - name: path
   *            in: query
   *            description: Parent path of search
   *            schema:
   *              type: string
   *          - name: limit
   *            in: query
   *            description: Limit of acquisitions
   *            schema:
   *              type: number
   *        responses:
   *          200:
   *            description: Succeeded to retrieve pages.
   *            content:
   *              application/json:
   *                schema:
   *                  properties:
   *                    subordinatedPaths:
   *                      type: object
   *                      description: descendants page
   *          500:
   *            description: Internal server error.
   */
  router.get('/subordinated-list', accessTokenParser, loginRequired, async(req, res) => {
    const { path } = req.query;
    const limit = parseInt(req.query.limit) || LIMIT_FOR_LIST;

    try {
      const pageData = await Page.findByPath(path);
      const result = await Page.findManageableListWithDescendants(pageData, req.user, { limit });

      return res.apiv3({ subordinatedPaths: result });
    }
    catch (err) {
      return res.apiv3Err(new ErrorV3('Failed to update page.', 'unknown'), 500);
    }

  });
  return router;
};<|MERGE_RESOLUTION|>--- conflicted
+++ resolved
@@ -5,17 +5,13 @@
 const pathUtils = require('growi-commons').pathUtils;
 const escapeStringRegexp = require('escape-string-regexp');
 
-<<<<<<< HEAD
 const { body } = require('express-validator/check');
 const ErrorV3 = require('../../models/vo/error-apiv3');
 
 const router = express.Router();
 
 const LIMIT_FOR_LIST = 10;
-=======
-const router = express.Router();
 const { query } = require('express-validator');
->>>>>>> 4ac60af4
 
 /**
  * @swagger
@@ -115,10 +111,6 @@
   const adminRequired = require('../../middlewares/admin-required')(crowi);
   const csrf = require('../../middlewares/csrf')(crowi);
   const apiV3FormValidator = require('../../middlewares/apiv3-form-validator')(crowi);
-<<<<<<< HEAD
-=======
-
->>>>>>> 4ac60af4
 
   const Page = crowi.model('Page');
   const PageTagRelation = crowi.model('PageTagRelation');
