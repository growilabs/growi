const loggerFactory = require('@alias/logger');

const logger = loggerFactory('growi:routes:apiv3:pages'); // eslint-disable-line no-unused-vars
const express = require('express');
const pathUtils = require('growi-commons').pathUtils;

const { body } = require('express-validator/check');
const { query } = require('express-validator');
const ErrorV3 = require('../../models/vo/error-apiv3');

const router = express.Router();

const LIMIT_FOR_LIST = 10;

/**
 * @swagger
 *  tags:
 *    name: Pages
 */

/**
 * @swagger
 *
 *  components:
 *    schemas:
 *      Page:
 *        description: Page
 *        type: object
 *        properties:
 *          _id:
 *            type: string
 *            description: page ID
 *            example: 5e07345972560e001761fa63
 *          __v:
 *            type: number
 *            description: DB record version
 *            example: 0
 *          commentCount:
 *            type: number
 *            description: count of comments
 *            example: 3
 *          createdAt:
 *            type: string
 *            description: date created at
 *            example: 2010-01-01T00:00:00.000Z
 *          creator:
 *            $ref: '#/components/schemas/User'
 *          extended:
 *            type: object
 *            description: extend data
 *            example: {}
 *          grant:
 *            type: number
 *            description: grant
 *            example: 1
 *          grantedUsers:
 *            type: array
 *            description: granted users
 *            items:
 *              type: string
 *              description: user ID
 *            example: ["5ae5fccfc5577b0004dbd8ab"]
 *          lastUpdateUser:
 *            $ref: '#/components/schemas/User'
 *          liker:
 *            type: array
 *            description: granted users
 *            items:
 *              type: string
 *              description: user ID
 *            example: []
 *          path:
 *            type: string
 *            description: page path
 *            example: /
 *          redirectTo:
 *            type: string
 *            description: redirect path
 *            example: ""
 *          revision:
 *            type: string
 *            description: revision ID
 *            example: ["5ae5fccfc5577b0004dbd8ab"]
 *          seenUsers:
 *            type: array
 *            description: granted users
 *            items:
 *              type: string
 *              description: user ID
 *            example: ["5ae5fccfc5577b0004dbd8ab"]
 *          status:
 *            type: string
 *            description: status
 *            enum:
 *              - 'wip'
 *              - 'published'
 *              - 'deleted'
 *              - 'deprecated'
 *            example: published
 *          updatedAt:
 *            type: string
 *            description: date updated at
 *            example: 2010-01-01T00:00:00.000Z
 */

module.exports = (crowi) => {
  const accessTokenParser = require('../../middlewares/access-token-parser')(crowi);
  const loginRequired = require('../../middlewares/login-required')(crowi, true);
  const loginRequiredStrictly = require('../../middlewares/login-required')(crowi);
  const adminRequired = require('../../middlewares/admin-required')(crowi);
  const csrf = require('../../middlewares/csrf')(crowi);
  const apiV3FormValidator = require('../../middlewares/apiv3-form-validator')(crowi);

  const Page = crowi.model('Page');
  const PageTagRelation = crowi.model('PageTagRelation');
  const GlobalNotificationSetting = crowi.model('GlobalNotificationSetting');

  const globalNotificationService = crowi.getGlobalNotificationService();
  const userNotificationService = crowi.getUserNotificationService();

  const { serializePageSecurely } = require('../../models/serializers/page-serializer');
  const { serializeRevisionSecurely } = require('../../models/serializers/revision-serializer');

  const validator = {
    createPage: [
      body('body').exists().not().isEmpty({ ignore_whitespace: true })
        .withMessage('body is required'),
      body('path').exists().not().isEmpty({ ignore_whitespace: true })
        .withMessage('path is required'),
      body('grant').if(value => value != null).isInt({ min: 0, max: 5 }).withMessage('grant must be integer from 1 to 5'),
      body('overwriteScopesOfDescendants').if(value => value != null).isBoolean().withMessage('overwriteScopesOfDescendants must be boolean'),
      body('isSlackEnabled').if(value => value != null).isBoolean().withMessage('isSlackEnabled must be boolean'),
      body('slackChannels').if(value => value != null).isString().withMessage('slackChannels must be string'),
      body('socketClientId').if(value => value != null).isInt().withMessage('socketClientId must be int'),
      body('pageTags').if(value => value != null).isArray().withMessage('pageTags must be array'),
    ],
    renamePage: [
      body('pageId').isMongoId().withMessage('pageId is required'),
      body('revisionId').isMongoId().withMessage('revisionId is required'),
      body('newPagePath').isLength({ min: 1 }).withMessage('newPagePath is required'),
      body('isRenameRedirect').if(value => value != null).isBoolean().withMessage('isRenameRedirect must be boolean'),
      body('isRemainMetadata').if(value => value != null).isBoolean().withMessage('isRemainMetadata must be boolean'),
      body('isRecursively').if(value => value != null).isBoolean().withMessage('isRecursively must be boolean'),
      body('socketClientId').if(value => value != null).isInt().withMessage('socketClientId must be int'),
    ],

    duplicatePage: [
      body('pageId').isMongoId().withMessage('pageId is required'),
      body('pageNameInput').trim().isLength({ min: 1 }).withMessage('pageNameInput is required'),
      body('isRecursively').if(value => value != null).isBoolean().withMessage('isRecursively must be boolean'),
    ],
  };

  async function createPageAction({
    path, body, user, options,
  }) {
    const createdPage = Page.create(path, body, user, options);
    return createdPage;
  }

  async function saveTagsAction({ createdPage, pageTags }) {
    if (pageTags != null) {
      await PageTagRelation.updatePageTags(createdPage.id, pageTags);
      return PageTagRelation.listTagNamesByPage(createdPage.id);
    }

    return [];
  }

  /**
   * @swagger
   *
   *    /pages/create:
   *      post:
   *        tags: [Pages]
   *        operationId: createPage
   *        description: Create page
   *        requestBody:
   *          content:
   *            application/json:
   *              schema:
   *                properties:
   *                  body:
   *                    type: string
   *                    description: Text of page
   *                  path:
   *                    $ref: '#/components/schemas/Page/properties/path'
   *                  grant:
   *                    $ref: '#/components/schemas/Page/properties/grant'
   *                required:
   *                  - body
   *                  - path
   *        responses:
   *          201:
   *            description: Succeeded to create page.
   *            content:
   *              application/json:
   *                schema:
   *                  properties:
   *                    page:
   *                      $ref: '#/components/schemas/Page'
   *          409:
   *            description: page path is already existed
   */
  router.post('/', accessTokenParser, loginRequiredStrictly, csrf, validator.createPage, apiV3FormValidator, async(req, res) => {
    const {
      body, grant, grantUserGroupId, overwriteScopesOfDescendants, isSlackEnabled, slackChannels, socketClientId, pageTags,
    } = req.body;

    let { path } = req.body;

    // check whether path starts slash
    path = pathUtils.addHeadingSlash(path);

    // check page existence
    const isExist = await Page.count({ path }) > 0;
    if (isExist) {
      return res.apiv3Err(new ErrorV3('Failed to post page', 'page_exists'), 500);
    }

    const options = { socketClientId };
    if (grant != null) {
      options.grant = grant;
      options.grantUserGroupId = grantUserGroupId;
    }

    const createdPage = await createPageAction({
      path, body, user: req.user, options,
    });

    const savedTags = await saveTagsAction({ createdPage, pageTags });

    const result = {
      page: serializePageSecurely(createdPage),
      tags: savedTags,
      revision: serializeRevisionSecurely(createdPage.revision),
    };

    // update scopes for descendants
    if (overwriteScopesOfDescendants) {
      Page.applyScopesToDescendantsAsyncronously(createdPage, req.user);
    }

    try {
      // global notification
      await globalNotificationService.fire(GlobalNotificationSetting.EVENT.PAGE_CREATE, createdPage, req.user);
    }
    catch (err) {
      logger.error('Create grobal notification failed', err);
    }

    // user notification
    if (isSlackEnabled) {
      try {
        const results = await userNotificationService.fire(createdPage, req.user, slackChannels, 'create', false);
        results.forEach((result) => {
          if (result.status === 'rejected') {
            logger.error('Create user notification failed', result.reason);
          }
        });
      }
      catch (err) {
        logger.error('Create user notification failed', err);
      }
    }

    return res.apiv3(result, 201);
  });


  /**
   * @swagger
   *
   *    /pages/recent:
   *      get:
   *        tags: [Pages]
   *        description: Get recently updated pages
   *        responses:
   *          200:
   *            description: Return pages recently updated
   *
   */
  router.get('/recent', loginRequired, async(req, res) => {
    const limit = 20;
    const offset = parseInt(req.query.offset) || 0;

    const queryOptions = {
      offset,
      limit,
      includeTrashed: false,
      isRegExpEscapedFromPath: true,
      sort: 'updatedAt',
      desc: -1,
    };

    try {
      const result = await Page.findListWithDescendants('/', req.user, queryOptions);
      if (result.pages.length > limit) {
        result.pages.pop();
      }

      return res.apiv3(result);
    }
    catch (err) {
      logger.error('Failed to get recent pages', err);
      return res.apiv3Err(new ErrorV3('Failed to get recent pages', 'unknown'), 500);
    }
  });

  /**
   * @swagger
   *
   *
   *    /pages/rename:
   *      post:
   *        tags: [Pages]
   *        operationId: renamePage
   *        description: Rename page
   *        requestBody:
   *          content:
   *            application/json:
   *              schema:
   *                properties:
   *                  pageId:
   *                    $ref: '#/components/schemas/Page/properties/_id'
   *                  path:
   *                    $ref: '#/components/schemas/Page/properties/path'
   *                  revisionId:
   *                    type: string
   *                    description: revision ID
   *                    example: 5e07345972560e001761fa63
   *                  newPagePath:
   *                    type: string
   *                    description: new path
   *                    example: /user/alice/new_test
   *                  isRenameRedirect:
   *                    type: boolean
   *                    description: whether redirect page
   *                  isRemainMetadata:
   *                    type: boolean
   *                    description: whether remain meta data
   *                  isRecursively:
   *                    type: boolean
   *                    description: whether rename page with descendants
   *                required:
   *                  - pageId
   *                  - revisionId
   *        responses:
   *          200:
   *            description: Succeeded to rename page.
   *            content:
   *              application/json:
   *                schema:
   *                  properties:
   *                    page:
   *                      $ref: '#/components/schemas/Page'
   *          401:
   *            description: page id is invalid
   *          409:
   *            description: page path is already existed
   */
  router.put('/rename', accessTokenParser, loginRequiredStrictly, csrf, validator.renamePage, apiV3FormValidator, async(req, res) => {
    const { pageId, isRecursively, revisionId } = req.body;

    let newPagePath = pathUtils.normalizePath(req.body.newPagePath);

    const options = {
      createRedirectPage: req.body.isRenameRedirect,
      updateMetadata: !req.body.isRemainMetadata,
      socketClientId: +req.body.socketClientId || undefined,
    };

    if (!Page.isCreatableName(newPagePath)) {
      return res.apiv3Err(new ErrorV3(`Could not use the path '${newPagePath})'`, 'invalid_path'), 409);
    }

    // check whether path starts slash
    newPagePath = pathUtils.addHeadingSlash(newPagePath);

    const isExist = await Page.count({ path: newPagePath }) > 0;
    if (isExist) {
      // if page found, cannot cannot rename to that path
      return res.apiv3Err(new ErrorV3(`${newPagePath} already exists`, 'already_exists'), 409);
    }

    let page;

    try {
      page = await Page.findByIdAndViewer(pageId, req.user);

      if (page == null) {
        return res.apiv3Err(new ErrorV3(`Page '${pageId}' is not found or forbidden`, 'notfound_or_forbidden'), 401);
      }

      if (!page.isUpdatable(revisionId)) {
        return res.apiv3Err(new ErrorV3('Someone could update this page, so couldn\'t delete.', 'notfound_or_forbidden'), 409);
      }

      if (isRecursively) {
        page = await Page.renameRecursively(page, newPagePath, req.user, options);
      }
      else {
        page = await Page.rename(page, newPagePath, req.user, options);
      }
    }
    catch (err) {
      logger.error(err);
      return res.apiv3Err(new ErrorV3('Failed to update page.', 'unknown'), 500);
    }

    const result = { page: serializePageSecurely(page) };

    try {
      // global notification
      await globalNotificationService.fire(GlobalNotificationSetting.EVENT.PAGE_MOVE, page, req.user, {
        oldPath: req.body.path,
      });
    }
    catch (err) {
      logger.error('Move notification failed', err);
    }

    return res.apiv3(result);
  });

  validator.emptyTrash = [
    query('socketClientId').if(value => value != null).isInt().withMessage('socketClientId must be int'),
  ];
  /**
   * @swagger
   *
   *    /pages/empty-trash:
   *      delete:
   *        tags: [Pages]
   *        description: empty trash
   *        responses:
   *          200:
   *            description: Succeeded to remove all trash pages
   */
  router.delete('/empty-trash', accessTokenParser, loginRequired, adminRequired, csrf, validator.emptyTrash, apiV3FormValidator, async(req, res) => {
    const socketClientId = parseInt(req.query.socketClientId);
    const options = { socketClientId };

    try {
<<<<<<< HEAD
      const pages = await crowi.pageService.completelyDeletePageRecursively({ path: '/trash' }, req.user);
=======
      const pages = await crowi.pageService.completelyDeletePageRecursively({ path: '/trash' }, req.user, options);
>>>>>>> f253dadf
      return res.apiv3({ pages });
    }
    catch (err) {
      return res.apiv3Err(new ErrorV3('Failed to update page.', 'unknown'), 500);
    }
  });

  validator.displayList = [
    query('limit').if(value => value != null).isInt({ max: 100 }).withMessage('You should set less than 100 or not to set limit.'),
  ];

  router.get('/list', accessTokenParser, loginRequired, validator.displayList, apiV3FormValidator, async(req, res) => {
    const { isTrashPage } = require('@commons/util/path-utils');

    const { path } = req.query;
    const limit = parseInt(req.query.limit) || await crowi.configManager.getConfig('crowi', 'customize:showPageLimitationS') || 10;
    const page = req.query.page || 1;
    const offset = (page - 1) * limit;

    let includeTrashed = false;

    if (isTrashPage(path)) {
      includeTrashed = true;
    }

    const queryOptions = {
      offset,
      limit,
      includeTrashed,
    };

    try {
      const result = await Page.findListWithDescendants(path, req.user, queryOptions);
      return res.apiv3(result);
    }
    catch (err) {
      logger.error('Failed to get Descendants Pages', err);
      return res.apiv3Err(err, 500);
    }
  });

  /**
   * @swagger
   *
   *
   *    /pages/duplicate:
   *      post:
   *        tags: [Pages]
   *        operationId: duplicatePage
   *        description: Duplicate page
   *        requestBody:
   *          content:
   *            application/json:
   *              schema:
   *                properties:
   *                  pageId:
   *                    $ref: '#/components/schemas/Page/properties/_id'
   *                  pageNameInput:
   *                    $ref: '#/components/schemas/Page/properties/path'
   *                  isRecursively:
   *                    type: boolean
   *                    description: whether duplicate page with descendants
   *                required:
   *                  - pageId
   *        responses:
   *          200:
   *            description: Succeeded to duplicate page.
   *            content:
   *              application/json:
   *                schema:
   *                  properties:
   *                    page:
   *                      $ref: '#/components/schemas/Page'
   *
   *          403:
   *            description: Forbidden to duplicate page.
   *          500:
   *            description: Internal server error.
   */
  router.post('/duplicate', accessTokenParser, loginRequiredStrictly, csrf, validator.duplicatePage, apiV3FormValidator, async(req, res) => {
    const { pageId, isRecursively } = req.body;

    const newPagePath = pathUtils.normalizePath(req.body.pageNameInput);

    // check page existence
    const isExist = (await Page.count({ path: newPagePath })) > 0;
    if (isExist) {
      return res.apiv3Err(new ErrorV3(`Page exists '${newPagePath})'`, 'already_exists'), 409);
    }

    const page = await Page.findByIdAndViewer(pageId, req.user);

    // null check
    if (page == null) {
      res.code = 'Page is not found';
      logger.error('Failed to find the pages');
      return res.apiv3Err(new ErrorV3('Not Founded the page', 'notfound_or_forbidden'), 404);
    }

    let newParentPage;

    if (isRecursively) {
      newParentPage = await crowi.pageService.duplicateRecursively(page, newPagePath, req.user);
    }
    else {
      newParentPage = await crowi.pageService.duplicate(page, newPagePath, req.user);
    }

    const result = { page: serializePageSecurely(newParentPage) };

    page.path = newPagePath;
    try {
      await globalNotificationService.fire(GlobalNotificationSetting.EVENT.PAGE_CREATE, page, req.user);
    }
    catch (err) {
      logger.error('Create grobal notification failed', err);
    }

    return res.apiv3(result);
  });

  /**
   * @swagger
   *
   *
   *    /pages/subordinated-list:
   *      get:
   *        tags: [Pages]
   *        operationId: subordinatedList
   *        description: Get subordinated pages
   *        parameters:
   *          - name: path
   *            in: query
   *            description: Parent path of search
   *            schema:
   *              type: string
   *          - name: limit
   *            in: query
   *            description: Limit of acquisitions
   *            schema:
   *              type: number
   *        responses:
   *          200:
   *            description: Succeeded to retrieve pages.
   *            content:
   *              application/json:
   *                schema:
   *                  properties:
   *                    subordinatedPaths:
   *                      type: object
   *                      description: descendants page
   *          500:
   *            description: Internal server error.
   */
  router.get('/subordinated-list', accessTokenParser, loginRequired, async(req, res) => {
    const { path } = req.query;
    const limit = parseInt(req.query.limit) || LIMIT_FOR_LIST;

    try {
      const pageData = await Page.findByPath(path);
      const result = await Page.findManageableListWithDescendants(pageData, req.user, { limit });

      return res.apiv3({ subordinatedPaths: result });
    }
    catch (err) {
      return res.apiv3Err(new ErrorV3('Failed to update page.', 'unknown'), 500);
    }

  });
  return router;
};<|MERGE_RESOLUTION|>--- conflicted
+++ resolved
@@ -442,11 +442,7 @@
     const options = { socketClientId };
 
     try {
-<<<<<<< HEAD
-      const pages = await crowi.pageService.completelyDeletePageRecursively({ path: '/trash' }, req.user);
-=======
       const pages = await crowi.pageService.completelyDeletePageRecursively({ path: '/trash' }, req.user, options);
->>>>>>> f253dadf
       return res.apiv3({ pages });
     }
     catch (err) {
