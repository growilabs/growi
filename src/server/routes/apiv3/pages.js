const loggerFactory = require('@alias/logger');

const logger = loggerFactory('growi:routes:apiv3:pages'); // eslint-disable-line no-unused-vars

const express = require('express');
const pathUtils = require('growi-commons').pathUtils;

const { body } = require('express-validator/check');
const ErrorV3 = require('../../models/vo/error-apiv3');

const router = express.Router();

/**
 * @swagger
 *  tags:
 *    name: Pages
 */

/**
 * @swagger
 *
 *  components:
 *    schemas:
 *      Page:
 *        description: Page
 *        type: object
 *        properties:
 *          _id:
 *            type: string
 *            description: page ID
 *            example: 5e07345972560e001761fa63
 *          __v:
 *            type: number
 *            description: DB record version
 *            example: 0
 *          commentCount:
 *            type: number
 *            description: count of comments
 *            example: 3
 *          createdAt:
 *            type: string
 *            description: date created at
 *            example: 2010-01-01T00:00:00.000Z
 *          creator:
 *            $ref: '#/components/schemas/User'
 *          extended:
 *            type: object
 *            description: extend data
 *            example: {}
 *          grant:
 *            type: number
 *            description: grant
 *            example: 1
 *          grantedUsers:
 *            type: array
 *            description: granted users
 *            items:
 *              type: string
 *              description: user ID
 *            example: ["5ae5fccfc5577b0004dbd8ab"]
 *          lastUpdateUser:
 *            $ref: '#/components/schemas/User'
 *          liker:
 *            type: array
 *            description: granted users
 *            items:
 *              type: string
 *              description: user ID
 *            example: []
 *          path:
 *            type: string
 *            description: page path
 *            example: /
 *          redirectTo:
 *            type: string
 *            description: redirect path
 *            example: ""
 *          revision:
 *            type: string
 *            description: revision ID
 *            example: ["5ae5fccfc5577b0004dbd8ab"]
 *          seenUsers:
 *            type: array
 *            description: granted users
 *            items:
 *              type: string
 *              description: user ID
 *            example: ["5ae5fccfc5577b0004dbd8ab"]
 *          status:
 *            type: string
 *            description: status
 *            enum:
 *              - 'wip'
 *              - 'published'
 *              - 'deleted'
 *              - 'deprecated'
 *            example: published
 *          updatedAt:
 *            type: string
 *            description: date updated at
 *            example: 2010-01-01T00:00:00.000Z
 */

module.exports = (crowi) => {
  const accessTokenParser = require('../../middlewares/access-token-parser')(crowi);
  const loginRequired = require('../../middlewares/login-required')(crowi, true);
  const loginRequiredStrictly = require('../../middlewares/login-required')(crowi);
  const adminRequired = require('../../middlewares/admin-required')(crowi);
  const csrf = require('../../middlewares/csrf')(crowi);
  const apiV3FormValidator = require('../../middlewares/apiv3-form-validator')(crowi);

  const Page = crowi.model('Page');
  const PageTagRelation = crowi.model('PageTagRelation');
  const GlobalNotificationSetting = crowi.model('GlobalNotificationSetting');

  const globalNotificationService = crowi.getGlobalNotificationService();
  const userNotificationService = crowi.getUserNotificationService();

  const { pageService } = crowi;

  const validator = {
    createPage: [
      body('body').exists().not().isEmpty({ ignore_whitespace: true })
        .withMessage('body is required'),
      body('path').exists().not().isEmpty({ ignore_whitespace: true })
        .withMessage('path is required'),
      body('grant').if(value => value != null).isInt({ min: 0, max: 5 }).withMessage('grant must be integer from 1 to 5'),
      body('overwriteScopesOfDescendants').if(value => value != null).isBoolean().withMessage('overwriteScopesOfDescendants must be boolean'),
      body('isSlackEnabled').if(value => value != null).isBoolean().withMessage('isSlackEnabled must be boolean'),
      body('slackChannels').if(value => value != null).isString().withMessage('slackChannels must be string'),
      body('socketClientId').if(value => value != null).isInt().withMessage('socketClientId must be string'),
      body('pageTags').if(value => value != null).isArray().withMessage('pageTags must be array'),
    ],
  };

  /**
   * @swagger
   *
   *    /pages/create:
   *      post:
   *        tags: [Pages]
   *        operationId: createPage
   *        description: Create page
   *        requestBody:
   *          content:
   *            application/json:
   *              schema:
   *                properties:
   *                  body:
   *                    type: string
   *                    description: Text of page
   *                  path:
   *                    $ref: '#/components/schemas/Page/properties/path'
   *                  grant:
   *                    $ref: '#/components/schemas/Page/properties/grant'
   *                required:
   *                  - body
   *                  - path
   *        responses:
   *          201:
   *            description: Succeeded to create page.
   *            content:
   *              application/json:
   *                schema:
   *                  properties:
   *                    page:
   *                      $ref: '#/components/schemas/Page'
   *          409:
   *            description: page path is already existed
   */
  router.post('/', accessTokenParser, loginRequiredStrictly, csrf, validator.createPage, apiV3FormValidator, async(req, res) => {
    const {
      body, grant, grantUserGroupId, overwriteScopesOfDescendants, isSlackEnabled, slackChannels, socketClientId, pageTags,
    } = req.body;
    let { path } = req.body;

    // check whether path starts slash
    path = pathUtils.addHeadingSlash(path);

    // check page existence
    const isExist = await Page.count({ path }) > 0;
    if (isExist) {
      return res.apiv3Err(new ErrorV3('Failed to post page', 'page_exists'), 500);
    }

    const options = { socketClientId };
    if (grant != null) {
      options.grant = grant;
      options.grantUserGroupId = grantUserGroupId;
    }

    const createdPage = await Page.create(path, body, req.user, options);

    let savedTags;
    if (pageTags != null) {
      await PageTagRelation.updatePageTags(createdPage.id, pageTags);
      savedTags = await PageTagRelation.listTagNamesByPage(createdPage.id);
    }

    const result = { page: pageService.serializeToObj(createdPage), tags: savedTags };

    // update scopes for descendants
    if (overwriteScopesOfDescendants) {
      Page.applyScopesToDescendantsAsyncronously(createdPage, req.user);
    }

    // global notification
    if (globalNotificationService != null) {
      try {
        await globalNotificationService.fire(GlobalNotificationSetting.EVENT.PAGE_CREATE, createdPage, req.user);
      }
      catch (err) {
        logger.error('Create grobal notification failed', err);
      }
    }

    // user notification
    if (isSlackEnabled && userNotificationService != null) {
      try {
        const results = await userNotificationService.fire(createdPage, req.user, slackChannels, 'create', false);
        results.forEach((result) => {
          if (result.status === 'rejected') {
            logger.error('Create user notification failed', result.reason);
          }
        });
      }
      catch (err) {
        logger.error('Create user notification failed', err);
      }
    }

    return res.apiv3(result, 201);
  });

  /**
   * @swagger
   *
   *    /pages/recent:
   *      get:
   *        tags: [Pages]
   *        description: Get recently updated pages
   *        responses:
   *          200:
   *            description: Return pages recently updated
   *
   */
  router.get('/recent', loginRequired, async(req, res) => {
    const limit = 20;
    const offset = parseInt(req.query.offset) || 0;

    const queryOptions = {
      offset,
      limit,
      includeTrashed: false,
      isRegExpEscapedFromPath: true,
      sort: 'updatedAt',
      desc: -1,
    };

    try {
      const result = await Page.findListWithDescendants('/', req.user, queryOptions);
      if (result.pages.length > limit) {
        result.pages.pop();
      }

      return res.apiv3(result);
    }
    catch (err) {
      logger.error('Failed to get recent pages', err);
      return res.apiv3Err(new ErrorV3('Failed to get recent pages', 'unknown'), 500);
    }
  });

  /**
   * @swagger
   *
<<<<<<< HEAD
   *    /pages/duplicate:
   *      post:
   *        tags: [Pages]
   *        operationId: duplicatePage
   *        summary: /pages/duplicate
   *        description: Duplicate page
=======
   *    /pages/rename:
   *      post:
   *        tags: [Pages]
   *        operationId: renamePage
   *        description: Rename page
>>>>>>> ccbdec44
   *        requestBody:
   *          content:
   *            application/json:
   *              schema:
   *                properties:
   *                  pageId:
   *                    $ref: '#/components/schemas/Page/properties/_id'
<<<<<<< HEAD
   *                  pageNameInput:
   *                    $ref: '#/components/schemas/Page/properties/path'
   *                required:
   *                  - pageId
   *        responses:
   *          200:
   *            description: Succeeded to duplicate page.
=======
   *                  path:
   *                    $ref: '#/components/schemas/Page/properties/path'
   *                  revisionId:
   *                    type: string
   *                    description: revision ID
   *                    example: 5e07345972560e001761fa63
   *                  newPagePath:
   *                    type: string
   *                    description: new path
   *                    example: /user/alice/new_test
   *                  isRenameRedirect:
   *                    type: boolean
   *                    description: whether redirect page
   *                  isRemainMetadata:
   *                    type: boolean
   *                    description: whether remain meta data
   *                  isRecursively:
   *                    type: boolean
   *                    description: whether rename page with descendants
   *                required:
   *                  - pageId
   *                  - revisionId
   *        responses:
   *          200:
   *            description: Succeeded to rename page.
>>>>>>> ccbdec44
   *            content:
   *              application/json:
   *                schema:
   *                  properties:
   *                    page:
   *                      $ref: '#/components/schemas/Page'
<<<<<<< HEAD
   *          403:
   *            description: Failed to connect server.
   *          500:
   *            $ref: '#/components/responses/500'
   */

  // TODO write duplicate(GW-3316)

  // TODO write swagger(GW-3430) and add validation (GW-3429)
=======
   *          401:
   *            description: page id is invalid
   *          409:
   *            description: page path is already existed
   */
>>>>>>> ccbdec44
  router.put('/rename', accessTokenParser, loginRequiredStrictly, csrf, async(req, res) => {
    const { pageId, isRecursively, revisionId } = req.body;

    let newPagePath = pathUtils.normalizePath(req.body.newPagePath);

    const options = {
      createRedirectPage: req.body.isRenameRedirect,
      updateMetadata: req.body.isRemainMetadata,
      socketClientId: +req.body.socketClientId || undefined,
    };

    if (!Page.isCreatableName(newPagePath)) {
      return res.apiv3Err(new ErrorV3(`Could not use the path '${newPagePath})'`, 'invalid_path'), 409);
    }

    // check whether path starts slash
    newPagePath = pathUtils.addHeadingSlash(newPagePath);

    const isExist = await Page.count({ path: newPagePath }) > 0;
    if (isExist) {
      // if page found, cannot cannot rename to that path
      return res.apiv3Err(new ErrorV3(`${newPagePath} already exists`, 'already_exists'), 409);
    }

    let page;

    try {
      page = await Page.findByIdAndViewer(pageId, req.user);

      if (page == null) {
        return res.apiv3Err(new ErrorV3(`Page '${pageId}' is not found or forbidden`, 'notfound_or_forbidden'), 401);
      }

      if (!page.isUpdatable(revisionId)) {
        return res.apiv3Err(new ErrorV3('Someone could update this page, so couldn\'t delete.', 'notfound_or_forbidden'), 409);
      }

      if (isRecursively) {
        page = await Page.renameRecursively(page, newPagePath, req.user, options);
      }
      else {
        page = await Page.rename(page, newPagePath, req.user, options);
      }
    }
    catch (err) {
      logger.error(err);
      return res.apiv3Err(new ErrorV3('Failed to update page.', 'unknown'), 500);
    }

    const result = { page: pageService.serializeToObj(page) };

    try {
      // global notification
      await globalNotificationService.fire(GlobalNotificationSetting.EVENT.PAGE_MOVE, page, req.user, {
        oldPath: req.body.path,
      });
    }
    catch (err) {
      logger.error('Move notification failed', err);
    }

    return res.apiv3(result);
  });


  /**
  * @swagger
  *
  *    /pages/empty-trash:
  *      delete:
  *        tags: [Pages]
  *        description: empty trash
  *        responses:
  *          200:
  *            description: Succeeded to remove all trash pages
  */
  router.delete('/empty-trash', loginRequired, adminRequired, csrf, async(req, res) => {
    try {
      const pages = await Page.completelyDeletePageRecursively('/trash', req.user);
      return res.apiv3({ pages });
    }
    catch (err) {
      return res.apiv3Err(new ErrorV3('Failed to update page.', 'unknown'), 500);
    }
  });

  router.get('/subordinated-list', accessTokenParser, loginRequired, async(req, res) => {
    const { path } = req.query;

    try {
      const pageData = await Page.findByPath(path);

      const result = await Page.findManageableListWithDescendants(pageData, req.user);

      const resultPaths = result.map(element => element.path);

      return res.apiv3({ resultPaths });
    }
    catch (err) {
      return res.apiv3Err(new ErrorV3('Failed to update page.', 'unknown'), 500);
    }

  });
  return router;
};<|MERGE_RESOLUTION|>--- conflicted
+++ resolved
@@ -274,20 +274,12 @@
   /**
    * @swagger
    *
-<<<<<<< HEAD
-   *    /pages/duplicate:
-   *      post:
-   *        tags: [Pages]
-   *        operationId: duplicatePage
-   *        summary: /pages/duplicate
-   *        description: Duplicate page
-=======
+   *
    *    /pages/rename:
    *      post:
    *        tags: [Pages]
    *        operationId: renamePage
    *        description: Rename page
->>>>>>> ccbdec44
    *        requestBody:
    *          content:
    *            application/json:
@@ -295,15 +287,6 @@
    *                properties:
    *                  pageId:
    *                    $ref: '#/components/schemas/Page/properties/_id'
-<<<<<<< HEAD
-   *                  pageNameInput:
-   *                    $ref: '#/components/schemas/Page/properties/path'
-   *                required:
-   *                  - pageId
-   *        responses:
-   *          200:
-   *            description: Succeeded to duplicate page.
-=======
    *                  path:
    *                    $ref: '#/components/schemas/Page/properties/path'
    *                  revisionId:
@@ -329,30 +312,17 @@
    *        responses:
    *          200:
    *            description: Succeeded to rename page.
->>>>>>> ccbdec44
    *            content:
    *              application/json:
    *                schema:
    *                  properties:
    *                    page:
    *                      $ref: '#/components/schemas/Page'
-<<<<<<< HEAD
-   *          403:
-   *            description: Failed to connect server.
-   *          500:
-   *            $ref: '#/components/responses/500'
-   */
-
-  // TODO write duplicate(GW-3316)
-
-  // TODO write swagger(GW-3430) and add validation (GW-3429)
-=======
    *          401:
    *            description: page id is invalid
    *          409:
    *            description: page path is already existed
    */
->>>>>>> ccbdec44
   router.put('/rename', accessTokenParser, loginRequiredStrictly, csrf, async(req, res) => {
     const { pageId, isRecursively, revisionId } = req.body;
 
