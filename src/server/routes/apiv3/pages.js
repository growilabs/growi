const loggerFactory = require('@alias/logger');

const logger = loggerFactory('growi:routes:apiv3:pages'); // eslint-disable-line no-unused-vars

const express = require('express');
const pathUtils = require('growi-commons').pathUtils;

const { body } = require('express-validator/check');
const ErrorV3 = require('../../models/vo/error-apiv3');

const router = express.Router();

/**
 * @swagger
 *  tags:
 *    name: Pages
 */

/**
 * @swagger
 *
 *  components:
 *    schemas:
 *      Page:
 *        description: Page
 *        type: object
 *        properties:
 *          _id:
 *            type: string
 *            description: page ID
 *            example: 5e07345972560e001761fa63
 *          __v:
 *            type: number
 *            description: DB record version
 *            example: 0
 *          commentCount:
 *            type: number
 *            description: count of comments
 *            example: 3
 *          createdAt:
 *            type: string
 *            description: date created at
 *            example: 2010-01-01T00:00:00.000Z
 *          creator:
 *            $ref: '#/components/schemas/User'
 *          extended:
 *            type: object
 *            description: extend data
 *            example: {}
 *          grant:
 *            type: number
 *            description: grant
 *            example: 1
 *          grantedUsers:
 *            type: array
 *            description: granted users
 *            items:
 *              type: string
 *              description: user ID
 *            example: ["5ae5fccfc5577b0004dbd8ab"]
 *          lastUpdateUser:
 *            $ref: '#/components/schemas/User'
 *          liker:
 *            type: array
 *            description: granted users
 *            items:
 *              type: string
 *              description: user ID
 *            example: []
 *          path:
 *            type: string
 *            description: page path
 *            example: /
 *          redirectTo:
 *            type: string
 *            description: redirect path
 *            example: ""
 *          revision:
 *            type: string
 *            description: revision ID
 *            example: ["5ae5fccfc5577b0004dbd8ab"]
 *          seenUsers:
 *            type: array
 *            description: granted users
 *            items:
 *              type: string
 *              description: user ID
 *            example: ["5ae5fccfc5577b0004dbd8ab"]
 *          status:
 *            type: string
 *            description: status
 *            enum:
 *              - 'wip'
 *              - 'published'
 *              - 'deleted'
 *              - 'deprecated'
 *            example: published
 *          updatedAt:
 *            type: string
 *            description: date updated at
 *            example: 2010-01-01T00:00:00.000Z
 */

module.exports = (crowi) => {
  const accessTokenParser = require('../../middlewares/access-token-parser')(crowi);
  const loginRequired = require('../../middlewares/login-required')(crowi, true);
  const loginRequiredStrictly = require('../../middlewares/login-required')(crowi);
  const adminRequired = require('../../middlewares/admin-required')(crowi);
  const csrf = require('../../middlewares/csrf')(crowi);
  const apiV3FormValidator = require('../../middlewares/apiv3-form-validator')(crowi);

  const Page = crowi.model('Page');
  const PageTagRelation = crowi.model('PageTagRelation');
  const GlobalNotificationSetting = crowi.model('GlobalNotificationSetting');

  const globalNotificationService = crowi.getGlobalNotificationService();
  const userNotificationService = crowi.getUserNotificationService();

  const { pageService } = crowi;

  const validator = {
    createPage: [
      body('body').exists().not().isEmpty({ ignore_whitespace: true })
        .withMessage('body is required'),
      body('path').exists().not().isEmpty({ ignore_whitespace: true })
        .withMessage('path is required'),
      body('grant').if(value => value != null).isInt({ min: 0, max: 5 }).withMessage('grant must be integer from 1 to 5'),
      body('overwriteScopesOfDescendants').if(value => value != null).isBoolean().withMessage('overwriteScopesOfDescendants must be boolean'),
      body('isSlackEnabled').if(value => value != null).isBoolean().withMessage('isSlackEnabled must be boolean'),
      body('slackChannels').if(value => value != null).isString().withMessage('slackChannels must be string'),
      body('socketClientId').if(value => value != null).isInt().withMessage('socketClientId must be int'),
      body('pageTags').if(value => value != null).isArray().withMessage('pageTags must be array'),
    ],
    renamePage: [
      body('pageId').isMongoId().withMessage('pageId is required'),
      body('revisionId').isMongoId().withMessage('revisionId is required'),
      body('newPagePath').isLength({ min: 1 }).withMessage('newPagePath is required'),
      body('isRenameRedirect').if(value => value != null).isBoolean().withMessage('isRenameRedirect must be boolean'),
      body('isRemainMetadata').if(value => value != null).isBoolean().withMessage('isRemainMetadata must be boolean'),
      body('isRecursively').if(value => value != null).isBoolean().withMessage('isRecursively must be boolean'),
      body('socketClientId').if(value => value != null).isInt().withMessage('socketClientId must be int'),
    ],

    duplicatePage: [
      body('pageId').isMongoId().withMessage('pageId is required'),
      body('pageNameInput').trim().isLength({ min: 1 }).withMessage('pageNameInput is required'),
    ],
  };

  async function createPageAction({
    path, body, user, options,
  }) {
    const createdPage = Page.create(path, body, user, options);
    return createdPage;
  }

  async function saveTagsAction({ createdPage, pageTags }) {
    if (pageTags != null) {
      await PageTagRelation.updatePageTags(createdPage.id, pageTags);
      return PageTagRelation.listTagNamesByPage(createdPage.id);
    }

    return [];
  }

  /**
   * @swagger
   *
   *    /pages/create:
   *      post:
   *        tags: [Pages]
   *        operationId: createPage
   *        description: Create page
   *        requestBody:
   *          content:
   *            application/json:
   *              schema:
   *                properties:
   *                  body:
   *                    type: string
   *                    description: Text of page
   *                  path:
   *                    $ref: '#/components/schemas/Page/properties/path'
   *                  grant:
   *                    $ref: '#/components/schemas/Page/properties/grant'
   *                required:
   *                  - body
   *                  - path
   *        responses:
   *          201:
   *            description: Succeeded to create page.
   *            content:
   *              application/json:
   *                schema:
   *                  properties:
   *                    page:
   *                      $ref: '#/components/schemas/Page'
   *          409:
   *            description: page path is already existed
   */
  router.post('/', accessTokenParser, loginRequiredStrictly, csrf, validator.createPage, apiV3FormValidator, async(req, res) => {
    const {
      body, grant, grantUserGroupId, overwriteScopesOfDescendants, isSlackEnabled, slackChannels, socketClientId, pageTags,
    } = req.body;

    let { path } = req.body;

    // check whether path starts slash
    path = pathUtils.addHeadingSlash(path);

    // check page existence
    const isExist = await Page.count({ path }) > 0;
    if (isExist) {
      return res.apiv3Err(new ErrorV3('Failed to post page', 'page_exists'), 500);
    }

    const options = { socketClientId };
    if (grant != null) {
      options.grant = grant;
      options.grantUserGroupId = grantUserGroupId;
    }

    const createdPage = await createPageAction({
      path, body, user: req.user, options,
    });

    const savedTags = await saveTagsAction({ createdPage, pageTags });

    const result = { page: pageService.serializeToObj(createdPage), tags: savedTags };

    // update scopes for descendants
    if (overwriteScopesOfDescendants) {
      Page.applyScopesToDescendantsAsyncronously(createdPage, req.user);
    }

    // global notification
    if (globalNotificationService != null) {
      try {
        await globalNotificationService.fire(GlobalNotificationSetting.EVENT.PAGE_CREATE, createdPage, req.user);
      }
      catch (err) {
        logger.error('Create grobal notification failed', err);
      }
    }

    // user notification
    if (isSlackEnabled && userNotificationService != null) {
      try {
        const results = await userNotificationService.fire(createdPage, req.user, slackChannels, 'create', false);
        results.forEach((result) => {
          if (result.status === 'rejected') {
            logger.error('Create user notification failed', result.reason);
          }
        });
      }
      catch (err) {
        logger.error('Create user notification failed', err);
      }
    }

    return res.apiv3(result, 201);
  });

  /**
   * @swagger
   *
   *    /pages/recent:
   *      get:
   *        tags: [Pages]
   *        description: Get recently updated pages
   *        responses:
   *          200:
   *            description: Return pages recently updated
   *
   */
  router.get('/recent', loginRequired, async(req, res) => {
    const limit = 20;
    const offset = parseInt(req.query.offset) || 0;

    const queryOptions = {
      offset,
      limit,
      includeTrashed: false,
      isRegExpEscapedFromPath: true,
      sort: 'updatedAt',
      desc: -1,
    };

    try {
      const result = await Page.findListWithDescendants('/', req.user, queryOptions);
      if (result.pages.length > limit) {
        result.pages.pop();
      }

      return res.apiv3(result);
    }
    catch (err) {
      logger.error('Failed to get recent pages', err);
      return res.apiv3Err(new ErrorV3('Failed to get recent pages', 'unknown'), 500);
    }
  });

  /**
   * @swagger
   *
   *
   *    /pages/rename:
   *      post:
   *        tags: [Pages]
   *        operationId: renamePage
   *        description: Rename page
   *        requestBody:
   *          content:
   *            application/json:
   *              schema:
   *                properties:
   *                  pageId:
   *                    $ref: '#/components/schemas/Page/properties/_id'
   *                  path:
   *                    $ref: '#/components/schemas/Page/properties/path'
   *                  revisionId:
   *                    type: string
   *                    description: revision ID
   *                    example: 5e07345972560e001761fa63
   *                  newPagePath:
   *                    type: string
   *                    description: new path
   *                    example: /user/alice/new_test
   *                  isRenameRedirect:
   *                    type: boolean
   *                    description: whether redirect page
   *                  isRemainMetadata:
   *                    type: boolean
   *                    description: whether remain meta data
   *                  isRecursively:
   *                    type: boolean
   *                    description: whether rename page with descendants
   *                required:
   *                  - pageId
   *                  - revisionId
   *        responses:
   *          200:
   *            description: Succeeded to rename page.
   *            content:
   *              application/json:
   *                schema:
   *                  properties:
   *                    page:
   *                      $ref: '#/components/schemas/Page'
   *          401:
   *            description: page id is invalid
   *          409:
   *            description: page path is already existed
   */
  router.put('/rename', accessTokenParser, loginRequiredStrictly, csrf, validator.renamePage, apiV3FormValidator, async(req, res) => {
    const { pageId, isRecursively, revisionId } = req.body;

    let newPagePath = pathUtils.normalizePath(req.body.newPagePath);

    const options = {
      createRedirectPage: req.body.isRenameRedirect,
      updateMetadata: !req.body.isRemainMetadata,
      socketClientId: +req.body.socketClientId || undefined,
    };

    if (!Page.isCreatableName(newPagePath)) {
      return res.apiv3Err(new ErrorV3(`Could not use the path '${newPagePath})'`, 'invalid_path'), 409);
    }

    // check whether path starts slash
    newPagePath = pathUtils.addHeadingSlash(newPagePath);

    const isExist = await Page.count({ path: newPagePath }) > 0;
    if (isExist) {
      // if page found, cannot cannot rename to that path
      return res.apiv3Err(new ErrorV3(`${newPagePath} already exists`, 'already_exists'), 409);
    }

    let page;

    try {
      page = await Page.findByIdAndViewer(pageId, req.user);

      if (page == null) {
        return res.apiv3Err(new ErrorV3(`Page '${pageId}' is not found or forbidden`, 'notfound_or_forbidden'), 401);
      }

      if (!page.isUpdatable(revisionId)) {
        return res.apiv3Err(new ErrorV3('Someone could update this page, so couldn\'t delete.', 'notfound_or_forbidden'), 409);
      }

      if (isRecursively) {
        page = await Page.renameRecursively(page, newPagePath, req.user, options);
      }
      else {
        page = await Page.rename(page, newPagePath, req.user, options);
      }
    }
    catch (err) {
      logger.error(err);
      return res.apiv3Err(new ErrorV3('Failed to update page.', 'unknown'), 500);
    }

    const result = { page: pageService.serializeToObj(page) };

    try {
      // global notification
      await globalNotificationService.fire(GlobalNotificationSetting.EVENT.PAGE_MOVE, page, req.user, {
        oldPath: req.body.path,
      });
    }
    catch (err) {
      logger.error('Move notification failed', err);
    }

    return res.apiv3(result);
  });


  /**
   * @swagger
   *
   *    /pages/empty-trash:
   *      delete:
   *        tags: [Pages]
   *        description: empty trash
   *        responses:
   *          200:
   *            description: Succeeded to remove all trash pages
   */
  router.delete('/empty-trash', loginRequired, adminRequired, csrf, async(req, res) => {
    try {
      const pages = await Page.completelyDeletePageRecursively('/trash', req.user);
      return res.apiv3({ pages });
    }
    catch (err) {
      return res.apiv3Err(new ErrorV3('Failed to update page.', 'unknown'), 500);
    }
  });

  /**
   * @swagger
   *
   *
   *    /pages/duplicate:
   *      post:
   *        tags: [Pages]
   *        operationId: duplicatePage
   *        description: Duplicate page
   *        requestBody:
   *          content:
   *            application/json:
   *              schema:
   *                properties:
   *                  pageId:
   *                    $ref: '#/components/schemas/Page/properties/_id'
   *                  pageNameInput:
   *                    $ref: '#/components/schemas/Page/properties/path'
   *                required:
   *                  - pageId
   *        responses:
   *          200:
   *            description: Succeeded to duplicate page.
   *            content:
   *              application/json:
   *                schema:
   *                  properties:
   *                    page:
   *                      $ref: '#/components/schemas/Page'
   *
   *          403:
   *            description: Forbidden to duplicate page.
   *          500:
   *            description: Internal server error.
   */
<<<<<<< HEAD
  router.post('/duplicate', accessTokenParser, loginRequiredStrictly, csrf, async(req, res) => {
    const { pageId, isDuplicateRecursively } = req.body;
=======
  router.post('/duplicate', accessTokenParser, loginRequiredStrictly, csrf, validator.duplicatePage, apiV3FormValidator, async(req, res) => {
    const { pageId } = req.body;
>>>>>>> 39d4889a

    const newPagePath = pathUtils.normalizePath(req.body.pageNameInput);

    // check page existence
    const isExist = (await Page.count({ path: newPagePath })) > 0;
    if (isExist) {
      return res.apiv3Err(new ErrorV3(`Page exists '${newPagePath})'`, 'already_exists'), 409);
    }

    const page = await Page.findByIdAndViewer(pageId, req.user);

    // null check
    if (page == null) {
      res.code = 'Page is not found';
      logger.error('Failed to find the pages');
      return res.apiv3Err(new ErrorV3('Not Founded the page', 'notfound_or_forbidden'), 404);
    }

    // populate
    await page.populate({ path: 'revision', model: 'Revision', select: 'body' }).execPopulate();

    // create option
    const options = { page };
    options.grant = page.grant;
    options.grantUserGroupId = page.grantedGroup;
    options.grantedUsers = page.grantedUsers;


    const createdPage = await createPageAction({
      path: newPagePath, user: req.user, body: page.revision.body, options,
    });
    const originTags = await page.findRelatedTagsById();
    const savedTags = await saveTagsAction({ page, createdPage, pageTags: originTags });
    const result = { page: pageService.serializeToObj(createdPage), tags: savedTags };

    // global notification
    if (globalNotificationService != null) {
      try {
        await globalNotificationService.fire(GlobalNotificationSetting.EVENT.PAGE_CREATE, createdPage, req.user);
      }
      catch (err) {
        logger.error('Create grobal notification failed', err);
      }
    }

    return res.apiv3(result);
  });

  router.get('/subordinated-list', accessTokenParser, loginRequired, async(req, res) => {
    const { path } = req.query;

    try {
      const pageData = await Page.findByPath(path);

      const result = await Page.findManageableListWithDescendants(pageData, req.user);

      const resultPaths = result.map(element => element.path);

      return res.apiv3({ resultPaths });
    }
    catch (err) {
      return res.apiv3Err(new ErrorV3('Failed to update page.', 'unknown'), 500);
    }

  });
  return router;
};<|MERGE_RESOLUTION|>--- conflicted
+++ resolved
@@ -473,13 +473,8 @@
    *          500:
    *            description: Internal server error.
    */
-<<<<<<< HEAD
-  router.post('/duplicate', accessTokenParser, loginRequiredStrictly, csrf, async(req, res) => {
-    const { pageId, isDuplicateRecursively } = req.body;
-=======
   router.post('/duplicate', accessTokenParser, loginRequiredStrictly, csrf, validator.duplicatePage, apiV3FormValidator, async(req, res) => {
     const { pageId } = req.body;
->>>>>>> 39d4889a
 
     const newPagePath = pathUtils.normalizePath(req.body.pageNameInput);
 
