const express = require('express');
const mongoose = require('mongoose');
const urljoin = require('url-join');

const loggerFactory = require('@alias/logger');

const { verifySlackRequest, generateWebClient } = require('@growi/slack');

const logger = loggerFactory('growi:routes:apiv3:slack-integration');
const router = express.Router();
const SlackAppIntegration = mongoose.model('SlackAppIntegration');

module.exports = (crowi) => {
  this.app = crowi.express;

  const { configManager } = crowi;

  // Check if the access token is correct
  async function verifyAccessTokenFromProxy(req, res, next) {
    const tokenPtoG = req.headers['x-growi-ptog-tokens'];

    if (tokenPtoG == null) {
      const message = 'The value of header \'x-growi-ptog-tokens\' must not be empty.';
      logger.warn(message, { body: req.body });
      return res.status(400).send({ message });
    }

    const slackAppIntegrationCount = await SlackAppIntegration.countDocuments({ tokenPtoG });

    logger.debug('verifyAccessTokenFromProxy', {
      tokenPtoG,
      slackAppIntegrationCount,
    });

    if (slackAppIntegrationCount === 0) {
      return res.status(403).send({
        message: 'The access token that identifies the request source is slackbot-proxy is invalid. Did you setup with `/growi register`.\n'
        + 'Or did you delete registration for GROWI ? if so, the link with GROWI has been disconnected. '
        + 'Please unregister the information registered in the proxy and setup `/growi register` again.',
      });
    }

    next();
  }

  const addSigningSecretToReq = (req, res, next) => {
    req.slackSigningSecret = configManager.getConfig('crowi', 'slackbot:signingSecret');
    return next();
  };

  const generateClientForResponse = (tokenGtoP) => {
    const currentBotType = crowi.configManager.getConfig('crowi', 'slackbot:currentBotType');

    if (currentBotType == null) {
      throw new Error('The config \'SLACK_BOT_TYPE\'(ns: \'crowi\', key: \'slackbot:currentBotType\') must be set.');
    }

    let token;

    // connect directly
    if (tokenGtoP == null) {
      token = crowi.configManager.getConfig('crowi', 'slackbot:token');
      return generateWebClient(token);
    }

    // connect to proxy
    const proxyServerUri = crowi.configManager.getConfig('crowi', 'slackbot:proxyServerUri');
    const serverUri = urljoin(proxyServerUri, '/g2s');
    const headers = {
      'x-growi-gtop-tokens': tokenGtoP,
    };

    return generateWebClient(token, serverUri, headers);
  };

  async function handleCommands(req, res) {
    const { body } = req;

    if (body.text == null) {
      return 'No text.';
    }

    /*
     * TODO: use parseSlashCommand
     */

    // Send response immediately to avoid opelation_timeout error
    // See https://api.slack.com/apis/connections/events-api#the-events-api__responding-to-events
    res.send();

    const tokenPtoG = req.headers['x-growi-ptog-tokens'];

    // generate client
    let client;
    if (tokenPtoG == null) {
      client = generateClientForResponse();
    }
    else {
      const slackAppIntegration = await SlackAppIntegration.findOne({ tokenPtoG });
      client = generateClientForResponse(slackAppIntegration.tokenGtoP);
    }

    const args = body.text.split(' ');
    const command = args[0];

    try {
<<<<<<< HEAD
      crowi.slackBotService.handleCommand(command, client, body, args);
=======
      switch (command) {
        case 'search':
          await crowi.slackBotService.showEphemeralSearchResults(client, body, args);
          break;
        case 'create':
          await crowi.slackBotService.createModal(client, body);
          break;
        case 'help':
          await crowi.slackBotService.helpCommand(client, body);
          break;
        case 'togetter':
          await crowi.slackBotService.togetterCommand(client, body, args);
          break;
        default:
          await crowi.slackBotService.notCommand(client, body);
          break;
      }
>>>>>>> 60e374c4
    }
    catch (error) {
      logger.error(error);
    }
  }

  router.post('/commands', addSigningSecretToReq, verifySlackRequest, async(req, res) => {
    return handleCommands(req, res);
  });

  router.post('/proxied/commands', verifyAccessTokenFromProxy, async(req, res) => {
    const { body } = req;

    // eslint-disable-next-line max-len
    // see: https://api.slack.com/apis/connections/events-api#the-events-api__subscribing-to-event-types__events-api-request-urls__request-url-configuration--verification
    if (body.type === 'url_verification') {
      return res.send({ challenge: body.challenge });
    }

    return handleCommands(req, res);
  });


  const handleBlockActions = async(client, payload) => {
    const { action_id: actionId } = payload.actions[0];

    switch (actionId) {
      case 'shareSingleSearchResult': {
        await crowi.slackBotService.shareSinglePage(client, payload);
        break;
      }
      case 'dismissSearchResults': {
        await crowi.slackBotService.dismissSearchResults(client, payload);
        break;
      }
      case 'showNextResults': {
        const parsedValue = JSON.parse(payload.actions[0].value);

        const { body, args, offset } = parsedValue;
        const newOffset = offset + 10;
        await crowi.slackBotService.showEphemeralSearchResults(client, body, args, newOffset);
        break;
      }
      case 'showMoreTogetterResults': {
        const parsedValue = JSON.parse(payload.actions[0].value);

        const { body, args, limit } = parsedValue;
        const newLimit = limit + 10;
        await crowi.slackBotService.togetterCommand(client, body, args, newLimit);
        break;
      }
      default:
        break;
    }
  };

  const handleViewSubmission = async(client, payload) => {
    const { callback_id: callbackId } = payload.view;

    switch (callbackId) {
      case 'createPage':
        await crowi.slackBotService.createPageInGrowi(client, payload);
        break;
      default:
        break;
    }
  };

  async function handleInteractions(req, res) {

    // Send response immediately to avoid opelation_timeout error
    // See https://api.slack.com/apis/connections/events-api#the-events-api__responding-to-events
    res.send();


    const tokenPtoG = req.headers['x-growi-ptog-tokens'];
    // generate client
    let client;
    if (tokenPtoG == null) {
      client = generateClientForResponse();
    }
    else {
      const slackAppIntegration = await SlackAppIntegration.findOne({ tokenPtoG });
      client = generateClientForResponse(slackAppIntegration.tokenGtoP);
    }

    const payload = JSON.parse(req.body.payload);
    const { type } = payload;

    try {
      switch (type) {
        case 'block_actions':
          await handleBlockActions(client, payload);
          break;
        case 'view_submission':
          await handleViewSubmission(client, payload);
          break;
        default:
          break;
      }
    }
    catch (error) {
      logger.error(error);
    }

  }

  router.post('/interactions', addSigningSecretToReq, verifySlackRequest, async(req, res) => {
    return handleInteractions(req, res);
  });

  router.post('/proxied/interactions', verifyAccessTokenFromProxy, async(req, res) => {
    return handleInteractions(req, res);
  });

  return router;
};<|MERGE_RESOLUTION|>--- conflicted
+++ resolved
@@ -104,27 +104,7 @@
     const command = args[0];
 
     try {
-<<<<<<< HEAD
       crowi.slackBotService.handleCommand(command, client, body, args);
-=======
-      switch (command) {
-        case 'search':
-          await crowi.slackBotService.showEphemeralSearchResults(client, body, args);
-          break;
-        case 'create':
-          await crowi.slackBotService.createModal(client, body);
-          break;
-        case 'help':
-          await crowi.slackBotService.helpCommand(client, body);
-          break;
-        case 'togetter':
-          await crowi.slackBotService.togetterCommand(client, body, args);
-          break;
-        default:
-          await crowi.slackBotService.notCommand(client, body);
-          break;
-      }
->>>>>>> 60e374c4
     }
     catch (error) {
       logger.error(error);
