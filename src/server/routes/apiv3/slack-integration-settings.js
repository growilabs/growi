--- conflicted
+++ resolved
@@ -70,10 +70,6 @@
     return configManager.updateConfigsInTheSameNamespace('crowi', params, true);
   }
 
-<<<<<<< HEAD
-
-=======
->>>>>>> 611f3066
   // eslint-disable-next-line no-unused-vars
   function generateAccessToken(user) {
     const hasher = crypto.createHash('sha512');
