--- conflicted
+++ resolved
@@ -59,10 +59,6 @@
       body('channel').trim().not().isEmpty()
         .isString(),
     ],
-<<<<<<< HEAD
-    RelationTest: [
-      body('slackappintegrationsId').isMongoId(),
-=======
     AccessTokens: [
       body('tokenGtoP').trim().not().isEmpty()
         .isString()
@@ -70,7 +66,9 @@
       body('tokenPtoG').trim().not().isEmpty()
         .isString()
         .isLength({ min: 1 }),
->>>>>>> 23c50ab0
+    ],
+    RelationTest: [
+      body('slackappintegrationsId').isMongoId(),
     ],
   };
 
