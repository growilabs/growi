--- conflicted
+++ resolved
@@ -258,7 +258,6 @@
   /**
    * @swagger
    *
-<<<<<<< HEAD
    *    /slack-integration/without-proxy/update-settings/:
    *      put:
    *        tags: [UpdateWithoutProxySettings]
@@ -304,8 +303,6 @@
   /**
    * @swagger
    *
-=======
->>>>>>> daa3a828
    *    /slack-integration/access-tokens:
    *      put:
    *        tags: [SlackIntegration]
