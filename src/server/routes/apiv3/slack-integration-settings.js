--- conflicted
+++ resolved
@@ -216,11 +216,7 @@
   /**
    * @swagger
    *
-<<<<<<< HEAD
-   *    /slack-integration-settings/custom-bot-without-proxy/:
-=======
-   *    /slack-integration/bot-type/:
->>>>>>> 0e15b006
+   *    /slack-integration-settings/bot-type/:
    *      put:
    *        tags: [botType]
    *        operationId: putBotType
@@ -257,13 +253,6 @@
     }
   });
 
-<<<<<<< HEAD
-  /*
-    TODO: add swagger by GW-5930
-  */
-
-  router.delete('/bot-type', accessTokenParser, loginRequiredStrictly, adminRequired, csrf, apiV3FormValidator, async(req, res) => {
-=======
   /**
    * @swagger
    *
@@ -282,9 +271,7 @@
    *           200:
    *             description: Succeeded to delete botType setting.
    */
-  router.delete('/bot-type',
-    accessTokenParser, loginRequiredStrictly, adminRequired, csrf, apiV3FormValidator, async(req, res) => {
->>>>>>> 0e15b006
+  router.delete('/bot-type', accessTokenParser, loginRequiredStrictly, adminRequired, csrf, apiV3FormValidator, async(req, res) => {
 
     await resetAllBotSettings();
     const params = { 'slackbot:currentBotType': null };
