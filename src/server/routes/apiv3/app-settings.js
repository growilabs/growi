--- conflicted
+++ resolved
@@ -233,11 +233,7 @@
       s3Bucket: crowi.configManager.getConfig('crowi', 'aws:s3Bucket'),
       s3AccessKeyId: crowi.configManager.getConfig('crowi', 'aws:s3AccessKeyId'),
       s3SecretAccessKey: crowi.configManager.getConfig('crowi', 'aws:s3SecretAccessKey'),
-<<<<<<< HEAD
-      gcsUseOnlyEnvVars: crowi.configManager.getConfig('crowi', 'gcs:isGcsEnvPrioritized'),
-=======
       gcsUseOnlyEnvVars: crowi.configManager.getConfig('crowi', 'gcs:useOnlyEnvVarsForSomeOptions'),
->>>>>>> 8d2f9c11
       gcsApiKeyJsonPath: crowi.configManager.getConfig('crowi', 'gcs:apiKeyJsonPath'),
       gcsBucket: crowi.configManager.getConfig('crowi', 'gcs:bucket'),
       gcsUploadNamespace: crowi.configManager.getConfig('crowi', 'gcs:uploadNamespace'),
