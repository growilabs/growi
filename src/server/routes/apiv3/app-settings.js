--- conflicted
+++ resolved
@@ -147,19 +147,11 @@
       body('sesSecretAccessKey').trim(),
     ],
     awsSetting: [
-<<<<<<< HEAD
-      body('awsRegion').trim().matches(/^[a-z]+-[a-z]+-\d+$/).withMessage((value, { req }) => req.t('validation.aws_region')),
+      body('awsS3Region').trim().matches(/^[a-z]+-[a-z]+-\d+$/).withMessage((value, { req }) => req.t('validation.aws_region')),
       body('awsCustomEndpoint').trim().matches(/^(https?:\/\/[^/]+|)$/).withMessage((value, { req }) => req.t('validation.aws_custom_endpoint')),
       body('awsBucket').trim(),
-      body('awsAccessKeyId').trim().matches(/^[\da-zA-Z]+$/),
+      body('awsAccessKeyId').trim().if(value => value !== '').matches(/^[\da-zA-Z]+$/),
       body('awsSecretAccessKey').trim(),
-=======
-      body('region').trim().matches(/^[a-z]+-[a-z]+-\d+$/).withMessage((value, { req }) => req.t('validation.aws_region')),
-      body('customEndpoint').trim().matches(/^(https?:\/\/[^/]+|)$/).withMessage((value, { req }) => req.t('validation.aws_custom_endpoint')),
-      body('bucket').trim(),
-      body('accessKeyId').trim().if(value => value !== '').matches(/^[\da-zA-Z]+$/),
-      body('secretAccessKey').trim(),
->>>>>>> 38955715
     ],
     pluginSetting: [
       body('isEnabledPlugins').isBoolean(),
@@ -201,21 +193,13 @@
       smtpPort: crowi.configManager.getConfig('crowi', 'mail:smtpPort'),
       smtpUser: crowi.configManager.getConfig('crowi', 'mail:smtpUser'),
       smtpPassword: crowi.configManager.getConfig('crowi', 'mail:smtpPassword'),
-<<<<<<< HEAD
-      awsRegion: crowi.configManager.getConfig('crowi', 'aws:region'),
+      sesAccessKeyId: crowi.configManager.getConfig('crowi', 'mail:sesAccessKeyId'),
+      sesSecretAccessKey: crowi.configManager.getConfig('crowi', 'mail:sesSecretAccessKey'),
+      awsS3Region: crowi.configManager.getConfig('crowi', 'aws:region'),
       awsCustomEndpoint: crowi.configManager.getConfig('crowi', 'aws:customEndpoint'),
       awsBucket: crowi.configManager.getConfig('crowi', 'aws:bucket'),
       awsAccessKeyId: crowi.configManager.getConfig('crowi', 'aws:accessKeyId'),
       awsSecretAccessKey: crowi.configManager.getConfig('crowi', 'aws:secretAccessKey'),
-=======
-      sesAccessKeyId: crowi.configManager.getConfig('crowi', 'mail:sesAccessKeyId'),
-      sesSecretAccessKey: crowi.configManager.getConfig('crowi', 'mail:sesSecretAccessKey'),
-      region: crowi.configManager.getConfig('crowi', 'aws:region'),
-      customEndpoint: crowi.configManager.getConfig('crowi', 'aws:customEndpoint'),
-      bucket: crowi.configManager.getConfig('crowi', 'aws:bucket'),
-      accessKeyId: crowi.configManager.getConfig('crowi', 'aws:accessKeyId'),
-      secretAccessKey: crowi.configManager.getConfig('crowi', 'aws:secretAccessKey'),
->>>>>>> 38955715
       isEnabledPlugins: crowi.configManager.getConfig('crowi', 'plugin:isEnabledPlugins'),
     };
     return res.apiv3({ appSettingsParams });
@@ -548,7 +532,7 @@
    */
   router.put('/aws-setting', loginRequiredStrictly, adminRequired, csrf, validator.awsSetting, apiV3FormValidator, async(req, res) => {
     const requestAwsSettingParams = {
-      'aws:region': req.body.awsRegion,
+      'aws:region': req.body.awsS3Region,
       'aws:customEndpoint': req.body.awsCustomEndpoint,
       'aws:bucket': req.body.awsBucket,
       'aws:accessKeyId': req.body.awsAccessKeyId,
@@ -562,7 +546,7 @@
       await configManager.updateConfigsInTheSameNamespace('crowi', requestAwsSettingParams, true);
 
       const awsSettingParams = {
-        awsRegion: crowi.configManager.getConfig('crowi', 'aws:region'),
+        awsS3Region: crowi.configManager.getConfig('crowi', 'aws:region'),
         awsCustomEndpoint: crowi.configManager.getConfig('crowi', 'aws:customEndpoint'),
         awsBucket: crowi.configManager.getConfig('crowi', 'aws:bucket'),
         awsAccessKeyId: crowi.configManager.getConfig('crowi', 'aws:accessKeyId'),
