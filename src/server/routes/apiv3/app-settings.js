--- conflicted
+++ resolved
@@ -7,11 +7,7 @@
 
 const express = require('express');
 
-<<<<<<< HEAD
-=======
 const { pathUtils } = require('growi-commons');
-const { listLocaleIds } = require('@commons/util/locale-utils');
->>>>>>> ca739a8b
 
 const router = express.Router();
 
