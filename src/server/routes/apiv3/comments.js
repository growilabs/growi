import Comment from '~/server/models/comment';

const express = require('express');

const router = express.Router();

const { query } = require('express-validator');
const { serializeUserSecurely } = require('../../models/serializers/user-serializer');
const ErrorV3 = require('../../models/vo/error-apiv3');

/**
 * @swagger
 *  tags:
 *    name: Comments
 */

/**
 * @swagger
 *
 *  components:
 *    schemas:
 *      Comment:
 *        description: Comment
 *        type: object
 *        properties:
 *          _id:
 *            type: string
 *            description: revision ID
 *            example: 5e079a0a0afa6700170a75fb
 *          __v:
 *            type: number
 *            description: DB record version
 *            example: 0
 *          page:
 *            $ref: '#/components/schemas/Page/properties/_id'
 *          creator:
 *            $ref: '#/components/schemas/User/properties/_id'
 *          revision:
 *            $ref: '#/components/schemas/Revision/properties/_id'
 *          comment:
 *            type: string
 *            description: comment
 *            example: good
 *          commentPosition:
 *            type: number
 *            description: comment position
 *            example: 0
 *          createdAt:
 *            type: string
 *            description: date created at
 *            example: 2010-01-01T00:00:00.000Z
 */
module.exports = (crowi) => {
  const accessTokenParser = require('../../middlewares/access-token-parser')(crowi);
  const loginRequired = require('../../middlewares/login-required')(crowi, true);
  const apiV3FormValidator = require('../../middlewares/apiv3-form-validator')(crowi);

<<<<<<< HEAD
  const Comment = crowi.model('Comment');
=======
>>>>>>> a3fbf973
  const Page = crowi.model('Page');

  const validator = {
    getComments: [
      query('pageId').isMongoId().withMessage('pageId is required'),
      query('revisionId').if(value => value != null).isMongoId().withMessage('revisionId must be MongoId'),
    ],
  };


  /**
   * @swagger
   *
   *    /comments:
   *      get:
   *        tags: [Comments, CrowiCompatibles]
   *        operationId: getComments
   *        summary: /comments/get
   *        description: Get comments of the page of the revision
   *        parameters:
   *          - in: query
   *            name: pageId
   *            schema:
   *              $ref: '#/components/schemas/Page/properties/_id'
   *            required: true
   *          - in: query
   *            name: revisionId
   *            schema:
   *              $ref: '#/components/schemas/Revision/properties/_id'
   *            required: true
   *        responses:
   *          200:
   *            description: Succeeded to get comments of the page of the revision.
   *            content:
   *              application/json:
   *                schema:
   *                  properties:
   *                    ok:
   *                      $ref: '#/components/schemas/V1Response/properties/ok'
   *                    comments:
   *                      type: array
   *                      items:
   *                        $ref: '#/components/schemas/Comment'
   *          403:
   *            $ref: '#/components/responses/403'
   *          500:
   *            $ref: '#/components/responses/500'
   */
  router.get('/', accessTokenParser, loginRequired, validator.getComments, apiV3FormValidator, async(req, res) => {
    const { pageId, revisionId } = req.query;

    // check whether accessible
    const isAccessible = await Page.isAccessiblePageByViewer(pageId, req.user);
    if (!isAccessible) {
      return res.apiv3Err(new ErrorV3('Current user is not accessible to this page.'));
    }

    let fetcher = null;

    try {
      if (revisionId) {
        fetcher = Comment.getCommentsByRevisionId(revisionId);
      }
      else {
        fetcher = Comment.getCommentsByPageId(pageId);
      }
    }
    catch (err) {
      return res.apiv3Err(new ErrorV3(err), 500);
    }

    const result = await fetcher.populate(
      { path: 'creator' },
    );

    const comments = result.map((comment) => {
      // return email only when specified by query
      comment.creator = serializeUserSecurely(comment.creator);
      return comment;
    });

    return res.apiv3({ comments });

  });

  return router;
};<|MERGE_RESOLUTION|>--- conflicted
+++ resolved
@@ -55,10 +55,6 @@
   const loginRequired = require('../../middlewares/login-required')(crowi, true);
   const apiV3FormValidator = require('../../middlewares/apiv3-form-validator')(crowi);
 
-<<<<<<< HEAD
-  const Comment = crowi.model('Comment');
-=======
->>>>>>> a3fbf973
   const Page = crowi.model('Page');
 
   const validator = {
