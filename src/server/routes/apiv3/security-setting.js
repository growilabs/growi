--- conflicted
+++ resolved
@@ -613,30 +613,17 @@
    *                      type: object
    *                      description: suceed to get all share links
    */
-<<<<<<< HEAD
-  router.get('/all-share-links/', /* loginRequiredStrictly, adminRequired, csrf, ApiV3FormValidator, */ async(req, res) => {
-=======
   router.get('/all-share-links/', loginRequiredStrictly, adminRequired, async(req, res) => {
->>>>>>> 56127b1b
     const ShareLink = crowi.model('ShareLink');
     const page = parseInt(req.query.page) || 1;
     const limit = 10;
     const linkQuery = {};
     try {
-<<<<<<< HEAD
-      const shareLinksResult = await ShareLink.paginate(
-=======
       const paginateResult = await ShareLink.paginate(
->>>>>>> 56127b1b
         linkQuery,
         {
           page,
           limit,
-<<<<<<< HEAD
-        },
-      );
-      return res.apiv3({ shareLinksResult });
-=======
           populate: {
             path: 'relatedPage',
             select: 'path',
@@ -644,7 +631,6 @@
         },
       );
       return res.apiv3({ paginateResult });
->>>>>>> 56127b1b
     }
     catch (err) {
       const msg = 'Error occured in get share link';
@@ -653,8 +639,6 @@
     }
   });
 
-<<<<<<< HEAD
-=======
   /**
    * @swagger
    *
@@ -681,7 +665,6 @@
     }
   });
 
->>>>>>> 56127b1b
   /**
    * @swagger
    *
