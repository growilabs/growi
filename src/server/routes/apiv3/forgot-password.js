const loggerFactory = require('@alias/logger');

const logger = loggerFactory('growi:routes:apiv3:forgotPassword'); // eslint-disable-line no-unused-vars

const express = require('express');
const { body } = require('express-validator');
const { serializeUserSecurely } = require('../../models/serializers/user-serializer');

const router = express.Router();

module.exports = (crowi) => {
  const { appService, mailService, configManager } = crowi;
  const PasswordResetOrder = crowi.model('PasswordResetOrder');
  const User = crowi.model('User');
  const path = require('path');
  const csrf = require('../../middlewares/csrf')(crowi);
  const apiV3FormValidator = require('../../middlewares/apiv3-form-validator')(crowi);

  const validator = {
    password: [
      body('newPassword').isString().not().isEmpty()
        .isLength({ min: 6 })
        .withMessage('password must be at least 6 characters long'),
      // checking if password confirmation matches password
      body('newPasswordConfirm').isString().not().isEmpty()
        .custom((value, { req }) => {
          return (value === req.body.newPassword);
        }),
    ],
  };

  async function sendPasswordResetEmail(email, url, i18n) {
    return mailService.send({
      to: email,
      subject: 'Password Reset',
      template: path.join(crowi.localeDir, `${i18n}/notifications/passwordReset.txt`),
      vars: {
        appTitle: appService.getAppTitle(),
        email,
        url,
      },
    });
  }

  router.post('/', async(req, res) => {
    const { email } = req.body;
    const grobalLang = configManager.getConfig('crowi', 'app:globalLang');
    const i18n = req.language || grobalLang;
    const appUrl = appService.getSiteUrl();

    try {
      const passwordResetOrderData = await PasswordResetOrder.createPasswordResetOrder(email);
      const url = new URL(`/forgot-password/${passwordResetOrderData.token}`, appUrl);
      const oneTimeUrl = url.href;
      await sendPasswordResetEmail(email, oneTimeUrl, i18n);
      return res.apiv3();
    }
    catch (err) {
      const msg = 'Error occurred during password reset request procedure';
      logger.error(err);
      return res.apiv3Err(msg);
    }
  });

  router.put('/', csrf, validator.password, apiV3FormValidator, async(req, res) => {
    const { token, newPassword } = req.body;

    const passwordResetOrder = await PasswordResetOrder.findOne({ token });
    const { email } = passwordResetOrder;

    const user = await User.findOne({ email });

    try {
      const userData = await user.updatePassword(newPassword);
<<<<<<< HEAD
      passwordResetOrder.revokeOneTimeToken();
      return res.apiv3({ userData });
=======
      const serializedUserData = serializeUserSecurely(userData);
      return res.apiv3({ userData: serializedUserData });
>>>>>>> f6bb9910
    }
    catch (err) {
      logger.error(err);
      return res.apiv3Err('update-password-failed');
    }
  });

  return router;
};<|MERGE_RESOLUTION|>--- conflicted
+++ resolved
@@ -72,13 +72,9 @@
 
     try {
       const userData = await user.updatePassword(newPassword);
-<<<<<<< HEAD
+      const serializedUserData = serializeUserSecurely(userData);
       passwordResetOrder.revokeOneTimeToken();
-      return res.apiv3({ userData });
-=======
-      const serializedUserData = serializeUserSecurely(userData);
       return res.apiv3({ userData: serializedUserData });
->>>>>>> f6bb9910
     }
     catch (err) {
       logger.error(err);
