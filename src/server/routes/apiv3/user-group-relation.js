const loggerFactory = require('@alias/logger');

const logger = loggerFactory('growi:routes:apiv3:user-group-relation'); // eslint-disable-line no-unused-vars

const express = require('express');

const { serializeUserSecurely } = require('../../models/serializers/user-serializer');
const ErrorV3 = require('../../models/vo/error-apiv3');
const { serializeUserGroupRelationSecurely } = require('../../models/serializers/user-group-relation-serializer');

const router = express.Router();

/**
 * @swagger
 *  tags:
 *    name: UserGroupRelation
 */

module.exports = (crowi) => {
  const loginRequiredStrictly = require('../../middlewares/login-required')(crowi);
  const adminRequired = require('../../middlewares/admin-required')(crowi);

  const { UserGroupRelation } = crowi.models;

  /**
   * @swagger
   *  paths:
   *    /user-group-relations:
   *      get:
   *        tags: [UserGroupRelation]
   *        operationId: listUserGroupRelations
   *        summary: /user-group-relations
   *        description: Gets the user group relations
   *        responses:
   *          200:
   *            description: user group relations are fetched
   *            content:
   *              application/json:
   *                schema:
   *                  properties:
   *                    userGroupRelations:
   *                      type: object
   *                      description: contains arrays user objects related
   */
  router.get('/', loginRequiredStrictly, adminRequired, async(req, res) => {
    try {
<<<<<<< HEAD
      const page = parseInt(req.query.page) || 1;
      const result = await UserGroup.findUserGroupsWithPagination({ page });
      // const pager = createPager(result.total, result.limit, result.page, result.pages, MAX_PAGE_LIST);
      const userGroups = result.docs;

      const userGroupRelationsObj = {};
      await Promise.all(userGroups.map(async(userGroup) => {
        const userGroupRelations = await UserGroupRelation.findAllRelationForUserGroup(userGroup);
        userGroupRelationsObj[userGroup._id] = userGroupRelations.map((userGroupRelation) => {
          return serializeUserSecurely(userGroupRelation.relatedUser);
        });
      }));

      const data = {
        userGroupRelations: userGroupRelationsObj,
      };

      return res.apiv3(data);
=======
      const relations = await UserGroupRelation.find().populate('relatedUser');

      const serialized = relations.map(relation => serializeUserGroupRelationSecurely(relation));

      return res.apiv3({ userGroupRelations: serialized });
>>>>>>> 2df69719
    }
    catch (err) {
      const msg = 'Error occurred in fetching user group relations';
      logger.error('Error', err);
      return res.apiv3Err(new ErrorV3(msg, 'user-group-relation-list-fetch-failed'));
    }
  });

  return router;
};

// const MAX_PAGE_LIST = 50;

// function createPager(total, limit, page, pagesCount, maxPageList) {
//   const pager = {
//     page,
//     pagesCount,
//     pages: [],
//     total,
//     previous: null,
//     previousDots: false,
//     next: null,
//     nextDots: false,
//   };

//   if (page > 1) {
//     pager.previous = page - 1;
//   }

//   if (page < pagesCount) {
//     pager.next = page + 1;
//   }

//   let pagerMin = Math.max(1, Math.ceil(page - maxPageList / 2));
//   let pagerMax = Math.min(pagesCount, Math.floor(page + maxPageList / 2));
//   if (pagerMin === 1) {
//     if (MAX_PAGE_LIST < pagesCount) {
//       pagerMax = MAX_PAGE_LIST;
//     }
//     else {
//       pagerMax = pagesCount;
//     }
//   }
//   if (pagerMax === pagesCount) {
//     if ((pagerMax - MAX_PAGE_LIST) < 1) {
//       pagerMin = 1;
//     }
//     else {
//       pagerMin = pagerMax - MAX_PAGE_LIST;
//     }
//   }

//   pager.previousDots = null;
//   if (pagerMin > 1) {
//     pager.previousDots = true;
//   }

//   pager.nextDots = null;
//   if (pagerMax < pagesCount) {
//     pager.nextDots = true;
//   }

//   for (let i = pagerMin; i <= pagerMax; i++) {
//     pager.pages.push(i);
//   }

//   return pager;
// }<|MERGE_RESOLUTION|>--- conflicted
+++ resolved
@@ -44,32 +44,11 @@
    */
   router.get('/', loginRequiredStrictly, adminRequired, async(req, res) => {
     try {
-<<<<<<< HEAD
-      const page = parseInt(req.query.page) || 1;
-      const result = await UserGroup.findUserGroupsWithPagination({ page });
-      // const pager = createPager(result.total, result.limit, result.page, result.pages, MAX_PAGE_LIST);
-      const userGroups = result.docs;
-
-      const userGroupRelationsObj = {};
-      await Promise.all(userGroups.map(async(userGroup) => {
-        const userGroupRelations = await UserGroupRelation.findAllRelationForUserGroup(userGroup);
-        userGroupRelationsObj[userGroup._id] = userGroupRelations.map((userGroupRelation) => {
-          return serializeUserSecurely(userGroupRelation.relatedUser);
-        });
-      }));
-
-      const data = {
-        userGroupRelations: userGroupRelationsObj,
-      };
-
-      return res.apiv3(data);
-=======
       const relations = await UserGroupRelation.find().populate('relatedUser');
 
       const serialized = relations.map(relation => serializeUserGroupRelationSecurely(relation));
 
       return res.apiv3({ userGroupRelations: serialized });
->>>>>>> 2df69719
     }
     catch (err) {
       const msg = 'Error occurred in fetching user group relations';
