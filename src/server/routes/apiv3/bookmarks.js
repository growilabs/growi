const loggerFactory = require('@alias/logger');

const logger = loggerFactory('growi:routes:apiv3:bookmarks'); // eslint-disable-line no-unused-vars

const express = require('express');
const { body } = require('express-validator');

const router = express.Router();

/**
 * @swagger
 *  tags:
 *    name: Bookmarks
 */

/**
 * @swagger
 *
 *  components:
 *    schemas:
 *      Bookmark:
 *        description: Bookmark
 *        type: object
 *        properties:
 *          _id:
 *            type: string
 *            description: page ID
 *            example: 5e07345972560e001761fa63
 *          __v:
 *            type: number
 *            description: DB record version
 *            example: 0
 *          createdAt:
 *            type: string
 *            description: date created at
 *            example: 2010-01-01T00:00:00.000Z
 *          page:
 *            $ref: '#/components/schemas/Page/properties/_id'
 *          user:
 *            $ref: '#/components/schemas/User/properties/_id'
 *
 *      BookmarkParams:
 *        description: BookmarkParams
 *        type: object
 *        properties:
 *          pageId:
 *            type: string
 *            description: page ID
 *            example: 5e07345972560e001761fa63
 *          bool:
 *            type: boolean
 *            description: boolean for bookmark status
 */

module.exports = (crowi) => {
  const accessTokenParser = require('../../middlewares/access-token-parser')(crowi);
  const loginRequired = require('../../middlewares/login-required')(crowi);
  const csrf = require('../../middlewares/csrf')(crowi);
  const apiV3FormValidator = require('../../middlewares/apiv3-form-validator')(crowi);

  const { Page, Bookmark } = crowi.models;

  const validator = {
    bookmarks: [
      body('pageId').isString(),
      body('bool').isBoolean(),
    ],
  };

  /**
   * @swagger
   *
   *    /bookmarks:
   *      get:
   *        tags: [Bookmarks]
   *        summary: /bookmarks
   *        description: Get bookmarked status
   *        operationId: getBookmarkedStatus
   *        parameters:
   *          - name: pageId
   *            in: query
   *            description: page id
   *            schema:
   *              type: string
   *        responses:
   *          200:
   *            description: Succeeded to get bookmarked status.
   *            content:
   *              application/json:
   *                schema:
   *                  $ref: '#/components/schemas/Bookmark'
   */
  router.get('/', accessTokenParser, loginRequired, async(req, res) => {
    const { pageId } = req.query;

    try {
      const bookmark = await Bookmark.findByPageIdAndUserId(pageId, req.user);
      return res.apiv3({ bookmark });
    }
    catch (err) {
      logger.error('get-bookmark-failed', err);
      return res.apiv3Err(err, 500);
    }
  });

  // select page from bookmark where userid = userid

<<<<<<< HEAD
  router.get('/byUser', /* accessTokenParser, loginRequired, csrf, */ apiV3FormValidator, async(req, res) => {
=======
  router.get('/:userId', /* accessTokenParser, loginRequired, csrf, */ apiV3FormValidator, async(req, res) => {
>>>>>>> f2fdf0d3
    const { userId } = req.query;
    try {
      const bookmarks = await Bookmark
        .find({ user: userId })
        .populate({ path: 'page', model: 'Page' });
      const pageList = bookmarks.map((bookmark) => {
        return bookmark.page;
      });
      return res.apiv3({ pageList });
    }
    catch (err) {
      logger.error('get-bookmark-failed', err);
      return res.apiv3Err(err, 500);
    }
  });


  /**
   * @swagger
   *
   *    /bookmarks:
   *      put:
   *        tags: [Bookmarks]
   *        summary: /bookmarks
   *        description: Update bookmarked status
   *        operationId: updateBookmarkedStatus
   *        requestBody:
   *          content:
   *            application/json:
   *              schema:
   *                $ref: '#/components/schemas/BookmarkParams'
   *        responses:
   *          200:
   *            description: Succeeded to update bookmarked status.
   *            content:
   *              application/json:
   *                schema:
   *                  $ref: '#/components/schemas/Bookmark'
   */
  router.put('/', accessTokenParser, loginRequired, csrf, validator.bookmarks, apiV3FormValidator, async(req, res) => {
    const { pageId, bool } = req.body;

    let bookmark;
    try {
      const page = await Page.findByIdAndViewer(pageId, req.user);
      if (page == null) {
        return res.apiv3Err(`Page '${pageId}' is not found or forbidden`);
      }
      if (bool) {
        bookmark = await Bookmark.add(page, req.user);
      }
      else {
        bookmark = await Bookmark.removeBookmark(page, req.user);
      }
    }
    catch (err) {
      logger.error('update-bookmark-failed', err);
      return res.apiv3Err(err, 500);
    }

    bookmark.depopulate('page');
    bookmark.depopulate('user');

    return res.apiv3({ bookmark });
  });

  return router;
};<|MERGE_RESOLUTION|>--- conflicted
+++ resolved
@@ -105,16 +105,14 @@
 
   // select page from bookmark where userid = userid
 
-<<<<<<< HEAD
-  router.get('/byUser', /* accessTokenParser, loginRequired, csrf, */ apiV3FormValidator, async(req, res) => {
-=======
   router.get('/:userId', /* accessTokenParser, loginRequired, csrf, */ apiV3FormValidator, async(req, res) => {
->>>>>>> f2fdf0d3
-    const { userId } = req.query;
+    const { userId } = req.params;
+    // const limit = parseInt(req.query.limit) || 10;
     try {
       const bookmarks = await Bookmark
         .find({ user: userId })
-        .populate({ path: 'page', model: 'Page' });
+        .populate({ path: 'page', model: 'Page' })
+        /* .limit(limit) */;
       const pageList = bookmarks.map((bookmark) => {
         return bookmark.page;
       });
