--- conflicted
+++ resolved
@@ -122,16 +122,6 @@
   app.get('/me'                       , loginRequiredStrictly , me.index);
   // external-accounts
   app.get('/me/external-accounts'                         , loginRequiredStrictly , me.externalAccounts.list);
-<<<<<<< HEAD
-  app.post('/me/external-accounts/disassociate'           , loginRequiredStrictly , me.externalAccounts.disassociate);
-  app.post('/me/external-accounts/associateMikan'         , loginRequiredStrictly , form.login , me.externalAccounts.associateMikan);
-  app.post('/me/external-accounts/associateLdap'          , loginRequiredStrictly , form.login , me.externalAccounts.associateLdap);
-
-  app.post('/me/password'             , form.me.password          , loginRequiredStrictly , me.password);
-  app.post('/me/imagetype'            , form.me.imagetype         , loginRequiredStrictly , me.imagetype);
-  app.post('/me/apiToken'             , form.me.apiToken          , loginRequiredStrictly , me.apiToken);
-=======
->>>>>>> 200120c5
 
   app.get('/:id([0-9a-z]{24})'       , loginRequired , page.redirector);
   app.get('/_r/:id([0-9a-z]{24})'    , loginRequired , page.redirector); // alias
