const multer = require('multer');
const autoReap = require('multer-autoreap');

autoReap.options.reapOnError = true; // continue reaping the file even if an error occurs

module.exports = function(crowi, app) {
  const autoReconnectToSearch = require('../middlewares/auto-reconnect-to-search')(crowi);
  const applicationNotInstalled = require('../middlewares/application-not-installed')(crowi);
  const applicationInstalled = require('../middlewares/application-installed')(crowi);
  const accessTokenParser = require('../middlewares/access-token-parser')(crowi);
  const loginRequiredStrictly = require('../middlewares/login-required')(crowi);
  const loginRequired = require('../middlewares/login-required')(crowi, true);
  const adminRequired = require('../middlewares/admin-required')(crowi);
  const certifySharedFile = require('../middlewares/certify-shared-file')(crowi);
  const csrf = require('../middlewares/csrf')(crowi);

  const uploads = multer({ dest: `${crowi.tmpDir}uploads` });
  const form = require('../form');
  const page = require('./page')(crowi, app);
  const login = require('./login')(crowi, app);
  const loginPassport = require('./login-passport')(crowi, app);
  const logout = require('./logout')(crowi, app);
  const me = require('./me')(crowi, app);
  const admin = require('./admin')(crowi, app);
  const user = require('./user')(crowi, app);
  const attachment = require('./attachment')(crowi, app);
  const comment = require('./comment')(crowi, app);
  const tag = require('./tag')(crowi, app);
  const search = require('./search')(crowi, app);
  const hackmd = require('./hackmd')(crowi, app);

  const isInstalled = crowi.configManager.getConfig('crowi', 'app:installed');

  /* eslint-disable max-len, comma-spacing, no-multi-spaces */

  // API v3
  app.use('/api-docs', require('./apiv3/docs')(crowi));
  app.use('/_api/v3', require('./apiv3')(crowi));

  app.get('/'                         , applicationInstalled, loginRequired , autoReconnectToSearch, page.showTopPage);

<<<<<<< HEAD
  app.get('/login/growiUser'         , applicationInstalled, login.preLogin, login.login);
  app.get('/login/error/:reason'      , applicationInstalled, login.error);
  app.get('/login'                    , applicationInstalled, loginPassport.loginWithMikan, login.preLogin, login.mikanLogin, login.login);
  app.get('/login/invited'            , applicationInstalled, login.invited);
  app.post('/login/activateInvited'   , applicationInstalled, form.invited                         , csrf, login.invited);
  app.post('/login'                   , applicationInstalled, form.login                           , csrf, loginPassport.loginWithLocal, loginPassport.loginWithMikan, loginPassport.loginWithLdap, loginPassport.loginFailure);
=======
  app.get('/login/error/:reason'      , applicationInstalled, login.error);
  app.get('/login'                    , applicationInstalled, login.preLogin, login.login);
  app.get('/login/invited'            , applicationInstalled, login.invited);
  app.post('/login/activateInvited'   , applicationInstalled, form.invited                         , csrf, login.invited);
  app.post('/login'                   , applicationInstalled, form.login                           , csrf, loginPassport.loginWithLocal, loginPassport.loginWithLdap, loginPassport.loginFailure);
>>>>>>> 2df69719

  app.post('/register'                , applicationInstalled, form.register                        , csrf, login.register);
  app.get('/register'                 , applicationInstalled, login.preLogin, login.register);
  app.get('/logout'                   , applicationInstalled, logout.logout);

  app.get('/admin'                    , applicationInstalled, loginRequiredStrictly , adminRequired , admin.index);
  app.get('/admin/app'                , applicationInstalled, loginRequiredStrictly , adminRequired , admin.app.index);

  // installer
  if (!isInstalled) {
    const installer = require('./installer')(crowi);
    app.get('/installer'              , applicationNotInstalled , installer.index);
    app.post('/installer'             , applicationNotInstalled , form.register , csrf, installer.install);
    return;
  }

  // OAuth
  app.get('/passport/google'                      , loginPassport.loginWithGoogle, loginPassport.loginFailure);
  app.get('/passport/github'                      , loginPassport.loginWithGitHub, loginPassport.loginFailure);
  app.get('/passport/twitter'                     , loginPassport.loginWithTwitter, loginPassport.loginFailure);
  app.get('/passport/oidc'                        , loginPassport.loginWithOidc, loginPassport.loginFailure);
  app.get('/passport/saml'                        , loginPassport.loginWithSaml, loginPassport.loginFailure);
  app.get('/passport/basic'                       , loginPassport.loginWithBasic, loginPassport.loginFailure);
  app.get('/passport/google/callback'             , loginPassport.loginPassportGoogleCallback   , loginPassport.loginFailure);
  app.get('/passport/github/callback'             , loginPassport.loginPassportGitHubCallback   , loginPassport.loginFailure);
  app.get('/passport/twitter/callback'            , loginPassport.loginPassportTwitterCallback  , loginPassport.loginFailure);
  app.get('/passport/oidc/callback'               , loginPassport.loginPassportOidcCallback     , loginPassport.loginFailure);
  app.post('/passport/saml/callback'              , loginPassport.loginPassportSamlCallback     , loginPassport.loginFailure);

<<<<<<< HEAD
  app.post('/_api/login/testMikan'   , loginRequiredStrictly , form.login , loginPassport.testMikanCredentials);
=======
>>>>>>> 2df69719
  app.post('/_api/login/testLdap'    , loginRequiredStrictly , form.login , loginPassport.testLdapCredentials);

  // security admin
  app.get('/admin/security'          , loginRequiredStrictly , adminRequired , admin.security.index);

  // markdown admin
  app.get('/admin/markdown'          , loginRequiredStrictly , adminRequired , admin.markdown.index);

  // customize admin
  app.get('/admin/customize'         , loginRequiredStrictly , adminRequired , admin.customize.index);

  // search admin
  app.get('/admin/search'            , loginRequiredStrictly , adminRequired , admin.search.index);

  // notification admin
  app.get('/admin/notification'                         , loginRequiredStrictly , adminRequired , admin.notification.index);
  app.get('/admin/notification/slackAuth'               , loginRequiredStrictly , adminRequired , admin.notification.slackAuth);
  app.get('/admin/notification/slackSetting/disconnect' , loginRequiredStrictly , adminRequired , admin.notification.disconnectFromSlack);
  app.get('/admin/global-notification/new'              , loginRequiredStrictly , adminRequired , admin.globalNotification.detail);
  app.get('/admin/global-notification/:id'              , loginRequiredStrictly , adminRequired , admin.globalNotification.detail);

  app.get('/admin/users'                                , loginRequiredStrictly , adminRequired , admin.user.index);

  app.get('/admin/users/external-accounts'              , loginRequiredStrictly , adminRequired , admin.externalAccount.index);

  // user-groups admin
  app.get('/admin/user-groups'                          , loginRequiredStrictly, adminRequired, admin.userGroup.index);
  app.get('/admin/user-group-detail/:id'                , loginRequiredStrictly, adminRequired, admin.userGroup.detail);

  // importer management for admin
  app.get('/admin/importer'                     , loginRequiredStrictly , adminRequired , admin.importer.index);
  app.post('/_api/admin/settings/importerEsa'   , loginRequiredStrictly , adminRequired , csrf, admin.importer.api.validators.importer.esa(),admin.api.importerSettingEsa);
  app.post('/_api/admin/settings/importerQiita' , loginRequiredStrictly , adminRequired , csrf , admin.importer.api.validators.importer.qiita(), admin.api.importerSettingQiita);
  app.post('/_api/admin/import/esa'             , loginRequiredStrictly , adminRequired , admin.api.importDataFromEsa);
  app.post('/_api/admin/import/testEsaAPI'      , loginRequiredStrictly , adminRequired , csrf, admin.api.testEsaAPI);
  app.post('/_api/admin/import/qiita'           , loginRequiredStrictly , adminRequired , admin.api.importDataFromQiita);
  app.post('/_api/admin/import/testQiitaAPI'    , loginRequiredStrictly , adminRequired , csrf, admin.api.testQiitaAPI);

  // export management for admin
  app.get('/admin/export'                       , loginRequiredStrictly , adminRequired ,admin.export.index);
  app.get('/admin/export/:fileName'             , loginRequiredStrictly , adminRequired ,admin.export.api.validators.export.download(), admin.export.download);
<<<<<<< HEAD
=======

  app.get('/admin/*'                       , loginRequiredStrictly ,adminRequired, admin.notFound.index);
>>>>>>> 2df69719

  app.get('/me'                       , loginRequiredStrictly , me.index);
  // external-accounts
  app.get('/me/external-accounts'                         , loginRequiredStrictly , me.externalAccounts.list);
  // my drafts
  app.get('/me/drafts'                , loginRequiredStrictly, me.drafts.list);

  app.get('/:id([0-9a-z]{24})'       , loginRequired , page.redirector);
  app.get('/_r/:id([0-9a-z]{24})'    , loginRequired , page.redirector); // alias
  app.get('/attachment/:id([0-9a-z]{24})' , certifySharedFile , loginRequired, attachment.api.get);
  app.get('/attachment/profile/:id([0-9a-z]{24})' , loginRequired, attachment.api.get);
  app.get('/attachment/:pageId/:fileName', loginRequired, attachment.api.obsoletedGetForMongoDB); // DEPRECATED: remains for backward compatibility for v3.3.x or below
  app.get('/download/:id([0-9a-z]{24})'    , loginRequired, attachment.api.download);

  app.get('/_search'                 , loginRequired , search.searchPage);
  app.get('/_api/search'             , accessTokenParser , loginRequired , search.api.search);

  app.get('/_api/check_username'           , user.api.checkUsername);
  app.get('/_api/me/user-group-relations'  , accessTokenParser , loginRequiredStrictly , me.api.userGroupRelations);

  // HTTP RPC Styled API (に徐々に移行していいこうと思う)
  app.get('/_api/users.list'          , accessTokenParser , loginRequired , user.api.list);
  app.get('/_api/pages.list'          , accessTokenParser , loginRequired , page.api.list);
  app.post('/_api/pages.update'       , accessTokenParser , loginRequiredStrictly , csrf, page.api.update);
  app.get('/_api/pages.get'           , accessTokenParser , loginRequired , page.api.get);
  app.get('/_api/pages.exist'         , accessTokenParser , loginRequired , page.api.exist);
  app.get('/_api/pages.updatePost'    , accessTokenParser, loginRequired, page.api.getUpdatePost);
  app.get('/_api/pages.getPageTag'    , accessTokenParser , loginRequired , page.api.getPageTag);
  // allow posting to guests because the client doesn't know whether the user logged in
  app.post('/_api/pages.remove'       , loginRequiredStrictly , csrf, page.api.remove); // (Avoid from API Token)
  app.post('/_api/pages.revertRemove' , loginRequiredStrictly , csrf, page.api.revertRemove); // (Avoid from API Token)
  app.post('/_api/pages.unlink'       , loginRequiredStrictly , csrf, page.api.unlink); // (Avoid from API Token)
  app.post('/_api/pages.duplicate'    , accessTokenParser, loginRequiredStrictly, csrf, page.api.duplicate);
  app.get('/tags'                     , loginRequired, tag.showPage);
  app.get('/_api/tags.list'           , accessTokenParser, loginRequired, tag.api.list);
  app.get('/_api/tags.search'         , accessTokenParser, loginRequired, tag.api.search);
  app.post('/_api/tags.update'        , accessTokenParser, loginRequiredStrictly, tag.api.update);
  app.get('/_api/comments.get'        , accessTokenParser , loginRequired , comment.api.get);
  app.post('/_api/comments.add'       , comment.api.validators.add(), accessTokenParser , loginRequiredStrictly , csrf, comment.api.add);
  app.post('/_api/comments.update'    , comment.api.validators.add(), accessTokenParser , loginRequiredStrictly , csrf, comment.api.update);
  app.post('/_api/comments.remove'    , accessTokenParser , loginRequiredStrictly , csrf, comment.api.remove);
  app.post('/_api/attachments.add'                  , uploads.single('file'), autoReap, accessTokenParser, loginRequiredStrictly ,csrf, attachment.api.add);
  app.post('/_api/attachments.uploadProfileImage'   , uploads.single('file'), autoReap, accessTokenParser, loginRequiredStrictly ,csrf, attachment.api.uploadProfileImage);
  app.post('/_api/attachments.remove'               , accessTokenParser , loginRequiredStrictly , csrf, attachment.api.remove);
  app.post('/_api/attachments.removeProfileImage'   , accessTokenParser , loginRequiredStrictly , csrf, attachment.api.removeProfileImage);
  app.get('/_api/attachments.limit'   , accessTokenParser , loginRequiredStrictly, attachment.api.limit);

  app.get('/trash$'                   , loginRequired , page.trashPageShowWrapper);
  app.get('/trash/$'                  , loginRequired , page.trashPageListShowWrapper);
  app.get('/trash/*/$'                , loginRequired , page.deletedPageListShowWrapper);

  app.get('/_hackmd/load-agent'          , hackmd.loadAgent);
  app.get('/_hackmd/load-styles'         , hackmd.loadStyles);
  app.post('/_api/hackmd.integrate'      , accessTokenParser , loginRequiredStrictly , csrf, hackmd.validateForApi, hackmd.integrate);
  app.post('/_api/hackmd.discard'        , accessTokenParser , loginRequiredStrictly , csrf, hackmd.validateForApi, hackmd.discard);
  app.post('/_api/hackmd.saveOnHackmd'   , accessTokenParser , loginRequiredStrictly , csrf, hackmd.validateForApi, hackmd.saveOnHackmd);

  app.get('/share/:linkId', page.showSharedPage);

  app.get('/*/$'                   , loginRequired , page.showPageWithEndOfSlash, page.notFound);
  app.get('/*'                     , loginRequired , autoReconnectToSearch, page.showPage, page.notFound);

};<|MERGE_RESOLUTION|>--- conflicted
+++ resolved
@@ -39,20 +39,12 @@
 
   app.get('/'                         , applicationInstalled, loginRequired , autoReconnectToSearch, page.showTopPage);
 
-<<<<<<< HEAD
   app.get('/login/growiUser'         , applicationInstalled, login.preLogin, login.login);
   app.get('/login/error/:reason'      , applicationInstalled, login.error);
   app.get('/login'                    , applicationInstalled, loginPassport.loginWithMikan, login.preLogin, login.mikanLogin, login.login);
   app.get('/login/invited'            , applicationInstalled, login.invited);
   app.post('/login/activateInvited'   , applicationInstalled, form.invited                         , csrf, login.invited);
   app.post('/login'                   , applicationInstalled, form.login                           , csrf, loginPassport.loginWithLocal, loginPassport.loginWithMikan, loginPassport.loginWithLdap, loginPassport.loginFailure);
-=======
-  app.get('/login/error/:reason'      , applicationInstalled, login.error);
-  app.get('/login'                    , applicationInstalled, login.preLogin, login.login);
-  app.get('/login/invited'            , applicationInstalled, login.invited);
-  app.post('/login/activateInvited'   , applicationInstalled, form.invited                         , csrf, login.invited);
-  app.post('/login'                   , applicationInstalled, form.login                           , csrf, loginPassport.loginWithLocal, loginPassport.loginWithLdap, loginPassport.loginFailure);
->>>>>>> 2df69719
 
   app.post('/register'                , applicationInstalled, form.register                        , csrf, login.register);
   app.get('/register'                 , applicationInstalled, login.preLogin, login.register);
@@ -82,10 +74,7 @@
   app.get('/passport/oidc/callback'               , loginPassport.loginPassportOidcCallback     , loginPassport.loginFailure);
   app.post('/passport/saml/callback'              , loginPassport.loginPassportSamlCallback     , loginPassport.loginFailure);
 
-<<<<<<< HEAD
   app.post('/_api/login/testMikan'   , loginRequiredStrictly , form.login , loginPassport.testMikanCredentials);
-=======
->>>>>>> 2df69719
   app.post('/_api/login/testLdap'    , loginRequiredStrictly , form.login , loginPassport.testLdapCredentials);
 
   // security admin
@@ -127,11 +116,8 @@
   // export management for admin
   app.get('/admin/export'                       , loginRequiredStrictly , adminRequired ,admin.export.index);
   app.get('/admin/export/:fileName'             , loginRequiredStrictly , adminRequired ,admin.export.api.validators.export.download(), admin.export.download);
-<<<<<<< HEAD
-=======
 
   app.get('/admin/*'                       , loginRequiredStrictly ,adminRequired, admin.notFound.index);
->>>>>>> 2df69719
 
   app.get('/me'                       , loginRequiredStrictly , me.index);
   // external-accounts
