--- conflicted
+++ resolved
@@ -147,10 +147,6 @@
   app.get('/_api/pages.updatePost'    , accessTokenParser, loginRequired, page.api.getUpdatePost);
   app.get('/_api/pages.getPageTag'    , accessTokenParser , loginRequired , page.api.getPageTag);
   // allow posting to guests because the client doesn't know whether the user logged in
-<<<<<<< HEAD
-  app.post('/_api/pages.rename'       , accessTokenParser , loginRequiredStrictly , page.api.rename);
-=======
->>>>>>> d81c4507
   app.post('/_api/pages.revertRemove' , loginRequiredStrictly , page.api.revertRemove); // (Avoid from API Token)
   app.post('/_api/pages.unlink'       , loginRequiredStrictly , page.api.unlink); // (Avoid from API Token)
   app.post('/_api/pages.duplicate'    , accessTokenParser, loginRequiredStrictly, page.api.duplicate);
