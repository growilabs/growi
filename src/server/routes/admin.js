/* eslint-disable no-use-before-define */
module.exports = function(crowi, app) {
  const debug = require('debug')('growi:routes:admin');
  const logger = require('@alias/logger')('growi:routes:admin');

  const models = crowi.models;
  const Page = models.Page;
  const User = models.User;
  const ExternalAccount = models.ExternalAccount;
  const UserGroup = models.UserGroup;
  const UserGroupRelation = models.UserGroupRelation;
  const Config = models.Config;
  const GlobalNotificationSetting = models.GlobalNotificationSetting;
  const GlobalNotificationMailSetting = models.GlobalNotificationMailSetting;
  const GlobalNotificationSlackSetting = models.GlobalNotificationSlackSetting; // eslint-disable-line no-unused-vars

<<<<<<< HEAD
  const { configManager, slackNotificationService } = crowi;
=======
  const { configManager, aclService } = crowi;
>>>>>>> 4567068b

  const recommendedWhitelist = require('@commons/service/xss/recommended-whitelist');
  const PluginUtils = require('../plugins/plugin-utils');
  const ApiResponse = require('../util/apiResponse');
  const importer = require('../util/importer')(crowi);

  const searchEvent = crowi.event('search');
  const pluginUtils = new PluginUtils();

  const MAX_PAGE_LIST = 50;
  const actions = {};

  function createPager(total, limit, page, pagesCount, maxPageList) {
    const pager = {
      page,
      pagesCount,
      pages: [],
      total,
      previous: null,
      previousDots: false,
      next: null,
      nextDots: false,
    };

    if (page > 1) {
      pager.previous = page - 1;
    }

    if (page < pagesCount) {
      pager.next = page + 1;
    }

    let pagerMin = Math.max(1, Math.ceil(page - maxPageList / 2));
    let pagerMax = Math.min(pagesCount, Math.floor(page + maxPageList / 2));
    if (pagerMin === 1) {
      if (MAX_PAGE_LIST < pagesCount) {
        pagerMax = MAX_PAGE_LIST;
      }
      else {
        pagerMax = pagesCount;
      }
    }
    if (pagerMax === pagesCount) {
      if ((pagerMax - MAX_PAGE_LIST) < 1) {
        pagerMin = 1;
      }
      else {
        pagerMin = pagerMax - MAX_PAGE_LIST;
      }
    }

    pager.previousDots = null;
    if (pagerMin > 1) {
      pager.previousDots = true;
    }

    pager.nextDots = null;
    if (pagerMax < pagesCount) {
      pager.nextDots = true;
    }

    for (let i = pagerMin; i <= pagerMax; i++) {
      pager.pages.push(i);
    }

    return pager;
  }

  actions.index = function(req, res) {
    return res.render('admin/index', {
      plugins: pluginUtils.listPlugins(crowi.rootDir),
    });
  };

  // app.get('/admin/app'                  , admin.app.index);
  actions.app = {};
  actions.app.index = function(req, res) {
    const settingForm = configManager.getConfigByPrefix('crowi', 'app:');

    return res.render('admin/app', {
      settingForm,
    });
  };

  actions.app.settingUpdate = function(req, res) {
  };

  // app.get('/admin/security'                  , admin.security.index);
  actions.security = {};
  actions.security.index = function(req, res) {
    const settingForm = configManager.getConfigByPrefix('crowi', 'security:');
    const isAclEnabled = aclService.getIsPublicWikiOnly();

    return res.render('admin/security', { settingForm, isAclEnabled });
  };

  // app.get('/admin/markdown'                  , admin.markdown.index);
  actions.markdown = {};
  actions.markdown.index = function(req, res) {
    const markdownSetting = configManager.getConfigByPrefix('markdown', 'markdown:');

    return res.render('admin/markdown', {
      markdownSetting,
      recommendedWhitelist,
    });
  };

  // app.post('/admin/markdown/lineBreaksSetting' , admin.markdown.lineBreaksSetting);
  actions.markdown.lineBreaksSetting = async function(req, res) {
    const markdownSetting = req.form.markdownSetting;

    if (req.form.isValid) {
      await configManager.updateConfigsInTheSameNamespace('markdown', markdownSetting);
      req.flash('successMessage', ['Successfully updated!']);
    }
    else {
      req.flash('errorMessage', req.form.errors);
    }

    return res.redirect('/admin/markdown');
  };

  // app.post('/admin/markdown/presentationSetting' , admin.markdown.presentationSetting);
  actions.markdown.presentationSetting = async function(req, res) {
    const markdownSetting = req.form.markdownSetting;

    if (req.form.isValid) {
      await configManager.updateConfigsInTheSameNamespace('markdown', markdownSetting);
      req.flash('successMessage', ['Successfully updated!']);
    }
    else {
      req.flash('errorMessage', req.form.errors);
    }

    return res.redirect('/admin/markdown');
  };

  // app.post('/admin/markdown/xss-setting' , admin.markdown.xssSetting);
  actions.markdown.xssSetting = async function(req, res) {
    const xssSetting = req.form.markdownSetting;

    xssSetting['markdown:xss:tagWhiteList'] = csvToArray(xssSetting['markdown:xss:tagWhiteList']);
    xssSetting['markdown:xss:attrWhiteList'] = csvToArray(xssSetting['markdown:xss:attrWhiteList']);

    if (req.form.isValid) {
      await configManager.updateConfigsInTheSameNamespace('markdown', xssSetting);
      req.flash('successMessage', ['Successfully updated!']);
    }
    else {
      req.flash('errorMessage', req.form.errors);
    }

    return res.redirect('/admin/markdown');
  };

  const csvToArray = (string) => {
    const array = string.split(',');
    return array.map((item) => { return item.trim() });
  };

  // app.get('/admin/customize' , admin.customize.index);
  actions.customize = {};
  actions.customize.index = function(req, res) {
    const settingForm = configManager.getConfigByPrefix('crowi', 'customize:');

    /* eslint-disable quote-props, no-multi-spaces */
    const highlightJsCssSelectorOptions = {
      'github':           { name: '[Light] GitHub',         border: false },
      'github-gist':      { name: '[Light] GitHub Gist',    border: true },
      'atom-one-light':   { name: '[Light] Atom One Light', border: true },
      'xcode':            { name: '[Light] Xcode',          border: true },
      'vs':               { name: '[Light] Vs',             border: true },
      'atom-one-dark':    { name: '[Dark] Atom One Dark',   border: false },
      'hybrid':           { name: '[Dark] Hybrid',          border: false },
      'monokai':          { name: '[Dark] Monokai',         border: false },
      'tomorrow-night':   { name: '[Dark] Tomorrow Night',  border: false },
      'vs2015':           { name: '[Dark] Vs 2015',         border: false },
    };
    /* eslint-enable quote-props, no-multi-spaces */

    return res.render('admin/customize', {
      settingForm,
      highlightJsCssSelectorOptions,
    });
  };

  // app.get('/admin/notification'               , admin.notification.index);
  actions.notification = {};
  actions.notification.index = async(req, res) => {
    const UpdatePost = crowi.model('UpdatePost');
    let slackSetting = configManager.getConfigByPrefix('notification', 'slack:');
    const hasSlackIwhUrl = !!configManager.getConfig('notification', 'slack:incomingWebhookUrl');
    const hasSlackToken = !!configManager.getConfig('notification', 'slack:token');

    if (!hasSlackIwhUrl) {
      slackSetting['slack:incomingWebhookUrl'] = '';
    }

    if (req.session.slackSetting) {
      slackSetting = req.session.slackSetting;
      req.session.slackSetting = null;
    }

    const globalNotifications = await GlobalNotificationSetting.findAll();
    const userNotifications = await UpdatePost.findAll();

    return res.render('admin/notification', {
      userNotifications,
      slackSetting,
      hasSlackIwhUrl,
      hasSlackToken,
      globalNotifications,
    });
  };

  // app.post('/admin/notification/slackSetting' , admin.notification.slackauth);
  actions.notification.slackSetting = function(req, res) {
    const slackSetting = req.form.slackSetting;

    req.session.slackSetting = slackSetting;
    if (req.form.isValid) {
      Config.updateNamespaceByArray('notification', slackSetting, (err, config) => {
        Config.updateConfigCache('notification', config);
        req.flash('successMessage', ['Successfully Updated!']);
        req.session.slackSetting = null;

        // Re-setup
        crowi.setupSlack().then(() => {
          return res.redirect('/admin/notification');
        });
      });
    }
    else {
      req.flash('errorMessage', req.form.errors);
      return res.redirect('/admin/notification');
    }
  };

  // app.get('/admin/notification/slackAuth'     , admin.notification.slackauth);
  actions.notification.slackAuth = function(req, res) {
    const code = req.query.code;

    if (!code || !slackNotificationService.hasSlackConfig()) {
      return res.redirect('/admin/notification');
    }

    const slack = crowi.slack;
    slack.getOauthAccessToken(code)
      .then((data) => {
        debug('oauth response', data);
        Config.updateNamespaceByArray('notification', { 'slack:token': data.access_token }, (err, config) => {
          if (err) {
            req.flash('errorMessage', ['Failed to save access_token. Please try again.']);
          }
          else {
            Config.updateConfigCache('notification', config);
            req.flash('successMessage', ['Successfully Connected!']);
          }

          return res.redirect('/admin/notification');
        });
      })
      .catch((err) => {
        debug('oauth response ERROR', err);
        req.flash('errorMessage', ['Failed to fetch access_token. Please do connect again.']);
        return res.redirect('/admin/notification');
      });
  };

  // app.post('/admin/notification/slackIwhSetting' , admin.notification.slackIwhSetting);
  actions.notification.slackIwhSetting = async function(req, res) {
    const slackIwhSetting = req.form.slackIwhSetting;

    if (req.form.isValid) {
      await configManager.updateConfigsInTheSameNamespace('notification', slackIwhSetting);
      req.flash('successMessage', ['Successfully Updated!']);

      // Re-setup
      crowi.setupSlack().then(() => {
        return res.redirect('/admin/notification#slack-incoming-webhooks');
      });
    }
    else {
      req.flash('errorMessage', req.form.errors);
      return res.redirect('/admin/notification#slack-incoming-webhooks');
    }
  };

  // app.post('/admin/notification/slackSetting/disconnect' , admin.notification.disconnectFromSlack);
  actions.notification.disconnectFromSlack = function(req, res) {
    Config.updateNamespaceByArray('notification', { 'slack:token': '' }, (err, config) => {
      Config.updateConfigCache('notification', config);
      req.flash('successMessage', ['Successfully Disconnected!']);

      return res.redirect('/admin/notification');
    });
  };

  actions.globalNotification = {};
  actions.globalNotification.detail = async(req, res) => {
    const notificationSettingId = req.params.id;
    const renderVars = {};

    if (notificationSettingId) {
      try {
        renderVars.setting = await GlobalNotificationSetting.findOne({ _id: notificationSettingId });
      }
      catch (err) {
        logger.error(`Error in finding a global notification setting with {_id: ${notificationSettingId}}`);
      }
    }

    return res.render('admin/global-notification-detail', renderVars);
  };

  actions.globalNotification.create = (req, res) => {
    const form = req.form.notificationGlobal;
    let setting;

    switch (form.notifyToType) {
      case 'mail':
        setting = new GlobalNotificationMailSetting(crowi);
        setting.toEmail = form.toEmail;
        break;
      // case 'slack':
      //   setting = new GlobalNotificationSlackSetting(crowi);
      //   setting.slackChannels = form.slackChannels;
      //   break;
      default:
        logger.error('GlobalNotificationSetting Type Error: undefined type');
        req.flash('errorMessage', 'Error occurred in creating a new global notification setting: undefined notification type');
        return res.redirect('/admin/notification#global-notification');
    }

    setting.triggerPath = form.triggerPath;
    setting.triggerEvents = getNotificationEvents(form);
    setting.save();

    return res.redirect('/admin/notification#global-notification');
  };

  actions.globalNotification.update = async(req, res) => {
    const form = req.form.notificationGlobal;
    const setting = await GlobalNotificationSetting.findOne({ _id: form.id });

    switch (form.notifyToType) {
      case 'mail':
        setting.toEmail = form.toEmail;
        break;
      // case 'slack':
      //   setting.slackChannels = form.slackChannels;
      //   break;
      default:
        logger.error('GlobalNotificationSetting Type Error: undefined type');
        req.flash('errorMessage', 'Error occurred in updating the global notification setting: undefined notification type');
        return res.redirect('/admin/notification#global-notification');
    }

    setting.triggerPath = form.triggerPath;
    setting.triggerEvents = getNotificationEvents(form);
    setting.save();

    return res.redirect('/admin/notification#global-notification');
  };

  actions.globalNotification.remove = async(req, res) => {
    const id = req.params.id;

    try {
      await GlobalNotificationSetting.findOneAndRemove({ _id: id });
      return res.redirect('/admin/notification#global-notification');
    }
    catch (err) {
      req.flash('errorMessage', 'Error in deleting global notification setting');
      return res.redirect('/admin/notification#global-notification');
    }
  };

  const getNotificationEvents = (form) => {
    const triggerEvents = [];
    const triggerEventKeys = Object.keys(form).filter((key) => { return key.match(/^triggerEvent/) });
    triggerEventKeys.forEach((key) => {
      if (form[key]) {
        triggerEvents.push(form[key]);
      }
    });
    return triggerEvents;
  };

  actions.search = {};
  actions.search.index = function(req, res) {
    const search = crowi.getSearcher();
    if (!search) {
      return res.redirect('/admin');
    }

    return res.render('admin/search', {});
  };

  actions.user = {};
  actions.user.index = async function(req, res) {
    const activeUsers = await User.countListByStatus(User.STATUS_ACTIVE);
    const Config = crowi.model('Config');
    const userUpperLimit = Config.userUpperLimit(crowi);
    const isUserCountExceedsUpperLimit = await User.isUserCountExceedsUpperLimit();

    const page = parseInt(req.query.page) || 1;

    const result = await User.findUsersWithPagination({ page });
    const pager = createPager(result.total, result.limit, result.page, result.pages, MAX_PAGE_LIST);

    return res.render('admin/users', {
      users: result.docs,
      pager,
      activeUsers,
      userUpperLimit,
      isUserCountExceedsUpperLimit,
    });
  };

  actions.user.invite = function(req, res) {
    const form = req.form.inviteForm;
    const toSendEmail = form.sendEmail || false;
    if (req.form.isValid) {
      User.createUsersByInvitation(form.emailList.split('\n'), toSendEmail, (err, userList) => {
        if (err) {
          req.flash('errorMessage', req.form.errors.join('\n'));
        }
        else {
          req.flash('createdUser', userList);
        }
        return res.redirect('/admin/users');
      });
    }
    else {
      req.flash('errorMessage', req.form.errors.join('\n'));
      return res.redirect('/admin/users');
    }
  };

  actions.user.makeAdmin = function(req, res) {
    const id = req.params.id;
    User.findById(id, (err, userData) => {
      userData.makeAdmin((err, userData) => {
        if (err === null) {
          req.flash('successMessage', `${userData.name}さんのアカウントを管理者に設定しました。`);
        }
        else {
          req.flash('errorMessage', '更新に失敗しました。');
          debug(err, userData);
        }
        return res.redirect('/admin/users');
      });
    });
  };

  actions.user.removeFromAdmin = function(req, res) {
    const id = req.params.id;
    User.findById(id, (err, userData) => {
      userData.removeFromAdmin((err, userData) => {
        if (err === null) {
          req.flash('successMessage', `${userData.name}さんのアカウントを管理者から外しました。`);
        }
        else {
          req.flash('errorMessage', '更新に失敗しました。');
          debug(err, userData);
        }
        return res.redirect('/admin/users');
      });
    });
  };

  actions.user.activate = async function(req, res) {
    // check user upper limit
    const isUserCountExceedsUpperLimit = await User.isUserCountExceedsUpperLimit();
    if (isUserCountExceedsUpperLimit) {
      req.flash('errorMessage', 'ユーザーが上限に達したため有効化できません。');
      return res.redirect('/admin/users');
    }

    const id = req.params.id;
    User.findById(id, (err, userData) => {
      userData.statusActivate((err, userData) => {
        if (err === null) {
          req.flash('successMessage', `${userData.name}さんのアカウントを有効化しました`);
        }
        else {
          req.flash('errorMessage', '更新に失敗しました。');
          debug(err, userData);
        }
        return res.redirect('/admin/users');
      });
    });
  };

  actions.user.suspend = function(req, res) {
    const id = req.params.id;

    User.findById(id, (err, userData) => {
      userData.statusSuspend((err, userData) => {
        if (err === null) {
          req.flash('successMessage', `${userData.name}さんのアカウントを利用停止にしました`);
        }
        else {
          req.flash('errorMessage', '更新に失敗しました。');
          debug(err, userData);
        }
        return res.redirect('/admin/users');
      });
    });
  };

  actions.user.remove = function(req, res) {
    const id = req.params.id;
    let username = '';

    return new Promise((resolve, reject) => {
      User.findById(id, (err, userData) => {
        username = userData.username;
        return resolve(userData);
      });
    })
      .then((userData) => {
        return new Promise((resolve, reject) => {
          userData.statusDelete((err, userData) => {
            if (err) {
              reject(err);
            }
            resolve(userData);
          });
        });
      })
      .then((userData) => {
      // remove all External Accounts
        return ExternalAccount.remove({ user: userData }).then(() => { return userData });
      })
      .then((userData) => {
        return Page.removeByPath(`/user/${username}`).then(() => { return userData });
      })
      .then((userData) => {
        req.flash('successMessage', `${username} さんのアカウントを削除しました`);
        return res.redirect('/admin/users');
      })
      .catch((err) => {
        req.flash('errorMessage', '削除に失敗しました。');
        return res.redirect('/admin/users');
      });
  };

  // これやったときの relation の挙動未確認
  actions.user.removeCompletely = function(req, res) {
    // ユーザーの物理削除
    const id = req.params.id;

    User.removeCompletelyById(id, (err, removed) => {
      if (err) {
        debug('Error while removing user.', err, id);
        req.flash('errorMessage', '完全な削除に失敗しました。');
      }
      else {
        req.flash('successMessage', '削除しました');
      }
      return res.redirect('/admin/users');
    });
  };

  // app.post('/_api/admin/users.resetPassword' , admin.api.usersResetPassword);
  actions.user.resetPassword = function(req, res) {
    const id = req.body.user_id;
    const User = crowi.model('User');

    User.resetPasswordByRandomString(id)
      .then((data) => {
        data.user = User.filterToPublicFields(data.user);
        return res.json(ApiResponse.success(data));
      })
      .catch((err) => {
        debug('Error on reseting password', err);
        return res.json(ApiResponse.error('Error'));
      });
  };

  actions.externalAccount = {};
  actions.externalAccount.index = function(req, res) {
    const page = parseInt(req.query.page) || 1;

    ExternalAccount.findAllWithPagination({ page })
      .then((result) => {
        const pager = createPager(result.total, result.limit, result.page, result.pages, MAX_PAGE_LIST);

        return res.render('admin/external-accounts', {
          accounts: result.docs,
          pager,
        });
      });
  };

  actions.externalAccount.remove = async function(req, res) {
    const id = req.params.id;

    let account = null;

    try {
      account = await ExternalAccount.findByIdAndRemove(id);
      if (account == null) {
        throw new Error('削除に失敗しました。');
      }
    }
    catch (err) {
      req.flash('errorMessage', err.message);
      return res.redirect('/admin/users/external-accounts');
    }

    req.flash('successMessage', `外部アカウント '${account.providerType}/${account.accountId}' を削除しました`);
    return res.redirect('/admin/users/external-accounts');
  };

  actions.userGroup = {};
  actions.userGroup.index = function(req, res) {
    const page = parseInt(req.query.page) || 1;
    const isAclEnabled = aclService.getIsPublicWikiOnly();
    const renderVar = {
      userGroups: [],
      userGroupRelations: new Map(),
      pager: null,
      isAclEnabled,
    };

    UserGroup.findUserGroupsWithPagination({ page })
      .then((result) => {
        const pager = createPager(result.total, result.limit, result.page, result.pages, MAX_PAGE_LIST);
        const userGroups = result.docs;
        renderVar.userGroups = userGroups;
        renderVar.pager = pager;
        return userGroups.map((userGroup) => {
          return new Promise((resolve, reject) => {
            UserGroupRelation.findAllRelationForUserGroup(userGroup)
              .then((relations) => {
                return resolve([userGroup, relations]);
              });
          });
        });
      })
      .then((allRelationsPromise) => {
        return Promise.all(allRelationsPromise);
      })
      .then((relations) => {
        renderVar.userGroupRelations = new Map(relations);
        debug('in findUserGroupsWithPagination findAllRelationForUserGroupResult', renderVar.userGroupRelations);
        return res.render('admin/user-groups', renderVar);
      })
      .catch((err) => {
        debug('Error on find all relations', err);
        return res.json(ApiResponse.error('Error'));
      });
  };

  // グループ詳細
  actions.userGroup.detail = async function(req, res) {
    const userGroupId = req.params.id;
    const renderVar = {
      userGroup: null,
      userGroupRelations: [],
      notRelatedusers: [],
      relatedPages: [],
    };

    const userGroup = await UserGroup.findOne({ _id: userGroupId });

    if (userGroup == null) {
      logger.error('no userGroup is exists. ', userGroupId);
      req.flash('errorMessage', 'グループがありません');
      return res.redirect('/admin/user-groups');
    }
    renderVar.userGroup = userGroup;

    const resolves = await Promise.all([
      // get all user and group relations
      UserGroupRelation.findAllRelationForUserGroup(userGroup),
      // get all not related users for group
      UserGroupRelation.findUserByNotRelatedGroup(userGroup),
      // get all related pages
      Page.find({ grant: Page.GRANT_USER_GROUP, grantedGroup: { $in: [userGroup] } }),
    ]);
    renderVar.userGroupRelations = resolves[0];
    renderVar.notRelatedusers = resolves[1];
    renderVar.relatedPages = resolves[2];

    return res.render('admin/user-group-detail', renderVar);
  };

  // グループの生成
  actions.userGroup.create = function(req, res) {
    const form = req.form.createGroupForm;
    if (req.form.isValid) {
      const userGroupName = crowi.xss.process(form.userGroupName);

      UserGroup.createGroupByName(userGroupName)
        .then((newUserGroup) => {
          req.flash('successMessage', newUserGroup.name);
          req.flash('createdUserGroup', newUserGroup);
          return res.redirect('/admin/user-groups');
        })
        .catch((err) => {
          debug('create userGroup error:', err);
          req.flash('errorMessage', '同じグループ名が既に存在します。');
        });
    }
    else {
      req.flash('errorMessage', req.form.errors.join('\n'));
      return res.redirect('/admin/user-groups');
    }
  };

  //
  actions.userGroup.update = function(req, res) {
    const userGroupId = req.params.userGroupId;
    const name = crowi.xss.process(req.body.name);

    UserGroup.findById(userGroupId)
      .then((userGroupData) => {
        if (userGroupData == null) {
          req.flash('errorMessage', 'グループの検索に失敗しました。');
          return new Promise();
        }

        // 名前存在チェック
        return UserGroup.isRegisterableName(name)
          .then((isRegisterableName) => {
          // 既に存在するグループ名に更新しようとした場合はエラー
            if (!isRegisterableName) {
              req.flash('errorMessage', 'グループ名が既に存在します。');
            }
            else {
              return userGroupData.updateName(name)
                .then(() => {
                  req.flash('successMessage', 'グループ名を更新しました。');
                })
                .catch((err) => {
                  req.flash('errorMessage', 'グループ名の更新に失敗しました。');
                });
            }
          });
      })
      .then(() => {
        return res.redirect(`/admin/user-group-detail/${userGroupId}`);
      });
  };


  // app.post('/_api/admin/user-group/delete' , admin.userGroup.removeCompletely);
  actions.userGroup.removeCompletely = async(req, res) => {
    const { deleteGroupId, actionName, selectedGroupId } = req.body;

    try {
      await UserGroup.removeCompletelyById(deleteGroupId, actionName, selectedGroupId);
      req.flash('successMessage', '削除しました');
    }
    catch (err) {
      debug('Error while removing userGroup.', err, deleteGroupId);
      req.flash('errorMessage', '完全な削除に失敗しました。');
    }

    return res.redirect('/admin/user-groups');
  };

  actions.userGroupRelation = {};
  actions.userGroupRelation.index = function(req, res) {

  };

  actions.userGroupRelation.create = function(req, res) {
    const User = crowi.model('User');
    const UserGroup = crowi.model('UserGroup');
    const UserGroupRelation = crowi.model('UserGroupRelation');

    // req params
    const userName = req.body.user_name;
    const userGroupId = req.body.user_group_id;

    let user = null;
    let userGroup = null;

    Promise.all([
      // ユーザグループをIDで検索
      UserGroup.findById(userGroupId),
      // ユーザを名前で検索
      User.findUserByUsername(userName),
    ])
      .then((resolves) => {
        userGroup = resolves[0];
        user = resolves[1];
        // Relation を作成
        UserGroupRelation.createRelation(userGroup, user);
      })
      .then((result) => {
        return res.redirect(`/admin/user-group-detail/${userGroup.id}`);
      })
      .catch((err) => {
        debug('Error on create user-group relation', err);
        req.flash('errorMessage', 'Error on create user-group relation');
        return res.redirect(`/admin/user-group-detail/${userGroup.id}`);
      });
  };

  actions.userGroupRelation.remove = function(req, res) {
    const UserGroupRelation = crowi.model('UserGroupRelation');
    const userGroupId = req.params.id;
    const relationId = req.params.relationId;

    UserGroupRelation.removeById(relationId)
      .then(() => {
        return res.redirect(`/admin/user-group-detail/${userGroupId}`);
      })
      .catch((err) => {
        debug('Error on remove user-group-relation', err);
        req.flash('errorMessage', 'グループのユーザ削除に失敗しました。');
      });
  };

  // Importer management
  actions.importer = {};
  actions.importer.index = function(req, res) {
    const settingForm = configManager.getConfigByPrefix('crowi', 'importer:');

    return res.render('admin/importer', {
      settingForm,
    });
  };

  actions.api = {};
  actions.api.appSetting = async function(req, res) {
    const form = req.form.settingForm;

    if (req.form.isValid) {
      debug('form content', form);

      // mail setting ならここで validation
      if (form['mail:from']) {
        validateMailSetting(req, form, (err, data) => {
          debug('Error validate mail setting: ', err, data);
          if (err) {
            req.form.errors.push('SMTPを利用したテストメール送信に失敗しました。設定をみなおしてください。');
            return res.json({ status: false, message: req.form.errors.join('\n') });
          }

          return saveSetting(req, res, form);
        });
      }
      else {
        await configManager.updateConfigsInTheSameNamespace('crowi', form);
        return res.json({ status: true });
      }
    }
    else {
      return res.json({ status: false, message: req.form.errors.join('\n') });
    }
  };

  actions.api.asyncAppSetting = async(req, res) => {
    const form = req.form.settingForm;

    if (!req.form.isValid) {
      return res.json({ status: false, message: req.form.errors.join('\n') });
    }

    debug('form content', form);

    try {
      await configManager.updateConfigsInTheSameNamespace('crowi', form);
      return res.json({ status: true });
    }
    catch (err) {
      logger.error(err);
      return res.json({ status: false });
    }
  };

  actions.api.securitySetting = async function(req, res) {
    if (!req.form.isValid) {
      return res.json({ status: false, message: req.form.errors.join('\n') });
    }

    const form = req.form.settingForm;
    if (aclService.getIsPublicWikiOnly()) {
      const basicName = form['security:basicName'];
      const basicSecret = form['security:basicSecret'];
      if (basicName !== '' || basicSecret !== '') {
        req.form.errors.push('Public Wikiのため、Basic認証は利用できません。');
        return res.json({ status: false, message: req.form.errors.join('\n') });
      }
      const guestMode = form['security:restrictGuestMode'];
      if (guestMode === 'Deny') {
        req.form.errors.push('Private Wikiへの設定変更はできません。');
        return res.json({ status: false, message: req.form.errors.join('\n') });
      }
    }

    try {
      await configManager.updateConfigsInTheSameNamespace('crowi', form);
      return res.json({ status: true });
    }
    catch (err) {
      logger.error(err);
      return res.json({ status: false });
    }
  };

  actions.api.securityPassportLdapSetting = function(req, res) {
    const form = req.form.settingForm;

    if (!req.form.isValid) {
      return res.json({ status: false, message: req.form.errors.join('\n') });
    }

    debug('form content', form);
    return configManager.updateConfigsInTheSameNamespace('crowi', form)
      .then(() => {
        // reset strategy
        crowi.passportService.resetLdapStrategy();
        // setup strategy
        if (configManager.getConfig('crowi', 'security:passport-ldap:isEnabled')) {
          crowi.passportService.setupLdapStrategy(true);
        }
        return;
      })
      .then(() => {
        res.json({ status: true });
      });
  };

  actions.api.securityPassportSamlSetting = async(req, res) => {
    const form = req.form.settingForm;

    validateSamlSettingForm(req.form, req.t);

    if (!req.form.isValid) {
      return res.json({ status: false, message: req.form.errors.join('\n') });
    }

    debug('form content', form);
    await configManager.updateConfigsInTheSameNamespace('crowi', form);

    // reset strategy
    await crowi.passportService.resetSamlStrategy();
    // setup strategy
    if (configManager.getConfig('crowi', 'security:passport-saml:isEnabled')) {
      try {
        await crowi.passportService.setupSamlStrategy(true);
      }
      catch (err) {
        // reset
        await crowi.passportService.resetSamlStrategy();
        return res.json({ status: false, message: err.message });
      }
    }

    return res.json({ status: true });
  };

  actions.api.securityPassportGoogleSetting = async(req, res) => {
    const form = req.form.settingForm;

    if (!req.form.isValid) {
      return res.json({ status: false, message: req.form.errors.join('\n') });
    }

    debug('form content', form);
    await configManager.updateConfigsInTheSameNamespace('crowi', form);

    // reset strategy
    await crowi.passportService.resetGoogleStrategy();
    // setup strategy
    if (configManager.getConfig('crowi', 'security:passport-google:isEnabled')) {
      try {
        await crowi.passportService.setupGoogleStrategy(true);
      }
      catch (err) {
        // reset
        await crowi.passportService.resetGoogleStrategy();
        return res.json({ status: false, message: err.message });
      }
    }

    return res.json({ status: true });
  };

  actions.api.securityPassportGitHubSetting = async(req, res) => {
    const form = req.form.settingForm;

    if (!req.form.isValid) {
      return res.json({ status: false, message: req.form.errors.join('\n') });
    }

    debug('form content', form);
    await configManager.updateConfigsInTheSameNamespace('crowi', form);

    // reset strategy
    await crowi.passportService.resetGitHubStrategy();
    // setup strategy
    if (configManager.getConfig('crowi', 'security:passport-github:isEnabled')) {
      try {
        await crowi.passportService.setupGitHubStrategy(true);
      }
      catch (err) {
        // reset
        await crowi.passportService.resetGitHubStrategy();
        return res.json({ status: false, message: err.message });
      }
    }

    return res.json({ status: true });
  };

  actions.api.securityPassportTwitterSetting = async(req, res) => {
    const form = req.form.settingForm;

    if (!req.form.isValid) {
      return res.json({ status: false, message: req.form.errors.join('\n') });
    }

    debug('form content', form);
    await configManager.updateConfigsInTheSameNamespace('crowi', form);

    // reset strategy
    await crowi.passportService.resetTwitterStrategy();
    // setup strategy
    if (configManager.getConfig('crowi', 'security:passport-twitter:isEnabled')) {
      try {
        await crowi.passportService.setupTwitterStrategy(true);
      }
      catch (err) {
        // reset
        await crowi.passportService.resetTwitterStrategy();
        return res.json({ status: false, message: err.message });
      }
    }

    return res.json({ status: true });
  };

  actions.api.securityPassportOidcSetting = async(req, res) => {
    const form = req.form.settingForm;

    if (!req.form.isValid) {
      return res.json({ status: false, message: req.form.errors.join('\n') });
    }

    debug('form content', form);
    await configManager.updateConfigsInTheSameNamespace('crowi', form);

    // reset strategy
    await crowi.passportService.resetOidcStrategy();
    // setup strategy
    if (configManager.getConfig('crowi', 'security:passport-oidc:isEnabled')) {
      try {
        await crowi.passportService.setupOidcStrategy(true);
      }
      catch (err) {
        // reset
        await crowi.passportService.resetOidcStrategy();
        return res.json({ status: false, message: err.message });
      }
    }

    return res.json({ status: true });
  };

  actions.api.customizeSetting = function(req, res) {
    const form = req.form.settingForm;

    if (req.form.isValid) {
      debug('form content', form);
      return saveSetting(req, res, form);
    }

    return res.json({ status: false, message: req.form.errors.join('\n') });
  };

  actions.api.customizeSetting = function(req, res) {
    const form = req.form.settingForm;

    if (req.form.isValid) {
      debug('form content', form);
      return saveSetting(req, res, form);
    }

    return res.json({ status: false, message: req.form.errors.join('\n') });
  };

  // app.post('/_api/admin/notifications.add'    , admin.api.notificationAdd);
  actions.api.notificationAdd = function(req, res) {
    const UpdatePost = crowi.model('UpdatePost');
    const pathPattern = req.body.pathPattern;
    const channel = req.body.channel;

    debug('notification.add', pathPattern, channel);
    UpdatePost.create(pathPattern, channel, req.user)
      .then((doc) => {
        debug('Successfully save updatePost', doc);

        // fixme: うーん
        doc.creator = doc.creator._id.toString();
        return res.json(ApiResponse.success({ updatePost: doc }));
      })
      .catch((err) => {
        debug('Failed to save updatePost', err);
        return res.json(ApiResponse.error());
      });
  };

  // app.post('/_api/admin/notifications.remove' , admin.api.notificationRemove);
  actions.api.notificationRemove = function(req, res) {
    const UpdatePost = crowi.model('UpdatePost');
    const id = req.body.id;

    UpdatePost.remove(id)
      .then(() => {
        debug('Successfully remove updatePost');

        return res.json(ApiResponse.success({}));
      })
      .catch((err) => {
        debug('Failed to remove updatePost', err);
        return res.json(ApiResponse.error());
      });
  };

  // app.get('/_api/admin/users.search' , admin.api.userSearch);
  actions.api.usersSearch = function(req, res) {
    const User = crowi.model('User');
    const email = req.query.email;

    User.findUsersByPartOfEmail(email, {})
      .then((users) => {
        const result = {
          data: users,
        };
        return res.json(ApiResponse.success(result));
      })
      .catch((err) => {
        return res.json(ApiResponse.error());
      });
  };

  actions.api.toggleIsEnabledForGlobalNotification = async(req, res) => {
    const id = req.query.id;
    const isEnabled = (req.query.isEnabled === 'true');

    try {
      if (isEnabled) {
        await GlobalNotificationSetting.enable(id);
      }
      else {
        await GlobalNotificationSetting.disable(id);
      }

      return res.json(ApiResponse.success());
    }
    catch (err) {
      return res.json(ApiResponse.error());
    }
  };

  /**
   * save esa settings, update config cache, and response json
   *
   * @param {*} req
   * @param {*} res
   */
  actions.api.importerSettingEsa = async(req, res) => {
    const form = req.form.settingForm;

    if (!req.form.isValid) {
      return res.json({ status: false, message: req.form.errors.join('\n') });
    }

    await saveSetting(req, res, form);
    await importer.initializeEsaClient();
  };

  /**
   * save qiita settings, update config cache, and response json
   *
   * @param {*} req
   * @param {*} res
   */
  actions.api.importerSettingQiita = async(req, res) => {
    const form = req.form.settingForm;

    if (!req.form.isValid) {
      return res.json({ status: false, message: req.form.errors.join('\n') });
    }

    await saveSetting(req, res, form);
    await importer.initializeQiitaClient();
  };

  /**
   * Import all posts from esa
   *
   * @param {*} req
   * @param {*} res
   */
  actions.api.importDataFromEsa = async(req, res) => {
    const user = req.user;
    let errors;

    try {
      errors = await importer.importDataFromEsa(user);
    }
    catch (err) {
      errors = [err];
    }

    if (errors.length > 0) {
      return res.json({ status: false, message: `<br> - ${errors.join('<br> - ')}` });
    }
    return res.json({ status: true });
  };

  /**
   * Import all posts from qiita
   *
   * @param {*} req
   * @param {*} res
   */
  actions.api.importDataFromQiita = async(req, res) => {
    const user = req.user;
    let errors;

    try {
      errors = await importer.importDataFromQiita(user);
    }
    catch (err) {
      errors = [err];
    }

    if (errors.length > 0) {
      return res.json({ status: false, message: `<br> - ${errors.join('<br> - ')}` });
    }
    return res.json({ status: true });
  };

  /**
   * Test connection to esa and response result with json
   *
   * @param {*} req
   * @param {*} res
   */
  actions.api.testEsaAPI = async(req, res) => {
    try {
      await importer.testConnectionToEsa();
      return res.json({ status: true });
    }
    catch (err) {
      return res.json({ status: false, message: `${err}` });
    }
  };

  /**
   * Test connection to qiita and response result with json
   *
   * @param {*} req
   * @param {*} res
   */
  actions.api.testQiitaAPI = async(req, res) => {
    try {
      await importer.testConnectionToQiita();
      return res.json({ status: true });
    }
    catch (err) {
      return res.json({ status: false, message: `${err}` });
    }
  };


  actions.api.searchBuildIndex = async function(req, res) {
    const search = crowi.getSearcher();
    if (!search) {
      return res.json(ApiResponse.error('ElasticSearch Integration is not set up.'));
    }

    // first, delete index
    try {
      await search.deleteIndex();
    }
    catch (err) {
      logger.warn('Delete index Error, but if it is initialize, its ok.', err);
    }

    // second, create index
    try {
      await search.buildIndex();
    }
    catch (err) {
      logger.error('Error', err);
      return res.json(ApiResponse.error(err));
    }

    searchEvent.on('addPageProgress', (total, current, skip) => {
      crowi.getIo().sockets.emit('admin:addPageProgress', { total, current, skip });
    });
    searchEvent.on('finishAddPage', (total, current, skip) => {
      crowi.getIo().sockets.emit('admin:finishAddPage', { total, current, skip });
    });
    // add all page
    search
      .addAllPages()
      .then(() => {
        debug('Data is successfully indexed. ------------------ ✧✧');
      })
      .catch((err) => {
        logger.error('Error', err);
      });

    return res.json(ApiResponse.success());
  };

  actions.api.userGroups = async(req, res) => {
    try {
      const userGroups = await UserGroup.find();
      return res.json(ApiResponse.success({ userGroups }));
    }
    catch (err) {
      logger.error('Error', err);
      return res.json(ApiResponse.error('Error'));
    }
  };

  /**
   * save settings, update config cache, and response json
   *
   * @param {any} req
   * @param {any} res
   * @param {any} form
   */
  function saveSetting(req, res, form) {
    Config.updateNamespaceByArray('crowi', form, (err, config) => {
      Config.updateConfigCache('crowi', config);
      return res.json({ status: true });
    });
  }

  function validateMailSetting(req, form, callback) {
    const mailer = crowi.mailer;
    const option = {
      host: form['mail:smtpHost'],
      port: form['mail:smtpPort'],
    };
    if (form['mail:smtpUser'] && form['mail:smtpPassword']) {
      option.auth = {
        user: form['mail:smtpUser'],
        pass: form['mail:smtpPassword'],
      };
    }
    if (option.port === 465) {
      option.secure = true;
    }

    const smtpClient = mailer.createSMTPClient(option);
    debug('mailer setup for validate SMTP setting', smtpClient);

    smtpClient.sendMail({
      from: form['mail:from'],
      to: req.user.email,
      subject: 'Wiki管理設定のアップデートによるメール通知',
      text: 'このメールは、WikiのSMTP設定のアップデートにより送信されています。',
    }, callback);
  }

  /**
   * validate setting form values for SAML
   *
   * This validation checks, for the value of each mandatory items,
   * whether it from the environment variables is empty and form value to update it is empty.
   */
  function validateSamlSettingForm(form, t) {
    for (const key of crowi.passportService.mandatoryConfigKeysForSaml) {
      const formValue = form.settingForm[key];
      if (configManager.getConfigFromEnvVars('crowi', key) === null && formValue === '') {
        const formItemName = t(`security_setting.form_item_name.${key}`);
        form.errors.push(t('form_validation.required', formItemName));
      }
    }
  }

  return actions;
};<|MERGE_RESOLUTION|>--- conflicted
+++ resolved
@@ -14,11 +14,7 @@
   const GlobalNotificationMailSetting = models.GlobalNotificationMailSetting;
   const GlobalNotificationSlackSetting = models.GlobalNotificationSlackSetting; // eslint-disable-line no-unused-vars
 
-<<<<<<< HEAD
-  const { configManager, slackNotificationService } = crowi;
-=======
-  const { configManager, aclService } = crowi;
->>>>>>> 4567068b
+  const { configManager, aclService, slackNotificationService } = crowi;
 
   const recommendedWhitelist = require('@commons/service/xss/recommended-whitelist');
   const PluginUtils = require('../plugins/plugin-utils');
