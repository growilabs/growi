/* eslint-disable no-use-before-define */
module.exports = function(crowi, app) {
  const debug = require('debug')('growi:routes:admin');
  const logger = require('@alias/logger')('growi:routes:admin');

  const models = crowi.models;
  const Page = models.Page;
  const User = models.User;
  const ExternalAccount = models.ExternalAccount;
  const UserGroup = models.UserGroup;
  const UserGroupRelation = models.UserGroupRelation;
  const GlobalNotificationSetting = models.GlobalNotificationSetting;
  const GlobalNotificationMailSetting = models.GlobalNotificationMailSetting;
  const GlobalNotificationSlackSetting = models.GlobalNotificationSlackSetting; // eslint-disable-line no-unused-vars

  const {
    configManager,
    aclService,
    slackNotificationService,
    customizeService,
  } = crowi;

  const recommendedWhitelist = require('@commons/service/xss/recommended-whitelist');
  const PluginUtils = require('../plugins/plugin-utils');
  const ApiResponse = require('../util/apiResponse');
  const importer = require('../util/importer')(crowi);

  const searchEvent = crowi.event('search');
  const pluginUtils = new PluginUtils();

  const MAX_PAGE_LIST = 50;
  const actions = {};

  function createPager(total, limit, page, pagesCount, maxPageList) {
    const pager = {
      page,
      pagesCount,
      pages: [],
      total,
      previous: null,
      previousDots: false,
      next: null,
      nextDots: false,
    };

    if (page > 1) {
      pager.previous = page - 1;
    }

    if (page < pagesCount) {
      pager.next = page + 1;
    }

    let pagerMin = Math.max(1, Math.ceil(page - maxPageList / 2));
    let pagerMax = Math.min(pagesCount, Math.floor(page + maxPageList / 2));
    if (pagerMin === 1) {
      if (MAX_PAGE_LIST < pagesCount) {
        pagerMax = MAX_PAGE_LIST;
      }
      else {
        pagerMax = pagesCount;
      }
    }
    if (pagerMax === pagesCount) {
      if ((pagerMax - MAX_PAGE_LIST) < 1) {
        pagerMin = 1;
      }
      else {
        pagerMin = pagerMax - MAX_PAGE_LIST;
      }
    }

    pager.previousDots = null;
    if (pagerMin > 1) {
      pager.previousDots = true;
    }

    pager.nextDots = null;
    if (pagerMax < pagesCount) {
      pager.nextDots = true;
    }

    for (let i = pagerMin; i <= pagerMax; i++) {
      pager.pages.push(i);
    }

    return pager;
  }

  actions.index = function(req, res) {
    return res.render('admin/index', {
      plugins: pluginUtils.listPlugins(crowi.rootDir),
    });
  };

  // app.get('/admin/app'                  , admin.app.index);
  actions.app = {};
  actions.app.index = function(req, res) {
    return res.render('admin/app');
  };

  actions.app.settingUpdate = function(req, res) {
  };

  // app.get('/admin/security'                  , admin.security.index);
  actions.security = {};
  actions.security.index = function(req, res) {
    const isWikiModeForced = aclService.isWikiModeForced();
    const guestModeValue = aclService.getGuestModeValue();

    return res.render('admin/security', {
      isWikiModeForced,
      guestModeValue,
    });
  };

  // app.get('/admin/markdown'                  , admin.markdown.index);
  actions.markdown = {};
  actions.markdown.index = function(req, res) {
    const markdownSetting = configManager.getConfigByPrefix('markdown', 'markdown:');

    return res.render('admin/markdown', {
      markdownSetting,
      recommendedWhitelist,
    });
  };

  // app.post('/admin/markdown/lineBreaksSetting' , admin.markdown.lineBreaksSetting);
  actions.markdown.lineBreaksSetting = async function(req, res) {
    const markdownSetting = req.form.markdownSetting;

    if (req.form.isValid) {
      await configManager.updateConfigsInTheSameNamespace('markdown', markdownSetting);
      req.flash('successMessage', ['Successfully updated!']);
    }
    else {
      req.flash('errorMessage', req.form.errors);
    }

    return res.redirect('/admin/markdown');
  };

  // app.post('/admin/markdown/presentationSetting' , admin.markdown.presentationSetting);
  actions.markdown.presentationSetting = async function(req, res) {
    const markdownSetting = req.form.markdownSetting;

    if (req.form.isValid) {
      await configManager.updateConfigsInTheSameNamespace('markdown', markdownSetting);
      req.flash('successMessage', ['Successfully updated!']);
    }
    else {
      req.flash('errorMessage', req.form.errors);
    }

    return res.redirect('/admin/markdown');
  };

  // app.post('/admin/markdown/xss-setting' , admin.markdown.xssSetting);
  actions.markdown.xssSetting = async function(req, res) {
    const xssSetting = req.form.markdownSetting;

    xssSetting['markdown:xss:tagWhiteList'] = csvToArray(xssSetting['markdown:xss:tagWhiteList']);
    xssSetting['markdown:xss:attrWhiteList'] = csvToArray(xssSetting['markdown:xss:attrWhiteList']);

    if (req.form.isValid) {
      await configManager.updateConfigsInTheSameNamespace('markdown', xssSetting);
      req.flash('successMessage', ['Successfully updated!']);
    }
    else {
      req.flash('errorMessage', req.form.errors);
    }

    return res.redirect('/admin/markdown');
  };

  const csvToArray = (string) => {
    const array = string.split(',');
    return array.map((item) => { return item.trim() });
  };

  // app.get('/admin/customize' , admin.customize.index);
  actions.customize = {};
  actions.customize.index = function(req, res) {
    const settingForm = configManager.getConfigByPrefix('crowi', 'customize:');

    /* eslint-disable quote-props, no-multi-spaces */
    const highlightJsCssSelectorOptions = {
      'github':           { name: '[Light] GitHub',         border: false },
      'github-gist':      { name: '[Light] GitHub Gist',    border: true },
      'atom-one-light':   { name: '[Light] Atom One Light', border: true },
      'xcode':            { name: '[Light] Xcode',          border: true },
      'vs':               { name: '[Light] Vs',             border: true },
      'atom-one-dark':    { name: '[Dark] Atom One Dark',   border: false },
      'hybrid':           { name: '[Dark] Hybrid',          border: false },
      'monokai':          { name: '[Dark] Monokai',         border: false },
      'tomorrow-night':   { name: '[Dark] Tomorrow Night',  border: false },
      'vs2015':           { name: '[Dark] Vs 2015',         border: false },
    };
    /* eslint-enable quote-props, no-multi-spaces */

    return res.render('admin/customize', {
      settingForm,
      highlightJsCssSelectorOptions,
    });
  };

  // app.get('/admin/notification'               , admin.notification.index);
  actions.notification = {};
  actions.notification.index = async(req, res) => {
    const UpdatePost = crowi.model('UpdatePost');
    let slackSetting = configManager.getConfigByPrefix('notification', 'slack:');
    const hasSlackIwhUrl = !!configManager.getConfig('notification', 'slack:incomingWebhookUrl');
    const hasSlackToken = !!configManager.getConfig('notification', 'slack:token');

    if (!hasSlackIwhUrl) {
      slackSetting['slack:incomingWebhookUrl'] = '';
    }

    if (req.session.slackSetting) {
      slackSetting = req.session.slackSetting;
      req.session.slackSetting = null;
    }

    const globalNotifications = await GlobalNotificationSetting.findAll();
    const userNotifications = await UpdatePost.findAll();

    return res.render('admin/notification', {
      userNotifications,
      slackSetting,
      hasSlackIwhUrl,
      hasSlackToken,
      globalNotifications,
    });
  };

  // app.post('/admin/notification/slackSetting' , admin.notification.slackauth);
  actions.notification.slackSetting = async function(req, res) {
    const slackSetting = req.form.slackSetting;

    if (req.form.isValid) {
      await configManager.updateConfigsInTheSameNamespace('notification', slackSetting);
      req.flash('successMessage', ['Successfully Updated!']);

      // Re-setup
      crowi.setupSlack().then(() => {
      });
    }
    else {
      req.flash('errorMessage', req.form.errors);
    }

    return res.redirect('/admin/notification');
  };

  // app.get('/admin/notification/slackAuth'     , admin.notification.slackauth);
  actions.notification.slackAuth = function(req, res) {
    const code = req.query.code;

    if (!code || !slackNotificationService.hasSlackConfig()) {
      return res.redirect('/admin/notification');
    }

    const slack = crowi.slack;
    slack.getOauthAccessToken(code)
      .then(async(data) => {
        debug('oauth response', data);

        try {
          await configManager.updateConfigsInTheSameNamespace('notification', { 'slack:token': data.access_token });
          req.flash('successMessage', ['Successfully Connected!']);
        }
        catch (err) {
          req.flash('errorMessage', ['Failed to save access_token. Please try again.']);
        }

        return res.redirect('/admin/notification');
      })
      .catch((err) => {
        debug('oauth response ERROR', err);
        req.flash('errorMessage', ['Failed to fetch access_token. Please do connect again.']);
        return res.redirect('/admin/notification');
      });
  };

  // app.post('/admin/notification/slackIwhSetting' , admin.notification.slackIwhSetting);
  actions.notification.slackIwhSetting = async function(req, res) {
    const slackIwhSetting = req.form.slackIwhSetting;

    if (req.form.isValid) {
      await configManager.updateConfigsInTheSameNamespace('notification', slackIwhSetting);
      req.flash('successMessage', ['Successfully Updated!']);

      // Re-setup
      crowi.setupSlack().then(() => {
        return res.redirect('/admin/notification#slack-incoming-webhooks');
      });
    }
    else {
      req.flash('errorMessage', req.form.errors);
      return res.redirect('/admin/notification#slack-incoming-webhooks');
    }
  };

  // app.post('/admin/notification/slackSetting/disconnect' , admin.notification.disconnectFromSlack);
  actions.notification.disconnectFromSlack = async function(req, res) {
    await configManager.updateConfigsInTheSameNamespace('notification', { 'slack:token': '' });
    req.flash('successMessage', ['Successfully Disconnected!']);

    return res.redirect('/admin/notification');
  };

  actions.globalNotification = {};
  actions.globalNotification.detail = async(req, res) => {
    const notificationSettingId = req.params.id;
    const renderVars = {};

    if (notificationSettingId) {
      try {
        renderVars.setting = await GlobalNotificationSetting.findOne({ _id: notificationSettingId });
      }
      catch (err) {
        logger.error(`Error in finding a global notification setting with {_id: ${notificationSettingId}}`);
      }
    }

    return res.render('admin/global-notification-detail', renderVars);
  };

  actions.globalNotification.create = (req, res) => {
    const form = req.form.notificationGlobal;
    let setting;

    switch (form.notifyToType) {
      case 'mail':
        setting = new GlobalNotificationMailSetting(crowi);
        setting.toEmail = form.toEmail;
        break;
      // case 'slack':
      //   setting = new GlobalNotificationSlackSetting(crowi);
      //   setting.slackChannels = form.slackChannels;
      //   break;
      default:
        logger.error('GlobalNotificationSetting Type Error: undefined type');
        req.flash('errorMessage', 'Error occurred in creating a new global notification setting: undefined notification type');
        return res.redirect('/admin/notification#global-notification');
    }

    setting.triggerPath = form.triggerPath;
    setting.triggerEvents = getNotificationEvents(form);
    setting.save();

    return res.redirect('/admin/notification#global-notification');
  };

  actions.globalNotification.update = async(req, res) => {
    const form = req.form.notificationGlobal;
    const setting = await GlobalNotificationSetting.findOne({ _id: form.id });

    switch (form.notifyToType) {
      case 'mail':
        setting.toEmail = form.toEmail;
        break;
      // case 'slack':
      //   setting.slackChannels = form.slackChannels;
      //   break;
      default:
        logger.error('GlobalNotificationSetting Type Error: undefined type');
        req.flash('errorMessage', 'Error occurred in updating the global notification setting: undefined notification type');
        return res.redirect('/admin/notification#global-notification');
    }

    setting.triggerPath = form.triggerPath;
    setting.triggerEvents = getNotificationEvents(form);
    setting.save();

    return res.redirect('/admin/notification#global-notification');
  };

  actions.globalNotification.remove = async(req, res) => {
    const id = req.params.id;

    try {
      await GlobalNotificationSetting.findOneAndRemove({ _id: id });
      return res.redirect('/admin/notification#global-notification');
    }
    catch (err) {
      req.flash('errorMessage', 'Error in deleting global notification setting');
      return res.redirect('/admin/notification#global-notification');
    }
  };

  const getNotificationEvents = (form) => {
    const triggerEvents = [];
    const triggerEventKeys = Object.keys(form).filter((key) => { return key.match(/^triggerEvent/) });
    triggerEventKeys.forEach((key) => {
      if (form[key]) {
        triggerEvents.push(form[key]);
      }
    });
    return triggerEvents;
  };

  actions.search = {};
  actions.search.index = function(req, res) {
    const search = crowi.getSearcher();
    if (!search) {
      return res.redirect('/admin');
    }

    return res.render('admin/search', {});
  };

  actions.user = {};
  actions.user.index = async function(req, res) {
    const activeUsers = await User.countListByStatus(User.STATUS_ACTIVE);
    const userUpperLimit = aclService.userUpperLimit();
    const isUserCountExceedsUpperLimit = await User.isUserCountExceedsUpperLimit();

    const page = parseInt(req.query.page) || 1;

    const result = await User.findUsersWithPagination({
      page,
      select: User.USER_PUBLIC_FIELDS,
      populate: User.IMAGE_POPULATION,
    });

    const pager = createPager(result.total, result.limit, result.page, result.pages, MAX_PAGE_LIST);

    return res.render('admin/users', {
      users: result.docs,
      pager,
      activeUsers,
      userUpperLimit,
      isUserCountExceedsUpperLimit,
    });
  };

  actions.user.invite = function(req, res) {
    const form = req.form.inviteForm;
    const toSendEmail = form.sendEmail || false;
    if (req.form.isValid) {
      User.createUsersByInvitation(form.emailList.split('\n'), toSendEmail, (err, userList) => {
        if (err) {
          req.flash('errorMessage', req.form.errors.join('\n'));
        }
        else {
          req.flash('createdUser', userList);
        }
        return res.redirect('/admin/users');
      });
    }
    else {
      req.flash('errorMessage', req.form.errors.join('\n'));
      return res.redirect('/admin/users');
    }
  };

  actions.user.makeAdmin = function(req, res) {
    const id = req.params.id;
    User.findById(id, (err, userData) => {
      userData.makeAdmin((err, userData) => {
        if (err === null) {
          req.flash('successMessage', `${userData.name}さんのアカウントを管理者に設定しました。`);
        }
        else {
          req.flash('errorMessage', '更新に失敗しました。');
          debug(err, userData);
        }
        return res.redirect('/admin/users');
      });
    });
  };

  actions.user.removeFromAdmin = function(req, res) {
    const id = req.params.id;
    User.findById(id, (err, userData) => {
      userData.removeFromAdmin((err, userData) => {
        if (err === null) {
          req.flash('successMessage', `${userData.name}さんのアカウントを管理者から外しました。`);
        }
        else {
          req.flash('errorMessage', '更新に失敗しました。');
          debug(err, userData);
        }
        return res.redirect('/admin/users');
      });
    });
  };

  actions.user.activate = async function(req, res) {
    // check user upper limit
    const isUserCountExceedsUpperLimit = await User.isUserCountExceedsUpperLimit();
    if (isUserCountExceedsUpperLimit) {
      req.flash('errorMessage', 'ユーザーが上限に達したため有効化できません。');
      return res.redirect('/admin/users');
    }

    const id = req.params.id;
    User.findById(id, (err, userData) => {
      userData.statusActivate((err, userData) => {
        if (err === null) {
          req.flash('successMessage', `${userData.name}さんのアカウントを有効化しました`);
        }
        else {
          req.flash('errorMessage', '更新に失敗しました。');
          debug(err, userData);
        }
        return res.redirect('/admin/users');
      });
    });
  };

  actions.user.suspend = function(req, res) {
    const id = req.params.id;

    User.findById(id, (err, userData) => {
      userData.statusSuspend((err, userData) => {
        if (err === null) {
          req.flash('successMessage', `${userData.name}さんのアカウントを利用停止にしました`);
        }
        else {
          req.flash('errorMessage', '更新に失敗しました。');
          debug(err, userData);
        }
        return res.redirect('/admin/users');
      });
    });
  };

  actions.user.remove = function(req, res) {
    const id = req.params.id;
    let username = '';

    return new Promise((resolve, reject) => {
      User.findById(id, (err, userData) => {
        username = userData.username;
        return resolve(userData);
      });
    })
      .then((userData) => {
        return new Promise((resolve, reject) => {
          userData.statusDelete((err, userData) => {
            if (err) {
              reject(err);
            }
            resolve(userData);
          });
        });
      })
      .then((userData) => {
      // remove all External Accounts
        return ExternalAccount.remove({ user: userData }).then(() => { return userData });
      })
      .then((userData) => {
        return Page.removeByPath(`/user/${username}`).then(() => { return userData });
      })
      .then((userData) => {
        req.flash('successMessage', `${username} さんのアカウントを削除しました`);
        return res.redirect('/admin/users');
      })
      .catch((err) => {
        req.flash('errorMessage', '削除に失敗しました。');
        return res.redirect('/admin/users');
      });
  };

  // これやったときの relation の挙動未確認
  actions.user.removeCompletely = function(req, res) {
    // ユーザーの物理削除
    const id = req.params.id;

    User.removeCompletelyById(id, (err, removed) => {
      if (err) {
        debug('Error while removing user.', err, id);
        req.flash('errorMessage', '完全な削除に失敗しました。');
      }
      else {
        req.flash('successMessage', '削除しました');
      }
      return res.redirect('/admin/users');
    });
  };

  // app.post('/_api/admin/users.resetPassword' , admin.api.usersResetPassword);
  actions.user.resetPassword = async function(req, res) {
    const id = req.body.user_id;
    const User = crowi.model('User');

    try {
      const newPassword = await User.resetPasswordByRandomString(id);

      const user = await User.findById(id);

      const result = { user: user.toObject(), newPassword };
      return res.json(ApiResponse.success(result));
    }
    catch (err) {
      debug('Error on reseting password', err);
      return res.json(ApiResponse.error(err));
    }
  };

  actions.externalAccount = {};
  actions.externalAccount.index = function(req, res) {
    const page = parseInt(req.query.page) || 1;

    ExternalAccount.findAllWithPagination({ page })
      .then((result) => {
        const pager = createPager(result.total, result.limit, result.page, result.pages, MAX_PAGE_LIST);

        return res.render('admin/external-accounts', {
          accounts: result.docs,
          pager,
        });
      });
  };

  actions.externalAccount.remove = async function(req, res) {
    const id = req.params.id;

    let account = null;

    try {
      account = await ExternalAccount.findByIdAndRemove(id);
      if (account == null) {
        throw new Error('削除に失敗しました。');
      }
    }
    catch (err) {
      req.flash('errorMessage', err.message);
      return res.redirect('/admin/users/external-accounts');
    }

    req.flash('successMessage', `外部アカウント '${account.providerType}/${account.accountId}' を削除しました`);
    return res.redirect('/admin/users/external-accounts');
  };

  actions.userGroup = {};
  actions.userGroup.index = function(req, res) {
    const page = parseInt(req.query.page) || 1;
<<<<<<< HEAD
    const isAclEnabled = !aclService.getIsPublicWikiOnly();
=======
    const isAclEnabled = aclService.isAclEnabled();
>>>>>>> 20f4df18
    const renderVar = {
      userGroups: [],
      userGroupRelations: new Map(),
      pager: null,
      isAclEnabled,
    };

    UserGroup.findUserGroupsWithPagination({ page })
      .then((result) => {
        const pager = createPager(result.total, result.limit, result.page, result.pages, MAX_PAGE_LIST);
        const userGroups = result.docs;
        renderVar.userGroups = userGroups;
        renderVar.pager = pager;
        return userGroups.map((userGroup) => {
          return new Promise((resolve, reject) => {
            UserGroupRelation.findAllRelationForUserGroup(userGroup)
              .then((relations) => {
                return resolve({
                  id: userGroup._id,
                  relatedUsers: relations.map((relation) => {
                    return relation.relatedUser;
                  }),
                });
              });
          });
        });
      })
      .then((allRelationsPromise) => {
        return Promise.all(allRelationsPromise);
      })
      .then((relations) => {
        for (const relation of relations) {
          renderVar.userGroupRelations[relation.id] = relation.relatedUsers;
        }
        debug('in findUserGroupsWithPagination findAllRelationForUserGroupResult', renderVar.userGroupRelations);
        return res.render('admin/user-groups', renderVar);
      })
      .catch((err) => {
        debug('Error on find all relations', err);
        return res.json(ApiResponse.error('Error'));
      });
  };

  // グループ詳細
  actions.userGroup.detail = async function(req, res) {
    const userGroupId = req.params.id;
    const renderVar = {
      userGroup: null,
      userGroupRelations: [],
      notRelatedusers: [],
      relatedPages: [],
    };

    const userGroup = await UserGroup.findOne({ _id: userGroupId });

    if (userGroup == null) {
      logger.error('no userGroup is exists. ', userGroupId);
      req.flash('errorMessage', 'グループがありません');
      return res.redirect('/admin/user-groups');
    }
    renderVar.userGroup = userGroup;

    const resolves = await Promise.all([
      // get all user and group relations
      UserGroupRelation.findAllRelationForUserGroup(userGroup),
      // get all not related users for group
      UserGroupRelation.findUserByNotRelatedGroup(userGroup),
      // get all related pages
      Page.find({ grant: Page.GRANT_USER_GROUP, grantedGroup: { $in: [userGroup] } }),
    ]);
    renderVar.userGroupRelations = resolves[0];
    renderVar.notRelatedusers = resolves[1];
    renderVar.relatedPages = resolves[2];

    return res.render('admin/user-group-detail', renderVar);
  };

  //
  actions.userGroup.update = function(req, res) {
    const userGroupId = req.params.userGroupId;
    const name = crowi.xss.process(req.body.name);

    UserGroup.findById(userGroupId)
      .then((userGroupData) => {
        if (userGroupData == null) {
          req.flash('errorMessage', 'グループの検索に失敗しました。');
          return new Promise();
        }

        // 名前存在チェック
        return UserGroup.isRegisterableName(name)
          .then((isRegisterableName) => {
          // 既に存在するグループ名に更新しようとした場合はエラー
            if (!isRegisterableName) {
              req.flash('errorMessage', 'グループ名が既に存在します。');
            }
            else {
              return userGroupData.updateName(name)
                .then(() => {
                  req.flash('successMessage', 'グループ名を更新しました。');
                })
                .catch((err) => {
                  req.flash('errorMessage', 'グループ名の更新に失敗しました。');
                });
            }
          });
      })
      .then(() => {
        return res.redirect(`/admin/user-group-detail/${userGroupId}`);
      });
  };

  actions.userGroupRelation = {};
  actions.userGroupRelation.index = function(req, res) {

  };

  actions.userGroupRelation.create = function(req, res) {
    const User = crowi.model('User');
    const UserGroup = crowi.model('UserGroup');
    const UserGroupRelation = crowi.model('UserGroupRelation');

    // req params
    const userName = req.body.user_name;
    const userGroupId = req.body.user_group_id;

    let user = null;
    let userGroup = null;

    Promise.all([
      // ユーザグループをIDで検索
      UserGroup.findById(userGroupId),
      // ユーザを名前で検索
      User.findUserByUsername(userName),
    ])
      .then((resolves) => {
        userGroup = resolves[0];
        user = resolves[1];
        // Relation を作成
        UserGroupRelation.createRelation(userGroup, user);
      })
      .then((result) => {
        return res.redirect(`/admin/user-group-detail/${userGroup.id}`);
      })
      .catch((err) => {
        debug('Error on create user-group relation', err);
        req.flash('errorMessage', 'Error on create user-group relation');
        return res.redirect(`/admin/user-group-detail/${userGroup.id}`);
      });
  };

  actions.userGroupRelation.remove = function(req, res) {
    const UserGroupRelation = crowi.model('UserGroupRelation');
    const userGroupId = req.params.id;
    const relationId = req.params.relationId;

    UserGroupRelation.removeById(relationId)
      .then(() => {
        return res.redirect(`/admin/user-group-detail/${userGroupId}`);
      })
      .catch((err) => {
        debug('Error on remove user-group-relation', err);
        req.flash('errorMessage', 'グループのユーザ削除に失敗しました。');
      });
  };

  // Importer management
  actions.importer = {};
  actions.importer.index = function(req, res) {
    const settingForm = configManager.getConfigByPrefix('crowi', 'importer:');

    return res.render('admin/importer', {
      settingForm,
    });
  };

  actions.api = {};
  actions.api.appSetting = async function(req, res) {
    const form = req.form.settingForm;

    if (req.form.isValid) {
      debug('form content', form);

      // mail setting ならここで validation
      if (form['mail:from']) {
        validateMailSetting(req, form, async(err, data) => {
          debug('Error validate mail setting: ', err, data);
          if (err) {
            req.form.errors.push('SMTPを利用したテストメール送信に失敗しました。設定をみなおしてください。');
            return res.json({ status: false, message: req.form.errors.join('\n') });
          }

          await configManager.updateConfigsInTheSameNamespace('crowi', form);
          return res.json({ status: true });
        });
      }
      else {
        await configManager.updateConfigsInTheSameNamespace('crowi', form);
        return res.json({ status: true });
      }
    }
    else {
      return res.json({ status: false, message: req.form.errors.join('\n') });
    }
  };

  actions.api.asyncAppSetting = async(req, res) => {
    const form = req.form.settingForm;

    if (!req.form.isValid) {
      return res.json({ status: false, message: req.form.errors.join('\n') });
    }

    debug('form content', form);

    try {
      await configManager.updateConfigsInTheSameNamespace('crowi', form);
      return res.json({ status: true });
    }
    catch (err) {
      logger.error(err);
      return res.json({ status: false });
    }
  };

  actions.api.securitySetting = async function(req, res) {
    if (!req.form.isValid) {
      return res.json({ status: false, message: req.form.errors.join('\n') });
    }

    const form = req.form.settingForm;
    if (aclService.isWikiModeForced()) {
      logger.debug('security:restrictGuestMode will not be changed because wiki mode is forced to set');
      delete form['security:restrictGuestMode'];
    }

    try {
      await configManager.updateConfigsInTheSameNamespace('crowi', form);
      return res.json({ status: true });
    }
    catch (err) {
      logger.error(err);
      return res.json({ status: false });
    }
  };

  actions.api.securityPassportLdapSetting = function(req, res) {
    const form = req.form.settingForm;

    if (!req.form.isValid) {
      return res.json({ status: false, message: req.form.errors.join('\n') });
    }

    debug('form content', form);
    return configManager.updateConfigsInTheSameNamespace('crowi', form)
      .then(() => {
        // reset strategy
        crowi.passportService.resetLdapStrategy();
        // setup strategy
        if (configManager.getConfig('crowi', 'security:passport-ldap:isEnabled')) {
          crowi.passportService.setupLdapStrategy(true);
        }
        return;
      })
      .then(() => {
        res.json({ status: true });
      });
  };

  actions.api.securityPassportSamlSetting = async(req, res) => {
    const form = req.form.settingForm;

    validateSamlSettingForm(req.form, req.t);

    if (!req.form.isValid) {
      return res.json({ status: false, message: req.form.errors.join('\n') });
    }

    debug('form content', form);
    await configManager.updateConfigsInTheSameNamespace('crowi', form);

    // reset strategy
    await crowi.passportService.resetSamlStrategy();
    // setup strategy
    if (configManager.getConfig('crowi', 'security:passport-saml:isEnabled')) {
      try {
        await crowi.passportService.setupSamlStrategy(true);
      }
      catch (err) {
        // reset
        await crowi.passportService.resetSamlStrategy();
        return res.json({ status: false, message: err.message });
      }
    }

    return res.json({ status: true });
  };

  actions.api.securityPassportBasicSetting = async(req, res) => {
    const form = req.form.settingForm;

    if (!req.form.isValid) {
      return res.json({ status: false, message: req.form.errors.join('\n') });
    }

    debug('form content', form);
    await configManager.updateConfigsInTheSameNamespace('crowi', form);

    // reset strategy
    await crowi.passportService.resetBasicStrategy();
    // setup strategy
    if (configManager.getConfig('crowi', 'security:passport-basic:isEnabled')) {
      try {
        await crowi.passportService.setupBasicStrategy(true);
      }
      catch (err) {
        // reset
        await crowi.passportService.resetBasicStrategy();
        return res.json({ status: false, message: err.message });
      }
    }

    return res.json({ status: true });
  };

  actions.api.securityPassportGoogleSetting = async(req, res) => {
    const form = req.form.settingForm;

    if (!req.form.isValid) {
      return res.json({ status: false, message: req.form.errors.join('\n') });
    }

    debug('form content', form);
    await configManager.updateConfigsInTheSameNamespace('crowi', form);

    // reset strategy
    await crowi.passportService.resetGoogleStrategy();
    // setup strategy
    if (configManager.getConfig('crowi', 'security:passport-google:isEnabled')) {
      try {
        await crowi.passportService.setupGoogleStrategy(true);
      }
      catch (err) {
        // reset
        await crowi.passportService.resetGoogleStrategy();
        return res.json({ status: false, message: err.message });
      }
    }

    return res.json({ status: true });
  };

  actions.api.securityPassportGitHubSetting = async(req, res) => {
    const form = req.form.settingForm;

    if (!req.form.isValid) {
      return res.json({ status: false, message: req.form.errors.join('\n') });
    }

    debug('form content', form);
    await configManager.updateConfigsInTheSameNamespace('crowi', form);

    // reset strategy
    await crowi.passportService.resetGitHubStrategy();
    // setup strategy
    if (configManager.getConfig('crowi', 'security:passport-github:isEnabled')) {
      try {
        await crowi.passportService.setupGitHubStrategy(true);
      }
      catch (err) {
        // reset
        await crowi.passportService.resetGitHubStrategy();
        return res.json({ status: false, message: err.message });
      }
    }

    return res.json({ status: true });
  };

  actions.api.securityPassportTwitterSetting = async(req, res) => {
    const form = req.form.settingForm;

    if (!req.form.isValid) {
      return res.json({ status: false, message: req.form.errors.join('\n') });
    }

    debug('form content', form);
    await configManager.updateConfigsInTheSameNamespace('crowi', form);

    // reset strategy
    await crowi.passportService.resetTwitterStrategy();
    // setup strategy
    if (configManager.getConfig('crowi', 'security:passport-twitter:isEnabled')) {
      try {
        await crowi.passportService.setupTwitterStrategy(true);
      }
      catch (err) {
        // reset
        await crowi.passportService.resetTwitterStrategy();
        return res.json({ status: false, message: err.message });
      }
    }

    return res.json({ status: true });
  };

  actions.api.securityPassportOidcSetting = async(req, res) => {
    const form = req.form.settingForm;

    if (!req.form.isValid) {
      return res.json({ status: false, message: req.form.errors.join('\n') });
    }

    debug('form content', form);
    await configManager.updateConfigsInTheSameNamespace('crowi', form);

    // reset strategy
    await crowi.passportService.resetOidcStrategy();
    // setup strategy
    if (configManager.getConfig('crowi', 'security:passport-oidc:isEnabled')) {
      try {
        await crowi.passportService.setupOidcStrategy(true);
      }
      catch (err) {
        // reset
        await crowi.passportService.resetOidcStrategy();
        return res.json({ status: false, message: err.message });
      }
    }

    return res.json({ status: true });
  };

  actions.api.customizeSetting = async function(req, res) {
    const form = req.form.settingForm;

    if (req.form.isValid) {
      debug('form content', form);
      await configManager.updateConfigsInTheSameNamespace('crowi', form);
      customizeService.initCustomCss();
      customizeService.initCustomTitle();

      return res.json({ status: true });
    }

    return res.json({ status: false, message: req.form.errors.join('\n') });
  };

  // app.post('/_api/admin/notifications.add'    , admin.api.notificationAdd);
  actions.api.notificationAdd = function(req, res) {
    const UpdatePost = crowi.model('UpdatePost');
    const pathPattern = req.body.pathPattern;
    const channel = req.body.channel;

    debug('notification.add', pathPattern, channel);
    UpdatePost.create(pathPattern, channel, req.user)
      .then((doc) => {
        debug('Successfully save updatePost', doc);

        // fixme: うーん
        doc.creator = doc.creator._id.toString();
        return res.json(ApiResponse.success({ updatePost: doc }));
      })
      .catch((err) => {
        debug('Failed to save updatePost', err);
        return res.json(ApiResponse.error());
      });
  };

  // app.post('/_api/admin/notifications.remove' , admin.api.notificationRemove);
  actions.api.notificationRemove = function(req, res) {
    const UpdatePost = crowi.model('UpdatePost');
    const id = req.body.id;

    UpdatePost.remove(id)
      .then(() => {
        debug('Successfully remove updatePost');

        return res.json(ApiResponse.success({}));
      })
      .catch((err) => {
        debug('Failed to remove updatePost', err);
        return res.json(ApiResponse.error());
      });
  };

  // app.get('/_api/admin/users.search' , admin.api.userSearch);
  actions.api.usersSearch = function(req, res) {
    const User = crowi.model('User');
    const email = req.query.email;

    User.findUsersByPartOfEmail(email, {})
      .then((users) => {
        const result = {
          data: users,
        };
        return res.json(ApiResponse.success(result));
      })
      .catch((err) => {
        return res.json(ApiResponse.error());
      });
  };

  actions.api.toggleIsEnabledForGlobalNotification = async(req, res) => {
    const id = req.query.id;
    const isEnabled = (req.query.isEnabled === 'true');

    try {
      if (isEnabled) {
        await GlobalNotificationSetting.enable(id);
      }
      else {
        await GlobalNotificationSetting.disable(id);
      }

      return res.json(ApiResponse.success());
    }
    catch (err) {
      return res.json(ApiResponse.error());
    }
  };

  /**
   * save esa settings, update config cache, and response json
   *
   * @param {*} req
   * @param {*} res
   */
  actions.api.importerSettingEsa = async(req, res) => {
    const form = req.body;

    await configManager.updateConfigsInTheSameNamespace('crowi', form);
    importer.initializeEsaClient(); // let it run in the back aftert res

    return res.json({ status: true });
  };

  /**
   * save qiita settings, update config cache, and response json
   *
   * @param {*} req
   * @param {*} res
   */
  actions.api.importerSettingQiita = async(req, res) => {
    const form = req.form.settingForm;

    if (!req.form.isValid) {
      return res.json({ status: false, message: req.form.errors.join('\n') });
    }

    await configManager.updateConfigsInTheSameNamespace('crowi', form);
    importer.initializeQiitaClient(); // let it run in the back aftert res

    return res.json({ status: true });
  };

  /**
   * Import all posts from esa
   *
   * @param {*} req
   * @param {*} res
   */
  actions.api.importDataFromEsa = async(req, res) => {
    const user = req.user;
    let errors;

    try {
      errors = await importer.importDataFromEsa(user);
    }
    catch (err) {
      errors = [err];
    }

    if (errors.length > 0) {
      return res.json({ status: false, message: `<br> - ${errors.join('<br> - ')}` });
    }
    return res.json({ status: true });
  };

  /**
   * Import all posts from qiita
   *
   * @param {*} req
   * @param {*} res
   */
  actions.api.importDataFromQiita = async(req, res) => {
    const user = req.user;
    let errors;

    try {
      errors = await importer.importDataFromQiita(user);
    }
    catch (err) {
      errors = [err];
    }

    if (errors.length > 0) {
      return res.json({ status: false, message: `<br> - ${errors.join('<br> - ')}` });
    }
    return res.json({ status: true });
  };

  /**
   * Test connection to esa and response result with json
   *
   * @param {*} req
   * @param {*} res
   */
  actions.api.testEsaAPI = async(req, res) => {
    try {
      await importer.testConnectionToEsa();
      return res.json({ status: true });
    }
    catch (err) {
      return res.json({ status: false, message: `${err}` });
    }
  };

  /**
   * Test connection to qiita and response result with json
   *
   * @param {*} req
   * @param {*} res
   */
  actions.api.testQiitaAPI = async(req, res) => {
    try {
      await importer.testConnectionToQiita();
      return res.json({ status: true });
    }
    catch (err) {
      return res.json({ status: false, message: `${err}` });
    }
  };


  actions.api.searchBuildIndex = async function(req, res) {
    const search = crowi.getSearcher();
    if (!search) {
      return res.json(ApiResponse.error('ElasticSearch Integration is not set up.'));
    }

    // first, delete index
    try {
      await search.deleteIndex();
    }
    catch (err) {
      logger.warn('Delete index Error, but if it is initialize, its ok.', err);
    }

    // second, create index
    try {
      await search.buildIndex();
    }
    catch (err) {
      logger.error('Error', err);
      return res.json(ApiResponse.error(err));
    }

    searchEvent.on('addPageProgress', (total, current, skip) => {
      crowi.getIo().sockets.emit('admin:addPageProgress', { total, current, skip });
    });
    searchEvent.on('finishAddPage', (total, current, skip) => {
      crowi.getIo().sockets.emit('admin:finishAddPage', { total, current, skip });
    });
    // add all page
    search
      .addAllPages()
      .then(() => {
        debug('Data is successfully indexed. ------------------ ✧✧');
      })
      .catch((err) => {
        logger.error('Error', err);
      });

    return res.json(ApiResponse.success());
  };

  function validateMailSetting(req, form, callback) {
    const mailer = crowi.mailer;
    const option = {
      host: form['mail:smtpHost'],
      port: form['mail:smtpPort'],
    };
    if (form['mail:smtpUser'] && form['mail:smtpPassword']) {
      option.auth = {
        user: form['mail:smtpUser'],
        pass: form['mail:smtpPassword'],
      };
    }
    if (option.port === 465) {
      option.secure = true;
    }

    const smtpClient = mailer.createSMTPClient(option);
    debug('mailer setup for validate SMTP setting', smtpClient);

    smtpClient.sendMail({
      from: form['mail:from'],
      to: req.user.email,
      subject: 'Wiki管理設定のアップデートによるメール通知',
      text: 'このメールは、WikiのSMTP設定のアップデートにより送信されています。',
    }, callback);
  }

  /**
   * validate setting form values for SAML
   *
   * This validation checks, for the value of each mandatory items,
   * whether it from the environment variables is empty and form value to update it is empty.
   */
  function validateSamlSettingForm(form, t) {
    for (const key of crowi.passportService.mandatoryConfigKeysForSaml) {
      const formValue = form.settingForm[key];
      if (configManager.getConfigFromEnvVars('crowi', key) === null && formValue === '') {
        const formItemName = t(`security_setting.form_item_name.${key}`);
        form.errors.push(t('form_validation.required', formItemName));
      }
    }
  }

  return actions;
};<|MERGE_RESOLUTION|>--- conflicted
+++ resolved
@@ -638,11 +638,7 @@
   actions.userGroup = {};
   actions.userGroup.index = function(req, res) {
     const page = parseInt(req.query.page) || 1;
-<<<<<<< HEAD
-    const isAclEnabled = !aclService.getIsPublicWikiOnly();
-=======
     const isAclEnabled = aclService.isAclEnabled();
->>>>>>> 20f4df18
     const renderVar = {
       userGroups: [],
       userGroupRelations: new Map(),
