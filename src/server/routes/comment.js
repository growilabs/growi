module.exports = function(crowi, app) {
  const logger = require('@alias/logger')('growi:routes:comment');
  const Comment = crowi.model('Comment');
  const User = crowi.model('User');
  const Page = crowi.model('Page');
  const ApiResponse = require('../util/apiResponse');
  const globalNotificationService = crowi.getGlobalNotificationService();
  const { body } = require('express-validator/check');
  const mongoose = require('mongoose');
  const ObjectId = mongoose.Types.ObjectId;

  const actions = {};
  const api = {};

  actions.api = api;
  api.validators = {};

  /**
   * @api {get} /comments.get Get comments of the page of the revision
   * @apiName GetComments
   * @apiGroup Comment
   *
   * @apiParam {String} page_id Page Id.
   * @apiParam {String} revision_id Revision Id.
   */
  api.get = async function(req, res) {
    const pageId = req.query.page_id;
    const revisionId = req.query.revision_id;

    // check whether accessible
    const isAccessible = await Page.isAccessiblePageByViewer(pageId, req.user);
    if (!isAccessible) {
      return res.json(ApiResponse.error('Current user is not accessible to this page.'));
    }

    let fetcher = null;

    try {
      if (revisionId) {
        fetcher = Comment.getCommentsByRevisionId(revisionId);
      }
      else {
        fetcher = Comment.getCommentsByPageId(pageId);
      }
    }
    catch (err) {
      return res.json(ApiResponse.error(err));
    }

    const comments = await fetcher.populate(
      { path: 'creator', select: User.USER_PUBLIC_FIELDS, populate: User.IMAGE_POPULATION },
    );

    res.json(ApiResponse.success({ comments }));
  };

  api.validators.add = function() {
    const validator = [
      body('commentForm.page_id').exists(),
      body('commentForm.revision_id').exists(),
      body('commentForm.comment').exists(),
      body('commentForm.comment_position').isInt(),
      body('commentForm.is_markdown').isBoolean(),
      body('commentForm.replyTo').exists().custom((value) => {
        if (value === '') {
          return undefined;
        }
        return ObjectId(value);
      }),

      body('slackNotificationForm.isSlackEnabled').isBoolean().exists(),
    ];
    return validator;
  };

  /**
   * @api {post} /comments.add Post comment for the page
   * @apiName PostComment
   * @apiGroup Comment
   *
   * @apiParam {String} page_id Page Id.
   * @apiParam {String} revision_id Revision Id.
   * @apiParam {String} comment Comment body
   * @apiParam {Number} comment_position=-1 Line number of the comment
   */
  api.add = async function(req, res) {
    const { commentForm, slackNotificationForm } = req.body;
    const { validationResult } = require('express-validator/check');

    const errors = validationResult(req.body);
    if (!errors.isEmpty()) {
      // return res.json(ApiResponse.error('Invalid comment.'));
      // return res.status(422).json({ errors: errors.array() });
      return res.json(ApiResponse.error('コメントを入力してください。'));
    }

    const pageId = commentForm.page_id;
    const revisionId = commentForm.revision_id;
    const comment = commentForm.comment;
    const position = commentForm.comment_position || -1;
    const isMarkdown = commentForm.is_markdown;
<<<<<<< HEAD
    const replyTo = commentForm.replyTo === '' ? undefined : commentForm.replyTo;
=======
    const replyTo = commentForm.replyTo;
>>>>>>> 06aaa289

    // check whether accessible
    const isAccessible = await Page.isAccessiblePageByViewer(pageId, req.user);
    if (!isAccessible) {
      return res.json(ApiResponse.error('Current user is not accessible to this page.'));
    }

    const createdComment = await Comment.create(pageId, req.user._id, revisionId, comment, position, isMarkdown, replyTo)
      .catch((err) => {
        return res.json(ApiResponse.error(err));
      });

    // update page
    const page = await Page.findOneAndUpdate({ _id: pageId }, {
      lastUpdateUser: req.user,
      updatedAt: new Date(),
    });

    res.json(ApiResponse.success({ comment: createdComment }));

    const path = page.path;

    // global notification
    globalNotificationService.notifyComment(createdComment, path);

    // slack notification
    if (slackNotificationForm.isSlackEnabled) {
      const user = await User.findUserByUsername(req.user.username);
      const channels = slackNotificationForm.slackChannels;

      if (channels) {
        page.updateSlackChannel(channels).catch((err) => {
          logger.error('Error occured in updating slack channels: ', err);
        });

        const promises = channels.split(',').map((chan) => {
          return crowi.slack.postComment(createdComment, user, chan, path);
        });

        Promise.all(promises)
          .catch((err) => {
            logger.error('Error occured in sending slack notification: ', err);
          });
      }
    }
  };

  /**
   * @api {post} /comments.remove Remove specified comment
   * @apiName RemoveComment
   * @apiGroup Comment
   *
   * @apiParam {String} comment_id Comment Id.
   */
  api.remove = async function(req, res) {
    const commentId = req.body.comment_id;
    if (!commentId) {
      return Promise.resolve(res.json(ApiResponse.error('\'comment_id\' is undefined')));
    }

    try {
      const comment = await Comment.findById(commentId).exec();

      if (comment == null) {
        throw new Error('This comment does not exist.');
      }

      // check whether accessible
      const pageId = comment.page;
      const isAccessible = await Page.isAccessiblePageByViewer(pageId, req.user);
      if (!isAccessible) {
        throw new Error('Current user is not accessible to this page.');
      }

      await comment.remove();
      await Page.updateCommentCount(comment.page);
    }
    catch (err) {
      return res.json(ApiResponse.error(err));
    }

    return res.json(ApiResponse.success({}));
  };

  return actions;
};<|MERGE_RESOLUTION|>--- conflicted
+++ resolved
@@ -99,11 +99,7 @@
     const comment = commentForm.comment;
     const position = commentForm.comment_position || -1;
     const isMarkdown = commentForm.is_markdown;
-<<<<<<< HEAD
-    const replyTo = commentForm.replyTo === '' ? undefined : commentForm.replyTo;
-=======
     const replyTo = commentForm.replyTo;
->>>>>>> 06aaa289
 
     // check whether accessible
     const isAccessible = await Page.isAccessiblePageByViewer(pageId, req.user);
