--- conflicted
+++ resolved
@@ -17,8 +17,6 @@
 {% block content_main_after %}
   {% include 'widget/comments.html' %}
 
-<<<<<<< HEAD
-=======
   {% if page %}
     <div class="container-lg">
 
@@ -47,7 +45,6 @@
     </div>
   {% endif %}
 
->>>>>>> c1a20a7e
   <div id="page-content-footer"></div>
 
 {% endblock %}