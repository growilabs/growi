<!DOCTYPE html>
<html>
{% block html_head %}
<head>
  <meta charset="utf-8">
  <meta http-equiv="X-UA-Compatible" content="IE=edge,chrome=1">
  <title>{% block html_title %}{{ customizeService.generateCustomTitle(path) }}{% endblock %}</title>
  <meta name="description" content="">
  <meta name="author" content="">

  <meta name="viewport" content="width=device-width,initial-scale=1">

  <meta name="apple-mobile-web-app-title" content="{{ appService.getAppTitle() }}">

  {{ getConfig('crowi', 'customize:header') | default('') }}

  {% include '../widget/headers/favicon.html' %}
  {% include '../widget/headers/ie11-polyfills.html' %}

  {{ cdnScriptTagsByGroup('basis') }}

  {% if local_config.env.MATHJAX %}
    {% include '../widget/headers/mathjax.html' %}
  {% endif %}

  {% include '../widget/headers/scripts-for-dev.html' %}

  <script src="{{ webpack_asset('js/vendors.js') }}" defer></script>
  <script src="{{ webpack_asset('js/commons.js') }}" defer></script>
  {% if getConfig('crowi', 'plugin:isEnabledPlugins') %}
  <script src="{{ webpack_asset('js/plugin.js') }}" defer></script>
  {% endif %}
  {% block html_head_loading_legacy %}
    <script src="{{ webpack_asset('js/legacy.js') }}" defer></script>
  {% endblock %}
  {% block html_head_loading_app %}
    <script src="{{ webpack_asset('js/app.js') }}" defer></script>
  {% endblock %}

  <!-- styles -->
  {% include '../widget/headers/styles-for-app.html' %}
  {% if 'kibela' === getConfig('crowi', 'customize:layout') %}
    {% include '../widget/headers/styles-theme-kibela.html' %}
  {% else %}
    {% block theme_css_block %}
      {% set themeName = getConfig('crowi', 'customize:theme') %}
      {% include '../widget/headers/styles-theme.html' with {themeName: themeName} %}
    {% endblock %}
  {% endif %}

  {{ cdnStyleTagsByGroup('basis') }}
  {{ cdnHighlightJsStyleTag(getConfig('crowi', 'customize:highlightJsStyle')) }}

  {% block html_additional_headers %}{% endblock %}

  <style>
    {{ customizeService.getCustomCss() }}
  </style>
</head>
{% endblock %}
 
{% block html_body %}
<body id ="growi_main-container"
  class="main-container content-wrapper {% block html_base_css %}{% endblock %}
      {% if !getConfig('crowi', 'customize:layout') || 'crowi' === getConfig('crowi', 'customize:layout') %}crowi{% elseif !getConfig('crowi', 'customize:layout') || 'kibela' === getConfig('crowi', 'customize:layout') %}kibela{% else %}growi{% endif %}"
  data-is-admin="{{ user.admin }}"
  data-plugin-enabled="{{ getConfig('crowi', 'plugin:isEnabledPlugins') }}"
  {% block html_base_attr %}{% endblock %}
  data-csrftoken="{{ csrf() }}"
  data-current-username="{% if user %}{{ user.username }}{% endif %}"
  data-userlang="{% if user %}{{ user.lang }}{% endif %}"
 >

<div id="wrapper">
  <!-- Navigation -->
  {% block layout_head_nav %}
  <nav class="navbar navbar-default navbar-static-top mb-0">
    <div class="navbar-header">
      <a class="navbar-toggle hidden-sm hidden-md hidden-lg " href="javascript:void(0)" data-toggle="collapse" data-target=".navbar-collapse">
        <i class="ti-menu"></i>
      </a>
      <div class="top-left-part">
        <a class="logo" href="/">
          <b>
            <div class="logo-mark">{% include '../widget/logo.html' %}</div>
          </b>
          <span class="hidden-xs" style="color: black">
            {% set appTitle = appService.getAppTitle() %}
            {% set appTitleFontSize = getAppTitleFontSize(appTitle) %}
            <span class="logo-text">
              <svg xmlns="http://www.w3.org/2000/svg">
                <text x="0" y="{{22+appTitleFontSize/2}}" font-size="{{appTitleFontSize}}">
                  {% block title %}{{ appTitle }}{% endblock %}
                </text>
              </svg>
            </span>
          </span>
        </a>
      </div>

      <ul class="nav navbar-top-links navbar-left hidden-xs">
        <li>
          <a class="open-close hidden-xs waves-effect waves-light">
            <i class="ti-menu"></i>
          </a>
        </li>
        {#  disabled temporary -- 2019.05.13 Yuki Takei
        <li>
          <li class="nav-item-admin">
            <a href="/tags">
              <i class="tag-icon icon-tag"></i><span>{{ t('Tags') }}</span>
            </a>
          </li>
        </li>
        #}
        <li>
          {% if isSearchServiceConfigured() %}
          <div class="navbar-form navbar-left search-top" role="search" id="search-top"></div>
          {% endif %}
        </li>
      </ul>

      <ul class="nav navbar-top-links navbar-right pull-right">
        {% if user and user.admin %}
        <li class="nav-item-admin">
          <a href="/admin">
            <i class="icon-settings"></i><span>{{ t('Admin') }}</span>
          </a>
        </li>
        {% endif %}

        {% if user %}
        <li class="nav-item-create-page">
          <a href="#" data-target="#create-page" data-toggle="modal" class="create-page">
            <i class="icon-pencil"></i><span>{{ t('New') }}</span>
          </a>
        </li>
        <li class="nav-item-help">
          <a href="https://docs.growi.org/" target="_blank">
            <i class="icon-question"></i><span>{{ t('Help') }}</span><span class="text-muted small"><i class="icon-share-alt"></i></span>
          </a>
        </li>
        <li id="personal-dropdown" class="dropdown"></li>
        {% else %}
        <li id="login-user"><a href="/login">Login</a></li>
        {% endif %}
        {% if getConfig('crowi', 'app:confidential') %}
        <li class="confidential"><a href="#">{{ getConfig('crowi', 'app:confidential') }}</a></li>
        {% endif %}
      </ul>
    </div><!-- /.navbar-header -->
  </nav>
  {% include '../modal/create_page.html' %}
  {% endblock  %} {# layout_head_nav #}

  {% block head_warn_alert_siteurl_undefined %}{% include '../widget/alert_siteurl_undefined.html' %}{% endblock %}
  {% block head_warn_breaking_changes %}{% include '../widget/alert_breaking_changes.html' %}{% endblock %}

  {% block sidebar %}
  <!-- Left navbar-header -->
  <div class="navbar-default sidebar hidden-print" role="navigation">
    <div class="sidebar-nav navbar-collapse slimscrollsidebar">
      <ul class="nav" id="side-menu">
        <li class="sidebar-search hidden-sm hidden-md hidden-lg">
          {% if isSearchServiceConfigured() %}
          <div class="search-sidebar" role="search" id="search-sidebar"></div>
          {% endif %}
        </li>

        <li class="tbd"><a href="#">(TBD) Create /Sidebar</a></li>
      </ul>
    </div>
  </div>
  <!-- Left navbar-header end -->
  {% endblock %}

  <!-- Page Content -->
  <div id="page-wrapper">
    {% block layout_main %}
    {% endblock %} {# layout_main #}
  </div><!-- /#page-wrapper -->

</div><!-- /#wrapper -->

<!-- /#staff-credit -->
<div id="staff-credit"></div>
<div id="mirror-mode"></div>
<<<<<<< HEAD
<div id="konami-command"></div>
=======
>>>>>>> 73f5ee86

{% include '../modal/shortcuts.html' %}

{% block body_end %}
{% endblock %}
</body>
{% endblock %}

<script type="application/json" id="growi-context-hydrate">
{{ local_config|json|safe|preventXss }}
</script>

{% if user != null %}
  <script type="application/json" id="growi-current-user">
  {{ user|json|safe|preventXss }}
  </script>
{% endif %}

{% block custom_script %}
<script>
  {{ customizeService.getCustomScript() }}
</script>
{% endblock %}

</html><|MERGE_RESOLUTION|>--- conflicted
+++ resolved
@@ -60,7 +60,7 @@
 {% endblock %}
  
 {% block html_body %}
-<body id ="growi_main-container"
+<body
   class="main-container content-wrapper {% block html_base_css %}{% endblock %}
       {% if !getConfig('crowi', 'customize:layout') || 'crowi' === getConfig('crowi', 'customize:layout') %}crowi{% elseif !getConfig('crowi', 'customize:layout') || 'kibela' === getConfig('crowi', 'customize:layout') %}kibela{% else %}growi{% endif %}"
   data-is-admin="{{ user.admin }}"
@@ -185,10 +185,7 @@
 <!-- /#staff-credit -->
 <div id="staff-credit"></div>
 <div id="mirror-mode"></div>
-<<<<<<< HEAD
 <div id="konami-command"></div>
-=======
->>>>>>> 73f5ee86
 
 {% include '../modal/shortcuts.html' %}
 
