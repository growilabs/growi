--- conflicted
+++ resolved
@@ -98,20 +98,7 @@
     {# Navbar Right #}
     <ul class="navbar-nav ml-auto">
       {% if user %}
-<<<<<<< HEAD
       <li id="create-page-button" class="nav-item d-none d-md-block"></li>
-      <li class="nav-item d-none d-md-block">
-        <a class="nav-link" href="https://docs.growi.org/" target="_blank">
-          <i class="icon-question mr-2"></i><span class="mr-2">{{ t('Help') }}</span><span class="small"><i class="icon-share-alt"></i></span>
-=======
-      <!-- TODO GW-79 enable after refactoring  <li id="create-page-button" class="nav-item d-none d-md-block"></li> -->
-      <li class="nav-item d-none d-md-block">
-        <a class="nav-link create-page px-4" href="#" data-target="#create-page" data-toggle="modal">
-          <i class="icon-pencil mr-2"></i>
-          <span>{{ t('New') }}</span>
->>>>>>> be09cf50
-        </a>
-      </li>
       <li id="personal-dropdown" class="nav-item dropdown dropdown-toggle"></li>
       {% else %}
       <li id="login-user" class="nav-item"><a class="nav-link" href="/login">Login</a></li>
