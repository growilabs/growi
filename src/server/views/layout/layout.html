--- conflicted
+++ resolved
@@ -89,17 +89,7 @@
     {# Navbar Right #}
     <ul class="navbar-nav ml-auto">
       {% if user %}
-<<<<<<< HEAD
-      <li id="create-page-button" class="nav-item d-none d-md-block"></li>
-      <li id="personal-dropdown" class="nav-item dropdown dropdown-toggle"></li>
-=======
-        <!-- TODO GW-79 enable after refactoring  <li id="create-page-button" class="nav-item d-none d-md-block"></li> -->
-        <li class="nav-item d-none d-md-block">
-          <a class="nav-link create-page px-4" href="#" data-target="#create-page" data-toggle="modal">
-            <i class="icon-pencil mr-2"></i>
-            <span>{{ t('New') }}</span>
-          </a>
-        </li>
+        <li id="create-page-button" class="nav-item d-none d-md-block"></li>
         {% if isSearchServiceConfigured() %}
           <li class="nav-item d-md-none">
             <a type="button" class="nav-link px-4" data-target="#grw-search-top-collapse" data-toggle="collapse">
@@ -108,7 +98,6 @@
           </li>
         {% endif %}
         <li id="personal-dropdown" class="nav-item dropdown dropdown-toggle"></li>
->>>>>>> 43770b46
       {% else %}
         <li id="login-user" class="nav-item"><a class="nav-link" href="/login">Login</a></li>
       {% endif %}
