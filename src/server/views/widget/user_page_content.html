<div class="user-page-content mb-4">
  <ul class="nav nav-tabs user-page-content-menu mb-4" role="tablist">
    <li class="nav-item">
      <a class="nav-link active" href="#user-bookmark-list" role="tab" data-toggle="tab">
        <i class="icon-star"></i>
        <span class="d-none d-sm-inline">Bookmarks</span>
      </a>
    </li>
    <li class="nav-item">
      <a class="nav-link" href="#user-created-list" role="tab" data-toggle="tab">
        <i class="icon-clock"></i>
        <span class="d-none d-sm-inline">Recently Created</span>
      </a>
    </li>
    {% if user._id.toString() == pageUser._id.toString() %}
    <li class="nav-item">
      <a class="nav-link" href="#user-draft-list" role="tab" data-toggle="tab">
        <i class="icon-docs"></i>
        <span class="d-none d-sm-inline">My Drafts</span>
      </a>
    </li>
    <li class="nav-item">
      <a class="nav-link" href="/me" role="tab">
        <i class="icon-wrench"></i>
        <span class="d-none d-sm-inline">Settings</span>
      </a>
    </li>
    {% endif %}
  </ul>

  <div class="user-page-content-tab tab-content">

    <div class="tab-pane user-bookmark-list page-list active" id="user-bookmark-list">
<<<<<<< HEAD
      <!-- TODO This block for compareation, it will delete later. -->
      {# {% if bookmarkList.length == 0 %}
        No bookmarks yet.
      {% else %} #}
=======
      {% if bookmarkList.length == 0 %}
        {{t('No bookmarks yet')}}.
      {% else %}
>>>>>>> b201cfc9
        <div class="page-list-container">
          {# {% include 'page_list.html' with { pages: bookmarkList, pagePropertyName: 'page' } %} #}
        </div>
        {# {% endif %} #}
    </div>

    <div class="tab-pane user-created-list page-list" id="user-created-list">
      <div class="page-list-container">
      </div>
    </div>

    {% if user._id.toString() == pageUser._id.toString() %}
    <div class="tab-pane user-draft-list page-list" id="user-draft-list">
      <div class="page-list-container">
      </div>
    </div>
    {% endif %}
  </div>
</div>

<script>
  function activateTab(tab){
    $('.nav-tabs a[href="#' + tab + '"]').tab('show');
  };

  window.addEventListener('load', function(e) {
    // hash on page
    if (location.hash) {
      if (location.hash == '#user-draft-list') {
        activateTab('user-draft-list');
      }
    }
  });
</script><|MERGE_RESOLUTION|>--- conflicted
+++ resolved
@@ -31,16 +31,9 @@
   <div class="user-page-content-tab tab-content">
 
     <div class="tab-pane user-bookmark-list page-list active" id="user-bookmark-list">
-<<<<<<< HEAD
-      <!-- TODO This block for compareation, it will delete later. -->
-      {# {% if bookmarkList.length == 0 %}
-        No bookmarks yet.
-      {% else %} #}
-=======
       {% if bookmarkList.length == 0 %}
         {{t('No bookmarks yet')}}.
       {% else %}
->>>>>>> b201cfc9
         <div class="page-list-container">
           {# {% include 'page_list.html' with { pages: bookmarkList, pagePropertyName: 'page' } %} #}
         </div>
