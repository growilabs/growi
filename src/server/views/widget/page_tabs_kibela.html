--- conflicted
+++ resolved
@@ -72,21 +72,11 @@
       >
         <i class="icon-options-vertical"></i>
       </a>
-<<<<<<< HEAD
       <div class="dropdown-menu dropdown-menu-right">
-        <a class="dropdown-item" href="#" data-target="#create-template" data-toggle="modal"><i class="icon-fw icon-magic-wand"></i> {{ t('template.option_label.create/edit') }}</a>
-        {% if ('/' !== path) %}
-        <div class="dropdown-divider"></div>
-        <a class="dropdown-item" href="#" data-target="#unportalize" data-toggle="modal"><i class="fa fa-share"></i> {{ t('Unportalize') }}</a></li>
-        {% endif %}
+        <a class="dropdown-item" href="#" data-target="#create-template" data-toggle="modal">
+          <i class="icon-fw icon-magic-wand"></i> {{ t('template.option_label.create/edit') }}
+        </a>
       </div>
-=======
-      <ul class="dropdown-menu dropdown-menu-right">
-        <li class="dropdown-item">
-          <a href="#" data-target="#create-template" data-toggle="modal"><i class="icon-fw icon-magic-wand"></i> {{ t('template.option_label.create/edit') }}</a>
-        </li>
-      </ul>
->>>>>>> 605ffca5
     </li>
     {% else %}
     <li class="nav-item dropdown">
@@ -99,18 +89,16 @@
       >
         <i class="icon-options-vertical"></i>
       </a>
-      <ul class="dropdown-menu dropdown-menu-right">
-        <li class="dropdown-item"><a href="#" data-target="#renamePage" data-toggle="modal"><i class="icon-fw icon-action-redo"></i> {{ t('Move/Rename') }}</a></li>
-        <li class="dropdown-item"><a href="#" data-target="#duplicatePage" data-toggle="modal"><i class="icon-fw icon-docs"></i> {{ t('Duplicate') }}</a></li>
-        <li class="dropdown-divider"></li>
-        <li class="dropdown-item">
-          <a href="#" data-target="#create-template" data-toggle="modal"><i class="icon-fw icon-magic-wand"></i> {{ t('template.option_label.create/edit') }}</a>
-        </li>
+      <div class="dropdown-menu dropdown-menu-right">
+        <a class="dropdown-item" href="#" data-target="#renamePage" data-toggle="modal"><i class="icon-fw icon-action-redo"></i> {{ t('Move/Rename') }}</a>
+        <a class="dropdown-item" href="#" data-target="#duplicatePage" data-toggle="modal"><i class="icon-fw icon-docs"></i> {{ t('Duplicate') }}</a>
+        <div class="dropdown-divider"></div>
+        <a class="dropdown-item" href="#" data-target="#create-template" data-toggle="modal"><i class="icon-fw icon-magic-wand"></i> {{ t('template.option_label.create/edit') }}</a>
         {% if isDeletablePage() %}
-        <li class="dropdown-divider"></li>
-        <li class="dropdown-item"><a href="#" data-target="#deletePage" data-toggle="modal"><i class="icon-fw icon-fire text-danger"></i> {{ t('Delete') }}</a></li>
+        <div class="dropdown-divider"></div>
+        <a class="dropdown-item" href="#" data-target="#deletePage" data-toggle="modal"><i class="icon-fw icon-fire text-danger"></i> {{ t('Delete') }}</a>
         {% endif %}
-      </ul>
+      </div>
     </li>
     {% endif %}
   {% endif %}
