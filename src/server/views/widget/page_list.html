--- conflicted
+++ resolved
@@ -8,14 +8,9 @@
 {% endif %}
 
 <li>
-<<<<<<< HEAD
   <!-- [TODO][GW-1942] add method for updating imageUrlCached -->
-  <img src="{{ page.lastUpdateUser.imageUrlCached }}" class="picture img-circle">
-  <a href="{{ page.path }}"
-=======
-  <img src="{{ listPage.lastUpdateUser|picture }}" class="picture img-circle">
+  <img src="{{ listPage.lastUpdateUser.imageUrlCached }}" class="picture img-circle">
   <a href="{{ listPage.path }}"
->>>>>>> 47805abf
     class="page-list-link"
     data-path="{{ listPage.path }}">{{ decodeURIComponent(listPage.path) }}
   </a>
