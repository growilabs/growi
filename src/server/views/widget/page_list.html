<ul class="page-list-ul page-list-ul-flat">
{% for data in pages %}

{% if pagePropertyName %}
  {% set page = data[pagePropertyName] %}
{% else %}
  {% set page = data %}
{% endif %}

<li>
  <img src="{{ page.lastUpdateUser|picture }}" class="picture rounded-circle">
<<<<<<< HEAD
  <a href="{{ encodeURI(page.path) }}" class="text-break">
    {{ page.path | preventXss }}
=======
  <a href="{{ page.path }}"
    class="text-break ml-1"
    data-path="{{ page.path }}">{{ decodeURIComponent(page.path) }}
>>>>>>> 62174931
  </a>
  <span class="page-list-meta">
    {% if page.isTopPage() %}
      <span class="badge badge-info">TOP</span>
    {% endif  %}

    {% if page.isTemplate() %}
      <span class="badge badge-info">TMPL</span>
    {% endif  %}

    {% if page.commentCount > 0 %}
    <span>
      <i class="icon-bubble"></i>{{ page.commentCount }}
    </span>
    {% endif  %}

    {% if page.liker.length > 0 %}
    <span class="page-list-liker" data-count="{{ page.liker.length }}">
      <i class="icon-like"></i>{{ page.liker.length }}
    </span>
    {% endif  %}

    {% if viewConfig.seener_threshold and page.seenUsers.length >= viewConfig.seener_threshold %}
    <span class="page-list-seer" data-count="{{ page.seenUsers.length }}">
      <i class="fa fa-paw"></i>{{ page.seenUsers.length }}
    </span>
    {% endif  %}

    {% if !page.isPublic() %}
    <span>
      <i class="icon icon-lock"></i>
    </span>
    {% endif %}
  </span>
</li>
{% endfor %}
</ul>

{% if pager %}
<ul class="pagination">
  {% if pager.prev !== null %}
    <li class="prev">
      <a href="{{ encodeURI(path) }}?offset={{ pager.prev }}" class="btn btn-outline-secondary"><i class="icon-arrow-left"></i> Prev</a>
    </li>
  {% endif %}
  {% if pager.next %}
    <li class="next">
      <a href="{{ encodeURI(path) }}?offset={{ pager.next }}" class="btn btn-outline-secondary">Next <i class="icon-arrow-right"></i></a>
    </li>
  {% endif %}
</ul>
{% endif %}<|MERGE_RESOLUTION|>--- conflicted
+++ resolved
@@ -9,14 +9,8 @@
 
 <li>
   <img src="{{ page.lastUpdateUser|picture }}" class="picture rounded-circle">
-<<<<<<< HEAD
-  <a href="{{ encodeURI(page.path) }}" class="text-break">
+  <a href="{{ encodeURI(page.path) }}" class="text-break ml-1">
     {{ page.path | preventXss }}
-=======
-  <a href="{{ page.path }}"
-    class="text-break ml-1"
-    data-path="{{ page.path }}">{{ decodeURIComponent(page.path) }}
->>>>>>> 62174931
   </a>
   <span class="page-list-meta">
     {% if page.isTopPage() %}
