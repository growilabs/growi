<div id="content-main" class="content-main page-list"
  data-path="{{ encodeURI(path) }}"
  data-current-user="{% if user %}{{ user._id.toString() }}{% endif %}"
  {% if templateTags %}
    data-template-tags="{{ templateTags }}"
  {% endif %}
  >

<<<<<<< HEAD
  <div id="display-switcher">
    <script type="text/template" id="raw-text-original">{{ revision.body.toString() | encodeHTML }}</script>
  </div>
=======
  <div id="display-switcher"></div>
>>>>>>> 8b460daf
  <div id="not-found-alert"></div>
  {% include 'not_found_tabs.html' %}

  <div class="tab-content">


    {# TODO: should be removed and transplanted to PageContainer.initStateMarkdown ------ from here ------ #}

    {% if getConfig('crowi', 'customize:isEnabledAttachTitleHeader') %}
    {% if template %}
    <script type="text/template" id="raw-text-original"># {{ path | path2name | preventXss }}&NewLine;{{ template }}</script>
    {% else %}
    <script type="text/template" id="raw-text-original"># {{ path | path2name | preventXss }}</script>
    {% endif %}
    {% else %}
    {% if template %}
    <script type="text/template" id="raw-text-original">{{ template }}</script>
    {% endif %}
    {% endif %}

    {# TODO: should be removed and transplanted to PageContainer.initStateMarkdown ------ to here ------ #}



    {# list view #}
    <div class="pt-2 active tab-pane page-list-container" id="revision-body">
      {% if pages.length == 0 %}
        <div class="mt-2">
          There are no pages under <strong>{{ path | preventXss }}</strong>.
        </div>
      {% endif  %}

      {% include '../widget/page_list.html' with { pages: pages, pager: pager, viewConfig: viewConfig } %}
    </div>

  </div>

  <div id="grw-page-status-alert-container"></div>
</div><|MERGE_RESOLUTION|>--- conflicted
+++ resolved
@@ -6,13 +6,7 @@
   {% endif %}
   >
 
-<<<<<<< HEAD
-  <div id="display-switcher">
-    <script type="text/template" id="raw-text-original">{{ revision.body.toString() | encodeHTML }}</script>
-  </div>
-=======
   <div id="display-switcher"></div>
->>>>>>> 8b460daf
   <div id="not-found-alert"></div>
   {% include 'not_found_tabs.html' %}
 
