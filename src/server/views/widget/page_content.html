{% if page %}
<div id="content-main" class="content-main container"
  data-path="{{ encodeURI(page.path) }}"
  data-current-user="{% if user %}{{ user._id.toString() }}{% endif %}"
  data-page-id="{% if page %}{{ page._id.toString() }}{% endif %}"
  data-page-revision-id="{% if revision %}{{ revision._id.toString() }}{% endif %}"
  data-page-revision-created="{% if revision %}{{ revision.createdAt|datetz('U') }}{% endif %}"
  data-page-revision-author="{% if revision %}{{ revision.author|json }}{% endif %}"
  data-page-revision-id-hackmd-synced="{% if revisionHackmdSynced %}{{ revisionHackmdSynced.toString() }}{% endif %}"
  data-page-id-on-hackmd="{% if pageIdOnHackmd %}{{ pageIdOnHackmd.toString() }}{% endif %}"
  data-page-has-draft-on-hackmd="{% if hasDraftOnHackmd %}{{ hasDraftOnHackmd.toString() }}{% endif %}"
  data-page-grant="{{ grant }}"
  data-page-grant-group="{{ grantedGroupId }}"
  data-page-grant-group-name="{{ grantedGroupName }}"
  data-page-is-liked="{% if user %}{{ page.isLiked(user) }}{% else %}false{% endif %}"
  data-page-is-seen="{% if page and page.isSeenUser(user) %}1{% else %}0{% endif %}"
  data-page-is-forbidden="{% if forbidden %}true{% else %}false{% endif %}"
  data-page-is-deleted="{% if page.isDeleted() %}true{% else %}false{% endif %}"
  data-page-is-deletable="{% if isDeletablePage() %}true{% else %}false{% endif %}"
  data-page-is-able-to-delete-completely="{% if user.canDeleteCompletely(page.creator._id) %}true{% else %}false{% endif %}"
  data-slack-channels="{{ slack|default('') }}"
  data-page-created-at="{% if page %}{{ page.createdAt|datetz('Y/m/d H:i:s') }}{% endif %}"
  data-page-creator="{% if page %}{{ page.creator|json }}{% endif %}"
  data-page-updated-at="{% if page %}{{ page.updatedAt|datetz('Y/m/d H:i:s') }}{% endif %}"
  data-page-has-children="{% if pages.length > 0 %}true{% else %}false{% endif %}"
  data-page-user="{% if pageUser %}{{ pageUser|json }}{% else %}null{% endif %}"
  data-page-ids-of-seen-users="{{ page.seenUsers|slice(-15)|default([])|reverse|join(',') }}"
  data-page-count-of-seen-users="{{ page.seenUsers.length|default(0) }}"
  data-share-links-number="{% if page %}{{ sharelinksNumber }}{% endif %}"
  data-share-link-id="{% if sharelink %}{{ sharelink._id|json }}{% endif %}"
  >
{% else %}
<div id="content-main" class="content-main"
  data-path="{{ encodeURI(path) }}"
  data-current-user="{% if user %}{{ user._id.toString() }}{% endif %}"
  data-slack-channels="{{ slack|default('') }}"
  data-page-is-deleted="{% if page.isDeleted() %}true{% else %}false{% endif %}"
  data-page-has-children="{% if pages.length > 0 %}true{% else %}false{% endif %}"
  >
{% endif %}

  {% include 'page_alerts.html' %}

<<<<<<< HEAD
<div class="tab-content" id="display-switcher">
  <script type="text/template" id="raw-text-original">{{ revision.body.toString() | encodeHTML }}</script>
  {% include '../_form.html' %}
</div>
<div id="grw-page-status-alert-container"></div>
=======
  {% include 'page_tabs.html' %}

  <div class="tab-content">

    {% if page %}
      <script type="text/template" id="raw-text-original">{{ revision.body.toString() | encodeHTML }}</script>

      {# formatted text #}
      <div class="tab-pane active" id="revision-body">
        <div id="page" class="mt-4"></div>
      </div>
    {% endif %}

    {% if !isTrashPage() %}
      {# edit form #}
      <div class="tab-pane" id="edit">
        <div id="page-editor">{% if pageForm.body %}{{ pageForm.body }}{% endif %}</div>
      </div>
      <div class="tab-pane" id="hackmd">
        <div id="page-editor-with-hackmd"></div>
      </div>
      {% include '../_form.html' %}
    {% endif %}

    {# raw revision history #}
    {% if not page %}
    {% else %}
    <div class="tab-pane revision-history" id="revision-history">
    </div>
    {% endif %}

  </div>

  <div id="grw-page-status-alert-container"></div>
>>>>>>> e60ebfbf
</div><|MERGE_RESOLUTION|>--- conflicted
+++ resolved
@@ -41,46 +41,9 @@
 
   {% include 'page_alerts.html' %}
 
-<<<<<<< HEAD
 <div class="tab-content" id="display-switcher">
   <script type="text/template" id="raw-text-original">{{ revision.body.toString() | encodeHTML }}</script>
   {% include '../_form.html' %}
 </div>
 <div id="grw-page-status-alert-container"></div>
-=======
-  {% include 'page_tabs.html' %}
-
-  <div class="tab-content">
-
-    {% if page %}
-      <script type="text/template" id="raw-text-original">{{ revision.body.toString() | encodeHTML }}</script>
-
-      {# formatted text #}
-      <div class="tab-pane active" id="revision-body">
-        <div id="page" class="mt-4"></div>
-      </div>
-    {% endif %}
-
-    {% if !isTrashPage() %}
-      {# edit form #}
-      <div class="tab-pane" id="edit">
-        <div id="page-editor">{% if pageForm.body %}{{ pageForm.body }}{% endif %}</div>
-      </div>
-      <div class="tab-pane" id="hackmd">
-        <div id="page-editor-with-hackmd"></div>
-      </div>
-      {% include '../_form.html' %}
-    {% endif %}
-
-    {# raw revision history #}
-    {% if not page %}
-    {% else %}
-    <div class="tab-pane revision-history" id="revision-history">
-    </div>
-    {% endif %}
-
-  </div>
-
-  <div id="grw-page-status-alert-container"></div>
->>>>>>> e60ebfbf
 </div>