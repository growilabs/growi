--- conflicted
+++ resolved
@@ -24,11 +24,7 @@
   data-page-last-update-username="{% if page && page.lastUpdateUser %}{{ page.lastUpdateUser.name }}{% endif %}"
   data-page-updated-at="{% if page %}{{ page.updatedAt|datetz('Y/m/d H:i:s') }}{% endif %}"
   data-page-delete-username="{% if page && page.deleteUser %}{{ page.deleteUser.name }}{% endif %}"
-<<<<<<< HEAD
-  data-page-deleted-at="{% if page %}{{ page.deletedAt|datetz('Y/m/d H:i:s') }}{% endif %}"
-=======
   data-page-deleted-at="{% if page && page.deletedAt %}{{ page.deletedAt|datetz('Y/m/d H:i:s') }}{% endif %}"
->>>>>>> 2df69719
   data-page-has-children="{% if pages.length > 0 %}true{% else %}false{% endif %}"
   data-page-user="{% if pageUser %}{{ pageUser|json }}{% else %}null{% endif %}"
   data-page-ids-of-seen-users="{{ page.seenUsers|slice(-15)|default([])|reverse|join(',') }}"
