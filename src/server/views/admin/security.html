{% extends '../layout/admin.html' %}

{% block html_title %}{{ customizeService.generateCustomTitle(t('security_settings')) }} · {% endblock %}

{% block content_header %}
<div class="header-wrap">
  <header id="page-header">
    <h1 id="admin-title" class="title">{{ t('security_settings') }}</h1>
  </header>
</div>
{% endblock %}

{% block content_main %}
<div class="content-main admin-security row">
  {% parent %}
<<<<<<< HEAD
    <div class="col-md-9">

      {% set smessage = req.flash('successMessage') %}
      {% if smessage.length %}
      <div class="alert alert-success">
        {% for e in smessage %}
          {{ e }}<br>
        {% endfor %}
      </div>
      {% endif %}

      {% set emessage = req.flash('errorMessage') %}
      {% if emessage.length %}
      <div class="alert alert-danger">
        {% for e in emessage %}
        {{ e }}<br>
        {% endfor %}
      </div>
      {% endif %}

      <form action="/_api/admin/security/general" method="post" class="form-horizontal" id="generalSetting" role="form">
        <fieldset>
        <legend class="alert-anchor">{{ t('security_settings') }}</legend>

          <div class="form-group">
            <label for="settingForm[security:restrictGuestMode]" class="col-xs-3 control-label">{{ t('security_setting.Guest Users Access') }}</label>
            <div class="col-xs-6">
              {% set selectedValue = guestModeValue %}
              <select class="form-control selectpicker" {% if isWikiModeForced %}disabled{% endif %}
                  name="settingForm[security:restrictGuestMode]" value="{{ getConfig('crowi', 'security:restrictGuestMode') }}">
                {% for modeValue, modeLabel in consts.restrictGuestMode %}
                  <option value="{{ t(modeValue) }}" {% if modeValue == selectedValue %}selected{% endif %}>{{ t(modeLabel) }}</option>
                {% endfor %}
              </select>
              {% if isWikiModeForced %}
              <p class="alert alert-warning mt-2">
                <i class="icon-exclamation icon-fw"></i><b>FIXED</b><br>
                {{ t('security_setting.Fixed by env var', 'FORCE_WIKI_MODE', getConfig('crowi', 'security:wikiMode')) }}
              </p>
              {% endif %}
            </div>
          </div>

          <div class="form-group">
            {% set configName = 'settingForm[security:list-policy:hideRestrictedByOwner]' %}
            {% set configValue = getConfig('crowi', 'security:list-policy:hideRestrictedByOwner') %}
            {% set isEnabled = !configValue %}
            <label for="{{configName}}" class="col-xs-3 control-label">{{ t("security_setting.page_listing_1") }}</label>
            <div class="col-xs-9">
              <div class="btn-group btn-toggle" data-toggle="buttons">
                <label class="btn btn-default btn-rounded btn-outline {% if isEnabled %}active{% endif %}" data-active-class="primary">
                  <input name="{{configName}}" value="false" type="radio" {% if isEnabled %}checked{% endif %}> ON
                </label>
                <label class="btn btn-default btn-rounded btn-outline {% if !isEnabled %}active{% endif %}" data-active-class="default">
                  <input name="{{configName}}" value="true" type="radio" {% if !isEnabled %}checked{% endif %}> OFF
                </label>
              </div>

              <p class="help-block small">
                {{ t("security_setting.page_listing_1_desc") }}
              </p>
            </div>
          </div>

          <div class="form-group">
            {% set configName = 'settingForm[security:list-policy:hideRestrictedByGroup]' %}
            {% set configValue = getConfig('crowi', 'security:list-policy:hideRestrictedByGroup') %}
            {% set isEnabled = !configValue %}
            <label for="{{configName}}" class="col-xs-3 control-label">{{ t("security_setting.page_listing_2") }}</label>
            <div class="col-xs-9">
              <div class="btn-group btn-toggle" data-toggle="buttons">
                <label class="btn btn-default btn-rounded btn-outline {% if isEnabled %}active{% endif %}" data-active-class="primary">
                  <input name="{{configName}}" value="false" type="radio" {% if isEnabled %}checked{% endif %}> ON
                </label>
                <label class="btn btn-default btn-rounded btn-outline {% if !isEnabled %}active{% endif %}" data-active-class="default">
                  <input name="{{configName}}" value="true" type="radio" {% if !isEnabled %}checked{% endif %}> OFF
                </label>
              </div>

              <p class="help-block small">
                {{ t("security_setting.page_listing_2_desc") }}
              </p>
            </div>
          </div>

          <div class="form-group">
            {% set configName = 'settingForm[security:pageCompleteDeletionAuthority]' %}
            {% set configValue = getConfig('crowi','security:pageCompleteDeletionAuthority') %}
            <label for="{{configName}}" class="col-xs-3 control-label">{{ t('security_setting.complete_deletion') }}</label>
            <div class="col-xs-6">
              <select class="form-control selectpicker" name="settingForm[security:pageCompleteDeletionAuthority]" value="{{ configValue }}">
                <option value="anyOne" {% if configValue == "anyOne" %}selected{% endif %}>{{ t('security_setting.anyone') }}</option>
                <option value="adminOnly" {% if configValue =="adiminOnly" %}selected{% endif %}>{{ t('security_setting.admin_only') }}</option>
                <option value="adminAndAuthor" {% if configValue == "adminAndAuthor" %}selected{% endif %}>{{ t('security_setting.admin_and_author') }}</option>
              </select>

              <p class="help-block small">
                {{ t('security_setting.complete_deletion_explain') }}
              </p>
            </div>
          </div>

          <div class="form-group">
            <div class="col-xs-offset-3 col-xs-6">
              <input type="hidden" name="_csrf" value="{{ csrf() }}">
              <button type="submit" class="btn btn-primary">{{ t('Update') }}</button>
            </div>
          </div>

        </fieldset>
      </form>

      <!-- prevent XSS link -->
      <div class="mt-5">
        <legend>{{ t('security_setting.xss_prevent_setting') }}</legend>
        <div class="text-center">
          <a class="flexbox" style="font-size: large;" href="/admin/markdown/#preventXSS">
            <i class="fa-fw icon-login"></i> {{ t('security_setting.xss_prevent_setting_link') }}
          </a>
        </div>
       </div>


      <div class="auth-mechanism-configurations grw-mt-10px">

        <legend>{{ t('security_setting.Authentication mechanism settings') }}</legend>

        {#
         # passport settings nav
         #}
        <div class="passport-settings">
          <ul class="nav nav-tabs" role="tablist">
            <li class="active">
              <a href="#passport-local" data-toggle="tab" role="tab"><i class="fa fa-users"></i> ID/Pass</a>
            </li>
            <li>
              <a href="#passport-ldap" data-toggle="tab" role="tab"><i class="fa fa-sitemap"></i> LDAP</a>
            </li>
            <li>
              <a href="#passport-saml" data-toggle="tab" role="tab"><i class="fa fa-key"></i> SAML</a>
            </li>
            <li>
              <a href="#passport-oidc" data-toggle="tab" role="tab"><i class="fa fa-openid"></i> OIDC</a>
            </li>
            <li>
              <a href="#passport-basic" data-toggle="tab" role="tab"><i class="fa fa-lock"></i> Basic</a>
            </li>
            <li>
              <a href="#passport-google-oauth" data-toggle="tab" role="tab"><i class="fa fa-google"></i> Google</a>
            </li>
            <li>
              <a href="#passport-github" data-toggle="tab" role="tab"><i class="fa fa-github"></i> GitHub</a>
            </li>
            <li>
              <a href="#passport-twitter" data-toggle="tab" role="tab"><i class="fa fa-twitter"></i> Twitter</a>
            </li>
            <li class="tbd">
              <a href="#passport-facebook" data-toggle="tab" role="tab"><i class="fa fa-facebook"></i> (TBD) Facebook</a>
            </li>
          </ul>

          <div class="tab-content grw-pt-10px">
            <div id="passport-local" class="tab-pane active" role="tabpanel" >
              {% include './widget/passport/local.html' %}
            </div>

            <div id="passport-ldap" class="tab-pane" role="tabpanel" >
              {% include './widget/passport/ldap.html' with { settingForm: settingForm } %}
            </div>

            <div id="passport-saml" class="tab-pane" role="tabpanel" >
              {% include './widget/passport/saml.html' %}
            </div>

            <div id="passport-oidc" class="tab-pane" role="tabpanel">
              {% include './widget/passport/oidc.html' %}
            </div>

            <div id="passport-basic" class="tab-pane" role="tabpanel">
              {% include './widget/passport/basic.html' %}
            </div>

            <div id="passport-google-oauth" class="tab-pane" role="tabpanel">
              {% include './widget/passport/google-oauth.html' %}
            </div>

            <div id="passport-facebook" class="tab-pane" role="tabpanel">
              {% include './widget/passport/facebook.html' %}
            </div>

            <div id="passport-twitter" class="tab-pane" role="tabpanel">
              {% include './widget/passport/twitter.html' %}
            </div>

            <div id="passport-github" class="tab-pane" role="tabpanel">
              {% include './widget/passport/github.html' %}
            </div>

          </div><!-- /.tab-content -->
        </div>

      </div><!-- /.auth-mechanism-configurations -->
    </div>
  </div>

  <script>
    $('#generalSetting, #localSetting, #samlSetting, #basicSetting, #googleSetting, #githubSetting, #twitterSetting, #oidcSetting').each(function() {
      $(this).submit(function()
      {
        function showMessage(formId, msg, status) {
          $('#' + formId + ' > .alert').remove();
          $('#' + formId ).find('.alert').remove();

          if (!status) {
            status = 'success';
          }
          var $message = $('<p class="alert"></p>');
          $message.addClass('alert-' + status);
          $message.html(msg.replace(/\n/g, '<br>'));
          $message.insertAfter('#' + formId + ' .alert-anchor');

          if (status == 'success') {
            setTimeout(function()
            {
              $message.fadeOut({
                complete: function() {
                  $message.remove();
                }
              });
            }, 5000);
          }
        }

        var $form = $(this);
        var $id = $form.attr('id');
        var $button = $('button', this);
        $button.attr('disabled', 'disabled');
        var jqxhr = $.post($form.attr('action'), $form.serialize(), function(data)
          {
            if (data.status) {
              showMessage($id, '更新しました Updated');
            } else {
              showMessage($id, data.message, 'danger');
            }
          })
          .fail(function() {
            showMessage($id, 'エラーが発生しました Error', 'danger');
          })
          .always(function() {
            $button.prop('disabled', false);
        });
        return false;
      });
    });
  </script>
=======
  <div class="col-md-9" id="admin-security-setting"></div>
>>>>>>> 1b20a871
</div>
{% endblock content_main %}

{% block content_footer %}
{% endblock content_footer %}<|MERGE_RESOLUTION|>--- conflicted
+++ resolved
@@ -13,265 +13,7 @@
 {% block content_main %}
 <div class="content-main admin-security row">
   {% parent %}
-<<<<<<< HEAD
-    <div class="col-md-9">
-
-      {% set smessage = req.flash('successMessage') %}
-      {% if smessage.length %}
-      <div class="alert alert-success">
-        {% for e in smessage %}
-          {{ e }}<br>
-        {% endfor %}
-      </div>
-      {% endif %}
-
-      {% set emessage = req.flash('errorMessage') %}
-      {% if emessage.length %}
-      <div class="alert alert-danger">
-        {% for e in emessage %}
-        {{ e }}<br>
-        {% endfor %}
-      </div>
-      {% endif %}
-
-      <form action="/_api/admin/security/general" method="post" class="form-horizontal" id="generalSetting" role="form">
-        <fieldset>
-        <legend class="alert-anchor">{{ t('security_settings') }}</legend>
-
-          <div class="form-group">
-            <label for="settingForm[security:restrictGuestMode]" class="col-xs-3 control-label">{{ t('security_setting.Guest Users Access') }}</label>
-            <div class="col-xs-6">
-              {% set selectedValue = guestModeValue %}
-              <select class="form-control selectpicker" {% if isWikiModeForced %}disabled{% endif %}
-                  name="settingForm[security:restrictGuestMode]" value="{{ getConfig('crowi', 'security:restrictGuestMode') }}">
-                {% for modeValue, modeLabel in consts.restrictGuestMode %}
-                  <option value="{{ t(modeValue) }}" {% if modeValue == selectedValue %}selected{% endif %}>{{ t(modeLabel) }}</option>
-                {% endfor %}
-              </select>
-              {% if isWikiModeForced %}
-              <p class="alert alert-warning mt-2">
-                <i class="icon-exclamation icon-fw"></i><b>FIXED</b><br>
-                {{ t('security_setting.Fixed by env var', 'FORCE_WIKI_MODE', getConfig('crowi', 'security:wikiMode')) }}
-              </p>
-              {% endif %}
-            </div>
-          </div>
-
-          <div class="form-group">
-            {% set configName = 'settingForm[security:list-policy:hideRestrictedByOwner]' %}
-            {% set configValue = getConfig('crowi', 'security:list-policy:hideRestrictedByOwner') %}
-            {% set isEnabled = !configValue %}
-            <label for="{{configName}}" class="col-xs-3 control-label">{{ t("security_setting.page_listing_1") }}</label>
-            <div class="col-xs-9">
-              <div class="btn-group btn-toggle" data-toggle="buttons">
-                <label class="btn btn-default btn-rounded btn-outline {% if isEnabled %}active{% endif %}" data-active-class="primary">
-                  <input name="{{configName}}" value="false" type="radio" {% if isEnabled %}checked{% endif %}> ON
-                </label>
-                <label class="btn btn-default btn-rounded btn-outline {% if !isEnabled %}active{% endif %}" data-active-class="default">
-                  <input name="{{configName}}" value="true" type="radio" {% if !isEnabled %}checked{% endif %}> OFF
-                </label>
-              </div>
-
-              <p class="help-block small">
-                {{ t("security_setting.page_listing_1_desc") }}
-              </p>
-            </div>
-          </div>
-
-          <div class="form-group">
-            {% set configName = 'settingForm[security:list-policy:hideRestrictedByGroup]' %}
-            {% set configValue = getConfig('crowi', 'security:list-policy:hideRestrictedByGroup') %}
-            {% set isEnabled = !configValue %}
-            <label for="{{configName}}" class="col-xs-3 control-label">{{ t("security_setting.page_listing_2") }}</label>
-            <div class="col-xs-9">
-              <div class="btn-group btn-toggle" data-toggle="buttons">
-                <label class="btn btn-default btn-rounded btn-outline {% if isEnabled %}active{% endif %}" data-active-class="primary">
-                  <input name="{{configName}}" value="false" type="radio" {% if isEnabled %}checked{% endif %}> ON
-                </label>
-                <label class="btn btn-default btn-rounded btn-outline {% if !isEnabled %}active{% endif %}" data-active-class="default">
-                  <input name="{{configName}}" value="true" type="radio" {% if !isEnabled %}checked{% endif %}> OFF
-                </label>
-              </div>
-
-              <p class="help-block small">
-                {{ t("security_setting.page_listing_2_desc") }}
-              </p>
-            </div>
-          </div>
-
-          <div class="form-group">
-            {% set configName = 'settingForm[security:pageCompleteDeletionAuthority]' %}
-            {% set configValue = getConfig('crowi','security:pageCompleteDeletionAuthority') %}
-            <label for="{{configName}}" class="col-xs-3 control-label">{{ t('security_setting.complete_deletion') }}</label>
-            <div class="col-xs-6">
-              <select class="form-control selectpicker" name="settingForm[security:pageCompleteDeletionAuthority]" value="{{ configValue }}">
-                <option value="anyOne" {% if configValue == "anyOne" %}selected{% endif %}>{{ t('security_setting.anyone') }}</option>
-                <option value="adminOnly" {% if configValue =="adiminOnly" %}selected{% endif %}>{{ t('security_setting.admin_only') }}</option>
-                <option value="adminAndAuthor" {% if configValue == "adminAndAuthor" %}selected{% endif %}>{{ t('security_setting.admin_and_author') }}</option>
-              </select>
-
-              <p class="help-block small">
-                {{ t('security_setting.complete_deletion_explain') }}
-              </p>
-            </div>
-          </div>
-
-          <div class="form-group">
-            <div class="col-xs-offset-3 col-xs-6">
-              <input type="hidden" name="_csrf" value="{{ csrf() }}">
-              <button type="submit" class="btn btn-primary">{{ t('Update') }}</button>
-            </div>
-          </div>
-
-        </fieldset>
-      </form>
-
-      <!-- prevent XSS link -->
-      <div class="mt-5">
-        <legend>{{ t('security_setting.xss_prevent_setting') }}</legend>
-        <div class="text-center">
-          <a class="flexbox" style="font-size: large;" href="/admin/markdown/#preventXSS">
-            <i class="fa-fw icon-login"></i> {{ t('security_setting.xss_prevent_setting_link') }}
-          </a>
-        </div>
-       </div>
-
-
-      <div class="auth-mechanism-configurations grw-mt-10px">
-
-        <legend>{{ t('security_setting.Authentication mechanism settings') }}</legend>
-
-        {#
-         # passport settings nav
-         #}
-        <div class="passport-settings">
-          <ul class="nav nav-tabs" role="tablist">
-            <li class="active">
-              <a href="#passport-local" data-toggle="tab" role="tab"><i class="fa fa-users"></i> ID/Pass</a>
-            </li>
-            <li>
-              <a href="#passport-ldap" data-toggle="tab" role="tab"><i class="fa fa-sitemap"></i> LDAP</a>
-            </li>
-            <li>
-              <a href="#passport-saml" data-toggle="tab" role="tab"><i class="fa fa-key"></i> SAML</a>
-            </li>
-            <li>
-              <a href="#passport-oidc" data-toggle="tab" role="tab"><i class="fa fa-openid"></i> OIDC</a>
-            </li>
-            <li>
-              <a href="#passport-basic" data-toggle="tab" role="tab"><i class="fa fa-lock"></i> Basic</a>
-            </li>
-            <li>
-              <a href="#passport-google-oauth" data-toggle="tab" role="tab"><i class="fa fa-google"></i> Google</a>
-            </li>
-            <li>
-              <a href="#passport-github" data-toggle="tab" role="tab"><i class="fa fa-github"></i> GitHub</a>
-            </li>
-            <li>
-              <a href="#passport-twitter" data-toggle="tab" role="tab"><i class="fa fa-twitter"></i> Twitter</a>
-            </li>
-            <li class="tbd">
-              <a href="#passport-facebook" data-toggle="tab" role="tab"><i class="fa fa-facebook"></i> (TBD) Facebook</a>
-            </li>
-          </ul>
-
-          <div class="tab-content grw-pt-10px">
-            <div id="passport-local" class="tab-pane active" role="tabpanel" >
-              {% include './widget/passport/local.html' %}
-            </div>
-
-            <div id="passport-ldap" class="tab-pane" role="tabpanel" >
-              {% include './widget/passport/ldap.html' with { settingForm: settingForm } %}
-            </div>
-
-            <div id="passport-saml" class="tab-pane" role="tabpanel" >
-              {% include './widget/passport/saml.html' %}
-            </div>
-
-            <div id="passport-oidc" class="tab-pane" role="tabpanel">
-              {% include './widget/passport/oidc.html' %}
-            </div>
-
-            <div id="passport-basic" class="tab-pane" role="tabpanel">
-              {% include './widget/passport/basic.html' %}
-            </div>
-
-            <div id="passport-google-oauth" class="tab-pane" role="tabpanel">
-              {% include './widget/passport/google-oauth.html' %}
-            </div>
-
-            <div id="passport-facebook" class="tab-pane" role="tabpanel">
-              {% include './widget/passport/facebook.html' %}
-            </div>
-
-            <div id="passport-twitter" class="tab-pane" role="tabpanel">
-              {% include './widget/passport/twitter.html' %}
-            </div>
-
-            <div id="passport-github" class="tab-pane" role="tabpanel">
-              {% include './widget/passport/github.html' %}
-            </div>
-
-          </div><!-- /.tab-content -->
-        </div>
-
-      </div><!-- /.auth-mechanism-configurations -->
-    </div>
-  </div>
-
-  <script>
-    $('#generalSetting, #localSetting, #samlSetting, #basicSetting, #googleSetting, #githubSetting, #twitterSetting, #oidcSetting').each(function() {
-      $(this).submit(function()
-      {
-        function showMessage(formId, msg, status) {
-          $('#' + formId + ' > .alert').remove();
-          $('#' + formId ).find('.alert').remove();
-
-          if (!status) {
-            status = 'success';
-          }
-          var $message = $('<p class="alert"></p>');
-          $message.addClass('alert-' + status);
-          $message.html(msg.replace(/\n/g, '<br>'));
-          $message.insertAfter('#' + formId + ' .alert-anchor');
-
-          if (status == 'success') {
-            setTimeout(function()
-            {
-              $message.fadeOut({
-                complete: function() {
-                  $message.remove();
-                }
-              });
-            }, 5000);
-          }
-        }
-
-        var $form = $(this);
-        var $id = $form.attr('id');
-        var $button = $('button', this);
-        $button.attr('disabled', 'disabled');
-        var jqxhr = $.post($form.attr('action'), $form.serialize(), function(data)
-          {
-            if (data.status) {
-              showMessage($id, '更新しました Updated');
-            } else {
-              showMessage($id, data.message, 'danger');
-            }
-          })
-          .fail(function() {
-            showMessage($id, 'エラーが発生しました Error', 'danger');
-          })
-          .always(function() {
-            $button.prop('disabled', false);
-        });
-        return false;
-      });
-    });
-  </script>
-=======
   <div class="col-md-9" id="admin-security-setting"></div>
->>>>>>> 1b20a871
 </div>
 {% endblock content_main %}
 
