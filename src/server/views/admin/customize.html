{% extends '../layout/admin.html' %} {% block html_title %}{{ customizeService.generateCustomTitle(t('Customize')) }} {% endblock %} {% block theme_css_block %}
{% set themeName = getConfig('crowi', 'customize:theme') %} {% if env === 'development' %}
<script src="{{ webpack_asset('styles/theme-' + themeName + '.js') }}"></script>
{% else %}
<link rel="stylesheet" id="jssDefault" {# append id for theme selector #} href="{{ webpack_asset('styles/theme-' + themeName + '.css') }}" />
{% endif %} {% endblock %} {% block html_additional_headers %} {% parent %}
<!-- CodeMirror -->
{{ cdnStyleTag('jquery-ui') }}
<style>
  .CodeMirror {
    border: 1px solid #eee;
  }
</style>
{% endblock %} {% block content_header %}
<div class="header-wrap">
  <header id="page-header">
    <h1 id="admin-title" class="title">{{ t('Customize') }}</h1>
  </header>
</div>
{% endblock %} {% block content_main %}
<div class="content-main admin-customize">
  {% set smessage = req.flash('successMessage') %} {% if smessage.length %}
  <div class="alert alert-success">
    {{ smessage }}
  </div>
  {% endif %} {% set emessage = req.flash('errorMessage') %} {% if emessage.length %}
  <div class="alert alert-danger">
    {{ emessage }}
  </div>
  {% endif %}

  <div class="row">
    <div class="col-md-3">
      {% include './widget/menu.html' with {current: 'customize'} %}
    </div>
    <div class="col-md-9">
<<<<<<< HEAD
      <!-- TODO reactify admin -->
      <!-- <div id="admin-customize"></div> -->

      <form action="/_api/admin/customize/layout" method="post" class="form-horizontal" id="customlayoutSettingForm" role="form">
      <fieldset>
        <legend>{{ t('customize_page.Layout') }}</legend>
        <div class="form-group">
          <div class="col-sm-4">
            <h4>
              <div class="radio radio-primary">
                <input type="radio" id="radioLayoutGrowi" name="settingForm[customize:layout]" value="growi" onclick="selectableTheme(event)"
                    {% if 'growi' === settingForm['customize:layout'] %}checked="checked"{% endif %}>
                <label for="radioLayoutGrowi">
                  GROWI Enhanced Layout <small class="text-success">(Recommended)</small>
                </label>
              </div>
            </h4>
            <a href="/images/admin/customize/layout-crowi-plus.gif" class="ss-container">
              <img src="/images/admin/customize/layout-crowi-plus-thumb.gif" width="240px">
            </a>
            <h4>Simple and Clear</h4>
            <ul>
              <li>Full screen layout and thin margins/paddings</li>
              <li>Show and post comments at the bottom of the page</li>
              <li>Affix Table-of-contents</li>
            </ul>
          </div>
          <div class="col-sm-4">
            <h4>
              <div class="radio radio-primary">
                <input type="radio" id="radioLayoutKibela" name="settingForm[customize:layout]" value="kibela" onclick="selectableTheme(event)"
                    {% if 'kibela' === settingForm['customize:layout'] %}checked="checked"{% endif %}>
                <label   for="radioLayoutKibela">
                  Kibela Like Layout
                </label>
              </div>
            </h4>
            <a href="/images/admin/customize/layout-kibela.gif" class="ss-container">
              <img src="/images/admin/customize/layout-kibela-thumb.gif" width="240px">
            </a>
            <h4>Easy Viewing Structure</h4>
            <ul>
              <li>Center aligned contents</li>
              <li>Show and post comments at the bottom of the page</li>
              <li>Affix Table-of-contents</li>
            </ul>
          </div>
          <div class="col-sm-4">
            <h4>
              <div class="radio radio-primary">
                <input type="radio" id="radioLayoutCrowi" name="settingForm[customize:layout]" value="crowi" onclick="selectableTheme(event)"
                    {% if 'crowi' === settingForm['customize:layout'] %}checked="checked"{% endif %}>
                <label for="radioLayoutCrowi">
                  Crowi Classic Layout
                </label>
              </div>
            </h4>
            <a href="/images/admin/customize/layout-classic.gif" class="ss-container">
              <img src="/images/admin/customize/layout-classic-thumb.gif" width="240px">
            </a>
            <h4>Separated Functions</h4>
            <ul>
              <li>Collapsible Sidebar</li>
              <li>Show and post comments in Sidebar</li>
              <li>Collapsible Table-of-contents</li>
            </ul>
          </div>
        </div>
        <h2>{{ t('customize_page.Theme') }}</h2>
        {% if env === 'development' %}
          <div class="alert alert-warning">
            <strong>DEBUG MESSAGE:</strong> development build では、リアルタイムプレビューが無効になります
          </div>
        {% endif %}
        <div id="themeOptions" {% if 'kibela' == settingForm['customize:layout'] %}class="disabled"{% endif %}>
          {# Light Themes #}
          <div class="d-flex">
            {% include 'widget/theme-colorbox.html' with { name: 'default',  bg: '#ffffff', topbar: '#334455', theme: '#112744'} %}
            {% include 'widget/theme-colorbox.html' with { name: 'nature',   bg: '#f9fff3', topbar: '#118050', theme: '#460039'} %}
            {% include 'widget/theme-colorbox.html' with { name: 'mono-blue',   bg: '#F7FBFD', topbar: '#00587A', theme: '#00587A'} %}
            {% include 'widget/theme-colorbox.html' with { name: 'wood',   bg: '#fffefb', topbar: '#aaa45f', theme: '#dddebf'} %}
            {% include 'widget/theme-colorbox.html' with { name: 'island',   bg: '#8ecac0', topbar: '#0c2a44', theme: '#cef2ef'} %}
            {% include 'widget/theme-colorbox.html' with { name: 'christmas',   bg: '#fffefb', topbar: '#b3000c', theme: '#017e20'} %}
            {% include 'widget/theme-colorbox.html' with { name: 'antarctic',   bg: '#ffffff', topbar: '#000080', theme: '#99cccc'} %}
          </div>
          {# Dark Themes #}
          <div class="d-flex mt-3">
            {% include 'widget/theme-colorbox.html' with { name: 'default-dark', bg: '#212731', topbar: '#151515', theme: '#f75b36'} %}
            {% include 'widget/theme-colorbox.html' with { name: 'future', bg: '#16282D', topbar: '#011414', theme: '#04B4AE'} %}
            {% include 'widget/theme-colorbox.html' with { name: 'blue-night', bg: '#061F2F', topbar: '#27343B', theme: '#0090C8'} %}
            {% include 'widget/theme-colorbox.html' with { name: 'halloween',   bg: '#030003', topbar: '#cc5d1f', theme: '#e9af2b'} %}
          </div>
        </div>
        <div class="form-group">
          <div class="col-xs-offset-5 col-xs-6">
            <input type="hidden" id="hiddenInputTheme" name="settingForm[customize:theme]" value="{{ settingForm['customize:theme'] }}">
            <input type="hidden" name="_csrf" value="{{ csrf() }}">
            <button type="submit"  class="btn btn-primary">{{ t('Update') }}</button>
          </div>
        </div>

      </fieldset>
      </form>

      <form action="/_api/admin/customize/behavior" method="post" class="form-horizontal" id="custombehaviorSettingForm" role="form">
        <fieldset>
          <legend>{{ t('customize_page.Behavior') }}</legend>

          {% set isBehaviorGrowi = 'growi' === settingForm['customize:behavior'] || 'crowi-plus' === settingForm['customize:behavior'] %}
          <div class="form-group">
            <div class="col-xs-6">
              <h4>
                <div class="radio radio-primary">
                  <input type="radio" id="radioBehaviorGrowi" name="settingForm[customize:behavior]" value="growi"
                      {% if isBehaviorGrowi %}checked="checked"{% endif %}>
                  <label for="radioBehaviorGrowi">
                    GROWI Simplified Behavior <small class="text-success">(Recommended)</small>
                  </label>
              </div>
              </h4>
              <ul>
                <li>Both of <code>/page</code> and <code>/page/</code> shows the same page</li>
                <li><code>/nonexistent_page</code> shows editing form</li>
                <li>All pages shows the list of sub pages <b>if using GROWI Enhanced Layout</b></li>
              </ul>
            </div>
            <div class="col-xs-6">
              <h4>
                <div class="radio radio-primary">
                  <input type="radio" id="radioBehaviorCrowi" name="settingForm[customize:behavior]" value="crowi"
                      {% if !isBehaviorGrowi %}checked="checked"{% endif %}>
                  <label for="radioBehaviorCrowi">
                    Crowi Classic Behavior
                  </label>
                </div>
              </h4>
              <ul>
                <li><code>/page</code> shows the page</li>
                <li><code>/page/</code> shows the list of sub pages</li>
                <ul>
                  <li>If portal is applied to <code>/page/</code> , the portal and the list of sub pages are shown</li>
                </ul>
                <li><code>/nonexistent_page</code> shows editing form</li>
                <li><code>/nonexistent_page/</code> the list of sub pages</li>
              </ul>
            </div>
          </div>

          <div class="form-group">
            <div class="col-xs-offset-5 col-xs-6">
              <input type="hidden" name="_csrf" value="{{ csrf() }}">
              <button type="submit" class="btn btn-primary">{{ t('Update') }}</button>
            </div>
          </div>

        </fieldset>
      </form>

      <form action="/_api/admin/customize/features" method="post" class="form-horizontal" id="customfeaturesSettingForm" role="form">
        <fieldset>
        <legend>{{ t('customize_page.Function') }}</legend>
          <p class="well">{{ t("customize_page.function_choose") }}</p>

          <div class="form-group">
            <label for="settingForm[customize:isEnabledTimeline]" class="col-xs-3 control-label">{{ t('customize_page.Timeline function') }}</label>
            <div class="col-xs-9">
              <div class="btn-group btn-toggle" data-toggle="buttons">
                <label class="btn btn-default btn-rounded btn-outline {% if settingForm['customize:isEnabledTimeline'] %}active{% endif %}" data-active-class="primary">
                  <input name="settingForm[customize:isEnabledTimeline]" value="true" type="radio"
                      {% if true === settingForm['customize:isEnabledTimeline'] %}checked{% endif %}> ON
                </label>
                <label class="btn btn-default btn-rounded btn-outline {% if !settingForm['customize:isEnabledTimeline'] %}active{% endif %}" data-active-class="default">
                  <input name="settingForm[customize:isEnabledTimeline]" value="false" type="radio"
                      {% if !settingForm['customize:isEnabledTimeline'] %}checked{% endif %}> OFF
                </label>
              </div>

              <p class="help-block">
                {{ t("customize_page.subpage_display") }}
              </p>
              <p class="help-block">
                {{ t("customize_page.performance_decrease") }}<br>
                {{ t("customize_page.list_page_display") }}
              </p>
            </div>
          </div>

          <div class="form-group">
            <label for="settingForm[customize:isSavedStatesOfTabChanges]" class="col-xs-3 control-label">{{ t("customize_page.tab_switch") }}</label>
            <div class="col-xs-9">
              <div class="btn-group btn-toggle" data-toggle="buttons">
                <label class="btn btn-default btn-rounded btn-outline {% if settingForm['customize:isSavedStatesOfTabChanges'] %}active{% endif %}" data-active-class="primary">
                  <input name="settingForm[customize:isSavedStatesOfTabChanges]" value="true" type="radio"
                      {% if true === settingForm['customize:isSavedStatesOfTabChanges'] %}checked{% endif %}> ON
                </label>
                <label class="btn btn-default btn-rounded btn-outline {% if !settingForm['customize:isSavedStatesOfTabChanges'] %}active{% endif %}" data-active-class="default">
                  <input name="settingForm[customize:isSavedStatesOfTabChanges]" value="false" type="radio"
                      {% if !settingForm['customize:isSavedStatesOfTabChanges'] %}checked{% endif %}> OFF
                </label>
              </div>

              <p class="help-block">
                {{ t("customize_page.save_edit") }}<br>
                {{ t("customize_page.by_invalidating") }}
              </p>
            </div>
          </div>

          <div class="form-group">
            <label for="settingForm[customize:isEnabledAttachTitleHeader]" class="col-xs-3 control-label">{{ t("customize_page.attach_title_header") }}</label>
            <div class="col-xs-9">
              <div class="btn-group btn-toggle" data-toggle="buttons">
                <label class="btn btn-default btn-rounded btn-outline {% if settingForm['customize:isEnabledAttachTitleHeader'] %}active{% endif %}" data-active-class="primary">
                  <input name="settingForm[customize:isEnabledAttachTitleHeader]" value="true" type="radio" {% if true===settingForm['customize:isEnabledAttachTitleHeader'] %}checked{% endif %}> ON
                </label>
                <label class="btn btn-default btn-rounded btn-outline {% if !settingForm['customize:isEnabledAttachTitleHeader'] %}active{% endif %}" data-active-class="default">
                  <input name="settingForm[customize:isEnabledAttachTitleHeader]" value="false" type="radio" {% if !settingForm['customize:isEnabledAttachTitleHeader'] %}checked{% endif %}> OFF
                </label>
              </div>

              <p class="help-block">
                {{ t("customize_page.attach_title_header_desc") }}
              </p>
            </div>
          </div>

          <div class="form-group">
            <label for="settingForm[customize:showRecentCreatedNumber]" class="col-xs-3 control-label">{{ t("customize_page.recent_created__n_draft_num_desc") }}</label>
            <div class="col-xs-5">
              <select class="form-control selectpicker" name="settingForm[customize:showRecentCreatedNumber]" value="{{ settingForm['customize:showRecentCreatedNumber'] }}">
                <option value="10" {% if 10 == settingForm['customize:showRecentCreatedNumber'] %}selected{% endif %}>10</option>
                <option value="30" {% if 30 == settingForm['customize:showRecentCreatedNumber'] %}selected{% endif %}>30</option>
                <option value="50" {% if 50 == settingForm['customize:showRecentCreatedNumber'] %}selected{% endif %}>50</option>
              </select>

              <p class="help-block">
                {{ t("customize_page.recently_created_n_draft_num_desc") }}
              </p>
            </div>
          </div>

          <div class="form-group">
            <div class="col-xs-offset-3 col-xs-6">
              <input type="hidden" name="_csrf" value="{{ csrf() }}">
              <button type="submit" class="btn btn-primary">{{ t('Update') }}</button>
            </div>
          </div>

        </fieldset>
      </form>

      <form action="/_api/admin/customize/highlightJsStyle" method="post" class="form-horizontal" id="customhighlightJsStyleSettingForm" role="form">
        <fieldset>
          <legend>{{ t('customize_page.Code Highlight') }}</legend>
          <div class="form-group">
            <label for="settingForm[customize:highlightJsStyle]" class="col-xs-3 control-label">{{ t('customize_page.Theme') }}</label>
            <div class="col-xs-9">
              <select class="form-control selectpicker" name="settingForm[customize:highlightJsStyle]" onChange="selectHighlightJsStyle(event)" {% if noCdn() %}disabled{% endif %}>
                {% for key in Object.keys(highlightJsCssSelectorOptions) %}
                  <option value={{key}} {% if key == getConfig('crowi', 'customize:highlightJsStyle') %} selected {% endif %}>{{highlightJsCssSelectorOptions[key].name}}</option>
                {% endfor %}
              </select>
              <p class="help-block text-warning">{{ t('customize_page.nocdn_desc') }}</p>
            </div>
          </div>

          <div class="form-group">
            <label for="settingForm[customize:highlightJsStyleBorder]" class="col-xs-3 control-label">Border</label>
            <div class="col-xs-9">
              <div class="btn-group btn-toggle" data-toggle="buttons">
                <label class="btn btn-default btn-rounded btn-outline {% if settingForm['customize:highlightJsStyleBorder'] %}active{% endif %}" data-active-class="primary" onclick="selectBorderOn()">
                  <input name="settingForm[customize:highlightJsStyleBorder]" value="true" type="radio"
                      {% if true === settingForm['customize:highlightJsStyleBorder'] %}checked{% endif %}> ON
                </label>
                <label class="btn btn-default btn-rounded btn-outline {% if !settingForm['customize:highlightJsStyleBorder'] %}active{% endif %}" data-active-class="default" onclick="selectBorderOff()">
                  <input name="settingForm[customize:highlightJsStyleBorder]" value="false" type="radio"
                      {% if !settingForm['customize:highlightJsStyleBorder'] %}checked{% endif %}> OFF
                </label>
              </div>
            </div>
          </div>

          <div id="highlightJsCssContainer">
            {{ cdnHighlightJsStyleTag(getConfig('crowi', 'customize:highlightJsStyle')) }}
          </div>

          <p class="help-block">
            Examples:
            <div class="wiki">
              <pre class="hljs {% if !settingForm['customize:highlightJsStyleBorder'] %}hljs-no-border{% endif %}"><code class="highlightjs-demo">function $initHighlight(block, cls) {
  try {
    if (cls.search(/\bno\-highlight\b/) != -1)
      return process(block, true, 0x0F) +
              ` class="${cls}"`;
  } catch (e) {
    /* handle exception */
  }
  for (var i = 0 / 2; i < classes.length; i++) {
    if (checkCondition(classes[i]) === undefined)
      console.log('undefined');
  }
}

export  $initHighlight;</code></pre>
            </div>
          </p>

          <div class="form-group">
            <div class="col-xs-offset-5 col-xs-6">
              <input type="hidden" name="_csrf" value="{{ csrf() }}">
              <button type="submit" class="btn btn-primary">{{ t('Update') }}</button>
            </div>
          </div>

        </fieldset>
      </form>

      <form action="/_api/admin/customize/title" method="post" class="form-horizontal" id="customtitleSettingForm" role="form">
        <fieldset>
          <legend>{{ t('customize_page.custom_title') }}</legend>

          <p class="well">
            {{ t('customize_page.custom_title_detail', '&lt;title&gt;', '&#123;&#123;sitename&#125;&#125;', '&#123;&#123;page&#125;&#125;') }}
          </p>

          <p class="help-block">
            Default Value: <code>&#123;&#123;page&#125;&#125; - &#123;&#123;sitename&#125;&#125;</code>
            <br>
            Default Output: <pre><code class="xml">&lt;title&gt;/Sandbox - {{ appTitle }}&lt;&#047;title&gt;</code></pre>
          </p>

          <div class="form-group">
            <div class="col-xs-12">
              <input class="form-control" name="settingForm[customize:title]" value="{{ settingForm['customize:title'] | default('') }}"></input>
            </div>
          </div>

          <div class="form-group">
            <div class="col-xs-offset-5 col-xs-6">
              <input type="hidden" name="_csrf" value="{{ csrf() }}">
              <button type="submit" class="btn btn-primary">更新</button>
            </div>
          </div>

        </fieldset>
      </form>

      <form action="/_api/admin/customize/header" method="post" class="form-horizontal" id="customheaderSettingForm" role="form">
      <fieldset>
        <legend>{{ t('customize_page.custom_header') }}</legend>

        <p class="well">
          {{ t('customize_page.custom_header_detail', '&lt;header&gt;', '&lt;script&gt;') }}
        </p>

        <p class="help-block">
          {{ t('Example') }}:
          <pre class="hljs"><code>&lt;script src="https://cdn.jsdelivr.net/gh/highlightjs/cdn-release@9.13.0/build/languages/yaml.min.js" defer&gt;&lt;/script&gt;</code></pre>
        </p>

        <div class="form-group">
          <div class="col-xs-12">
            <div id="custom-header-editor"></div>
            <input type="hidden" id="inputCustomHeader" name="settingForm[customize:header]" value="{{ settingForm['customize:header'] | default('') }}">
          </div>
          <div class="col-xs-12">
            <p class="help-block text-right">
              <i class="fa fa-fw fa-keyboard-o" aria-hidden="true"></i>
              {{ t("customize_page.ctrl_space") }}
            </p>
          </div>
        </div>

        <div class="form-group">
          <div class="col-xs-offset-5 col-xs-6">
            <input type="hidden" name="_csrf" value="{{ csrf() }}">
            <button type="submit" class="btn btn-primary">{{ t('Update') }}</button>
          </div>
        </div>

      </fieldset>
      </form>

      <form action="/_api/admin/customize/css" method="post" class="form-horizontal" id="customcssSettingForm" role="form">
      <fieldset>
        <legend>{{ t('customize_page.Custom CSS') }}</legend>

        <p class="well">
          {{ t("customize_page.write_CSS") }}<br>
          {{ t("customize_page.reflect_change") }}
        </p>

        <div class="form-group">
          <div class="col-xs-12">
            <div id="custom-css-editor"></div>
            <input type="hidden" id="inputCustomCss" name="settingForm[customize:css]" value="{{ settingForm['customize:css'] | default('') }}">
          </div>
          <div class="col-xs-12">
            <p class="help-block text-right">
              <i class="fa fa-fw fa-keyboard-o" aria-hidden="true"></i>
              {{ t("customize_page.ctrl_space") }}
            </p>
          </div>
        </div>

        <div class="form-group">
          <div class="col-xs-offset-5 col-xs-6">
            <input type="hidden" name="_csrf" value="{{ csrf() }}">
            <button type="submit" class="btn btn-primary">{{ t('Update') }}</button>
          </div>
        </div>

      </fieldset>
      </form>


      <form action="/_api/admin/customize/script" method="post" class="form-horizontal" id="customscriptSettingForm" role="form">
      <fieldset>
        <legend>{{ t('customize_page.Custom script') }}</legend>

        <p class="well">
          {{ t("customize_page.write_java") }}<br>
          {{ t("customize_page.reflect_change") }}
        </p>

        <p class="help-block">
          Placeholders:<br>
          (Available after <code>load</code> event)
          <dl class="dl-horizontal">
            <dt><code>$</code></dt>
            <dd>jQuery instance</dd>
            <dt><code>appContainer</code></dt>
            <dd>GROWI App <a href="https://github.com/jamiebuilds/unstated">Unstated Container</a></dd>
            <dt><code>growiRenderer</code></dt>
            <dd>GROWI Renderer origin instance</dd>
            <dt><code>growiPlugin</code></dt>
            <dd>GROWI Plugin Manager instance</dd>
            <dt><code>Crowi</code></dt>
            <dd>Crowi legacy instance (jQuery based)</dd>
          </dl>
        </p>
        <p class="help-block">
          Examples:
<pre class="hljs"><code>console.log($('body'));

window.addEventListener('load', (event) => {
  console.log('config: ', appContainer.config);
});</code></pre>
        </p>

        <div class="form-group">
          <div class="col-xs-12">
            <div id="custom-script-editor"></div>
            <input type="hidden" id="inputCustomScript" name="settingForm[customize:script]" value="{{ settingForm['customize:script'] | default('') }}">
          </div>
          <div class="col-xs-12">
            <p class="help-block text-right">
              <i class="fa fa-fw fa-keyboard-o" aria-hidden="true"></i>
              {{ t("customize_page.ctrl_space") }}
            </p>
          </div>
        </div>

        <div class="form-group">
          <div class="col-xs-offset-5 col-xs-6">
            <input type="hidden" name="_csrf" value="{{ csrf() }}">
            <button type="submit" class="btn btn-primary">{{ t('Update') }}</button>
          </div>
        </div>

      </fieldset>
      </form>

=======
      <div id="admin-customize"></div>
>>>>>>> 43455eea
    </div>
  </div>
  {% endblock content_main %} {% block content_footer %} {% endblock content_footer %}
</div><|MERGE_RESOLUTION|>--- conflicted
+++ resolved
@@ -34,483 +34,7 @@
       {% include './widget/menu.html' with {current: 'customize'} %}
     </div>
     <div class="col-md-9">
-<<<<<<< HEAD
-      <!-- TODO reactify admin -->
-      <!-- <div id="admin-customize"></div> -->
-
-      <form action="/_api/admin/customize/layout" method="post" class="form-horizontal" id="customlayoutSettingForm" role="form">
-      <fieldset>
-        <legend>{{ t('customize_page.Layout') }}</legend>
-        <div class="form-group">
-          <div class="col-sm-4">
-            <h4>
-              <div class="radio radio-primary">
-                <input type="radio" id="radioLayoutGrowi" name="settingForm[customize:layout]" value="growi" onclick="selectableTheme(event)"
-                    {% if 'growi' === settingForm['customize:layout'] %}checked="checked"{% endif %}>
-                <label for="radioLayoutGrowi">
-                  GROWI Enhanced Layout <small class="text-success">(Recommended)</small>
-                </label>
-              </div>
-            </h4>
-            <a href="/images/admin/customize/layout-crowi-plus.gif" class="ss-container">
-              <img src="/images/admin/customize/layout-crowi-plus-thumb.gif" width="240px">
-            </a>
-            <h4>Simple and Clear</h4>
-            <ul>
-              <li>Full screen layout and thin margins/paddings</li>
-              <li>Show and post comments at the bottom of the page</li>
-              <li>Affix Table-of-contents</li>
-            </ul>
-          </div>
-          <div class="col-sm-4">
-            <h4>
-              <div class="radio radio-primary">
-                <input type="radio" id="radioLayoutKibela" name="settingForm[customize:layout]" value="kibela" onclick="selectableTheme(event)"
-                    {% if 'kibela' === settingForm['customize:layout'] %}checked="checked"{% endif %}>
-                <label   for="radioLayoutKibela">
-                  Kibela Like Layout
-                </label>
-              </div>
-            </h4>
-            <a href="/images/admin/customize/layout-kibela.gif" class="ss-container">
-              <img src="/images/admin/customize/layout-kibela-thumb.gif" width="240px">
-            </a>
-            <h4>Easy Viewing Structure</h4>
-            <ul>
-              <li>Center aligned contents</li>
-              <li>Show and post comments at the bottom of the page</li>
-              <li>Affix Table-of-contents</li>
-            </ul>
-          </div>
-          <div class="col-sm-4">
-            <h4>
-              <div class="radio radio-primary">
-                <input type="radio" id="radioLayoutCrowi" name="settingForm[customize:layout]" value="crowi" onclick="selectableTheme(event)"
-                    {% if 'crowi' === settingForm['customize:layout'] %}checked="checked"{% endif %}>
-                <label for="radioLayoutCrowi">
-                  Crowi Classic Layout
-                </label>
-              </div>
-            </h4>
-            <a href="/images/admin/customize/layout-classic.gif" class="ss-container">
-              <img src="/images/admin/customize/layout-classic-thumb.gif" width="240px">
-            </a>
-            <h4>Separated Functions</h4>
-            <ul>
-              <li>Collapsible Sidebar</li>
-              <li>Show and post comments in Sidebar</li>
-              <li>Collapsible Table-of-contents</li>
-            </ul>
-          </div>
-        </div>
-        <h2>{{ t('customize_page.Theme') }}</h2>
-        {% if env === 'development' %}
-          <div class="alert alert-warning">
-            <strong>DEBUG MESSAGE:</strong> development build では、リアルタイムプレビューが無効になります
-          </div>
-        {% endif %}
-        <div id="themeOptions" {% if 'kibela' == settingForm['customize:layout'] %}class="disabled"{% endif %}>
-          {# Light Themes #}
-          <div class="d-flex">
-            {% include 'widget/theme-colorbox.html' with { name: 'default',  bg: '#ffffff', topbar: '#334455', theme: '#112744'} %}
-            {% include 'widget/theme-colorbox.html' with { name: 'nature',   bg: '#f9fff3', topbar: '#118050', theme: '#460039'} %}
-            {% include 'widget/theme-colorbox.html' with { name: 'mono-blue',   bg: '#F7FBFD', topbar: '#00587A', theme: '#00587A'} %}
-            {% include 'widget/theme-colorbox.html' with { name: 'wood',   bg: '#fffefb', topbar: '#aaa45f', theme: '#dddebf'} %}
-            {% include 'widget/theme-colorbox.html' with { name: 'island',   bg: '#8ecac0', topbar: '#0c2a44', theme: '#cef2ef'} %}
-            {% include 'widget/theme-colorbox.html' with { name: 'christmas',   bg: '#fffefb', topbar: '#b3000c', theme: '#017e20'} %}
-            {% include 'widget/theme-colorbox.html' with { name: 'antarctic',   bg: '#ffffff', topbar: '#000080', theme: '#99cccc'} %}
-          </div>
-          {# Dark Themes #}
-          <div class="d-flex mt-3">
-            {% include 'widget/theme-colorbox.html' with { name: 'default-dark', bg: '#212731', topbar: '#151515', theme: '#f75b36'} %}
-            {% include 'widget/theme-colorbox.html' with { name: 'future', bg: '#16282D', topbar: '#011414', theme: '#04B4AE'} %}
-            {% include 'widget/theme-colorbox.html' with { name: 'blue-night', bg: '#061F2F', topbar: '#27343B', theme: '#0090C8'} %}
-            {% include 'widget/theme-colorbox.html' with { name: 'halloween',   bg: '#030003', topbar: '#cc5d1f', theme: '#e9af2b'} %}
-          </div>
-        </div>
-        <div class="form-group">
-          <div class="col-xs-offset-5 col-xs-6">
-            <input type="hidden" id="hiddenInputTheme" name="settingForm[customize:theme]" value="{{ settingForm['customize:theme'] }}">
-            <input type="hidden" name="_csrf" value="{{ csrf() }}">
-            <button type="submit"  class="btn btn-primary">{{ t('Update') }}</button>
-          </div>
-        </div>
-
-      </fieldset>
-      </form>
-
-      <form action="/_api/admin/customize/behavior" method="post" class="form-horizontal" id="custombehaviorSettingForm" role="form">
-        <fieldset>
-          <legend>{{ t('customize_page.Behavior') }}</legend>
-
-          {% set isBehaviorGrowi = 'growi' === settingForm['customize:behavior'] || 'crowi-plus' === settingForm['customize:behavior'] %}
-          <div class="form-group">
-            <div class="col-xs-6">
-              <h4>
-                <div class="radio radio-primary">
-                  <input type="radio" id="radioBehaviorGrowi" name="settingForm[customize:behavior]" value="growi"
-                      {% if isBehaviorGrowi %}checked="checked"{% endif %}>
-                  <label for="radioBehaviorGrowi">
-                    GROWI Simplified Behavior <small class="text-success">(Recommended)</small>
-                  </label>
-              </div>
-              </h4>
-              <ul>
-                <li>Both of <code>/page</code> and <code>/page/</code> shows the same page</li>
-                <li><code>/nonexistent_page</code> shows editing form</li>
-                <li>All pages shows the list of sub pages <b>if using GROWI Enhanced Layout</b></li>
-              </ul>
-            </div>
-            <div class="col-xs-6">
-              <h4>
-                <div class="radio radio-primary">
-                  <input type="radio" id="radioBehaviorCrowi" name="settingForm[customize:behavior]" value="crowi"
-                      {% if !isBehaviorGrowi %}checked="checked"{% endif %}>
-                  <label for="radioBehaviorCrowi">
-                    Crowi Classic Behavior
-                  </label>
-                </div>
-              </h4>
-              <ul>
-                <li><code>/page</code> shows the page</li>
-                <li><code>/page/</code> shows the list of sub pages</li>
-                <ul>
-                  <li>If portal is applied to <code>/page/</code> , the portal and the list of sub pages are shown</li>
-                </ul>
-                <li><code>/nonexistent_page</code> shows editing form</li>
-                <li><code>/nonexistent_page/</code> the list of sub pages</li>
-              </ul>
-            </div>
-          </div>
-
-          <div class="form-group">
-            <div class="col-xs-offset-5 col-xs-6">
-              <input type="hidden" name="_csrf" value="{{ csrf() }}">
-              <button type="submit" class="btn btn-primary">{{ t('Update') }}</button>
-            </div>
-          </div>
-
-        </fieldset>
-      </form>
-
-      <form action="/_api/admin/customize/features" method="post" class="form-horizontal" id="customfeaturesSettingForm" role="form">
-        <fieldset>
-        <legend>{{ t('customize_page.Function') }}</legend>
-          <p class="well">{{ t("customize_page.function_choose") }}</p>
-
-          <div class="form-group">
-            <label for="settingForm[customize:isEnabledTimeline]" class="col-xs-3 control-label">{{ t('customize_page.Timeline function') }}</label>
-            <div class="col-xs-9">
-              <div class="btn-group btn-toggle" data-toggle="buttons">
-                <label class="btn btn-default btn-rounded btn-outline {% if settingForm['customize:isEnabledTimeline'] %}active{% endif %}" data-active-class="primary">
-                  <input name="settingForm[customize:isEnabledTimeline]" value="true" type="radio"
-                      {% if true === settingForm['customize:isEnabledTimeline'] %}checked{% endif %}> ON
-                </label>
-                <label class="btn btn-default btn-rounded btn-outline {% if !settingForm['customize:isEnabledTimeline'] %}active{% endif %}" data-active-class="default">
-                  <input name="settingForm[customize:isEnabledTimeline]" value="false" type="radio"
-                      {% if !settingForm['customize:isEnabledTimeline'] %}checked{% endif %}> OFF
-                </label>
-              </div>
-
-              <p class="help-block">
-                {{ t("customize_page.subpage_display") }}
-              </p>
-              <p class="help-block">
-                {{ t("customize_page.performance_decrease") }}<br>
-                {{ t("customize_page.list_page_display") }}
-              </p>
-            </div>
-          </div>
-
-          <div class="form-group">
-            <label for="settingForm[customize:isSavedStatesOfTabChanges]" class="col-xs-3 control-label">{{ t("customize_page.tab_switch") }}</label>
-            <div class="col-xs-9">
-              <div class="btn-group btn-toggle" data-toggle="buttons">
-                <label class="btn btn-default btn-rounded btn-outline {% if settingForm['customize:isSavedStatesOfTabChanges'] %}active{% endif %}" data-active-class="primary">
-                  <input name="settingForm[customize:isSavedStatesOfTabChanges]" value="true" type="radio"
-                      {% if true === settingForm['customize:isSavedStatesOfTabChanges'] %}checked{% endif %}> ON
-                </label>
-                <label class="btn btn-default btn-rounded btn-outline {% if !settingForm['customize:isSavedStatesOfTabChanges'] %}active{% endif %}" data-active-class="default">
-                  <input name="settingForm[customize:isSavedStatesOfTabChanges]" value="false" type="radio"
-                      {% if !settingForm['customize:isSavedStatesOfTabChanges'] %}checked{% endif %}> OFF
-                </label>
-              </div>
-
-              <p class="help-block">
-                {{ t("customize_page.save_edit") }}<br>
-                {{ t("customize_page.by_invalidating") }}
-              </p>
-            </div>
-          </div>
-
-          <div class="form-group">
-            <label for="settingForm[customize:isEnabledAttachTitleHeader]" class="col-xs-3 control-label">{{ t("customize_page.attach_title_header") }}</label>
-            <div class="col-xs-9">
-              <div class="btn-group btn-toggle" data-toggle="buttons">
-                <label class="btn btn-default btn-rounded btn-outline {% if settingForm['customize:isEnabledAttachTitleHeader'] %}active{% endif %}" data-active-class="primary">
-                  <input name="settingForm[customize:isEnabledAttachTitleHeader]" value="true" type="radio" {% if true===settingForm['customize:isEnabledAttachTitleHeader'] %}checked{% endif %}> ON
-                </label>
-                <label class="btn btn-default btn-rounded btn-outline {% if !settingForm['customize:isEnabledAttachTitleHeader'] %}active{% endif %}" data-active-class="default">
-                  <input name="settingForm[customize:isEnabledAttachTitleHeader]" value="false" type="radio" {% if !settingForm['customize:isEnabledAttachTitleHeader'] %}checked{% endif %}> OFF
-                </label>
-              </div>
-
-              <p class="help-block">
-                {{ t("customize_page.attach_title_header_desc") }}
-              </p>
-            </div>
-          </div>
-
-          <div class="form-group">
-            <label for="settingForm[customize:showRecentCreatedNumber]" class="col-xs-3 control-label">{{ t("customize_page.recent_created__n_draft_num_desc") }}</label>
-            <div class="col-xs-5">
-              <select class="form-control selectpicker" name="settingForm[customize:showRecentCreatedNumber]" value="{{ settingForm['customize:showRecentCreatedNumber'] }}">
-                <option value="10" {% if 10 == settingForm['customize:showRecentCreatedNumber'] %}selected{% endif %}>10</option>
-                <option value="30" {% if 30 == settingForm['customize:showRecentCreatedNumber'] %}selected{% endif %}>30</option>
-                <option value="50" {% if 50 == settingForm['customize:showRecentCreatedNumber'] %}selected{% endif %}>50</option>
-              </select>
-
-              <p class="help-block">
-                {{ t("customize_page.recently_created_n_draft_num_desc") }}
-              </p>
-            </div>
-          </div>
-
-          <div class="form-group">
-            <div class="col-xs-offset-3 col-xs-6">
-              <input type="hidden" name="_csrf" value="{{ csrf() }}">
-              <button type="submit" class="btn btn-primary">{{ t('Update') }}</button>
-            </div>
-          </div>
-
-        </fieldset>
-      </form>
-
-      <form action="/_api/admin/customize/highlightJsStyle" method="post" class="form-horizontal" id="customhighlightJsStyleSettingForm" role="form">
-        <fieldset>
-          <legend>{{ t('customize_page.Code Highlight') }}</legend>
-          <div class="form-group">
-            <label for="settingForm[customize:highlightJsStyle]" class="col-xs-3 control-label">{{ t('customize_page.Theme') }}</label>
-            <div class="col-xs-9">
-              <select class="form-control selectpicker" name="settingForm[customize:highlightJsStyle]" onChange="selectHighlightJsStyle(event)" {% if noCdn() %}disabled{% endif %}>
-                {% for key in Object.keys(highlightJsCssSelectorOptions) %}
-                  <option value={{key}} {% if key == getConfig('crowi', 'customize:highlightJsStyle') %} selected {% endif %}>{{highlightJsCssSelectorOptions[key].name}}</option>
-                {% endfor %}
-              </select>
-              <p class="help-block text-warning">{{ t('customize_page.nocdn_desc') }}</p>
-            </div>
-          </div>
-
-          <div class="form-group">
-            <label for="settingForm[customize:highlightJsStyleBorder]" class="col-xs-3 control-label">Border</label>
-            <div class="col-xs-9">
-              <div class="btn-group btn-toggle" data-toggle="buttons">
-                <label class="btn btn-default btn-rounded btn-outline {% if settingForm['customize:highlightJsStyleBorder'] %}active{% endif %}" data-active-class="primary" onclick="selectBorderOn()">
-                  <input name="settingForm[customize:highlightJsStyleBorder]" value="true" type="radio"
-                      {% if true === settingForm['customize:highlightJsStyleBorder'] %}checked{% endif %}> ON
-                </label>
-                <label class="btn btn-default btn-rounded btn-outline {% if !settingForm['customize:highlightJsStyleBorder'] %}active{% endif %}" data-active-class="default" onclick="selectBorderOff()">
-                  <input name="settingForm[customize:highlightJsStyleBorder]" value="false" type="radio"
-                      {% if !settingForm['customize:highlightJsStyleBorder'] %}checked{% endif %}> OFF
-                </label>
-              </div>
-            </div>
-          </div>
-
-          <div id="highlightJsCssContainer">
-            {{ cdnHighlightJsStyleTag(getConfig('crowi', 'customize:highlightJsStyle')) }}
-          </div>
-
-          <p class="help-block">
-            Examples:
-            <div class="wiki">
-              <pre class="hljs {% if !settingForm['customize:highlightJsStyleBorder'] %}hljs-no-border{% endif %}"><code class="highlightjs-demo">function $initHighlight(block, cls) {
-  try {
-    if (cls.search(/\bno\-highlight\b/) != -1)
-      return process(block, true, 0x0F) +
-              ` class="${cls}"`;
-  } catch (e) {
-    /* handle exception */
-  }
-  for (var i = 0 / 2; i < classes.length; i++) {
-    if (checkCondition(classes[i]) === undefined)
-      console.log('undefined');
-  }
-}
-
-export  $initHighlight;</code></pre>
-            </div>
-          </p>
-
-          <div class="form-group">
-            <div class="col-xs-offset-5 col-xs-6">
-              <input type="hidden" name="_csrf" value="{{ csrf() }}">
-              <button type="submit" class="btn btn-primary">{{ t('Update') }}</button>
-            </div>
-          </div>
-
-        </fieldset>
-      </form>
-
-      <form action="/_api/admin/customize/title" method="post" class="form-horizontal" id="customtitleSettingForm" role="form">
-        <fieldset>
-          <legend>{{ t('customize_page.custom_title') }}</legend>
-
-          <p class="well">
-            {{ t('customize_page.custom_title_detail', '&lt;title&gt;', '&#123;&#123;sitename&#125;&#125;', '&#123;&#123;page&#125;&#125;') }}
-          </p>
-
-          <p class="help-block">
-            Default Value: <code>&#123;&#123;page&#125;&#125; - &#123;&#123;sitename&#125;&#125;</code>
-            <br>
-            Default Output: <pre><code class="xml">&lt;title&gt;/Sandbox - {{ appTitle }}&lt;&#047;title&gt;</code></pre>
-          </p>
-
-          <div class="form-group">
-            <div class="col-xs-12">
-              <input class="form-control" name="settingForm[customize:title]" value="{{ settingForm['customize:title'] | default('') }}"></input>
-            </div>
-          </div>
-
-          <div class="form-group">
-            <div class="col-xs-offset-5 col-xs-6">
-              <input type="hidden" name="_csrf" value="{{ csrf() }}">
-              <button type="submit" class="btn btn-primary">更新</button>
-            </div>
-          </div>
-
-        </fieldset>
-      </form>
-
-      <form action="/_api/admin/customize/header" method="post" class="form-horizontal" id="customheaderSettingForm" role="form">
-      <fieldset>
-        <legend>{{ t('customize_page.custom_header') }}</legend>
-
-        <p class="well">
-          {{ t('customize_page.custom_header_detail', '&lt;header&gt;', '&lt;script&gt;') }}
-        </p>
-
-        <p class="help-block">
-          {{ t('Example') }}:
-          <pre class="hljs"><code>&lt;script src="https://cdn.jsdelivr.net/gh/highlightjs/cdn-release@9.13.0/build/languages/yaml.min.js" defer&gt;&lt;/script&gt;</code></pre>
-        </p>
-
-        <div class="form-group">
-          <div class="col-xs-12">
-            <div id="custom-header-editor"></div>
-            <input type="hidden" id="inputCustomHeader" name="settingForm[customize:header]" value="{{ settingForm['customize:header'] | default('') }}">
-          </div>
-          <div class="col-xs-12">
-            <p class="help-block text-right">
-              <i class="fa fa-fw fa-keyboard-o" aria-hidden="true"></i>
-              {{ t("customize_page.ctrl_space") }}
-            </p>
-          </div>
-        </div>
-
-        <div class="form-group">
-          <div class="col-xs-offset-5 col-xs-6">
-            <input type="hidden" name="_csrf" value="{{ csrf() }}">
-            <button type="submit" class="btn btn-primary">{{ t('Update') }}</button>
-          </div>
-        </div>
-
-      </fieldset>
-      </form>
-
-      <form action="/_api/admin/customize/css" method="post" class="form-horizontal" id="customcssSettingForm" role="form">
-      <fieldset>
-        <legend>{{ t('customize_page.Custom CSS') }}</legend>
-
-        <p class="well">
-          {{ t("customize_page.write_CSS") }}<br>
-          {{ t("customize_page.reflect_change") }}
-        </p>
-
-        <div class="form-group">
-          <div class="col-xs-12">
-            <div id="custom-css-editor"></div>
-            <input type="hidden" id="inputCustomCss" name="settingForm[customize:css]" value="{{ settingForm['customize:css'] | default('') }}">
-          </div>
-          <div class="col-xs-12">
-            <p class="help-block text-right">
-              <i class="fa fa-fw fa-keyboard-o" aria-hidden="true"></i>
-              {{ t("customize_page.ctrl_space") }}
-            </p>
-          </div>
-        </div>
-
-        <div class="form-group">
-          <div class="col-xs-offset-5 col-xs-6">
-            <input type="hidden" name="_csrf" value="{{ csrf() }}">
-            <button type="submit" class="btn btn-primary">{{ t('Update') }}</button>
-          </div>
-        </div>
-
-      </fieldset>
-      </form>
-
-
-      <form action="/_api/admin/customize/script" method="post" class="form-horizontal" id="customscriptSettingForm" role="form">
-      <fieldset>
-        <legend>{{ t('customize_page.Custom script') }}</legend>
-
-        <p class="well">
-          {{ t("customize_page.write_java") }}<br>
-          {{ t("customize_page.reflect_change") }}
-        </p>
-
-        <p class="help-block">
-          Placeholders:<br>
-          (Available after <code>load</code> event)
-          <dl class="dl-horizontal">
-            <dt><code>$</code></dt>
-            <dd>jQuery instance</dd>
-            <dt><code>appContainer</code></dt>
-            <dd>GROWI App <a href="https://github.com/jamiebuilds/unstated">Unstated Container</a></dd>
-            <dt><code>growiRenderer</code></dt>
-            <dd>GROWI Renderer origin instance</dd>
-            <dt><code>growiPlugin</code></dt>
-            <dd>GROWI Plugin Manager instance</dd>
-            <dt><code>Crowi</code></dt>
-            <dd>Crowi legacy instance (jQuery based)</dd>
-          </dl>
-        </p>
-        <p class="help-block">
-          Examples:
-<pre class="hljs"><code>console.log($('body'));
-
-window.addEventListener('load', (event) => {
-  console.log('config: ', appContainer.config);
-});</code></pre>
-        </p>
-
-        <div class="form-group">
-          <div class="col-xs-12">
-            <div id="custom-script-editor"></div>
-            <input type="hidden" id="inputCustomScript" name="settingForm[customize:script]" value="{{ settingForm['customize:script'] | default('') }}">
-          </div>
-          <div class="col-xs-12">
-            <p class="help-block text-right">
-              <i class="fa fa-fw fa-keyboard-o" aria-hidden="true"></i>
-              {{ t("customize_page.ctrl_space") }}
-            </p>
-          </div>
-        </div>
-
-        <div class="form-group">
-          <div class="col-xs-offset-5 col-xs-6">
-            <input type="hidden" name="_csrf" value="{{ csrf() }}">
-            <button type="submit" class="btn btn-primary">{{ t('Update') }}</button>
-          </div>
-        </div>
-
-      </fieldset>
-      </form>
-
-=======
       <div id="admin-customize"></div>
->>>>>>> 43455eea
     </div>
   </div>
   {% endblock content_main %} {% block content_footer %} {% endblock content_footer %}
