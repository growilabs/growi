/**
 * Search
 */

const elasticsearch = require('elasticsearch');
const debug = require('debug')('growi:lib:search');
const logger = require('@alias/logger')('growi:lib:search');

function SearchClient(crowi, esUri) {
  this.DEFAULT_OFFSET = 0;
  this.DEFAULT_LIMIT = 50;

  this.esNodeName = '-';
  this.esNodeNames = [];
  this.esVersion = 'unknown';
  this.esVersions = [];
  this.esPlugin = [];
  this.esPlugins = [];
  this.esUri = esUri;
  this.crowi = crowi;
  this.searchEvent = crowi.event('search');

  // In Elasticsearch RegExp, we don't need to used ^ and $.
  // Ref: https://www.elastic.co/guide/en/elasticsearch/reference/5.6/query-dsl-regexp-query.html#_standard_operators
  this.queries = {
    PORTAL: {
      regexp: {
        'path.raw': '.*/',
      },
    },
    PUBLIC: {
      regexp: {
        'path.raw': '.*[^/]',
      },
    },
    USER: {
      prefix: {
        'path.raw': '/user/',
      },
    },
  };

  const uri = this.parseUri(this.esUri);
  this.host = uri.host;
  this.indexName = uri.indexName;

  this.client = new elasticsearch.Client({
    host: this.host,
    requestTimeout: 5000,
    // log: 'debug',
  });

  this.registerUpdateEvent();

  this.mappingFile = `${crowi.resourceDir}search/mappings.json`;
}

SearchClient.prototype.getInfo = function() {
  return this.client.info({});
};

SearchClient.prototype.checkESVersion = async function() {
  try {
    const nodes = await this.client.nodes.info();
    if (!nodes._nodes || !nodes.nodes) {
      throw new Error('no nodes info');
    }

    for (const [nodeName, nodeInfo] of Object.entries(nodes.nodes)) {
      this.esNodeName = nodeName;
      this.esNodeNames.push(nodeName);
      this.esVersion = nodeInfo.version;
      this.esVersions.push(nodeInfo.version);
      this.esPlugin = nodeInfo.plugins;
      this.esPlugins.push(nodeInfo.plugins);
    }
  }
  catch (error) {
    logger.error('es check version error:', error);
  }
};

SearchClient.prototype.registerUpdateEvent = function() {
  const pageEvent = this.crowi.event('page');
  pageEvent.on('create', this.syncPageCreated.bind(this));
  pageEvent.on('update', this.syncPageUpdated.bind(this));
  pageEvent.on('delete', this.syncPageDeleted.bind(this));

  const bookmarkEvent = this.crowi.event('bookmark');
  bookmarkEvent.on('create', this.syncBookmarkChanged.bind(this));
  bookmarkEvent.on('delete', this.syncBookmarkChanged.bind(this));
};

SearchClient.prototype.shouldIndexed = function(page) {
  return (page.redirectTo == null);
};

// BONSAI_URL is following format:
// => https://{ID}:{PASSWORD}@{HOST}
SearchClient.prototype.parseUri = function(uri) {
  let indexName = 'crowi';
  let host = uri;
  const match = uri.match(/^(https?:\/\/[^/]+)\/(.+)$/);
  if (match) {
    host = match[1];
    indexName = match[2];
  }

  return {
    host,
    indexName,
  };
};

SearchClient.prototype.buildIndex = function(uri) {
  return this.client.indices.create({
    index: this.indexName,
    body: require(this.mappingFile),
  });
};

SearchClient.prototype.deleteIndex = function(uri) {
  return this.client.indices.delete({
    index: this.indexName,
  });
};

/**
 * generate object that is related to page.grant*
 */
function generateDocContentsRelatedToRestriction(page) {
  let grantedUserIds = null;
  if (page.grantedUsers != null && page.grantedUsers.length > 0) {
    grantedUserIds = page.grantedUsers.map((user) => {
      const userId = (user._id == null) ? user : user._id;
      return userId.toString();
    });
  }

  let grantedGroupId = null;
  if (page.grantedGroup != null) {
    const groupId = (page.grantedGroup._id == null) ? page.grantedGroup : page.grantedGroup._id;
    grantedGroupId = groupId.toString();
  }

  return {
    grant: page.grant,
    granted_users: grantedUserIds,
    granted_group: grantedGroupId,
  };
}

SearchClient.prototype.prepareBodyForUpdate = async function(body, page) {
  const tags = await page.getTagsById(page._id);
  if (!Array.isArray(body)) {
    throw new Error('Body must be an array.');
  }

  const command = {
    update: {
      _index: this.indexName,
      _type: 'pages',
      _id: page._id.toString(),
    },
  };

  let document = {
    path: page.path,
    body: page.revision.body,
    comment_count: page.commentCount,
    bookmark_count: page.bookmarkCount || 0,
    like_count: page.liker.length || 0,
    updated_at: page.updatedAt,
<<<<<<< HEAD
    tags,
=======
    tag_names: page.tagNames,
>>>>>>> e4a4e2d2
  };

  document = Object.assign(document, generateDocContentsRelatedToRestriction(page));

  body.push(command);
  body.push({
    doc: document,
    doc_as_upsert: true,
  });
};

SearchClient.prototype.prepareBodyForCreate = async function(body, page) {
  const tags = await page.getTagsById(page._id);
  if (!Array.isArray(body)) {
    throw new Error('Body must be an array.');
  }

  const command = {
    index: {
      _index: this.indexName,
      _type: 'pages',
      _id: page._id.toString(),
    },
  };

  const bookmarkCount = page.bookmarkCount || 0;
  let document = {
    path: page.path,
    body: page.revision.body,
    username: page.creator.username,
    comment_count: page.commentCount,
    bookmark_count: bookmarkCount,
    like_count: page.liker.length || 0,
    created_at: page.createdAt,
    updated_at: page.updatedAt,
<<<<<<< HEAD
    tags,
=======
    tag_names: page.tagNames,
>>>>>>> e4a4e2d2
  };

  document = Object.assign(document, generateDocContentsRelatedToRestriction(page));

  body.push(command);
  body.push(document);
};

SearchClient.prototype.prepareBodyForDelete = function(body, page) {
  if (!Array.isArray(body)) {
    throw new Error('Body must be an array.');
  }

  const command = {
    delete: {
      _index: this.indexName,
      _type: 'pages',
      _id: page._id.toString(),
    },
  };

  body.push(command);
};

SearchClient.prototype.addPages = async function(pages) {
  const Bookmark = this.crowi.model('Bookmark');
  const PageTagRelation = this.crowi.model('PageTagRelation');
  const body = [];

  /* eslint-disable no-await-in-loop */
  for (const page of pages) {
    page.bookmarkCount = await Bookmark.countByPageId(page._id);
    const tagRelations = await PageTagRelation.find({ relatedPage: page._id }).populate('relatedTag');
    page.tagNames = tagRelations.map((relation) => { return relation.relatedTag.name });
    this.prepareBodyForCreate(body, page);
  }
  /* eslint-enable no-await-in-loop */

  logger.debug('addPages(): Sending Request to ES', body);
  return this.client.bulk({
    body,
  });
};

SearchClient.prototype.updatePages = async function(pages) {
  const self = this;
  const PageTagRelation = this.crowi.model('PageTagRelation');
  const body = [];

  /* eslint-disable no-await-in-loop */
  for (const page of pages) {
    const tagRelations = await PageTagRelation.find({ relatedPage: page._id }).populate('relatedTag');
    page.tagNames = tagRelations.map((relation) => { return relation.relatedTag.name });
    self.prepareBodyForUpdate(body, page);
  }

  logger.debug('updatePages(): Sending Request to ES', body);
  return this.client.bulk({
    body,
  });
};

SearchClient.prototype.deletePages = function(pages) {
  const self = this;
  const body = [];

  pages.map((page) => {
    self.prepareBodyForDelete(body, page);
    return;
  });

  logger.debug('deletePages(): Sending Request to ES', body);
  return this.client.bulk({
    body,
  });
};

SearchClient.prototype.addAllPages = async function() {
  const self = this;
  const Page = this.crowi.model('Page');
  const allPageCount = await Page.allPageCount();
  const Bookmark = this.crowi.model('Bookmark');
  const PageTagRelation = this.crowi.model('PageTagRelation');
  const cursor = Page.getStreamOfFindAll();
  let body = [];
  let sent = 0;
  let skipped = 0;
  let total = 0;

  return new Promise((resolve, reject) => {
    const bulkSend = (body) => {
      self.client
        .bulk({
          body,
          requestTimeout: Infinity,
        })
        .then((res) => {
          logger.info('addAllPages add anyway (items, errors, took): ', (res.items || []).length, res.errors, res.took, 'ms');
        })
        .catch((err) => {
          logger.error('addAllPages error on add anyway: ', err);
        });
    };

    cursor
      .eachAsync(async(doc) => {
        if (!doc.creator || !doc.revision || !self.shouldIndexed(doc)) {
          // debug('Skipped', doc.path);
          skipped++;
          return;
        }
        total++;

        const bookmarkCount = await Bookmark.countByPageId(doc._id);
        const tagRelations = await PageTagRelation.find({ relatedPage: doc._id }).populate('relatedTag');
        const page = { ...doc, bookmarkCount, tagNames: tagRelations.map((relation) => { return relation.relatedTag.name }) };
        self.prepareBodyForCreate(body, page);

        if (body.length >= 4000) {
          // send each 2000 docs. (body has 2 elements for each data)
          sent++;
          logger.debug('Sending request (seq, total, skipped)', sent, total, skipped);
          bulkSend(body);
          this.searchEvent.emit('addPageProgress', allPageCount, total, skipped);

          body = [];
        }
      })
      .then(() => {
        // send all remaining data on body[]
        logger.debug('Sending last body of bulk operation:', body.length);
        bulkSend(body);
        this.searchEvent.emit('finishAddPage', allPageCount, total, skipped);

        resolve();
      })
      .catch((e) => {
        logger.error('Error wile iterating cursor.eachAsync()', e);
        reject(e);
      });
  });
};

/**
 * search returning type:
 * {
 *   meta: { total: Integer, results: Integer},
 *   data: [ pages ...],
 * }
 */
SearchClient.prototype.search = async function(query, tagFilter) {
  // for debug
  if (process.env.NODE_ENV === 'development') {
    const result = await this.client.indices.validateQuery({
      explain: true,
      body: {
        query: query.body.query,
      },
    });
    logger.debug('ES returns explanations: ', result.explanations);
  }

  const result = await this.client.search(query);

  // for debug
  logger.debug('ES result: ', result);

  return {
    meta: {
      took: result.took,
      total: result.hits.total,
      results: result.hits.hits.length,
    },
    data: result.hits.hits.map((elm) => {
      return { _id: elm._id, _score: elm._score, _source: elm._source };
    }),
    tagFilter,
  };
};

SearchClient.prototype.createSearchQuerySortedByUpdatedAt = function(option) {
  // getting path by default is almost for debug
  let fields = ['path', 'bookmark_count'];
  if (option) {
    fields = option.fields || fields;
  }

  // default is only id field, sorted by updated_at
  const query = {
    index: this.indexName,
    type: 'pages',
    body: {
      sort: [{ updated_at: { order: 'desc' } }],
      query: {}, // query
      _source: fields,
    },
  };
  this.appendResultSize(query);

  return query;
};

SearchClient.prototype.createSearchQuerySortedByScore = function(option) {
  let fields = ['path', 'bookmark_count'];
  if (option) {
    fields = option.fields || fields;
  }

  // sort by score
  const query = {
    index: this.indexName,
    type: 'pages',
    body: {
      sort: [{ _score: { order: 'desc' } }],
      query: {}, // query
      _source: fields,
    },
  };
  this.appendResultSize(query);

  return query;
};

SearchClient.prototype.appendResultSize = function(query, from, size) {
  query.from = from || this.DEFAULT_OFFSET;
  query.size = size || this.DEFAULT_LIMIT;
};

SearchClient.prototype.initializeBoolQuery = function(query) {
  // query is created by createSearchQuerySortedByScore() or createSearchQuerySortedByUpdatedAt()
  if (!query.body.query.bool) {
    query.body.query.bool = {};
  }

  const isInitialized = (query) => { return !!query && Array.isArray(query) };

  if (!isInitialized(query.body.query.bool.filter)) {
    query.body.query.bool.filter = [];
  }
  if (!isInitialized(query.body.query.bool.must)) {
    query.body.query.bool.must = [];
  }
  if (!isInitialized(query.body.query.bool.must_not)) {
    query.body.query.bool.must_not = [];
  }
  return query;
};

SearchClient.prototype.appendCriteriaForQueryString = function(query, queryString, tagFilter) {
  query = this.initializeBoolQuery(query); // eslint-disable-line no-param-reassign

  // parse
  const parsedKeywords = this.parseQueryString(queryString);

  if (parsedKeywords.match.length > 0) {
    const q = {
      multi_match: {
        query: parsedKeywords.match.join(' '),
        type: 'most_fields',
        fields: ['path.ja^2', 'path.en^2', 'body.ja', 'body.en'],
      },
    };
    query.body.query.bool.must.push(q);
  }

  if (parsedKeywords.not_match.length > 0) {
    const q = {
      multi_match: {
        query: parsedKeywords.not_match.join(' '),
        fields: ['path.ja', 'path.en', 'body.ja', 'body.en'],
        operator: 'or',
      },
    };
    query.body.query.bool.must_not.push(q);
  }

  if (parsedKeywords.phrase.length > 0) {
    const phraseQueries = [];
    parsedKeywords.phrase.forEach((phrase) => {
      phraseQueries.push({
        multi_match: {
          query: phrase, // each phrase is quoteted words
          type: 'phrase',
          fields: [
            // Not use "*.ja" fields here, because we want to analyze (parse) search words
            'path.raw^2',
            'body',
          ],
        },
      });
    });

    query.body.query.bool.must.push(phraseQueries);
  }

  if (parsedKeywords.not_phrase.length > 0) {
    const notPhraseQueries = [];
    parsedKeywords.not_phrase.forEach((phrase) => {
      notPhraseQueries.push({
        multi_match: {
          query: phrase, // each phrase is quoteted words
          type: 'phrase',
          fields: [
            // Not use "*.ja" fields here, because we want to analyze (parse) search words
            'path.raw^2',
            'body',
          ],
        },
      });
    });

    query.body.query.bool.must_not.push(notPhraseQueries);
  }

  if (parsedKeywords.prefix.length > 0) {
    const queries = parsedKeywords.prefix.map((path) => {
      return { prefix: { 'path.raw': path } };
    });
    query.body.query.bool.filter.push({ bool: { should: queries } });
  }

  if (parsedKeywords.not_prefix.length > 0) {
    const queries = parsedKeywords.not_prefix.map((path) => {
      return { prefix: { 'path.raw': path } };
    });
    query.body.query.bool.filter.push({ bool: { must_not: queries } });
  }

  if (parsedKeywords.tags.length > 0) {
    tagFilter.push({ tags: parsedKeywords.tags });
  }
};

SearchClient.prototype.filterPagesByViewer = async function(query, user, userGroups) {
  const Config = this.crowi.model('Config');
  const config = this.crowi.getConfig();

  const showPagesRestrictedByOwner = !Config.hidePagesRestrictedByOwnerInList(config);
  const showPagesRestrictedByGroup = !Config.hidePagesRestrictedByGroupInList(config);

  query = this.initializeBoolQuery(query); // eslint-disable-line no-param-reassign

  const Page = this.crowi.model('Page');
  const {
    GRANT_PUBLIC, GRANT_RESTRICTED, GRANT_SPECIFIED, GRANT_OWNER, GRANT_USER_GROUP,
  } = Page;

  const grantConditions = [
    { term: { grant: GRANT_PUBLIC } },
  ];

  // ensure to hit to GRANT_RESTRICTED pages that the user specified at own
  if (user != null) {
    grantConditions.push(
      {
        bool: {
          must: [
            { term: { grant: GRANT_RESTRICTED } },
            { term: { granted_users: user._id.toString() } },
          ],
        },
      },
    );
  }

  if (showPagesRestrictedByOwner) {
    grantConditions.push(
      { term: { grant: GRANT_SPECIFIED } },
      { term: { grant: GRANT_OWNER } },
    );
  }
  else if (user != null) {
    grantConditions.push(
      {
        bool: {
          must: [
            { term: { grant: GRANT_SPECIFIED } },
            { term: { granted_users: user._id.toString() } },
          ],
        },
      },
      {
        bool: {
          must: [
            { term: { grant: GRANT_OWNER } },
            { term: { granted_users: user._id.toString() } },
          ],
        },
      },
    );
  }

  if (showPagesRestrictedByGroup) {
    grantConditions.push(
      { term: { grant: GRANT_USER_GROUP } },
    );
  }
  else if (userGroups != null && userGroups.length > 0) {
    const userGroupIds = userGroups.map((group) => { return group._id.toString() });
    grantConditions.push(
      {
        bool: {
          must: [
            { term: { grant: GRANT_USER_GROUP } },
            { terms: { granted_group: userGroupIds } },
          ],
        },
      },
    );
  }

  query.body.query.bool.filter.push({ bool: { should: grantConditions } });
};

SearchClient.prototype.filterPortalPages = function(query) {
  query = this.initializeBoolQuery(query); // eslint-disable-line no-param-reassign

  query.body.query.bool.must_not.push(this.queries.USER);
  query.body.query.bool.filter.push(this.queries.PORTAL);
};

SearchClient.prototype.filterPublicPages = function(query) {
  query = this.initializeBoolQuery(query); // eslint-disable-line no-param-reassign

  query.body.query.bool.must_not.push(this.queries.USER);
  query.body.query.bool.filter.push(this.queries.PUBLIC);
};

SearchClient.prototype.filterUserPages = function(query) {
  query = this.initializeBoolQuery(query); // eslint-disable-line no-param-reassign

  query.body.query.bool.filter.push(this.queries.USER);
};

SearchClient.prototype.filterPagesByType = function(query, type) {
  const Page = this.crowi.model('Page');

  switch (type) {
    case Page.TYPE_PORTAL:
      return this.filterPortalPages(query);
    case Page.TYPE_PUBLIC:
      return this.filterPublicPages(query);
    case Page.TYPE_USER:
      return this.filterUserPages(query);
    default:
      return query;
  }
};

SearchClient.prototype.appendFunctionScore = function(query, queryString) {
  const User = this.crowi.model('User');
  const count = User.count({}) || 1;

  const minScore = queryString.length * 0.1 - 1; // increase with length
  logger.debug('min_score: ', minScore);

  query.body.query = {
    function_score: {
      query: { ...query.body.query },
      // // disable min_score -- 2019.02.28 Yuki Takei
      // // more precise adjustment is needed...
      // min_score: minScore,
      field_value_factor: {
        field: 'bookmark_count',
        modifier: 'log1p',
        factor: 10000 / count,
        missing: 0,
      },
      boost_mode: 'sum',
    },
  };
};

SearchClient.prototype.searchKeyword = async function(queryString, user, userGroups, option) {
  const from = option.offset || null;
  const size = option.limit || null;
  const type = option.type || null;
  const query = this.createSearchQuerySortedByScore();
  const tagFilter = [];
  this.appendCriteriaForQueryString(query, queryString, tagFilter);

  this.filterPagesByType(query, type);
  await this.filterPagesByViewer(query, user, userGroups);

  this.appendResultSize(query, from, size);

  this.appendFunctionScore(query, queryString);

  return this.search(query, tagFilter);
};

SearchClient.prototype.parseQueryString = function(queryString) {
  const matchWords = [];
  const notMatchWords = [];
  const phraseWords = [];
  const notPhraseWords = [];
  const prefixPaths = [];
  const notPrefixPaths = [];
  const tags = [];
<<<<<<< HEAD
=======
  const notTags = [];
>>>>>>> e4a4e2d2

  queryString.trim();
  queryString = queryString.replace(/\s+/g, ' '); // eslint-disable-line no-param-reassign

  // First: Parse phrase keywords
  const phraseRegExp = new RegExp(/(-?"[^"]+")/g);
  const phrases = queryString.match(phraseRegExp);

  if (phrases !== null) {
    queryString = queryString.replace(phraseRegExp, ''); // eslint-disable-line no-param-reassign

    phrases.forEach((phrase) => {
      phrase.trim();
      if (phrase.match(/^-/)) {
        notPhraseWords.push(phrase.replace(/^-/, ''));
      }
      else {
        phraseWords.push(phrase);
      }
    });
  }

  // Second: Parse other keywords (include minus keywords)
  queryString.split(' ').forEach((word) => {
    if (word === '') {
      return;
    }

<<<<<<< HEAD
    // https://regex101.com/r/lN4LIV/1
    const matchNegative = word.match(/^-(prefix:)?(.+)$/);
    // https://regex101.com/r/gVssZe/1
=======
    // https://regex101.com/r/pN9XfK/1
    const matchNegative = word.match(/^-(prefix:|tag:)?(.+)$/);
    // https://regex101.com/r/3qw9FQ/1
>>>>>>> e4a4e2d2
    const matchPositive = word.match(/^(prefix:|tag:)?(.+)$/);

    if (matchNegative != null) {
      if (matchNegative[1] === 'prefix:') {
        notPrefixPaths.push(matchNegative[2]);
      }
      else if (matchNegative[1] === 'tag:') {
        notTags.push(matchNegative[2]);
      }
      else {
        notMatchWords.push(matchNegative[2]);
      }
    }
    else if (matchPositive != null) {
      if (matchPositive[1] === 'prefix:') {
        prefixPaths.push(matchPositive[2]);
      }
      else if (matchPositive[1] === 'tag:') {
        tags.push(matchPositive[2]);
      }
      else {
        matchWords.push(matchPositive[2]);
      }
    }
  });

  return {
    match: matchWords,
    not_match: notMatchWords,
    phrase: phraseWords,
    not_phrase: notPhraseWords,
    prefix: prefixPaths,
    not_prefix: notPrefixPaths,
<<<<<<< HEAD
    tags,
=======
    tag: tags,
    not_tag: notTags,
>>>>>>> e4a4e2d2
  };
};

SearchClient.prototype.syncPageCreated = function(page, user, bookmarkCount = 0) {
  debug('SearchClient.syncPageCreated', page.path);

  if (!this.shouldIndexed(page)) {
    return;
  }

  page.bookmarkCount = bookmarkCount;
  this.addPages([page])
    .then((res) => {
      debug('ES Response', res);
    })
    .catch((err) => {
      logger.error('ES Error', err);
    });
};

SearchClient.prototype.syncPageUpdated = function(page, user, bookmarkCount = 0) {
  debug('SearchClient.syncPageUpdated', page.path);
  // TODO delete
  if (!this.shouldIndexed(page)) {
    this.deletePages([page])
      .then((res) => {
        debug('deletePages: ES Response', res);
      })
      .catch((err) => {
        logger.error('deletePages:ES Error', err);
      });

    return;
  }

  page.bookmarkCount = bookmarkCount;
  this.updatePages([page])
    .then((res) => {
      debug('ES Response', res);
    })
    .catch((err) => {
      logger.error('ES Error', err);
    });
};

SearchClient.prototype.syncPageDeleted = function(page, user) {
  debug('SearchClient.syncPageDeleted', page.path);

  this.deletePages([page])
    .then((res) => {
      debug('deletePages: ES Response', res);
    })
    .catch((err) => {
      logger.error('deletePages:ES Error', err);
    });
};

SearchClient.prototype.syncBookmarkChanged = async function(pageId) {
  const Page = this.crowi.model('Page');
  const Bookmark = this.crowi.model('Bookmark');
  const page = await Page.findById(pageId);
  const bookmarkCount = await Bookmark.countByPageId(pageId);

  page.bookmarkCount = bookmarkCount;
  this.updatePages([page])
    .then((res) => { return debug('ES Response', res) })
    .catch((err) => { return logger.error('ES Error', err) });
};

module.exports = SearchClient;<|MERGE_RESOLUTION|>--- conflicted
+++ resolved
@@ -171,11 +171,7 @@
     bookmark_count: page.bookmarkCount || 0,
     like_count: page.liker.length || 0,
     updated_at: page.updatedAt,
-<<<<<<< HEAD
-    tags,
-=======
     tag_names: page.tagNames,
->>>>>>> e4a4e2d2
   };
 
   document = Object.assign(document, generateDocContentsRelatedToRestriction(page));
@@ -211,11 +207,7 @@
     like_count: page.liker.length || 0,
     created_at: page.createdAt,
     updated_at: page.updatedAt,
-<<<<<<< HEAD
-    tags,
-=======
     tag_names: page.tagNames,
->>>>>>> e4a4e2d2
   };
 
   document = Object.assign(document, generateDocContentsRelatedToRestriction(page));
@@ -715,10 +707,7 @@
   const prefixPaths = [];
   const notPrefixPaths = [];
   const tags = [];
-<<<<<<< HEAD
-=======
   const notTags = [];
->>>>>>> e4a4e2d2
 
   queryString.trim();
   queryString = queryString.replace(/\s+/g, ' '); // eslint-disable-line no-param-reassign
@@ -747,15 +736,9 @@
       return;
     }
 
-<<<<<<< HEAD
-    // https://regex101.com/r/lN4LIV/1
-    const matchNegative = word.match(/^-(prefix:)?(.+)$/);
-    // https://regex101.com/r/gVssZe/1
-=======
     // https://regex101.com/r/pN9XfK/1
     const matchNegative = word.match(/^-(prefix:|tag:)?(.+)$/);
     // https://regex101.com/r/3qw9FQ/1
->>>>>>> e4a4e2d2
     const matchPositive = word.match(/^(prefix:|tag:)?(.+)$/);
 
     if (matchNegative != null) {
@@ -789,12 +772,8 @@
     not_phrase: notPhraseWords,
     prefix: prefixPaths,
     not_prefix: notPrefixPaths,
-<<<<<<< HEAD
-    tags,
-=======
     tag: tags,
     not_tag: notTags,
->>>>>>> e4a4e2d2
   };
 };
 
