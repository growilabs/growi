const debug = require('debug')('growi:lib:middlewares');
const logger = require('@alias/logger')('growi:lib:middlewares');
const pathUtils = require('growi-commons').pathUtils;
const md5 = require('md5');
const entities = require('entities');

<<<<<<< HEAD
exports.csrfKeyGenerator = function(crowi, app) {
  return function(req, res, next) {
    const csrfKey = (req.session && req.session.id) || 'anon';

    if (req.csrfToken === null) {
      req.csrfToken = crowi.getTokens().create(csrfKey);
    }
=======
module.exports = (crowi, app) => {
  const { configManager, appService } = crowi;

  const middlewares = {};
>>>>>>> 9b024364

  middlewares.csrfKeyGenerator = function() {
    return function(req, res, next) {
      const csrfKey = (req.session && req.session.id) || 'anon';

      if (req.csrfToken === null) {
        req.csrfToken = crowi.getTokens().create(csrfKey);
      }

      next();
    };
  };

  middlewares.loginCheckerForPassport = function(req, res, next) {
    res.locals.user = req.user;
    next();
  };

  middlewares.csrfVerify = function(req, res, next) {
    const token = req.body._csrf || req.query._csrf || null;
    const csrfKey = (req.session && req.session.id) || 'anon';

    debug('req.skipCsrfVerify', req.skipCsrfVerify);
    if (req.skipCsrfVerify) {
      debug('csrf verify skipped');
      return next();
    }

    if (crowi.getTokens().verify(csrfKey, token)) {
      debug('csrf successfully verified');
      return next();
    }

    logger.warn('csrf verification failed. return 403', csrfKey, token);
    return res.sendStatus(403);
  };

  middlewares.swigFunctions = function() {
    return function(req, res, next) {
      require('../util/swigFunctions')(crowi, app, req, res.locals);
      next();
    };
  };

  middlewares.swigFilters = function(swig) {
    // define a function for Gravatar
    const generateGravatarSrc = function(user) {
      const email = user.email || '';
      const hash = md5(email.trim().toLowerCase());
      return `https://gravatar.com/avatar/${hash}`;
    };

    // define a function for uploaded picture
    const getUploadedPictureSrc = function(user) {
      if (user.image) {
        return user.image;
      }
      if (user.imageAttachment != null) {
        return user.imageAttachment.filePathProxied;
      }

      return '/images/icons/user.svg';
    };


    return function(req, res, next) {
      swig.setFilter('path2name', (string) => {
        const name = string.replace(/(\/)$/, '');

        if (name.match(/.+\/([^/]+\/\d{4}\/\d{2}\/\d{2})$/)) { // /.../hoge/YYYY/MM/DD 形式のページ
          return name.replace(/.+\/([^/]+\/\d{4}\/\d{2}\/\d{2})$/, '$1');
        }
        if (name.match(/.+\/([^/]+\/\d{4}\/\d{2})$/)) { // /.../hoge/YYYY/MM 形式のページ
          return name.replace(/.+\/([^/]+\/\d{4}\/\d{2})$/, '$1');
        }
        if (name.match(/.+\/([^/]+\/\d{4})$/)) { // /.../hoge/YYYY 形式のページ
          return name.replace(/.+\/([^/]+\/\d{4})$/, '$1');
        }

        return name.replace(/.+\/(.+)?$/, '$1'); // ページの末尾を拾う
      });

      swig.setFilter('normalizeDateInPath', (path) => {
        const patterns = [
          [/20(\d{2})(\d{2})(\d{2})(.+)/g, '20$1/$2/$3/$4'],
          [/20(\d{2})(\d{2})(\d{2})/g, '20$1/$2/$3'],
          [/20(\d{2})(\d{2})(.+)/g, '20$1/$2/$3'],
          [/20(\d{2})(\d{2})/g, '20$1/$2'],
          [/20(\d{2})_(\d{1,2})_(\d{1,2})_?(.+)/g, '20$1/$2/$3/$4'],
          [/20(\d{2})_(\d{1,2})_(\d{1,2})/g, '20$1/$2/$3'],
          [/20(\d{2})_(\d{1,2})_?(.+)/g, '20$1/$2/$3'],
          [/20(\d{2})_(\d{1,2})/g, '20$1/$2'],
        ];

        for (let i = 0; i < patterns.length; i++) {
          const mat = patterns[i][0];
          const rep = patterns[i][1];
          if (path.match(mat)) {
            return path.replace(mat, rep);
          }
        }

        return path;
      });

      swig.setFilter('datetz', (input, format) => {
        // timezone
        const swigFilters = require('swig-templates/lib/filters');
        return swigFilters.date(input, format, app.get('tzoffset'));
      });

      swig.setFilter('nl2br', (string) => {
        return string
          .replace(/\n/g, '<br>');
      });

      swig.setFilter('removeTrailingSlash', (string) => {
        return pathUtils.removeTrailingSlash(string);
      });

      swig.setFilter('addTrailingSlash', (string) => {
        return pathUtils.addTrailingSlash(string);
      });

      swig.setFilter('presentation', (string) => {
        // 手抜き
        return string
          .replace(/\s(https?.+(jpe?g|png|gif))\s/, '\n\n\n![]($1)\n\n\n');
      });

      swig.setFilter('gravatar', generateGravatarSrc);
      swig.setFilter('uploadedpicture', getUploadedPictureSrc);

      swig.setFilter('picture', (user) => {
        if (!user) {
          return '/images/icons/user.svg';
        }

        if (user.isGravatarEnabled === true) {
          return generateGravatarSrc(user);
        }

        return getUploadedPictureSrc(user);
      });

      swig.setFilter('encodeHTML', (string) => {
        return entities.encodeHTML(string);
      });

      swig.setFilter('preventXss', (string) => {
        return crowi.xss.process(string);
      });

      swig.setFilter('slice', (list, start, end) => {
        return list.slice(start, end);
      });

      next();
    };
  };

  middlewares.adminRequired = function(req, res, next) {
    // check the user logged in
    //  make sure that req.user isn't username/email string to login which is set by basic-auth-connect
    if (req.user != null && (req.user instanceof Object) && '_id' in req.user) {
      if (req.user.admin) {
        next();
        return;
      }
      return res.redirect('/');
    }
    return res.redirect('/login');
  };

  /**
   * require login handler
   *
   * @param {boolean} isStrictly whethere strictly restricted (default true)
   */
  middlewares.loginRequired = function(isStrictly = true) {
    return function(req, res, next) {
      const User = crowi.model('User');

      // when the route is not strictly restricted
      if (!isStrictly) {
        // when allowed to read
        if (crowi.aclService.getIsGuestAllowedToRead()) {
          return next();
        }
      }

      // check the user logged in
      //  make sure that req.user isn't username/email string to login which is set by basic-auth-connect
      if (req.user != null && (req.user instanceof Object) && '_id' in req.user) {
        if (req.user.status === User.STATUS_ACTIVE) {
          // Active の人だけ先に進める
          return next();
        }
        if (req.user.status === User.STATUS_REGISTERED) {
          return res.redirect('/login/error/registered');
        }
        if (req.user.status === User.STATUS_SUSPENDED) {
          return res.redirect('/login/error/suspended');
        }
        if (req.user.status === User.STATUS_INVITED) {
          return res.redirect('/login/invited');
        }
      }

      // is api path
      const path = req.path || '';
      if (path.match(/^\/_api\/.+$/)) {
        return res.sendStatus(403);
      }

      req.session.jumpTo = req.originalUrl;
      return res.redirect('/login');
    };
  };

  middlewares.accessTokenParser = function(req, res, next) {
    // TODO: comply HTTP header of RFC6750 / Authorization: Bearer
    const accessToken = req.query.access_token || req.body.access_token || null;
    if (!accessToken) {
      return next();
    }

    const User = crowi.model('User');

    debug('accessToken is', accessToken);
    User.findUserByApiToken(accessToken)
      .then((userData) => {
        req.user = userData;
        req.skipCsrfVerify = true;
        debug('Access token parsed: skipCsrfVerify');

        next();
      })
      .catch((err) => {
        next();
      });
  };

  // this is for Installer
  middlewares.applicationNotInstalled = async function(req, res, next) {
    const isInstalled = await appService.isDBInitialized();

    if (isInstalled) {
      req.flash('errorMessage', 'Application already installed.');
      return res.redirect('admin'); // admin以外はadminRequiredで'/'にリダイレクトされる
    }

    return next();
  };

  middlewares.applicationInstalled = async function(req, res, next) {
    const isInstalled = await appService.isDBInitialized();

    if (!isInstalled) {
      return res.redirect('/installer');
    }

    return next();
  };

  middlewares.awsEnabled = function() {
    return function(req, res, next) {
      if (configManager.getConfig('crowi', 'aws:region') !== ''
          && configManager.getConfig('crowi', 'aws:bucket') !== ''
          && configManager.getConfig('crowi', 'aws:accessKeyId') !== ''
          && configManager.getConfig('crowi', 'aws:secretAccessKey') !== '') {
        req.flash('globalError', 'AWS settings required to use this function. Please ask the administrator.');
        return res.redirect('/');
      }

      return next();
    };
  };
<<<<<<< HEAD
};

// don't add any more middlewares to this file.
// all new middlewares should be an independent file under /server/routes/middlewares
=======

  return middlewares;
};
>>>>>>> 9b024364
<|MERGE_RESOLUTION|>--- conflicted
+++ resolved
@@ -1,23 +1,16 @@
+// don't add any more middlewares to this file.
+// all new middlewares should be an independent file under /server/routes/middlewares
+
 const debug = require('debug')('growi:lib:middlewares');
 const logger = require('@alias/logger')('growi:lib:middlewares');
 const pathUtils = require('growi-commons').pathUtils;
 const md5 = require('md5');
 const entities = require('entities');
 
-<<<<<<< HEAD
-exports.csrfKeyGenerator = function(crowi, app) {
-  return function(req, res, next) {
-    const csrfKey = (req.session && req.session.id) || 'anon';
-
-    if (req.csrfToken === null) {
-      req.csrfToken = crowi.getTokens().create(csrfKey);
-    }
-=======
 module.exports = (crowi, app) => {
   const { configManager, appService } = crowi;
 
   const middlewares = {};
->>>>>>> 9b024364
 
   middlewares.csrfKeyGenerator = function() {
     return function(req, res, next) {
@@ -296,13 +289,6 @@
       return next();
     };
   };
-<<<<<<< HEAD
-};
-
-// don't add any more middlewares to this file.
-// all new middlewares should be an independent file under /server/routes/middlewares
-=======
 
   return middlewares;
-};
->>>>>>> 9b024364
+};