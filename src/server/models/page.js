// disable no-return-await for model functions
/* eslint-disable no-return-await */

/* eslint-disable no-use-before-define */
const logger = require('@alias/logger')('growi:models:page');

const debug = require('debug')('growi:models:page');
const nodePath = require('path');
const urljoin = require('url-join');
const mongoose = require('mongoose');
const mongoosePaginate = require('mongoose-paginate-v2');
const uniqueValidator = require('mongoose-unique-validator');
const differenceInYears = require('date-fns/differenceInYears');

const { pathUtils } = require('growi-commons');
const templateChecker = require('@commons/util/template-checker');
const { isTopPage } = require('@commons/util/path-utils');
const escapeStringRegexp = require('escape-string-regexp');

const ObjectId = mongoose.Schema.Types.ObjectId;

/*
 * define schema
 */
const GRANT_PUBLIC = 1;
const GRANT_RESTRICTED = 2;
const GRANT_SPECIFIED = 3;
const GRANT_OWNER = 4;
const GRANT_USER_GROUP = 5;
const PAGE_GRANT_ERROR = 1;
const STATUS_PUBLISHED = 'published';
const STATUS_DELETED = 'deleted';

const pageSchema = new mongoose.Schema({
  path: {
    type: String, required: true, index: true, unique: true,
  },
  revision: { type: ObjectId, ref: 'Revision' },
  redirectTo: { type: String, index: true },
  status: { type: String, default: STATUS_PUBLISHED, index: true },
  grant: { type: Number, default: GRANT_PUBLIC, index: true },
  grantedUsers: [{ type: ObjectId, ref: 'User' }],
  grantedGroup: { type: ObjectId, ref: 'UserGroup', index: true },
  creator: { type: ObjectId, ref: 'User', index: true },
  lastUpdateUser: { type: ObjectId, ref: 'User' },
  liker: [{ type: ObjectId, ref: 'User' }],
  seenUsers: [{ type: ObjectId, ref: 'User' }],
  commentCount: { type: Number, default: 0 },
  extended: {
    type: String,
    default: '{}',
    get(data) {
      try {
        return JSON.parse(data);
      }
      catch (e) {
        return data;
      }
    },
    set(data) {
      return JSON.stringify(data);
    },
  },
  pageIdOnHackmd: String,
  revisionHackmdSynced: { type: ObjectId, ref: 'Revision' }, // the revision that is synced to HackMD
  hasDraftOnHackmd: { type: Boolean }, // set true if revision and revisionHackmdSynced are same but HackMD document has modified
  createdAt: { type: Date, default: Date.now },
  updatedAt: { type: Date, default: Date.now },
}, {
  toJSON: { getters: true },
  toObject: { getters: true },
});
// apply plugins
pageSchema.plugin(mongoosePaginate);
pageSchema.plugin(uniqueValidator);


/**
 * return an array of ancestors paths that is extracted from specified pagePath
 * e.g.
 *  when `pagePath` is `/foo/bar/baz`,
 *  this method returns [`/foo/bar/baz`, `/foo/bar`, `/foo`, `/`]
 *
 * @param {string} pagePath
 * @return {string[]} ancestors paths
 */
const extractToAncestorsPaths = (pagePath) => {
  const ancestorsPaths = [];

  let parentPath;
  while (parentPath !== '/') {
    parentPath = nodePath.dirname(parentPath || pagePath);
    ancestorsPaths.push(parentPath);
  }

  return ancestorsPaths;
};

/**
 * populate page (Query or Document) to show revision
 * @param {any} page Query or Document
 * @param {string} userPublicFields string to set to select
 */
/* eslint-disable object-curly-newline, object-property-newline */
const populateDataToShowRevision = (page, userPublicFields) => {
  return page
    .populate([
      { path: 'lastUpdateUser', model: 'User', select: userPublicFields },
      { path: 'creator', model: 'User', select: userPublicFields },
      { path: 'grantedGroup', model: 'UserGroup' },
      { path: 'revision', model: 'Revision', populate: {
        path: 'author', model: 'User', select: userPublicFields,
      } },
    ]);
};
/* eslint-enable object-curly-newline, object-property-newline */


class PageQueryBuilder {

  constructor(query) {
    this.query = query;
  }

  addConditionToExcludeTrashed() {
    this.query = this.query
      .and({
        $or: [
          { status: null },
          { status: STATUS_PUBLISHED },
        ],
      });

    return this;
  }

  addConditionToExcludeRedirect() {
    this.query = this.query.and({ redirectTo: null });
    return this;
  }

  /**
   * generate the query to find the pages '{path}/*' and '{path}' self.
   * If top page, return without doing anything.
   */
  addConditionToListWithDescendants(path, option) {
    // No request is set for the top page
    if (isTopPage(path)) {
      return this;
    }

    const pathNormalized = pathUtils.normalizePath(path);
    const pathWithTrailingSlash = pathUtils.addTrailingSlash(path);

    const startsPattern = escapeStringRegexp(pathWithTrailingSlash);

    this.query = this.query
      .and({
        $or: [
          { path: pathNormalized },
          { path: new RegExp(`^${startsPattern}`) },
        ],
      });

    return this;
  }

  /**
   * generate the query to find the pages '{path}/*' (exclude '{path}' self).
   * If top page, return without doing anything.
   */
  addConditionToListOnlyDescendants(path, option) {
    // No request is set for the top page
    if (isTopPage(path)) {
      return this;
    }

    const pathWithTrailingSlash = pathUtils.addTrailingSlash(path);

    const startsPattern = escapeStringRegexp(pathWithTrailingSlash);

    this.query = this.query
      .and({ path: new RegExp(`^${startsPattern}`) });

    return this;

  }

  /**
   * generate the query to find pages that start with `path`
   *
   * In normal case, returns '{path}/*' and '{path}' self.
   * If top page, return without doing anything.
   *
   * *option*
   *   Left for backward compatibility
   */
  addConditionToListByStartWith(path, option) {
    // No request is set for the top page
    if (isTopPage(path)) {
      return this;
    }

    const startsPattern = escapeStringRegexp(path);

    this.query = this.query
      .and({ path: new RegExp(`^${startsPattern}`) });

    return this;
  }

  addConditionToFilteringByViewer(user, userGroups, showAnyoneKnowsLink = false, showPagesRestrictedByOwner = false, showPagesRestrictedByGroup = false) {
    const grantConditions = [
      { grant: null },
      { grant: GRANT_PUBLIC },
    ];

    if (showAnyoneKnowsLink) {
      grantConditions.push({ grant: GRANT_RESTRICTED });
    }

    if (showPagesRestrictedByOwner) {
      grantConditions.push(
        { grant: GRANT_SPECIFIED },
        { grant: GRANT_OWNER },
      );
    }
    else if (user != null) {
      grantConditions.push(
        { grant: GRANT_SPECIFIED, grantedUsers: user._id },
        { grant: GRANT_OWNER, grantedUsers: user._id },
      );
    }

    if (showPagesRestrictedByGroup) {
      grantConditions.push(
        { grant: GRANT_USER_GROUP },
      );
    }
    else if (userGroups != null && userGroups.length > 0) {
      grantConditions.push(
        { grant: GRANT_USER_GROUP, grantedGroup: { $in: userGroups } },
      );
    }

    this.query = this.query
      .and({
        $or: grantConditions,
      });

    return this;
  }

  addConditionToPagenate(offset, limit, sortOpt) {
    this.query = this.query
      .sort(sortOpt).skip(offset).limit(limit); // eslint-disable-line newline-per-chained-call

    return this;
  }

  addConditionToListByPathsArray(paths) {
    this.query = this.query
      .and({
        path: {
          $in: paths,
        },
      });

    return this;
  }

  populateDataToList(userPublicFields) {
    this.query = this.query
      .populate({
        path: 'lastUpdateUser',
        select: userPublicFields,
      });
    return this;
  }

  populateDataToShowRevision(userPublicFields) {
    this.query = populateDataToShowRevision(this.query, userPublicFields);
    return this;
  }

}

module.exports = function(crowi) {
  let pageEvent;

  // init event
  if (crowi != null) {
    pageEvent = crowi.event('page');
    pageEvent.on('create', pageEvent.onCreate);
    pageEvent.on('update', pageEvent.onUpdate);
  }

  function validateCrowi() {
    if (crowi == null) {
      throw new Error('"crowi" is null. Init User model with "crowi" argument first.');
    }
  }

  pageSchema.methods.isDeleted = function() {
    return (this.status === STATUS_DELETED) || checkIfTrashed(this.path);
  };

  pageSchema.methods.isPublic = function() {
    if (!this.grant || this.grant === GRANT_PUBLIC) {
      return true;
    }

    return false;
  };

  pageSchema.methods.isTopPage = function() {
    return isTopPage(this.path);
  };

  pageSchema.methods.isTemplate = function() {
    return templateChecker(this.path);
  };

  pageSchema.methods.isLatestRevision = function() {
    // populate されていなくて判断できない
    if (!this.latestRevision || !this.revision) {
      return true;
    }

    // comparing ObjectId with string
    // eslint-disable-next-line eqeqeq
    return (this.latestRevision == this.revision._id.toString());
  };

  pageSchema.methods.findRelatedTagsById = async function() {
    const PageTagRelation = mongoose.model('PageTagRelation');
    const relations = await PageTagRelation.find({ relatedPage: this._id }).populate('relatedTag');
    return relations.map((relation) => { return relation.relatedTag.name });
  };

  pageSchema.methods.isUpdatable = function(previousRevision) {
    const revision = this.latestRevision || this.revision;
    // comparing ObjectId with string
    // eslint-disable-next-line eqeqeq
    if (revision != previousRevision) {
      return false;
    }
    return true;
  };

  pageSchema.methods.isLiked = function(user) {
    if (user == null || user._id == null) {
      return false;
    }

    return this.liker.some((likedUserId) => {
      return likedUserId.toString() === user._id.toString();
    });
  };

  pageSchema.methods.like = function(userData) {
    const self = this;

    return new Promise(((resolve, reject) => {
      const added = self.liker.addToSet(userData._id);
      if (added.length > 0) {
        self.save((err, data) => {
          if (err) {
            return reject(err);
          }
          logger.debug('liker updated!', added);
          return resolve(data);
        });
      }
      else {
        logger.debug('liker not updated');
        return reject(self);
      }
    }));
  };

  pageSchema.methods.unlike = function(userData, callback) {
    const self = this;

    return new Promise(((resolve, reject) => {
      const beforeCount = self.liker.length;
      self.liker.pull(userData._id);
      if (self.liker.length !== beforeCount) {
        self.save((err, data) => {
          if (err) {
            return reject(err);
          }
          return resolve(data);
        });
      }
      else {
        logger.debug('liker not updated');
        return reject(self);
      }
    }));
  };

  pageSchema.methods.isSeenUser = function(userData) {
    return this.seenUsers.includes(userData._id);
  };

  pageSchema.methods.seen = async function(userData) {
    if (this.isSeenUser(userData)) {
      debug('seenUsers not updated');
      return this;
    }

    if (!userData || !userData._id) {
      throw new Error('User data is not valid');
    }

    const added = this.seenUsers.addToSet(userData._id);
    const saved = await this.save();

    debug('seenUsers updated!', added);

    return saved;
  };

  pageSchema.methods.getSlackChannel = function() {
    const extended = this.get('extended');
    if (!extended) {
      return '';
    }

    return extended.slack || '';
  };

  pageSchema.methods.updateSlackChannel = function(slackChannel) {
    const extended = this.extended;
    extended.slack = slackChannel;

    return this.updateExtended(extended);
  };

  pageSchema.methods.updateExtended = function(extended) {
    const page = this;
    page.extended = extended;
    return new Promise(((resolve, reject) => {
      return page.save((err, doc) => {
        if (err) {
          return reject(err);
        }
        return resolve(doc);
      });
    }));
  };

  pageSchema.methods.initLatestRevisionField = async function(revisionId) {
    this.latestRevision = this.revision;
    if (revisionId != null) {
      this.revision = revisionId;
    }
  };

  pageSchema.methods.populateDataToShowRevision = async function() {
    validateCrowi();

    const User = crowi.model('User');
    return populateDataToShowRevision(this, User.USER_PUBLIC_FIELDS)
      .execPopulate();
  };

  pageSchema.methods.populateDataToMakePresentation = async function(revisionId) {
    this.latestRevision = this.revision;
    if (revisionId != null) {
      this.revision = revisionId;
    }
    return this.populate('revision').execPopulate();
  };

  pageSchema.methods.applyScope = function(user, grant, grantUserGroupId) {
    // reset
    this.grantedUsers = [];
    this.grantedGroup = null;

    this.grant = grant || GRANT_PUBLIC;

    if (grant !== GRANT_PUBLIC && grant !== GRANT_USER_GROUP) {
      this.grantedUsers.push(user._id);
    }

    if (grant === GRANT_USER_GROUP) {
      this.grantedGroup = grantUserGroupId;
    }
  };

  pageSchema.methods.getContentAge = function() {
    return differenceInYears(new Date(), this.updatedAt);
  };


  pageSchema.statics.updateCommentCount = function(pageId) {
    validateCrowi();

    const self = this;
    const Comment = crowi.model('Comment');
    return Comment.countCommentByPageId(pageId)
      .then((count) => {
        self.update({ _id: pageId }, { commentCount: count }, {}, (err, data) => {
          if (err) {
            debug('Update commentCount Error', err);
            throw err;
          }

          return data;
        });
      });
  };

  pageSchema.statics.getGrantLabels = function() {
    const grantLabels = {};
    grantLabels[GRANT_PUBLIC] = 'Public'; // 公開
    grantLabels[GRANT_RESTRICTED] = 'Anyone with the link'; // リンクを知っている人のみ
    // grantLabels[GRANT_SPECIFIED]  = 'Specified users only'; // 特定ユーザーのみ
    grantLabels[GRANT_USER_GROUP] = 'Only inside the group'; // 特定グループのみ
    grantLabels[GRANT_OWNER] = 'Only me'; // 自分のみ

    return grantLabels;
  };

  pageSchema.statics.getUserPagePath = function(user) {
    return `/user/${user.username}`;
  };

  pageSchema.statics.getDeletedPageName = function(path) {
    if (path.match('/')) {
      // eslint-disable-next-line no-param-reassign
      path = path.substr(1);
    }
    return `/trash/${path}`;
  };

  pageSchema.statics.getRevertDeletedPageName = function(path) {
    return path.replace('/trash', '');
  };

  pageSchema.statics.isDeletableName = function(path) {
    const notDeletable = [
      /^\/user\/[^/]+$/, // user page
    ];

    for (let i = 0; i < notDeletable.length; i++) {
      const pattern = notDeletable[i];
      if (path.match(pattern)) {
        return false;
      }
    }

    return true;
  };

  pageSchema.statics.isCreatableName = function(name) {
    const forbiddenPages = [
      /\^|\$|\*|\+|#|%/,
      /^\/-\/.*/,
      /^\/_r\/.*/,
      /^\/_apix?(\/.*)?/,
      /^\/?https?:\/\/.+$/, // avoid miss in renaming
      /\/{2,}/, // avoid miss in renaming
      /\s+\/\s+/, // avoid miss in renaming
      /.+\/edit$/,
      /.+\.md$/,
      /^\/(installer|register|login|logout|admin|me|files|trash|paste|comments|tags)(\/.*|$)/,
    ];

    let isCreatable = true;
    forbiddenPages.forEach((page) => {
      const pageNameReg = new RegExp(page);
      if (name.match(pageNameReg)) {
        isCreatable = false;
      }
    });

    return isCreatable;
  };

  pageSchema.statics.fixToCreatableName = function(path) {
    return path
      .replace(/\/\//g, '/');
  };

  pageSchema.statics.updateRevision = function(pageId, revisionId, cb) {
    this.update({ _id: pageId }, { revision: revisionId }, {}, (err, data) => {
      cb(err, data);
    });
  };

  /**
   * return whether the user is accessible to the page
   * @param {string} id ObjectId
   * @param {User} user
   */
  pageSchema.statics.isAccessiblePageByViewer = async function(id, user) {
    const baseQuery = this.count({ _id: id });

    let userGroups = [];
    if (user != null) {
      validateCrowi();
      const UserGroupRelation = crowi.model('UserGroupRelation');
      userGroups = await UserGroupRelation.findAllUserGroupIdsRelatedToUser(user);
    }

    const queryBuilder = new PageQueryBuilder(baseQuery);
    queryBuilder.addConditionToFilteringByViewer(user, userGroups, true);

    const count = await queryBuilder.query.exec();
    return count > 0;
  };

  /**
   * @param {string} id ObjectId
   * @param {User} user User instance
   * @param {UserGroup[]} userGroups List of UserGroup instances
   */
  pageSchema.statics.findByIdAndViewer = async function(id, user, userGroups) {
    const baseQuery = this.findOne({ _id: id });

    let relatedUserGroups = userGroups;
    if (user != null && relatedUserGroups == null) {
      validateCrowi();
      const UserGroupRelation = crowi.model('UserGroupRelation');
      relatedUserGroups = await UserGroupRelation.findAllUserGroupIdsRelatedToUser(user);
    }

    const queryBuilder = new PageQueryBuilder(baseQuery);
    queryBuilder.addConditionToFilteringByViewer(user, relatedUserGroups, true);

    return await queryBuilder.query.exec();
  };

  // find page by path
  pageSchema.statics.findByPath = function(path) {
    if (path == null) {
      return null;
    }
    return this.findOne({ path });
  };

  /**
   * @param {string} path Page path
   * @param {User} user User instance
   * @param {UserGroup[]} userGroups List of UserGroup instances
   */
  pageSchema.statics.findByPathAndViewer = async function(path, user, userGroups) {
    if (path == null) {
      throw new Error('path is required.');
    }

    const baseQuery = this.findOne({ path });

    let relatedUserGroups = userGroups;
    if (user != null && relatedUserGroups == null) {
      validateCrowi();
      const UserGroupRelation = crowi.model('UserGroupRelation');
      relatedUserGroups = await UserGroupRelation.findAllUserGroupIdsRelatedToUser(user);
    }

    const queryBuilder = new PageQueryBuilder(baseQuery);
    queryBuilder.addConditionToFilteringByViewer(user, relatedUserGroups, true);

    return await queryBuilder.query.exec();
  };

  /**
   * @param {string} path Page path
   * @param {User} user User instance
   * @param {UserGroup[]} userGroups List of UserGroup instances
   */
  pageSchema.statics.findAncestorByPathAndViewer = async function(path, user, userGroups) {
    if (path == null) {
      throw new Error('path is required.');
    }

    if (path === '/') {
      return null;
    }

    const ancestorsPaths = extractToAncestorsPaths(path);

    // pick the longest one
    const baseQuery = this.findOne({ path: { $in: ancestorsPaths } }).sort({ path: -1 });

    let relatedUserGroups = userGroups;
    if (user != null && relatedUserGroups == null) {
      validateCrowi();
      const UserGroupRelation = crowi.model('UserGroupRelation');
      relatedUserGroups = await UserGroupRelation.findAllUserGroupIdsRelatedToUser(user);
    }

    const queryBuilder = new PageQueryBuilder(baseQuery);
    queryBuilder.addConditionToFilteringByViewer(user, relatedUserGroups);

    return await queryBuilder.query.exec();
  };

  pageSchema.statics.findByRedirectTo = function(path) {
    return this.findOne({ redirectTo: path });
  };

  /**
   * find pages that is match with `path` and its descendants
   */
  pageSchema.statics.findListWithDescendants = async function(path, user, option = {}) {
    const builder = new PageQueryBuilder(this.find());
    builder.addConditionToListWithDescendants(path, option);

    return await findListFromBuilderAndViewer(builder, user, false, option);
  };

  /**
   * find pages that is match with `path` and its descendants whitch user is able to manage
   */
  pageSchema.statics.findManageableListWithDescendants = async function(page, user, option = {}) {
    if (user == null) {
      return null;
    }

    const builder = new PageQueryBuilder(this.find());
    builder.addConditionToListWithDescendants(page.path, option);
    builder.addConditionToExcludeRedirect();

    // add grant conditions
    await addConditionToFilteringByViewerToEdit(builder, user);

    const { pages } = await findListFromBuilderAndViewer(builder, user, false, option);

    // add page if 'grant' is GRANT_RESTRICTED
    // because addConditionToListWithDescendants excludes GRANT_RESTRICTED pages
    if (page.grant === GRANT_RESTRICTED) {
      pages.push(page);
    }

    return pages;
  };

  /**
   * find pages that start with `path`
   */
  pageSchema.statics.findListByStartWith = async function(path, user, option) {
    const builder = new PageQueryBuilder(this.find());
    builder.addConditionToListByStartWith(path, option);

    return await findListFromBuilderAndViewer(builder, user, false, option);
  };

  /**
   * find pages that is created by targetUser
   *
   * @param {User} targetUser
   * @param {User} currentUser
   * @param {any} option
   */
  pageSchema.statics.findListByCreator = async function(targetUser, currentUser, option) {
    const opt = Object.assign({ sort: 'createdAt', desc: -1 }, option);
    const builder = new PageQueryBuilder(this.find({ creator: targetUser._id }));

    let showAnyoneKnowsLink = null;
    if (targetUser != null && currentUser != null) {
      showAnyoneKnowsLink = targetUser._id.equals(currentUser._id);
    }

    return await findListFromBuilderAndViewer(builder, currentUser, showAnyoneKnowsLink, opt);
  };

  pageSchema.statics.findListByPageIds = async function(ids, option) {
    const User = crowi.model('User');

    const opt = Object.assign({}, option);
    const builder = new PageQueryBuilder(this.find({ _id: { $in: ids } }));

    builder.addConditionToExcludeRedirect();
    builder.addConditionToPagenate(opt.offset, opt.limit);

    // count
    const totalCount = await builder.query.exec('count');

    // find
    builder.populateDataToList(User.USER_PUBLIC_FIELDS);
    const pages = await builder.query.exec('find');

    const result = {
      pages, totalCount, offset: opt.offset, limit: opt.limit,
    };
    return result;
  };


  /**
   * find pages by PageQueryBuilder
   * @param {PageQueryBuilder} builder
   * @param {User} user
   * @param {boolean} showAnyoneKnowsLink
   * @param {any} option
   */
  async function findListFromBuilderAndViewer(builder, user, showAnyoneKnowsLink, option) {
    validateCrowi();

    const User = crowi.model('User');

    const opt = Object.assign({ sort: 'updatedAt', desc: -1 }, option);
    const sortOpt = {};
    sortOpt[opt.sort] = opt.desc;

    // exclude trashed pages
    if (!opt.includeTrashed) {
      builder.addConditionToExcludeTrashed();
    }
    // exclude redirect pages
    if (!opt.includeRedirect) {
      builder.addConditionToExcludeRedirect();
    }

    // add grant conditions
    await addConditionToFilteringByViewerForList(builder, user, showAnyoneKnowsLink);

    // count
    const totalCount = await builder.query.exec('count');

    // find
    builder.addConditionToPagenate(opt.offset, opt.limit, sortOpt);
    builder.populateDataToList(User.USER_PUBLIC_FIELDS);
    const pages = await builder.query.exec('find');

    const result = {
      pages, totalCount, offset: opt.offset, limit: opt.limit,
    };
    return result;
  }

  /**
   * Add condition that filter pages by viewer
   *  by considering Config
   *
   * @param {PageQueryBuilder} builder
   * @param {User} user
   * @param {boolean} showAnyoneKnowsLink
   */
  async function addConditionToFilteringByViewerForList(builder, user, showAnyoneKnowsLink) {
    validateCrowi();

    // determine User condition
    const hidePagesRestrictedByOwner = crowi.configManager.getConfig('crowi', 'security:list-policy:hideRestrictedByOwner');
    const hidePagesRestrictedByGroup = crowi.configManager.getConfig('crowi', 'security:list-policy:hideRestrictedByGroup');

    // determine UserGroup condition
    let userGroups = null;
    if (user != null) {
      const UserGroupRelation = crowi.model('UserGroupRelation');
      userGroups = await UserGroupRelation.findAllUserGroupIdsRelatedToUser(user);
    }

    return builder.addConditionToFilteringByViewer(user, userGroups, showAnyoneKnowsLink, !hidePagesRestrictedByOwner, !hidePagesRestrictedByGroup);
  }

  /**
   * Add condition that filter pages by viewer
   *  by considering Config
   *
   * @param {PageQueryBuilder} builder
   * @param {User} user
   * @param {boolean} showAnyoneKnowsLink
   */
  async function addConditionToFilteringByViewerToEdit(builder, user) {
    validateCrowi();

    // determine UserGroup condition
    let userGroups = null;
    if (user != null) {
      const UserGroupRelation = crowi.model('UserGroupRelation');
      userGroups = await UserGroupRelation.findAllUserGroupIdsRelatedToUser(user);
    }

    return builder.addConditionToFilteringByViewer(user, userGroups, false, false, false);
  }

  /**
   * export addConditionToFilteringByViewerForList as static method
   */
  pageSchema.statics.addConditionToFilteringByViewerForList = addConditionToFilteringByViewerForList;

  /**
   * Throw error for growi-lsx-plugin (v1.x)
   */
  pageSchema.statics.generateQueryToListByStartWith = function(path, user, option) {
    const dummyQuery = this.find();
    dummyQuery.exec = async() => {
      throw new Error('Plugin version mismatch. Upgrade growi-lsx-plugin to v2.0.0 or above.');
    };
    return dummyQuery;
  };
  pageSchema.statics.generateQueryToListWithDescendants = pageSchema.statics.generateQueryToListByStartWith;


  /**
   * find all templates applicable to the new page
   */
  pageSchema.statics.findTemplate = async function(path) {
    const templatePath = nodePath.posix.dirname(path);
    const pathList = generatePathsOnTree(path, []);
    const regexpList = pathList.map((path) => {
      const pathWithTrailingSlash = pathUtils.addTrailingSlash(path);
      return new RegExp(`^${escapeStringRegexp(pathWithTrailingSlash)}_{1,2}template$`);
    });

    const templatePages = await this.find({ path: { $in: regexpList } })
      .populate({ path: 'revision', model: 'Revision' })
      .exec();

    return fetchTemplate(templatePages, templatePath);
  };

  const generatePathsOnTree = (path, pathList) => {
    pathList.push(path);

    if (path === '/') {
      return pathList;
    }

    const newPath = nodePath.posix.dirname(path);

    return generatePathsOnTree(newPath, pathList);
  };

  const assignTemplateByType = (templates, path, type) => {
    const targetTemplatePath = urljoin(path, `${type}template`);

    return templates.find((template) => {
      return (template.path === targetTemplatePath);
    });
  };

  const assignDecendantsTemplate = (decendantsTemplates, path) => {
    const decendantsTemplate = assignTemplateByType(decendantsTemplates, path, '__');
    if (decendantsTemplate) {
      return decendantsTemplate;
    }

    if (path === '/') {
      return;
    }

    const newPath = nodePath.posix.dirname(path);
    return assignDecendantsTemplate(decendantsTemplates, newPath);
  };

  const fetchTemplate = async(templates, templatePath) => {
    let templateBody;
    let templateTags;
    /**
     * get children template
     * __tempate: applicable only to immediate decendants
     */
    const childrenTemplate = assignTemplateByType(templates, templatePath, '_');

    /**
     * get decendants templates
     * _tempate: applicable to all pages under
     */
    const decendantsTemplate = assignDecendantsTemplate(templates, templatePath);

    if (childrenTemplate) {
      templateBody = childrenTemplate.revision.body;
      templateTags = await childrenTemplate.findRelatedTagsById();
    }
    else if (decendantsTemplate) {
      templateBody = decendantsTemplate.revision.body;
      templateTags = await decendantsTemplate.findRelatedTagsById();
    }

    return { templateBody, templateTags };
  };

  async function pushRevision(pageData, newRevision, user) {
    await newRevision.save();
    debug('Successfully saved new revision', newRevision);

    pageData.revision = newRevision;
    pageData.lastUpdateUser = user;
    pageData.updatedAt = Date.now();

    return pageData.save();
  }

  async function validateAppliedScope(user, grant, grantUserGroupId) {
    if (grant === GRANT_USER_GROUP && grantUserGroupId == null) {
      throw new Error('grant userGroupId is not specified');
    }

    if (grant === GRANT_USER_GROUP) {
      const UserGroupRelation = crowi.model('UserGroupRelation');
      const count = await UserGroupRelation.countByGroupIdAndUser(grantUserGroupId, user);

      if (count === 0) {
        throw new Error('no relations were exist for group and user.');
      }
    }
  }

  pageSchema.statics.create = async function(path, body, user, options = {}) {
    validateCrowi();

    const Page = this;
    const Revision = crowi.model('Revision');
    const format = options.format || 'markdown';
    const redirectTo = options.redirectTo || null;
    const grantUserGroupId = options.grantUserGroupId || null;
    const socketClientId = options.socketClientId || null;

    // sanitize path
    path = crowi.xss.process(path); // eslint-disable-line no-param-reassign

    let grant = options.grant;
    // force public
    if (isTopPage(path)) {
      grant = GRANT_PUBLIC;
    }

    const isExist = await this.count({ path });

    if (isExist) {
      throw new Error('Cannot create new page to existed path');
    }

    const page = new Page();
    page.path = path;
    page.creator = user;
    page.lastUpdateUser = user;
    page.redirectTo = redirectTo;
    page.status = STATUS_PUBLISHED;

    await validateAppliedScope(user, grant, grantUserGroupId);
    page.applyScope(user, grant, grantUserGroupId);

    let savedPage = await page.save();
    const newRevision = Revision.prepareRevision(savedPage, body, null, user, { format });
    const revision = await pushRevision(savedPage, newRevision, user);
    savedPage = await this.findByPath(revision.path);
    await savedPage.populateDataToShowRevision();

    if (socketClientId != null) {
      pageEvent.emit('create', savedPage, user, socketClientId);
    }
    return savedPage;
  };

  pageSchema.statics.updatePage = async function(pageData, body, previousBody, user, options = {}) {
    validateCrowi();

    const Revision = crowi.model('Revision');
    const grant = options.grant || pageData.grant; //                                  use the previous data if absence
    const grantUserGroupId = options.grantUserGroupId || pageData.grantUserGroupId; // use the previous data if absence
    const isSyncRevisionToHackmd = options.isSyncRevisionToHackmd;
    const socketClientId = options.socketClientId || null;

    await validateAppliedScope(user, grant, grantUserGroupId);
    pageData.applyScope(user, grant, grantUserGroupId);

    // update existing page
    let savedPage = await pageData.save();
    const newRevision = await Revision.prepareRevision(pageData, body, previousBody, user);
    const revision = await pushRevision(savedPage, newRevision, user);
    savedPage = await this.findByPath(revision.path);
    await savedPage.populateDataToShowRevision();

    if (isSyncRevisionToHackmd) {
      savedPage = await this.syncRevisionToHackmd(savedPage);
    }

    if (socketClientId != null) {
      pageEvent.emit('update', savedPage, user, socketClientId);
    }

    return savedPage;
  };

  pageSchema.statics.applyScopesToDescendantsAsyncronously = async function(parentPage, user) {
    const builder = new PageQueryBuilder(this.find());
    builder.addConditionToListWithDescendants(parentPage.path);

    builder.addConditionToExcludeRedirect();

    // add grant conditions
    await addConditionToFilteringByViewerToEdit(builder, user);

    // get all pages that the specified user can update
    const pages = await builder.query.exec();

    for (const page of pages) {
      // skip parentPage
      if (page.id === parentPage.id) {
        continue;
      }

      page.applyScope(user, parentPage.grant, parentPage.grantedGroup);
      page.save();
    }
  };

  pageSchema.statics.deletePage = async function(pageData, user, options = {}) {
    const newPath = this.getDeletedPageName(pageData.path);
    const isTrashed = checkIfTrashed(pageData.path);

    if (isTrashed) {
      throw new Error('This method does NOT support deleting trashed pages.');
    }

    const socketClientId = options.socketClientId || null;
    if (this.isDeletableName(pageData.path)) {

      pageData.status = STATUS_DELETED;
      const updatedPageData = await this.rename(pageData, newPath, user, { socketClientId, createRedirectPage: true });

      return updatedPageData;
    }

    return Promise.reject(new Error('Page is not deletable.'));
  };

  const checkIfTrashed = (path) => {
    return (path.search(/^\/trash/) !== -1);
  };

  pageSchema.statics.deletePageRecursively = async function(targetPage, user, options = {}) {
    const isTrashed = checkIfTrashed(targetPage.path);

    if (isTrashed) {
      throw new Error('This method does NOT supports deleting trashed pages.');
    }

    // find manageable descendants (this array does not include GRANT_RESTRICTED)
    const pages = await this.findManageableListWithDescendants(targetPage, user, options);

    await Promise.all(pages.map((page) => {
      return this.deletePage(page, user, options);
    }));
  };

<<<<<<< HEAD
  pageSchema.statics.revertDeletedPageRecursively = async function(targetPage, user, options = {}) {
    const findOpts = { includeTrashed: true };
    const pages = await this.findManageableListWithDescendants(targetPage, user, findOpts);

    let updatedPage = null;
    await Promise.all(pages.map((page) => {
      const isParent = (page.path === targetPage.path);
      const p = crowi.pageService.revertDeletedPage(page, user, options);
      if (isParent) {
        updatedPage = p;
      }
      return p;
    }));

    return updatedPage;
  };
=======
>>>>>>> 5d7a6dd5

  pageSchema.statics.removeByPath = function(path) {
    if (path == null) {
      throw new Error('path is required');
    }
    return this.findOneAndRemove({ path }).exec();
  };

  /**
   * remove the page that is redirecting to specified `pagePath` recursively
   *  ex: when
   *    '/page1' redirects to '/page2' and
   *    '/page2' redirects to '/page3'
   *    and given '/page3',
   *    '/page1' and '/page2' will be removed
   *
   * @param {string} pagePath
   */
  pageSchema.statics.removeRedirectOriginPageByPath = async function(pagePath) {
    const redirectPage = await this.findByRedirectTo(pagePath);

    if (redirectPage == null) {
      return;
    }

    // remove
    await this.findByIdAndRemove(redirectPage.id);
    // remove recursive
    await this.removeRedirectOriginPageByPath(redirectPage.path);
  };

  pageSchema.statics.rename = async function(pageData, newPagePath, user, options) {
    validateCrowi();

    const Page = this;
    const Revision = crowi.model('Revision');
    const path = pageData.path;
    const createRedirectPage = options.createRedirectPage || false;
    const updateMetadata = options.updateMetadata || false;
    const socketClientId = options.socketClientId || null;

    // sanitize path
    newPagePath = crowi.xss.process(newPagePath); // eslint-disable-line no-param-reassign

    // update Page
    pageData.path = newPagePath;
    if (updateMetadata) {
      pageData.lastUpdateUser = user;
      pageData.updatedAt = Date.now();
    }
    const updatedPageData = await pageData.save();

    // update Rivisions
    await Revision.updateRevisionListByPath(path, { path: newPagePath }, {});

    if (createRedirectPage) {
      const body = `redirect ${newPagePath}`;
      await Page.create(path, body, user, { redirectTo: newPagePath });
    }

    pageEvent.emit('delete', pageData, user, socketClientId);
    pageEvent.emit('create', updatedPageData, user, socketClientId);

    return updatedPageData;
  };

  pageSchema.statics.renameRecursively = async function(targetPage, newPagePathPrefix, user, options) {
    validateCrowi();

    const path = targetPage.path;
    const pathRegExp = new RegExp(`^${escapeStringRegexp(path)}`, 'i');

    // sanitize path
    newPagePathPrefix = crowi.xss.process(newPagePathPrefix); // eslint-disable-line no-param-reassign

    // find manageable descendants
    const pages = await this.findManageableListWithDescendants(targetPage, user, options);

    // TODO GW-4634 use stream
    const promise = pages.map((page) => {
      const newPagePath = page.path.replace(pathRegExp, newPagePathPrefix);
      return this.rename(page, newPagePath, user, options);
    });

    await Promise.allSettled(promise);

    targetPage.path = newPagePathPrefix;
    return targetPage;

  };

  pageSchema.statics.findListByPathsArray = async function(paths) {
    const queryBuilder = new PageQueryBuilder(this.find());
    queryBuilder.addConditionToListByPathsArray(paths);

    return await queryBuilder.query.exec();
  };

  pageSchema.statics.publicizePage = async function(page) {
    page.grantedGroup = null;
    page.grant = GRANT_PUBLIC;
    await page.save();
  };

  pageSchema.statics.transferPageToGroup = async function(page, transferToUserGroupId) {
    const UserGroup = mongoose.model('UserGroup');

    // check page existence
    const isExist = await UserGroup.count({ _id: transferToUserGroupId }) > 0;
    if (isExist) {
      page.grantedGroup = transferToUserGroupId;
      await page.save();
    }
    else {
      throw new Error('Cannot find the group to which private pages belong to. _id: ', transferToUserGroupId);
    }
  };

  /**
   * associate GROWI page and HackMD page
   * @param {Page} pageData
   * @param {string} pageIdOnHackmd
   */
  pageSchema.statics.registerHackmdPage = function(pageData, pageIdOnHackmd) {
    pageData.pageIdOnHackmd = pageIdOnHackmd;
    return this.syncRevisionToHackmd(pageData);
  };

  /**
   * update revisionHackmdSynced
   * @param {Page} pageData
   * @param {bool} isSave whether save or not
   */
  pageSchema.statics.syncRevisionToHackmd = function(pageData, isSave = true) {
    pageData.revisionHackmdSynced = pageData.revision;
    pageData.hasDraftOnHackmd = false;

    let returnData = pageData;
    if (isSave) {
      returnData = pageData.save();
    }
    return returnData;
  };

  /**
   * update hasDraftOnHackmd
   * !! This will be invoked many time from many people !!
   *
   * @param {Page} pageData
   * @param {Boolean} newValue
   */
  pageSchema.statics.updateHasDraftOnHackmd = async function(pageData, newValue) {
    if (pageData.hasDraftOnHackmd === newValue) {
      // do nothing when hasDraftOnHackmd equals to newValue
      return;
    }

    pageData.hasDraftOnHackmd = newValue;
    return pageData.save();
  };

  pageSchema.statics.getHistories = function() {
    // TODO

  };

  pageSchema.statics.GRANT_PUBLIC = GRANT_PUBLIC;
  pageSchema.statics.GRANT_RESTRICTED = GRANT_RESTRICTED;
  pageSchema.statics.GRANT_SPECIFIED = GRANT_SPECIFIED;
  pageSchema.statics.GRANT_OWNER = GRANT_OWNER;
  pageSchema.statics.GRANT_USER_GROUP = GRANT_USER_GROUP;
  pageSchema.statics.PAGE_GRANT_ERROR = PAGE_GRANT_ERROR;

  pageSchema.statics.PageQueryBuilder = PageQueryBuilder;

  return mongoose.model('Page', pageSchema);
};<|MERGE_RESOLUTION|>--- conflicted
+++ resolved
@@ -1141,25 +1141,6 @@
     }));
   };
 
-<<<<<<< HEAD
-  pageSchema.statics.revertDeletedPageRecursively = async function(targetPage, user, options = {}) {
-    const findOpts = { includeTrashed: true };
-    const pages = await this.findManageableListWithDescendants(targetPage, user, findOpts);
-
-    let updatedPage = null;
-    await Promise.all(pages.map((page) => {
-      const isParent = (page.path === targetPage.path);
-      const p = crowi.pageService.revertDeletedPage(page, user, options);
-      if (isParent) {
-        updatedPage = p;
-      }
-      return p;
-    }));
-
-    return updatedPage;
-  };
-=======
->>>>>>> 5d7a6dd5
 
   pageSchema.statics.removeByPath = function(path) {
     if (path == null) {
