--- conflicted
+++ resolved
@@ -512,13 +512,6 @@
     logger.warn('THIS METHOD IS DEPRECATED. Use isDeletablePage method of path-utils instead.');
   };
 
-<<<<<<< HEAD
-  pageSchema.statics.isCreatableName = function() {
-    logger.warn('THIS METHOD IS DEPRECATED. Use isCreatablePage method of path-utils instead.');
-  };
-
-=======
->>>>>>> 227f9490
   pageSchema.statics.fixToCreatableName = function(path) {
     return path
       .replace(/\/\//g, '/');
