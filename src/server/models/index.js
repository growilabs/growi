module.exports = {
  // Config: require('./config'),
  Page: require('./page'),
  // TODO GW-2746 bulk export pages
  // PageArchive: require('./page-archive'),
<<<<<<< HEAD
  PageTagRelation: require('./page-tag-relation'),
=======
  User: require('./user'),
>>>>>>> f4c248b5
  ExternalAccount: require('./external-account'),
  Revision: require('./revision'),
  Comment: require('./comment'),
  Attachment: require('./attachment'),
  UpdatePost: require('./updatePost'),
  GlobalNotificationSetting: require('./GlobalNotificationSetting'),
  GlobalNotificationMailSetting: require('./GlobalNotificationSetting/GlobalNotificationMailSetting'),
  GlobalNotificationSlackSetting: require('./GlobalNotificationSetting/GlobalNotificationSlackSetting'),
};<|MERGE_RESOLUTION|>--- conflicted
+++ resolved
@@ -3,11 +3,6 @@
   Page: require('./page'),
   // TODO GW-2746 bulk export pages
   // PageArchive: require('./page-archive'),
-<<<<<<< HEAD
-  PageTagRelation: require('./page-tag-relation'),
-=======
-  User: require('./user'),
->>>>>>> f4c248b5
   ExternalAccount: require('./external-account'),
   Revision: require('./revision'),
   Comment: require('./comment'),
