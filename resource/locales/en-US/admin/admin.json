--- conflicted
+++ resolved
@@ -97,26 +97,7 @@
       "kibela_title": "Easy viewing structure",
       "kibela_text1": "Center aligned contents",
       "kibela_text2": "Show and post comments at the bottom of the page",
-<<<<<<< HEAD
       "kibela_text3": "Affix Table-of-contents"
-=======
-      "kibela_text3": "Affix Table-of-contents",
-      "crowi_title": "Separated functions",
-      "crowi_text1": "Collapsible Sidebar",
-      "crowi_text2": "Show and post comments in Sidebar",
-      "crowi_text3": "Collapsible table-of-contents"
-    },
-    "behavior": "Behavior",
-    "behavior_desc": {
-      "growi_text1": "Both of <code>/page</code> and <code>/page/</code> shows the same page.",
-      "growi_text2": "<code>/nonexistent_page</code> shows editing form",
-      "growi_text3": "All pages show the list of child pages <b>if using GROWI Enhanced Layout</b>",
-      "crowi_text1": "<code>/page</code> shows the page",
-      "crowi_text2": "<code>/page/</code> shows the list of child pages",
-      "crowi_text3": "If portal is applied to <code>/page/</code> , the portal and the list of child pages are shown",
-      "crowi_text4": "<code>/nonexistent_page</code> shows editing form<",
-      "crowi_text5": "<code>/nonexistent_page/</code> the list of child pages"
->>>>>>> bc2b4eb6
     },
     "function": "Function",
     "function_desc": "You can choose Valid/Invalid of the function",
