{
  "Help": "Help",
  "Edit": "Edit",
  "Delete": "Delete",
  "Delete All": "Delete All",
  "Duplicate": "Duplicate",
  "Copy": "Copy",
  "Click to copy": "Click to copy",
  "Move/Rename": "Move/Rename",
  "Moved": "Moved",
  "Redirected": "Redirected",
  "Unlinked": "Unlinked",
  "Like!": "Like!",
  "Seen by": "Seen by",
  "Cancel": "Cancel",
  "Create": "Create",
  "Admin": "Admin",
  "administrator": "Admin",
  "Tag": "Tag",
  "Tags": "Tags",
  "New": "New",
  "Shortcuts": "Shortcuts",
  "eg": "e.g.",
  "add": "Add",
  "Undo": "Undo",
  "Article": "Article",
  "Page": "Page",
  "Page Path": "Page Path",
  "Category": "Category",
  "User": "User",
  "status": "Status",
  "account_id": "Account Id",
  "Update": "Update",
  "Update Page": "Update Page",
  "Warning": "Warning",
  "Sign in": "Sign in",
  "Sign up is here": "Sign up",
  "Sign in is here": "Sign in",
  "Sign up": "Sign up",
  "Sign up with Google Account": "Sign up with Google Account",
  "Sign in with Google Account": "Sign in with Google Account",
  "Sign up with this Google Account": "Sign up with this Google Account",
  "Example": "Example",
  "Taro Yamada": "John Doe",
  "List View": "List",
  "Timeline View": "Timeline",
  "History": "History",
  "Presentation Mode": "Presentation",
  "username": "Username",
  "Created": "Created",
  "Last updated": "Updated",
  "Last_Login": "Last Login",
  "Share": "Share",
  "Share Link": "Share Link",
  "Markdown Link": "Markdown Link",
  "Create/Edit Template": "Create/Edit Template Page",
  "Unportalize": "Unportalize",
  "Go to this version": "View this version",
  "View diff": "View diff",
  "No diff": "No diff",
  "Shrink versions that have no diffs": "Shrink versions that have no diffs",
  "User ID": "User ID",
  "Home": "Home",
  "User Settings": "User Settings",
  "User Information": "User Information",
  "Basic Info": "Basic Info",
  "Name": "Name",
  "Email": "Email",
  "Language": "Language",
  "English": "English",
  "Japanese": "Japanese",
  "Set Profile Image": "Set Profile Image",
  "Upload Image": "Upload Image",
  "Current Image": "Current Image",
  "Delete Image": "Delete Image",
  "Delete this image?": "Delete this image?",
  "Updated": "Updated",
  "Upload new image": "Upload new image",
  "Connected": "Connected",
  "Show": "Show",
  "Hide": "Hide",
  "Disclose E-mail": "Disclose E-mail",
  "page exists": "this page already exists",
  "Error occurred": "Error occurred",
  "Create today's": "Create today's ...",
  "Memo": "memo",
  "Input page name": "Input page name",
  "Input page name (optional)": "Input page name (optional)",
  "New Page": "New Page",
  "Create under": "Create page under below:",
  "Table of Contents": "Table of Contents",
  "Management Wiki Home": "Management Wiki Home",
  "App Settings": "App Settings",
  "Site URL settings": "Site URL settings",
  "Markdown Settings": "Markdown Settings",
  "Customize": "Customize",
  "Notification Settings": "Notification Settings",
  "User_Management": "User Management",
  "external_account_management": "External Account Management",
  "UserGroup Management": "UserGroup Management",
  "Full Text Search Management": "Full Text Search Management",
  "Import Data": "Import Data",
  "Export Archive Data": "Export Archive Data",
  "Basic Settings": "Basic Settings",
  "Basic authentication": "Basic authentication",
  "Register limitation": "Register limitation",
  "The contents entered here will be shown in the header etc": "The contents entered here will be shown in the header etc",
  "Public": "Public",
  "Anyone with the link": "Anyone with the link",
  "Specified users only": "Specified users only",
  "Just me": "Just me",
  "Only inside the group": "Only inside the group",
  "Reselect the group": "Reselect the group",
  "Shareable link": "Shareable link",
  "The whitelist of registration permission E-mail address": "The whitelist of registration permission E-mail address",
  "Add tags for this page": "Add tags for this page",
  "Edit tags for this page": "Edit tags for this page",
  "You have no tag, You can set tags on pages": "You have no tag, You can set tags on pages",
  "Show latest": "Show latest",
  "Load latest": "Load latest",
  "edited this page": "edited this page.",
  "List Drafts": "Drafts",
  "Deleted Pages": "Deleted Pages",
  "Sign out": "Logout",
  "form_validation": {
    "required": "<code>%s</code> is required"
  },
  "installer": {
    "setup": "Setup",
    "create_initial_account": "Create an initial account",
    "initial_account_will_be_administrator_automatically": "The initial account will be administrator automatically.",
    "unavaliable_user_id": "This 'User ID' is unavailable."
  },
  "breaking_changes": {
    "v346_using_basic_auth": "Basic Authentication currently in use will <strong>no longer be available</strong> in the near future. Remove settings from %s"
  },
  "page_register": {
    "notice": {
      "restricted": "Admin approval required.",
      "restricted_defail": "Once the admin approves your sign up, you'll be able to access this wiki."
    },
    "form_help": {
      "email": "You must have email address which listed below to sign up to this wiki.",
      "password": "Your password must be at least 6 characters long.",
      "user_id": "The URL of pages you create will contain your User ID. Your User ID can consist of letters, numbers, and some symbols."
    }
  },
  "page_me": {
    "form_help": {
      "profile_image1": "Image upload settings not completed.",
      "profile_image2": "Set up AWS or enable local uploads."
    }
  },
  "page_me_apitoken": {
    "notice": {
      "apitoken_issued": "API Token is not issued.",
      "update_token1": "You can update to generate a new API Token.",
      "update_token2": "You will need to update the API Token in any existing processes."
    },
    "form_help": {}
  },
  "Password": "Password",
  "Password Settings": "Password Settings",
  "Set new Password": "Set new Password",
  "Update Password": "Update Password",
  "Current password": "Current password",
  "New password": "New password",
  "Re-enter new password": "Re-enter new password",
  "Password is not set": "Password is not set",
  "security_settings": "Security Settings",
  "API Settings": "API Settings",
  "API Token Settings": "API Token Settings",
  "Current API Token": "Current API Token",
  "Update API Token": "Update API Token",
  "header_search_box": {
    "label": {
      "This tree": "This tree"
    },
    "item_label": {
      "This tree": "Only children of this tree"
    }
  },
  "copy_to_clipboard": {
    "Copy to clipboard": "Copy to clipboard",
    "Page path": "Page path",
    "Parmanent link": "Parmanent link",
    "Page path and parmanent link": "Page path and parmanent link",
    "Markdown link": "Markdown link"
  },
  "search_help": {
    "title": "Searching Help",
    "and": {
      "syntax help": "divide with space",
      "desc": "Search pages that include both {{word1}}, {{word2}} in the title or body"
    },
    "exclude": {
      "desc": "Exclude pages that include {{word}} in the title or body"
    },
    "phrase": {
      "syntax help": "surround with double quotes",
      "desc": "Search pages that include the phrase \"{{phrase}}\""
    },
    "prefix": {
      "desc": "Search only the pages that the title start with {{path}}"
    },
    "exclude_prefix": {
      "desc": "Exclude the pages that the title start with {{path}}"
    },
    "tag": {
      "desc": "Search for pages with {{tag}} tag"
    },
    "exclude_tag": {
      "desc": "Exclude pages with {{tag}} tag"
    }
  },
  "search": {
    "search page bodies": "Hit [Enter] key to full-text search"
  },
  "page_page": {
    "notice": {
      "version": "This is not the current version.",
      "moved": "This page was moved from <code>%s</code>",
      "redirected": "You are redirected from <code>%s</code>",
      "duplicated": "This page was duplicated from <code>%s</code>",
      "unlinked": "Redirect pages to this page have been deleted.",
      "restricted": "Access to this page is restricted",
      "stale": "More than {{count}} year has passed since last update.",
      "stale_plural": "More than {{count}} years has passed since last update."
    }
  },
  "page_edit": {
    "Show active line": "Show active line",
    "overwrite_scopes": "{{operation}} and Overwrite scopes of all descendants",
    "notice": {
      "conflict": "Couldn't save the changes you made because someone else was editing this page. Please re-edit the affected section after reloading the page."
    }
  },
  "page_api_error": {
    "notfound_or_forbidden": "Original page is not found or forbidden.",
    "already_exists": "New page is already exists.",
    "outdated": "Page is updated someone and now outdated.",
    "user_not_admin": "Only admin user can delete completely"
  },
  "modal_rename": {
    "label": {
      "Move/Rename page": "Move/Rename page",
      "New page name": "New page name",
      "Current page name": "Current page name",
      "Recursively": "Recursively",
      "Do not update metadata": "Do not update metadata",
      "Redirect": "Redirect"
    },
    "help": {
      "redirect": "Redirect to new page if someone accesses <code>%s</code>",
      "metadata": "Remains last update user and updated date as is",
      "recursive": "Move/Rename children of under <code>%s</code> recursively"
    }
  },
  "Put Back": "Put Back",
  "Delete Completely": "Delete Completely",
  "modal_delete": {
    "delete_page": "Delete Page",
    "deleting_page": "Deleting Page",
    "delete_recursively": "Delete child pages recursively.",
    "delete_completely": "Delete Completely",
    "delete_completely_restriction": "You don't have the authority to delete pages completely.",
    "recursively": "Delete children of under <code>%s</code> recursively.",
    "completely": "Delete completely instead of putting it into trash."
  },
  "modal_duplicate": {
    "label": {
      "Duplicate page": "Duplicate page",
      "New page name": "New page name",
      "Current page name": "Current page name"
    }
  },
  "modal_putback": {
    "label": {
      "Put Back Page": "Put Back Page",
      "recursively": "Put Back recursively"
    },
    "help": {
      "recursively": "Put Back children of under <code>%s</code> recursively"
    }
  },
  "modal_shortcuts": {
    "global": {
      "title": "Global shortcuts",
      "Open/Close shortcut help": "Open/Close shortcut help",
      "Edit Page": "Edit Page",
      "Create Page": "Create Page",
      "Show Contributors": "Show Contributors",
      "Konami Code": "Konami Code",
      "konami_code_url": "https://en.wikipedia.org/wiki/Konami_Code"
    },
    "editor": {
      "title": "Editor shortcuts",
      "Indent": "Indent",
      "Outdent": "Outdent",
      "Save Page": "Save Page",
      "Delete Line": "Delete Line"
    },
    "commentform": {
      "title": "Comment Form shortcuts",
      "Post": "Post"
    }
  },
  "template": {
    "modal_label": {
      "Create/Edit Template Page": "Create/Edit Template Page",
      "Create template under": "Create template page under:<br /><code><small>%s</small></code>"
    },
    "option_label": {
      "create/edit": "Create/Edit Template page..",
      "select": "Select template page type"
    },
    "children": {
      "label": "Template for children",
      "desc": "Applies only to the same level pages which the template exists"
    },
    "decendants": {
      "label": "Template for descendants",
      "desc": "Applies to all decendant pages"
    }
  },
  "sandbox": {
    "header": "Header",
    "header_x": "Header {{index}}",
    "block": "Paragraph",
    "block_detail": "makes a paragraph",
    "empty_line": "Empty Line",
    "line_break": "Line Break",
    "line_break_detail": "(2 spaces) make a line break",
    "typography": "Typography",
    "italics": "Italics",
    "bold": "Bold",
    "italic_bold": "Italic Bold",
    "strikethrough": "strikethrough",
    "link": "Link",
    "code_highlight": "Code Highlight",
    "list": "List",
    "unordered_list_x": "Unordered List {{index}}",
    "ordered_list_x": "Ordered List {{index}}",
    "task": "Task",
    "task_checked": "Checked",
    "task_unchecked": "Unchecked",
    "quote": "Quote",
    "quote1": "You can write",
    "quote2": "multi-line quotations",
    "quote_nested": "Nested Quote",
    "table": "Table",
    "image": "Image",
    "alt_text": "Alt Text",
    "insert_image": "inserts an image",
    "open_sandbox": "Open Sandbox"
  },
  "security_setting": {
    "Security settings": "Security settings",
    "Guest Users Access": "Guest Users Access",
    "Fixed by env var": "This is fixed by the env var <code>%s=%s</code>.",
    "Register limitation": "Register limitation",
    "Register limitation desc": "Restricts ways to register new user.",
    "The whitelist of registration permission E-mail address": "The whitelist of registration permission E-mail address",
    "users_without_account": "Users without account is not accessible",
    "example": "Example",
    "restrict_emails": "You can restrict registerable e-mail address.",
    "for_instance": " For instance, if you use growi within a company, you can write ",
    "only_those": " Only those whose e-mail address including the company address can register.",
    "insert_single": "Please insert single e-mail address per line.",
    "page_listing_1": "Page listing/searching<br>restricted by 'Just Me'",
    "page_listing_1_desc": "Show pages that are restricted by 'Just Me' option when listing/searching",
    "page_listing_2": "Page listing/searching<br>restricted by User Group",
    "page_listing_2_desc": "Show pages that are restricted by User Group when listing/searching",
    "complete_deletion": "Restrict Complete Deletion of Pages",
    "complete_deletion_explain": "Restricts users who can completely delete pages.",
    "admin_only": "Admin Only",
    "admin_and_author": "Admin and Author",
    "anyone": "Anyone",
    "Authentication mechanism settings": "Authentication Mechanism Settings",
    "alert_siteUrl_is_not_set": "'Site URL' is NOT set. Set it from the %s",
    "xss_prevent_setting": "Prevent XSS(Cross Site Scripting)",
    "xss_prevent_setting_link": "Go to Markdown settings",
    "callback_URL": "Callback URL",
    "providerName": "Provider Name",
    "issuerHost": "Issuer Host",
    "scope": "Scope",
    "desc_of_callback_URL": "Use it in the setting of the %s provider",
    "clientID": "Client ID",
    "client_secret": "Client Secret",
    "guest_mode": {
      "deny": "Deny (Registered Users Only)",
      "readonly": "Accept (Guests can read only)"
    },
    "registration_mode": {
      "open": "Open (Anyone can register)",
      "restricted": "Restricted (Requires approval by administrators)",
      "closed": "Closed (Invitation Only)"
    },
    "configuration": " Configuration",
    "optional": "Optional",
    "Treat username matching as identical": "Automatically bind external accounts newly logged in to local accounts when <code>%s</code> match",
    "Treat username matching as identical_warn": "WARNING: Be aware of security because the system treats the same user as a match of <code>%s</code>.",
    "Treat email matching as identical": "Automatically bind external accounts newly logged in to local accounts when <code>%s</code> match",
    "Treat email matching as identical_warn": "WARNING: Be aware of security because the system treats the same user as a match of <code>%s</code>.",
    "Use env var if empty": "Use env var <code>%s</code> if empty",
    "Use default if both are empty": "If both ​​are empty, the default value <code>%s</code> is used.",
    "missing mandatory configs": "The following mandatory items are not set in either database nor environment variables.",
    "Local": {
      "name": "ID/Password"
    },
    "ldap": {
      "server_url_detail": "The LDAP URL of the directory service in the format <code>ldap://host:port/DN</code> or <code>ldaps://host:port/DN</code>.",
      "bind_mode": "Binding Mode",
      "bind_manager": "Manager Bind",
      "bind_user": "User Bind",
      "bind_DN_manager_detail": "The DN of the account that authenticates and queries the directory service",
      "bind_DN_user_detail1": "The query used to bind with the directory service.",
      "bind_DN_user_detail2": "Use <code>&#123;&#123;username&#125;&#125;</code> to reference the username entered in the login page.",
      "bind_DN_password": "Bind DN Password",
      "bind_DN_password_manager_detail": "The password for the Bind DN account.",
      "bind_DN_password_user_detail": "The password that is entered in the login page will be used to bind.",
      "search_filter": "Search Filter",
      "search_filter_detail1": "The query used to locate the authenticated user.",
      "search_filter_detail2": "Use <code>&#123;&#123;username&#125;&#125;</code> to reference the username entered in the login page.",
      "search_filter_detail3": "If empty, the filter <code>(uid=&#123;&#123;username&#125;&#125;)</code> is used.",
      "search_filter_example1": "Match with 'uid' or 'mail'",
      "search_filter_example2": "Match with 'sAMAccountName' for Active Directory",
      "username_detail": "Specification of mappings for <code>username</code> when creating new users",
      "name_detail": "Specification of mappings for full name when creating new users",
      "mail_detail": "Specification of mappings for mail address when creating new users",
      "group_search_base_DN": "Group Search Base DN",
      "group_search_base_DN_detail": "The base DN from which to search for groups. If defined, also <code>Group Search Filter</code> must be defined for the search to work.",
      "group_search_filter": "Group Search Filter",
      "group_search_filter_detail1": "The query used to filter for groups.",
      "group_search_filter_detail2": "Login via LDAP is accepted only when this query hits one or more groups.",
      "group_search_filter_detail3": "Use <code>&#123;&#123;dn&#125;&#125;</code> to have it replaced of the found user object.",
      "group_search_filter_detail4": "<code>(&(cn=group1)(memberUid=&#123;&#123;dn&#125;&#125;))</code> hits the groups which has <code>cn=group1</code> and <code>memberUid</code> includes the user's <code>uid</code>(when <code>Group DN Property</code> is not changed from the default value.)",
      "group_search_user_DN_property": "User DN Property",
      "group_search_user_DN_property_detail": "The property of user object to use in <code>&#123;&#123;dn&#125;&#125;</code> interpolation of <code>Group Search Filter</code>.",
      "test_config": "Test Saved Configuration"
    },
    "SAML": {
      "name": "SAML",
      "id_detail": "Specification of the name of attribute which can identify the user in SAML Identity Provider",
      "username_detail": "Specification of mappings for <code>username</code> when creating new users",
      "mapping_detail": "Specification of mappings for %s when creating new users",
      "cert_detail": "PEM-encoded X.509 signing certificate to validate the response from IdP",
      "Use env var if empty": "If the value in the database is empty, the value of the environment variable <code>%s</code> is used.",
      "note for the only env option": "The setting item that enables or disables the SAML authentication and the highlighted setting items use only the value of environment variables.<br>To change this setting, please change to false or delete the value of the environment variable <code>%s</code> ."
    },
    "Basic": {
      "name": "Basic Authentication",
      "desc_1": "Login with <code>username</code> in Authorization header.",
      "desc_2": "User will be automatically generated if not exist."
    },
    "OAuth": {
      "register": "Register for %s",
      "change_redirect_url": "Enter <code>%s</code> <br>(where <code>%s</code> is your host name) for \"Authorized redirect URIs\".",
      "Google": {
        "name": "Google OAuth",
        "register_1": "Access <a href=\"%s\" target=\"_blank\">%s</a>",
        "register_2": "Create Project if no projects exist",
        "register_3": "Create Credentials &rightarrow; OAuth client ID &rightarrow; Select \"Web application\"",
        "register_4": "Register your OAuth App with one of Authorized redirect URIs as <code>%s</code>",
        "register_5": "Copy and paste your ClientID and Client Secret above"
      },
      "Facebook": {
        "name": "Facebook OAuth"
      },
      "Twitter": {
        "name": "Twitter OAuth",
        "register_1": "Access <a href=\"%s\" target=\"_blank\">%s</a>",
        "register_2": "Sign in Twitter",
        "register_3": "Create Credentials &rightarrow; OAuth client ID &rightarrow; Select \"Web application\"",
        "register_4": "Register your OAuth App with one of Authorized redirect URIs as <code>%s</code>",
        "register_5": "Copy and paste your ClientID and Client Secret above"
      },
      "GitHub": {
        "name": "GitHub OAuth",
        "register_1": "Access <a href=\"%s\" target=\"_blank\">%s</a>",
        "register_2": "Register your OAuth App with \"Authorization callback URL\" as <code>%s</code>",
        "register_3": "Copy and paste your ClientID and Client Secret above"
      },
      "OIDC": {
        "name": "OpenID Connect",
        "id_detail": "Specification of the name of attribute which can identify the user in OIDC claims",
        "username_detail": "Specification of mappings for <code>username</code> when creating new users",
        "name_detail": "Specification of mappings for <code>name</code> when creating new users",
        "mapping_detail": "Specification of mappings for %s when creating new users",
        "register_1": "Contant to OIDC IdP Administrator",
        "register_2": "Register your OIDC App with \"Authorization callback URL\" as <code>%s</code>",
        "register_3": "Copy and paste your ClientID and Client Secret above"
      },
      "how_to": {
        "google": "How to configure Google OAuth?",
        "github": "How to configure GitHub OAuth?",
        "twitter": "How to configure Twitter OAuth?",
        "oidc": "How to configure OIDC?"
      }
    },
    "form_item_name": {
      "security:passport-saml:entryPoint": "Entry point",
      "security:passport-saml:issuer": "Issuer",
      "security:passport-saml:cert": "Certificate",
      "security:passport-saml:attrMapId": "ID",
      "security:passport-saml:attrMapUsername": "Username",
      "security:passport-saml:attrMapMail": "Mail Address",
      "security:passport-saml:attrMapFirstName": "First Name",
      "security:passport-saml:attrMapLastName": "Last Name"
    }
  },
  "notification_setting": {
    "notification_list": "List of Notification Settings",
    "add_notification": "Add New",
    "trigger_path": "Trigger Path",
    "trigger_path_help": "(expression with %s is supported)",
    "trigger_events": "Trigger Events",
    "notify_to": "Notify To",
    "back_to_list": "Go back to list",
    "notification_detail": "Notification Setting Details",
    "event_pageCreate": "When new page is \"CREATED\"",
    "event_pageEdit": "When page is \"EDITED\"",
    "event_pageDelete": "When page is \"DELETED\"",
    "event_pageMove": "When page is \"MOVED\" (renamed)",
    "event_pageLike": "When someone \"LIKES\" page",
    "event_comment": "When someone \"COMMENTS\" on page",
    "email": {
      "ifttt_link": "Create a new IFTTT applet with Email trigger"
    }
  },
  "full_text_search_management": {
    "elasticsearch_management": "Elasticsearch Management",
<<<<<<< HEAD
    "connection_status": "Connection Status",
    "connection_status_label_connected": "CONNECTED",
    "connection_status_label_disconnected": "DISCONNECTED",
    "indices_status": "Indices Status",
    "indices_status_label_normalized": "NORMALIZED",
    "indices_status_label_unnormalized": "REBUILDING or BROKEN",
    "indices_summary": "Indices Summary",
    "reconnect": "Reconnect",
    "reconnect_button": "Try to Reconnect",
    "reconnect_description": "Click the button to try to reconnect to Elasticsearch.",
    "normalize": "Normalize",
    "normalize_button": "Normalize Indices",
    "normalize_description": "Click the button to repair broken indices.",
    "rebuild": "Rebuild",
    "rebuild_button": "Rebuild Index",
    "rebuild_description_1": "Click the button to rebuild index and add all page datas.",
    "rebuild_description_2": "This may take a while."
  },
  "export_management": {
    "exporting_collection_list": "Exporting Collection List",
    "exported_data_list": "Exported Archive Data List",
    "export_collections": "Export Collections",
    "check_all": "Check All",
    "uncheck_all": "Uncheck All",
    "desc_password_seed": "DO NOT FORGET to set current <code>PASSWORD_SEED</code> to your new GROWI system when restoring user data, or users will NOT be able to login with their password.<br><br><strong>HINT:</strong><br>The current <code>PASSWORD_SEED</code> will be stored in <code>meta.json</code> in exported ZIP.",
    "create_new_archive_data": "Create New Archive Data",
    "export": "Export",
    "cancel": "Cancel",
    "file": "File",
    "growi_version": "Growi Version",
    "collections": "Collections",
    "exported_at": "Exported At",
    "export_menu": "Export Menu",
    "download": "Download",
    "delete": "Delete"
=======
    "build_button": "Rebuild Index",
    "rebuild_description_1": "Force rebuild index.",
    "rebuild_description_2": "Click 'Build Now' to delete and create mapping file and add all pages.",
    "rebuild_description_3": "This may take a while."
>>>>>>> 208b47ce
  }
}<|MERGE_RESOLUTION|>--- conflicted
+++ resolved
@@ -530,7 +530,6 @@
   },
   "full_text_search_management": {
     "elasticsearch_management": "Elasticsearch Management",
-<<<<<<< HEAD
     "connection_status": "Connection Status",
     "connection_status_label_connected": "CONNECTED",
     "connection_status_label_disconnected": "DISCONNECTED",
@@ -566,11 +565,5 @@
     "export_menu": "Export Menu",
     "download": "Download",
     "delete": "Delete"
-=======
-    "build_button": "Rebuild Index",
-    "rebuild_description_1": "Force rebuild index.",
-    "rebuild_description_2": "Click 'Build Now' to delete and create mapping file and add all pages.",
-    "rebuild_description_3": "This may take a while."
->>>>>>> 208b47ce
   }
 }