{
  "Help": "Help",
  "Edit": "Edit",
  "Delete": "Delete",
  "delete_all": "Delete all",
  "Duplicate": "Duplicate",
  "Copy": "Copy",
  "Click to copy": "Click to copy",
  "Move/Rename": "Move/Rename",
  "Moved": "Moved",
  "Redirected": "Redirected",
  "Unlinked": "Unlinked",
  "Like!": "Like!",
  "Seen by": "Seen by",
  "Cancel": "Cancel",
  "Create": "Create",
  "Admin": "Admin",
  "administrator": "Admin",
  "Tag": "Tag",
  "Tags": "Tags",
  "New": "New",
  "Shortcuts": "Shortcuts",
  "eg": "e.g.",
  "add": "Add",
  "Undo": "Undo",
  "Article": "Article",
  "Page": "Page",
  "Page Path": "Page path",
  "Category": "Category",
  "User": "User",
  "status": "Status",
  "account_id": "Account Id",
  "Update": "Update",
  "Update Page": "Update Page",
  "Warning": "Warning",
  "Sign in": "Sign in",
  "Sign up is here": "Sign up",
  "Sign in is here": "Sign in",
  "Sign up": "Sign up",
  "Sign up with Google Account": "Sign up with Google Account",
  "Sign in with Google Account": "Sign in with Google Account",
  "Sign up with this Google Account": "Sign up with this Google Account",
  "Example": "Example",
  "Taro Yamada": "John Doe",
  "List View": "List",
  "Timeline View": "Timeline",
  "History": "History",
  "Presentation Mode": "Presentation",
  "Not available for guest": "Not available for guest",
  "username": "Username",
  "Created": "Created",
  "Last updated": "Updated",
  "Last_Login": "Last login",
  "Share": "Share",
  "Share Link": "Share Link",
  "Markdown Link": "Markdown Link",
  "Create/Edit Template": "Create/Edit template page",
  "Go to this version": "View this version",
  "View diff": "View diff",
  "No diff": "No diff",
  "Shrink versions that have no diffs": "Shrink versions that have no diffs",
  "User ID": "User ID",
  "User's Home": "User's Home",
  "User Settings": "User Settings",
  "User Information": "User information",
  "Basic Info": "Basic info",
  "Name": "Name",
  "Email": "Email",
  "Language": "Language",
  "English": "English",
  "Japanese": "Japanese",
  "Set Profile Image": "Set profile image",
  "Upload Image": "Upload image",
  "Current Image": "Current image",
  "Delete Image": "Delete Image",
  "Delete this image?": "Delete this image?",
  "Updated": "Updated",
  "Upload new image": "Upload new image",
  "Connected": "Connected",
  "Show": "Show",
  "Hide": "Hide",
  "Disclose E-mail": "Disclose E-mail",
  "page exists": "this page already exists",
  "Error occurred": "Error occurred",
  "Create today's": "Create today's ...",
  "Memo": "memo",
  "Input page name": "Input page name",
  "Input page name (optional)": "Input page name (optional)",
  "New Page": "New page",
  "Create under": "Create page under below:",
  "Table of Contents": "Table of Contents",
  "Wiki Management Home Page": "Wiki Management Home Page",
  "App Settings": "App Settings",
  "Site URL settings": "Site URL settings",
  "Markdown Settings": "Markdown Settings",
  "Customize": "Customize",
  "Notification Settings": "Notification Settings",
  "User_Management": "User Management",
  "external_account_management": "External Account Management",
  "UserGroup Management": "UserGroup Management",
  "Full Text Search Management": "Full Text Search Management",
  "Import Data": "Import Data",
  "Export Archive Data": "Export Archive Data",
  "Basic Settings": "Basic Settings",
  "Basic authentication": "Basic authentication",
  "Register limitation": "Register limitation",
  "The contents entered here will be shown in the header etc": "The contents entered here will be shown in the header etc",
  "Public": "Public",
  "Anyone with the link": "Anyone with the link",
  "Specified users only": "Specified users only",
  "Only me": "Only me",
  "Only inside the group": "Only inside the group",
  "page_list_and_search_results": "Page list / Search results",
  "scope_of_page_disclosure": "Scope of page disclosure",
  "set_point": "Set point",
  "always_displayed": "Always displayed",
  "always_hidden": "Always hidden",
  "displayed_or_hidden": "Displayed / Hidden",
  "page_access_and_delete_rights": "Page access / Delete rights",
  "Reselect the group": "Reselect the group",
  "Shareable link": "Shareable link",
  "The whitelist of registration permission E-mail address": "The whitelist of registration permission E-mail address",
  "Add tags for this page": "Add tags for this page",
  "Edit tags for this page": "Edit tags for this page",
  "You have no tag, You can set tags on pages": "You have no tag, You can set tags on pages",
  "Show latest": "Show latest",
  "Load latest": "Load latest",
  "edited this page": "edited this page.",
  "List Drafts": "Drafts",
  "Deleted Pages": "Deleted Pages",
  "Sign out": "Logout",
  "Disassociate": "Disassociate",
  "form_validation": {
    "error_message": "Some values ​​are incorrect",
    "required": "%s is required",
    "invalid_syntax": "The syntax of %s is invalid."
  },
  "installer": {
    "setup": "Setup",
    "create_initial_account": "Create an initial account",
    "initial_account_will_be_administrator_automatically": "The initial account will be administrator automatically.",
    "unavaliable_user_id": "This 'User ID' is unavailable."
  },
  "breaking_changes": {
    "v346_using_basic_auth": "Basic Authentication currently in use will <strong>no longer be available</strong> in the near future. Remove settings from %s"
  },
  "page_register": {
    "notice": {
      "restricted": "Admin approval required.",
      "restricted_defail": "Once the admin approves your sign up, you'll be able to access this wiki."
    },
    "form_help": {
      "email": "You must have email address which listed below to sign up to this wiki.",
      "password": "Your password must be at least 6 characters long.",
      "user_id": "The URL of pages you create will contain your User ID. Your User ID can consist of letters, numbers, and some symbols."
    }
  },
  "page_me": {
    "form_help": {
      "profile_image1": "Image upload settings not completed.",
      "profile_image2": "Set up AWS or enable local uploads."
    }
  },
  "page_me_apitoken": {
    "notice": {
      "apitoken_issued": "API token is not issued.",
      "update_token1": "You can update to generate a new API token.",
      "update_token2": "You will need to update the API token in any existing processes."
    },
    "form_help": {}
  },
  "Password": "Password",
  "Password Settings": "Password settings",
    "personal_settings": {
    "disassociate_external_account": "Disassociate External Account",
    "disassociate_external_account_desc": "Are you sure to disassociate the <strong>{{providerType}}</strong> account <strong>{{accountId}}</strong>?",
    "set_new_password": "Set new Password",
    "update_password": "Update password",
      "current_password": "Current password",
      "new_password": "New password",
      "new_password_confirm": "Re-enter new password",
      "password_is_not_set": "Password is not set"
    },
  "security_settings": "Security settings",
  "API Settings": "API settings",
  "API Token Settings": "API token settings",
  "Current API Token": "Current API token",
  "Update API Token": "Update API token",
  "header_search_box": {
    "label": {
      "All pages": "All pages",
      "This tree": "This tree"
    },
    "item_label": {
      "All pages": "All pages",
      "This tree": "Only children of this tree"
    }
  },
  "copy_to_clipboard": {
    "Copy to clipboard": "Copy to clipboard",
    "Page path": "Page path",
    "Page URL": "Page URL",
    "Parmanent link": "Parmanent link",
    "Page path and parmanent link": "Page path and parmanent link",
    "Markdown link": "Markdown link"
  },
  "search_help": {
    "title": "Searching Help",
    "and": {
      "syntax help": "divide with space",
      "desc": "Search pages that include both {{word1}}, {{word2}} in the title or body"
    },
    "exclude": {
      "desc": "Exclude pages that include {{word}} in the title or body"
    },
    "phrase": {
      "syntax help": "surround with double quotes",
      "desc": "Search pages that include the phrase \"{{phrase}}\""
    },
    "prefix": {
      "desc": "Search only the pages that the title start with {{path}}"
    },
    "exclude_prefix": {
      "desc": "Exclude the pages that the title start with {{path}}"
    },
    "tag": {
      "desc": "Search for pages with {{tag}} tag"
    },
    "exclude_tag": {
      "desc": "Exclude pages with {{tag}} tag"
    }
  },
  "search": {
    "search page bodies": "Hit [Enter] key to full-text search"
  },
  "page_page": {
    "notice": {
      "version": "This is not the current version.",
      "moved": "This page was moved from <code>%s</code>",
      "redirected": "You are redirected from <code>%s</code>",
      "duplicated": "This page was duplicated from <code>%s</code>",
      "unlinked": "Redirect pages to this page have been deleted.",
      "restricted": "Access to this page is restricted",
      "stale": "More than {{count}} year has passed since last update.",
      "stale_plural": "More than {{count}} years has passed since last update."
    }
  },
  "page_edit": {
    "Show active line": "Show active line",
    "overwrite_scopes": "{{operation}} and Overwrite scopes of all descendants",
    "notice": {
      "conflict": "Couldn't save the changes you made because someone else was editing this page. Please re-edit the affected section after reloading the page."
    }
  },
  "page_api_error": {
    "notfound_or_forbidden": "Original page is not found or forbidden.",
    "already_exists": "New page is already exists.",
    "outdated": "Page is updated someone and now outdated.",
    "user_not_admin": "Only admin user can delete completely"
  },
  "modal_rename": {
    "label": {
      "Move/Rename page": "Move/Rename page",
      "New page name": "New page name",
      "Current page name": "Current page name",
      "Recursively": "Recursively",
      "Do not update metadata": "Do not update metadata",
      "Redirect": "Redirect"
    },
    "help": {
      "redirect": "Redirect to new page if someone accesses <code>%s</code>",
      "metadata": "Remains last update user and updated date as is",
      "recursive": "Move/Rename children of under <code>%s</code> recursively"
    }
  },
  "Put Back": "Put back",
  "Delete Completely": "Delete completely",
  "modal_delete": {
    "delete_page": "Delete page",
    "deleting_page": "Deleting page",
    "delete_recursively": "Delete child pages recursively.",
    "delete_completely": "Delete completely",
    "delete_completely_restriction": "You don't have the authority to delete pages completely.",
    "recursively": "Delete children of <code>%s</code> recursively.",
    "completely": "Delete completely instead of putting it into trash."
  },
  "modal_empty":{
    "empty_the_trash": "Empty The Trash"
  },
  "modal_duplicate": {
    "label": {
      "Duplicate page": "Duplicate page",
      "New page name": "New page name",
      "Current page name": "Current page name"
    }
  },
  "modal_putback": {
    "label": {
      "Put Back Page": "Put back page",
      "recursively": "Put back recursively"
    },
    "help": {
      "recursively": "Put back children of under <code>%s</code> recursively"
    }
  },
  "modal_shortcuts": {
    "global": {
      "title": "Global shortcuts",
      "Open/Close shortcut help": "Open/Close<br>shortcut help",
      "Edit Page": "Edit Page",
      "Create Page": "Create Page",
      "Show Contributors": "Show Contributors",
      "Konami Code": "Konami Code",
      "konami_code_url": "https://en.wikipedia.org/wiki/Konami_Code"
    },
    "editor": {
      "title": "Editor shortcuts",
      "Indent": "Indent",
      "Outdent": "Outdent",
      "Save Page": "Save Page",
      "Delete Line": "Delete Line"
    },
    "commentform": {
      "title": "Comment Form shortcuts",
      "Post": "Post"
    }
  },
  "toaster": {
    "update_successed": "Succeeded to update {{target}}",
    "give_user_admin": "Succeeded to give {{username}} admin",
    "remove_user_admin": "Succeeded to remove {{username}} admin ",
    "activate_user_success": "Succeeded to activating {{username}}",
    "deactivate_user_success": "Succeeded to deactivate {{username}}",
    "remove_user_success": "Succeeded to removing {{username}} ",
    "remove_external_user_success": "Succeeded to remove {{accountId}} "
  },
  "template": {
    "modal_label": {
<<<<<<< HEAD
      "Create/Edit Template Page": "Create/Edit Template Page",
      "Create template under": "Create template page under:<br /><code>{{path}}</code>"
=======
      "Create/Edit Template Page": "Create/Edit template page",
      "Create template under": "Create template page under:<br /><code>%s</code>"
>>>>>>> f5eb8784
    },
    "option_label": {
      "create/edit": "Create/Edit template page..",
      "select": "Select template page type"
    },
    "children": {
      "label": "Template for children",
      "desc": "Applies only to the same level pages which the template exists"
    },
    "decendants": {
      "label": "Template for descendants",
      "desc": "Applies to all decendant pages"
    }
  },
  "sandbox": {
    "header": "Header",
    "header_x": "Header {{index}}",
    "block": "Paragraph",
    "block_detail": "makes a paragraph",
    "empty_line": "Empty Line",
    "line_break": "Line Break",
    "line_break_detail": "(2 spaces) make a line break",
    "typography": "Typography",
    "italics": "Italics",
    "bold": "Bold",
    "italic_bold": "Italic Bold",
    "strikethrough": "strikethrough",
    "link": "Link",
    "code_highlight": "Code Highlight",
    "list": "List",
    "unordered_list_x": "Unordered List {{index}}",
    "ordered_list_x": "Ordered List {{index}}",
    "task": "Task",
    "task_checked": "Checked",
    "task_unchecked": "Unchecked",
    "quote": "Quote",
    "quote1": "You can write",
    "quote2": "multi-line quotations",
    "quote_nested": "Nested Quote",
    "table": "Table",
    "image": "Image",
    "alt_text": "Alt Text",
    "insert_image": "inserts an image",
    "open_sandbox": "Open Sandbox"
  },
  "hackmd": {
    "not_set_up": "HackMD is not set up.",
    "start_to_edit": "Start to edit with HackMD",
    "clone_page_content": "Click to clone page content and start to edit.",
    "unsaved_draft": "HackMD has unsaved draft.",
    "draft_outdated": "DRAFT MAY BE OUTDATED",
    "based_on_revision": "The current draft on HackMD is based on",
    "view_outdated_draft": "View the outdated draft on HackMD",
    "resume_to_edit": "Resume to edit with HackMD",
    "discard_changes": "Discard changes of HackMD",
    "integration_failed": "HackMD Integration failed",
    "fail_to_connect": "GROWI client failed to connect to GROWI agent for HackMD.",
    "check_configuration": "Check your configuration following <a href='https://docs.growi.org/guide/admin-cookbook/integrate-with-hackmd.html'>the manual</a>.",
    "not_initialized": "HackmdEditor component has not initialized",
    "someone_editing": "Someone editing this page on HackMD",
    "this_page_has_draft": "This page has a draft on HackMD"
  },
  "search_result": {
    "result_meta": "Found \"{{keyword}}\" in {{total}}.",
    "deletion_mode_btn_lavel": "Select and delete page",
    "cancel": "Cancel",
    "delete": "Delete",
    "check_all": "Check all",
    "deletion_modal_header": "Delete page",
    "delete_completely": "Delete completely"
  },
  "security_setting": {
    "Security settings": "Security settings",
    "Guest Users Access": "Guest users access",
    "Fixed by env var": "This is fixed by the env var <code>%s=%s</code>.",
    "Register limitation": "Register limitation",
    "Register limitation desc": "Restriction of new users' registration",
    "The whitelist of registration permission E-mail address": "The whitelist of registration permission E-mail address",
    "users_without_account": "Users without account is not accessible",
    "example": "Example",
    "restrict_emails": "You can restrict email registration to your wiki by writing an email domain (beginning with @). ",
    "for_example": " For example, if you would like to restrict registration to users within the growi.org domain, you can write ",
    "in_this_case": "; in this case, only users within the growi.org domain would be able to register, and all other users would be rejected.",
    "insert_single": "Please insert single e-mail address per line.",
    "page_listing_1": "Page listing/searching<br>restricted by 'Only me'",
    "page_listing_1_desc": "Show pages that are restricted by 'Only me' option when listing/searching",
    "page_listing_2": "Page listing/searching<br>restricted by User group",
    "page_listing_2_desc": "Show pages that are restricted by User group when listing/searching",
    "complete_deletion": "Restrict complete deletion of pages",
    "complete_deletion_explain": "Restricts users who can completely delete pages.",
    "admin_only": "Admin only",
    "admin_and_author": "Admin and author",
    "anyone": "Anyone",
    "Authentication mechanism settings": "Authentication Mechanism Settings",
    "setup_is_not_yet_complete": "Setup is not yet complete",
    "alert_siteUrl_is_not_set": "'Site URL' is NOT set. Set it from the {{link}}",
    "xss_prevent_setting": "Prevent XSS(Cross Site Scripting)",
    "xss_prevent_setting_link": "Go to Markdown Settings",
    "callback_URL": "Callback URL",
    "providerName": "Provider Name",
    "issuerHost": "Issuer Host",
    "scope": "Scope",
    "desc_of_callback_URL": "Use it in the setting of the {{AuthName}} Identity provider",
    "clientID": "Client ID",
    "client_secret": "Client Secret",
    "updated_general_security_setting": "Succeeded to update security setting",
    "setup_not_completed_yet": "Setup not completed yet",
    "guest_mode": {
      "deny": "Deny (Registered users only)",
      "readonly": "Accept (Guests can read only)"
    },
    "registration_mode": {
      "open": "Open (Anyone can register)",
      "restricted": "Restricted (Requires approval by administrators)",
      "closed": "Closed (Invitation Only)"
    },
    "configuration": " Configuration",
    "optional": "Optional",
    "Treat username matching as identical": "Automatically bind external accounts newly logged in to local accounts when <code>username</code> match",
    "Treat username matching as identical_warn": "WARNING: Be aware of security because the system treats the same user as a match of <code>username</code>.",
    "Treat email matching as identical": "Automatically bind external accounts newly logged in to local accounts when <code>email</code> match",
    "Treat email matching as identical_warn": "WARNING: Be aware of security because the system treats the same user as a match of <code>email</code>.",
    "Use env var if empty": "Use env var <code>{{env}}</code> if empty",
    "Use default if both are empty": "If both ​​are empty, the default value <code>{{target}}</code> is used.",
    "missing mandatory configs": "The following mandatory items are not set in either database nor environment variables.",
    "Local": {
      "name": "ID/Password",
      "note for the only env option": "The LOCAL authentication is limited by the value of environment variable.<br>To change this setting, please change to false or delete the value of the environment variable <code>{{env}}/code> .",
      "enable_local": "Enable ID/Password"
    },
    "ldap": {
      "enable_ldap": "Enable LDAP",
      "server_url_detail": "The LDAP URL of the directory service in the format <code>ldap://host:port/DN</code> or <code>ldaps://host:port/DN</code>.",
      "bind_mode": "Binding Mode",
      "bind_manager": "Manager Bind",
      "bind_user": "User Bind",
      "bind_DN_manager_detail": "The DN of the account that authenticates and queries the directory service",
      "bind_DN_user_detail1": "The query used to bind with the directory service.",
      "bind_DN_user_detail2": "Use <code>&#123;&#123;username&#125;&#125;</code> to reference the username entered in the login page.",
      "bind_DN_password": "Bind DN Password",
      "bind_DN_password_manager_detail": "The password for the Bind DN account.",
      "bind_DN_password_user_detail": "The password that is entered in the login page will be used to bind.",
      "search_filter": "Search Filter",
      "search_filter_detail1": "The query used to locate the authenticated user.",
      "search_filter_detail2": "Use <code>&#123;&#123;username&#125;&#125;</code> to reference the username entered in the login page.",
      "search_filter_detail3": "If empty, the filter <code>(uid=&#123;&#123;username&#125;&#125;)</code> is used.",
      "search_filter_example1": "Match with 'uid' or 'mail'",
      "search_filter_example2": "Match with 'sAMAccountName' for Active Directory",
      "username_detail": "Specification of mappings for <code>username</code> when creating new users",
      "name_detail": "Specification of mappings for full name when creating new users",
      "mail_detail": "Specification of mappings for mail address when creating new users",
      "group_search_base_DN": "Group Search Base DN",
      "group_search_base_DN_detail": "The base DN from which to search for groups. If defined, also <code>Group Search Filter</code> must be defined for the search to work.",
      "group_search_filter": "Group Search Filter",
      "group_search_filter_detail1": "The query used to filter for groups.",
      "group_search_filter_detail2": "Login via LDAP is accepted only when this query hits one or more groups.",
      "group_search_filter_detail3": "Use <code>&#123;&#123;dn&#125;&#125;</code> to have it replaced of the found user object.",
      "group_search_filter_detail4": "<code>(&(cn=group1)(memberUid=&#123;&#123;dn&#125;&#125;))</code> hits the groups which has <code>cn=group1</code> and <code>memberUid</code> includes the user's <code>uid</code>(when <code>Group DN Property</code> is not changed from the default value.)",
      "group_search_user_DN_property": "User DN Property",
      "group_search_user_DN_property_detail": "The property of user object to use in <code>&#123;&#123;dn&#125;&#125;</code> interpolation of <code>Group Search Filter</code>.",
      "test_config": "Test Saved Configuration",
      "updated_ldap": "Succeeded to update LDAP setting"
    },
    "SAML": {
      "name": "SAML",
      "enable_saml": "Enable SAML",
      "id_detail": "Specification of the name of attribute which can identify the user in SAML Identity Provider",
      "username_detail": "Specification of mappings for <code>username</code> when creating new users",
      "mapping_detail": "Specification of mappings for {{target}} when creating new users",
      "cert_detail": "PEM-encoded X.509 signing certificate to validate the response from IdP",
      "Use env var if empty": "If the value in the database is empty, the value of the environment variable <code>{{env}}</code> is used.",
      "note for the only env option": "The setting item that enables or disables the SAML authentication and the highlighted setting items use only the value of environment variables.<br>To change this setting, please change to false or delete the value of the environment variable <code>{{env}}</code> .",
      "attr_based_login_control_detail": "Limit who can sign up by using <code>&lt;saml: Attribute&gt;</code> element included in <code>&lt;saml: AttributeStatement&gt;</code> element and its child element <code>&lt;saml: AttributeValue&gt;</code>.",
      "attr_based_login_control_rule_detail": "See <a href=\"https://lucene.apache.org/core/2_9_4/queryparsersyntax.html\" target=\"_blank\">Apache Lucene - Query Parser Syntax</a>.<h6>Supported Queries:</h6><ul><li>Terms</li><li>Fields</li><li>AND/NOT/OR Operator</li><li>Grouping</li></ul><h6>Unsupported Queries:</h6><ul><li>Wildcard, Fuzzy, Proximity, Range and Boosting</li><li>+/- Operator</li><li>Field Grouping</li></ul>",
      "attr_based_login_control_rule_example": "<h6>Example</h6>If a rule is <code>(Department: A || Department: B) && Position: Leader</code>, users who have either <code>Department: A</code> or <code>Department: B</code> and have <code>Position: Leader</code> <strong>can</strong> sign in.",
      "updated_saml": "Succeeded to update SAML setting"
    },
    "Basic": {
      "enable_basic": "Enable Basic",
      "name": "Basic Authentication",
      "desc_1": "Login with <code>username</code> in Authorization header.",
      "desc_2": "User will be automatically generated if not exist.",
      "updated_basic": "Succeeded to update Basic setting"
    },
    "OAuth": {
      "enable_oidc": "Enable OIDC",
      "register": "Register for %s",
      "change_redirect_url": "Enter <code>%s</code> <br>(where <code>%s</code> is your host name) for \"Authorized redirect URIs\".",
      "Google": {
        "enable_google": "Enable Google OAuth",
        "name": "Google OAuth",
        "register_1": "Access {{link}}",
        "register_2": "Create Project if no projects exist",
        "register_3": "Create Credentials &rightarrow; OAuth client ID &rightarrow; Select \"Web application\"",
        "register_4": "Register your OAuth App with one of Authorized redirect URIs as <code>{{url}}</code>",
        "register_5": "Copy and paste your ClientID and Client Secret above",
        "updated_google": "Succeeded to update Google OAuth setting"
      },
      "Facebook": {
        "name": "Facebook OAuth"
      },
      "Twitter": {
        "enable_twitter": "Enable Twitter OAuth",
        "name": "Twitter OAuth",
        "register_1": "Access {{link}}",
        "register_2": "Sign in Twitter",
        "register_3": "Create Credentials &rightarrow; OAuth client ID &rightarrow; Select \"Web application\"",
        "register_4": "Register your OAuth App with one of Authorized redirect URIs as <code>{{url}}</code>",
        "register_5": "Copy and paste your ClientID and Client Secret above",
        "updated_twitter": "Succeeded to update Twitter OAuth setting"
      },
      "GitHub": {
        "enable_github": "Enable GitHub OAuth",
        "name": "GitHub OAuth",
        "register_1": "Access {{link}}",
        "register_2": "Register your OAuth App with \"Authorization callback URL\" as <code>{{url}}</code>",
        "register_3": "Copy and paste your ClientID and Client Secret above",
        "updated_github": "Succeeded to update GitHub OAuth setting"
      },
      "OIDC": {
        "name": "OpenID Connect",
        "id_detail": "Specification of the name of attribute which can identify the user in OIDC claims",
        "username_detail": "Specification of mappings for <code>username</code> when creating new users",
        "name_detail": "Specification of mappings for <code>name</code> when creating new users",
        "mapping_detail": "Specification of mappings for %s when creating new users",
        "register_1": "Contant to OIDC IdP Administrator",
        "register_2": "Register your OIDC App with \"Authorization callback URL\" as <code>%s</code>",
        "register_3": "Copy and paste your ClientID and Client Secret above",
        "updated_oidc": "Succeeded to update OpenID Connect"
      },
      "how_to": {
        "google": "How to configure Google OAuth?",
        "github": "How to configure GitHub OAuth?",
        "twitter": "How to configure Twitter OAuth?",
        "oidc": "How to configure OIDC?"
      }
    },
    "form_item_name": {
      "entryPoint": "Entry point",
      "issuer": "Issuer",
      "cert": "Certificate",
      "attrMapId": "ID",
      "attrMapUsername": "Username",
      "attrMapMail": "Mail Address",
      "attrMapFirstName": "First Name",
      "attrMapLastName": "Last Name",
      "ABLCRule": "Rule"
    }
  },
  "notification_setting": {
    "slack_incoming_configuration": "Slack Incoming Webhooks configuration",
    "prioritize_webhook": "Prioritize incoming webhook than Slack App",
    "prioritize_webhook_desc": "Check this option and GROWI use Incoming Webhooks even if Slack App settings are enabled.",
    "slack_app_configuration": "Slack app configuration",
    "slack_app_configuration_desc": "This is the way that compatible with Crowi,<br /> but not recommended in GROWI because it is <strong>too complex</strong>.",
    "use_instead":"Please use Slack Incoming Webhooks Configuration instead.",
    "how_to": {
      "header": "How to configure Incoming Webhooks?",
      "workspace": "(At Workspace) Add a hook",
      "workspace_desc1": "Go to <a href='https: //slack.com/services/new/incoming-webhook'>Incoming Webhooks configuration page</a>.",
      "workspace_desc2": "Choose the default channel to post.",
      "workspace_desc3": "Add.",
      "at_growi": "(At GROWI admin page) Set Webhook URL",
      "at_growi_desc": "Input &rdquo;Webhook URL&rdquo; and submit on this page."
    },
    "user_trigger_notification_header": "Default notification settings for patterns",
    "pattern": "Pattern",
    "channel": "Channel",
    "pattern_desc": "Path name of wiki. Pattern expression with <code>*</code> can be used.",
    "channel_desc": "Slack channel name. Without <code>#</code>.",
    "valid_page": "Enable/disable Notification",
    "link_notification_help": "<strong>The page that is able to be viewed only by those who know the link 'Anyone with the link'</strong> is not notified always.",
    "just_me_notification_help": "<strong>The page that is restricted by 'Only Me'</strong> is notify when the page edited.",
    "group_notification_help": "<strong>The page that is restricted by 'User Group'</strong> is notify when the page edited.",
    "notification_list": "List of notification settings",
    "add_notification": "Add new",
    "trigger_path": "Trigger path",
    "trigger_path_help": "(expression with <code>*</code> is supported)",
    "trigger_events": "Trigger events",
    "notify_to": "Notify to",
    "back_to_list": "Go back to list",
    "notification_detail": "Notification Setting Details",
    "event_pageCreate": "When new page is \"CREATED\"",
    "event_pageEdit": "When page is \"EDITED\"",
    "event_pageDelete": "When page is \"DELETED\"",
    "event_pageMove": "When page is \"MOVED\" (renamed)",
    "event_pageLike": "When someone \"LIKES\" page",
    "event_comment": "When someone \"COMMENTS\" on page",
    "email": {
      "ifttt_link": "Create a new IFTTT applet with Email trigger"
    },
    "updated_slackApp": "Succeeded to update Slack App Configuration setting",
    "add_notification_pattern": "Add user trigger notification patterns",
    "delete_notification_pattern": "Delete notification pattern",
    "delete_notification_pattern_desc1": "Delete Path: {{path}}",
    "delete_notification_pattern_desc2": "Once deleted, it cannot be recovered",
    "toggle_notification": "Updated setting of {{path}}"
  },
  "full_text_search_management": {
    "elasticsearch_management": "Elasticsearch management",
    "connection_status": "Connection status",
    "connection_status_label_unconfigured": "UNCONFIGURED",
    "connection_status_label_connected": "CONNECTED",
    "connection_status_label_disconnected": "DISCONNECTED",
    "connection_status_label_erroroccured": "ERROR OCCURED ON SEARCH SERVICE",
    "indices_status": "Indices Status",
    "indices_status_label_normalized": "NORMALIZED",
    "indices_status_label_unnormalized": "REBUILDING or BROKEN",
    "indices_summary": "Indices summary",
    "reconnect": "Reconnect",
    "reconnect_button": "Try to reconnect",
    "reconnect_description": "Click the button to try to reconnect to Elasticsearch.",
    "normalize": "Normalize",
    "normalize_button": "Normalize indices",
    "normalize_description": "Click the button to repair broken indices.",
    "rebuild": "Rebuild",
    "rebuild_button": "Rebuild index",
    "rebuild_description_1": "Click the button to rebuild index and add all page datas.",
    "rebuild_description_2": "This may take a while."
  },
  "export_management": {
    "exporting_collection_list": "Exporting Collection List",
    "exported_data_list": "Exported Archive Data List",
    "export_collections": "Export Collections",
    "check_all": "Check All",
    "uncheck_all": "Uncheck All",
    "desc_password_seed": "<p>DO NOT FORGET to set current <code>PASSWORD_SEED</code> to your new GROWI system when restoring user data, or users will NOT be able to login with their password.</p><strong>HINT:</strong><p>The current <code>PASSWORD_SEED</code> will be stored in <code>meta.json</code> in exported ZIP.</p>",
    "create_new_archive_data": "Create New Archive Data",
    "export": "Export",
    "cancel": "Cancel",
    "file": "File",
    "growi_version": "Growi Version",
    "collections": "Collections",
    "exported_at": "Exported At",
    "export_menu": "Export Menu",
    "download": "Download",
    "delete": "Delete"
  }
}<|MERGE_RESOLUTION|>--- conflicted
+++ resolved
@@ -336,13 +336,8 @@
   },
   "template": {
     "modal_label": {
-<<<<<<< HEAD
-      "Create/Edit Template Page": "Create/Edit Template Page",
+      "Create/Edit Template Page": "Create/Edit template page",
       "Create template under": "Create template page under:<br /><code>{{path}}</code>"
-=======
-      "Create/Edit Template Page": "Create/Edit template page",
-      "Create template under": "Create template page under:<br /><code>%s</code>"
->>>>>>> f5eb8784
     },
     "option_label": {
       "create/edit": "Create/Edit template page..",
