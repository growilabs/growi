{
  "Help": "Help",
  "Edit": "Edit",
  "Delete": "Delete",
  "delete_all": "Delete all",
  "Duplicate": "Duplicate",
  "Copy": "Copy",
  "Click to copy": "Click to copy",
  "Move/Rename": "Move/Rename",
  "Moved": "Moved",
  "Redirected": "Redirected",
  "Unlinked": "Unlinked",
  "Like!": "Like!",
  "Seen by": "Seen by",
  "Cancel": "Cancel",
  "Create": "Create",
  "Admin": "Admin",
  "administrator": "Admin",
  "Tag": "Tag",
  "Tags": "Tags",
  "New": "New",
  "Shortcuts": "Shortcuts",
  "eg": "e.g.",
  "add": "Add",
  "Undo": "Undo",
  "Article": "Article",
  "Page": "Page",
  "Page Path": "Page path",
  "Category": "Category",
  "User": "User",
  "status": "Status",
  "account_id": "Account Id",
  "Update": "Update",
  "Update Page": "Update Page",
  "Warning": "Warning",
  "Sign in": "Sign in",
  "Sign up is here": "Sign up",
  "Sign in is here": "Sign in",
  "Sign up": "Sign up",
  "Sign up with Google Account": "Sign up with Google Account",
  "Sign in with Google Account": "Sign in with Google Account",
  "Sign up with this Google Account": "Sign up with this Google Account",
  "Example": "Example",
  "Taro Yamada": "John Doe",
  "List View": "List",
  "Timeline View": "Timeline",
  "History": "History",
  "Presentation Mode": "Presentation",
  "Not available for guest": "Not available for guest",
  "Shere this page link to public": "Shere this page link to public",
  "username": "Username",
  "Created": "Created",
  "Last updated": "Updated",
  "Last_Login": "Last login",
  "Share": "Share",
  "Share Link": "Share Link",
  "Markdown Link": "Markdown Link",
  "Create/Edit Template": "Create/Edit template page",
  "Go to this version": "View this version",
  "View diff": "View diff",
  "No diff": "No diff",
  "Shrink versions that have no diffs": "Shrink versions that have no diffs",
  "User ID": "User ID",
  "User Information": "User information",
  "Basic Info": "Basic info",
  "Name": "Name",
  "Email": "Email",
  "Language": "Language",
  "English": "English",
  "Japanese": "Japanese",
  "Set Profile Image": "Set profile image",
  "Upload Image": "Upload image",
  "Current Image": "Current image",
  "Delete Image": "Delete Image",
  "Delete this image?": "Delete this image?",
  "Updated": "Updated",
  "Upload new image": "Upload new image",
  "Connected": "Connected",
  "Show": "Show",
  "Hide": "Hide",
  "Disclose E-mail": "Disclose E-mail",
  "page exists": "this page already exists",
  "Error occurred": "Error occurred",
  "Create today's": "Create today's ...",
  "Memo": "memo",
  "Input page name": "Input page name",
  "Input page name (optional)": "Input page name (optional)",
  "New Page": "New page",
  "Create under": "Create page under below:",
  "Table of Contents": "Table of Contents",
  "Wiki Management Home Page": "Wiki Management Home Page",
  "App Settings": "App Settings",
  "Site URL settings": "Site URL settings",
  "Markdown Settings": "Markdown Settings",
  "Customize": "Customize",
  "Notification Settings": "Notification Settings",
  "User_Management": "User Management",
  "external_account_management": "External Account Management",
  "UserGroup Management": "UserGroup Management",
  "Full Text Search Management": "Full Text Search Management",
  "Import Data": "Import Data",
  "Export Archive Data": "Export Archive Data",
  "Basic Settings": "Basic Settings",
  "Basic authentication": "Basic authentication",
  "Register limitation": "Register limitation",
  "The contents entered here will be shown in the header etc": "The contents entered here will be shown in the header etc",
  "Public": "Public",
  "Anyone with the link": "Anyone with the link",
  "Specified users only": "Specified users only",
  "Only me": "Only me",
  "Only inside the group": "Only inside the group",
  "page_list_and_search_results": "Page list / Search results",
  "scope_of_page_disclosure": "Scope of page disclosure",
  "set_point": "Set point",
  "always_displayed": "Always displayed",
  "always_hidden": "Always hidden",
  "displayed_or_hidden": "Displayed / Hidden",
  "page_access_and_delete_rights": "Page access / Delete rights",
  "Reselect the group": "Reselect the group",
  "Shareable link": "Shareable link",
  "The whitelist of registration permission E-mail address": "The whitelist of registration permission E-mail address",
  "Add tags for this page": "Add tags for this page",
  "Edit tags for this page": "Edit tags for this page",
  "You have no tag, You can set tags on pages": "You have no tag, You can set tags on pages",
  "Show latest": "Show latest",
  "Load latest": "Load latest",
  "edited this page": "edited this page.",
  "List Drafts": "Drafts",
  "Deleted Pages": "Deleted Pages",
  "Sign out": "Logout",
  "Disassociate": "Disassociate",
  "Recent Created": "Recent Created",
  "Recent Changes": "Recent Changes",
  "personal_dropdown": {
    "home": "Home",
    "settings": "Settings",
    "color_mode": "Color mode",
    "sidebar_mode": "Sidebar mode",
    "sidebar_mode_editor": "Sidebar mode on Editor",
    "use_os_settings": "Use OS settings"
  },
  "form_validation": {
    "error_message": "Some values ​​are incorrect",
    "required": "%s is required",
    "invalid_syntax": "The syntax of %s is invalid."
  },
  "installer": {
    "setup": "Setup",
    "create_initial_account": "Create an initial account",
    "initial_account_will_be_administrator_automatically": "The initial account will be administrator automatically.",
    "unavaliable_user_id": "This 'User ID' is unavailable."
  },
  "breaking_changes": {
    "v346_using_basic_auth": "Basic Authentication currently in use will <strong>no longer be available</strong> in the near future. Remove settings from %s"
  },
  "page_register": {
    "notice": {
      "restricted": "Admin approval required.",
      "restricted_defail": "Once the admin approves your sign up, you'll be able to access this wiki."
    },
    "form_help": {
      "email": "You must have email address which listed below to sign up to this wiki.",
      "password": "Your password must be at least 6 characters long.",
      "user_id": "The URL of pages you create will contain your User ID. Your User ID can consist of letters, numbers, and some symbols."
    }
  },
  "page_me": {
    "form_help": {
      "profile_image1": "Image upload settings not completed.",
      "profile_image2": "Set up AWS or enable local uploads."
    }
  },
  "page_me_apitoken": {
    "notice": {
      "apitoken_issued": "API token is not issued.",
      "update_token1": "You can update to generate a new API token.",
      "update_token2": "You will need to update the API token in any existing processes."
    },
    "form_help": {}
  },
  "Password": "Password",
  "Password Settings": "Password settings",
    "personal_settings": {
    "disassociate_external_account": "Disassociate External Account",
    "disassociate_external_account_desc": "Are you sure to disassociate the <strong>{{providerType}}</strong> account <strong>{{accountId}}</strong>?",
    "set_new_password": "Set new Password",
    "update_password": "Update password",
      "current_password": "Current password",
      "new_password": "New password",
      "new_password_confirm": "Re-enter new password",
      "password_is_not_set": "Password is not set"
    },
  "security_settings": "Security settings",
  "API Settings": "API settings",
  "API Token Settings": "API token settings",
  "Current API Token": "Current API token",
  "Update API Token": "Update API token",
  "header_search_box": {
    "label": {
      "All pages": "All pages",
      "This tree": "This tree"
    },
    "item_label": {
      "All pages": "All pages",
      "This tree": "Only children of this tree"
    }
  },
  "copy_to_clipboard": {
    "Copy to clipboard": "Copy to clipboard",
    "Page path": "Page path",
    "Page URL": "Page URL",
    "Parmanent link": "Parmanent link",
    "Page path and parmanent link": "Page path and parmanent link",
    "Markdown link": "Markdown link"
  },
  "search_help": {
    "title": "Searching Help",
    "and": {
      "syntax help": "divide with space",
      "desc": "Search pages that include both {{word1}}, {{word2}} in the title or body"
    },
    "exclude": {
      "desc": "Exclude pages that include {{word}} in the title or body"
    },
    "phrase": {
      "syntax help": "surround with double quotes",
      "desc": "Search pages that include the phrase \"{{phrase}}\""
    },
    "prefix": {
      "desc": "Search only the pages that the title start with {{path}}"
    },
    "exclude_prefix": {
      "desc": "Exclude the pages that the title start with {{path}}"
    },
    "tag": {
      "desc": "Search for pages with {{tag}} tag"
    },
    "exclude_tag": {
      "desc": "Exclude pages with {{tag}} tag"
    }
  },
  "search": {
    "search page bodies": "Hit [Enter] key to full-text search"
  },
  "page_page": {
    "notice": {
      "version": "This is not the current version.",
      "moved": "This page was moved from <code>%s</code>",
      "redirected": "You are redirected from <code>%s</code>",
      "duplicated": "This page was duplicated from <code>%s</code>",
      "unlinked": "Redirect pages to this page have been deleted.",
      "restricted": "Access to this page is restricted",
      "stale": "More than {{count}} year has passed since last update.",
      "stale_plural": "More than {{count}} years has passed since last update.",
      "expiration": "This share link will expire <strong>{{expiredAt}}</strong>."
    }
  },
  "page_edit": {
    "Show active line": "Show active line",
    "overwrite_scopes": "{{operation}} and Overwrite scopes of all descendants",
    "notice": {
      "conflict": "Couldn't save the changes you made because someone else was editing this page. Please re-edit the affected section after reloading the page."
    }
  },
  "page_api_error": {
    "notfound_or_forbidden": "Original page is not found or forbidden.",
    "already_exists": "New page is already exists.",
    "outdated": "Page is updated someone and now outdated.",
    "user_not_admin": "Only admin user can delete completely"
  },
  "modal_rename": {
    "label": {
      "Move/Rename page": "Move/Rename page",
      "New page name": "New page name",
      "Current page name": "Current page name",
      "Recursively": "Recursively",
      "Do not update metadata": "Do not update metadata",
      "Redirect": "Redirect"
    },
    "help": {
      "redirect": "Redirect to new page if someone accesses under this path",
      "metadata": "Remains last update user and updated date as is",
      "recursive": "Move/Rename children of under this path recursively"
    }
  },
  "Put Back": "Put back",
  "Delete Completely": "Delete completely",
  "modal_delete": {
    "delete_page": "Delete page",
    "deleting_page": "Deleting page",
    "delete_recursively": "Delete child pages recursively.",
    "delete_completely": "Delete completely",
    "delete_completely_restriction": "You don't have the authority to delete pages completely.",
    "recursively": "Delete pages under this path recursively.",
    "completely": "Delete completely instead of putting it into trash."
  },
  "modal_empty":{
    "empty_the_trash": "Empty The Trash",
    "notice": "The pages deleted completely are unrecoverable."
  },
  "modal_duplicate": {
    "label": {
      "Duplicate page": "Duplicate page",
      "New page name": "New page name",
      "Current page name": "Current page name"
    }
  },
  "modal_putback": {
    "label": {
      "Put Back Page": "Put back page",
      "recursively": "Put back recursively"
    },
    "help": {
      "recursively": "Put back page under this path recursively"
    }
  },
  "modal_shortcuts": {
    "global": {
      "title": "Global shortcuts",
      "Open/Close shortcut help": "Open/Close<br>shortcut help",
      "Edit Page": "Edit Page",
      "Create Page": "Create Page",
      "Show Contributors": "Show Contributors",
      "Konami Code": "Konami Code",
      "konami_code_url": "https://en.wikipedia.org/wiki/Konami_Code"
    },
    "editor": {
      "title": "Editor shortcuts",
      "Indent": "Indent",
      "Outdent": "Outdent",
      "Save Page": "Save Page",
      "Delete Line": "Delete Line"
    },
    "commentform": {
      "title": "Comment Form shortcuts",
      "Post": "Post"
    }
  },
  "toaster": {
    "update_successed": "Succeeded to update {{target}}",
    "give_user_admin": "Succeeded to give {{username}} admin",
    "remove_user_admin": "Succeeded to remove {{username}} admin ",
    "activate_user_success": "Succeeded to activating {{username}}",
    "deactivate_user_success": "Succeeded to deactivate {{username}}",
    "remove_user_success": "Succeeded to removing {{username}} ",
    "remove_external_user_success": "Succeeded to remove {{accountId}} "
  },
  "template": {
    "modal_label": {
      "Create/Edit Template Page": "Create/Edit template page",
      "Create template under": "Create template page under this page"
    },
    "option_label": {
      "create/edit": "Create/Edit template page..",
      "select": "Select template page type"
    },
    "children": {
      "label": "Template for children",
      "desc": "Applies only to the same level pages which the template exists"
    },
    "decendants": {
      "label": "Template for descendants",
      "desc": "Applies to all decendant pages"
    }
  },
  "sandbox": {
    "header": "Header",
    "header_x": "Header {{index}}",
    "block": "Paragraph",
    "block_detail": "makes a paragraph",
    "empty_line": "Empty Line",
    "line_break": "Line Break",
    "line_break_detail": "(2 spaces) make a line break",
    "typography": "Typography",
    "italics": "Italics",
    "bold": "Bold",
    "italic_bold": "Italic Bold",
    "strikethrough": "strikethrough",
    "link": "Link",
    "code_highlight": "Code Highlight",
    "list": "List",
    "unordered_list_x": "Unordered List {{index}}",
    "ordered_list_x": "Ordered List {{index}}",
    "task": "Task",
    "task_checked": "Checked",
    "task_unchecked": "Unchecked",
    "quote": "Quote",
    "quote1": "You can write",
    "quote2": "multi-line quotations",
    "quote_nested": "Nested Quote",
    "table": "Table",
    "image": "Image",
    "alt_text": "Alt Text",
    "insert_image": "inserts an image",
    "open_sandbox": "Open Sandbox"
  },
  "hackmd": {
    "not_set_up": "HackMD is not set up.",
    "start_to_edit": "Start to edit with HackMD",
    "clone_page_content": "Click to clone page content and start to edit.",
    "unsaved_draft": "HackMD has unsaved draft.",
    "draft_outdated": "DRAFT MAY BE OUTDATED",
    "based_on_revision": "The current draft on HackMD is based on",
    "view_outdated_draft": "View the outdated draft on HackMD",
    "resume_to_edit": "Resume to edit with HackMD",
    "discard_changes": "Discard changes of HackMD",
    "integration_failed": "HackMD Integration failed",
    "fail_to_connect": "GROWI client failed to connect to GROWI agent for HackMD.",
    "check_configuration": "Check your configuration following <a href='https://docs.growi.org/guide/admin-cookbook/integrate-with-hackmd.html'>the manual</a>.",
    "not_initialized": "HackmdEditor component has not initialized",
    "someone_editing": "Someone editing this page on HackMD",
    "this_page_has_draft": "This page has a draft on HackMD"
  },
  "search_result": {
    "result_meta": "Found \"{{keyword}}\" in {{total}}.",
    "deletion_mode_btn_lavel": "Select and delete page",
    "cancel": "Cancel",
    "delete": "Delete",
    "check_all": "Check all",
    "deletion_modal_header": "Delete page",
    "delete_completely": "Delete completely"
  },
  "security_setting": {
    "Security settings": "Security settings",
    "Guest Users Access": "Guest users access",
    "Fixed by env var": "This is fixed by the env var <code>%s=%s</code>.",
    "Register limitation": "Register limitation",
    "Register limitation desc": "Restriction of new users' registration",
    "The whitelist of registration permission E-mail address": "The whitelist of registration permission E-mail address",
    "users_without_account": "Users without account is not accessible",
    "example": "Example",
    "restrict_emails": "You can restrict email registration to your wiki by writing an email domain (beginning with @). ",
    "for_example": " For example, if you would like to restrict registration to users within the growi.org domain, you can write ",
    "in_this_case": "; in this case, only users within the growi.org domain would be able to register, and all other users would be rejected.",
    "insert_single": "Please insert single e-mail address per line.",
    "page_listing_1": "Page listing/searching<br>restricted by 'Only me'",
    "page_listing_1_desc": "Show pages that are restricted by 'Only me' option when listing/searching",
    "page_listing_2": "Page listing/searching<br>restricted by User group",
    "page_listing_2_desc": "Show pages that are restricted by User group when listing/searching",
    "complete_deletion": "Restrict complete deletion of pages",
    "complete_deletion_explain": "Restricts users who can completely delete pages.",
    "admin_only": "Admin only",
    "admin_and_author": "Admin and author",
    "anyone": "Anyone",
    "Authentication mechanism settings": "Authentication Mechanism Settings",
    "setup_is_not_yet_complete": "Setup is not yet complete",
    "alert_siteUrl_is_not_set": "'Site URL' is NOT set. Set it from the {{link}}",
    "xss_prevent_setting": "Prevent XSS(Cross Site Scripting)",
    "xss_prevent_setting_link": "Go to Markdown Settings",
    "callback_URL": "Callback URL",
    "providerName": "Provider Name",
    "issuerHost": "Issuer Host",
    "scope": "Scope",
    "desc_of_callback_URL": "Use it in the setting of the {{AuthName}} Identity provider",
    "clientID": "Client ID",
    "client_secret": "Client Secret",
    "updated_general_security_setting": "Succeeded to update security setting",
    "setup_not_completed_yet": "Setup not completed yet",
    "guest_mode": {
      "deny": "Deny (Registered users only)",
      "readonly": "Accept (Guests can read only)"
    },
    "registration_mode": {
      "open": "Open (Anyone can register)",
      "restricted": "Restricted (Requires approval by administrators)",
      "closed": "Closed (Invitation Only)"
    },
    "configuration": " Configuration",
    "optional": "Optional",
    "Treat username matching as identical": "Automatically bind external accounts newly logged in to local accounts when <code>username</code> match",
    "Treat username matching as identical_warn": "WARNING: Be aware of security because the system treats the same user as a match of <code>username</code>.",
    "Treat email matching as identical": "Automatically bind external accounts newly logged in to local accounts when <code>email</code> match",
    "Treat email matching as identical_warn": "WARNING: Be aware of security because the system treats the same user as a match of <code>email</code>.",
    "Use env var if empty": "Use env var <code>{{env}}</code> if empty",
    "Use default if both are empty": "If both ​​are empty, the default value <code>{{target}}</code> is used.",
    "missing mandatory configs": "The following mandatory items are not set in either database nor environment variables.",
    "Local": {
      "name": "ID/Password",
      "note for the only env option": "The LOCAL authentication is limited by the value of environment variable.<br>To change this setting, please change to false or delete the value of the environment variable <code>{{env}}/code> .",
      "enable_local": "Enable ID/Password"
    },
    "ldap": {
      "enable_ldap": "Enable LDAP",
      "server_url_detail": "The LDAP URL of the directory service in the format <code>ldap://host:port/DN</code> or <code>ldaps://host:port/DN</code>.",
      "bind_mode": "Binding Mode",
      "bind_manager": "Manager Bind",
      "bind_user": "User Bind",
      "bind_DN_manager_detail": "The DN of the account that authenticates and queries the directory service",
      "bind_DN_user_detail1": "The query used to bind with the directory service.",
      "bind_DN_user_detail2": "Use <code>&#123;&#123;username&#125;&#125;</code> to reference the username entered in the login page.",
      "bind_DN_password": "Bind DN Password",
      "bind_DN_password_manager_detail": "The password for the Bind DN account.",
      "bind_DN_password_user_detail": "The password that is entered in the login page will be used to bind.",
      "search_filter": "Search Filter",
      "search_filter_detail1": "The query used to locate the authenticated user.",
      "search_filter_detail2": "Use <code>&#123;&#123;username&#125;&#125;</code> to reference the username entered in the login page.",
      "search_filter_detail3": "If empty, the filter <code>(uid=&#123;&#123;username&#125;&#125;)</code> is used.",
      "search_filter_example1": "Match with 'uid' or 'mail'",
      "search_filter_example2": "Match with 'sAMAccountName' for Active Directory",
      "username_detail": "Specification of mappings for <code>username</code> when creating new users",
      "name_detail": "Specification of mappings for full name when creating new users",
      "mail_detail": "Specification of mappings for mail address when creating new users",
      "group_search_base_DN": "Group Search Base DN",
      "group_search_base_DN_detail": "The base DN from which to search for groups. If defined, also <code>Group Search Filter</code> must be defined for the search to work.",
      "group_search_filter": "Group Search Filter",
      "group_search_filter_detail1": "The query used to filter for groups.",
      "group_search_filter_detail2": "Login via LDAP is accepted only when this query hits one or more groups.",
      "group_search_filter_detail3": "Use <code>&#123;&#123;dn&#125;&#125;</code> to have it replaced of the found user object.",
      "group_search_filter_detail4": "<code>(&(cn=group1)(memberUid=&#123;&#123;dn&#125;&#125;))</code> hits the groups which has <code>cn=group1</code> and <code>memberUid</code> includes the user's <code>uid</code>(when <code>Group DN Property</code> is not changed from the default value.)",
      "group_search_user_DN_property": "User DN Property",
      "group_search_user_DN_property_detail": "The property of user object to use in <code>&#123;&#123;dn&#125;&#125;</code> interpolation of <code>Group Search Filter</code>.",
      "test_config": "Test Saved Configuration",
      "updated_ldap": "Succeeded to update LDAP setting"
    },
    "SAML": {
      "name": "SAML",
      "enable_saml": "Enable SAML",
      "id_detail": "Specification of the name of attribute which can identify the user in SAML Identity Provider",
      "username_detail": "Specification of mappings for <code>username</code> when creating new users",
      "mapping_detail": "Specification of mappings for {{target}} when creating new users",
      "cert_detail": "PEM-encoded X.509 signing certificate to validate the response from IdP",
      "Use env var if empty": "If the value in the database is empty, the value of the environment variable <code>{{env}}</code> is used.",
      "note for the only env option": "The setting item that enables or disables the SAML authentication and the highlighted setting items use only the value of environment variables.<br>To change this setting, please change to false or delete the value of the environment variable <code>{{env}}</code> .",
      "attr_based_login_control_detail": "Limit who can sign up by using <code>&lt;saml: Attribute&gt;</code> element included in <code>&lt;saml: AttributeStatement&gt;</code> element and its child element <code>&lt;saml: AttributeValue&gt;</code>.",
      "attr_based_login_control_rule_detail": "See <a href=\"https://lucene.apache.org/core/2_9_4/queryparsersyntax.html\" target=\"_blank\">Apache Lucene - Query Parser Syntax</a>.<h6>Supported Queries:</h6><ul><li>Terms</li><li>Fields</li><li>AND/NOT/OR Operator</li><li>Grouping</li></ul><h6>Unsupported Queries:</h6><ul><li>Wildcard, Fuzzy, Proximity, Range and Boosting</li><li>+/- Operator</li><li>Field Grouping</li></ul>",
      "attr_based_login_control_rule_example": "<h6>Example</h6>If a rule is <code>(Department: A || Department: B) && Position: Leader</code>, users who have either <code>Department: A</code> or <code>Department: B</code> and have <code>Position: Leader</code> <strong>can</strong> sign in.",
      "updated_saml": "Succeeded to update SAML setting"
    },
    "Basic": {
      "enable_basic": "Enable Basic",
      "name": "Basic Authentication",
      "desc_1": "Login with <code>username</code> in Authorization header.",
      "desc_2": "User will be automatically generated if not exist.",
      "updated_basic": "Succeeded to update Basic setting"
    },
    "OAuth": {
      "enable_oidc": "Enable OIDC",
      "register": "Register for %s",
      "change_redirect_url": "Enter <code>%s</code> <br>(where <code>%s</code> is your host name) for \"Authorized redirect URIs\".",
      "Google": {
        "enable_google": "Enable Google OAuth",
        "name": "Google OAuth",
        "register_1": "Access {{link}}",
        "register_2": "Create Project if no projects exist",
        "register_3": "Create Credentials &rightarrow; OAuth client ID &rightarrow; Select \"Web application\"",
        "register_4": "Register your OAuth App with one of Authorized redirect URIs as <code>{{url}}</code>",
        "register_5": "Copy and paste your ClientID and Client Secret above",
        "updated_google": "Succeeded to update Google OAuth setting"
      },
      "Facebook": {
        "name": "Facebook OAuth"
      },
      "Twitter": {
        "enable_twitter": "Enable Twitter OAuth",
        "name": "Twitter OAuth",
        "register_1": "Access {{link}}",
        "register_2": "Sign in Twitter",
        "register_3": "Create Credentials &rightarrow; OAuth client ID &rightarrow; Select \"Web application\"",
        "register_4": "Register your OAuth App with one of Authorized redirect URIs as <code>{{url}}</code>",
        "register_5": "Copy and paste your ClientID and Client Secret above",
        "updated_twitter": "Succeeded to update Twitter OAuth setting"
      },
      "GitHub": {
        "enable_github": "Enable GitHub OAuth",
        "name": "GitHub OAuth",
        "register_1": "Access {{link}}",
        "register_2": "Register your OAuth App with \"Authorization callback URL\" as <code>{{url}}</code>",
        "register_3": "Copy and paste your ClientID and Client Secret above",
        "updated_github": "Succeeded to update GitHub OAuth setting"
      },
      "OIDC": {
        "name": "OpenID Connect",
        "id_detail": "Specification of the name of attribute which can identify the user in OIDC claims",
        "username_detail": "Specification of mappings for <code>username</code> when creating new users",
        "name_detail": "Specification of mappings for <code>name</code> when creating new users",
        "mapping_detail": "Specification of mappings for %s when creating new users",
        "register_1": "Contant to OIDC IdP Administrator",
        "register_2": "Register your OIDC App with \"Authorization callback URL\" as <code>%s</code>",
        "register_3": "Copy and paste your ClientID and Client Secret above",
        "updated_oidc": "Succeeded to update OpenID Connect"
      },
      "how_to": {
        "google": "How to configure Google OAuth?",
        "github": "How to configure GitHub OAuth?",
        "twitter": "How to configure Twitter OAuth?",
        "oidc": "How to configure OIDC?"
      }
    },
    "form_item_name": {
      "entryPoint": "Entry point",
      "issuer": "Issuer",
      "cert": "Certificate",
      "attrMapId": "ID",
      "attrMapUsername": "Username",
      "attrMapMail": "Mail Address",
      "attrMapFirstName": "First Name",
      "attrMapLastName": "Last Name",
      "ABLCRule": "Rule"
    }
  },
  "notification_setting": {
    "slack_incoming_configuration": "Slack Incoming Webhooks configuration",
    "prioritize_webhook": "Prioritize incoming webhook than Slack App",
    "prioritize_webhook_desc": "Check this option and GROWI use Incoming Webhooks even if Slack App settings are enabled.",
    "slack_app_configuration": "Slack app configuration",
    "slack_app_configuration_desc": "This is the way that compatible with Crowi,<br /> but not recommended in GROWI because it is <strong>too complex</strong>.",
    "use_instead":"Please use Slack Incoming Webhooks Configuration instead.",
    "how_to": {
      "header": "How to configure Incoming Webhooks?",
      "workspace": "(At Workspace) Add a hook",
      "workspace_desc1": "Go to <a href='https: //slack.com/services/new/incoming-webhook'>Incoming Webhooks configuration page</a>.",
      "workspace_desc2": "Choose the default channel to post.",
      "workspace_desc3": "Add.",
      "at_growi": "(At GROWI admin page) Set Webhook URL",
      "at_growi_desc": "Input &rdquo;Webhook URL&rdquo; and submit on this page."
    },
    "user_trigger_notification_header": "Default notification settings for patterns",
    "pattern": "Pattern",
    "channel": "Channel",
    "pattern_desc": "Path name of wiki. Pattern expression with <code>*</code> can be used.",
    "channel_desc": "Slack channel name. Without <code>#</code>.",
    "valid_page": "Enable/disable Notification",
    "link_notification_help": "<strong>The page that is able to be viewed only by those who know the link 'Anyone with the link'</strong> is not notified always.",
    "just_me_notification_help": "<strong>The page that is restricted by 'Only Me'</strong> is notify when the page edited.",
    "group_notification_help": "<strong>The page that is restricted by 'User Group'</strong> is notify when the page edited.",
    "notification_list": "List of notification settings",
    "add_notification": "Add new",
    "trigger_path": "Trigger path",
    "trigger_path_help": "(expression with <code>*</code> is supported)",
    "trigger_events": "Trigger events",
    "notify_to": "Notify to",
    "back_to_list": "Go back to list",
    "notification_detail": "Notification Setting Details",
    "event_pageCreate": "When new page is \"CREATED\"",
    "event_pageEdit": "When page is \"EDITED\"",
    "event_pageDelete": "When page is \"DELETED\"",
    "event_pageMove": "When page is \"MOVED\" (renamed)",
    "event_pageLike": "When someone \"LIKES\" page",
    "event_comment": "When someone \"COMMENTS\" on page",
    "email": {
      "ifttt_link": "Create a new IFTTT applet with Email trigger"
    },
    "updated_slackApp": "Succeeded to update Slack App Configuration setting",
    "add_notification_pattern": "Add user trigger notification patterns",
    "delete_notification_pattern": "Delete notification pattern",
    "delete_notification_pattern_desc1": "Delete Path: {{path}}",
    "delete_notification_pattern_desc2": "Once deleted, it cannot be recovered",
    "toggle_notification": "Updated setting of {{path}}"
  },
  "full_text_search_management": {
    "elasticsearch_management": "Elasticsearch management",
    "connection_status": "Connection status",
    "connection_status_label_unconfigured": "UNCONFIGURED",
    "connection_status_label_connected": "CONNECTED",
    "connection_status_label_disconnected": "DISCONNECTED",
    "connection_status_label_erroroccured": "ERROR OCCURED ON SEARCH SERVICE",
    "indices_status": "Indices Status",
    "indices_status_label_normalized": "NORMALIZED",
    "indices_status_label_unnormalized": "REBUILDING or BROKEN",
    "indices_summary": "Indices summary",
    "reconnect": "Reconnect",
    "reconnect_button": "Try to reconnect",
    "reconnect_description": "Click the button to try to reconnect to Elasticsearch.",
    "normalize": "Normalize",
    "normalize_button": "Normalize indices",
    "normalize_description": "Click the button to repair broken indices.",
    "rebuild": "Rebuild",
    "rebuild_button": "Rebuild index",
    "rebuild_description_1": "Click the button to rebuild index and add all page datas.",
    "rebuild_description_2": "This may take a while."
  },
  "export_management": {
    "exporting_collection_list": "Exporting Collection List",
    "exported_data_list": "Exported Archive Data List",
    "export_collections": "Export Collections",
    "check_all": "Check All",
    "uncheck_all": "Uncheck All",
    "desc_password_seed": "<p>DO NOT FORGET to set current <code>PASSWORD_SEED</code> to your new GROWI system when restoring user data, or users will NOT be able to login with their password.</p><strong>HINT:</strong><p>The current <code>PASSWORD_SEED</code> will be stored in <code>meta.json</code> in exported ZIP.</p>",
    "create_new_archive_data": "Create New Archive Data",
    "export": "Export",
    "cancel": "Cancel",
    "file": "File",
    "growi_version": "Growi Version",
    "collections": "Collections",
    "exported_at": "Exported At",
    "export_menu": "Export Menu",
    "download": "Download",
    "delete": "Delete"
  },
  "login": {
    "Sign in error": "Login error",
    "Registration successful": "Registration successful",
    "Setup": "Setup"
  },
<<<<<<< HEAD
  "export_bulk": {
    "failed_to_export": "Failed to export",
    "export_page_markdown": "Export page as Markdown",
    "export_page_pdf": "Export page as PDF"
=======
  "message": {
    "successfully_connected": "Successfully Connected!",
    "fail_to_save_access_token": "Failed to save access_token. Please try again.",
    "fail_to_fetch_access_token": "Failed to fetch access_token. Please do connect again.",
    "successfully_disconnected": "Successfully Disconnected!",
    "strategy_has_not_been_set_up": "{{strategy}} has not been set up",
    "maximum_number_of_users": "Can not register more than the maximum number of users.",
    "database_error": "Database Server Error occured",
    "sign_in_failure": "Sign in failure.",
    "aws_sttings_required": "AWS settings required to use this function. Please ask the administrator.",
    "application_already_installed": "Application already installed.",
    "email_address_could_not_be_used": "This email address could not be used. (Make sure the allowed email address)",
    "user_id_is_not_available.":"This User ID is not available.",
    "email_address_is_already_registered":"This email address is already registered.",
    "can_not_register_maximum_number_of_users":"Can not register more than the maximum number of users.",
    "failed_to_register":"Failed to register.",
    "successfully_created":"The user {{username}} is successfully created.",
    "can_not_activate_maximum_number_of_users":"Can not activate more than the maximum number of users.",
    "failed_to_activate":"Failed to activate.",
    "unable_to_use_this_user":"Unable to use this user.",
    "complete_to_install1":"Complete to Install GROWI ! Please login as admin account.",
    "complete_to_install2":"Complete to Install GROWI ! Please check each settings on this page first.",
    "failed_to_create_admin_user":"Failed to create admin user. {{errMessage}}"
>>>>>>> 0f883fde
  }
}<|MERGE_RESOLUTION|>--- conflicted
+++ resolved
@@ -692,12 +692,11 @@
     "Registration successful": "Registration successful",
     "Setup": "Setup"
   },
-<<<<<<< HEAD
   "export_bulk": {
     "failed_to_export": "Failed to export",
     "export_page_markdown": "Export page as Markdown",
     "export_page_pdf": "Export page as PDF"
-=======
+  },
   "message": {
     "successfully_connected": "Successfully Connected!",
     "fail_to_save_access_token": "Failed to save access_token. Please try again.",
@@ -721,6 +720,5 @@
     "complete_to_install1":"Complete to Install GROWI ! Please login as admin account.",
     "complete_to_install2":"Complete to Install GROWI ! Please check each settings on this page first.",
     "failed_to_create_admin_user":"Failed to create admin user. {{errMessage}}"
->>>>>>> 0f883fde
   }
 }