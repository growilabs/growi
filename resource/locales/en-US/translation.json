--- conflicted
+++ resolved
@@ -175,19 +175,11 @@
       "new_password_confirm": "Re-enter new password",
       "password_is_not_set": "Password is not set"
     },
-<<<<<<< HEAD
-  "security_settings": "Security Settings",
-  "API Settings": "API Settings",
-  "API Token Settings": "API Token Settings",
-  "Current API Token": "Current API Token",
-  "Update API Token": "Update API Token",
-=======
   "security_settings": "Security settings",
   "API Settings": "API settings",
   "API Token Settings": "API token settings",
   "Current API Token": "Current API token",
   "Update API Token": "Update API token",
->>>>>>> 7fd40e0a
   "header_search_box": {
     "label": {
       "This tree": "This tree"
