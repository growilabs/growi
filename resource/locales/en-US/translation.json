{
  "Help": "Help",
  "Edit": "Edit",
  "Delete": "Delete",
  "Delete All": "Delete All",
  "Duplicate": "Duplicate",
  "Copy": "Copy",
  "Click to copy": "Click to copy",
  "Move/Rename": "Move/Rename",
  "Moved": "Moved",
  "Redirected": "Redirected",
  "Unlinked": "Unlinked",
  "Like!": "Like!",
  "Seen by": "Seen by",
  "Cancel": "Cancel",
  "Create": "Create",
  "Admin": "Admin",
  "administrator": "Admin",
  "Tag": "Tag",
  "Tags": "Tags",
  "New": "New",
  "Shortcuts": "Shortcuts",
  "eg": "e.g.",
  "add": "Add",
  "Undo": "Undo",
  "Article": "Article",
  "Page": "Page",
  "Page Path": "Page Path",
  "Category": "Category",
  "User": "User",
  "status": "Status",
  "account_id": "Account Id",
  "Update": "Update",
  "Update Page": "Update Page",
  "Warning": "Warning",
  "Sign in": "Sign in",
  "Sign up is here": "Sign up",
  "Sign in is here": "Sign in",
  "Sign up": "Sign up",
  "Sign up with Google Account": "Sign up with Google Account",
  "Sign in with Google Account": "Sign in with Google Account",
  "Sign up with this Google Account": "Sign up with this Google Account",
  "Example": "Example",
  "Taro Yamada": "John Doe",
  "List View": "List",
  "Timeline View": "Timeline",
  "History": "History",
  "Presentation Mode": "Presentation",
  "username": "Username",
  "Created": "Created",
  "Last updated": "Updated",
  "Last_Login": "Last Login",
  "Share": "Share",
  "Share Link": "Share Link",
  "Markdown Link": "Markdown Link",
  "Create/Edit Template": "Create/Edit Template Page",
  "Unportalize": "Unportalize",
  "Go to this version": "View this version",
  "View diff": "View diff",
  "No diff": "No diff",
  "Shrink versions that have no diffs": "Shrink versions that have no diffs",
  "User ID": "User ID",
  "Home": "Home",
  "User Settings": "User Settings",
  "User Information": "User Information",
  "Basic Info": "Basic Info",
  "Name": "Name",
  "Email": "Email",
  "Language": "Language",
  "English": "English",
  "Japanese": "Japanese",
  "Set Profile Image": "Set Profile Image",
  "Upload Image": "Upload Image",
  "Current Image": "Current Image",
  "Delete Image": "Delete Image",
  "Delete this image?": "Delete this image?",
  "Updated": "Updated",
  "Upload new image": "Upload new image",
  "Connected": "Connected",
  "Show": "Show",
  "Hide": "Hide",
  "Disclose E-mail": "Disclose E-mail",
  "page exists": "this page already exists",
  "Error occurred": "Error occurred",
  "Create today's": "Create today's ...",
  "Memo": "memo",
  "Input page name": "Input page name",
  "Input page name (optional)": "Input page name (optional)",
  "New Page": "New Page",
  "Create under": "Create page under below:",
  "Table of Contents": "Table of Contents",
  "Management Wiki Home": "Management Wiki Home",
  "App Settings": "App Settings",
  "Site URL settings": "Site URL settings",
  "Markdown Settings": "Markdown Settings",
  "Customize": "Customize",
  "Notification Settings": "Notification Settings",
  "User_Management": "User Management",
  "external_account_management": "External Account Management",
  "UserGroup Management": "UserGroup Management",
  "Full Text Search Management": "Full Text Search Management",
  "Import Data": "Import Data",
  "Export Archive Data": "Export Archive Data",
  "Basic Settings": "Basic Settings",
  "Basic authentication": "Basic authentication",
  "Register limitation": "Register limitation",
  "The contents entered here will be shown in the header etc": "The contents entered here will be shown in the header etc",
  "Public": "Public",
  "Anyone with the link": "Anyone with the link",
  "Specified users only": "Specified users only",
  "Just me": "Just me",
  "Only inside the group": "Only inside the group",
  "Reselect the group": "Reselect the group",
  "Shareable link": "Shareable link",
  "The whitelist of registration permission E-mail address": "The whitelist of registration permission E-mail address",
  "Add tags for this page": "Add tags for this page",
  "Edit tags for this page": "Edit tags for this page",
  "You have no tag, You can set tags on pages": "You have no tag, You can set tags on pages",
  "Show latest": "Show latest",
  "Load latest": "Load latest",
  "edited this page": "edited this page.",
  "List Drafts": "Drafts",
  "Deleted Pages": "Deleted Pages",
  "Sign out": "Logout",
  "form_validation": {
    "required": "<code>%s</code> is required"
  },
  "installer": {
    "setup": "Setup",
    "create_initial_account": "Create an initial account",
    "initial_account_will_be_administrator_automatically": "The initial account will be administrator automatically.",
    "unavaliable_user_id": "This 'User ID' is unavailable."
  },
  "breaking_changes": {
    "v346_using_basic_auth": "Basic Authentication currently in use will <strong>no longer be available</strong> in the near future. Remove settings from %s"
  },
  "page_register": {
    "notice": {
      "restricted": "Admin approval required.",
      "restricted_defail": "Once the admin approves your sign up, you'll be able to access this wiki."
    },
    "form_help": {
      "email": "You must have email address which listed below to sign up to this wiki.",
      "password": "Your password must be at least 6 characters long.",
      "user_id": "The URL of pages you create will contain your User ID. Your User ID can consist of letters, numbers, and some symbols."
    }
  },
  "page_me": {
    "form_help": {
      "profile_image1": "Image upload settings not completed.",
      "profile_image2": "Set up AWS or enable local uploads."
    }
  },
  "page_me_apitoken": {
    "notice": {
      "apitoken_issued": "API Token is not issued.",
      "update_token1": "You can update to generate a new API Token.",
      "update_token2": "You will need to update the API Token in any existing processes."
    },
    "form_help": {}
  },
  "Password": "Password",
  "Password Settings": "Password Settings",
  "Set new Password": "Set new Password",
  "Update Password": "Update Password",
  "Current password": "Current password",
  "New password": "New password",
  "Re-enter new password": "Re-enter new password",
  "Password is not set": "Password is not set",
  "security_settings": "Security Settings",
  "API Settings": "API Settings",
  "API Token Settings": "API Token Settings",
  "Current API Token": "Current API Token",
  "Update API Token": "Update API Token",
  "header_search_box": {
    "label": {
      "This tree": "This tree"
    },
    "item_label": {
      "This tree": "Only children of this tree"
    }
  },
  "copy_to_clipboard": {
    "Copy to clipboard": "Copy to clipboard",
    "Page path": "Page path",
    "Parmanent link": "Parmanent link",
    "Page path and parmanent link": "Page path and parmanent link",
    "Markdown link": "Markdown link"
  },
  "search_help": {
    "title": "Searching Help",
    "and": {
      "syntax help": "divide with space",
      "desc": "Search pages that include both {{word1}}, {{word2}} in the title or body"
    },
    "exclude": {
      "desc": "Exclude pages that include {{word}} in the title or body"
    },
    "phrase": {
      "syntax help": "surround with double quotes",
      "desc": "Search pages that include the phrase \"{{phrase}}\""
    },
    "prefix": {
      "desc": "Search only the pages that the title start with {{path}}"
    },
    "exclude_prefix": {
      "desc": "Exclude the pages that the title start with {{path}}"
    },
    "tag": {
      "desc": "Search for pages with {{tag}} tag"
    },
    "exclude_tag": {
      "desc": "Exclude pages with {{tag}} tag"
    }
  },
  "search": {
    "search page bodies": "Hit [Enter] key to full-text search"
  },
  "page_page": {
    "notice": {
      "version": "This is not the current version.",
      "moved": "This page was moved from <code>%s</code>",
      "redirected": "You are redirected from <code>%s</code>",
      "duplicated": "This page was duplicated from <code>%s</code>",
      "unlinked": "Redirect pages to this page have been deleted.",
      "restricted": "Access to this page is restricted",
      "stale": "More than {{count}} year has passed since last update.",
      "stale_plural": "More than {{count}} years has passed since last update."
    }
  },
  "page_edit": {
    "Show active line": "Show active line",
    "overwrite_scopes": "{{operation}} and Overwrite scopes of all descendants",
    "notice": {
      "conflict": "Couldn't save the changes you made because someone else was editing this page. Please re-edit the affected section after reloading the page."
    }
  },
  "page_api_error": {
    "notfound_or_forbidden": "Original page is not found or forbidden.",
    "already_exists": "New page is already exists.",
    "outdated": "Page is updated someone and now outdated.",
    "user_not_admin": "Only admin user can delete completely"
  },
  "modal_rename": {
    "label": {
      "Move/Rename page": "Move/Rename page",
      "New page name": "New page name",
      "Current page name": "Current page name",
      "Recursively": "Recursively",
      "Do not update metadata": "Do not update metadata",
      "Redirect": "Redirect"
    },
    "help": {
      "redirect": "Redirect to new page if someone accesses <code>%s</code>",
      "metadata": "Remains last update user and updated date as is",
      "recursive": "Move/Rename children of under <code>%s</code> recursively"
    }
  },
  "Put Back": "Put Back",
  "Delete Completely": "Delete Completely",
  "modal_delete": {
    "delete_page": "Delete Page",
    "deleting_page": "Deleting Page",
    "delete_recursively": "Delete child pages recursively.",
    "delete_completely": "Delete Completely",
    "delete_completely_restriction": "You don't have the authority to delete pages completely.",
    "recursively": "Delete children of under <code>%s</code> recursively.",
    "completely": "Delete completely instead of putting it into trash."
  },
  "modal_duplicate": {
    "label": {
      "Duplicate page": "Duplicate page",
      "New page name": "New page name",
      "Current page name": "Current page name"
    }
  },
  "modal_putback": {
    "label": {
      "Put Back Page": "Put Back Page",
      "recursively": "Put Back recursively"
    },
    "help": {
      "recursively": "Put Back children of under <code>%s</code> recursively"
    }
  },
  "modal_shortcuts": {
    "global": {
      "title": "Global shortcuts",
      "Open/Close shortcut help": "Open/Close shortcut help",
      "Edit Page": "Edit Page",
      "Create Page": "Create Page",
      "Show Contributors": "Show Contributors",
      "Konami Code": "Konami Code",
      "konami_code_url": "https://en.wikipedia.org/wiki/Konami_Code"
    },
    "editor": {
      "title": "Editor shortcuts",
      "Indent": "Indent",
      "Outdent": "Outdent",
      "Save Page": "Save Page",
      "Delete Line": "Delete Line"
    },
    "commentform": {
      "title": "Comment Form shortcuts",
      "Post": "Post"
    }
  },
  "template": {
    "modal_label": {
      "Create/Edit Template Page": "Create/Edit Template Page",
      "Create template under": "Create template page under:<br /><code><small>%s</small></code>"
    },
    "option_label": {
      "create/edit": "Create/Edit Template page..",
      "select": "Select template page type"
    },
    "children": {
      "label": "Template for children",
      "desc": "Applies only to the same level pages which the template exists"
    },
    "decendants": {
      "label": "Template for descendants",
      "desc": "Applies to all decendant pages"
    }
  },
  "sandbox": {
    "header": "Header",
    "header_x": "Header {{index}}",
    "block": "Paragraph",
    "block_detail": "makes a paragraph",
    "empty_line": "Empty Line",
    "line_break": "Line Break",
    "line_break_detail": "(2 spaces) make a line break",
    "typography": "Typography",
    "italics": "Italics",
    "bold": "Bold",
    "italic_bold": "Italic Bold",
    "strikethrough": "strikethrough",
    "link": "Link",
    "code_highlight": "Code Highlight",
    "list": "List",
    "unordered_list_x": "Unordered List {{index}}",
    "ordered_list_x": "Ordered List {{index}}",
    "task": "Task",
    "task_checked": "Checked",
    "task_unchecked": "Unchecked",
    "quote": "Quote",
    "quote1": "You can write",
    "quote2": "multi-line quotations",
    "quote_nested": "Nested Quote",
    "table": "Table",
    "image": "Image",
    "alt_text": "Alt Text",
    "insert_image": "inserts an image",
    "open_sandbox": "Open Sandbox"
  },
  "admin_top": {
    "Management Wiki": "Management Wiki",
    "System Information": "System Information",
    "wiki_administrator": "Only Wiki administrator can access this page",
    "assign_administrator": "You can assign administrator from Assign administrator button in the User management page",
    "List of installed plugins": "List of installed plugins",
    "Package name": "Package name",
    "Specified version": "Specified version",
    "Installed version": "Installed version"
  },
  "app_setting": {
    "Site Name": "Site name",
    "sitename_change": "You can change Site Name which is used for header and HTML title.",
    "header_content": "The contents entered here will be shown in the header etc.",
    "Site URL desc": "This is for the site URL setting.",
    "Site URL warn": "Some features don't work because the site URL is not set.",
    "siteurl_help": "Site full URL beginning from <code>http://</code> or <code>https://</code>.",
    "Confidential name": "Confidential name",
    "Default Language for new users": "Default Language for new users",
    "ex) internal use only": "ex): internal use only",
    "File Uploading": "File Uploading",
    "enable_files_except_image": "Enable file upload other than image files.",
    "attach_enable": "You can attach files other than image files if you enable this option.",
    "Update": "Update",
    "Mail settings": "Mail settings",
    "SMTP_used": "If you have SMTP settings, it will be used.",
    "SMTP_but_AWS": "If you do not have SMTP settings but AWS settings,  e-mails will be sent by SES.",
    "neihter_of": "If you do not of neither of these, e-mails will not be sent.",
    "From e-mail address": "From e-mail address",
    "SMTP settings": "SMTP settings",
    "Host": "Host",
    "Port": "Port",
    "User": "User",
    "AWS settings": "AWS settings",
    "AWS_access": "This is for AWS settings. If you complete AWS settings, file upload function, profile picture function etc will be enabled.",
    "No_SMTP_setting": "If you do not have SMTP settings, e-mails will be sent via SES. You need to verify from e-mail address and production settings.",
    "change_setting": "Caution:if you change this setting not completed, you will not be able to access files you have uploaded so far.",
    "region": "Region",
    "bucket name": "Bucket name",
    "custom endpoint": "Custom endpoint",
    "custom_endpoint_change": "Input the URL of the endpoint of an object storage service like MinIO that has a S3-compatible API.  Amazon S3 is used if empty.",
    "Plugin settings": "Plugin settings",
    "Enable plugin loading": "Enable plugin loading",
    "Load plugins": "Load plugins",
    "Enable": "Enable",
    "Disable": "Disable",
    "Use env var if empty": "If the value in the database is empty, the value of the environment variable <cod>{{variable}}</code> is used.",
    "updated_app_setting": "Succeeded to update app setting",
    "updated_site_url": "Succeeded to update site URL",
    "updated_plugin_setting": "Succeeded to update plugin setting"
  },
  "security_setting": {
    "Security settings": "Security settings",
    "Guest Users Access": "Guest Users Access",
    "Fixed by env var": "This is fixed by the env var <code>%s=%s</code>.",
    "Register limitation": "Register limitation",
    "Register limitation desc": "Restricts ways to register new user.",
    "The whitelist of registration permission E-mail address": "The whitelist of registration permission E-mail address",
    "users_without_account": "Users without account is not accessible",
    "example": "Example",
    "restrict_emails": "You can restrict registerable e-mail address.",
    "for_instance": " For instance, if you use growi within a company, you can write ",
    "only_those": " Only those whose e-mail address including the company address can register.",
    "insert_single": "Please insert single e-mail address per line.",
    "page_listing_1": "Page listing/searching<br>restricted by 'Just Me'",
    "page_listing_1_desc": "Show pages that are restricted by 'Just Me' option when listing/searching",
    "page_listing_2": "Page listing/searching<br>restricted by User Group",
    "page_listing_2_desc": "Show pages that are restricted by User Group when listing/searching",
    "complete_deletion": "Restrict Complete Deletion of Pages",
    "complete_deletion_explain": "Restricts users who can completely delete pages.",
    "admin_only": "Admin Only",
    "admin_and_author": "Admin and Author",
    "anyone": "Anyone",
    "Authentication mechanism settings": "Authentication Mechanism Settings",
    "alert_siteUrl_is_not_set": "'Site URL' is NOT set. Set it from the %s",
    "xss_prevent_setting": "Prevent XSS(Cross Site Scripting)",
    "xss_prevent_setting_link": "Go to Markdown settings",
    "callback_URL": "Callback URL",
    "providerName": "Provider Name",
    "issuerHost": "Issuer Host",
    "scope": "Scope",
    "desc_of_callback_URL": "Use it in the setting of the %s provider",
    "clientID": "Client ID",
    "client_secret": "Client Secret",
    "guest_mode": {
      "deny": "Deny (Registered Users Only)",
      "readonly": "Accept (Guests can read only)"
    },
    "registration_mode": {
      "open": "Open (Anyone can register)",
      "restricted": "Restricted (Requires approval by administrators)",
      "closed": "Closed (Invitation Only)"
    },
    "configuration": " Configuration",
    "optional": "Optional",
    "Treat username matching as identical": "Automatically bind external accounts newly logged in to local accounts when <code>%s</code> match",
    "Treat username matching as identical_warn": "WARNING: Be aware of security because the system treats the same user as a match of <code>%s</code>.",
    "Treat email matching as identical": "Automatically bind external accounts newly logged in to local accounts when <code>%s</code> match",
    "Treat email matching as identical_warn": "WARNING: Be aware of security because the system treats the same user as a match of <code>%s</code>.",
    "Use env var if empty": "Use env var <code>%s</code> if empty",
    "Use default if both are empty": "If both ​​are empty, the default value <code>%s</code> is used.",
    "missing mandatory configs": "The following mandatory items are not set in either database nor environment variables.",
    "Local": {
      "name": "ID/Password"
    },
    "ldap": {
      "server_url_detail": "The LDAP URL of the directory service in the format <code>ldap://host:port/DN</code> or <code>ldaps://host:port/DN</code>.",
      "bind_mode": "Binding Mode",
      "bind_manager": "Manager Bind",
      "bind_user": "User Bind",
      "bind_DN_manager_detail": "The DN of the account that authenticates and queries the directory service",
      "bind_DN_user_detail1": "The query used to bind with the directory service.",
      "bind_DN_user_detail2": "Use <code>&#123;&#123;username&#125;&#125;</code> to reference the username entered in the login page.",
      "bind_DN_password": "Bind DN Password",
      "bind_DN_password_manager_detail": "The password for the Bind DN account.",
      "bind_DN_password_user_detail": "The password that is entered in the login page will be used to bind.",
      "search_filter": "Search Filter",
      "search_filter_detail1": "The query used to locate the authenticated user.",
      "search_filter_detail2": "Use <code>&#123;&#123;username&#125;&#125;</code> to reference the username entered in the login page.",
      "search_filter_detail3": "If empty, the filter <code>(uid=&#123;&#123;username&#125;&#125;)</code> is used.",
      "search_filter_example1": "Match with 'uid' or 'mail'",
      "search_filter_example2": "Match with 'sAMAccountName' for Active Directory",
      "username_detail": "Specification of mappings for <code>username</code> when creating new users",
      "name_detail": "Specification of mappings for full name when creating new users",
      "mail_detail": "Specification of mappings for mail address when creating new users",
      "group_search_base_DN": "Group Search Base DN",
      "group_search_base_DN_detail": "The base DN from which to search for groups. If defined, also <code>Group Search Filter</code> must be defined for the search to work.",
      "group_search_filter": "Group Search Filter",
      "group_search_filter_detail1": "The query used to filter for groups.",
      "group_search_filter_detail2": "Login via LDAP is accepted only when this query hits one or more groups.",
      "group_search_filter_detail3": "Use <code>&#123;&#123;dn&#125;&#125;</code> to have it replaced of the found user object.",
      "group_search_filter_detail4": "<code>(&(cn=group1)(memberUid=&#123;&#123;dn&#125;&#125;))</code> hits the groups which has <code>cn=group1</code> and <code>memberUid</code> includes the user's <code>uid</code>(when <code>Group DN Property</code> is not changed from the default value.)",
      "group_search_user_DN_property": "User DN Property",
      "group_search_user_DN_property_detail": "The property of user object to use in <code>&#123;&#123;dn&#125;&#125;</code> interpolation of <code>Group Search Filter</code>.",
      "test_config": "Test Saved Configuration"
    },
    "SAML": {
      "name": "SAML",
      "id_detail": "Specification of the name of attribute which can identify the user in SAML Identity Provider",
      "username_detail": "Specification of mappings for <code>username</code> when creating new users",
      "mapping_detail": "Specification of mappings for %s when creating new users",
      "cert_detail": "PEM-encoded X.509 signing certificate to validate the response from IdP",
      "Use env var if empty": "If the value in the database is empty, the value of the environment variable <code>%s</code> is used.",
      "note for the only env option": "The setting item that enables or disables the SAML authentication and the highlighted setting items use only the value of environment variables.<br>To change this setting, please change to false or delete the value of the environment variable <code>%s</code> ."
    },
    "Basic": {
      "name": "Basic Authentication",
      "desc_1": "Login with <code>username</code> in Authorization header.",
      "desc_2": "User will be automatically generated if not exist."
    },
    "OAuth": {
      "register": "Register for %s",
      "change_redirect_url": "Enter <code>%s</code> <br>(where <code>%s</code> is your host name) for \"Authorized redirect URIs\".",
      "Google": {
        "name": "Google OAuth",
        "register_1": "Access <a href=\"%s\" target=\"_blank\">%s</a>",
        "register_2": "Create Project if no projects exist",
        "register_3": "Create Credentials &rightarrow; OAuth client ID &rightarrow; Select \"Web application\"",
        "register_4": "Register your OAuth App with one of Authorized redirect URIs as <code>%s</code>",
        "register_5": "Copy and paste your ClientID and Client Secret above"
      },
      "Facebook": {
        "name": "Facebook OAuth"
      },
      "Twitter": {
        "name": "Twitter OAuth",
        "register_1": "Access <a href=\"%s\" target=\"_blank\">%s</a>",
        "register_2": "Sign in Twitter",
        "register_3": "Create Credentials &rightarrow; OAuth client ID &rightarrow; Select \"Web application\"",
        "register_4": "Register your OAuth App with one of Authorized redirect URIs as <code>%s</code>",
        "register_5": "Copy and paste your ClientID and Client Secret above"
      },
      "GitHub": {
        "name": "GitHub OAuth",
        "register_1": "Access <a href=\"%s\" target=\"_blank\">%s</a>",
        "register_2": "Register your OAuth App with \"Authorization callback URL\" as <code>%s</code>",
        "register_3": "Copy and paste your ClientID and Client Secret above"
      },
      "OIDC": {
        "name": "OpenID Connect",
        "id_detail": "Specification of the name of attribute which can identify the user in OIDC claims",
        "username_detail": "Specification of mappings for <code>username</code> when creating new users",
        "name_detail": "Specification of mappings for <code>name</code> when creating new users",
        "mapping_detail": "Specification of mappings for %s when creating new users",
        "register_1": "Contant to OIDC IdP Administrator",
        "register_2": "Register your OIDC App with \"Authorization callback URL\" as <code>%s</code>",
        "register_3": "Copy and paste your ClientID and Client Secret above"
      },
      "how_to": {
        "google": "How to configure Google OAuth?",
        "github": "How to configure GitHub OAuth?",
        "twitter": "How to configure Twitter OAuth?",
        "oidc": "How to configure OIDC?"
      }
    },
    "form_item_name": {
      "security:passport-saml:entryPoint": "Entry point",
      "security:passport-saml:issuer": "Issuer",
      "security:passport-saml:cert": "Certificate",
      "security:passport-saml:attrMapId": "ID",
      "security:passport-saml:attrMapUsername": "Username",
      "security:passport-saml:attrMapMail": "Mail Address",
      "security:passport-saml:attrMapFirstName": "First Name",
      "security:passport-saml:attrMapLastName": "Last Name"
    }
  },
  "markdown_setting": {
    "line_break_setting": "Line Break Setting",
    "line_break_setting_desc": "You can change line break settings.",
    "Enable Line Break": "Enable Line Break",
    "Enable Line Break desc": "Treat line break in the text page as<code>&lt;br&gt;</code>in HTML",
    "Enable Line Break for comment": "Enable Line Break in comment",
    "Enable Line Break for comment desc": "Treat line break in comment as<code>&lt;br&gt;</code>in HTML",
    "presentation_setting": "Presentation Setting",
    "presentation_setting_desc": "You can change presentation settings.",
    "Page break setting": "Page break Setting",
    "Preset one separator": "Preset 1",
    "Preset one separator desc": "3 Blank lines",
    "Preset one separator value": "\\n\\n\\n",
    "Preset two separator": "Preset 2",
    "Preset two separator desc": "5 Hyphens",
    "Preset two separator value": "-----",
    "Custom separator": "Custom",
    "Custom separator desc": "Regular Expression",
    "XSS_setting": "Prevent XSS(Cross Site Scripting) Setting",
    "XSS_setting_desc": "You can change the handling of HTML tags in markdown text.",
    "Enable XSS prevention": "Enable XSS Prevention",
    "Ignore all tags": "Ignore All Tags",
    "Ignore all tags desc": "Stripe all HTML tags and attributes",
    "Recommended setting": "Recommended Setting",
    "Custom Whitelist": "Custom Whitelist",
    "Tag names": "Tag names",
    "Tag attributes": "Tag attributes",
    "import_recommended": "Import recommended {{target}}",
    "updated_lineBreak": "Succeeded to update line braek setting",
    "updated_presentation": "Succeeded to update presentation setting",
    "updated_xss": "Succeeded to update XSS setting"
  },
  "notification_setting": {
    "notification_list": "List of Notification Settings",
    "add_notification": "Add New",
    "trigger_path": "Trigger Path",
    "trigger_path_help": "(expression with <code>*</code> is supported)",
    "trigger_events": "Trigger Events",
    "notify_to": "Notify To",
    "back_to_list": "Go back to list",
    "notification_detail": "Notification Setting Details",
    "event_pageCreate": "When new page is \"CREATED\"",
    "event_pageEdit": "When page is \"EDITED\"",
    "event_pageDelete": "When page is \"DELETED\"",
    "event_pageMove": "When page is \"MOVED\" (renamed)",
    "event_pageLike": "When someone \"LIKES\" page",
    "event_comment": "When someone \"COMMENTS\" on page",
    "email": {
      "ifttt_link": "Create a new IFTTT applet with Email trigger"
    },
    "updated_slackApp": "Succeeded to update Slack App Configuration setting",
    "add_notification_pattern": "Add user trigger notification patterns",
<<<<<<< HEAD
    "delete_notification_pattern": "Delete {{path}}",
    "delete_notification_pattern_desc": "Once deleted, it cannot be recovered"
=======
    "delete_notification_pattern": "Delete notification pattern",
    "delete_notification_pattern_desc1": "Delete Path: {{path}}",
    "delete_notification_pattern_desc2": "Once deleted, it cannot be recovered"
>>>>>>> bf49f65f
  },
  "customize_page": {
    "recommended": "Recommended",
    "Behavior": "Behavior",
    "Layout": "Layout",
    "Function": "Function",
    "function_choose": "You can choose Valid/Invalid of the function",
    "Timeline function": "Timeline function",
    "Code Highlight": "Code Highlight",
    "Theme": "Theme",
    "subpage_display": "You can show the timeline of the subpages.",
    "performance_decrease": "If there are many subpages, performance decreases while page loading.",
    "list_page_display": "You can speed up list page display by invalidating.",
    "tab_switch": "Save tab-switching in the browser",
    "save_edit": "Save edit tab and history tab switching in the browser and make it object for forward/back command of the browser.",
    "by_invalidating": "By invalidating, you can make page transition as the only object for forward/back command of the browser.",
    "nocdn_desc": "This function is disabled when the environment variable <code>NO_CDN=true</code>.<br>Github style has been forcibly applied.",
    "custom_title": "Custom Title",
    "custom_title_detail": "You can customize <code>%s</code> tag.<br><code>%s</code> will be automatically replaced with the app name, and <code>%s</code> will be replaced with the page name/path.",
    "custom_header": "Custom HTML Header",
    "custom_header_detail": "You can customize HTML header that applies all pages. Your custom script will be inserted in <code>&lt;header&gt;</code> but above other <code>&lt;script&gt;</code> tags.<br>Relaod page to see changes.",
    "Custom CSS": "Custom CSS",
    "write_CSS": "You can write CSS that is applied to whole system.",
    "reflect_change": "You need to reload the page to reflect the change.",
    "ctrl_space": "Ctrl+Space to Autocomplete",
    "Custom script": "Custom script",
    "write_java": "You can write Javascript that is applied to whole system.",
    "attach_title_header": "Add h1 section when create new page automatically",
    "attach_title_header_desc": "Add page path to the first line as h1 section when create new page",
    "recent_created__n_draft_num_desc": "Number of Recently Created Pages & Drafts Displayed",
    "recently_created_n_draft_num_desc": "Number of recently created pages and drafts displayed on user page",
    "stale_notification": "Display Notification on Stale Pages",
    "stale_notification_desc": "Displays the notification to pages more than 1 year since the last update.",
    "update_layout_success": "Succeeded to update layout",
    "update_behavior_success": "Succeeded to update behavior",
    "update_function_success": "Succeeded to update function",
    "update_highlight_success": "Succeeded to update code highlight",
    "update_customTitle_success": "Succeeded to update customize title",
    "update_customHeader_success": "Succeeded to update customize html header",
    "update_customCss_success": "Succeeded to update customize css",
    "update_script_success": "Succeeded to update custom script",
    "layout_description": {
      "growi_title": "Simple and Clear",
      "growi_text1": "Full screen layout and thin margins/paddings",
      "growi_text2": "Show and post comments at the bottom of the page",
      "growi_text3": "Affix Table-of-contents",
      "kibela_title": "Easy Viewing Structure",
      "kibela_text1": "Center aligned contents",
      "kibela_text2": "Show and post comments at the bottom of the page",
      "kibela_text3": "Affix Table-of-contents",
      "crowi_title": "Separated Functions",
      "crowi_text1": "Collapsible Sidebar",
      "crowi_text2": "Show and post comments in Sidebar",
      "crowi_text3": "Collapsible Table-of-contents"
    },
    "behavior_description": {
      "growi_text1": "Both of <code>/page</code> and <code>/page/</code> shows the same page。",
      "growi_text2": "<code>/nonexistent_page</code> shows editing form",
      "growi_text3": "All pages shows the list of sub pages <b>if using GROWI Enhanced Layout</b>",
      "crowi_text1": "<code>/page</code> shows the page",
      "crowi_text2": "<code>/page/</code> shows the list of sub pages",
      "crowi_text3": "If portal is applied to <code>/page/</code> , the portal and the list of sub pages are shown",
      "crowi_text4": "<code>/nonexistent_page</code> shows editing form<",
      "crowi_text5": "<code>/nonexistent_page/</code> the list of sub pages"
    }
  },
  "user_management": {
    "target_user": "Target User",
    "new_password": "New Password",
    "invite_users": "Invite New Users",
    "emails": "Emails",
    "invite_thru_email": "Send Invitation Email",
    "invite": "Invite",
    "invited": "User was invited",
    "give_admin_access": "Give Admin Access",
    "remove_admin_access": "Remove Admin Access",
    "external_account": "External Account Management",
    "external_account_list": "External Account List",
    "back_to_user_management": "Back to User Management",
    "authentication_provider": "Authentication Provider",
    "manage": "Manage",
    "edit_menu": "Edit Menu",
    "password_setting": "Password Setting",
    "password_setting_help": "Is password set?",
    "set": "Yes",
    "unset": "No",
    "temporary_password": "The created user has a temporary password",
    "send_temporary_password": "Be sure to copy the temporary password ON THIS SCREEN and send it to the user.",
    "password_reset_message": "Let the user know the new password below and strongly recommend to change another one immediately.",
    "send_new_password": "Please send the new password to the user.",
    "password_never_seen": "The temporary password can never be retrieved after this screen is closed.",
    "reset_password": "Reset Password",
    "related_username": "Related user's ",
    "accept": "Accept",
    "deactivate_account": "Deactivate Account",
    "your_own": "You cannot deactivate your own account",
    "administrator_menu": "Administrator Menu",
    "cannot_remove": "You cannot remove yourself from administrator",
    "cannot_invite_maximum_users": "Can not invite more than the maximum number of users.",
    "current_users": "Current users:",
    "valid_email": "Valid email address is required",
    "existing_email": "The following emails already exist",
    "give_user_admin": "Succeeded to give {{username}} admin",
    "remove_user_admin": "Succeeded to remove {{username}} admin ",
    "activate_user_success": "Succeeded to activating {{username}}",
    "deactivate_user_success": "Succeeded to deactivate {{username}}",
    "remove_user_success": "Succeeded to removing {{username}} ",
    "remove_external_user_success": "Succeeded to remove {{accountId}} "
  },
  "user_group_management": {
    "search_option": "Search Option",
    "enable_option": "Enable {{option}}",
    "forward_match": "forword match",
    "partial_match": "partial match",
    "backward_match": "backward match",
    "group_list": "Group List",
    "back_to_list": "Go Back to Group List",
    "basic_info": "Basic Info",
    "user_list": "User List",
    "create_group": "Create New Group",
    "group_example": "e.g. : Group1",
    "created_group": "Group was created",
    "add_user": "Add a User to the Created Group",
    "deny_create_group": "You can't create a new group with the current settings",
    "choose_action": "Choose an action for private pages",
    "delete_group": "Delete Group",
    "group_name": "Group Name",
    "group_and_pages_not_retrievable": "Once deleted, the deleted group and its private pages cannot be retrieved",
    "publish_pages": "Publish All",
    "delete_pages": "Delete All",
    "transfer_pages": "Transfer to another group",
    "select_group": "Select a group",
    "no_groups": "No groups to select",
    "no_pages": "There are no pages the group has view permission",
    "remove_from_group": "Remove this user"
  },
  "importer_management": {
    "beta_warning": "This function is Beta.",
    "import_from": "Import from {{from}}",
    "import_growi_archive": "Import GROWI Archive",
    "growi_settings": {
      "overwrite_documents": "Imported documents will overwrite existing documents",
      "growi_archive_file": "GROWI Archive File",
      "uploaded_data": "Uploaded Data",
      "extracted_file": "Extracted File",
      "collection": "Collection",
      "upload": "Upload",
      "discard": "Discard Uploaded Data",
      "errors": {
        "at_least_one": "Select one or more collections.",
        "page_and_revision": "'Pages' and 'Revisions' must be imported both.",
        "depends": "'{{target}}' must be selected when '{{condition}}' is selected."
      },
      "configuration": {
        "pages": {
          "overwrite_author": {
            "label": "Overwrite page's author with the current user",
            "desc": "Recommended <span class=\"text-danger\">NOT</span> to check this when users will also be restored."
          },
          "set_public_to_page": {
            "label": "Set 'Public' to the pages that is '{{from}}'",
            "desc": "Make sure that this configuration makes all <b>'{{from}}'</b> pages readable from <span class=\"text-danger\">ANY users</span>."
          },
          "initialize_meta_datas": {
            "label": "Initialize page's like, read users and comment count",
            "desc": "Recommended <span class=\"text-danger\">NOT</span> to check this when users will also be restored."
          },
          "initialize_hackmd_related_datas": {
            "label": "Initialize HackMD related data",
            "desc": "Recommended to check this unless there is important drafts on HackMD."
          }
        },
        "revisions": {
          "overwrite_author": {
            "label": "Overwrite revision's author with the current user",
            "desc": "Recommended <span class=\"text-danger\">NOT</span> to check this when users will also be restored."
          }
        }
      }
    },
    "esa_settings": {
      "team_name": "Team name",
      "access_token": "Access token",
      "test_connection": "Test connection to esa"
    },
    "qiita_settings": {
      "team_name": "Team name",
      "access_token": "Access token",
      "test_connection": "Test connection to qiita:team"
    },
    "import": "Import",
    "page_skip": "Pages with a name that already exists on GROWI are not imported",
    "Directory_hierarchy_tag": "Directory Hierarchy Tag"
  },
  "full_text_search_management": {
    "elasticsearch_management": "Elasticsearch Management",
    "build_button": "Rebuild Index",
    "rebuild_description_1": "Force rebuild index.",
    "rebuild_description_2": "Click 'Build Now' to delete and create mapping file and add all pages.",
    "rebuild_description_3": "This may take a while."
  },
  "export_management": {
    "exporting_collection_list": "Exporting Collection List",
    "exported_data_list": "Exported Archive Data List",
    "export_collections": "Export Collections",
    "check_all": "Check All",
    "uncheck_all": "Uncheck All",
    "desc_password_seed": "DO NOT FORGET to set current <code>PASSWORD_SEED</code> to your new GROWI system when restoring user data, or users will NOT be able to login with their password.<br><br><strong>HINT:</strong><br>The current <code>PASSWORD_SEED</code> will be stored in <code>meta.json</code> in exported ZIP.",
    "create_new_archive_data": "Create New Archive Data",
    "export": "Export",
    "cancel": "Cancel",
    "file": "File",
    "growi_version": "Growi Version",
    "collections": "Collections",
    "exported_at": "Exported At",
    "export_menu": "Export Menu",
    "download": "Download",
    "delete": "Delete"
  }
}<|MERGE_RESOLUTION|>--- conflicted
+++ resolved
@@ -612,14 +612,9 @@
     },
     "updated_slackApp": "Succeeded to update Slack App Configuration setting",
     "add_notification_pattern": "Add user trigger notification patterns",
-<<<<<<< HEAD
-    "delete_notification_pattern": "Delete {{path}}",
-    "delete_notification_pattern_desc": "Once deleted, it cannot be recovered"
-=======
     "delete_notification_pattern": "Delete notification pattern",
     "delete_notification_pattern_desc1": "Delete Path: {{path}}",
     "delete_notification_pattern_desc2": "Once deleted, it cannot be recovered"
->>>>>>> bf49f65f
   },
   "customize_page": {
     "recommended": "Recommended",
