{
  "admin_top": {
    "management_wiki": "Wiki管理",
    "system_information": "システム情報",
    "wiki_administrator": "この画面はWiki管理者のみがアクセスできる画面です。",
    "assign_administrator": "「ユーザー管理」から「管理者にする」ボタンを使ってユーザーをWiki管理者に任命することができます。",
    "list_of_installed_plugins": "インストールされているプラグイン一覧",
    "package_name": "パッケージ名",
    "specified_version": "指定バージョン",
    "installed_version": "インストールされているバージョン",
    "list_of_env_vars":"サーバー側で設定されている環境変数一覧",
    "env_var_priority":"セキュリティに関する環境変数を除き、データベースの値が優先的に取得されます。",
    "about_security":"セキュリティに関する環境変数は <a href='/admin/security'>セキュリティ設定画面</a> からご確認ください。"
  },
  "app_setting": {
    "site_name": "サイト名",
    "sitename_change": "ヘッダーや HTML タイトルに使用されるサイト名を変更できます。",
    "header_content": "ここに入力した内容は、ヘッダー等に表示されます。",
    "site_url_desc": "サイトURLを設定します。",
    "site_url_warn": "サイトURLが設定されていないため、一部機能が動作しない状態になっています。",
    "siteurl_help": "<code>http://</code> または <code>https://</code> から始まるサイトのURL",
    "confidential_name": "コンフィデンシャル表示",
    "confidential_example": "例: 社外秘",
    "default_language": "新規ユーザーのデフォルト設定言語",
    "file_uploading": "ファイルアップロード",
    "enable_files_except_image": "画像以外のファイルアップロードを許可",
    "attach_enable": "許可をしている場合、画像以外のファイルをページに添付可能になります。",
    "update": "更新",
    "mail_settings": "メールの設定",
    "mailer_is_not_set_up": "メール設定がセットアップされていません。",
    "from_e-mail_address": "Fromアドレス",
    "transmission_method":"送信方法",
    "smtp_label":"SMTP",
    "ses_label":"SES(AWS)",
    "send_test_email": "テストメールを送信",
    "success_to_send_test_email": "テストメールを送信しました。",
    "smtp_settings": "SMTP設定",
    "host": "ホスト",
    "port": "ポート",
    "user": "ユーザー",
    "initialize_mail_settings": "設定を初期化",
    "initialize_mail_modal_header": "メール設定の初期化",
    "confirm_to_initialize_mail_settings": "一度初期化した設定は戻せません。本当に初期化しますか？",
    "file_upload_settings":"ファイルアップロード設定",
    "file_upload_method":"ファイルアップロード方法",
    "file_delivery_method":"ファイルの配信方法",
    "file_delivery_method_redirect":"リダイレクト",
    "file_delivery_method_relay":"内部システム中継",
    "file_delivery_method_redirect_info":"リダイレクト： GROWIサーバーを介さずに署名付きURLにリダイレクトされるため、優れたパフォーマンスを出します。",
    "file_delivery_method_relay_info":"内部システム中継： GROWIサーバーがクライアントに配信するため、完全なセキュリティーを提供します。",
    "gcs_label": "GCP(GCS)",
    "aws_label": "AWS(S3)",
    "local_label": "Local",
    "gridfs_label": "MongoDB(GridFS)",
    "fixed_by_env_var": "環境変数 <code>FILE_UPLOAD={{fileUploadType}}</code> により固定されています。",
    "file_upload": "ファイルをアップロードするための設定を行います。ファイルアップロードの設定を完了させると、ファイルアップロード機能、プロフィール写真機能などが有効になります。",
    "ses_settings":"SES設定",
    "test_connection": "接続テスト",
    "change_setting": "この設定を途中で変更すると、これまでにアップロードしたファイル等へのアクセスができなくなりますのでご注意下さい。",
    "region": "リージョン",
    "bucket_name": "バケット名",
    "custom_endpoint": "カスタムエンドポイント",
    "custom_endpoint_change": "MinIOなど、S3互換APIを持つ他のオブジェクトストレージサービスを使用する場合のみ、そのエンドポイントのURLを入力してください。空欄の場合は、Amazon S3を使用します。",
    "plugin_settings": "プラグイン設定",
    "enable_plugin_loading": "プラグインの読み込みを有効にします。",
    "load_plugins": "プラグインを読み込む",
    "enable": "有効",
    "disable": "無効",
    "use_env_var_if_empty": "データベース側の値が空の場合、環境変数 <code>{{variable}}</code> の値を利用します",
    "note_for_the_only_env_option": "現在GCS設定は環境変数の値によって制限されています<br>この設定を変更する場合は環境変数 <code>{{env}}</code> の値をfalseに変更もしくは削除してください"
  },
  "markdown_setting": {
    "lineBreak_header": "Line Break設定",
    "lineBreak_desc": "Line Breakの設定を変更できます。",
    "lineBreak_options": {
      "enable_lineBreak": "Line Break を有効にする",
      "enable_lineBreak_desc": "ページテキスト中の改行を、HTML内で<code>&lt;br&gt;</code>として扱います",
      "enable_lineBreak_for_comment": "コメント欄で Line Break を有効にする",
      "enable_lineBreak_for_comment_desc": "コメント中の改行を、HTML内で<code>&lt;br&gt;</code>として扱います"
    },
    "indent_header": "インデント設定",
    "indent_desc": "インデントの設定を変更できます。",
    "indent_options": {
      "indentSize": "既定のインデント幅",
      "indentSize_desc": "既定のインデント幅を指定します。",
      "disallow_indent_change": "ユーザによるインデント幅変更を許可しない",
      "disallow_indent_change_desc": "ユーザにデフォルトのインデント幅の使用を強制します。"
    },
    "presentation_header": "プレゼンテーション設定",
    "presentation_desc": "プレゼンテーションの設定を変更できます。",
    "presentation_options": {
      "page_break_setting": "改頁を設定する",
      "preset_one_separator": "プリセット 1",
      "preset_one_separator_desc": "連続した空行3行で改頁します",
      "preset_one_separator_value": "\\n\\n\\n",
      "preset_two_separator": "プリセット 2",
      "preset_two_separator_desc": "連続したハイフン5つで改頁します",
      "preset_two_separator_value": "-----",
      "custom_separator": "カスタム",
      "custom_separator_desc": "正規表現を設定できます"
    },
    "xss_header": "XSS(Cross Site Scripting)対策設定",
    "xss_desc": "マークダウンテキスト内の HTML タグの扱いを設定し、悪意のあるプログラムからの攻撃を防ぎます",
    "xss_options": {
      "enable_xss_prevention": "XSSを抑制する",
      "remove_all_tags": "すべてのタグを抑制する",
      "remove_all_tags_desc": "すべてのHTMLタグと属性を使用不可にします",
      "recommended_setting": "おすすめ設定",
      "custom_whitelist": "カスタムホワイトリスト",
      "tag_names": "タグ名",
      "tag_attributes": "タグ属性",
      "import_recommended": "{{target}} のおすすめをインポート"
    }
  },
  "customize_setting": {
    "theme": "テーマ",
    "theme_desc" : {
      "light_and_dark": "Light/Dark モード選択あり",
      "unique": "モード選択なし"
    },
    "function": "機能",
    "function_desc": "機能の有効/無効を選択できます。",
    "function_options": {
      "timeline": "タイムライン機能",
      "timeline_desc1": "配下ページのタイムラインを表示できます。",
      "timeline_desc2": "配下ページが多い場合はページロード時のパフォーマンスが落ちます。",
      "timeline_desc3": "無効化することでリストページの表示を高速化できます。",
      "tab_switch": "タブ変更をブラウザ履歴に保存",
      "tab_switch_desc1": "編集タブやヒストリータブ等の切り替えをブラウザ履歴に保存し、ブラウザの戻る/進む操作の対象にします。",
      "tab_switch_desc2": "無効化することで、ページ遷移のみを戻る/進む操作の対象にすることができます。",
      "attach_title_header": "新規ページ作成時の h1 セクション自動挿入",
      "attach_title_header_desc": "新規作成したページの1行目に、ページのパスを h1 セクションとして挿入します。",

      "list_num_s": "モーダルに表示されるリスト数",
      "list_num_desc_s": "モーダルにおける <ページリスト> <タイムライン> <更新履歴> <添付ファイル>での、1ページあたりの表示数を設定します。",

      "list_num_m": "ユーザーページに表示されるリスト数",
      "list_num_desc_m": "ユーザーページにおける <Bookmarks> <Recently Created>での、1ページあたりの表示数を設定します。",

      "list_num_l": "検索ページに表示されるリスト数",
      "list_num_desc_l": "<Search>での、1ページあたりの表示数を設定します。",

      "list_num_xl": "Not FoundページやTrashページに表示されるリスト数",
      "list_num_desc_xl": "記事エリアにおける<Not Found> <Trash>での、1ページあたりの表示数を設定します。",

      "stale_notification": "古いページに通知を表示する",
      "stale_notification_desc": "最後の更新から1年を超えるページへの通知を表示します。",
      "show_all_reply_comments": "返信コメントを全て表示する",
      "show_all_reply_comments_desc": "OFFの場合、最新2件のコメント以外が省略されます。"
    },
    "code_highlight": "コードハイライト",
    "nocdn_desc": "この機能は、環境変数 <code>NO_CDN=true</code> の時は無効化されます。<br>GitHub スタイルが適用されています。",
    "custom_title": "カスタム Title",
    "custom_title_detail": "<code>&lt;title&gt;</code>タグのコンテンツをカスタマイズできます。以下のプレースホルダーは自動的に置換されます:",
    "custom_title_detail_placeholder1": "<code>&#123;&#123;sitename&#125;&#125;</code> - この Wiki のサイト名",
    "custom_title_detail_placeholder2": "<code>&#123;&#123;pagename&#125;&#125;</code> - 現在表示中のページ名",
    "custom_title_detail_placeholder3": "<code>&#123;&#123;pagepath&#125;&#125;</code> - 現在表示中のページパス",
    "custom_header": "カスタム HTML Header",
    "custom_header_detail": "システム全体に適用される HTML を記述できます。<code>&lt;header&gt;</code> タグ内の他の <code>&lt;script&gt;</code> タグ読み込み前に展開されます。<br>変更の反映はページの更新が必要です。",
    "custom_css": "カスタム CSS",
    "write_css": " システム全体に適用されるCSSを記述できます。",
    "ctrl_space": "Ctrl+Space でコード補完",
    "custom_script": "カスタムスクリプト",
    "write_java": "システム全体に適用されるJavaScriptを記述できます。",
    "reflect_change": "変更の反映はページの更新が必要です。"
  },
  "export_management": {
    "exporting_collection_list": "エクスポート中のコレクション",
    "exported_data_list": "エクスポートされたアーカイブリスト",
    "export_collections": "コレクションのエクスポート",
    "check_all": "全てにチェックを付ける",
    "uncheck_all": "全てからチェックを外す",
    "desc_password_seed": "<p>ユーザーデータをバックアップ/リストアする場合、現在の <code>PASSWORD_SEED</code> を新しい GROWI システムにセットすることを忘れないでください。さもなくば、ユーザーがパスワードでログインできなくなります。<br><br><strong>ヒント:</strong><br>現在の <code>PASSWORD_SEED</code> は、エクスポートされる ZIP 中の <code>meta.json</code> に保存されます。</p>",
    "create_new_archive_data": "アーカイブデータの新規作成",
    "export": "エクスポート",
    "cancel": "キャンセル",
    "file": "ファイル名",
    "growi_version": "Growi バージョン",
    "collections": "コレクション",
    "exported_at": "エクスポートされた時間",
    "export_menu": "エクスポートメニュー",
    "download": "ダウンロード",
    "delete": "削除"
  },
  "importer_management": {
    "beta_warning": "この機能はベータ版です",
    "import_from": "{{from}} からインポート",
    "import_growi_archive": "GROWI アーカイブをインポート",
    "growi_settings": {
      "description_of_import_mode": {
        "about": "既存のデータと同名であるデータをインポートする際の挙動は以下の3つのモードから選べます。",
        "insert": "Insert: 当該データのインポートをスキップします。",
        "upsert": "Upsert: 既存のデータをインポートデータで上書き更新します。",
        "flash_and_insert": "Flash and Insert: 既存のデータを完全に削除した後、インポートを行います。"
      },
      "growi_archive_file": "GROWI アーカイブファイル",
      "uploaded_data": "アップロードされたデータ",
      "extracted_file": "展開されたファイル",
      "collection": "コレクション",
      "upload": "アップロード",
      "discard": "アップロードしたデータを破棄する",
      "errors": {
        "different_versions": "現在のGROWIとアップロードしたデータのバージョンが違います",
        "at_least_one": "コレクションが選択されていません",
        "page_and_revision": "'Pages' と 'Revisions' はセットでインポートする必要があります",
        "depends": "'{{condition}}' をインポートする場合は、'{{target}}' を一緒に選択する必要があります"
      },
      "configuration": {
        "pages": {
          "overwrite_author": {
            "label": "ページ作成者を現在のユーザーで上書きする",
            "desc": "users を同時に復元しない場合、このオプションは<span class=\"text-danger\">非推奨</span>です。"
          },
          "set_public_to_page": {
            "label": "'{{from}}' 設定のページを '公開' 設定にする",
            "desc": "全ての <b>'{{from}}'</b> 設定のページが<span class=\"text-danger\">全ユーザーから</span>読み取り可能になることに注意してください。"
          },
          "initialize_meta_datas": {
            "label": "「いいね」「閲覧したユーザー」「コメント数」を初期化する",
            "desc": "users を同時に復元しない場合、このオプションは<span class=\"text-danger\">非推奨</span>です。"
          },
          "initialize_hackmd_related_datas": {
            "label": "HackMD 関連データを初期化する",
            "desc": "HackMD に重要な下書きデータがない限りはこのオプションをチェックすることを推奨します。"
          }
        },
        "revisions": {
          "overwrite_author": {
            "label": "リビジョン作成者を現在のユーザーで上書きする",
            "desc": "users を同時に復元しない場合、このオプションは<span class=\"text-danger\">非推奨</span>です。"
          }
        }
      }
    },
    "esa_settings": {
      "team_name": "チーム名",
      "access_token": "アクセストークン",
      "test_connection": "接続テスト"
    },
    "qiita_settings": {
      "team_name": "チーム名",
      "access_token": "アクセストークン",
      "test_connection": "接続テスト"
    },
    "import": "インポート",
    "skip_username_and_email_when_overlapped": "ユーザー名またはメールアドレスが同じ場合、その部分がスキップされます。",
    "prepare_new_account_for_migration":"移行用のアカウントを新環境で用意してください。",
    "archive_data_import_detail":"参考： GROWI Docs - データのインポート",
    "admin_archive_data_import_guide_url":"https://docs.growi.org/ja/admin-guide/management-cookbook/import.html#growi-%E3%82%A2%E3%83%BC%E3%82%AB%E3%82%A4%E3%83%96%E3%83%87%E3%83%BC%E3%82%BF%E3%82%A4%E3%83%B3%E3%83%9D%E3%83%BC%E3%83%88",
    "page_skip": "既に GROWI 側に同名のページが存在する場合、そのページはスキップされます",
    "Directory_hierarchy_tag": "ディレクトリ階層タグ"
  },
  "slack_integration": {
<<<<<<< HEAD
    "modal": {
      "warning": "注意",
      "sure_change_bot_type": "Botの種類を変更しますか?",
      "changes_will_be_deleted": "他のBotの設定が消去されます。",
      "cancel": "取消",
      "change": "変更する"
    },
=======
    "use_env_var_if_empty": "データベース側の値が空の場合、環境変数 <code>{{variable}}</code> の値を利用します",
>>>>>>> 77eace06
    "access_token_settings": {
      "discard": "破棄",
      "generate": "発行"
    },
    "custom_bot_without_proxy_settings": "Custom Bot (Without-Proxy) 設定",
    "without_proxy": {
      "create_bot": "Bot を作成する"
    }
  },
  "user_management": {
    "invite_users": "新規ユーザーの招待",
    "click_twice_same_checkbox": "少なくとも一つはチェックしてください。",
    "invite_modal": {
      "emails": "メールアドレス (複数行入力で複数人招待可能)",
      "invite_thru_email": "招待をメールで送信",
      "valid_email": "メールアドレスを入力してください。",
      "temporary_password": "作成したユーザーは仮パスワードが設定されています。",
      "send_new_password": "新規発行したパスワードを、対象ユーザーへ連絡してください。",
      "send_temporary_password": "招待メールを送っていない場合、この画面で必ず仮パスワードをコピーし、招待者へ連絡してください。",
      "existing_email": "以下のEmailはすでに存在しています。"
    },
    "user_table": {
      "administrator": "管理者",
      "edit_menu": "編集メニュー",
      "reset_password": "パスワードの再発行",
      "administrator_menu": "管理者メニュー",
      "accept": "承認する",
      "deactivate_account": "アカウント停止",
      "your_own": "自分自身のアカウントを停止することはできません",
      "remove_admin_access": "管理者から外す",
      "cannot_remove": "自分自身を管理者から外すことはできません",
      "give_admin_access": "管理者にする"
    },
    "reset_password": "パスワードのリセット",
    "reset_password_modal": {
      "password_never_seen": "表示されたパスワードはこの画面を閉じると二度と表示できませんのでご注意ください。",
      "password_reset_message": "対象ユーザーに下記のパスワードを伝え、すぐに新しく別のパスワードを設定するよう伝えてください。",
      "send_new_password": "新規発行したパスワードを、対象ユーザーへ連絡してください。",
      "target_user": "対象ユーザー",
      "new_password": "新しいパスワード"
    },
    "external_account": "外部アカウントの管理",
    "external_accounts": "外部アカウント",
    "create_external_account":"外部アカウントの作成",
    "external_account_list": "外部アカウント一覧",
    "external_account_none":"外部アカウントはありません",
    "invite": "招待する",
    "invited": "ユーザーを招待しました",
    "back_to_user_management": "ユーザー管理に戻る",
    "authentication_provider": "認証情報プロバイダ",
    "manage": "操作",
    "password_setting": "パスワード設定",
    "password_setting_help": "関連付けられているユーザーがパスワードを設定しているかどうかを表示します",
    "set": "設定済み",
    "unset": "未設定",
    "related_username": "関連付けられているユーザーの ",
    "cannot_invite_maximum_users": "ユーザーが上限に達したため招待できません。",
    "current_users": "現在のユーザー数："
  },
  "user_group_management": {
    "create_group": "新規グループの作成",
    "deny_create_group": "新規グループの作成はできません。",
    "group_name": "グループ名",
    "group_example": "例: Group1",
    "add_modal": {
      "add_user": "グループへのユーザー追加",
      "search_option": "検索オプション",
      "enable_option": "{{option}}を有効にする",
      "forward_match": "前方一致",
      "partial_match": "部分一致",
      "backward_match": "後方一致"
    },
    "group_list": "グループ一覧",
    "back_to_list": "グループ一覧に戻る",
    "basic_info": "基本情報",
    "user_list": "ユーザー一覧",
    "created_group": "グループを作成しました",
    "is_loading_data": "データを取得中です...",
    "no_pages": "グループが閲覧権限を保有するページはありません",
    "remove_from_group": "グループから外す",
    "delete_modal": {
      "header": "グループの削除",
      "desc": "グループ及び限定公開のページの削除を行うと元に戻すことはできませんのでご注意ください。",
      "dropdown_desc": "削除するグループの限定公開ページの処理を選択してください",
      "select_group": "グループを選択してください",
      "no_groups": "グループがありません",
      "publish_pages": "全て公開する",
      "delete_pages": "全て削除する",
      "transfer_pages": "全て他のグループに移譲する"
    }
  }
}<|MERGE_RESOLUTION|>--- conflicted
+++ resolved
@@ -251,17 +251,13 @@
     "Directory_hierarchy_tag": "ディレクトリ階層タグ"
   },
   "slack_integration": {
-<<<<<<< HEAD
     "modal": {
       "warning": "注意",
       "sure_change_bot_type": "Botの種類を変更しますか?",
       "changes_will_be_deleted": "他のBotの設定が消去されます。",
       "cancel": "取消",
       "change": "変更する"
-    },
-=======
     "use_env_var_if_empty": "データベース側の値が空の場合、環境変数 <code>{{variable}}</code> の値を利用します",
->>>>>>> 77eace06
     "access_token_settings": {
       "discard": "破棄",
       "generate": "発行"
