--- conflicted
+++ resolved
@@ -330,11 +330,8 @@
       "Fail to get subordinated pages": "配下ページの取得に失敗しました",
       "Current page name": "現在のページ名",
       "Duplicate with child": "配下のページも一緒に複製する",
-<<<<<<< HEAD
-      "Duplicate without exist path": "存在するパス以外を複製する"
-=======
+      "Duplicate without exist path": "存在するパス以外を複製する",
       "Same page already exists": "同じページがすでに存在します"
->>>>>>> 6f0d9b2b
     }
   },
   "modal_putback": {
