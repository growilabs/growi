{
  "Help": "ヘルプ",
  "view": "View",
  "Edit": "編集",
  "Delete": "削除",
  "delete_all": "全て削除",
  "Duplicate": "複製",
  "Copy": "コピー",
  "preview":"プレビュー",
  "desktop":"パソコン",
  "phone":"スマホ",
  "tablet":"タブレット",
  "Click to copy": "クリックでコピー",
  "Move/Rename": "移動/名前変更",
  "Moved": "移動しました",
  "Redirected": "リダイレクトされました",
  "Unlinked": "リダイレクト削除",
  "Like!": "いいね！",
  "Seen by": "見た人",
  "Done": "完了",
  "Cancel": "キャンセル",
  "Create": "作成",
  "Admin": "管理",
  "administrator": "管理者",
  "Tag": "タグ",
  "Tags": "タグ",
  "New": "作成",
  "Close": "閉じる",
  "Shortcuts": "ショートカット",
  "eg": "例:",
  "add": "追加",
  "Undo": "元に戻す",
  "Article": "記事",
  "Page": "ページ",
  "Page Path": "ページパス",
  "Category": "カテゴリー",
  "User": "ユーザー",
  "status": "ステータス",
  "account_id": "アカウントID",
  "Initialize": "初期化",
  "Update": "更新",
  "Update Page": "ページを更新",
  "Warning": "注意",
  "Sign in": "ログイン",
  "Sign up is here": "新規登録はこちら",
  "Sign in is here": "ログインはこちら",
  "Sign up": "新規登録",
  "Sign up with Google Account": "Google で登録",
  "Sign in with Google Account": "Google でログイン",
  "Sign up with this Google Account": "この Google アカウントで登録します",
  "Example": "例",
  "Taro Yamada": "山田 太郎",
  "List View": "リスト表示",
  "Timeline View": "タイムライン",
  "History": "更新履歴",
  "attachment_data": "添付データ",
  "No_attachments_yet": "No attachments yet.",
  "Presentation Mode": "プレゼンテーション",
  "The end": "おしまい",
  "Not available for guest": "ゲストユーザーは利用できません",
  "Create Archive Page": "アーカイブページの作成",
  "Target page": "対象ページ",
  "File type": "ファイル形式",
  "Include Attachment File": "添付ファイルも含める",
  "Include Comment": "コメントも含める",
  "Include Subordinated Page": "配下ページも含める",
  "All Subordinated Page": "全ての配下ページ",
  "Specify Hierarchy": "階層の深さを指定",
  "Submitted the request to create the archive": "アーカイブ作成のリクエストを正常に送信しました",
  "username": "ユーザー名",
  "Created": "作成日",
  "Last updated": "最終更新",
  "Last_Login": "最終ログイン",
  "Share": "共有",
  "Markdown Link": "Markdown形式のリンク",
  "Create/Edit Template": "テンプレートページの作成/編集",
  "Go to this version": "このバージョンを見る",
  "View diff": "差分を表示",
  "No diff": "差分なし",
  "User ID": "ユーザーID",
  "User Information": "ユーザー情報",
  "Basic Info": "ユーザーの基本情報",
  "Name": "名前",
  "Email": "メールアドレス",
  "Language": "言語",
  "English": "英語",
  "Japanese": "日本語",
  "Set Profile Image": "プロフィール画像の設定",
  "Upload Image": "画像をアップロード",
  "Current Image": "現在の画像",
  "Delete Image": "画像を削除",
  "Delete this image?": "削除してよろしいですか？",
  "Updated": "更新しました",
  "Upload new image": "新しい画像をアップロード",
  "Connected": "接続されています",
  "Show": "公開",
  "Hide": "非公開",
  "Disclose E-mail": "メールアドレスの公開",
  "page exists": "このページはすでに存在しています",
  "Error occurred": "エラーが発生しました",
  "Create today's": "今日の◯◯を作成",
  "Memo": "メモ",
  "Input page name": "ページ名を入力",
  "Input page name (optional)": "ページ名を入力(空欄OK)",
  "New Page": "新規ページ",
  "Create under": "ページを以下に作成",
  "Wiki Management Home Page": "Wiki管理トップ",
  "App Settings": "アプリ設定",
  "Site URL settings": "サイトURL設定",
  "Markdown Settings": "マークダウン設定",
  "Customize": "カスタマイズ",
<<<<<<< HEAD
  "Notification Settings": "通知設定",
  "slack_integration": "Slack連携",
=======
  "External_Notification": "外部ツールへの通知",
  "Legacy_External_Notification": "外部ツールへの通知 (レガシー)",
>>>>>>> 6b29720d
  "User_Management": "ユーザー管理",
  "external_account_management": "外部アカウント管理",
  "UserGroup Management": "グループ管理",
  "Full Text Search Management": "全文検索管理",
  "Import Data": "データインポート",
  "Export Archive Data": "データアーカイブ",
  "Basic Settings": "基本設定",
  "Register limitation": "登録の制限",
  "The contents entered here will be shown in the header etc": "ここに入力した内容は、ヘッダー等に表示されます。",
  "Public": "公開",
  "Anyone with the link": "リンクを知っている人のみ",
  "Specified users": "特定ユーザーのみ",
  "Only me": "自分のみ",
  "Only inside the group": "特定グループのみ",
  "page_list": "ページリスト",
  "page_list_and_search_results": "ページリスト・検索結果",
  "scope_of_page_disclosure": "ページの公開範囲",
  "set_point": "設定値",
  "always_displayed": "表示 (固定)",
  "always_hidden": "非表示 (固定)",
  "displayed_or_hidden": "表示 / 非表示",
  "page_access_and_delete_rights": "ページの閲覧・削除権限",
  "Reselect the group": "グループの再選択",
  "Shareable link": "このページの共有用URL",
  "The whitelist of registration permission E-mail address": "登録許可メールアドレスの<br>ホワイトリスト",
  "Add tags for this page": "タグを付ける",
  "You have no tag, You can set tags on pages": "使用中のタグがありません",
  "Show latest": "最新のページを表示",
  "Load latest": "最新版を読み込む",
  "edited this page": "さんがこのページを編集しました。",
  "List Drafts": "下書き一覧",
  "Deleted Pages": "削除済みページ",
  "Sign out": "ログアウト",
  "Disassociate": "連携解除",
  "Color mode": "カラーモード",
  "Sidebar mode": "サイドバーモード",
  "Sidebar mode on Editor": "サイドバーモード(編集時)",
  "No bookmarks yet": "No bookmarks yet",
  "Recent Created": "最新の作成",
  "Recent Changes": "最新の変更",
  "original_path":"元のパス",
  "new_path":"新しいパス",
  "duplicated_path":"重複したパス",
  "personal_dropdown": {
    "home": "ホーム",
    "settings": "設定",
    "color_mode": "カラーモード",
    "sidebar_mode": "サイドバーモード",
    "sidebar_mode_editor": "サイドバーモード(編集時)",
    "use_os_settings": "OS設定を利用する"
  },
  "form_validation": {
    "error_message": "いくつかの値が設定されていません",
    "required": "%sに値を入力してください",
    "invalid_syntax": "%sの構文が不正です"
  },
  "not_found_page": {
    "Create Page": "ページを作成する",
    "page_not_exist": "このページは存在しません。",
    "page_not_exist_alert": "このページは存在しません。新たに作成する必要があります。"
  },
  "custom_navigation": {
    "no_page_list": "このページの配下にはページが存在しません。"
  },
  "installer": {
    "setup": "セットアップ",
    "create_initial_account": "最初のアカウントの作成",
    "initial_account_will_be_administrator_automatically": "初めに作成するアカウントは、自動的に管理者権限が付与されます",
    "unavaliable_user_id": "このユーザーIDは利用できません。"
  },
  "breaking_changes": {
    "v346_using_basic_auth": "現在利用中の Basic 認証機能は、近い将来<strong>廃止されます</strong>。%s から設定を削除してください。"
  },
  "page_register": {
    "notice": {
      "restricted": "この Wiki への新規登録は制限されています。",
      "restricted_defail": "利用を開始するには、新規登録後、管理者による承認が必要です。"
    },
    "form_help": {
      "email": "この Wiki では以下のメールアドレスのみ登録可能です。",
      "password": "パスワードには、6文字以上の半角英数字または記号等を設定してください。",
      "user_id": "ユーザーIDは、ユーザーページのURLなどに利用されます。半角英数字と一部の記号のみ利用できます。"
    }
  },
  "page_me": {
    "form_help": {
      "profile_image1": "画像をアップロードをするための設定がされていません。",
      "profile_image2": "アップロードできるようにするには、AWS またはローカルアップロードの設定をしてください。"
    }
  },
  "page_me_apitoken": {
    "api_token": "API Token",
    "notice": {
      "apitoken_issued": "API Token が設定されていません。",
      "update_token1": "API Token を更新すると、自動的に新しい Token が生成されます。",
      "update_token2": "現在の Token を利用している処理は動かなくなります。"
    },
    "form_help": {}
  },
  "Password": "パスワード",
  "Password Settings": "パスワード設定",
  "personal_settings":{
    "disassociate_external_account": "External Account の連携解除",
    "disassociate_external_account_desc": "<strong>{{providerType}}</strong> プロバイダーの <strong>{{accountId}}</strong> アカウントを連携解除します",
    "set_new_password": "パスワードを新規に設定",
    "update_password": "パスワードを更新",
    "current_password": "現在のパスワード",
    "new_password": "新しいパスワード",
    "new_password_confirm": "(確認用)",
    "password_is_not_set": "パスワードが設定されていません"
  },
  "security_settings": "セキュリティ設定",
  "share_links": {
    "Shere this page link to public": "外部に共有するリンクを発行する",
    "share_link_list": "共有リンクリスト",
    "share_link_management": "共有リンク管理",
    "No_share_links":"共有リンクが存在しません",
    "Share Link": "共有用リンク",
    "Page Path": "ページパス",
    "share_link_notice":"共有リンクを全て削除します",
    "delete_all_share_links":"全ての共有リンクを削除します",
    "expire": "有効期限",
    "Days": "日間",
    "Custom": "カスタム",
    "description": "概要",
    "enter_desc": "概要を入力",
    "Unlimited": "無期限",
    "Issue": "発行",
    "share_settings" :"共有設定",
    "Invalid_Number_of_Date" : "有効期限の日数には整数を入力してください"
  },
  "API Settings": "API設定",
  "API Token Settings": "API Token設定",
  "Current API Token": "現在のAPI Token",
  "Update API Token": "API Tokenを更新",
  "header_search_box": {
    "label": {
      "All pages": "全てのページ",
      "This tree": "この階層"
    },
    "item_label": {
      "All pages": "全てのページ",
      "This tree": "この階層下の子ページのみ"
    }
  },
  "copy_to_clipboard": {
    "Copy to clipboard": "クリップボードにコピー",
    "Page path": "ページ名",
    "Page URL": "ページURL",
    "Permanent link": "パーマリンク",
    "Page path and permanent link": "ページ名とパーマリンク",
    "Markdown link": "マークダウン形式のリンク"
  },
  "search_help": {
    "title": "検索のヘルプ",
    "and": {
      "syntax help": "スペース区切り",
      "desc": "ページ名 or 本文に {{word1}}, {{word2}} の両方を含むページを検索"
    },
    "exclude": {
      "desc": "ページ名 or 本文に {{word}} を含むページを除外"
    },
    "phrase": {
      "syntax help": "ダブルクォートで囲う",
      "desc": "{{phrase}} という文章を含むページを検索"
    },
    "prefix": {
      "desc": "ページ名が {{path}} から始まるページに絞る"
    },
    "exclude_prefix": {
      "desc": "ページ名が {{path}} から始まるページを除外"
    },
    "tag": {
      "desc": "{{tag}} というタグを含むページを検索"
    },
    "exclude_tag": {
      "desc": "{{tag}} というタグを含むページを除外"
    }
  },
  "search": {
    "search page bodies": "[Enter] キー押下で全文検索"
  },
  "page_page": {
    "notice": {
      "version": "これは現在の版ではありません。",
      "moved": "このページは",
      "moved_period":"から移動しました。",
      "redirected": "リダイレクト元 >>",
      "redirected_period":"",
      "duplicated": "このページは",
      "duplicated_period": "から複製されました。",
      "unlinked": "このページへのリダイレクトは削除されました。",
      "restricted": "このページの閲覧は制限されています",
      "stale": "このページは最終更新日から{{count}}年以上が経過しています。",
      "expiration": "この共有パーマリンクの有効期限は <strong>{{expiredAt}}</strong> です。",
      "no_deadline": "このページに有効期限は設定されていません。"
    }
  },
  "page_table_of_contents": {
    "empty": "目次は空です"
  },
  "page_edit": {
    "Show active line": "アクティブ行をハイライト",
    "auto_format_table": "表の自動整形",
    "overwrite_scopes": "{{operation}}と同時に全ての配下ページのスコープを上書き",
    "notice": {
      "conflict": "すでに他の人がこのページを編集していたため保存できませんでした。ページを再読み込み後、自分の編集箇所のみ再度編集してください。"
    }
  },
  "page_comment": {
    "display_the_page_when_posting_this_comment": "投稿時のページを表示する"
  },
  "page_api_error": {
    "notfound_or_forbidden": "元のページが見つからないか、アクセス権がありません。",
    "already_exists": "新しいページが既に存在しています。",
    "outdated": "ページが他のユーザーによって更新されました。",
    "user_not_admin": "権限のあるユーザーのみが完全削除できます"
  },
  "page_history": {
    "revision_list": "更新履歴",
    "revision": "バージョン",
    "comparing_source": "ソース",
    "comparing_target": "ターゲット",
    "comparing_revisions": "差分を比較する",
    "compare_latest":"最新と比較",
    "compare_previous":"1つ前のバージョンと比較"
  },
  "modal_rename": {
    "label": {
      "Move/Rename page": "ページを移動/名前変更する",
      "New page name": "移動先のページ名",
      "Fail to get subordinated pages": "配下ページの取得に失敗しました",
      "Fail to get exist path": "存在するパスの取得に失敗しました",
      "Rename without exist path": "存在するパス以外を名前変更する",
      "Current page name": "現在のページ名",
      "Recursively": "再帰的に移動/名前変更",
      "Do not update metadata": "メタデータを更新しない",
      "Redirect": "リダイレクトする"
    },
    "help": {
      "redirect": "アクセスされた際に自動的に新しいページにジャンプします",
      "metadata": "最終更新ユーザー、最終更新日を更新せず維持します",
      "recursive": "配下のページも移動/名前変更します"
    }
  },
  "Put Back": "元に戻す",
  "Delete Completely": "完全削除",
  "modal_delete": {
    "delete_page": "ページを削除する",
    "deleting_page": "ページパス",
    "delete_recursively": "全ての子ページも削除",
    "delete_completely": "完全削除",
    "delete_completely_restriction": "完全削除をするための権限がありません。",
    "recursively": "配下のページも削除します",
    "completely": "ゴミ箱を経由せず、完全に削除します"
  },
  "modal_empty":{
    "empty_the_trash": "ゴミ箱を空にする",
    "notice": "完全削除したページは元に戻すことができません"
  },
  "modal_duplicate": {
    "label": {
      "Duplicate page": "ページを複製する",
      "New page name": "複製後のページ名",
      "Fail to get subordinated pages": "配下ページの取得に失敗しました",
      "Current page name": "現在のページ名",
      "Recursively": "再帰的に複製",
      "Duplicate without exist path": "存在するパス以外を複製する",
      "Same page already exists": "同じページがすでに存在します"
    },
    "help": {
      "recursive": "配下のページも複製します"
    }
  },
  "modal_putback": {
    "label": {
      "Put Back Page": "ページを元に戻す",
      "recursively": "全ての子ページも元に戻す"
    },
    "help": {
      "recursively": "配下のページも元に戻します"
    }
  },
  "modal_shortcuts": {
    "global": {
      "title": "グローバルショートカット",
      "Open/Close shortcut help": "ショートカットヘルプ<br>の表示/非表示",
      "Edit Page": "ページ編集",
      "Create Page": "ページ作成",
      "Show Contributors": "コントリビューター<br>を表示",
      "MirrorMode": "ミラーモード",
      "Konami Code": "コナミコマンド",
      "konami_code_url": "https://ja.wikipedia.org/wiki/コナミコマンド"
    },
    "editor": {
      "title": "エディターショートカット",
      "Indent": "インデント",
      "Outdent": "左インデント",
      "Save Page": "保存",
      "Delete Line": "行削除"
    },
    "commentform": {
      "title": "コメントフォームショートカット",
      "Post": "投稿"
    }
  },
  "link_edit": {
    "edit_link": "リンク編集",
    "set_link_and_label": "リンク情報",
    "link": "リンク",
    "placeholder_of_link_input": "ページパスまたはURLを入力してください",
    "label": "ラベル",
    "path_format": "ページパス設定",
    "use_relative_path": "相対パスを使う",
    "use_permanent_link": "パーマリンクを使う",
    "notation": "リンクの形式",
    "markdown": "マークダウン 記法",
    "GROWI_original": "GROWI 独自記法",
    "pukiwiki": "Pukiwiki 記法",
    "preview": "プレビュー",
    "page_not_found_in_preview": "\"{{path}}\" というページはありません。"
  },
  "toaster": {
    "update_successed": "{{target}}を更新しました",
    "initialize_successed": "{{target}}を初期化しました",
    "give_user_admin": "{{username}}を管理者に設定しました",
    "remove_user_admin": "{{username}}を管理者から外しました",
    "activate_user_success": "{{username}}を有効化しました",
    "deactivate_user_success": "{{username}}を無効化しました",
    "remove_user_success": "{{username}}を削除しました",
    "remove_external_user_success": "{{accountId}}を削除しました",
    "remove_share_link_success": "{{shareLinkId}}を削除しました",
    "issue_share_link": "共有リンクを作成しました",
    "remove_share_link": "共有リンクを{{count}}件削除しました",
    "failed_to_reset_password":"パスワードのリセットに失敗しました"
  },
  "template": {
    "modal_label": {
      "Create/Edit Template Page": "テンプレートページの作成/編集",
      "Create template under": "配下にテンプレートページを作成"
    },
    "option_label": {
      "select": "テンプレートタイプを選択してください",
      "create/edit": "テンプレートページの作成/編集.."
    },
    "children": {
      "label": "同一階層テンプレート",
      "desc": "テンプレートページが存在する階層にのみ適用されます"
    },
    "decendants": {
      "label": "下位層テンプレート",
      "desc": "テンプレートページが存在する下位層のすべてのページに適用されます"
    }
  },
  "sandbox": {
    "header": "見出し",
    "header_x": "見出し {{index}}",
    "block": "ブロック",
    "block_detail": "を挟むことで段落になります",
    "empty_line": "空白行",
    "line_break": "改行",
    "line_break_detail": "(スペース2つ) で改行されます",
    "typography": "タイポグラフィー",
    "italics": "斜体",
    "bold": "強調",
    "italic_bold": "イタリックボールド",
    "strikethrough": "取り消し線",
    "link": "リンク",
    "code_highlight": "コードハイライト",
    "list": "リスト",
    "unordered_list_x": "リスト {{index}}",
    "ordered_list_x": "番号付きリスト {{index}}",
    "task": "タスク",
    "task_checked": "チェック付き",
    "task_unchecked": "チェックなし",
    "quote": "引用",
    "quote1": "複数行の引用文を",
    "quote2": "書くことができます",
    "table": "テーブル",
    "quote_nested": "多重引用",
    "image": "画像",
    "alt_text": "Alt文字列",
    "insert_image": "で画像を挿入できます",
    "open_sandbox": "Sandbox を開く"
  },
  "hackmd":{
    "hack_md": "HackMD",
    "not_set_up": "HackMD はセットアップされていません",
    "used_for_not_found": "HackMD は新しいページの作成には利用できません",
    "start_to_edit": "HackMD を開始する",
    "clone_page_content": "ページを複製して編集を開始します",
    "unsaved_draft": "HackMD のドラフトが保存されていません",
    "draft_outdated": "ドラフトは古くなっている可能性があります",
    "based_on_revision": "現在のドラフトは次の revision に基づいています",
    "view_outdated_draft": "HackMD で古いドラフトを表示する",
    "resume_to_edit": "HackMD で編集を再開する",
    "discard_changes": "HackMD の変更を破棄する",
    "integration_failed": "HackMD の統合に失敗しました",
    "fail_to_connect": "GROWI クライアントが HackMD の GROWI agent に接続できませんでした。",
    "check_configuration": "<a href='https://docs.growi.org/ja/admin-guide/admin-cookbook/integrate-with-hackmd.html'>こちらのマニュアル</a>から設定を確認してください",
    "not_initialized": "HackMD コンポーネントは初期化されていません",
    "someone_editing": "このページは、HackMD で編集されています。",
    "this_page_has_draft": "このページは、HackMD のドラフトがあります。",
    "need_to_associate_with_growi_to_use_hackmd_refer_to_this": "HackMD を利用して同時多人数編集を行うには、HackMD と GROWI を連携する必要があります。<a href='https://docs.growi.org/ja/admin-guide/admin-cookbook/integrate-with-hackmd.html'>こちら</a>を参照してください。",
    "need_to_make_page": "HackMD を利用するためには、<a href='#edit'>ビルトインエディタ</a>で新しいページを作成してください。"
  },
  "slack_notification": {
    "popover_title": "Slack 通知",
    "popover_desc": "チャンネル名を入れてください。カンマ区切りのリストを入力することで複数のチャンネルに通知することができます。"
  },
  "search_result": {
    "result_meta": "{{total}}件のページが見つかりました。検索ワード: \"{{keyword}}\"",
    "deletion_mode_btn_lavel": "ページを指定して削除",
    "cancel": "キャンセル",
    "delete": "削除",
    "check_all": "すべてチェック",
    "deletion_modal_header": "以下のページを削除",
    "delete_completely": "完全に削除する"
  },
  "security_setting": {
    "Guest Users Access": "ゲストユーザーのアクセス",
    "Fixed by env var": "環境変数 <code>{{forcewikimode}}={{wikimode}}</code> により固定されています。",
    "Register limitation": "登録の制限",
    "Register limitation desc": "新しいユーザーを登録する方法を制限します.",
    "The whitelist of registration permission E-mail address": "登録許可メールアドレスの<br>ホワイトリスト",
    "users_without_account": "アカウントを持たないユーザーはアクセス不可",
    "example": "例",
    "restrict_emails": "登録可能なメールアドレスを制限することができます。",
    "for_example": "例えば、",
    "in_this_case": "と記載することで、そのドメインのメールアドレスを持っている人のみ登録可能になります。",
    "insert_single": "1行に1メールアドレス入力してください。",
    "page_listing_1": "ページのリスト表示と検索<br>'自分のみ'に閲覧制限しているページ",
    "page_listing_1_desc": "ページのリスト表示や検索結果において、'自分のみ'に閲覧制限をしているページをアクセス権のないユーザーにも表示します。",
    "page_listing_2": "ページのリスト表示と検索<br>特定グループに閲覧制限しているページ",
    "page_listing_2_desc": "ページのリスト表示や検索結果において、特定グループにのみ閲覧制限をしているページをアクセス権のないユーザーにも表示します。",
    "complete_deletion": "ページの完全削除",
    "complete_deletion_explain": "ページを完全に削除できるユーザーを制限します。",
    "admin_only": "管理者のみ可能",
    "admin_and_author": "管理者とページ作者が可能",
    "anyone": "誰でも可能",
    "Authentication mechanism settings": "認証機構設定",
    "setup_is_not_yet_complete":"セットアップはまだ完了してません",
    "alert_siteUrl_is_not_set": "'サイトURL' が設定されていません。{{link}} から設定してください。",
    "xss_prevent_setting": "XSS(Cross Site Scripting)対策設定",
    "xss_prevent_setting_link": "マークダウン設定ページに移動",
    "callback_URL": "コールバックURL",
    "desc_of_callback_URL": "{{AuthName}} プロバイダ側の設定で利用してください。",
    "authorization_endpoint": "認可エンドポイント",
    "token_endpoint": "トークンエンドポイント",
    "revocation_endpoint": "失効エンドポイント",
    "introspection_endpoint": "検証エンドポイント",
    "userinfo_endpoint": "ユーザ情報エンドポイント",
    "end_session_endpoint": "セッション終了エンドポイント",
    "registration_endpoint": "登録エンドポイント",
    "jwks_uri": "JSON Web Key Set URL",
    "clientID": "クライアントID",
    "client_secret": "クライアントシークレット",
    "updated_general_security_setting": "セキュリティ設定を更新しました。",
    "setup_not_completed_yet": "まだセットアップは完了していません。",
    "guest_mode": {
      "deny": "拒否 (アカウントを持つユーザーのみ利用可能)",
      "readonly": "許可 (ゲストユーザーも閲覧のみ可能)"
    },
    "registration_mode": {
      "open": "公開 (だれでも登録可能)",
      "restricted": "制限 (登録完了には管理者の承認が必要)",
      "closed": "非公開 (登録には管理者による招待が必要)"
    },
    "configuration": "設定",
    "optional": "オプション",
    "Treat username matching as identical": "新規ログイン時、<code>username</code> が一致したローカルアカウントが存在した場合は自動的に紐付ける",
    "Treat username matching as identical_warn": "警告: <code>username</code> の一致を以て同一ユーザーであるとみなすので、セキュリティに注意してください",
    "Treat email matching as identical": "新規ログイン時、<code>email</code> が一致したローカルアカウントが存在した場合は自動的に紐付ける",
    "Treat email matching as identical_warn": "警告: <code>email</code> の一致を以て同一ユーザーであるとみなすので、セキュリティに注意してください",
    "Use env var if empty": "空の場合、環境変数 <code>{{env}}</code> を利用します",
    "Use default if both are empty": "どちらの値も空の場合、デフォルト値 <code>{{target}}</code> を利用します",
    "missing mandatory configs": "以下の必須項目の値がデータベースと環境変数のどちらにも設定されていません",
    "Local": {
      "name": "ID/Password",
      "note for the only env option": "現在LOCAL認証のON/OFFは環境変数の値によって制限されています<br>この設定を変更する場合は環境変数 <code>{{env}}</code> の値をfalseに変更もしくは削除してください",
      "enable_local": "ID/Password を有効にする"
    },
    "ldap": {
      "enable_ldap": "LDAP を有効にする",
      "server_url_detail": "LDAP URLを <code>ldap://host:port/DN</code> または <code>ldaps://host:port/DN</code> の形式で入力してください。",
      "bind_mode": "Bind モード",
      "bind_manager": "管理者 Bind",
      "bind_user": "ユーザー Bind",
      "bind_DN_manager_detail": "ディレクトリーサービスに認証する際のアカウント DN",
      "bind_DN_user_detail1": "ディレクトリーサービスに Bind するアカウント DN を決定するためのクエリ",
      "bind_DN_user_detail2": "ログイン時に入力されるユーザー名を使用するには <code>&#123;&#123;username&#125;&#125;</code> の形式を使用してください。",
      "bind_DN_password": "Bind DN パスワード",
      "bind_DN_password_manager_detail": "Bind DN アカウントのパスワード",
      "bind_DN_password_user_detail": "ログイン時のパスワードが使用されます。",
      "search_filter": "検索フィルター",
      "search_filter_detail1": "認証されるユーザーを一意に決定するための LDAP フィルタ",
      "search_filter_detail2": "ログイン時のユーザー名を使用するには <code>&#123;&#123;username&#125;&#125;</code> の形式を使用してください。",
      "search_filter_detail3": "空欄の場合 <code>(uid=&#123;&#123;username&#125;&#125;)</code> が使用されます。",
      "search_filter_example1": "'uid' または 'mail' に一致",
      "search_filter_example2": "'sAMAccountName' に一致 (Active Directory)",
      "username_detail": "新規ユーザーのアカウント名(<code>username</code>)に関連付ける属性",
      "name_detail": "新規ユーザーの表示名に関連付ける属性",
      "mail_detail": "新規ユーザーのメールアドレスに関連付ける属性",
      "group_search_base_DN": "グループ検索ベース DN",
      "group_search_base_DN_detail": "グループ検索を実行するベース DN。利用する場合は <code>グループ検索フィルター</code> も入力する必要があります。",
      "group_search_filter": "グループ検索フィルター",
      "group_search_filter_detail1": "グループフィルターに用いるクエリ",
      "group_search_filter_detail2": "このクエリにヒットするグループがあったときのみ、LDAPでのログインが成功します。",
      "group_search_filter_detail3": "ログイン対象ユーザーオブジェクトのプロパティーで置換する場合は <code>&#123;&#123;dn&#125;&#125;</code> を用いてください。",
      "group_search_filter_detail4": "<code>(&(cn=group1)(memberUid=&#123;&#123;dn&#125;&#125;))</code> は <code>cn=group1</code> と、ユーザーの <code>uid</code> を含む <code>memberUid</code> を持つグループにヒットします(<code>ユーザーの DN プロパティー</code> がデフォルトから変更されていない場合)",
      "group_search_user_DN_property": "ユーザーの DN プロパティー",
      "group_search_user_DN_property_detail": "<code>グループ検索フィルター</code> 内の <code>&#123;&#123;dn&#125;&#125;</code> で置換される、ユーザーオブジェクトのプロパティー",
      "test_config": "ログインテスト",
      "updated_ldap": "LDAP設定 を更新しました"
    },
    "SAML": {
      "name": "SAML",
      "enable_saml": "SAML を有効にする",
      "id_detail": "SAML Identity プロバイダ内で一意に識別可能な値を格納している属性",
      "username_detail": "新規ユーザーのアカウント名(<code>username</code>)に関連付ける属性",
      "mapping_detail": "新規ユーザーの{{target}}に関連付ける属性",
      "cert_detail": "IdP からのレスポンスの validation を行うためのPEMエンコードされた X.509 証明書",
      "Use env var if empty": "データベース側の値が空の場合、環境変数 <code>{{env}}</code> の値を利用します",
      "note for the only env option": "現在SAML認証のON/OFFの設定値及びハイライトされている設定値は環境変数の値のみを使用するようになっています<br>この設定を変更する場合は環境変数 <code>{{env}}</code> の値をfalseに変更もしくは削除してください",
      "attr_based_login_control_detail": "SAMLの <code>&lt;saml:AttributeStatement&gt;</code> 要素に含まれる <code>&lt;saml:Attribute&gt;</code> 要素と、その子要素 <code>&lt;saml:AttributeValue&gt;</code> を利用してログインの可否を制御します。",
      "attr_based_login_control_rule_detail": "See <a href=\"https://lucene.apache.org/core/2_9_4/queryparsersyntax.html\" target=\"_blank\">Apache Lucene - Query Parser Syntax</a>.<h6>利用可能なクエリ:</h6><ul><li>Terms</li><li>Fields</li><li>AND/NOT/OR Operator</li><li>Grouping</li></ul><h6>利用不可なクエリ:</h6><ul><li>Wildcard, Fuzzy, Proximity, Range and Boosting</li><li>+/- Operator</li><li>Field Grouping</li></ul>",
      "attr_based_login_control_rule_example": "<h6>Example</h6>ルールに <code>(Department: A || Department: B) && Position: Leader</code> を指定した場合, <code>Department: A</code> または <code>Department: B</code> のどちらかに該当し、かつ <code>Position: Leader</code> を持つユーザーにログインを<strong>許可</strong>します。"
    },
    "Basic": {
      "enable_basic": "Basic を有効にする",
      "name": "Basic 認証",
      "desc_1": "Authorization ヘッダに格納されている <code>username</code> でログインします。",
      "desc_2": "ユーザーが存在しなかった場合は自動生成します。",
      "updated_basic": "Basic認証 を更新しました"
    },
    "OAuth": {
      "enable_oidc": "OIDC を有効にする",
      "register": "%sに登録",
      "change_redirect_url": "承認済みのリダイレクトURLに、 <code>%s</code> を入力",
      "Google": {
        "enable_google": "Google OAuth を有効にする",
        "name": "Google OAuth",
        "register_1": "{{link}}へアクセス",
        "register_2": "プロジェクトがない場合はプロジェクトを作成",
        "register_3": "認証情報を作成 &rightarrow; OAuthクライアントID &rightarrow; ウェブアプリケーションを選択",
        "register_4": "承認済みのリダイレクトURIを<code>{{url}}</code>としてGrowiを登録",
        "register_5": "上記フォームにクライアントIDとクライアントシークレットを入力",
        "updated_google": "Google OAuth を更新しました"
      },
      "Facebook": {
        "name": "Facebook OAuth"
      },
      "Twitter": {
        "enable_twitter": "Twitter OAuth を有効にする",
        "name": "Twitter OAuth",
        "register_1": "{{link}} へアクセス",
        "register_2": "Twitterにサインイン",
        "register_3": "Create New Appをクリック &rightarrow; Application Detailsの各項目を入力",
        "register_4": "Create your Twitter Applicationで作成",
        "register_5": "上記フォームにクライアントIDとクライアントシークレットを入力",
        "updated_twitter": "Twitter OAuth を更新しました"
      },
      "GitHub": {
        "enable_github": "GitHub OAuth を有効にする",
        "name": "GitHub OAuth",
        "register_1": "{{link}} へアクセス",
        "register_2": "\"Authorization callback URL\"を<code>{{url}}</code>としてGrowiを登録",
        "register_3": "上記フォームにクライアントIDとクライアントシークレットを入力",
        "updated_github": "GitHub OAuth を更新しました"
      },
      "OIDC": {
        "name": "OpenID Connect",
        "id_detail": "OIDC claims で一意に識別可能な値を格納している属性",
        "username_detail": "新規ユーザーのアカウント名(<code>username</code>)に関連付ける属性",
        "name_detail": "新規ユーザー名(<code>name</code>)に関連付ける属性",
        "mapping_detail": "新規ユーザーの{{target}}に関連付ける属性",
        "updated_oidc": "OpenID Connect を更新しました",
        "Use discovered URL if empty": "データベース側の値が空の場合、\"Issuer Host\"から検出した値を利用します。"
      },
      "how_to": {
        "google": "Google OAuth の設定方法",
        "github": "GitHub OAuth の設定方法",
        "twitter": "Twitter OAuth の設定方法"
      }
    },
    "form_item_name": {
      "entryPoint": "エントリーポイント",
      "issuer": "発行者",
      "cert": "証明書",
      "attrMapId": "ID",
      "attrMapUsername": "ユーザー名",
      "attrMapMail": "メールアドレス",
      "attrMapFirstName": "姓",
      "attrMapLastName": "名",
      "ABLCRule": "ルール"
    }
  },
  "notification_setting": {
    "slack_incoming_configuration": "Slack Incoming Webhooks 設定",
    "prioritize_webhook": "Slack アプリより Incoming Webhook を優先する",
    "prioritize_webhook_desc": "このオプションをオンにすると、 Slack App が有効になっていても GROWI は Incoming Webhook を使用します。",
    "slack_app_configuration": "Slack App 設定",
    "slack_app_configuration_desc": "Crowi 互換の機能です。<br /> <strong>設定が複雑すぎる</strong>のでオススメしません。",
    "use_instead": "代わりに Slack Incoming Webhooks 設定を使用してください。",
    "how_to": {
      "header": "Incoming Webhooks の設定方法",
      "workspace": "ワークスペースで Webhook を追加します。",
      "workspace_desc1": "<a href='https://slack.com/services/new/incoming-webhook'>Incoming Webhooks Configuration page</a> にアクセスします。",
      "workspace_desc2": "投稿するチャンネルを選びます。",
      "workspace_desc3": "追加します。",
      "at_growi": "GROWI 管理画面で Webhook URL を設定します。",
      "at_growi_desc": "このページで &rdquo;Webhook URL&rdquo; を入力して送信します。"
    },
    "user_trigger_notification_header": "デフォルトパターンの通知設定",
    "pattern": "パターン",
    "channel": "チャンネル名",
    "pattern_desc": "Wiki のパス名。 パスには <code>*</code> を使用できます。",
    "channel_desc": "<code>#</code> を除いた Slack チャンネル名",
    "valid_page": "通知の有効 / 無効",
    "link_notification_help": "<strong>linkを知っている人のみ閲覧できるページ</strong>は常に通知されません。",
    "just_me_notification_help": "<strong>'自分のみ'に閲覧制限をしているページ</strong>に変更を加えた際に通知する",
    "group_notification_help": "<strong>'特定グループにのみ'に閲覧制限をしているページ</strong>に変更を加えた際に通知する",
    "notification_list": "通知設定の一覧",
    "add_notification": "通知設定の追加",
    "trigger_path": "トリガーパス",
    "trigger_path_help": "(<code>*</code>が使用できます)",
    "trigger_events": "トリガーイベント",
    "notify_to": "通知先",
    "back_to_list": "通知設定一覧に戻る",
    "notification_detail": "通知詳細設定",
    "event_pageCreate": "ページが新規作成されたとき",
    "event_pageEdit": "ページが編集されたとき",
    "event_pageDelete": "ページが削除されたとき",
    "event_pageMove": "ページが移動(名前が変更)されたとき",
    "event_pageLike": "ページに「いいね」がついたとき",
    "event_comment": "コメントが投稿されたとき",
    "email": {
      "ifttt_link": "IFTTT でメールトリガの新しいアプレットを作る"
    },
    "updated_slackApp": "SlackApp設定を更新しました",
    "add_notification_pattern": "通知パターンを追加しました。",
    "delete_notification_pattern": "通知パターンを削除しました。",
    "delete_notification_pattern_desc1": "Path: {{path}} を削除します。",
    "delete_notification_pattern_desc2": "Once deleted, it cannot be recovered",
    "toggle_notification": "{{path}}の通知設定を変更しました"
  },
  "full_text_search_management": {
    "elasticsearch_management": "Elasticsearch 管理",
    "connection_status": "接続の状態",
    "connection_status_label_unconfigured": "設定されていません",
    "connection_status_label_connected": "接続されています",
    "connection_status_label_disconnected": "切断されています",
    "connection_status_label_erroroccured": "SearchService でエラーが発生しています",
    "indices_status": "インデックスの状態",
    "indices_status_label_normalized": "正規化されています",
    "indices_status_label_unnormalized": "リビルド中 または 破損しています",
    "indices_summary": "インデックスのサマリ",
    "reconnect": "再接続",
    "reconnect_button": "再接続の試行",
    "reconnect_description": "Elasticsearch への再接続を試みます。",
    "normalize": "正規化",
    "normalize_button": "インデックスの正規化",
    "normalize_description": "破損したインデックスを修復します。",
    "rebuild": "リビルド",
    "rebuild_button": "インデックスのリビルド",
    "rebuild_description_1": "全てのページのインデックスを削除し、作り直します。",
    "rebuild_description_2": "この作業には数秒かかります。"
  },
  "login": {
    "Sign in error": "ログインエラー",
    "Registration successful": "登録完了",
    "Setup": "セットアップ"
  },
  "export_bulk": {
    "failed_to_export": "ページのエクスポートに失敗しました",
    "failed_to_count_pages": "ページ数の取得に失敗しました",
    "export_page_markdown": "マークダウン形式でページをエクスポート",
    "export_page_pdf": "PDF形式でページをエクスポート"
  },
  "message": {
    "successfully_connected": "接続に成功しました!",
    "fail_to_save_access_token": "アクセストークンの保存に失敗しました、再度お試しください。",
    "fail_to_fetch_access_token": "アクセストークンの取得に失敗しました、再度お試しください。",
    "successfully_disconnected": "切断に成功しました!",
    "strategy_has_not_been_set_up": "{{strategy}} はセットアップされていません。",
    "maximum_number_of_users": "ユーザー数が上限を超えたためアクティベートできません。",
    "database_error":"データベースサーバーに問題があります。",
    "sign_in_failure": "ログインに失敗しました。",
    "aws_sttings_required": "この機能にはAWS設定が必要です。管理者に訪ねて下さい。",
    "application_already_installed": "アプリケーションのインストールが完了しました。",
    "email_address_could_not_be_used":"このメールアドレスは使用できません。(許可されたメールアドレスを確認してください。)",
    "user_id_is_not_available":"このユーザーIDは使用できません。",
    "email_address_is_already_registered":"このメールアドレスは既に登録されています。",
    "can_not_register_maximum_number_of_users":"ユーザー数が上限を超えたため登録できません。",
    "failed_to_register":"登録に失敗しました。",
    "successfully_created":"{{username}} が作成されました。",
    "can_not_activate_maximum_number_of_users":"ユーザーが上限に達したためアクティベートできません。",
    "failed_to_activate":"アクティベートに失敗しました。",
    "unable_to_use_this_user":"利用できないユーザーIDです。",
    "complete_to_install1":"GROWI のインストールが完了しました！管理者アカウントでログインしてください。",
    "complete_to_install2":"GROWI のインストールが完了しました！はじめに、このページで各種設定を確認してください。",
    "failed_to_create_admin_user":"管理ユーザーの作成に失敗しました。{{errMessage}}"
  },
  "grid_edit":{
    "create_bootstrap_4_grid":"Bootstrap 4 グリッドを作成",
    "grid_settings": "グリッド設定",
    "grid_pattern":"グリッド　パターン",
    "division":"分割",
    "smart_no":"スマホ / 分割なし",
    "break_point":"画面サイズより分割"
  },
  "validation":{
    "aws_region": "リージョンには、AWSリージョン名を入力してください。例: ap-northeast-1",
    "aws_custom_endpoint": "カスタムエンドポイントは、http(s)://で始まるURLを指定してください。また、末尾の/は不要です。",
    "failed_to_send_a_test_email":"SMTPを利用したテストメール送信に失敗しました。設定をみなおしてください。"
  }
}<|MERGE_RESOLUTION|>--- conflicted
+++ resolved
@@ -109,13 +109,10 @@
   "Site URL settings": "サイトURL設定",
   "Markdown Settings": "マークダウン設定",
   "Customize": "カスタマイズ",
-<<<<<<< HEAD
   "Notification Settings": "通知設定",
   "slack_integration": "Slack連携",
-=======
   "External_Notification": "外部ツールへの通知",
   "Legacy_External_Notification": "外部ツールへの通知 (レガシー)",
->>>>>>> 6b29720d
   "User_Management": "ユーザー管理",
   "external_account_management": "外部アカウント管理",
   "UserGroup Management": "グループ管理",
