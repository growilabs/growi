{
  "Help": "ヘルプ",
  "Edit": "編集",
  "Delete": "削除",
  "Delete All": "全て削除",
  "Duplicate": "複製",
  "Copy": "コピー",
  "Click to copy": "クリックでコピー",
  "Move/Rename": "移動/名前変更",
  "Moved": "移動しました",
  "Redirected": "リダイレクトされました",
  "Unlinked": "リダイレクト削除",
  "Like!": "いいね！",
  "Seen by": "見た人",
  "Cancel": "キャンセル",
  "Create": "作成",
  "Admin": "管理",
  "administrator": "管理者",
  "Tag": "タグ",
  "Tags": "タグ",
  "New": "作成",
  "Shortcuts": "ショートカット",
  "eg": "例:",
  "add": "追加",
  "Undo": "元に戻す",
  "Article": "記事",
  "Page": "ページ",
  "Page Path": "ページパス",
  "Category": "カテゴリー",
  "User": "ユーザー",
  "status": "ステータス",
  "account_id": "アカウントID",

  "Update": "更新",
  "Update Page": "ページを更新",
  "Warning": "注意",

  "Sign in": "ログイン",
  "Sign up is here": "新規登録はこちら",
  "Sign in is here": "ログインはこちら",
  "Sign up": "新規登録",
  "Sign up with Google Account": "Google で登録",
  "Sign in with Google Account": "Google でログイン",
  "Sign up with this Google Account": "この Google アカウントで登録します",
  "Example": "例",
  "Taro Yamada": "山田 太郎",

  "List View": "リスト表示",
  "Timeline View": "タイムライン表示",
  "History": "更新履歴",
  "Presentation Mode": "プレゼンテーション",

  "username": "ユーザー名",
  "Created": "作成日",
  "Last updated": "最終更新",
  "Last_Login": "最終ログイン",

  "Share": "共有",
  "Share Link": "共有用リンク",
  "Markdown Link": "Markdown形式のリンク",

  "Create/Edit Template": "テンプレートページの作成/編集",

  "Unportalize": "ポータル解除",

  "Go to this version": "このバージョンを見る",
  "View diff": "差分を表示",
  "No diff": "差分なし",
  "Shrink versions that have no diffs": "差分のないバージョンをコンパクトに表示する",

  "User ID": "ユーザーID",
  "Home": "ホーム",
  "User Settings": "ユーザー設定",
  "User Information": "ユーザー情報",
  "Basic Info": "ユーザーの基本情報",
  "Name": "名前",
  "Email": "メールアドレス",
  "Language": "言語",
  "English": "英語",
  "Japanese": "日本語",
  "Set Profile Image": "プロフィール画像の設定",
  "Upload Image": "画像をアップロード",
  "Current Image": "現在の画像",
  "Delete Image": "画像を削除",
  "Delete this image?": "削除してよろしいですか？",
  "Updated": "更新しました",
  "Upload new image": "新しい画像をアップロード",
  "Connected": "接続されています",
  "Show": "公開",
  "Hide": "非公開",
  "Disclose E-mail": "メールアドレスの公開",

  "page exists": "このページはすでに存在しています",
  "Error occurred":"エラーが発生しました",

  "Create today's": "今日の◯◯を作成",
  "Memo": "メモ",
  "Input page name": "ページ名を入力",
  "Input page name (optional)": "ページ名を入力(空欄OK)",
  "New Page": "新規ページ",
  "Create under": "ページを以下に作成",

  "Table of Contents": "目次",

  "Management Wiki Home": "Wiki管理トップ",
  "App Settings": "アプリ設定",
  "Site URL settings": "サイトURL設定",
  "Markdown Settings": "マークダウン設定",
  "Customize": "カスタマイズ",
  "Notification Settings": "通知設定",
  "User_Management": "ユーザー管理",
  "external_account_management": "外部アカウント管理",
  "UserGroup Management": "グループ管理",
  "Full Text Search Management": "全文検索管理",
  "Import Data": "データインポート",
  "Export Data": "データエクスポート",
  "Basic Settings": "基本設定",
  "Register limitation": "登録の制限",
  "The contents entered here will be shown in the header etc": "ここに入力した内容は、ヘッダー等に表示されます。",
  "Public": "公開",
  "Anyone with the link": "リンクを知っている人のみ",
  "Specified users": "特定ユーザーのみ",
  "Just me": "自分のみ",
  "Only inside the group": "特定グループのみ",
  "Reselect the group": "グループの再選択",
  "Shareable link": "このページの共有用URL",
  "The whitelist of registration permission E-mail address": "登録許可メールアドレスの<br>ホワイトリスト",
  "Add tags for this page": "タグを付ける",
  "Edit tags for this page": "タグを編集する",
  "You have no tag, You can set tags on pages": "使用中のタグがありません",

  "Show latest": "最新のページを表示",
  "Load latest": "最新版を読み込む",
  "edited this page": "さんがこのページを編集しました。",

  "List Drafts": "下書き一覧",
  "Deleted Pages": "削除済みページ",
  "Sign out": "ログアウト",

  "form_validation": {
    "required": "<code>%s</code> に値を入力してください"
  },

  "installer": {
    "setup": "セットアップ",
    "create_initial_account": "最初のアカウントの作成",
    "initial_account_will_be_administrator_automatically": "初めに作成するアカウントは、自動的に管理者権限が付与されます",
    "unavaliable_user_id": "このユーザーIDは利用できません。"
  },

  "breaking_changes": {
    "v346_using_basic_auth": "現在利用中の Basic 認証機能は、近い将来<strong>廃止されます</strong>。%s から設定を削除してください。"
  },

  "page_register": {
    "notice": {
       "restricted": "この Wiki への新規登録は制限されています。",
       "restricted_defail": "利用を開始するには、新規登録後、管理者による承認が必要です。"
    },
    "form_help": {
      "email": "この Wiki では以下のメールアドレスのみ登録可能です。",
      "password": "パスワードには、6文字以上の半角英数字または記号等を設定してください。",
      "user_id": "ユーザーIDは、ユーザーページのURLなどに利用されます。半角英数字と一部の記号のみ利用できます。"
    }
  },

  "page_me": {
    "form_help": {
      "profile_image1": "画像をアップロードをするための設定がされていません。",
      "profile_image2": "アップロードできるようにするには、AWS またはローカルアップロードの設定をしてください。"
    }
  },
  "page_me_apitoken": {
    "notice": {
      "apitoken_issued": "API Token が設定されていません。",
      "update_token1": "API Token を更新すると、自動的に新しい Token が生成されます。",
      "update_token2": "現在の Token を利用している処理は動かなくなります。"
    },
    "form_help": {
    }
  },

  "Password": "パスワード",
  "Password Settings": "パスワード設定",
  "Set new Password": "パスワードを新規に設定",
  "Update Password": "パスワードを更新",
  "Current password": "現在のパスワード",
  "New password": "新しいパスワード",
  "Re-enter new password": "(確認用)",
  "Password is not set": "パスワードが設定されていません",

  "security_settings": "セキュリティ設定",

  "API Settings": "API設定",
  "API Token Settings": "API Token設定",
  "Current API Token": "現在のAPI Token",
  "Update API Token": "API Tokenを更新",

  "header_search_box": {
    "label": {
      "This tree": "この階層"
    },
    "item_label": {
      "This tree": "この階層下の子ページのみ"
    }
  },

  "copy_to_clipboard": {
    "Copy to clipboard": "クリップボードにコピー",
    "Page path": "ページ名",
    "Parmanent link": "パーマリンク",
    "Page path and parmanent link": "ページ名とパーマリンク",
    "Markdown link": "マークダウン形式のリンク"
  },

  "search_help": {
    "title": "検索のヘルプ",
    "and": {
      "syntax help": "スペース区切り",
      "desc": "ページ名 or 本文に {{word1}}, {{word2}} の両方を含むページを検索"
    },
    "exclude": {
      "desc": "ページ名 or 本文に {{word}} を含むページを除外"
    },
    "phrase": {
      "syntax help": "ダブルクォートで囲う",
      "desc": "{{phrase}} という文章を含むページを検索"
    },
    "prefix": {
      "desc": "ページ名が {{path}} から始まるページに絞る"
    },
    "exclude_prefix": {
      "desc": "ページ名が {{path}} から始まるページを除外"
    },
    "tag": {
      "desc": "{{tag}} というタグを含むページを検索"
    },
    "exclude_tag": {
      "desc": "{{tag}} というタグを含むページを除外"
    }
  },
  "search": {
    "search page bodies": "[Enter] キー押下で全文検索"
  },

  "page_page": {
    "notice": {
      "version": "これは現在の版ではありません。",
      "moved": "このページは <code>%s</code> から移動しました。",
      "redirected": "リダイレクト元 >> <code>%s</code>",
      "duplicated": "このページは <code>%s</code> から複製されました。",
      "unlinked": "このページへのリダイレクトは削除されました。",
      "restricted": "このページの閲覧は制限されています"
    }
  },

  "page_edit": {
    "Show active line": "アクティブ行をハイライト",
    "overwrite_scopes": "{{operation}}と同時に全ての配下ページのスコープを上書き",
    "notice": {
      "conflict": "すでに他の人がこのページを編集していたため保存できませんでした。ページを再読み込み後、自分の編集箇所のみ再度編集してください。"
    }
  },

  "page_api_error": {
    "notfound_or_forbidden": "元のページが見つからないか、アクセス権がありません。",
    "already_exists": "新しいページが既に存在しています。",
    "outdated": "ページが他のユーザーによって更新されました。",
    "user_not_admin": "権限のあるユーザーのみが完全削除できます"
  },

  "modal_rename": {
    "label": {
      "Move/Rename page": "ページを移動/名前変更する",
      "New page name": "移動先のページ名",
      "Current page name": "現在のページ名",
      "Recursively": "再帰的に移動/名前変更",
      "Do not update metadata": "メタデータを更新しない",
      "Redirect": "リダイレクトする"
    },
    "help": {
      "redirect": "<code>%s</code> にアクセスされた際に自動的に新しいページにジャンプします",
      "metadata": "最終更新ユーザー、最終更新日を更新せず維持します",
      "recursive": "<code>%s</code> 配下のページも移動/名前変更します"
    }
  },

  "Put Back": "元に戻す",
  "Delete Completely": "完全削除",

  "modal_delete": {
    "delete_page": "ページを削除する",
    "deleting_page": "ページパス",
    "delete_recursively": "全ての子ページも削除",
    "delete_completely": "完全削除",
    "delete_completely_restriction": "完全削除をするための権限がありません。",
    "recursively": "<code>%s</code> 配下のページも削除します",
    "completely": "ゴミ箱を経由せず、完全に削除します"
  },

  "modal_duplicate": {
    "label": {
      "Duplicate page": "ページを複製する",
      "New page name": "複製後のページ名",
      "Current page name": "現在のページ名"
    }
  },

  "modal_putback": {
    "label": {
      "Put Back Page": "ページを元に戻す",
      "recursively": "全ての子ページも元に戻す"
    },
    "help": {
      "recursively": "<code>%s</code> 配下のページも元に戻します"
    }
  },

  "modal_shortcuts": {
    "global": {
      "title": "グローバルショートカット",
      "Open/Close shortcut help": "ショートカットヘルプの表示/非表示",
      "Edit Page": "ページ編集",
      "Create Page": "ページ作成",
      "Show Contributors": "コントリビューターを表示",
      "Konami Code": "コナミコマンド",
      "konami_code_url": "https://ja.wikipedia.org/wiki/コナミコマンド"
    },
    "editor": {
      "titile": "エディターショートカット",
      "Indent": "インデント",
      "Outdent": "左インデント",
      "Save Page": "保存",
      "Delete Line": "行削除"
    },
    "commentform": {
      "title": "コメントフォームショートカット",
      "Post": "投稿"
    }
  },

  "template": {
    "modal_label": {
      "Create/Edit Template Page": "テンプレートページの作成/編集",
      "Create template under": "<code><small>%s</small></code><br />にテンプレートページを作成"
    },
    "option_label": {
      "select": "テンプレートタイプを選択してください",
      "create/edit": "テンプレートページの作成/編集.."
    },
    "children": {
      "label": "同一階層テンプレート",
      "desc": "テンプレートページが存在する階層にのみ適用されます"
    },
    "decendants": {
      "label": "下位層テンプレート",
      "desc": "テンプレートページが存在する下位層のすべてのページに適用されます"
    }
  },

  "sandbox": {
    "header": "見出し",
    "header_x": "見出し {{index}}",
    "block": "ブロック",
    "block_detail": "を挟むことで段落になります",
    "empty_line": "空白行",
    "line_break": "改行",
    "line_break_detail": "(スペース2つ) で改行されます",
    "typography": "タイポグラフィー",
    "italics": "斜体",
    "bold": "強調",
    "italic_bold": "イタリックボールド",
    "strikethrough": "取り消し線",
    "link": "リンク",
    "code_highlight": "コードハイライト",
    "list": "リスト",
    "unordered_list_x": "リスト {{index}}",
    "ordered_list_x": "番号付きリスト {{index}}",
    "task": "タスク",
    "task_checked": "チェック付き",
    "task_unchecked": "チェックなし",
    "quote": "引用",
    "quote1": "複数行の引用文を",
    "quote2": "書くことができます",
    "table": "テーブル",
    "quote_nested": "多重引用",
    "image": "画像",
    "alt_text": "Alt文字列",
    "insert_image": "で画像を挿入できます",
    "open_sandbox": "Sandbox を開く"
  },

  "admin_top": {
    "Management Wiki": "Wiki管理",
    "System Information": "システム情報",
    "wiki_administrator": "この画面はWiki管理者のみがアクセスできる画面です。",
    "assign_administrator": "「ユーザー管理」から「管理者にする」ボタンを使ってユーザーをWiki管理者に任命することができます。",
    "List of installed plugins": "インストールされているプラグイン一覧",
    "Package name": "パッケージ名",
    "Specified version": "指定バージョン",
    "Installed version": "インストールされているバージョン"
  },

  "app_setting": {
    "Site Name": "サイト名",
    "sitename_change": "ヘッダーや HTML タイトルに使用されるサイト名を変更できます。",
    "header_content": "ここに入力した内容は、ヘッダー等に表示されます。",
    "Site URL desc": "サイトURLを設定します。",
    "Site URL warn": "サイトURLが設定されていないため、一部機能が動作しない状態になっています。",
    "siteurl_help": "<code>http://</code> または <code>https://</code> から始まるサイトのURL",
    "Confidential name": "コンフィデンシャル表示",
    "Default Language for new users": "新規ユーザーのデフォルト設定言語",
    "ex): internal use only": "例: 社外秘",
    "File Uploading": "ファイルアップロード",
    "enable_files_except_image": "画像以外のファイルアップロードを許可",
    "attach_enable": "許可をしている場合、画像以外のファイルをページに添付可能になります。",
    "Update": "更新",
    "Mail settings": "メールの設定",
    "SMTP_used": "SMTPの設定がされている場合、それが利用されます。",
    "SMTP_but_AWS": "SMTP設定がなく、AWSの設定がある場合、SESでの送信を試みます。",
    "neihter_of": "どちらの設定もない場合、メールは送信されません。",
    "From e-mail address": "Fromアドレス",
    "SMTP settings": "SMTP設定"   ,
    "Host": "ホスト",
    "Port": "ポート",
    "User": "ユーザー",
    "AWS settings": "AWS設定",
    "AWS_access": "AWS にアクセスするための設定を行います。AWS の設定を完了させると、ファイルアップロード機能、プロフィール写真機能などが有効になります。",
    "No_SMTP_setting": "また、SMTP の設定が無い場合、SES を利用したメール送信が行われます。FromメールアドレスのVerify、プロダクション利用設定をする必要があります。",
    "change_setting": "この設定を途中で変更すると、これまでにアップロードしたファイル等へのアクセスができなくなりますのでご注意下さい。",
    "region": "リージョン",
    "bucket name": "バケット名",
    "custom endpoint": "カスタムエンドポイント",
    "custom_endpoint_change": "MinIOなど、S3互換APIを持つ他のオブジェクトストレージサービスを使用する場合のみ、そのエンドポイントのURLを入力してください。空欄の場合は、Amazon S3を使用します。",
    "Plugin settings": "プラグイン設定",
    "Enable plugin loading": "プラグインの読み込みを有効にします。",
    "Load plugins": "プラグインを読み込む",
    "Enable": "有効",
    "Disable": "無効",
    "Use env var if empty": "データベース側の値が空の場合、環境変数 <code>%s</code> の値を利用します"
   },

  "security_setting": {
    "Guest Users Access": "ゲストユーザーのアクセス",
    "Fixed by env var": "環境変数 <code>%s=%s</code> により固定されています。",
    "Register limitation": "登録の制限",
    "Register limitation desc": "新しいユーザーを登録する方法を制限します.",
    "The whitelist of registration permission E-mail address": "登録許可メールアドレスの<br>ホワイトリスト",
    "users_without_account": "アカウントを持たないユーザーはアクセス不可",
    "example": "例",
    "restrict_emails": "登録可能なメールアドレスを制限することができます。",
    "for_instance":"例えば、",
    "only_those":"と記載することで、そのドメインのメールアドレスを持っている人のみ登録可能になります。",
    "insert_single":"1行に1メールアドレス入力してください。",
    "page_listing_1": "ページのリスト表示と検索<br>'自分のみ'に閲覧制限しているページ",
    "page_listing_1_desc": "ページのリスト表示や検索結果において、'自分のみ'に閲覧制限をしているページをアクセス権のないユーザーにも表示します。",
    "page_listing_2": "ページのリスト表示と検索<br>特定グループに閲覧制限しているページ",
    "page_listing_2_desc": "ページのリスト表示や検索結果において、特定グループにのみ閲覧制限をしているページをアクセス権のないユーザーにも表示します。",
    "complete_deletion": "ページの完全削除",
    "complete_deletion_explain": "ページを完全に削除できるユーザーを制限します。",
    "admin_only": "管理者のみ可能",
    "admin_and_author": "管理者とページ作者が可能",
    "anyone": "誰でも可能",

    "Authentication mechanism settings":"認証機構設定",
    "alert_siteUrl_is_not_set": "'サイトURL' が設定されていません。%s から設定してください。",
    "xss_prevent_setting":"XSS(Cross Site Scripting)対策設定",
    "xss_prevent_setting_link":"マークダウン設定ページに移動",
    "callback_URL": "コールバックURL",
    "desc_of_callback_URL": "%s プロバイダ側の設定で利用してください。",
    "clientID": "クライアントID",
    "client_secret": "クライアントシークレット",
    "guest_mode": {
      "deny": "拒否 (アカウントを持つユーザーのみ利用可能)",
      "readonly": "許可 (ゲストユーザーも閲覧のみ可能)"
    },
    "registration_mode": {
      "open": "公開 (だれでも登録可能)",
      "restricted": "制限 (登録完了には管理者の承認が必要)",
      "closed": "非公開 (登録には管理者による招待が必要)"
    },
    "configuration": "設定",
    "optional": "オプション",
    "Treat username matching as identical": "新規ログイン時、<code>%s</code> が一致したローカルアカウントが存在した場合は自動的に紐付ける",
    "Treat username matching as identical_warn": "警告: <code>%s</code> の一致を以て同一ユーザーであるとみなすので、セキュリティに注意してください",
    "Treat email matching as identical": "新規ログイン時、<code>%s</code> が一致したローカルアカウントが存在した場合は自動的に紐付ける",
    "Treat email matching as identical_warn": "警告: <code>%s</code> の一致を以て同一ユーザーであるとみなすので、セキュリティに注意してください",
    "Use env var if empty": "空の場合、環境変数 <code>%s</code> を利用します",
    "Use default if both are empty": "どちらの値も空の場合、デフォルト値 <code>%s</code> を利用します",
    "missing mandatory configs": "以下の必須項目の値がデータベースと環境変数のどちらにも設定されていません",
    "Local": {
      "name": "ID/Password"
    },
    "ldap": {
      "server_url_detail": "LDAP URLを <code>ldap://host:port/DN</code> または <code>ldaps://host:port/DN</code> の形式で入力してください。",
      "bind_mode": "Bind モード",
      "bind_manager": "管理者 Bind",
      "bind_user": "ユーザー Bind",
      "bind_DN_manager_detail": "ディレクトリーサービスに認証する際のアカウント DN",
      "bind_DN_user_detail1": "ディレクトリーサービスに Bind するアカウント DN を決定するためのクエリ",
      "bind_DN_user_detail2": "ログイン時に入力されるユーザー名を使用するには <code>&#123;&#123;username&#125;&#125;</code> の形式を使用してください。",
      "bind_DN_password": "Bind DN パスワード",
      "bind_DN_password_manager_detail": "Bind DN アカウントのパスワード",
      "bind_DN_password_user_detail": "ログイン時のパスワードが使用されます。",
      "search_filter": "検索フィルター",
      "search_filter_detail1": "認証されるユーザーを一意に決定するための LDAP フィルタ",
      "search_filter_detail2": "ログイン時のユーザー名を使用するには <code>&#123;&#123;username&#125;&#125;</code> の形式を使用してください。",
      "search_filter_detail3": "空欄の場合 <code>(uid=&#123;&#123;username&#125;&#125;)</code> が使用されます。",
      "search_filter_example1": "'uid' または 'mail' に一致",
      "search_filter_example2": "'sAMAccountName' に一致 (Active Directory)",
      "username_detail": "新規ユーザーのアカウント名(<code>username</code>)に関連付ける属性",
      "name_detail": "新規ユーザーの表示名に関連付ける属性",
      "mail_detail": "新規ユーザーのメールアドレスに関連付ける属性",
      "group_search_base_DN": "グループ検索ベース DN",
      "group_search_base_DN_detail": "グループ検索を実行するベース DN。利用する場合は <code>グループ検索フィルター</code> も入力する必要があります。",
      "group_search_filter": "グループ検索フィルター",
      "group_search_filter_detail1": "グループフィルターに用いるクエリ",
      "group_search_filter_detail2": "このクエリにヒットするグループがあったときのみ、LDAPでのログインが成功します。",
      "group_search_filter_detail3": "ログイン対象ユーザーオブジェクトのプロパティーで置換する場合は <code>&#123;&#123;dn&#125;&#125;</code> を用いてください。",
      "group_search_filter_detail4": "<code>(&(cn=group1)(memberUid=&#123;&#123;dn&#125;&#125;))</code> は <code>cn=group1</code> と、ユーザーの <code>uid</code> を含む <code>memberUid</code> を持つグループにヒットします(<code>ユーザーの DN プロパティー</code> がデフォルトから変更されていない場合)",
      "group_search_user_DN_property": "ユーザーの DN プロパティー",
      "group_search_user_DN_property_detail": "<code>グループ検索フィルター</code> 内の <code>&#123;&#123;dn&#125;&#125;</code> で置換される、ユーザーオブジェクトのプロパティー",
      "test_config": "ログインテスト"
    },
    "SAML": {
      "name": "SAML",
      "id_detail": "SAML Identity プロバイダ内で一意に識別可能な値を格納している属性",
      "username_detail": "新規ユーザーのアカウント名(<code>username</code>)に関連付ける属性",
      "mapping_detail": "新規ユーザーの%sに関連付ける属性",
      "cert_detail": "IdP からのレスポンスの validation を行うためのPEMエンコードされた X.509 証明書",
      "Use env var if empty": "データベース側の値が空の場合、環境変数 <code>%s</code> の値を利用します",
      "note for the only env option": "現在SAML認証のON/OFFの設定値及びハイライトされている設定値は環境変数の値のみを使用するようになっています<br>この設定を変更する場合は環境変数 <code>%s</code> の値をfalseに変更もしくは削除してください"
    },
    "Basic": {
      "name": "Basic 認証",
      "desc_1": "Authorization ヘッダに格納されている <code>username</code> でログインします。",
      "desc_2": "ユーザーが存在しなかった場合は自動生成します。"
    },
    "OAuth": {
      "register": "%sに登録",
      "change_redirect_url": "承認済みのリダイレクトURLに、 <code>%s</code> を入力",
      "Google": {
        "name": "Google OAuth",
        "register_1": "<a href=\"%s\" target=\"_blank\">%s</a>へアクセス",
        "register_2": "プロジェクトがない場合はプロジェクトを作成",
        "register_3": "認証情報を作成 &rightarrow; OAuthクライアントID &rightarrow; ウェブアプリケーションを選択",
        "register_4": "承認済みのリダイレクトURIを<code>%s</code>としてGrowiを登録",
        "register_5": "上記フォームにクライアントIDとクライアントシークレットを入力"
      },
      "Facebook": {
        "name": "Facebook OAuth"
      },
      "Twitter": {
        "name": "Twitter OAuth",
        "register_1": "<a href=\"%s\" target=\"_blank\">%s</a>へアクセス",
        "register_2": "Twitterにサインイン",
        "register_3": "Create New Appをクリック &rightarrow; Application Detailsの各項目を入力",
        "register_4": "Create your Twitter Applicationで作成",
        "register_5": "上記フォームにクライアントIDとクライアントシークレットを入力"
      },
      "GitHub": {
        "name": "GitHub OAuth",
        "register_1": "<a href=\"%s\" target=\"_blank\">%s</a>へアクセス",
        "register_2": "\"Authorization callback URL\"を<code>%s</code>としてGrowiを登録",
        "register_3": "上記フォームにクライアントIDとクライアントシークレットを入力"
      },
      "how_to": {
        "google": "Google OAuth の設定方法",
        "github": "GitHub OAuth の設定方法",
        "twitter": "Twitter OAuth の設定方法"
      }
    },
    "form_item_name": {
      "security:passport-saml:entryPoint": "エントリーポイント",
      "security:passport-saml:issuer": "発行者",
      "security:passport-saml:cert": "証明書",
      "security:passport-saml:attrMapId": "ID",
      "security:passport-saml:attrMapUsername": "ユーザー名",
      "security:passport-saml:attrMapMail": "メールアドレス",
      "security:passport-saml:attrMapFirstName": "姓",
      "security:passport-saml:attrMapLastName": "名"
    }
  },

  "markdown_setting": {
    "line_break_setting": "Line Break設定",
    "line_break_setting_desc": "Line Breakの設定を変更できます。",
    "Enable Line Break": "Line Break を有効にする",
    "Enable Line Break desc": "ページテキスト中の改行を、HTML内で<code>&lt;br&gt;</code>として扱います",
    "Enable Line Break for comment": "コメント欄で Line Break を有効にする",
    "Enable Line Break for comment desc": "コメント中の改行を、HTML内で<code>&lt;br&gt;</code>として扱います",
    "presentation_setting": "プレゼンテーション設定",
    "presentation_setting_desc": "プレゼンテーションの設定を変更できます。",
    "Page break setting": "改頁を設定する",
    "Preset one separator": "プリセット 1",
    "Preset one separator desc": "連続した空行3行で改頁します",
    "Preset one separator value": "\\n\\n\\n",
    "Preset two separator": "プリセット 2",
    "Preset two separator desc": "連続したハイフン5つで改頁します",
    "Preset two separator value": "-----",
    "Custom separator": "カスタム",
    "Custom separator desc": "正規表現を設定できます",
    "XSS_setting": "XSS(Cross Site Scripting)対策設定",
    "XSS_setting_desc": "マークダウンテキスト内の HTML タグの扱いを設定し、悪意のあるプログラムからの攻撃を防ぎます",
    "Enable XSS prevention": "XSSを抑制する",
    "Ignore all tags": "すべてのタグを抑制する",
    "Ignore all tags desc": "すべてのHTMLタグと属性を使用不可にします",
    "Recommended setting": "おすすめ設定",
    "Custom Whitelist": "カスタムホワイトリスト",
    "Tag names": "タグ名のホワイトリスト",
    "Tag attributes": "タグ属性のホワイトリスト",
    "import_recommended": "おすすめをインポート"
  },

  "notification_setting": {
    "notification_list": "通知設定の一覧",
    "add_notification": "通知設定の追加",
    "trigger_path": "トリガーパス",
    "trigger_path_help": "(%sが使用できます)",
    "trigger_events": "トリガーイベント",
    "notify_to": "通知先",
    "back_to_list": "通知設定一覧に戻る",
    "notification_detail": "通知詳細設定",
    "event_pageCreate": "ページが新規作成されたとき",
    "event_pageEdit": "ページが編集されたとき",
    "event_pageDelete": "ページが削除されたとき",
    "event_pageMove": "ページが移動(名前が変更)されたとき",
    "event_pageLike": "ページに「いいね」がついたとき",
    "event_comment": "コメントが投稿されたとき",
    "email": {
      "ifttt_link": "IFTTT でメールトリガの新しいアプレットを作る"
    }
  },

  "customize_page": {
    "Behavior": "挙動",
    "Layout": "レイアウト",
    "Function": "機能",
    "function_choose": "機能の有効/無効を選択できます。",
    "Timeline function": "タイムライン機能",
    "Code Highlight": "コードハイライト",
    "Theme": "テーマ",
    "subpage_display": "配下ページのタイムラインを表示できます。",
    "performance_decrease": "配下ページが多い場合はページロード時のパフォーマンスが落ちます。",
    "list_page_display": "無効化することでリストページの表示を高速化できます。",
    "tab_switch": "タブ変更をブラウザ履歴に保存",
    "save_edit": "編集タブやヒストリータブ等の切り替えをブラウザ履歴に保存し、ブラウザの戻る/進む操作の対象にします。",
    "by_invalidating": "無効化することで、ページ遷移のみを戻る/進む操作の対象にすることができます。",
    "nocdn_desc": "この機能は、環境変数 <code>NO_CDN=true</code> の時は無効化されます。<br>GitHub スタイルが適用されています。",
    "custom_title": "カスタム Title",
    "custom_title_detail": "<code>%s</code>タグのコンテンツをカスタマイズできます。<br><code>%s</code>がサイト名、<code>%s</code>がページ名またはページパスに置換されます。",
    "custom_header": "カスタム HTML Header",
    "custom_header_detail": "システム全体に適用される HTML を記述できます。<code>%s</code> タグ内の他の <code>%s</code> タグ読み込み前に展開されます。<br>変更の反映はページの更新が必要です。",
    "Custom CSS": "カスタム CSS",
    "write_CSS": " システム全体に適用されるCSSを記述できます。",
    "reflect_change": "変更の反映はページの更新が必要です。",
    "ctrl_space": "Ctrl+Space でコード補完",
    "Custom script": "カスタムスクリプト",
    "write_java": "システム全体に適用されるJavaScriptを記述できます。",
    "attach_title_header": "新規ページ作成時の h1 セクション自動挿入",
    "attach_title_header_desc": "新規作成したページの1行目に、ページのパスを h1 セクションとして挿入します。",
    "recent_created__n_draft_num_desc": "最近作成したページと下書きの表示数",
    "recently_created_n_draft_num_desc": "ホーム画面の Recently Created での、1ページの表示数を設定します。"
  },

  "user_management": {
    "target_user": "対象ユーザー",
    "new_password": "新しいパスワード",
    "invite_users": "新規ユーザーの招待",
    "emails": "メールアドレス (複数行入力で複数人招待可能)",
    "invite_thru_email": "招待をメールで送信",
    "invite": "招待する",
    "invited": "ユーザーを招待しました",
    "give_admin_access": "管理者にする",
    "remove_admin_access": "管理者から外す",
    "external_account": "外部アカウントの管理",
    "external_account_list": "外部アカウント一覧",
    "back_to_user_management": "ユーザー管理に戻る",
    "authentication_provider": "認証情報プロバイダ",
    "manage": "操作",
    "edit_menu": "編集メニュー",
    "password_setting": "パスワード設定",
    "password_setting_help": "関連付けられているユーザーがパスワードを設定しているかどうかを表示します",
    "set": "設定済み",
    "unset": "未設定",
    "temporary_password": "作成したユーザーは仮パスワードが設定されています。",
    "send_temporary_password": "招待メールを送っていない場合、この画面で必ず仮パスワードをコピーし、招待者へ連絡してください。",
    "password_reset_message": "対象ユーザーに下記のパスワードを伝え、すぐに新しく別のパスワードを設定するよう伝えてください。",
    "send_new_password": "新規発行したパスワードを、対象ユーザーへ連絡してください。",
    "password_never_seen": "表示されたパスワードはこの画面を閉じると二度と表示できませんのでご注意ください。",
    "reset_password": "パスワードの再発行",
    "related_username": "関連付けられているユーザーの <code>%s</code>",
    "accept": "承認する",
    "deactivate_account": "アカウント停止",
    "your_own": "自分自身のアカウントを停止することはできません",
    "administrator_menu": "管理者メニュー",
    "cannot_remove": "自分自身を管理者から外すことはできません",
    "cannot_invite_maximum_users": "ユーザーが上限に達したため招待できません。",
    "current_users": "現在のユーザー数：",
    "valid_email": "メールアドレスを入力してください。",
    "existing_email": "以下のEmailはすでに存在しています。"
  },

  "user_group_management": {
    "group_list": "グループ一覧",
    "back_to_list": "グループ一覧に戻る",
    "basic_info": "基本情報",
    "user_list": "ユーザー一覧",
    "create_group": "新規グループの作成",
    "group_example": "例: Group1",
    "created_group": "グループを作成しました",
    "add_user": "グループへのユーザー追加",
    "deny_create_group": "新規グループの作成はできません。",
    "is_loading_data": "データを取得中です...",
    "choose_action": "削除するグループの限定公開ページの処理を選択してください",
    "delete_group": "グループの削除",
    "group_name": "グループ名",
    "group_and_pages_not_retrievable": "グループ及び限定公開のページの削除を行うと元に戻すことはできませんのでご注意ください。",
    "publish_pages": "全て公開する",
    "delete_pages": "全て削除する",
    "transfer_pages": "全て他のグループに移譲する",
    "select_group": "グループを選択してください",
    "no_groups": "グループがありません",
    "no_pages": "グループが閲覧権限を保有するページはありません",
    "remove_from_group": "グループから外す"
  },

  "importer_management": {
<<<<<<< HEAD
    "import_form_esa": "esa.ioからインポート",
    "import_form_qiita": "Qiita:Teamからインポート",
=======
    "beta_warning": "この機能はベータ版です",
    "import_from": "%s からインポート",
    "import_form_growi": "GROWIからインポート",
    "growi_settings": {
      "overwrite_documents": "インポートされたドキュメントは既存のドキュメントを上書きします",
      "zip_file": "Zip ファイル",
      "uploaded_data": "アップロードされたデータ",
      "extracted_file": "展開されたファイル",
      "collection": "コレクション",
      "upload": "アップロード",
      "discard": "アップロードしたデータを破棄する"
    },
>>>>>>> 807f2507
    "esa_settings": {
      "team_name": "チーム名",
      "access_token": "アクセストークン",
      "test_connection": "接続テスト"
    },
    "qiita_settings": {
      "team_name": "チーム名",
      "access_token": "アクセストークン",
      "test_connection": "接続テスト"
    },
    "import": "インポート",
    "page_skip": "既に GROWI 側に同名のページが存在する場合、そのページはスキップされます",
    "Directory_hierarchy_tag": "ディレクトリ階層タグ"
  },

<<<<<<< HEAD
  "full_text_search_management":{
    "elasticsearch_management":"Elasticsearch 管理",
    "build_button":"インデックスのリビルド",
    "rebuild_description_1":"Build Now ボタンを押すと全てのページのインデックスを削除し、作り直します。",
    "rebuild_description_2":"この作業には数秒かかります。",
    "rebuild_description_3":""
=======
  "export_management": {
    "beta_warning": "この機能はベータ版です",
    "exported_data_list": "エクスポートデータリスト",
    "export_collections": "コレクションのエクスポート",
    "check_all": "全てにチェックを付ける",
    "uncheck_all": "全てからチェックを外す",
    "create_new_exported_data": "エクスポートデータの新規作成",
    "export": "エクスポート",
    "cancel": "キャンセル",
    "file": "ファイル名",
    "growi_version": "Growi バージョン",
    "collections": "コレクション",
    "exported_at": "エクスポートされた時間",
    "export_menu": "エクスポートメニュー",
    "download": "ダウンロード",
    "delete": "削除"
>>>>>>> 807f2507
  }
}<|MERGE_RESOLUTION|>--- conflicted
+++ resolved
@@ -726,10 +726,8 @@
   },
 
   "importer_management": {
-<<<<<<< HEAD
     "import_form_esa": "esa.ioからインポート",
     "import_form_qiita": "Qiita:Teamからインポート",
-=======
     "beta_warning": "この機能はベータ版です",
     "import_from": "%s からインポート",
     "import_form_growi": "GROWIからインポート",
@@ -742,7 +740,6 @@
       "upload": "アップロード",
       "discard": "アップロードしたデータを破棄する"
     },
->>>>>>> 807f2507
     "esa_settings": {
       "team_name": "チーム名",
       "access_token": "アクセストークン",
@@ -758,14 +755,13 @@
     "Directory_hierarchy_tag": "ディレクトリ階層タグ"
   },
 
-<<<<<<< HEAD
   "full_text_search_management":{
     "elasticsearch_management":"Elasticsearch 管理",
     "build_button":"インデックスのリビルド",
     "rebuild_description_1":"Build Now ボタンを押すと全てのページのインデックスを削除し、作り直します。",
     "rebuild_description_2":"この作業には数秒かかります。",
     "rebuild_description_3":""
-=======
+  },
   "export_management": {
     "beta_warning": "この機能はベータ版です",
     "exported_data_list": "エクスポートデータリスト",
@@ -782,6 +778,5 @@
     "export_menu": "エクスポートメニュー",
     "download": "ダウンロード",
     "delete": "削除"
->>>>>>> 807f2507
   }
 }