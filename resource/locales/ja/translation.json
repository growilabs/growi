{
  "Help": "ヘルプ",
  "Edit": "編集",
  "Delete": "削除",
  "Delete All": "全て削除",
  "Duplicate": "複製",
  "Copy": "コピー",
  "Click to copy": "クリックでコピー",
  "Move/Rename": "移動/名前変更",
  "Moved": "移動しました",
  "Redirected": "リダイレクトされました",
  "Unlinked": "リダイレクト削除",
  "Like!": "いいね！",
  "Seen by": "見た人",
  "Cancel": "キャンセル",
  "Create": "作成",
  "Admin": "管理",
  "administrator": "管理者",
  "Tag": "タグ",
  "Tags": "タグ",
  "New": "作成",
  "Shortcuts": "ショートカット",
  "eg": "例:",
  "add": "追加",
  "Undo": "元に戻す",
  "Article": "記事",
  "Page": "ページ",
  "Page Path": "ページパス",
  "Category": "カテゴリー",
  "User": "ユーザー",
  "status": "ステータス",
  "account_id": "アカウントID",
  "Update": "更新",
  "Update Page": "ページを更新",
  "Warning": "注意",
  "Sign in": "ログイン",
  "Sign up is here": "新規登録はこちら",
  "Sign in is here": "ログインはこちら",
  "Sign up": "新規登録",
  "Sign up with Google Account": "Google で登録",
  "Sign in with Google Account": "Google でログイン",
  "Sign up with this Google Account": "この Google アカウントで登録します",
  "Example": "例",
  "Taro Yamada": "山田 太郎",
  "List View": "リスト表示",
  "Timeline View": "タイムライン表示",
  "History": "更新履歴",
  "Presentation Mode": "プレゼンテーション",
  "username": "ユーザー名",
  "Created": "作成日",
  "Last updated": "最終更新",
  "Last_Login": "最終ログイン",
  "Share": "共有",
  "Share Link": "共有用リンク",
  "Markdown Link": "Markdown形式のリンク",
  "Create/Edit Template": "テンプレートページの作成/編集",
  "Unportalize": "ポータル解除",
  "Go to this version": "このバージョンを見る",
  "View diff": "差分を表示",
  "No diff": "差分なし",
  "Shrink versions that have no diffs": "差分のないバージョンをコンパクトに表示する",
  "User ID": "ユーザーID",
  "Home": "ホーム",
  "User Settings": "ユーザー設定",
  "User Information": "ユーザー情報",
  "Basic Info": "ユーザーの基本情報",
  "Name": "名前",
  "Email": "メールアドレス",
  "Language": "言語",
  "English": "英語",
  "Japanese": "日本語",
  "Set Profile Image": "プロフィール画像の設定",
  "Upload Image": "画像をアップロード",
  "Current Image": "現在の画像",
  "Delete Image": "画像を削除",
  "Delete this image?": "削除してよろしいですか？",
  "Updated": "更新しました",
  "Upload new image": "新しい画像をアップロード",
  "Connected": "接続されています",
  "Show": "公開",
  "Hide": "非公開",
  "Disclose E-mail": "メールアドレスの公開",
  "page exists": "このページはすでに存在しています",
  "Error occurred": "エラーが発生しました",
  "Create today's": "今日の◯◯を作成",
  "Memo": "メモ",
  "Input page name": "ページ名を入力",
  "Input page name (optional)": "ページ名を入力(空欄OK)",
  "New Page": "新規ページ",
  "Create under": "ページを以下に作成",
  "Table of Contents": "目次",
  "Management Wiki Home": "Wiki管理トップ",
  "App Settings": "アプリ設定",
  "Site URL settings": "サイトURL設定",
  "Markdown Settings": "マークダウン設定",
  "Customize": "カスタマイズ",
  "Notification Settings": "通知設定",
  "User_Management": "ユーザー管理",
  "external_account_management": "外部アカウント管理",
  "UserGroup Management": "グループ管理",
  "Full Text Search Management": "全文検索管理",
  "Import Data": "データインポート",
  "Export Archive Data": "データアーカイブ",
  "Basic Settings": "基本設定",
  "Register limitation": "登録の制限",
  "The contents entered here will be shown in the header etc": "ここに入力した内容は、ヘッダー等に表示されます。",
  "Public": "公開",
  "Anyone with the link": "リンクを知っている人のみ",
  "Specified users": "特定ユーザーのみ",
  "Just me": "自分のみ",
  "Only inside the group": "特定グループのみ",
  "Reselect the group": "グループの再選択",
  "Shareable link": "このページの共有用URL",
  "The whitelist of registration permission E-mail address": "登録許可メールアドレスの<br>ホワイトリスト",
  "Add tags for this page": "タグを付ける",
  "Edit tags for this page": "タグを編集する",
  "You have no tag, You can set tags on pages": "使用中のタグがありません",
  "Show latest": "最新のページを表示",
  "Load latest": "最新版を読み込む",
  "edited this page": "さんがこのページを編集しました。",
  "List Drafts": "下書き一覧",
  "Deleted Pages": "削除済みページ",
  "Sign out": "ログアウト",
  "form_validation": {
    "required": "<code>%s</code> に値を入力してください"
  },
  "installer": {
    "setup": "セットアップ",
    "create_initial_account": "最初のアカウントの作成",
    "initial_account_will_be_administrator_automatically": "初めに作成するアカウントは、自動的に管理者権限が付与されます",
    "unavaliable_user_id": "このユーザーIDは利用できません。"
  },
  "breaking_changes": {
    "v346_using_basic_auth": "現在利用中の Basic 認証機能は、近い将来<strong>廃止されます</strong>。%s から設定を削除してください。"
  },
  "page_register": {
    "notice": {
      "restricted": "この Wiki への新規登録は制限されています。",
      "restricted_defail": "利用を開始するには、新規登録後、管理者による承認が必要です。"
    },
    "form_help": {
      "email": "この Wiki では以下のメールアドレスのみ登録可能です。",
      "password": "パスワードには、6文字以上の半角英数字または記号等を設定してください。",
      "user_id": "ユーザーIDは、ユーザーページのURLなどに利用されます。半角英数字と一部の記号のみ利用できます。"
    }
  },
  "page_me": {
    "form_help": {
      "profile_image1": "画像をアップロードをするための設定がされていません。",
      "profile_image2": "アップロードできるようにするには、AWS またはローカルアップロードの設定をしてください。"
    }
  },
  "page_me_apitoken": {
    "notice": {
      "apitoken_issued": "API Token が設定されていません。",
      "update_token1": "API Token を更新すると、自動的に新しい Token が生成されます。",
      "update_token2": "現在の Token を利用している処理は動かなくなります。"
    },
    "form_help": {}
  },
  "Password": "パスワード",
  "Password Settings": "パスワード設定",
  "Set new Password": "パスワードを新規に設定",
  "Update Password": "パスワードを更新",
  "Current password": "現在のパスワード",
  "New password": "新しいパスワード",
  "Re-enter new password": "(確認用)",
  "Password is not set": "パスワードが設定されていません",
  "security_settings": "セキュリティ設定",
  "API Settings": "API設定",
  "API Token Settings": "API Token設定",
  "Current API Token": "現在のAPI Token",
  "Update API Token": "API Tokenを更新",
  "header_search_box": {
    "label": {
      "This tree": "この階層"
    },
    "item_label": {
      "This tree": "この階層下の子ページのみ"
    }
  },
  "copy_to_clipboard": {
    "Copy to clipboard": "クリップボードにコピー",
    "Page path": "ページ名",
    "Parmanent link": "パーマリンク",
    "Page path and parmanent link": "ページ名とパーマリンク",
    "Markdown link": "マークダウン形式のリンク"
  },
  "search_help": {
    "title": "検索のヘルプ",
    "and": {
      "syntax help": "スペース区切り",
      "desc": "ページ名 or 本文に {{word1}}, {{word2}} の両方を含むページを検索"
    },
    "exclude": {
      "desc": "ページ名 or 本文に {{word}} を含むページを除外"
    },
    "phrase": {
      "syntax help": "ダブルクォートで囲う",
      "desc": "{{phrase}} という文章を含むページを検索"
    },
    "prefix": {
      "desc": "ページ名が {{path}} から始まるページに絞る"
    },
    "exclude_prefix": {
      "desc": "ページ名が {{path}} から始まるページを除外"
    },
    "tag": {
      "desc": "{{tag}} というタグを含むページを検索"
    },
    "exclude_tag": {
      "desc": "{{tag}} というタグを含むページを除外"
    }
  },
  "search": {
    "search page bodies": "[Enter] キー押下で全文検索"
  },
  "page_page": {
    "notice": {
      "version": "これは現在の版ではありません。",
      "moved": "このページは <code>%s</code> から移動しました。",
      "redirected": "リダイレクト元 >> <code>%s</code>",
      "duplicated": "このページは <code>%s</code> から複製されました。",
      "unlinked": "このページへのリダイレクトは削除されました。",
      "restricted": "このページの閲覧は制限されています",
      "stale": "このページは最終更新日から{{count}}年以上が経過しています。"
    }
  },
  "page_edit": {
    "Show active line": "アクティブ行をハイライト",
    "overwrite_scopes": "{{operation}}と同時に全ての配下ページのスコープを上書き",
    "notice": {
      "conflict": "すでに他の人がこのページを編集していたため保存できませんでした。ページを再読み込み後、自分の編集箇所のみ再度編集してください。"
    }
  },
  "page_api_error": {
    "notfound_or_forbidden": "元のページが見つからないか、アクセス権がありません。",
    "already_exists": "新しいページが既に存在しています。",
    "outdated": "ページが他のユーザーによって更新されました。",
    "user_not_admin": "権限のあるユーザーのみが完全削除できます"
  },
  "modal_rename": {
    "label": {
      "Move/Rename page": "ページを移動/名前変更する",
      "New page name": "移動先のページ名",
      "Current page name": "現在のページ名",
      "Recursively": "再帰的に移動/名前変更",
      "Do not update metadata": "メタデータを更新しない",
      "Redirect": "リダイレクトする"
    },
    "help": {
      "redirect": "<code>%s</code> にアクセスされた際に自動的に新しいページにジャンプします",
      "metadata": "最終更新ユーザー、最終更新日を更新せず維持します",
      "recursive": "<code>%s</code> 配下のページも移動/名前変更します"
    }
  },
  "Put Back": "元に戻す",
  "Delete Completely": "完全削除",
  "modal_delete": {
    "delete_page": "ページを削除する",
    "deleting_page": "ページパス",
    "delete_recursively": "全ての子ページも削除",
    "delete_completely": "完全削除",
    "delete_completely_restriction": "完全削除をするための権限がありません。",
    "recursively": "<code>%s</code> 配下のページも削除します",
    "completely": "ゴミ箱を経由せず、完全に削除します"
  },
  "modal_duplicate": {
    "label": {
      "Duplicate page": "ページを複製する",
      "New page name": "複製後のページ名",
      "Current page name": "現在のページ名"
    }
  },
  "modal_putback": {
    "label": {
      "Put Back Page": "ページを元に戻す",
      "recursively": "全ての子ページも元に戻す"
    },
    "help": {
      "recursively": "<code>%s</code> 配下のページも元に戻します"
    }
  },
  "modal_shortcuts": {
    "global": {
      "title": "グローバルショートカット",
      "Open/Close shortcut help": "ショートカットヘルプの表示/非表示",
      "Edit Page": "ページ編集",
      "Create Page": "ページ作成",
      "Show Contributors": "コントリビューターを表示",
      "Konami Code": "コナミコマンド",
      "konami_code_url": "https://ja.wikipedia.org/wiki/コナミコマンド"
    },
    "editor": {
      "titile": "エディターショートカット",
      "Indent": "インデント",
      "Outdent": "左インデント",
      "Save Page": "保存",
      "Delete Line": "行削除"
    },
    "commentform": {
      "title": "コメントフォームショートカット",
      "Post": "投稿"
    }
  },
  "template": {
    "modal_label": {
      "Create/Edit Template Page": "テンプレートページの作成/編集",
      "Create template under": "<code><small>%s</small></code><br />にテンプレートページを作成"
    },
    "option_label": {
      "select": "テンプレートタイプを選択してください",
      "create/edit": "テンプレートページの作成/編集.."
    },
    "children": {
      "label": "同一階層テンプレート",
      "desc": "テンプレートページが存在する階層にのみ適用されます"
    },
    "decendants": {
      "label": "下位層テンプレート",
      "desc": "テンプレートページが存在する下位層のすべてのページに適用されます"
    }
  },
  "sandbox": {
    "header": "見出し",
    "header_x": "見出し {{index}}",
    "block": "ブロック",
    "block_detail": "を挟むことで段落になります",
    "empty_line": "空白行",
    "line_break": "改行",
    "line_break_detail": "(スペース2つ) で改行されます",
    "typography": "タイポグラフィー",
    "italics": "斜体",
    "bold": "強調",
    "italic_bold": "イタリックボールド",
    "strikethrough": "取り消し線",
    "link": "リンク",
    "code_highlight": "コードハイライト",
    "list": "リスト",
    "unordered_list_x": "リスト {{index}}",
    "ordered_list_x": "番号付きリスト {{index}}",
    "task": "タスク",
    "task_checked": "チェック付き",
    "task_unchecked": "チェックなし",
    "quote": "引用",
    "quote1": "複数行の引用文を",
    "quote2": "書くことができます",
    "table": "テーブル",
    "quote_nested": "多重引用",
    "image": "画像",
    "alt_text": "Alt文字列",
    "insert_image": "で画像を挿入できます",
    "open_sandbox": "Sandbox を開く"
  },
  "admin_top": {
    "Management Wiki": "Wiki管理",
    "System Information": "システム情報",
    "wiki_administrator": "この画面はWiki管理者のみがアクセスできる画面です。",
    "assign_administrator": "「ユーザー管理」から「管理者にする」ボタンを使ってユーザーをWiki管理者に任命することができます。",
    "List of installed plugins": "インストールされているプラグイン一覧",
    "Package name": "パッケージ名",
    "Specified version": "指定バージョン",
    "Installed version": "インストールされているバージョン"
  },
  "app_setting": {
    "Site Name": "サイト名",
    "sitename_change": "ヘッダーや HTML タイトルに使用されるサイト名を変更できます。",
    "header_content": "ここに入力した内容は、ヘッダー等に表示されます。",
    "Site URL desc": "サイトURLを設定します。",
    "Site URL warn": "サイトURLが設定されていないため、一部機能が動作しない状態になっています。",
    "siteurl_help": "<code>http://</code> または <code>https://</code> から始まるサイトのURL",
    "Confidential name": "コンフィデンシャル表示",
    "Default Language for new users": "新規ユーザーのデフォルト設定言語",
    "ex) internal use only": "例: 社外秘",
    "File Uploading": "ファイルアップロード",
    "enable_files_except_image": "画像以外のファイルアップロードを許可",
    "attach_enable": "許可をしている場合、画像以外のファイルをページに添付可能になります。",
    "Update": "更新",
    "Mail settings": "メールの設定",
    "SMTP_used": "SMTPの設定がされている場合、それが利用されます。",
    "SMTP_but_AWS": "SMTP設定がなく、AWSの設定がある場合、SESでの送信を試みます。",
    "neihter_of": "どちらの設定もない場合、メールは送信されません。",
    "From e-mail address": "Fromアドレス",
    "SMTP settings": "SMTP設定",
    "Host": "ホスト",
    "Port": "ポート",
    "User": "ユーザー",
    "AWS settings": "AWS設定",
    "AWS_access": "AWS にアクセスするための設定を行います。AWS の設定を完了させると、ファイルアップロード機能、プロフィール写真機能などが有効になります。",
    "No_SMTP_setting": "また、SMTP の設定が無い場合、SES を利用したメール送信が行われます。FromメールアドレスのVerify、プロダクション利用設定をする必要があります。",
    "change_setting": "この設定を途中で変更すると、これまでにアップロードしたファイル等へのアクセスができなくなりますのでご注意下さい。",
    "region": "リージョン",
    "bucket name": "バケット名",
    "custom endpoint": "カスタムエンドポイント",
    "custom_endpoint_change": "MinIOなど、S3互換APIを持つ他のオブジェクトストレージサービスを使用する場合のみ、そのエンドポイントのURLを入力してください。空欄の場合は、Amazon S3を使用します。",
    "Plugin settings": "プラグイン設定",
    "Enable plugin loading": "プラグインの読み込みを有効にします。",
    "Load plugins": "プラグインを読み込む",
    "Enable": "有効",
    "Disable": "無効",
    "Use env var if empty": "データベース側の値が空の場合、環境変数 <code>{{variable}}</code> の値を利用します",
    "updated_app_setting": "アプリ設定を更新しました",
    "updated_site_url": "サイトURLを更新しました",
    "updated_plugin_setting": "プラグイン設定を更新しました"
  },
  "security_setting": {
    "Guest Users Access": "ゲストユーザーのアクセス",
    "Fixed by env var": "環境変数 <code>%s=%s</code> により固定されています。",
    "Register limitation": "登録の制限",
    "Register limitation desc": "新しいユーザーを登録する方法を制限します.",
    "The whitelist of registration permission E-mail address": "登録許可メールアドレスの<br>ホワイトリスト",
    "users_without_account": "アカウントを持たないユーザーはアクセス不可",
    "example": "例",
    "restrict_emails": "登録可能なメールアドレスを制限することができます。",
    "for_instance": "例えば、",
    "only_those": "と記載することで、そのドメインのメールアドレスを持っている人のみ登録可能になります。",
    "insert_single": "1行に1メールアドレス入力してください。",
    "page_listing_1": "ページのリスト表示と検索<br>'自分のみ'に閲覧制限しているページ",
    "page_listing_1_desc": "ページのリスト表示や検索結果において、'自分のみ'に閲覧制限をしているページをアクセス権のないユーザーにも表示します。",
    "page_listing_2": "ページのリスト表示と検索<br>特定グループに閲覧制限しているページ",
    "page_listing_2_desc": "ページのリスト表示や検索結果において、特定グループにのみ閲覧制限をしているページをアクセス権のないユーザーにも表示します。",
    "complete_deletion": "ページの完全削除",
    "complete_deletion_explain": "ページを完全に削除できるユーザーを制限します。",
    "admin_only": "管理者のみ可能",
    "admin_and_author": "管理者とページ作者が可能",
    "anyone": "誰でも可能",
    "Authentication mechanism settings": "認証機構設定",
    "alert_siteUrl_is_not_set": "'サイトURL' が設定されていません。%s から設定してください。",
    "xss_prevent_setting": "XSS(Cross Site Scripting)対策設定",
    "xss_prevent_setting_link": "マークダウン設定ページに移動",
    "callback_URL": "コールバックURL",
    "desc_of_callback_URL": "%s プロバイダ側の設定で利用してください。",
    "clientID": "クライアントID",
    "client_secret": "クライアントシークレット",
    "guest_mode": {
      "deny": "拒否 (アカウントを持つユーザーのみ利用可能)",
      "readonly": "許可 (ゲストユーザーも閲覧のみ可能)"
    },
    "registration_mode": {
      "open": "公開 (だれでも登録可能)",
      "restricted": "制限 (登録完了には管理者の承認が必要)",
      "closed": "非公開 (登録には管理者による招待が必要)"
    },
    "configuration": "設定",
    "optional": "オプション",
    "Treat username matching as identical": "新規ログイン時、<code>%s</code> が一致したローカルアカウントが存在した場合は自動的に紐付ける",
    "Treat username matching as identical_warn": "警告: <code>%s</code> の一致を以て同一ユーザーであるとみなすので、セキュリティに注意してください",
    "Treat email matching as identical": "新規ログイン時、<code>%s</code> が一致したローカルアカウントが存在した場合は自動的に紐付ける",
    "Treat email matching as identical_warn": "警告: <code>%s</code> の一致を以て同一ユーザーであるとみなすので、セキュリティに注意してください",
    "Use env var if empty": "空の場合、環境変数 <code>%s</code> を利用します",
    "Use default if both are empty": "どちらの値も空の場合、デフォルト値 <code>%s</code> を利用します",
    "missing mandatory configs": "以下の必須項目の値がデータベースと環境変数のどちらにも設定されていません",
    "Local": {
      "name": "ID/Password"
    },
    "ldap": {
      "server_url_detail": "LDAP URLを <code>ldap://host:port/DN</code> または <code>ldaps://host:port/DN</code> の形式で入力してください。",
      "bind_mode": "Bind モード",
      "bind_manager": "管理者 Bind",
      "bind_user": "ユーザー Bind",
      "bind_DN_manager_detail": "ディレクトリーサービスに認証する際のアカウント DN",
      "bind_DN_user_detail1": "ディレクトリーサービスに Bind するアカウント DN を決定するためのクエリ",
      "bind_DN_user_detail2": "ログイン時に入力されるユーザー名を使用するには <code>&#123;&#123;username&#125;&#125;</code> の形式を使用してください。",
      "bind_DN_password": "Bind DN パスワード",
      "bind_DN_password_manager_detail": "Bind DN アカウントのパスワード",
      "bind_DN_password_user_detail": "ログイン時のパスワードが使用されます。",
      "search_filter": "検索フィルター",
      "search_filter_detail1": "認証されるユーザーを一意に決定するための LDAP フィルタ",
      "search_filter_detail2": "ログイン時のユーザー名を使用するには <code>&#123;&#123;username&#125;&#125;</code> の形式を使用してください。",
      "search_filter_detail3": "空欄の場合 <code>(uid=&#123;&#123;username&#125;&#125;)</code> が使用されます。",
      "search_filter_example1": "'uid' または 'mail' に一致",
      "search_filter_example2": "'sAMAccountName' に一致 (Active Directory)",
      "username_detail": "新規ユーザーのアカウント名(<code>username</code>)に関連付ける属性",
      "name_detail": "新規ユーザーの表示名に関連付ける属性",
      "mail_detail": "新規ユーザーのメールアドレスに関連付ける属性",
      "group_search_base_DN": "グループ検索ベース DN",
      "group_search_base_DN_detail": "グループ検索を実行するベース DN。利用する場合は <code>グループ検索フィルター</code> も入力する必要があります。",
      "group_search_filter": "グループ検索フィルター",
      "group_search_filter_detail1": "グループフィルターに用いるクエリ",
      "group_search_filter_detail2": "このクエリにヒットするグループがあったときのみ、LDAPでのログインが成功します。",
      "group_search_filter_detail3": "ログイン対象ユーザーオブジェクトのプロパティーで置換する場合は <code>&#123;&#123;dn&#125;&#125;</code> を用いてください。",
      "group_search_filter_detail4": "<code>(&(cn=group1)(memberUid=&#123;&#123;dn&#125;&#125;))</code> は <code>cn=group1</code> と、ユーザーの <code>uid</code> を含む <code>memberUid</code> を持つグループにヒットします(<code>ユーザーの DN プロパティー</code> がデフォルトから変更されていない場合)",
      "group_search_user_DN_property": "ユーザーの DN プロパティー",
      "group_search_user_DN_property_detail": "<code>グループ検索フィルター</code> 内の <code>&#123;&#123;dn&#125;&#125;</code> で置換される、ユーザーオブジェクトのプロパティー",
      "test_config": "ログインテスト"
    },
    "SAML": {
      "name": "SAML",
      "id_detail": "SAML Identity プロバイダ内で一意に識別可能な値を格納している属性",
      "username_detail": "新規ユーザーのアカウント名(<code>username</code>)に関連付ける属性",
      "mapping_detail": "新規ユーザーの%sに関連付ける属性",
      "cert_detail": "IdP からのレスポンスの validation を行うためのPEMエンコードされた X.509 証明書",
      "Use env var if empty": "データベース側の値が空の場合、環境変数 <code>%s</code> の値を利用します",
      "note for the only env option": "現在SAML認証のON/OFFの設定値及びハイライトされている設定値は環境変数の値のみを使用するようになっています<br>この設定を変更する場合は環境変数 <code>%s</code> の値をfalseに変更もしくは削除してください"
    },
    "Basic": {
      "name": "Basic 認証",
      "desc_1": "Authorization ヘッダに格納されている <code>username</code> でログインします。",
      "desc_2": "ユーザーが存在しなかった場合は自動生成します。"
    },
    "OAuth": {
      "register": "%sに登録",
      "change_redirect_url": "承認済みのリダイレクトURLに、 <code>%s</code> を入力",
      "Google": {
        "name": "Google OAuth",
        "register_1": "<a href=\"%s\" target=\"_blank\">%s</a>へアクセス",
        "register_2": "プロジェクトがない場合はプロジェクトを作成",
        "register_3": "認証情報を作成 &rightarrow; OAuthクライアントID &rightarrow; ウェブアプリケーションを選択",
        "register_4": "承認済みのリダイレクトURIを<code>%s</code>としてGrowiを登録",
        "register_5": "上記フォームにクライアントIDとクライアントシークレットを入力"
      },
      "Facebook": {
        "name": "Facebook OAuth"
      },
      "Twitter": {
        "name": "Twitter OAuth",
        "register_1": "<a href=\"%s\" target=\"_blank\">%s</a>へアクセス",
        "register_2": "Twitterにサインイン",
        "register_3": "Create New Appをクリック &rightarrow; Application Detailsの各項目を入力",
        "register_4": "Create your Twitter Applicationで作成",
        "register_5": "上記フォームにクライアントIDとクライアントシークレットを入力"
      },
      "GitHub": {
        "name": "GitHub OAuth",
        "register_1": "<a href=\"%s\" target=\"_blank\">%s</a>へアクセス",
        "register_2": "\"Authorization callback URL\"を<code>%s</code>としてGrowiを登録",
        "register_3": "上記フォームにクライアントIDとクライアントシークレットを入力"
      },
      "how_to": {
        "google": "Google OAuth の設定方法",
        "github": "GitHub OAuth の設定方法",
        "twitter": "Twitter OAuth の設定方法"
      }
    },
    "form_item_name": {
      "security:passport-saml:entryPoint": "エントリーポイント",
      "security:passport-saml:issuer": "発行者",
      "security:passport-saml:cert": "証明書",
      "security:passport-saml:attrMapId": "ID",
      "security:passport-saml:attrMapUsername": "ユーザー名",
      "security:passport-saml:attrMapMail": "メールアドレス",
      "security:passport-saml:attrMapFirstName": "姓",
      "security:passport-saml:attrMapLastName": "名"
    }
  },
<<<<<<< HEAD
=======
  "markdown_setting": {
    "line_break_setting": "Line Break設定",
    "line_break_setting_desc": "Line Breakの設定を変更できます。",
    "Enable Line Break": "Line Break を有効にする",
    "Enable Line Break desc": "ページテキスト中の改行を、HTML内で<code>&lt;br&gt;</code>として扱います",
    "Enable Line Break for comment": "コメント欄で Line Break を有効にする",
    "Enable Line Break for comment desc": "コメント中の改行を、HTML内で<code>&lt;br&gt;</code>として扱います",
    "presentation_setting": "プレゼンテーション設定",
    "presentation_setting_desc": "プレゼンテーションの設定を変更できます。",
    "Page break setting": "改頁を設定する",
    "Preset one separator": "プリセット 1",
    "Preset one separator desc": "連続した空行3行で改頁します",
    "Preset one separator value": "\\n\\n\\n",
    "Preset two separator": "プリセット 2",
    "Preset two separator desc": "連続したハイフン5つで改頁します",
    "Preset two separator value": "-----",
    "Custom separator": "カスタム",
    "Custom separator desc": "正規表現を設定できます",
    "XSS_setting": "XSS(Cross Site Scripting)対策設定",
    "XSS_setting_desc": "マークダウンテキスト内の HTML タグの扱いを設定し、悪意のあるプログラムからの攻撃を防ぎます",
    "Enable XSS prevention": "XSSを抑制する",
    "Ignore all tags": "すべてのタグを抑制する",
    "Ignore all tags desc": "すべてのHTMLタグと属性を使用不可にします",
    "Recommended setting": "おすすめ設定",
    "Custom Whitelist": "カスタムホワイトリスト",
    "Tag names": "タグ名",
    "Tag attributes": "タグ属性",
    "import_recommended": "{{target}} のおすすめをインポート",
    "updated_lineBreak": "改行設定を更新しました",
    "updated_presentation": "プレゼンテーション設定を更新しました",
    "updated_xss": "XSS設定を更新しました"
  },
>>>>>>> 1616e538
  "notification_setting": {
    "notification_list": "通知設定の一覧",
    "add_notification": "通知設定の追加",
    "trigger_path": "トリガーパス",
    "trigger_path_help": "(%sが使用できます)",
    "trigger_events": "トリガーイベント",
    "notify_to": "通知先",
    "back_to_list": "通知設定一覧に戻る",
    "notification_detail": "通知詳細設定",
    "event_pageCreate": "ページが新規作成されたとき",
    "event_pageEdit": "ページが編集されたとき",
    "event_pageDelete": "ページが削除されたとき",
    "event_pageMove": "ページが移動(名前が変更)されたとき",
    "event_pageLike": "ページに「いいね」がついたとき",
    "event_comment": "コメントが投稿されたとき",
    "email": {
      "ifttt_link": "IFTTT でメールトリガの新しいアプレットを作る"
    }
  },
  "customize_page": {
    "recommended": "おすすめ",
    "Behavior": "動作",
    "Layout": "レイアウト",
    "Function": "機能",
    "function_choose": "機能の有効/無効を選択できます。",
    "Timeline function": "タイムライン機能",
    "Code Highlight": "コードハイライト",
    "Theme": "テーマ",
    "subpage_display": "配下ページのタイムラインを表示できます。",
    "performance_decrease": "配下ページが多い場合はページロード時のパフォーマンスが落ちます。",
    "list_page_display": "無効化することでリストページの表示を高速化できます。",
    "tab_switch": "タブ変更をブラウザ履歴に保存",
    "save_edit": "編集タブやヒストリータブ等の切り替えをブラウザ履歴に保存し、ブラウザの戻る/進む操作の対象にします。",
    "by_invalidating": "無効化することで、ページ遷移のみを戻る/進む操作の対象にすることができます。",
    "nocdn_desc": "この機能は、環境変数 <code>NO_CDN=true</code> の時は無効化されます。<br>GitHub スタイルが適用されています。",
    "custom_title": "カスタム Title",
    "custom_title_detail": "<code>%s</code>タグのコンテンツをカスタマイズできます。<br><code>%s</code>がサイト名、<code>%s</code>がページ名またはページパスに置換されます。",
    "custom_header": "カスタム HTML Header",
    "custom_header_detail": "システム全体に適用される HTML を記述できます。<code>&lt;header&gt;</code> タグ内の他の <code>&lt;script&gt;</code> タグ読み込み前に展開されます。<br>変更の反映はページの更新が必要です。",
    "Custom CSS": "カスタム CSS",
    "write_CSS": " システム全体に適用されるCSSを記述できます。",
    "reflect_change": "変更の反映はページの更新が必要です。",
    "ctrl_space": "Ctrl+Space でコード補完",
    "Custom script": "カスタムスクリプト",
    "write_java": "システム全体に適用されるJavaScriptを記述できます。",
    "attach_title_header": "新規ページ作成時の h1 セクション自動挿入",
    "attach_title_header_desc": "新規作成したページの1行目に、ページのパスを h1 セクションとして挿入します。",
    "recent_created__n_draft_num_desc": "最近作成したページと下書きの表示数",
    "recently_created_n_draft_num_desc": "ホーム画面の Recently Created での、1ページの表示数を設定します。",
    "stale_notification": "更新されていないページに通知を表示",
    "stale_notification_desc": "最終更新から１年以上が経過しているページに通知を表示します。",
    "update_layout_success": "レイアウトを更新しました",
    "update_behavior_success": "動作を更新しました",
    "update_function_success": "機能を更新しました",
    "update_highlight_success": "コードハイライトを更新しました",
    "update_customTitle_success": "カスタムタイトルを更新しました",
    "update_customHeader_success": "カスタムHTMLヘッダーを更新しました",
    "update_customCss_success": "カスタムCSSを更新しました",
    "update_script_success": "カスタムスクリプトを更新しました",
    "layout_description": {
      "growi_title": "シンプル・明瞭",
      "growi_text1": "全画面レイアウトで、余白は少なくなります。",
      "growi_text2": "コメントはページの下部に表示されます。",
      "growi_text3": "ページ情報は下部に表示されます。",
      "kibela_title": "閲覧重視の構造",
      "kibela_text1": "コンテンツが中心に表示されます。",
      "kibela_text2": "コメントはページの下部に表示されます。",
      "kibela_text3": "ページ情報は下部に表示されます。",
      "crowi_title": "ビュー・コントロールの分離",
      "crowi_text1": "サイドバーを開くと情報が表示されます。",
      "crowi_text2": "コメントはサイドバーに表示されます。",
      "crowi_text3": "ページ情報はサイドバーに表示されます。"
    },
    "behavior_description": {
      "growi_text1": "<code>/page</code>と<code>/page/</code>どちらのパスも同じページを表示します。",
      "growi_text2": "<code>/nonexistent_page</code> では編集フォームを表示します",
      "growi_text3": "<b>GROWI Enhanced Layout</b>では全てのページが配下のページリストを表示します",
      "crowi_text1": "<code>/page</code> ではページを表示します。",
      "crowi_text2": "<code>/page/</code> では配下のページを表示します。",
      "crowi_text3": "<code>/page/</code>がポータルに適応している場合、ポータルページと配下のページリストを表示します。",
      "crowi_text4": "<code>/nonexistent_page</code> では編集フォームを表示します",
      "crowi_text5": "<code>/nonexistent_page</code> では配下のページリストを表示します。"
    }
  },
  "user_management": {
    "target_user": "対象ユーザー",
    "new_password": "新しいパスワード",
    "invite_users": "新規ユーザーの招待",
    "emails": "メールアドレス (複数行入力で複数人招待可能)",
    "invite_thru_email": "招待をメールで送信",
    "invite": "招待する",
    "invited": "ユーザーを招待しました",
    "give_admin_access": "管理者にする",
    "remove_admin_access": "管理者から外す",
    "external_account": "外部アカウントの管理",
    "external_account_list": "外部アカウント一覧",
    "back_to_user_management": "ユーザー管理に戻る",
    "authentication_provider": "認証情報プロバイダ",
    "manage": "操作",
    "edit_menu": "編集メニュー",
    "password_setting": "パスワード設定",
    "password_setting_help": "関連付けられているユーザーがパスワードを設定しているかどうかを表示します",
    "set": "設定済み",
    "unset": "未設定",
    "temporary_password": "作成したユーザーは仮パスワードが設定されています。",
    "send_temporary_password": "招待メールを送っていない場合、この画面で必ず仮パスワードをコピーし、招待者へ連絡してください。",
    "password_reset_message": "対象ユーザーに下記のパスワードを伝え、すぐに新しく別のパスワードを設定するよう伝えてください。",
    "send_new_password": "新規発行したパスワードを、対象ユーザーへ連絡してください。",
    "password_never_seen": "表示されたパスワードはこの画面を閉じると二度と表示できませんのでご注意ください。",
    "reset_password": "パスワードの再発行",
    "related_username": "関連付けられているユーザーの ",
    "accept": "承認する",
    "deactivate_account": "アカウント停止",
    "your_own": "自分自身のアカウントを停止することはできません",
    "administrator_menu": "管理者メニュー",
    "cannot_remove": "自分自身を管理者から外すことはできません",
    "cannot_invite_maximum_users": "ユーザーが上限に達したため招待できません。",
    "current_users": "現在のユーザー数：",
    "valid_email": "メールアドレスを入力してください。",
    "existing_email": "以下のEmailはすでに存在しています。",
    "give_user_admin": "{{username}}を管理者に設定しました",
    "remove_user_admin": "{{username}}を管理者から外しました",
    "activate_user_success": "{{username}}を有効化しました",
    "deactivate_user_success": "{{username}}を無効化しました",
    "remove_user_success": "{{username}}を削除しました",
    "remove_external_user_success": "{{accountId}}を削除しました "
  },
  "user_group_management": {
    "search_option": "検索オプション",
    "enable_option": "{{option}}を有効にする",
    "forward_match": "前方一致",
    "partial_match": "部分一致",
    "backward_match": "後方一致",
    "group_list": "グループ一覧",
    "back_to_list": "グループ一覧に戻る",
    "basic_info": "基本情報",
    "user_list": "ユーザー一覧",
    "create_group": "新規グループの作成",
    "group_example": "例: Group1",
    "created_group": "グループを作成しました",
    "add_user": "グループへのユーザー追加",
    "deny_create_group": "新規グループの作成はできません。",
    "is_loading_data": "データを取得中です...",
    "choose_action": "削除するグループの限定公開ページの処理を選択してください",
    "delete_group": "グループの削除",
    "group_name": "グループ名",
    "group_and_pages_not_retrievable": "グループ及び限定公開のページの削除を行うと元に戻すことはできませんのでご注意ください。",
    "publish_pages": "全て公開する",
    "delete_pages": "全て削除する",
    "transfer_pages": "全て他のグループに移譲する",
    "select_group": "グループを選択してください",
    "no_groups": "グループがありません",
    "no_pages": "グループが閲覧権限を保有するページはありません",
    "remove_from_group": "グループから外す"
  },
  "importer_management": {
    "beta_warning": "この機能はベータ版です",
    "import_from": "{{from}} からインポート",
    "import_growi_archive": "GROWI アーカイブをインポート",
    "growi_settings": {
      "overwrite_documents": "インポートされたドキュメントは既存のドキュメントを上書きします",
      "growi_archive_file": "GROWI アーカイブファイル",
      "uploaded_data": "アップロードされたデータ",
      "extracted_file": "展開されたファイル",
      "collection": "コレクション",
      "upload": "アップロード",
      "discard": "アップロードしたデータを破棄する",
      "errors": {
        "at_least_one": "コレクションが選択されていません",
        "page_and_revision": "'Pages' と 'Revisions' はセットでインポートする必要があります",
        "depends": "'{{condition}}' をインポートする場合は、'{{target}}' を一緒に選択する必要があります"
      },
      "configuration": {
        "pages": {
          "overwrite_author": {
            "label": "ページ作成者を現在のユーザーで上書きする",
            "desc": "users を同時に復元しない場合、このオプションは<span class=\"text-danger\">非推奨</span>です。"
          },
          "set_public_to_page": {
            "label": "'{{from}}' 設定のページを '公開' 設定にする",
            "desc": "全ての <b>'{{from}}'</b> 設定のページが<span class=\"text-danger\">全ユーザーから</span>読み取り可能になることに注意してください。"
          },
          "initialize_meta_datas": {
            "label": "「いいね」「閲覧したユーザー」「コメント数」を初期化する",
            "desc": "users を同時に復元しない場合、このオプションは<span class=\"text-danger\">非推奨</span>です。"
          },
          "initialize_hackmd_related_datas": {
            "label": "HackMD 関連データを初期化する",
            "desc": "HackMD に重要な下書きデータがない限りはこのオプションをチェックすることを推奨します。"
          }
        },
        "revisions": {
          "overwrite_author": {
            "label": "リビジョン作成者を現在のユーザーで上書きする",
            "desc": "users を同時に復元しない場合、このオプションは<span class=\"text-danger\">非推奨</span>です。"
          }
        }
      }
    },
    "esa_settings": {
      "team_name": "チーム名",
      "access_token": "アクセストークン",
      "test_connection": "接続テスト"
    },
    "qiita_settings": {
      "team_name": "チーム名",
      "access_token": "アクセストークン",
      "test_connection": "接続テスト"
    },
    "import": "インポート",
    "page_skip": "既に GROWI 側に同名のページが存在する場合、そのページはスキップされます",
    "Directory_hierarchy_tag": "ディレクトリ階層タグ"
  },
  "full_text_search_management": {
    "elasticsearch_management": "Elasticsearch 管理",
    "build_button": "インデックスのリビルド",
    "rebuild_description_1": "Build Now ボタンを押すと全てのページのインデックスを削除し、作り直します。",
    "rebuild_description_2": "この作業には数秒かかります。",
    "rebuild_description_3": ""
  },
  "export_management": {
    "exporting_collection_list": "エクスポート中のコレクション",
    "exported_data_list": "エクスポートされたアーカイブリスト",
    "export_collections": "コレクションのエクスポート",
    "check_all": "全てにチェックを付ける",
    "uncheck_all": "全てからチェックを外す",
    "desc_password_seed": "ユーザーデータをバックアップ/リストアする場合、現在の <code>PASSWORD_SEED</code> を新しい GROWI システムにセットすることを忘れないでください。さもなくば、ユーザーがパスワードでログインできなくなります。<br><br><strong>ヒント:</strong><br>現在の <code>PASSWORD_SEED</code> は、エクスポートされる ZIP 中の <code>meta.json</code> に保存されます。",
    "create_new_archive_data": "アーカイブデータの新規作成",
    "export": "エクスポート",
    "cancel": "キャンセル",
    "file": "ファイル名",
    "growi_version": "Growi バージョン",
    "collections": "コレクション",
    "exported_at": "エクスポートされた時間",
    "export_menu": "エクスポートメニュー",
    "download": "ダウンロード",
    "delete": "削除"
  }
}<|MERGE_RESOLUTION|>--- conflicted
+++ resolved
@@ -543,41 +543,6 @@
       "security:passport-saml:attrMapLastName": "名"
     }
   },
-<<<<<<< HEAD
-=======
-  "markdown_setting": {
-    "line_break_setting": "Line Break設定",
-    "line_break_setting_desc": "Line Breakの設定を変更できます。",
-    "Enable Line Break": "Line Break を有効にする",
-    "Enable Line Break desc": "ページテキスト中の改行を、HTML内で<code>&lt;br&gt;</code>として扱います",
-    "Enable Line Break for comment": "コメント欄で Line Break を有効にする",
-    "Enable Line Break for comment desc": "コメント中の改行を、HTML内で<code>&lt;br&gt;</code>として扱います",
-    "presentation_setting": "プレゼンテーション設定",
-    "presentation_setting_desc": "プレゼンテーションの設定を変更できます。",
-    "Page break setting": "改頁を設定する",
-    "Preset one separator": "プリセット 1",
-    "Preset one separator desc": "連続した空行3行で改頁します",
-    "Preset one separator value": "\\n\\n\\n",
-    "Preset two separator": "プリセット 2",
-    "Preset two separator desc": "連続したハイフン5つで改頁します",
-    "Preset two separator value": "-----",
-    "Custom separator": "カスタム",
-    "Custom separator desc": "正規表現を設定できます",
-    "XSS_setting": "XSS(Cross Site Scripting)対策設定",
-    "XSS_setting_desc": "マークダウンテキスト内の HTML タグの扱いを設定し、悪意のあるプログラムからの攻撃を防ぎます",
-    "Enable XSS prevention": "XSSを抑制する",
-    "Ignore all tags": "すべてのタグを抑制する",
-    "Ignore all tags desc": "すべてのHTMLタグと属性を使用不可にします",
-    "Recommended setting": "おすすめ設定",
-    "Custom Whitelist": "カスタムホワイトリスト",
-    "Tag names": "タグ名",
-    "Tag attributes": "タグ属性",
-    "import_recommended": "{{target}} のおすすめをインポート",
-    "updated_lineBreak": "改行設定を更新しました",
-    "updated_presentation": "プレゼンテーション設定を更新しました",
-    "updated_xss": "XSS設定を更新しました"
-  },
->>>>>>> 1616e538
   "notification_setting": {
     "notification_list": "通知設定の一覧",
     "add_notification": "通知設定の追加",
