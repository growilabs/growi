--- conflicted
+++ resolved
@@ -483,17 +483,10 @@
     "optional": "オプション",
     "Treat username matching as identical": "新規ログイン時、<code>username</code> が一致したローカルアカウントが存在した場合は自動的に紐付ける",
     "Treat username matching as identical_warn": "警告: <code>username</code> の一致を以て同一ユーザーであるとみなすので、セキュリティに注意してください",
-<<<<<<< HEAD
-    "Treat email matching as identical": "新規ログイン時、<code>%s</code> が一致したローカルアカウントが存在した場合は自動的に紐付ける",
-    "Treat email matching as identical_warn": "警告: <code>%s</code> の一致を以て同一ユーザーであるとみなすので、セキュリティに注意してください",
-    "Use env var if empty": "空の場合、環境変数 <code>{{env}}</code> を利用します",
-    "Use default if both are empty": "どちらの値も空の場合、デフォルト値 <code>%s</code> を利用します",
-=======
     "Treat email matching as identical": "新規ログイン時、<code>email</code> が一致したローカルアカウントが存在した場合は自動的に紐付ける",
     "Treat email matching as identical_warn": "警告: <code>email</code> の一致を以て同一ユーザーであるとみなすので、セキュリティに注意してください",
     "Use env var if empty": "空の場合、環境変数 <code>%s</code> を利用します",
     "Use default if both are empty": "どちらの値も空の場合、デフォルト値 <code>{{target}}</code> を利用します",
->>>>>>> 708b969b
     "missing mandatory configs": "以下の必須項目の値がデータベースと環境変数のどちらにも設定されていません",
     "Local": {
       "name": "ID/Password",
