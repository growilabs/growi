{
  "admin_top": {
    "management_wiki": "Management Wiki",
    "system_information": "System information",
    "wiki_administrator": "Only wiki administrator can access this page",
    "assign_administrator": "You can assign the selected user to be a wiki administrator on the User Management page using the 'Give admin access' button",
    "list_of_installed_plugins": "List of installed plugins",
    "package_name": "Package name",
    "specified_version": "Specified version",
    "installed_version": "Installed version",
    "list_of_env_vars":"List of environment variables",
    "env_var_priority": "For environment variables other than security, the value of the database is obtained preferentially.",
    "about_security": "Check <a href='/admin/security'>Securtiy Settings</a> for security environment variables."
  },
  "app_setting": {
    "site_name": "Site name",
    "sitename_change": "You can change site name which is used for header and HTML title.",
    "header_content": "The contents entered here will be shown in the header etc.",
    "site_url_desc": "This is for the site URL setting.",
    "site_url_warn": "Some features don't work because the site URL is not set.",
    "siteurl_help": "Site full URL beginning from <code>http://</code> or <code>https://</code>.",
    "confidential_name": "Confidential name",
    "confidential_example": "ex): internal use only",
    "default_language": "Default language for new users",
    "file_uploading": "File uploading",
    "enable_files_except_image": "Enabling this option will allow upload of any file type. Without this option, only image file upload is supported.",
    "attach_enable": "You can attach files other than image files if you enable this option.",
    "update": "Update",
    "mail_settings": "E-mail Settings",
    "mailer_is_not_set_up": "E-mail setting is not set up.",
    "from_e-mail_address": "From e-mail address",
    "transmission_method":"Transmission Method",
    "smtp_label":"SMTP",
    "ses_label":"SES(AWS)",
    "send_test_email": "Send a test-email",
    "success_to_send_test_email": "Success to send a test-email",
    "smtp_settings": "SMTP settings",
    "host": "Host",
    "port": "Port",
    "user": "User",
    "initialize_mail_settings": "initialize e-mail settings",
    "initialize_mail_modal_header": "Initialize e-mail settings",
    "confirm_to_initialize_mail_settings": "You can't restore to the current settings. Are you sure you want to initialize e-mail settings?",
    "file_upload_settings":"File Upload Settings",
    "file_upload_method":"File Upload Method",
    "file_delivery_method":"File Delivery Method",
    "file_delivery_method_redirect":"Redirect",
    "file_delivery_method_relay":"Internal System Relay",
    "file_delivery_method_redirect_info":"Redirect: It redirects to a signed URL without GROWI server, it gives excellent performance.",
    "file_delivery_method_relay_info":"Internal System Relay: The GROWI server delivers to clients, it provides complete security.",
    "fixed_by_env_var": "This is fixed by the env var <code>FILE_UPLOAD={{fileUploadType}}</code>.",
    "gcs_label": "GCP(GCS)",
    "aws_label": "AWS(S3)",
    "local_label": "Local",
    "gridfs_label": "MongoDB(GridFS)",
    "file_upload": "This is for uploading file settings. If you complete file upload settings, file upload function, profile picture function etc will be enabled.",
    "ses_settings":"SES settings",
    "test_connection": "Test connection to mail",
    "change_setting": "Caution:if you change this setting not completed, you will not be able to access files you have uploaded so far.",
    "region": "Region",
    "bucket_name": "Bucket name",
    "custom_endpoint": "Custom endpoint",
    "custom_endpoint_change": "Input the URL of the endpoint of an object storage service like MinIO that has a S3-compatible API.  Amazon S3 is used if empty.",
    "plugin_settings": "Plugin settings",
    "enable_plugin_loading": "Enable plugin loading",
    "load_plugins": "Load_plugins",
    "enable": "Enable",
    "disable": "Disable",
    "use_env_var_if_empty": "If the value in the database is empty, the value of the environment variable <cod>{{variable}}</code> is used.",
    "note_for_the_only_env_option": "The GCS Settings is limited by the value of environment variable.<br>To change this setting, please change to false or delete the value of the environment variable <code>{{env}}</code> ."
  },
  "markdown_setting": {
    "lineBreak_header": "Line break setting",
    "lineBreak_desc": "You can change line break settings.",
    "lineBreak_options": {
      "enable_lineBreak": "Enable line break",
      "enable_lineBreak_desc": "Convert line break in the text page to<code>&lt;br&gt;</code>in HTML",
      "enable_lineBreak_for_comment": "Enable line break in comment",
      "enable_lineBreak_for_comment_desc": "Convert line break in comment to<code>&lt;br&gt;</code>in HTML"
    },
    "indent_header": "Indent setting",
    "indent_desc": "You can change indent settings.",
    "indent_options": {
      "indentSize": "Default indent size",
      "indentSize_desc": "Set the default indent size for the Markdown editor",
      "disallow_indent_change": "Disallow change of indent size by users",
      "disallow_indent_change_desc": "Force users to use ther default indent size."
    },
    "presentation_header": "Presentation setting",
    "presentation_desc": "You can change presentation settings.",
    "presentation_options": {
      "page_break_setting": "Page break setting",
      "preset_one_separator": "Preset 1",
      "preset_one_separator_desc": "3 Blank lines",
      "preset_one_separator_value": "\\n\\n\\n",
      "preset_two_separator": "Preset 2",
      "preset_two_separator_desc": "5 Hyphens",
      "preset_two_separator_value": "-----",
      "custom_separator": "Custom",
      "custom_separator_desc": "Regular expression"
    },
    "xss_header": "Prevent XSS(cross site scripting) setting",
    "xss_desc": "You can change the handling of HTML tags in markdown text.",
    "xss_options": {
      "enable_xss_prevention": "Enable XSS prevention",
      "remove_all_tags": "Remove all tags",
      "remove_all_tags_desc": "Stripe all HTML tags and attributes",
      "recommended_setting": "Recommended setting",
      "custom_whitelist": "Custom whitelist",
      "tag_names": "Tag names",
      "tag_attributes": "Tag attributes",
      "import_recommended": "Import recommended {{target}}"
    }
  },
  "customize_setting": {
    "theme": "Theme",
    "theme_desc": {
      "light_and_dark": "Light and dark modes",
      "unique": "Only one mode"
    },
    "function": "Function",
    "function_desc": "You can choose Valid/Invalid of the function",
    "function_options": {
      "timeline": "Timeline function",
      "timeline_desc1": "You can show the timeline of the child pages.",
      "timeline_desc2": "If there are many child pages, performance decreases while page loading.",
      "timeline_desc3": "You can speed up list page display by invalidating.",
      "tab_switch": "Save tab-switching in the browser",
      "tab_switch_desc1": "Save edit tab and history tab switching in the browser and make it object for forward/back command of the browser.",
      "tab_switch_desc2": "By invalidating, you can make page transition as the only object for forward/back command of the browser.",
      "attach_title_header": "Add h1 section when create new page automatically",
      "attach_title_header_desc": "Add page path to the first line as h1 section when create new page.",

      "list_num_s": "Number of list displayed on modals",
      "list_num_desc_s": "Set number of list per page such as 'Page List', 'Timeline', 'Page History' and 'Attachment' pages.",

      "list_num_m": "Number of list displayed on article pages included other contents",
      "list_num_desc_m": "Set number of list per page such as 'Bookmarks' and 'Recently created' pages.",

      "list_num_l": "Number of list displayed on 'Search' pages",
      "list_num_desc_l": "Set number of list per page such as 'Search' pages.",

      "list_num_xl": "Number of list displayed on article pages",
      "list_num_desc_xl": "Set number of list per page such as 'Not found' and 'Trash' pages.",



      "stale_notification": "Display notification on stale pages",
      "stale_notification_desc": "Displays the notification to pages more than 1 year since the last update.",
      "show_all_reply_comments": "Show all reply comments",
      "show_all_reply_comments_desc": "When the setting value is off, comments other than the latest two are omitted."
    },
    "code_highlight": "Code highlight",
    "nocdn_desc": "This function is disabled when the environment variable <code>NO_CDN=true</code>.<br>Github style has been forcibly applied.",
    "custom_title": "Custom title",
    "custom_title_detail": "You can customize <code>&lt;title&gt;</code> tag. Following placeholders will be automatically replaced:",
    "custom_title_detail_placeholder1": "<code>&#123;&#123;sitename&#125;&#125;</code> - The site name of this wiki.",
    "custom_title_detail_placeholder2": "<code>&#123;&#123;pagename&#125;&#125;</code> - The page name of the current page.",
    "custom_title_detail_placeholder3": "<code>&#123;&#123;pagepath&#125;&#125;</code> - The page path of the current page.",
    "custom_header": "Custom HTML header",
    "custom_header_detail": "You can customize HTML header that applies all pages. Your custom script will be inserted in <code>&lt;header&gt;</code> but above other <code>&lt;script&gt;</code> tags.<br>Relaod page to see changes.",
    "custom_css": "Custom CSS",
    "write_css": "You can write CSS that is applied to whole system.",
    "ctrl_space": "Ctrl+Space to autocomplete",
    "custom_script": "Custom script",
    "write_java": "You can write Javascript that is applied to whole system.",
    "reflect_change": "You need to reload the page to reflect the change."
  },
  "importer_management": {
    "beta_warning": "This function is Beta.",
    "import_from": "Import from {{from}}",
    "import_growi_archive": "Import GROWI archive",
    "growi_settings": {
      "description_of_import_mode": {
        "about": "When you import data with the same name as an existing one, choose from the following three modes below.",
        "insert": "Insert: Skip importing the data.",
        "upsert": "Upsert: Overwrite and update the existing data with imported data.",
        "flash_and_insert": "Flash and Insert: After deleting the existing data completely, import the data"
      },
      "growi_archive_file": "GROWI Archive File",
      "uploaded_data": "Uploaded Data",
      "extracted_file": "Extracted File",
      "collection": "Collection",
      "upload": "Upload",
      "discard": "Discard uploaded data",
      "errors": {
        "different_versions": "this growi and the uploarded data versions are not met",
        "at_least_one": "Select one or more collections.",
        "page_and_revision": "'Pages' and 'Revisions' must be imported both.",
        "depends": "'{{target}}' must be selected when '{{condition}}' is selected."
      },
      "configuration": {
        "pages": {
          "overwrite_author": {
            "label": "Overwrite page's author with the current user",
            "desc": "Recommended <span class=\"text-danger\">NOT</span> to check this when users will also be restored."
          },
          "set_public_to_page": {
            "label": "Set 'Public' to the pages that is '{{from}}'",
            "desc": "Make sure that this configuration makes all <b>'{{from}}'</b> pages readable from <span class=\"text-danger\">ANY users</span>."
          },
          "initialize_meta_datas": {
            "label": "Initialize page's like, read users and comment count",
            "desc": "Recommended <span class=\"text-danger\">NOT</span> to check this when users will also be restored."
          },
          "initialize_hackmd_related_datas": {
            "label": "Initialize HackMD related data",
            "desc": "Recommended to check this unless there is important drafts on HackMD."
          }
        },
        "revisions": {
          "overwrite_author": {
            "label": "Overwrite revision's author with the current user",
            "desc": "Recommended <span class=\"text-danger\">NOT</span> to check this when users will also be restored."
          }
        }
      }
    },
    "esa_settings": {
      "team_name": "Team name",
      "access_token": "Access token",
      "test_connection": "Test connection to esa"
    },
    "qiita_settings": {
      "team_name": "Team name",
      "access_token": "Access token",
      "test_connection": "Test connection to qiita:team"
    },
    "import": "Import",
    "skip_username_and_email_when_overlapped": "Skip username and email using same username and email in new environment",
    "prepare_new_account_for_migration":"Prepare new account for migration",
    "archive_data_import_detail":"More Details? Ckick here.",
    "admin_archive_data_import_guide_url":"https://docs.growi.org/en/admin-guide/management-cookbook/import.html",
    "page_skip": "Pages with a name that already exists on GROWI are not imported",
    "Directory_hierarchy_tag": "Directory hierarchy tag"
  },
  "export_management": {
    "exporting_collection_list": "Exporting Collection List",
    "exported_data_list": "Exported Archive Data List",
    "export_collections": "Export Collections",
    "check_all": "Check All",
    "uncheck_all": "Uncheck All",
    "desc_password_seed": "<p>DO NOT FORGET to set current <code>PASSWORD_SEED</code> to your new GROWI system when restoring user data, or users will NOT be able to login with their password.<br><br><strong>HINT:</strong><br>The current <code>PASSWORD_SEED</code> will be stored in <code>meta.json</code> in exported ZIP.</p>",
    "create_new_archive_data": "Create New Archive Data",
    "export": "Export",
    "cancel": "Cancel",
    "file": "File",
    "growi_version": "Growi Version",
    "collections": "Collections",
    "exported_at": "Exported At",
    "export_menu": "Export Menu",
    "download": "Download",
    "delete": "Delete"
  },
  "slack_integration": {
    "modal": {
      "warning": "Warning",
      "sure_change_bot_type": "Are you sure you want to change the bot type?",
      "changes_will_be_deleted": "Settings for other bot types will be deleted.",
      "cancel": "Cancel",
      "change": "Change"
    },
    "access_token_settings": {
      "discard": "Discard",
      "generate": "Generate"
    },
<<<<<<< HEAD
    "custom_bot_without_proxy_settings": "Custom Bot (Without-Proxy) Settings",
    "non_proxy": {
=======
    "custom_bot_without_proxy_settings": "Custom bot (without-proxy) Settings",
    "without_proxy": {
>>>>>>> fd10a2a5
      "create_bot": "Create Bot"
    }
  },
  "user_management": {
    "invite_users": "Invite new users",
    "click_twice_same_checkbox": "You should check at least one checkbox.",
    "invite_modal": {
      "emails": "Emails (Possible to invite multiple people with new lines)",
      "invite_thru_email": "Send invitation email",
      "valid_email": "Valid email address is required",
      "temporary_password": "The created user has a temporary password",
      "send_new_password": "Please send the new password to the user.",
      "send_temporary_password": "Be sure to copy the temporary password ON THIS SCREEN and send it to the user.",
      "existing_email": "The following emails already exist"
    },
    "user_table": {
      "administrator": "Administrator",
      "edit_menu": "Edit menu",
      "reset_password": "Reset password",
      "administrator_menu": "Administrator Menu",
      "accept": "Accept",
      "deactivate_account": "Deactivate account",
      "your_own": "You cannot deactivate your own account",
      "remove_admin_access": "Remove admin access",
      "cannot_remove": "You cannot remove yourself from administrator",
      "give_admin_access": "Give admin access"
    },
    "reset_password": "Reset Password",
    "reset_password_modal": {
      "password_never_seen": "The temporary password can never be retrieved after this screen is closed.",
      "password_reset_message": "Let the user know the new password below and strongly recommend to change another one immediately.",
      "send_new_password": "Please send the new password to the user.",
      "target_user": "Target User",
      "new_password": "New Password"
    },
    "external_account": "External Account Management",
    "external_accounts":"External accounts",
    "create_external_account":"Create external account",
    "external_account_list": "External Account List",
    "external_account_none":"No External Account",
    "invite": "Invite",
    "invited": "User was invited",
    "back_to_user_management": "Back to User Management",
    "authentication_provider": "Authentication provider",
    "manage": "Manage",
    "password_setting": "Password setting",
    "password_setting_help": "Is password set?",
    "set": "Yes",
    "unset": "No",
    "related_username": "Related user's ",
    "cannot_invite_maximum_users": "Can not invite more than the maximum number of users.",
    "current_users": "Current users:"
  },
  "user_group_management": {
    "create_group": "Create new group",
    "deny_create_group": "You can't create a new group with the current settings.",
    "group_name": "Group name",
    "group_example": "e.g. : Group1",
    "add_modal": {
      "add_user": "Add a user to the created group",
      "search_option": "Search option",
      "enable_option": "Enable {{option}}",
      "forward_match": "Forword match",
      "partial_match": "Partial match",
      "backward_match": "Backward match"
    },
    "group_list": "Group list",
    "back_to_list": "Go back to group list",
    "basic_info": "Basic info",
    "user_list": "User list",
    "created_group": "Group was created",
    "is_loading_data": "Fetch data...",
    "no_pages": "There are no pages the group has view permission.",
    "remove_from_group": "Remove this user",
    "delete_modal": {
      "header": "Delete group",
      "desc": "Once deleted, the deleted group and its private pages cannot be retrieved.",
      "dropdown_desc": "Choose an action for private pages",
      "select_group": "Select a group",
      "no_groups": "No groups to select",
      "publish_pages": "Publish all",
      "delete_pages": "Delete all",
      "transfer_pages": "Transfer to another group"
    }
  }
}<|MERGE_RESOLUTION|>--- conflicted
+++ resolved
@@ -264,13 +264,8 @@
       "discard": "Discard",
       "generate": "Generate"
     },
-<<<<<<< HEAD
     "custom_bot_without_proxy_settings": "Custom Bot (Without-Proxy) Settings",
-    "non_proxy": {
-=======
-    "custom_bot_without_proxy_settings": "Custom bot (without-proxy) Settings",
     "without_proxy": {
->>>>>>> fd10a2a5
       "create_bot": "Create Bot"
     }
   },
