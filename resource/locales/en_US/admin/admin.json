--- conflicted
+++ resolved
@@ -115,14 +115,11 @@
     }
   },
   "customize_setting": {
-<<<<<<< HEAD
-=======
     "layout": "Layout",
     "layout_options": {
       "default": "Default content width",
       "expanded": "Content width 100%"
     },
->>>>>>> 2df69719
     "theme": "Theme",
     "theme_desc": {
       "light_and_dark": "Light and dark modes",
