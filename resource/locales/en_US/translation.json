{
  "Help": "Help",
  "view": "View",
  "Edit": "Edit",
  "Delete": "Delete",
  "delete_all": "Delete all",
  "Duplicate": "Duplicate",
  "Copy": "Copy",
  "preview":"Preview",
  "desktop":"Desktop",
  "phone":"Smartphone",
  "tablet":"Tablet",
  "Click to copy": "Click to copy",
  "Move/Rename": "Move/Rename",
  "Moved": "Moved",
  "Redirected": "Redirected",
  "Unlinked": "Unlinked",
  "Like!": "Like!",
  "Seen by": "Seen by",
  "Done": "Done",
  "Cancel": "Cancel",
  "Create": "Create",
  "Admin": "Admin",
  "administrator": "Admin",
  "Tag": "Tag",
  "Tags": "Tags",
  "New": "New",
  "Close": "Close",
  "Shortcuts": "Shortcuts",
  "eg": "e.g.",
  "add": "Add",
  "Undo": "Undo",
  "Article": "Article",
  "Page": "Page",
  "Page Path": "Page path",
  "Category": "Category",
  "User": "User",
  "status": "Status",
  "account_id": "Account Id",
  "Update": "Update",
  "Update Page": "Update Page",
  "Warning": "Warning",
  "Sign in": "Sign in",
  "Sign up is here": "Sign up",
  "Sign in is here": "Sign in",
  "Sign up": "Sign up",
  "Sign up with Google Account": "Sign up with Google Account",
  "Sign in with Google Account": "Sign in with Google Account",
  "Sign up with this Google Account": "Sign up with this Google Account",
  "Example": "Example",
  "Taro Yamada": "John Doe",
  "List View": "List",
  "Timeline View": "Timeline",
  "History": "History",
  "attachment_data": "Attachment Data",
  "No_attachments_yet": "No attachments yet.",
  "Presentation Mode": "Presentation",
  "The end": "The end",
  "Not available for guest": "Not available for guest",
  "Create Archive Page": "Create Archive Page",
  "File type": "File type",
  "Target page": "Target page",
  "Include Attachment File": "Include Attachment File",
  "Include Comment": "Include Comment",
  "Include Subordinated Page": "Include Subordinated Page",
  "All Subordinated Page": "All Subordinated Page",
  "Specify Hierarchy": "Specify Hierarchy",
  "Submitted the request to create the archive": "Submitted the request to create the archive",
  "username": "Username",
  "Created": "Created",
  "Last updated": "Updated",
  "Last_Login": "Last login",
  "Share": "Share",
  "Markdown Link": "Markdown Link",
  "Create/Edit Template": "Create/Edit template page",
  "Go to this version": "View this version",
  "View diff": "View diff",
  "No diff": "No diff",
  "User ID": "User ID",
  "User Information": "User information",
  "Basic Info": "Basic info",
  "Name": "Name",
  "Email": "Email",
  "Language": "Language",
  "English": "English",
  "Japanese": "Japanese",
  "Set Profile Image": "Set profile image",
  "Upload Image": "Upload image",
  "Current Image": "Current image",
  "Delete Image": "Delete Image",
  "Delete this image?": "Delete this image?",
  "Updated": "Updated",
  "Upload new image": "Upload new image",
  "Connected": "Connected",
  "Show": "Show",
  "Hide": "Hide",
  "Disclose E-mail": "Disclose E-mail",
  "page exists": "this page already exists",
  "Error occurred": "Error occurred",
  "Create today's": "Create today's ...",
  "Memo": "memo",
  "Input page name": "Input page name",
  "Input page name (optional)": "Input page name (optional)",
  "New Page": "New page",
  "Create under": "Create page under below:",
  "Wiki Management Home Page": "Wiki Management Home Page",
  "App Settings": "App Settings",
  "Site URL settings": "Site URL settings",
  "Markdown Settings": "Markdown Settings",
  "Customize": "Customize",
  "Notification Settings": "Notification Settings",
  "User_Management": "User Management",
  "external_account_management": "External Account Management",
  "UserGroup Management": "UserGroup Management",
  "Full Text Search Management": "Full Text Search Management",
  "Import Data": "Import Data",
  "Export Archive Data": "Export Archive Data",
  "Basic Settings": "Basic Settings",
  "Basic authentication": "Basic authentication",
  "Register limitation": "Register limitation",
  "The contents entered here will be shown in the header etc": "The contents entered here will be shown in the header etc",
  "Public": "Public",
  "Anyone with the link": "Anyone with the link",
  "Specified users only": "Specified users only",
  "Only me": "Only me",
  "Only inside the group": "Only inside the group",
  "page_list": "Page List",
<<<<<<< HEAD
  "page_list_and_search_results": "Page list / Search results",
=======
>>>>>>> 2df69719
  "scope_of_page_disclosure": "Scope of page disclosure",
  "set_point": "Set point",
  "always_displayed": "Always displayed",
  "always_hidden": "Always hidden",
  "displayed_or_hidden": "Displayed / Hidden",
  "Reselect the group": "Reselect the group",
  "Shareable link": "Shareable link",
  "The whitelist of registration permission E-mail address": "The whitelist of registration permission E-mail address",
  "Add tags for this page": "Add tags for this page",
  "You have no tag, You can set tags on pages": "You have no tag, You can set tags on pages",
  "Show latest": "Show latest",
  "Load latest": "Load latest",
  "edited this page": "edited this page.",
  "List Drafts": "Drafts",
  "Deleted Pages": "Deleted Pages",
  "Sign out": "Logout",
  "Disassociate": "Disassociate",
  "No bookmarks yet": "No bookmarks yet",
  "Recent Created": "Recent Created",
  "Recent Changes": "Recent Changes",
  "original_path":"Original path",
  "new_path":"New path",
  "duplicated_path":"duplicated_path",
  "personal_dropdown": {
    "home": "Home",
    "settings": "Settings",
    "color_mode": "Color mode",
    "sidebar_mode": "Sidebar mode",
    "sidebar_mode_editor": "Sidebar mode on editor",
    "use_os_settings": "Use OS settings"
  },
  "form_validation": {
    "error_message": "Some values ​​are incorrect",
    "required": "%s is required",
    "invalid_syntax": "The syntax of %s is invalid."
  },
  "not_found_page": {
    "Create Page": "Create Page",
    "page_not_exist": "This page does not exist.",
    "page_not_exist_alert": "This page does not exist. Please create a new page."
  },
  "custom_navigation": {
    "no_page_list": "There are no pages under this page."
  },
  "installer": {
    "setup": "Setup",
    "create_initial_account": "Create an initial account",
    "initial_account_will_be_administrator_automatically": "The initial account will be administrator automatically.",
    "unavaliable_user_id": "This 'User ID' is unavailable."
  },
  "breaking_changes": {
    "v346_using_basic_auth": "Basic Authentication currently in use will <strong>no longer be available</strong> in the near future. Remove settings from %s"
  },
  "page_register": {
    "notice": {
      "restricted": "Admin approval required.",
      "restricted_defail": "Once the admin approves your sign up, you'll be able to access this wiki."
    },
    "form_help": {
      "email": "You must have email address which listed below to sign up to this wiki.",
      "password": "Your password must be at least 6 characters long.",
      "user_id": "The URL of pages you create will contain your User ID. Your User ID can consist of letters, numbers, and some symbols."
    }
  },
  "page_me": {
    "form_help": {
      "profile_image1": "Image upload settings not completed.",
      "profile_image2": "Set up AWS or enable local uploads."
    }
  },
  "page_me_apitoken": {
    "api_token": "API Token",
    "notice": {
      "apitoken_issued": "API token is not issued.",
      "update_token1": "You can update to generate a new API token.",
      "update_token2": "You will need to update the API token in any existing processes."
    },
    "form_help": {}
  },
  "Password": "Password",
  "Password Settings": "Password settings",
  "personal_settings": {
  "disassociate_external_account": "Disassociate External Account",
  "disassociate_external_account_desc": "Are you sure to disassociate the <strong>{{providerType}}</strong> account <strong>{{accountId}}</strong>?",
  "set_new_password": "Set new Password",
  "update_password": "Update password",
    "current_password": "Current password",
    "new_password": "New password",
    "new_password_confirm": "Re-enter new password",
    "password_is_not_set": "Password is not set"
  },
  "security_settings": "Security settings",
  "share_links": {
    "Shere this page link to public": "Shere this page link to public",
    "share_link_list": "Share link list",
    "share_link_management": "Share Link Management",
    "No_share_links":"No share links",
    "Share Link": "Share Link",
    "Page Path": "Page Path",
    "share_link_notice":"remove all share links",
    "delete_all_share_links":"Delete all share links",
    "expire": "Expiration",
    "Days": "Days",
    "Custom": "Custom",
    "description": "description",
    "enter_desc": "Enter description",
    "Unlimited": "unlimited",
    "Issue": "Issue",
    "share_settings" :"Share settings",
    "Invalid_Number_of_Date" : "You entered invalid value"
  },
  "API Settings": "API settings",
  "API Token Settings": "API token settings",
  "Current API Token": "Current API token",
  "Update API Token": "Update API token",
  "header_search_box": {
    "label": {
      "All pages": "All pages",
      "This tree": "This tree"
    },
    "item_label": {
      "All pages": "All pages",
      "This tree": "Only children of this tree"
    }
  },
  "copy_to_clipboard": {
    "Copy to clipboard": "Copy to clipboard",
    "Page path": "Page path",
    "Page URL": "Page URL",
    "Permanent link": "Permanent link",
    "Page path and permanent link": "Page path and permanent link",
    "Markdown link": "Markdown link"
  },
  "search_help": {
    "title": "Searching Help",
    "and": {
      "syntax help": "divide with space",
      "desc": "Search pages that include both {{word1}}, {{word2}} in the title or body"
    },
    "exclude": {
      "desc": "Exclude pages that include {{word}} in the title or body"
    },
    "phrase": {
      "syntax help": "surround with double quotes",
      "desc": "Search pages that include the phrase \"{{phrase}}\""
    },
    "prefix": {
      "desc": "Search only the pages that the title start with {{path}}"
    },
    "exclude_prefix": {
      "desc": "Exclude the pages that the title start with {{path}}"
    },
    "tag": {
      "desc": "Search for pages with {{tag}} tag"
    },
    "exclude_tag": {
      "desc": "Exclude pages with {{tag}} tag"
    }
  },
  "search": {
    "search page bodies": "Hit [Enter] key to full-text search"
  },
  "page_page": {
    "notice": {
      "version": "This is not the current version.",
      "moved": "This page was moved from",
      "moved_period": ".",
      "redirected": "You are redirected from",
      "redirected_period": ".",
      "duplicated": "This page was duplicated from",
      "duplicated_period": ".",
      "unlinked": "Redirect pages to this page have been deleted.",
      "restricted": "Access to this page is restricted",
      "stale": "More than {{count}} year has passed since last update.",
      "stale_plural": "More than {{count}} years has passed since last update.",
      "expiration": "This share link will expire at <strong>{{expiredAt}}</strong>.",
      "no_deadline":"This page has no expiration date"
    }
  },
  "page_table_of_contents": {
    "empty": "Table of Contents is empty"
  },
  "page_edit": {
    "Show active line": "Show active line",
    "auto_format_table": "Auto format table",
    "overwrite_scopes": "{{operation}} and Overwrite scopes of all descendants",
    "notice": {
      "conflict": "Couldn't save the changes you made because someone else was editing this page. Please re-edit the affected section after reloading the page."
    }
  },
  "page_comment": {
    "display_the_page_when_posting_this_comment": "Display the page when posting this comment"
  },
  "page_api_error": {
    "notfound_or_forbidden": "Original page is not found or forbidden.",
    "already_exists": "New page is already exists.",
    "outdated": "Page is updated someone and now outdated.",
    "user_not_admin": "Only admin user can delete completely"
  },
  "page_history": {
    "revision_list": "Revision list",
    "revision": "version",
    "comparing_source": "Source",
    "comparing_target": "Target",
    "comparing_revisions": "Comparing the difference",
    "compare_latest":"Compare latest revision",
    "compare_previous":"Compare previous revision"
  },
  "modal_rename": {
    "label": {
      "Move/Rename page": "Move/Rename page",
      "New page name": "New page name",
      "Fail to get subordinated pages": "Fail to get subordinated pages",
      "Fail to get exist path": "Fail to get exist path",
      "Rename without exist path": "Rename without exist path",
      "Current page name": "Current page name",
      "Recursively": "Recursively",
      "Do not update metadata": "Do not update metadata",
      "Redirect": "Redirect"
    },
    "help": {
      "redirect": "Redirect to new page if someone accesses under this path",
      "metadata": "Remains last update user and updated date as is",
      "recursive": "Move/Rename children of under this path recursively"
    }
  },
  "Put Back": "Put back",
  "Delete Completely": "Delete completely",
  "modal_delete": {
    "delete_page": "Delete page",
    "deleting_page": "Deleting page",
    "delete_recursively": "Delete child pages recursively.",
    "delete_completely": "Delete completely",
    "delete_completely_restriction": "You don't have the authority to delete pages completely.",
    "recursively": "Delete pages under this path recursively.",
    "completely": "Delete completely instead of putting it into trash."
  },
  "modal_empty":{
    "empty_the_trash": "Empty The Trash",
    "notice": "The pages deleted completely are unrecoverable."
  },
  "modal_duplicate": {
    "label": {
      "Duplicate page": "Duplicate page",
      "New page name": "New page name",
      "Fail to get subordinated pages": "Fail to get subordinated pages",
      "Current page name": "Current page name",
      "Recursively": "Recursively",
      "Duplicate without exist path": "Duplicate without exist path",
      "Same page already exists": "Same page already exists"
    },
    "help": {
      "recursive": "Duplicate children of under this path recursively"
    }
  },
  "modal_putback": {
    "label": {
      "Put Back Page": "Put back page",
      "recursively": "Put back recursively"
    },
    "help": {
      "recursively": "Put back page under this path recursively"
    }
  },
  "modal_shortcuts": {
    "global": {
      "title": "Global shortcuts",
      "Open/Close shortcut help": "Open/Close<br>shortcut help",
      "Edit Page": "Edit Page",
      "Create Page": "Create Page",
      "Show Contributors": "Show Contributors",
      "MirrorMode": "Mirror Mode",
      "Konami Code": "Konami Code",
      "konami_code_url": "https://en.wikipedia.org/wiki/Konami_Code"
    },
    "editor": {
      "title": "Editor shortcuts",
      "Indent": "Indent",
      "Outdent": "Outdent",
      "Save Page": "Save Page",
      "Delete Line": "Delete Line"
    },
    "commentform": {
      "title": "Comment Form shortcuts",
      "Post": "Post"
    }
  },
  "link_edit": {
    "edit_link": "Edit Link",
    "set_link_and_label": "Set link and label",
    "link": "Link",
    "placeholder_of_link_input": "Input page path or URL",
    "label": "Label",
    "path_format": "Path format",
    "use_relative_path": "Use relative path",
    "use_permanent_link": "Use permanent link",
    "notation": "Notation",
    "markdown": "Markdown",
    "GROWI_original": "GROWI original",
    "pukiwiki": "Pukiwiki",
    "preview": "Preview",
    "page_not_found_in_preview": "\"{{path}}\" is not a GROWI page."
  },
  "toaster": {
    "update_successed": "Succeeded to update {{target}}",
    "initialize_successed": "Succeeded to initialize {{target}}",
    "give_user_admin": "Succeeded to give {{username}} admin",
    "remove_user_admin": "Succeeded to remove {{username}} admin",
    "activate_user_success": "Succeeded to activating {{username}}",
    "deactivate_user_success": "Succeeded to deactivate {{username}}",
    "remove_user_success": "Succeeded to removing {{username}}",
    "remove_external_user_success": "Succeeded to remove {{accountId}}",
    "remove_share_link_success": "Succeeded to remove {{shareLinkId}}",
    "issue_share_link": "Succeeded to issue new share link",
    "remove_share_link": "Succeeded to remove {{count}} share links",
    "failed_to_reset_password":"Failed to reset password"
  },
  "template": {
    "modal_label": {
      "Create/Edit Template Page": "Create/Edit template page",
      "Create template under": "Create template page under this page"
    },
    "option_label": {
      "create/edit": "Create/Edit template page..",
      "select": "Select template page type"
    },
    "children": {
      "label": "Template for children",
      "desc": "Applies only to the same level pages which the template exists"
    },
    "decendants": {
      "label": "Template for descendants",
      "desc": "Applies to all decendant pages"
    }
  },
  "sandbox": {
    "header": "Header",
    "header_x": "Header {{index}}",
    "block": "Paragraph",
    "block_detail": "makes a paragraph",
    "empty_line": "Empty Line",
    "line_break": "Line Break",
    "line_break_detail": "(2 spaces) make a line break",
    "typography": "Typography",
    "italics": "Italics",
    "bold": "Bold",
    "italic_bold": "Italic Bold",
    "strikethrough": "strikethrough",
    "link": "Link",
    "code_highlight": "Code Highlight",
    "list": "List",
    "unordered_list_x": "Unordered List {{index}}",
    "ordered_list_x": "Ordered List {{index}}",
    "task": "Task",
    "task_checked": "Checked",
    "task_unchecked": "Unchecked",
    "quote": "Quote",
    "quote1": "You can write",
    "quote2": "multi-line quotations",
    "quote_nested": "Nested Quote",
    "table": "Table",
    "image": "Image",
    "alt_text": "Alt Text",
    "insert_image": "inserts an image",
    "open_sandbox": "Open Sandbox"
  },
  "hackmd": {
    "hack_md": "HackMD",
    "not_set_up": "HackMD is not set up.",
    "used_for_not_found": "Can not use HackMD to a page that does not exist.",
    "start_to_edit": "Start to edit with HackMD",
    "clone_page_content": "Click to clone page content and start to edit.",
    "unsaved_draft": "HackMD has unsaved draft.",
    "draft_outdated": "DRAFT MAY BE OUTDATED",
    "based_on_revision": "The current draft on HackMD is based on",
    "view_outdated_draft": "View the outdated draft on HackMD",
    "resume_to_edit": "Resume to edit with HackMD",
    "discard_changes": "Discard changes of HackMD",
    "integration_failed": "HackMD Integration failed",
    "fail_to_connect": "GROWI client failed to connect to GROWI agent for HackMD.",
    "check_configuration": "Check your configuration following <a href='https://docs.growi.org/guide/admin-cookbook/integrate-with-hackmd.html'>the manual</a>.",
    "not_initialized": "HackmdEditor component has not initialized",
    "someone_editing": "Someone editing this page on HackMD",
    "this_page_has_draft": "This page has a draft on HackMD",
    "need_to_associate_with_growi_to_use_hackmd_refer_to_this": "To use HackMD for simultaneous multi-person editing, need to associate HackMD with GROWI.Please refer to <a href='https://docs.growi.org/en/admin-guide/admin-cookbook/integrate-with-hackmd.html'>here</a>.",
    "need_to_make_page": "To use HackMD, please make a new page from the <a href='#edit'>built-in editor.</a>"
  },
  "slack_notification": {
    "popover_title": "Slack Notification",
    "popover_desc": "Input channel name. You can notify multiple channels by entering a comma-separated list."
  },
  "search_result": {
    "result_meta": "Found \"{{keyword}}\" in {{total}}.",
    "deletion_mode_btn_lavel": "Select and delete page",
    "cancel": "Cancel",
    "delete": "Delete",
    "check_all": "Check all",
    "deletion_modal_header": "Delete page",
    "delete_completely": "Delete completely"
  },
  "security_setting": {
    "Guest Users Access": "Guest users access",
    "Fixed by env var": "This is fixed by the env var <code>%s=%s</code>.",
    "Register limitation": "Register limitation",
    "Register limitation desc": "Restriction of new users' registration",
    "The whitelist of registration permission E-mail address": "The whitelist of registration permission E-mail address",
    "users_without_account": "Users without account is not accessible",
    "example": "Example",
    "restrict_emails": "You can restrict email registration to your wiki by writing an email domain (beginning with @). ",
    "for_example": " For example, if you would like to restrict registration to users within the growi.org domain, you can write ",
    "in_this_case": "; in this case, only users within the growi.org domain would be able to register, and all other users would be rejected.",
    "insert_single": "Please insert single e-mail address per line.",
    "page_list_and_search_results": "Page list / Search results",
    "page_listing_1": "Page listing/searching<br>restricted by 'Only me'",
    "page_listing_1_desc": "Show pages that are restricted by 'Only me' option when listing/searching",
    "page_listing_2": "Page listing/searching<br>restricted by User group",
    "page_listing_2_desc": "Show pages that are restricted by User group when listing/searching",
    "page_access_and_delete_rights": "Page access / Delete rights",
    "complete_deletion": "Restrict complete deletion of pages",
    "complete_deletion_explain": "Restricts users who can completely delete pages.",
    "admin_only": "Admin only",
    "admin_and_author": "Admin and author",
    "anyone": "Anyone",
    "session": "Session",
    "max_age": "Max age (msec)",
    "max_age_desc": "Specifies the number (in milliseconds) to expire users session.<br>Default: 2592000000 (30days)",
    "max_age_caution": "Restarting the server is required after you modify this value.",
    "Authentication mechanism settings": "Authentication Mechanism Settings",
    "setup_is_not_yet_complete": "Setup is not yet complete",
    "alert_siteUrl_is_not_set": "'Site URL' is NOT set. Set it from the {{link}}",
    "xss_prevent_setting": "Prevent XSS(Cross Site Scripting)",
    "xss_prevent_setting_link": "Go to Markdown Settings",
    "callback_URL": "Callback URL",
    "providerName": "Provider Name",
    "issuerHost": "Issuer Host",
    "scope": "Scope",
    "desc_of_callback_URL": "Use it in the setting of the {{AuthName}} Identity provider",
    "authorization_endpoint": "Authorization Endpoint",
    "token_endpoint": "Token Endpoint",
    "revocation_endpoint": "Revocation Endpoint",
    "introspection_endpoint": "Introspection Endpoint",
    "userinfo_endpoint": "UserInfo Endpoint",
    "end_session_endpoint": "EndSessioin Endpoint",
    "registration_endpoint": "Registration Endpoint",
    "jwks_uri": "JSON Web Key Set URL",
    "clientID": "Client ID",
    "client_secret": "Client Secret",
    "updated_general_security_setting": "Succeeded to update security setting",
    "setup_not_completed_yet": "Setup not completed yet",
    "guest_mode": {
      "deny": "Deny (Registered users only)",
      "readonly": "Accept (Guests can read only)"
    },
    "registration_mode": {
      "open": "Open (Anyone can register)",
      "restricted": "Restricted (Requires approval by administrators)",
      "closed": "Closed (Invitation Only)"
    },
    "configuration": " Configuration",
    "optional": "Optional",
    "Treat username matching as identical": "Automatically bind external accounts newly logged in to local accounts when <code>username</code> match",
    "Treat username matching as identical_warn": "WARNING: Be aware of security because the system treats the same user as a match of <code>username</code>.",
    "Treat email matching as identical": "Automatically bind external accounts newly logged in to local accounts when <code>email</code> match",
    "Treat email matching as identical_warn": "WARNING: Be aware of security because the system treats the same user as a match of <code>email</code>.",
    "Use env var if empty": "Use env var <code>{{env}}</code> if empty",
    "Use default if both are empty": "If both ​​are empty, the default value <code>{{target}}</code> is used.",
    "missing mandatory configs": "The following mandatory items are not set in either database nor environment variables.",
    "Local": {
      "name": "ID/Password",
      "note for the only env option": "The LOCAL authentication is limited by the value of environment variable.<br>To change this setting, please change to false or delete the value of the environment variable <code>{{env}}</code> .",
      "enable_local": "Enable ID/Password"
    },
    "mikan": {
      "enable_mikan": "enable Mikan",
      "api_url_detail": "The URL of the Mikan API.",
      "login_url_detail": "The URL of the Mikan login page.",
      "cookie_name_detail": "Key for a token in cookie.",
      "test_config": "Test Saved Configuration",
      "updated_mikan": "Succeeded to update Mikan setting"
    },
    "ldap": {
      "enable_ldap": "Enable LDAP",
      "server_url_detail": "The LDAP URL of the directory service in the format <code>ldap://host:port/DN</code> or <code>ldaps://host:port/DN</code>.",
      "bind_mode": "Binding Mode",
      "bind_manager": "Manager Bind",
      "bind_user": "User Bind",
      "bind_DN_manager_detail": "The DN of the account that authenticates and queries the directory service",
      "bind_DN_user_detail1": "The query used to bind with the directory service.",
      "bind_DN_user_detail2": "Use <code>&#123;&#123;username&#125;&#125;</code> to reference the username entered in the login page.",
      "bind_DN_password": "Bind DN Password",
      "bind_DN_password_manager_detail": "The password for the Bind DN account.",
      "bind_DN_password_user_detail": "The password that is entered in the login page will be used to bind.",
      "search_filter": "Search Filter",
      "search_filter_detail1": "The query used to locate the authenticated user.",
      "search_filter_detail2": "Use <code>&#123;&#123;username&#125;&#125;</code> to reference the username entered in the login page.",
      "search_filter_detail3": "If empty, the filter <code>(uid=&#123;&#123;username&#125;&#125;)</code> is used.",
      "search_filter_example1": "Match with 'uid' or 'mail'",
      "search_filter_example2": "Match with 'sAMAccountName' for Active Directory",
      "username_detail": "Specification of mappings for <code>username</code> when creating new users",
      "name_detail": "Specification of mappings for full name when creating new users",
      "mail_detail": "Specification of mappings for mail address when creating new users",
      "group_search_base_DN": "Group Search Base DN",
      "group_search_base_DN_detail": "The base DN from which to search for groups. If defined, also <code>Group Search Filter</code> must be defined for the search to work.",
      "group_search_filter": "Group Search Filter",
      "group_search_filter_detail1": "The query used to filter for groups.",
      "group_search_filter_detail2": "Login via LDAP is accepted only when this query hits one or more groups.",
      "group_search_filter_detail3": "Use <code>&#123;&#123;dn&#125;&#125;</code> to have it replaced of the found user object.",
      "group_search_filter_detail4": "<code>(&(cn=group1)(memberUid=&#123;&#123;dn&#125;&#125;))</code> hits the groups which has <code>cn=group1</code> and <code>memberUid</code> includes the user's <code>uid</code>(when <code>Group DN Property</code> is not changed from the default value.)",
      "group_search_user_DN_property": "User DN Property",
      "group_search_user_DN_property_detail": "The property of user object to use in <code>&#123;&#123;dn&#125;&#125;</code> interpolation of <code>Group Search Filter</code>.",
      "test_config": "Test Saved Configuration",
      "updated_ldap": "Succeeded to update LDAP setting"
    },
    "SAML": {
      "name": "SAML",
      "enable_saml": "Enable SAML",
      "id_detail": "Specification of the name of attribute which can identify the user in SAML Identity Provider",
      "username_detail": "Specification of mappings for <code>username</code> when creating new users",
      "mapping_detail": "Specification of mappings for {{target}} when creating new users",
      "cert_detail": "PEM-encoded X.509 signing certificate to validate the response from IdP",
      "Use env var if empty": "If the value in the database is empty, the value of the environment variable <code>{{env}}</code> is used.",
      "note for the only env option": "The setting item that enables or disables the SAML authentication and the highlighted setting items use only the value of environment variables.<br>To change this setting, please change to false or delete the value of the environment variable <code>{{env}}</code> .",
      "attr_based_login_control_detail": "Limit who can sign up by using <code>&lt;saml: Attribute&gt;</code> element included in <code>&lt;saml: AttributeStatement&gt;</code> element and its child element <code>&lt;saml: AttributeValue&gt;</code>.",
      "attr_based_login_control_rule_detail": "See <a href=\"https://lucene.apache.org/core/2_9_4/queryparsersyntax.html\" target=\"_blank\">Apache Lucene - Query Parser Syntax</a>.<h6>Supported Queries:</h6><ul><li>Terms</li><li>Fields</li><li>AND/NOT/OR Operator</li><li>Grouping</li></ul><h6>Unsupported Queries:</h6><ul><li>Wildcard, Fuzzy, Proximity, Range and Boosting</li><li>+/- Operator</li><li>Field Grouping</li></ul>",
      "attr_based_login_control_rule_example": "<h6>Example</h6>If a rule is <code>(Department: A || Department: B) && Position: Leader</code>, users who have either <code>Department: A</code> or <code>Department: B</code> and have <code>Position: Leader</code> <strong>can</strong> sign in.",
      "updated_saml": "Succeeded to update SAML setting"
    },
    "Basic": {
      "enable_basic": "Enable Basic",
      "name": "Basic Authentication",
      "desc_1": "Login with <code>username</code> in Authorization header.",
      "desc_2": "User will be automatically generated if not exist.",
      "updated_basic": "Succeeded to update Basic setting"
    },
    "OAuth": {
      "enable_oidc": "Enable OIDC",
      "register": "Register for %s",
      "change_redirect_url": "Enter <code>%s</code> <br>(where <code>%s</code> is your host name) for \"Authorized redirect URIs\".",
      "Google": {
        "enable_google": "Enable Google OAuth",
        "name": "Google OAuth",
        "register_1": "Access {{link}}",
        "register_2": "Create Project if no projects exist",
        "register_3": "Create Credentials &rightarrow; OAuth client ID &rightarrow; Select \"Web application\"",
        "register_4": "Register your OAuth App with one of Authorized redirect URIs as <code>{{url}}</code>",
        "register_5": "Copy and paste your ClientID and Client Secret above",
        "updated_google": "Succeeded to update Google OAuth setting"
      },
      "Facebook": {
        "name": "Facebook OAuth"
      },
      "Twitter": {
        "enable_twitter": "Enable Twitter OAuth",
        "name": "Twitter OAuth",
        "register_1": "Access {{link}}",
        "register_2": "Sign in Twitter",
        "register_3": "Create Credentials &rightarrow; OAuth client ID &rightarrow; Select \"Web application\"",
        "register_4": "Register your OAuth App with one of Authorized redirect URIs as <code>{{url}}</code>",
        "register_5": "Copy and paste your ClientID and Client Secret above",
        "updated_twitter": "Succeeded to update Twitter OAuth setting"
      },
      "GitHub": {
        "enable_github": "Enable GitHub OAuth",
        "name": "GitHub OAuth",
        "register_1": "Access {{link}}",
        "register_2": "Register your OAuth App with \"Authorization callback URL\" as <code>{{url}}</code>",
        "register_3": "Copy and paste your ClientID and Client Secret above",
        "updated_github": "Succeeded to update GitHub OAuth setting"
      },
      "OIDC": {
        "name": "OpenID Connect",
        "id_detail": "Specification of the name of attribute which can identify the user in OIDC claims",
        "username_detail": "Specification of mappings for <code>username</code> when creating new users",
        "name_detail": "Specification of mappings for <code>name</code> when creating new users",
        "mapping_detail": "Specification of mappings for %s when creating new users",
        "register_1": "Contant to OIDC IdP Administrator",
        "register_2": "Register your OIDC App with \"Authorization callback URL\" as <code>%s</code>",
        "register_3": "Copy and paste your ClientID and Client Secret above",
        "updated_oidc": "Succeeded to update OpenID Connect",
        "Use discovered URL if empty": "Use discovered URL from \"Issuer Host\" if empty"
      },
      "how_to": {
        "google": "How to configure Google OAuth?",
        "github": "How to configure GitHub OAuth?",
        "twitter": "How to configure Twitter OAuth?",
        "oidc": "How to configure OIDC?"
      }
    },
    "form_item_name": {
      "entryPoint": "Entry point",
      "issuer": "Issuer",
      "cert": "Certificate",
      "attrMapId": "ID",
      "attrMapUsername": "Username",
      "attrMapMail": "Mail Address",
      "attrMapFirstName": "First Name",
      "attrMapLastName": "Last Name",
      "ABLCRule": "Rule"
    }
  },
  "notification_setting": {
    "slack_incoming_configuration": "Slack Incoming Webhooks configuration",
    "prioritize_webhook": "Prioritize incoming webhook than Slack App",
    "prioritize_webhook_desc": "Check this option and GROWI use Incoming Webhooks even if Slack App settings are enabled.",
    "slack_app_configuration": "Slack app configuration",
    "slack_app_configuration_desc": "This is the way that compatible with Crowi,<br /> but not recommended in GROWI because it is <strong>too complex</strong>.",
    "use_instead": "Please use Slack Incoming Webhooks Configuration instead.",
    "how_to": {
      "header": "How to configure Incoming Webhooks?",
      "workspace": "(At Workspace) Add a hook",
      "workspace_desc1": "Go to <a href='https://slack.com/services/new/incoming-webhook'>Incoming Webhooks configuration page</a>.",
      "workspace_desc2": "Choose the default channel to post.",
      "workspace_desc3": "Add.",
      "at_growi": "(At GROWI admin page) Set Webhook URL",
      "at_growi_desc": "Input &rdquo;Webhook URL&rdquo; and submit on this page."
    },
    "user_trigger_notification_header": "Default notification settings for patterns",
    "pattern": "Pattern",
    "channel": "Channel",
    "pattern_desc": "Path name of wiki. Pattern expression with <code>*</code> can be used.",
    "channel_desc": "Slack channel name. Without <code>#</code>.",
    "valid_page": "Enable/disable Notification",
    "link_notification_help": "<strong>The page that is able to be viewed only by those who know the link 'Anyone with the link'</strong> is not notified always.",
    "just_me_notification_help": "<strong>The page that is restricted by 'Only Me'</strong> is notify when the page edited.",
    "group_notification_help": "<strong>The page that is restricted by 'User Group'</strong> is notify when the page edited.",
    "notification_list": "List of notification settings",
    "add_notification": "Add new",
    "trigger_path": "Trigger path",
    "trigger_path_help": "(expression with <code>*</code> is supported)",
    "trigger_events": "Trigger events",
    "notify_to": "Notify to",
    "back_to_list": "Go back to list",
    "notification_detail": "Notification Setting Details",
    "event_pageCreate": "When new page is \"CREATED\"",
    "event_pageEdit": "When page is \"EDITED\"",
    "event_pageDelete": "When page is \"DELETED\"",
    "event_pageMove": "When page is \"MOVED\" (renamed)",
    "event_pageLike": "When someone \"LIKES\" page",
    "event_comment": "When someone \"COMMENTS\" on page",
    "email": {
      "ifttt_link": "Create a new IFTTT applet with Email trigger"
    },
    "updated_slackApp": "Succeeded to update Slack App Configuration setting",
    "add_notification_pattern": "Add user trigger notification patterns",
    "delete_notification_pattern": "Delete notification pattern",
    "delete_notification_pattern_desc1": "Delete Path: {{path}}",
    "delete_notification_pattern_desc2": "Once deleted, it cannot be recovered",
    "toggle_notification": "Updated setting of {{path}}"
  },
  "full_text_search_management": {
    "elasticsearch_management": "Elasticsearch management",
    "connection_status": "Connection status",
    "connection_status_label_unconfigured": "UNCONFIGURED",
    "connection_status_label_connected": "CONNECTED",
    "connection_status_label_disconnected": "DISCONNECTED",
    "connection_status_label_erroroccured": "ERROR OCCURED ON SEARCH SERVICE",
    "indices_status": "Indices Status",
    "indices_status_label_normalized": "NORMALIZED",
    "indices_status_label_unnormalized": "REBUILDING or BROKEN",
    "indices_summary": "Indices summary",
    "reconnect": "Reconnect",
    "reconnect_button": "Try to reconnect",
    "reconnect_description": "Click the button to try to reconnect to Elasticsearch.",
    "normalize": "Normalize",
    "normalize_button": "Normalize indices",
    "normalize_description": "Click the button to repair broken indices.",
    "rebuild": "Rebuild",
    "rebuild_button": "Rebuild index",
    "rebuild_description_1": "Click the button to rebuild index and add all page datas.",
    "rebuild_description_2": "This may take a while."
  },
<<<<<<< HEAD
=======
  "to_cloud_settings": "Open GROWI.cloud Settings",
>>>>>>> 2df69719
  "login": {
    "Sign in error": "Login error",
    "Registration successful": "Registration successful",
    "Setup": "Setup"
  },
  "export_bulk": {
    "failed_to_export": "Failed to export",
    "failed_to_count_pages": "Failed to count pages",
    "export_page_markdown": "Export page as Markdown",
    "export_page_pdf": "Export page as PDF"
  },
  "message": {
    "successfully_connected": "Successfully Connected!",
    "fail_to_save_access_token": "Failed to save access_token. Please try again.",
    "fail_to_fetch_access_token": "Failed to fetch access_token. Please do connect again.",
    "successfully_disconnected": "Successfully Disconnected!",
    "strategy_has_not_been_set_up": "{{strategy}} has not been set up",
    "maximum_number_of_users": "Can not register more than the maximum number of users.",
    "database_error": "Database Server Error occured",
    "sign_in_failure": "Sign in failure.",
    "aws_sttings_required": "AWS settings required to use this function. Please ask the administrator.",
    "application_already_installed": "Application already installed.",
    "email_address_could_not_be_used": "This email address could not be used. (Make sure the allowed email address)",
    "user_id_is_not_available.":"This User ID is not available.",
    "email_address_is_already_registered":"This email address is already registered.",
    "can_not_register_maximum_number_of_users":"Can not register more than the maximum number of users.",
    "failed_to_register":"Failed to register.",
    "successfully_created":"The user {{username}} is successfully created.",
    "can_not_activate_maximum_number_of_users":"Can not activate more than the maximum number of users.",
    "failed_to_activate":"Failed to activate.",
    "unable_to_use_this_user":"Unable to use this user.",
    "complete_to_install1":"Complete to Install GROWI ! Please login as admin account.",
    "complete_to_install2":"Complete to Install GROWI ! Please check each settings on this page first.",
    "failed_to_create_admin_user":"Failed to create admin user. {{errMessage}}"
  },
  "grid_edit":{
    "create_bootstrap_4_grid":"Create Bootstrap 4 Grid",
    "grid_settings": "Grid Settings",
    "grid_pattern":"Grid Pattern",
    "division":"Divisions",
    "smart_no":"Smartphone / No Break",
    "break_point":"Break point by display size"
  },
  "validation":{
    "aws_region": "For the region, enter the AWS region name. ex):us-east-1",
    "aws_custom_endpoint":"For the custom endpoint, specify the URL that starts with http(s)://. Also, the trailing slash is not required.",
    "failed_to_send_a_test_email":"Failed to send a test email using SMTP. Please check your settings."
  }
}<|MERGE_RESOLUTION|>--- conflicted
+++ resolved
@@ -6,10 +6,10 @@
   "delete_all": "Delete all",
   "Duplicate": "Duplicate",
   "Copy": "Copy",
-  "preview":"Preview",
-  "desktop":"Desktop",
-  "phone":"Smartphone",
-  "tablet":"Tablet",
+  "preview": "Preview",
+  "desktop": "Desktop",
+  "phone": "Smartphone",
+  "tablet": "Tablet",
   "Click to copy": "Click to copy",
   "Move/Rename": "Move/Rename",
   "Moved": "Moved",
@@ -125,10 +125,6 @@
   "Only me": "Only me",
   "Only inside the group": "Only inside the group",
   "page_list": "Page List",
-<<<<<<< HEAD
-  "page_list_and_search_results": "Page list / Search results",
-=======
->>>>>>> 2df69719
   "scope_of_page_disclosure": "Scope of page disclosure",
   "set_point": "Set point",
   "always_displayed": "Always displayed",
@@ -149,9 +145,9 @@
   "No bookmarks yet": "No bookmarks yet",
   "Recent Created": "Recent Created",
   "Recent Changes": "Recent Changes",
-  "original_path":"Original path",
-  "new_path":"New path",
-  "duplicated_path":"duplicated_path",
+  "original_path": "Original path",
+  "new_path": "New path",
+  "duplicated_path": "duplicated_path",
   "personal_dropdown": {
     "home": "Home",
     "settings": "Settings",
@@ -211,10 +207,10 @@
   "Password": "Password",
   "Password Settings": "Password settings",
   "personal_settings": {
-  "disassociate_external_account": "Disassociate External Account",
-  "disassociate_external_account_desc": "Are you sure to disassociate the <strong>{{providerType}}</strong> account <strong>{{accountId}}</strong>?",
-  "set_new_password": "Set new Password",
-  "update_password": "Update password",
+    "disassociate_external_account": "Disassociate External Account",
+    "disassociate_external_account_desc": "Are you sure to disassociate the <strong>{{providerType}}</strong> account <strong>{{accountId}}</strong>?",
+    "set_new_password": "Set new Password",
+    "update_password": "Update password",
     "current_password": "Current password",
     "new_password": "New password",
     "new_password_confirm": "Re-enter new password",
@@ -225,11 +221,11 @@
     "Shere this page link to public": "Shere this page link to public",
     "share_link_list": "Share link list",
     "share_link_management": "Share Link Management",
-    "No_share_links":"No share links",
+    "No_share_links": "No share links",
     "Share Link": "Share Link",
     "Page Path": "Page Path",
-    "share_link_notice":"remove all share links",
-    "delete_all_share_links":"Delete all share links",
+    "share_link_notice": "remove all share links",
+    "delete_all_share_links": "Delete all share links",
     "expire": "Expiration",
     "Days": "Days",
     "Custom": "Custom",
@@ -237,8 +233,8 @@
     "enter_desc": "Enter description",
     "Unlimited": "unlimited",
     "Issue": "Issue",
-    "share_settings" :"Share settings",
-    "Invalid_Number_of_Date" : "You entered invalid value"
+    "share_settings": "Share settings",
+    "Invalid_Number_of_Date": "You entered invalid value"
   },
   "API Settings": "API settings",
   "API Token Settings": "API token settings",
@@ -305,7 +301,7 @@
       "stale": "More than {{count}} year has passed since last update.",
       "stale_plural": "More than {{count}} years has passed since last update.",
       "expiration": "This share link will expire at <strong>{{expiredAt}}</strong>.",
-      "no_deadline":"This page has no expiration date"
+      "no_deadline": "This page has no expiration date"
     }
   },
   "page_table_of_contents": {
@@ -334,8 +330,8 @@
     "comparing_source": "Source",
     "comparing_target": "Target",
     "comparing_revisions": "Comparing the difference",
-    "compare_latest":"Compare latest revision",
-    "compare_previous":"Compare previous revision"
+    "compare_latest": "Compare latest revision",
+    "compare_previous": "Compare previous revision"
   },
   "modal_rename": {
     "label": {
@@ -366,7 +362,7 @@
     "recursively": "Delete pages under this path recursively.",
     "completely": "Delete completely instead of putting it into trash."
   },
-  "modal_empty":{
+  "modal_empty": {
     "empty_the_trash": "Empty The Trash",
     "notice": "The pages deleted completely are unrecoverable."
   },
@@ -444,7 +440,7 @@
     "remove_share_link_success": "Succeeded to remove {{shareLinkId}}",
     "issue_share_link": "Succeeded to issue new share link",
     "remove_share_link": "Succeeded to remove {{count}} share links",
-    "failed_to_reset_password":"Failed to reset password"
+    "failed_to_reset_password": "Failed to reset password"
   },
   "template": {
     "modal_label": {
@@ -800,10 +796,7 @@
     "rebuild_description_1": "Click the button to rebuild index and add all page datas.",
     "rebuild_description_2": "This may take a while."
   },
-<<<<<<< HEAD
-=======
   "to_cloud_settings": "Open GROWI.cloud Settings",
->>>>>>> 2df69719
   "login": {
     "Sign in error": "Login error",
     "Registration successful": "Registration successful",
@@ -827,29 +820,29 @@
     "aws_sttings_required": "AWS settings required to use this function. Please ask the administrator.",
     "application_already_installed": "Application already installed.",
     "email_address_could_not_be_used": "This email address could not be used. (Make sure the allowed email address)",
-    "user_id_is_not_available.":"This User ID is not available.",
-    "email_address_is_already_registered":"This email address is already registered.",
-    "can_not_register_maximum_number_of_users":"Can not register more than the maximum number of users.",
-    "failed_to_register":"Failed to register.",
-    "successfully_created":"The user {{username}} is successfully created.",
-    "can_not_activate_maximum_number_of_users":"Can not activate more than the maximum number of users.",
-    "failed_to_activate":"Failed to activate.",
-    "unable_to_use_this_user":"Unable to use this user.",
-    "complete_to_install1":"Complete to Install GROWI ! Please login as admin account.",
-    "complete_to_install2":"Complete to Install GROWI ! Please check each settings on this page first.",
-    "failed_to_create_admin_user":"Failed to create admin user. {{errMessage}}"
-  },
-  "grid_edit":{
-    "create_bootstrap_4_grid":"Create Bootstrap 4 Grid",
+    "user_id_is_not_available.": "This User ID is not available.",
+    "email_address_is_already_registered": "This email address is already registered.",
+    "can_not_register_maximum_number_of_users": "Can not register more than the maximum number of users.",
+    "failed_to_register": "Failed to register.",
+    "successfully_created": "The user {{username}} is successfully created.",
+    "can_not_activate_maximum_number_of_users": "Can not activate more than the maximum number of users.",
+    "failed_to_activate": "Failed to activate.",
+    "unable_to_use_this_user": "Unable to use this user.",
+    "complete_to_install1": "Complete to Install GROWI ! Please login as admin account.",
+    "complete_to_install2": "Complete to Install GROWI ! Please check each settings on this page first.",
+    "failed_to_create_admin_user": "Failed to create admin user. {{errMessage}}"
+  },
+  "grid_edit": {
+    "create_bootstrap_4_grid": "Create Bootstrap 4 Grid",
     "grid_settings": "Grid Settings",
-    "grid_pattern":"Grid Pattern",
-    "division":"Divisions",
-    "smart_no":"Smartphone / No Break",
-    "break_point":"Break point by display size"
-  },
-  "validation":{
+    "grid_pattern": "Grid Pattern",
+    "division": "Divisions",
+    "smart_no": "Smartphone / No Break",
+    "break_point": "Break point by display size"
+  },
+  "validation": {
     "aws_region": "For the region, enter the AWS region name. ex):us-east-1",
-    "aws_custom_endpoint":"For the custom endpoint, specify the URL that starts with http(s)://. Also, the trailing slash is not required.",
-    "failed_to_send_a_test_email":"Failed to send a test email using SMTP. Please check your settings."
+    "aws_custom_endpoint": "For the custom endpoint, specify the URL that starts with http(s)://. Also, the trailing slash is not required.",
+    "failed_to_send_a_test_email": "Failed to send a test email using SMTP. Please check your settings."
   }
 }