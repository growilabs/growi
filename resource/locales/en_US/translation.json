--- conflicted
+++ resolved
@@ -328,11 +328,8 @@
       "Fail to get subordinated pages": "Fail to get subordinated pages",
       "Current page name": "Current page name",
       "Duplicate with child": "Duplicate with child",
-<<<<<<< HEAD
-      "Duplicate without exist path": "Duplicate without exist path"
-=======
+      "Duplicate without exist path": "Duplicate without exist path",
       "Same page already exists": "Same page already exists"
->>>>>>> 6f0d9b2b
     }
   },
   "modal_putback": {
