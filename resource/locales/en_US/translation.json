{
  "Help": "Help",
  "Edit": "Edit",
  "Delete": "Delete",
  "delete_all": "Delete all",
  "Duplicate": "Duplicate",
  "Copy": "Copy",
  "Click to copy": "Click to copy",
  "Move/Rename": "Move/Rename",
  "Moved": "Moved",
  "Redirected": "Redirected",
  "Unlinked": "Unlinked",
  "Like!": "Like!",
  "Seen by": "Seen by",
  "Cancel": "Cancel",
  "Create": "Create",
  "Admin": "Admin",
  "administrator": "Admin",
  "Tag": "Tag",
  "Tags": "Tags",
  "New": "New",
  "Shortcuts": "Shortcuts",
  "eg": "e.g.",
  "add": "Add",
  "Undo": "Undo",
  "Article": "Article",
  "Page": "Page",
  "Page Path": "Page path",
  "Category": "Category",
  "User": "User",
  "status": "Status",
  "account_id": "Account Id",
  "Update": "Update",
  "Update Page": "Update Page",
  "Warning": "Warning",
  "Sign in": "Sign in",
  "Sign up is here": "Sign up",
  "Sign in is here": "Sign in",
  "Sign up": "Sign up",
  "Sign up with Google Account": "Sign up with Google Account",
  "Sign in with Google Account": "Sign in with Google Account",
  "Sign up with this Google Account": "Sign up with this Google Account",
  "Example": "Example",
  "Taro Yamada": "John Doe",
  "List View": "List",
  "Timeline View": "Timeline",
  "History": "History",
  "Presentation Mode": "Presentation",
  "Not available for guest": "Not available for guest",
  "Shere this page link to public": "Shere this page link to public",
  "Create Archive Page": "Create Archive Page",
  "File type": "File type",
<<<<<<< HEAD
  "Target page": "Target page",
=======
>>>>>>> da69dbb1
  "Include Attachment File": "Include Attachment File",
  "Include Comment": "Include Comment",
  "Include Subordinated Page": "Include Subordinated Page",
  "username": "Username",
  "Created": "Created",
  "Last updated": "Updated",
  "Last_Login": "Last login",
  "Share": "Share",
  "Share Link": "Share Link",
  "share_link_notice":"remove {{count}} share links",
  "delete_all_share_links":"Delete all share links",
  "Markdown Link": "Markdown Link",
  "Create/Edit Template": "Create/Edit template page",
  "Go to this version": "View this version",
  "View diff": "View diff",
  "No diff": "No diff",
  "Shrink versions that have no diffs": "Shrink versions that have no diffs",
  "User ID": "User ID",
  "User Information": "User information",
  "Basic Info": "Basic info",
  "Name": "Name",
  "Email": "Email",
  "Language": "Language",
  "English": "English",
  "Japanese": "Japanese",
  "Set Profile Image": "Set profile image",
  "Upload Image": "Upload image",
  "Current Image": "Current image",
  "Delete Image": "Delete Image",
  "Delete this image?": "Delete this image?",
  "Updated": "Updated",
  "Upload new image": "Upload new image",
  "Connected": "Connected",
  "Show": "Show",
  "Hide": "Hide",
  "Disclose E-mail": "Disclose E-mail",
  "page exists": "this page already exists",
  "Error occurred": "Error occurred",
  "Create today's": "Create today's ...",
  "Memo": "memo",
  "Input page name": "Input page name",
  "Input page name (optional)": "Input page name (optional)",
  "New Page": "New page",
  "Create under": "Create page under below:",
  "Table of Contents": "Table of Contents",
  "Wiki Management Home Page": "Wiki Management Home Page",
  "App Settings": "App Settings",
  "Site URL settings": "Site URL settings",
  "Markdown Settings": "Markdown Settings",
  "Customize": "Customize",
  "Notification Settings": "Notification Settings",
  "User_Management": "User Management",
  "external_account_management": "External Account Management",
  "UserGroup Management": "UserGroup Management",
  "Full Text Search Management": "Full Text Search Management",
  "Import Data": "Import Data",
  "Export Archive Data": "Export Archive Data",
  "Basic Settings": "Basic Settings",
  "Basic authentication": "Basic authentication",
  "Register limitation": "Register limitation",
  "The contents entered here will be shown in the header etc": "The contents entered here will be shown in the header etc",
  "Public": "Public",
  "Anyone with the link": "Anyone with the link",
  "Specified users only": "Specified users only",
  "Only me": "Only me",
  "Only inside the group": "Only inside the group",
  "page_list_and_search_results": "Page list / Search results",
  "scope_of_page_disclosure": "Scope of page disclosure",
  "set_point": "Set point",
  "always_displayed": "Always displayed",
  "always_hidden": "Always hidden",
  "displayed_or_hidden": "Displayed / Hidden",
  "page_access_and_delete_rights": "Page access / Delete rights",
  "Reselect the group": "Reselect the group",
  "Shareable link": "Shareable link",
  "The whitelist of registration permission E-mail address": "The whitelist of registration permission E-mail address",
  "Add tags for this page": "Add tags for this page",
  "Edit tags for this page": "Edit tags for this page",
  "You have no tag, You can set tags on pages": "You have no tag, You can set tags on pages",
  "Show latest": "Show latest",
  "Load latest": "Load latest",
  "edited this page": "edited this page.",
  "List Drafts": "Drafts",
  "Deleted Pages": "Deleted Pages",
  "Sign out": "Logout",
  "Disassociate": "Disassociate",
  "Recent Created": "Recent Created",
  "Recent Changes": "Recent Changes",
  "personal_dropdown": {
    "home": "Home",
    "settings": "Settings",
    "color_mode": "Color mode",
    "sidebar_mode": "Sidebar mode",
    "sidebar_mode_editor": "Sidebar mode on Editor",
    "use_os_settings": "Use OS settings"
  },
  "form_validation": {
    "error_message": "Some values ​​are incorrect",
    "required": "%s is required",
    "invalid_syntax": "The syntax of %s is invalid."
  },
  "installer": {
    "setup": "Setup",
    "create_initial_account": "Create an initial account",
    "initial_account_will_be_administrator_automatically": "The initial account will be administrator automatically.",
    "unavaliable_user_id": "This 'User ID' is unavailable."
  },
  "breaking_changes": {
    "v346_using_basic_auth": "Basic Authentication currently in use will <strong>no longer be available</strong> in the near future. Remove settings from %s"
  },
  "page_register": {
    "notice": {
      "restricted": "Admin approval required.",
      "restricted_defail": "Once the admin approves your sign up, you'll be able to access this wiki."
    },
    "form_help": {
      "email": "You must have email address which listed below to sign up to this wiki.",
      "password": "Your password must be at least 6 characters long.",
      "user_id": "The URL of pages you create will contain your User ID. Your User ID can consist of letters, numbers, and some symbols."
    }
  },
  "page_me": {
    "form_help": {
      "profile_image1": "Image upload settings not completed.",
      "profile_image2": "Set up AWS or enable local uploads."
    }
  },
  "page_me_apitoken": {
    "notice": {
      "apitoken_issued": "API token is not issued.",
      "update_token1": "You can update to generate a new API token.",
      "update_token2": "You will need to update the API token in any existing processes."
    },
    "form_help": {}
  },
  "Password": "Password",
  "Password Settings": "Password settings",
  "personal_settings": {
  "disassociate_external_account": "Disassociate External Account",
  "disassociate_external_account_desc": "Are you sure to disassociate the <strong>{{providerType}}</strong> account <strong>{{accountId}}</strong>?",
  "set_new_password": "Set new Password",
  "update_password": "Update password",
    "current_password": "Current password",
    "new_password": "New password",
    "new_password_confirm": "Re-enter new password",
    "password_is_not_set": "Password is not set"
  },
  "security_settings": "Security settings",
  "API Settings": "API settings",
  "API Token Settings": "API token settings",
  "Current API Token": "Current API token",
  "Update API Token": "Update API token",
  "header_search_box": {
    "label": {
      "All pages": "All pages",
      "This tree": "This tree"
    },
    "item_label": {
      "All pages": "All pages",
      "This tree": "Only children of this tree"
    }
  },
  "copy_to_clipboard": {
    "Copy to clipboard": "Copy to clipboard",
    "Page path": "Page path",
    "Page URL": "Page URL",
    "Parmanent link": "Parmanent link",
    "Page path and parmanent link": "Page path and parmanent link",
    "Markdown link": "Markdown link"
  },
  "search_help": {
    "title": "Searching Help",
    "and": {
      "syntax help": "divide with space",
      "desc": "Search pages that include both {{word1}}, {{word2}} in the title or body"
    },
    "exclude": {
      "desc": "Exclude pages that include {{word}} in the title or body"
    },
    "phrase": {
      "syntax help": "surround with double quotes",
      "desc": "Search pages that include the phrase \"{{phrase}}\""
    },
    "prefix": {
      "desc": "Search only the pages that the title start with {{path}}"
    },
    "exclude_prefix": {
      "desc": "Exclude the pages that the title start with {{path}}"
    },
    "tag": {
      "desc": "Search for pages with {{tag}} tag"
    },
    "exclude_tag": {
      "desc": "Exclude pages with {{tag}} tag"
    }
  },
  "search": {
    "search page bodies": "Hit [Enter] key to full-text search"
  },
  "page_page": {
    "notice": {
      "version": "This is not the current version.",
      "moved": "This page was moved from <code>%s</code>",
      "redirected": "You are redirected from <code>%s</code>",
      "duplicated": "This page was duplicated from <code>%s</code>",
      "unlinked": "Redirect pages to this page have been deleted.",
      "restricted": "Access to this page is restricted",
      "stale": "More than {{count}} year has passed since last update.",
      "stale_plural": "More than {{count}} years has passed since last update.",
      "expiration": "This share link will expire <strong>{{expiredAt}}</strong>."
    }
  },
  "page_edit": {
    "Show active line": "Show active line",
    "overwrite_scopes": "{{operation}} and Overwrite scopes of all descendants",
    "notice": {
      "conflict": "Couldn't save the changes you made because someone else was editing this page. Please re-edit the affected section after reloading the page."
    }
  },
  "page_api_error": {
    "notfound_or_forbidden": "Original page is not found or forbidden.",
    "already_exists": "New page is already exists.",
    "outdated": "Page is updated someone and now outdated.",
    "user_not_admin": "Only admin user can delete completely"
  },
  "modal_rename": {
    "label": {
      "Move/Rename page": "Move/Rename page",
      "New page name": "New page name",
      "Current page name": "Current page name",
      "Recursively": "Recursively",
      "Do not update metadata": "Do not update metadata",
      "Redirect": "Redirect"
    },
    "help": {
      "redirect": "Redirect to new page if someone accesses under this path",
      "metadata": "Remains last update user and updated date as is",
      "recursive": "Move/Rename children of under this path recursively"
    }
  },
  "Put Back": "Put back",
  "Delete Completely": "Delete completely",
  "modal_delete": {
    "delete_page": "Delete page",
    "deleting_page": "Deleting page",
    "delete_recursively": "Delete child pages recursively.",
    "delete_completely": "Delete completely",
    "delete_completely_restriction": "You don't have the authority to delete pages completely.",
    "recursively": "Delete pages under this path recursively.",
    "completely": "Delete completely instead of putting it into trash."
  },
  "modal_empty":{
    "empty_the_trash": "Empty The Trash",
    "notice": "The pages deleted completely are unrecoverable."
  },
  "modal_duplicate": {
    "label": {
      "Duplicate page": "Duplicate page",
      "New page name": "New page name",
      "Current page name": "Current page name"
    }
  },
  "modal_putback": {
    "label": {
      "Put Back Page": "Put back page",
      "recursively": "Put back recursively"
    },
    "help": {
      "recursively": "Put back page under this path recursively"
    }
  },
  "modal_shortcuts": {
    "global": {
      "title": "Global shortcuts",
      "Open/Close shortcut help": "Open/Close<br>shortcut help",
      "Edit Page": "Edit Page",
      "Create Page": "Create Page",
      "Show Contributors": "Show Contributors",
      "Konami Code": "Konami Code",
      "konami_code_url": "https://en.wikipedia.org/wiki/Konami_Code"
    },
    "editor": {
      "title": "Editor shortcuts",
      "Indent": "Indent",
      "Outdent": "Outdent",
      "Save Page": "Save Page",
      "Delete Line": "Delete Line"
    },
    "commentform": {
      "title": "Comment Form shortcuts",
      "Post": "Post"
    }
  },
  "toaster": {
    "update_successed": "Succeeded to update {{target}}",
    "give_user_admin": "Succeeded to give {{username}} admin",
    "remove_user_admin": "Succeeded to remove {{username}} admin",
    "activate_user_success": "Succeeded to activating {{username}}",
    "deactivate_user_success": "Succeeded to deactivate {{username}}",
    "remove_user_success": "Succeeded to removing {{username}}",
    "remove_external_user_success": "Succeeded to remove {{accountId}}",
    "remove_share_link_success": "Succeeded to remove {{shareLinkId}}",
    "issue_share_link": "Succeeded to issue new share link",
    "remove_share_link": "Succeeded to remove {{count}} share links"
  },
  "template": {
    "modal_label": {
      "Create/Edit Template Page": "Create/Edit template page",
      "Create template under": "Create template page under this page"
    },
    "option_label": {
      "create/edit": "Create/Edit template page..",
      "select": "Select template page type"
    },
    "children": {
      "label": "Template for children",
      "desc": "Applies only to the same level pages which the template exists"
    },
    "decendants": {
      "label": "Template for descendants",
      "desc": "Applies to all decendant pages"
    }
  },
  "sandbox": {
    "header": "Header",
    "header_x": "Header {{index}}",
    "block": "Paragraph",
    "block_detail": "makes a paragraph",
    "empty_line": "Empty Line",
    "line_break": "Line Break",
    "line_break_detail": "(2 spaces) make a line break",
    "typography": "Typography",
    "italics": "Italics",
    "bold": "Bold",
    "italic_bold": "Italic Bold",
    "strikethrough": "strikethrough",
    "link": "Link",
    "code_highlight": "Code Highlight",
    "list": "List",
    "unordered_list_x": "Unordered List {{index}}",
    "ordered_list_x": "Ordered List {{index}}",
    "task": "Task",
    "task_checked": "Checked",
    "task_unchecked": "Unchecked",
    "quote": "Quote",
    "quote1": "You can write",
    "quote2": "multi-line quotations",
    "quote_nested": "Nested Quote",
    "table": "Table",
    "image": "Image",
    "alt_text": "Alt Text",
    "insert_image": "inserts an image",
    "open_sandbox": "Open Sandbox"
  },
  "hackmd": {
    "not_set_up": "HackMD is not set up.",
    "start_to_edit": "Start to edit with HackMD",
    "clone_page_content": "Click to clone page content and start to edit.",
    "unsaved_draft": "HackMD has unsaved draft.",
    "draft_outdated": "DRAFT MAY BE OUTDATED",
    "based_on_revision": "The current draft on HackMD is based on",
    "view_outdated_draft": "View the outdated draft on HackMD",
    "resume_to_edit": "Resume to edit with HackMD",
    "discard_changes": "Discard changes of HackMD",
    "integration_failed": "HackMD Integration failed",
    "fail_to_connect": "GROWI client failed to connect to GROWI agent for HackMD.",
    "check_configuration": "Check your configuration following <a href='https://docs.growi.org/guide/admin-cookbook/integrate-with-hackmd.html'>the manual</a>.",
    "not_initialized": "HackmdEditor component has not initialized",
    "someone_editing": "Someone editing this page on HackMD",
    "this_page_has_draft": "This page has a draft on HackMD"
  },
  "search_result": {
    "result_meta": "Found \"{{keyword}}\" in {{total}}.",
    "deletion_mode_btn_lavel": "Select and delete page",
    "cancel": "Cancel",
    "delete": "Delete",
    "check_all": "Check all",
    "deletion_modal_header": "Delete page",
    "delete_completely": "Delete completely"
  },
  "security_setting": {
    "Security settings": "Security settings",
    "Guest Users Access": "Guest users access",
    "Fixed by env var": "This is fixed by the env var <code>%s=%s</code>.",
    "Register limitation": "Register limitation",
    "Register limitation desc": "Restriction of new users' registration",
    "The whitelist of registration permission E-mail address": "The whitelist of registration permission E-mail address",
    "users_without_account": "Users without account is not accessible",
    "example": "Example",
    "restrict_emails": "You can restrict email registration to your wiki by writing an email domain (beginning with @). ",
    "for_example": " For example, if you would like to restrict registration to users within the growi.org domain, you can write ",
    "in_this_case": "; in this case, only users within the growi.org domain would be able to register, and all other users would be rejected.",
    "insert_single": "Please insert single e-mail address per line.",
    "page_listing_1": "Page listing/searching<br>restricted by 'Only me'",
    "page_listing_1_desc": "Show pages that are restricted by 'Only me' option when listing/searching",
    "page_listing_2": "Page listing/searching<br>restricted by User group",
    "page_listing_2_desc": "Show pages that are restricted by User group when listing/searching",
    "complete_deletion": "Restrict complete deletion of pages",
    "complete_deletion_explain": "Restricts users who can completely delete pages.",
    "admin_only": "Admin only",
    "admin_and_author": "Admin and author",
    "anyone": "Anyone",
    "Authentication mechanism settings": "Authentication Mechanism Settings",
    "setup_is_not_yet_complete": "Setup is not yet complete",
    "alert_siteUrl_is_not_set": "'Site URL' is NOT set. Set it from the {{link}}",
    "xss_prevent_setting": "Prevent XSS(Cross Site Scripting)",
    "xss_prevent_setting_link": "Go to Markdown Settings",
    "callback_URL": "Callback URL",
    "providerName": "Provider Name",
    "issuerHost": "Issuer Host",
    "scope": "Scope",
    "desc_of_callback_URL": "Use it in the setting of the {{AuthName}} Identity provider",
    "clientID": "Client ID",
    "client_secret": "Client Secret",
    "updated_general_security_setting": "Succeeded to update security setting",
    "setup_not_completed_yet": "Setup not completed yet",
    "guest_mode": {
      "deny": "Deny (Registered users only)",
      "readonly": "Accept (Guests can read only)"
    },
    "registration_mode": {
      "open": "Open (Anyone can register)",
      "restricted": "Restricted (Requires approval by administrators)",
      "closed": "Closed (Invitation Only)"
    },
    "configuration": " Configuration",
    "optional": "Optional",
    "Treat username matching as identical": "Automatically bind external accounts newly logged in to local accounts when <code>username</code> match",
    "Treat username matching as identical_warn": "WARNING: Be aware of security because the system treats the same user as a match of <code>username</code>.",
    "Treat email matching as identical": "Automatically bind external accounts newly logged in to local accounts when <code>email</code> match",
    "Treat email matching as identical_warn": "WARNING: Be aware of security because the system treats the same user as a match of <code>email</code>.",
    "Use env var if empty": "Use env var <code>{{env}}</code> if empty",
    "Use default if both are empty": "If both ​​are empty, the default value <code>{{target}}</code> is used.",
    "missing mandatory configs": "The following mandatory items are not set in either database nor environment variables.",
    "Local": {
      "name": "ID/Password",
      "note for the only env option": "The LOCAL authentication is limited by the value of environment variable.<br>To change this setting, please change to false or delete the value of the environment variable <code>{{env}}/code> .",
      "enable_local": "Enable ID/Password"
    },
    "ldap": {
      "enable_ldap": "Enable LDAP",
      "server_url_detail": "The LDAP URL of the directory service in the format <code>ldap://host:port/DN</code> or <code>ldaps://host:port/DN</code>.",
      "bind_mode": "Binding Mode",
      "bind_manager": "Manager Bind",
      "bind_user": "User Bind",
      "bind_DN_manager_detail": "The DN of the account that authenticates and queries the directory service",
      "bind_DN_user_detail1": "The query used to bind with the directory service.",
      "bind_DN_user_detail2": "Use <code>&#123;&#123;username&#125;&#125;</code> to reference the username entered in the login page.",
      "bind_DN_password": "Bind DN Password",
      "bind_DN_password_manager_detail": "The password for the Bind DN account.",
      "bind_DN_password_user_detail": "The password that is entered in the login page will be used to bind.",
      "search_filter": "Search Filter",
      "search_filter_detail1": "The query used to locate the authenticated user.",
      "search_filter_detail2": "Use <code>&#123;&#123;username&#125;&#125;</code> to reference the username entered in the login page.",
      "search_filter_detail3": "If empty, the filter <code>(uid=&#123;&#123;username&#125;&#125;)</code> is used.",
      "search_filter_example1": "Match with 'uid' or 'mail'",
      "search_filter_example2": "Match with 'sAMAccountName' for Active Directory",
      "username_detail": "Specification of mappings for <code>username</code> when creating new users",
      "name_detail": "Specification of mappings for full name when creating new users",
      "mail_detail": "Specification of mappings for mail address when creating new users",
      "group_search_base_DN": "Group Search Base DN",
      "group_search_base_DN_detail": "The base DN from which to search for groups. If defined, also <code>Group Search Filter</code> must be defined for the search to work.",
      "group_search_filter": "Group Search Filter",
      "group_search_filter_detail1": "The query used to filter for groups.",
      "group_search_filter_detail2": "Login via LDAP is accepted only when this query hits one or more groups.",
      "group_search_filter_detail3": "Use <code>&#123;&#123;dn&#125;&#125;</code> to have it replaced of the found user object.",
      "group_search_filter_detail4": "<code>(&(cn=group1)(memberUid=&#123;&#123;dn&#125;&#125;))</code> hits the groups which has <code>cn=group1</code> and <code>memberUid</code> includes the user's <code>uid</code>(when <code>Group DN Property</code> is not changed from the default value.)",
      "group_search_user_DN_property": "User DN Property",
      "group_search_user_DN_property_detail": "The property of user object to use in <code>&#123;&#123;dn&#125;&#125;</code> interpolation of <code>Group Search Filter</code>.",
      "test_config": "Test Saved Configuration",
      "updated_ldap": "Succeeded to update LDAP setting"
    },
    "SAML": {
      "name": "SAML",
      "enable_saml": "Enable SAML",
      "id_detail": "Specification of the name of attribute which can identify the user in SAML Identity Provider",
      "username_detail": "Specification of mappings for <code>username</code> when creating new users",
      "mapping_detail": "Specification of mappings for {{target}} when creating new users",
      "cert_detail": "PEM-encoded X.509 signing certificate to validate the response from IdP",
      "Use env var if empty": "If the value in the database is empty, the value of the environment variable <code>{{env}}</code> is used.",
      "note for the only env option": "The setting item that enables or disables the SAML authentication and the highlighted setting items use only the value of environment variables.<br>To change this setting, please change to false or delete the value of the environment variable <code>{{env}}</code> .",
      "attr_based_login_control_detail": "Limit who can sign up by using <code>&lt;saml: Attribute&gt;</code> element included in <code>&lt;saml: AttributeStatement&gt;</code> element and its child element <code>&lt;saml: AttributeValue&gt;</code>.",
      "attr_based_login_control_rule_detail": "See <a href=\"https://lucene.apache.org/core/2_9_4/queryparsersyntax.html\" target=\"_blank\">Apache Lucene - Query Parser Syntax</a>.<h6>Supported Queries:</h6><ul><li>Terms</li><li>Fields</li><li>AND/NOT/OR Operator</li><li>Grouping</li></ul><h6>Unsupported Queries:</h6><ul><li>Wildcard, Fuzzy, Proximity, Range and Boosting</li><li>+/- Operator</li><li>Field Grouping</li></ul>",
      "attr_based_login_control_rule_example": "<h6>Example</h6>If a rule is <code>(Department: A || Department: B) && Position: Leader</code>, users who have either <code>Department: A</code> or <code>Department: B</code> and have <code>Position: Leader</code> <strong>can</strong> sign in.",
      "updated_saml": "Succeeded to update SAML setting"
    },
    "Basic": {
      "enable_basic": "Enable Basic",
      "name": "Basic Authentication",
      "desc_1": "Login with <code>username</code> in Authorization header.",
      "desc_2": "User will be automatically generated if not exist.",
      "updated_basic": "Succeeded to update Basic setting"
    },
    "OAuth": {
      "enable_oidc": "Enable OIDC",
      "register": "Register for %s",
      "change_redirect_url": "Enter <code>%s</code> <br>(where <code>%s</code> is your host name) for \"Authorized redirect URIs\".",
      "Google": {
        "enable_google": "Enable Google OAuth",
        "name": "Google OAuth",
        "register_1": "Access {{link}}",
        "register_2": "Create Project if no projects exist",
        "register_3": "Create Credentials &rightarrow; OAuth client ID &rightarrow; Select \"Web application\"",
        "register_4": "Register your OAuth App with one of Authorized redirect URIs as <code>{{url}}</code>",
        "register_5": "Copy and paste your ClientID and Client Secret above",
        "updated_google": "Succeeded to update Google OAuth setting"
      },
      "Facebook": {
        "name": "Facebook OAuth"
      },
      "Twitter": {
        "enable_twitter": "Enable Twitter OAuth",
        "name": "Twitter OAuth",
        "register_1": "Access {{link}}",
        "register_2": "Sign in Twitter",
        "register_3": "Create Credentials &rightarrow; OAuth client ID &rightarrow; Select \"Web application\"",
        "register_4": "Register your OAuth App with one of Authorized redirect URIs as <code>{{url}}</code>",
        "register_5": "Copy and paste your ClientID and Client Secret above",
        "updated_twitter": "Succeeded to update Twitter OAuth setting"
      },
      "GitHub": {
        "enable_github": "Enable GitHub OAuth",
        "name": "GitHub OAuth",
        "register_1": "Access {{link}}",
        "register_2": "Register your OAuth App with \"Authorization callback URL\" as <code>{{url}}</code>",
        "register_3": "Copy and paste your ClientID and Client Secret above",
        "updated_github": "Succeeded to update GitHub OAuth setting"
      },
      "OIDC": {
        "name": "OpenID Connect",
        "id_detail": "Specification of the name of attribute which can identify the user in OIDC claims",
        "username_detail": "Specification of mappings for <code>username</code> when creating new users",
        "name_detail": "Specification of mappings for <code>name</code> when creating new users",
        "mapping_detail": "Specification of mappings for %s when creating new users",
        "register_1": "Contant to OIDC IdP Administrator",
        "register_2": "Register your OIDC App with \"Authorization callback URL\" as <code>%s</code>",
        "register_3": "Copy and paste your ClientID and Client Secret above",
        "updated_oidc": "Succeeded to update OpenID Connect"
      },
      "how_to": {
        "google": "How to configure Google OAuth?",
        "github": "How to configure GitHub OAuth?",
        "twitter": "How to configure Twitter OAuth?",
        "oidc": "How to configure OIDC?"
      }
    },
    "form_item_name": {
      "entryPoint": "Entry point",
      "issuer": "Issuer",
      "cert": "Certificate",
      "attrMapId": "ID",
      "attrMapUsername": "Username",
      "attrMapMail": "Mail Address",
      "attrMapFirstName": "First Name",
      "attrMapLastName": "Last Name",
      "ABLCRule": "Rule"
    }
  },
  "notification_setting": {
    "slack_incoming_configuration": "Slack Incoming Webhooks configuration",
    "prioritize_webhook": "Prioritize incoming webhook than Slack App",
    "prioritize_webhook_desc": "Check this option and GROWI use Incoming Webhooks even if Slack App settings are enabled.",
    "slack_app_configuration": "Slack app configuration",
    "slack_app_configuration_desc": "This is the way that compatible with Crowi,<br /> but not recommended in GROWI because it is <strong>too complex</strong>.",
    "use_instead":"Please use Slack Incoming Webhooks Configuration instead.",
    "how_to": {
      "header": "How to configure Incoming Webhooks?",
      "workspace": "(At Workspace) Add a hook",
      "workspace_desc1": "Go to <a href='https: //slack.com/services/new/incoming-webhook'>Incoming Webhooks configuration page</a>.",
      "workspace_desc2": "Choose the default channel to post.",
      "workspace_desc3": "Add.",
      "at_growi": "(At GROWI admin page) Set Webhook URL",
      "at_growi_desc": "Input &rdquo;Webhook URL&rdquo; and submit on this page."
    },
    "user_trigger_notification_header": "Default notification settings for patterns",
    "pattern": "Pattern",
    "channel": "Channel",
    "pattern_desc": "Path name of wiki. Pattern expression with <code>*</code> can be used.",
    "channel_desc": "Slack channel name. Without <code>#</code>.",
    "valid_page": "Enable/disable Notification",
    "link_notification_help": "<strong>The page that is able to be viewed only by those who know the link 'Anyone with the link'</strong> is not notified always.",
    "just_me_notification_help": "<strong>The page that is restricted by 'Only Me'</strong> is notify when the page edited.",
    "group_notification_help": "<strong>The page that is restricted by 'User Group'</strong> is notify when the page edited.",
    "notification_list": "List of notification settings",
    "add_notification": "Add new",
    "trigger_path": "Trigger path",
    "trigger_path_help": "(expression with <code>*</code> is supported)",
    "trigger_events": "Trigger events",
    "notify_to": "Notify to",
    "back_to_list": "Go back to list",
    "notification_detail": "Notification Setting Details",
    "event_pageCreate": "When new page is \"CREATED\"",
    "event_pageEdit": "When page is \"EDITED\"",
    "event_pageDelete": "When page is \"DELETED\"",
    "event_pageMove": "When page is \"MOVED\" (renamed)",
    "event_pageLike": "When someone \"LIKES\" page",
    "event_comment": "When someone \"COMMENTS\" on page",
    "email": {
      "ifttt_link": "Create a new IFTTT applet with Email trigger"
    },
    "updated_slackApp": "Succeeded to update Slack App Configuration setting",
    "add_notification_pattern": "Add user trigger notification patterns",
    "delete_notification_pattern": "Delete notification pattern",
    "delete_notification_pattern_desc1": "Delete Path: {{path}}",
    "delete_notification_pattern_desc2": "Once deleted, it cannot be recovered",
    "toggle_notification": "Updated setting of {{path}}"
  },
  "full_text_search_management": {
    "elasticsearch_management": "Elasticsearch management",
    "connection_status": "Connection status",
    "connection_status_label_unconfigured": "UNCONFIGURED",
    "connection_status_label_connected": "CONNECTED",
    "connection_status_label_disconnected": "DISCONNECTED",
    "connection_status_label_erroroccured": "ERROR OCCURED ON SEARCH SERVICE",
    "indices_status": "Indices Status",
    "indices_status_label_normalized": "NORMALIZED",
    "indices_status_label_unnormalized": "REBUILDING or BROKEN",
    "indices_summary": "Indices summary",
    "reconnect": "Reconnect",
    "reconnect_button": "Try to reconnect",
    "reconnect_description": "Click the button to try to reconnect to Elasticsearch.",
    "normalize": "Normalize",
    "normalize_button": "Normalize indices",
    "normalize_description": "Click the button to repair broken indices.",
    "rebuild": "Rebuild",
    "rebuild_button": "Rebuild index",
    "rebuild_description_1": "Click the button to rebuild index and add all page datas.",
    "rebuild_description_2": "This may take a while."
  },
  "export_management": {
    "exporting_collection_list": "Exporting Collection List",
    "exported_data_list": "Exported Archive Data List",
    "export_collections": "Export Collections",
    "check_all": "Check All",
    "uncheck_all": "Uncheck All",
    "desc_password_seed": "<p>DO NOT FORGET to set current <code>PASSWORD_SEED</code> to your new GROWI system when restoring user data, or users will NOT be able to login with their password.</p><strong>HINT:</strong><p>The current <code>PASSWORD_SEED</code> will be stored in <code>meta.json</code> in exported ZIP.</p>",
    "create_new_archive_data": "Create New Archive Data",
    "export": "Export",
    "cancel": "Cancel",
    "file": "File",
    "growi_version": "Growi Version",
    "collections": "Collections",
    "exported_at": "Exported At",
    "export_menu": "Export Menu",
    "download": "Download",
    "delete": "Delete"
  },
  "login": {
    "Sign in error": "Login error",
    "Registration successful": "Registration successful",
    "Setup": "Setup"
  },
  "export_bulk": {
    "failed_to_export": "Failed to export",
    "export_page_markdown": "Export page as Markdown",
    "export_page_pdf": "Export page as PDF"
  },
  "message": {
    "successfully_connected": "Successfully Connected!",
    "fail_to_save_access_token": "Failed to save access_token. Please try again.",
    "fail_to_fetch_access_token": "Failed to fetch access_token. Please do connect again.",
    "successfully_disconnected": "Successfully Disconnected!",
    "strategy_has_not_been_set_up": "{{strategy}} has not been set up",
    "maximum_number_of_users": "Can not register more than the maximum number of users.",
    "database_error": "Database Server Error occured",
    "sign_in_failure": "Sign in failure.",
    "aws_sttings_required": "AWS settings required to use this function. Please ask the administrator.",
    "application_already_installed": "Application already installed.",
    "email_address_could_not_be_used": "This email address could not be used. (Make sure the allowed email address)",
    "user_id_is_not_available.":"This User ID is not available.",
    "email_address_is_already_registered":"This email address is already registered.",
    "can_not_register_maximum_number_of_users":"Can not register more than the maximum number of users.",
    "failed_to_register":"Failed to register.",
    "successfully_created":"The user {{username}} is successfully created.",
    "can_not_activate_maximum_number_of_users":"Can not activate more than the maximum number of users.",
    "failed_to_activate":"Failed to activate.",
    "unable_to_use_this_user":"Unable to use this user.",
    "complete_to_install1":"Complete to Install GROWI ! Please login as admin account.",
    "complete_to_install2":"Complete to Install GROWI ! Please check each settings on this page first.",
    "failed_to_create_admin_user":"Failed to create admin user. {{errMessage}}"
  }
}<|MERGE_RESOLUTION|>--- conflicted
+++ resolved
@@ -50,10 +50,7 @@
   "Shere this page link to public": "Shere this page link to public",
   "Create Archive Page": "Create Archive Page",
   "File type": "File type",
-<<<<<<< HEAD
   "Target page": "Target page",
-=======
->>>>>>> da69dbb1
   "Include Attachment File": "Include Attachment File",
   "Include Comment": "Include Comment",
   "Include Subordinated Page": "Include Subordinated Page",
