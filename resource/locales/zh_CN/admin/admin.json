--- conflicted
+++ resolved
@@ -27,15 +27,11 @@
 		"attach_enable": "如果启用此选项，则可以附加图像文件以外的文件。",
 		"update": "更新",
 		"mail_settings": "邮件设置",
-<<<<<<< HEAD
     "mailer_is_not_set_up": "E-mail setting is not set up.",
-    "from_e-mail_address": "From e-mail address",
-=======
     "transmission_method":"Transmission Method",
     "smtp_label":"SMTP",
     "ses_label":"SES(AWS)",
 		"from_e-mail_address": "From e-mail address",
->>>>>>> 68341f2c
     "send_test_email": "Send a test-email",
     "success_to_send_test_email": "Success to send a test-email",
     "smtp_settings": "SMTP 设置",
