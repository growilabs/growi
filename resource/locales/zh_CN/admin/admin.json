{
	"admin_top": {
		"management_wiki": "管理Wiki",
		"system_information": "系统信息",
		"wiki_administrator": "只有wiki管理员可以访问此页",
		"assign_administrator": "您可以使用“授予管理员访问权限”按钮在“用户管理”页上将所选用户指定为wiki管理员",
		"list_of_installed_plugins": "已安装插件列表",
		"package_name": "包名称",
		"specified_version": "指定版本",
		"installed_version": "已安装版本",
		"list_of_env_vars": "环境变量列表",
		"env_var_priority": "对于安全性以外的环境变量，优先获取数据库的值。",
		"about_security": "检查安全环境变量的<a href='/admin/security'>安全设置</a>。"
	},
	"app_setting": {
		"site_name": "网站名称 ",
		"sitename_change": "您可以更改用于标题和HTML标题的网站名称。",
		"header_content": "此处输入的内容将显示在标题等中。",
		"site_url_desc": "用于网站URL设置。",
		"site_url_warn": "某些功能不起作用，因为未设置网站URL。",
		"siteurl_help": "网站完整URL起始于 <code>http://</code> or <code>https://</code>.",
		"confidential_name": "内部名称",
		"confidential_example": "ex）：仅供内部使用",
		"default_language": "新用户的默认语言",
		"file_uploading": "文件上传",
		"enable_files_except_image": "启用此选项将允许上传任何文件类型。如果没有此选项，则仅支持图像文件上载。",
		"attach_enable": "如果启用此选项，则可以附加图像文件以外的文件。",
		"update": "更新",
		"mail_settings": "邮件设置",
    "mailer_is_not_set_up": "邮件设置尚未完成。",
    "transmission_method":"传送方法",
    "smtp_label":"SMTP",
    "ses_label":"SES(AWS)",
		"from_e-mail_address": "邮件发出地址",
    "send_test_email": "发送测试邮件",
    "success_to_send_test_email": "成功发送了一封测试邮件",
    "smtp_settings": "SMTP 设置",
		"host": "服务器",
		"port": "端口号",
		"user": "用户名",
    "initialize_mail_settings": "重置邮件设置",
    "initialize_mail_modal_header": "重置邮件设置",
    "confirm_to_initialize_mail_settings": "当前设置将被清空且不可恢复。确认重置？",
    "file_upload_settings":"文件上传设置",
    "file_upload_method":"文件上传方法",
    "file_delivery_method":"File Delivery Method",
    "file_delivery_method_redirect":"Redirect",
    "file_delivery_method_relay":"Internal System Relay",
    "file_delivery_method_redirect_info":"Redirect: It redirects to a signed URL without GROWI server, it gives excellent performance.",
    "file_delivery_method_relay_info":"Internal System Relay: The GROWI server delivers to clients, it provides complete security.",
    "gcs_label": "GCP(GCS)",
    "aws_label": "AWS(S3)",
    "local_label": "Local",
    "gridfs_label": "MongoDB(GridFS)",
    "ses_settings":"SES设置",
    "test_connection": "测试邮件服务器连接",
		"": "如果您没有SMTP设置，电子邮件将通过SES发送。您需要从电子邮件地址和生产设置进行验证。",
		"change_setting": "注意：如果你更改此设置未完成，您将无法访问迄今为止上传的文件。",
		"region": "Region",
		"bucket_name": "Bucket name",
		"custom_endpoint": "Custom endpoint",
		"custom_endpoint_change": "输入对象存储服务（如MinIO）端点的URL，MinIO具有与S3兼容的API。如果为空，则使用Amazon S3。",
		"plugin_settings": "插件设置",
		"enable_plugin_loading": "启用插件加载",
		"load_plugins": "加载插件",
		"enable": "启用",
		"disable": "停用",
		"use_env_var_if_empty": "如果数据库中的值为空，则环境变量的值 <cod>{{variable}}</code> 启用。",
    "note_for_the_only_env_option": "The GCS settings is limited by the value of environment variable.<br>To change this setting, please change to false or delete the value of the environment variable <code>{{env}}</code> ."
  },
	"markdown_setting": {
		"lineBreak_header": "换行设置",
		"lineBreak_desc": "您可以更改换行设置。",
		"lineBreak_options": {
			"enable_lineBreak": "启用换行符",
			"enable_lineBreak_desc": "HTML中将文本页中的换行符转换为<code>&lt;br&gt;</code>",
			"enable_lineBreak_for_comment": "注释中启用换行符",
			"enable_lineBreak_for_comment_desc": "HTML中将注释中的换行符转换为<code>&lt;br&gt;</code>"
		},
    "indent_header": "缩进设置",
    "indent_desc": "您可以更改缩进设置。",
    "indent_options": {
      "indentSize": "默认的缩进值",
      "indentSize_desc": "您可以更改Markdown编辑器的默认的缩进值。",
      "disallow_indent_change": "不允许用户更改缩进值",
      "disallow_indent_change_desc": "您可以不允许用户更改缩进值。"
    },
    "presentation_header": "演示文稿设置",
		"presentation_desc": "您可以更改演示文稿设置。",
		"presentation_options": {
			"page_break_setting": "分页设置",
			"preset_one_separator": "预设 1",
			"preset_one_separator_desc": "3 空行",
			"preset_one_separator_value": "\\n\\n\\n",
			"preset_two_separator": "预设 2",
			"preset_two_separator_desc": "5 连字符",
			"preset_two_separator_value": "-----",
			"custom_separator": "自定义",
			"custom_separator_desc": "正则表达式"
		},
		"xss_header": "阻止XSS（跨站点脚本）设置",
		"xss_desc": "您可以更改标记文本中HTML标记的处理方式。",
		"xss_options": {
			"enable_xss_prevention": "启用XSS预防",
			"remove_all_tags": "删除所有标记",
			"remove_all_tags_desc": "Stripe all HTML tags and attributes",
			"recommended_setting": "推荐设置",
			"custom_whitelist": "自定义白名单",
			"tag_names": "标记名",
			"tag_attributes": "标记属性",
			"import_recommended": "导入建议 {{target}}"
		}
	},
	"customize_setting": {
		"theme": "主体",
		"behavior": "行为",
		"behavior_desc": {
			"growi_text1": "<code>/page</code> and <code>/page/</code> 都显示同一页。",
			"growi_text2": "<code>/nonexistent_page</code> 显示编辑表单",
			"growi_text3": "如果使用GROWI增强布局，则所有页面都显示子页面列表",
			"crowi_text1": "<code>/page</code> 显示页面",
			"crowi_text2": "<code>/page/</code> 显示子页列表",
			"crowi_text3": "如果portal应用于<code>/page/</code>，则会显示portal和子页面列表",
			"crowi_text4": "<code>/nonexistent_page</code> 显示编辑表单<",
			"crowi_text5": "<code>/nonexistent_page/</code> 子页列表"
		},
		"theme_desc": {
			"light_and_dark": "明暗模式",
			"unique": "只有一种模式"
		},
		"function": "功能",
		"function_desc": "您可以选择函数的有效/无效",
		"function_options": {
			"timeline": "时间线函数",
			"timeline_desc1": "您可以显示子页的时间线。",
			"timeline_desc2": "如果有许多子页，则在加载页时性能会降低。",
			"timeline_desc3": "通过使列表页无效，可以加快列表页的显示速度。",
			"tab_switch": "在浏览器中保存选项卡切换",
			"tab_switch_desc1": "在浏览器中保存编辑选项卡和历史选项卡切换，并使其成为浏览器的前向/后向命令的对象。",
			"tab_switch_desc2": "通过失效，您可以将页面转换作为浏览器的前向/后向命令的唯一对象。",
			"attach_title_header": "自动创建新页面时添加h1节",
      "attach_title_header_desc": "创建新页面时，将页面路径作为h1节添加到第一行",

      "list_num_s": "Number of list displayed on modals",
      "list_num_desc_s": "Set number of list per page such as 'Page List', 'Timeline', 'Page History' and 'Attachment' pages.",

      "list_num_m": "Number of list displayed on article pages included other contents",
      "list_num_desc_m": "Set number of list per page such as 'Bookmarks' and 'Recently created' pages.",

      "list_num_l": "Number of list displayed on 'Search' pages",
      "list_num_desc_l": "Set number of list per page such as 'Search' pages.",

      "list_num_xl": "Number of list displayed on article pages",
      "list_num_desc_xl": "Set number of list per page such as 'Not found' and 'Trash' pages.",

			"stale_notification": "在过期页上显示通知",
			"stale_notification_desc": "显示自上次更新以来超过1年的页面通知。",
			"show_all_reply_comments": "显示所有回复评论",
			"show_all_reply_comments_desc": "当设置值为“关”时，将忽略最近两个之外的注释。"
		},
		"code_highlight": "代码突出显示",
		"nocdn_desc": "当强制应用环境变量<code>NO_CDN=true</code><br>Github样式时，此函数被禁用。",
		"custom_title": "自定义标题",
		"custom_title_detail": "您可以自定义<code>&lt；title&gt；</code>标记。<br><code>&123；&123；sitename&&125；&125；</code>将自动替换为应用程序名称，并且<code>&123；&123；page&&125；&125；</code>将替换为页面名称/路径。",
		"custom_title_detail_placeholder1": "<code>&#123；&#123；站点名称&#125；&#125；</code>-此wiki的站点名称。",
		"custom_title_detail_placeholder2": "<code>&#123；&#123；页名&#125；&#125；</code>-当前页的页名。",
		"custom_title_detail_placeholder3": "<code>&#123；&#123；页面路径&#125；&#125；</code>-当前页面的页面路径。",
		"custom_header": "自定义HTML标题",
		"custom_header_detail": "您可以自定义应用所有页面的HTML标题。您的自定义脚本将插入<code>&lt；header&gt；</code>中，但位于其他<code>&lt；script&gt；</code>标记之上。<br>重新链接页面以查看更改。",
		"custom_css": "自定义CSS",
		"write_css": "您可以编写应用于整个系统的CSS。",
		"ctrl_space": "Ctrl+Space 自动完成",
		"custom_script": "定制纸条",
		"write_java": "您可以编写应用于整个系统的Javascript。",
		"reflect_change": "您需要重新加载页面以反映更改。"
	},
	"importer_management": {
		"beta_warning": "这个函数是Beta。",
		"import_from": "Import from {{from}}",
		"import_growi_archive": "Import GROWI archive",
		"growi_settings": {
			"description_of_import_mode": {
				"about": "When you import data with the same name as an existing one, choose from the following three modes below.",
				"insert": "Insert: Skip importing the data.",
				"upsert": "Upsert: Overwrite and update the existing data with imported data.",
				"flash_and_insert": "Flash and Insert: After deleting the existing data completely, import the data"
			},
			"growi_archive_file": "GROWI Archive File",
			"uploaded_data": "Uploaded Data",
			"extracted_file": "Extracted File",
			"collection": "Collection",
			"upload": "Upload",
			"discard": "Discard uploaded data",
			"errors": {
        "versions_not_met": "this growi and the uploaded data versions are not met",
				"at_least_one": "Select one or more collections.",
				"page_and_revision": "'Pages' and 'Revisions' must be imported both.",
				"depends": "'{{target}}' must be selected when '{{condition}}' is selected."
			},
			"configuration": {
				"pages": {
					"overwrite_author": {
						"label": "Overwrite page's author with the current user",
						"desc": "Recommended <span class=\"text-danger\">NOT</span> to check this when users will also be restored."
					},
					"set_public_to_page": {
						"label": "Set 'Public' to the pages that is '{{from}}'",
						"desc": "Make sure that this configuration makes all <b>'{{from}}'</b> pages readable from <span class=\"text-danger\">ANY users</span>."
					},
					"initialize_meta_datas": {
						"label": "Initialize page's like, read users and comment count",
						"desc": "Recommended <span class=\"text-danger\">NOT</span> to check this when users will also be restored."
					},
					"initialize_hackmd_related_datas": {
						"label": "Initialize HackMD related data",
						"desc": "Recommended to check this unless there is important drafts on HackMD."
					}
				},
				"revisions": {
					"overwrite_author": {
						"label": "Overwrite revision's author with the current user",
						"desc": "Recommended <span class=\"text-danger\">NOT</span> to check this when users will also be restored."
					}
				}
			}
		},
		"esa_settings": {
			"team_name": "Team name",
			"access_token": "Access token",
			"test_connection": "Test connection to esa"
		},
		"qiita_settings": {
			"team_name": "Team name",
			"access_token": "Access token",
			"test_connection": "Test connection to qiita:team"
		},
    "import": "Import",
    "skip_username_and_email_when_overlapped": "Skip username and email using same username and email in new environment",
    "prepare_new_account_for_migration":"Prepare new account for migration",
    "archive_data_import_detail":"More details? Click here.",
    "admin_archive_data_import_guide_url":"https://docs.growi.org/en/admin-guide/management-cookbook/import.html",
		"page_skip": "Pages with a name that already exists on GROWI are not imported",
		"Directory_hierarchy_tag": "Directory hierarchy tag"
	},
	"export_management": {
		"exporting_collection_list": "正在导出集合列表",
		"exported_data_list": "导出的存档数据列表",
		"export_collections": "导出集合",
		"check_all": "全部检查",
		"uncheck_all": "全部取消选中",
		"desc_password_seed": "<p>还原用户数据时，不要忘记将当前的<code>密码种子设置到新的GROWI系统，否则用户将无法使用其密码登录。<br><br><strong>提示：</strong><br>当前的<code>密码种子将存储在<code>meta.json格式</code>在导出的zip压缩包中。</p>",
		"create_new_archive_data": "创建新的存档数据",
		"export": "导出",
		"cancel": "取消",
		"file": "文件",
		"growi_version": "Growi Version",
		"collections": "Collections",
		"exported_at": "Exported At",
		"export_menu": "导出菜单",
		"download": "下载",
		"delete": "删除"
  },
  "slack_integration": {
<<<<<<< HEAD
    "modal": {
      "warning": "警告",
      "sure_change_bot_type": "您确定要更改设置吗？",
      "changes_will_be_deleted": "其他Bot类型的设置将被删除。",
      "cancel": "取消",
      "change": "改变"
    },
=======
    "use_env_var_if_empty": "如果数据库中的值为空，则环境变量的值 <cod>{{variable}}</code> 启用。",
>>>>>>> 77eace06
    "access_token_settings": {
      "discard": "丢弃",
      "generate": "生成"
    },
    "custom_bot_without_proxy_settings": "Custom Bot (Without-Proxy) 设置",
    "without_proxy": {
      "create_bot": "创建 Bot"
    }
  },
	"user_management": {
		"invite_users": "邀请新用户",
		"click_twice_same_checkbox": "您应该至少选中一个复选框。",
		"invite_modal": {
			"emails": "电子邮件",
			"invite_thru_email": "发送邀请电子邮件",
			"valid_email": "需要有效的电子邮件地址",
			"temporary_password": "创建的用户具有临时密码",
			"send_new_password": "请将新密码发送给用户。",
			"send_temporary_password": "请确保复制此屏幕上的临时密码并将其发送给用户。",
			"existing_email": "以下电子邮件已存在"
		},
		"user_table": {
			"administrator": "管理员",
			"edit_menu": "编辑菜单",
			"reset_password": "重置密码",
			"administrator_menu": "管理员菜单",
			"accept": "接受",
			"deactivate_account": "停用帐户",
			"your_own": "您不能停用自己的帐户",
			"remove_admin_access": "删除管理员访问权限",
			"cannot_remove": "您不能从管理员中删除自己",
			"give_admin_access": "授予管理员访问权限"
		},
		"reset_password": "重置密码",
		"reset_password_modal": {
			"password_never_seen": "The temporary password can never be retrieved after this screen is closed.",
			"password_reset_message": "Let the user know the new password below and strongly recommend to change another one immediately.",
			"send_new_password": "Please send the new password to the user.",
			"target_user": "Target User",
			"new_password": "New Password"
		},
		"external_account": "外部账户管理",
		"external_accounts": "外部账户",
		"create_external_account": "创建外部账户",
    "external_account_list": "外部账户列表",
    "external_account_none":"No External Account",
		"invite": "邀请",
		"invited": "已邀请用户",
		"back_to_user_management": "返回用户管理",
		"authentication_provider": "身份认证",
		"manage": "管理",
		"password_setting": "密码设置",
		"password_setting_help": "是否设置了密码？",
		"set": "是",
		"unset": "否",
		"related_username": "相关用户的",
		"cannot_invite_maximum_users": "邀请的用户数不能超过最大值。",
		"current_users": "当前用户:"
	},
	"user_group_management": {
		"create_group": "创建新组",
		"deny_create_group": "不能用当前设置创建新组。",
		"group_name": "组名",
		"group_example": "e.g.：第1组",
		"add_modal": {
			"add_user": "将用户添加到创建的组",
			"search_option": "搜索选项",
			"enable_option": "启用{{option}",
			"forward_match": "Forword匹配",
			"partial_match": "部分匹配",
			"backward_match": "向后匹配"
		},
		"group_list": "组列表",
		"back_to_list": "返回组列表",
		"basic_info": "基本信息",
		"user_list": "用户列表",
		"created_group": "已创建组",
		"is_loading_data": "获取数据。。。",
		"no_pages": "组没有查看权限的页面。",
		"remove_from_group": "删除此用户",
		"delete_modal": {
			"header": "删除组",
			"desc": "删除后，将无法检索已删除的组及其私人页。",
			"dropdown_desc": "为私人页选择操作",
			"select_group": "选择组",
			"no_groups": "没有可选择的组",
			"publish_pages": "全部发布",
			"delete_pages": "全部删除",
			"transfer_pages": "转移到另一组"
		}
	}
}<|MERGE_RESOLUTION|>--- conflicted
+++ resolved
@@ -261,7 +261,6 @@
 		"delete": "删除"
   },
   "slack_integration": {
-<<<<<<< HEAD
     "modal": {
       "warning": "警告",
       "sure_change_bot_type": "您确定要更改设置吗？",
@@ -269,9 +268,7 @@
       "cancel": "取消",
       "change": "改变"
     },
-=======
     "use_env_var_if_empty": "如果数据库中的值为空，则环境变量的值 <cod>{{variable}}</code> 启用。",
->>>>>>> 77eace06
     "access_token_settings": {
       "discard": "丢弃",
       "generate": "生成"
