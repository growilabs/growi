--- conflicted
+++ resolved
@@ -43,17 +43,10 @@
     "confirm_to_initialize_mail_settings": "当前设置将被清空且不可恢复。确认重置？",
     "file_upload_settings":"文件上传设置",
     "file_upload_method":"文件上传方法",
-<<<<<<< HEAD
-    "gcp_label": "GCP",
-    "aws_label": "AWS",
+    "gcs_label": "GCP(GCS)",
+    "aws_label": "AWS(S3)",
     "local_label": "Local",
     "gridfs_label": "MongoDB(GridFS)",
-=======
-    "gcs_label": "GCP(GCS)",
-    "aws_label": "AWS(S3)",
->>>>>>> f545a903
-		"fixed_by_env_var": "这是由env var<code>FILE_UPLOAD={{fileUploadType}}</code>修复的。",
-    "file_upload": "这是文件上传设定。完成了文件上传设定以后，文件上传功能、档案头像功能将会被开启。",
     "ses_settings":"SES设置",
     "test_connection": "测试邮件服务器连接",
 		"": "如果您没有SMTP设置，电子邮件将通过SES发送。您需要从电子邮件地址和生产设置进行验证。",
