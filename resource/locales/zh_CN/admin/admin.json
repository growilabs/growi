{
  "mailer_setup_required":"<a href='/admin/app'>Email settings</a> are required to send.",
	"admin_top": {
		"management_wiki": "管理Wiki",
		"system_information": "系统信息",
		"wiki_administrator": "只有wiki管理员可以访问此页",
		"assign_administrator": "您可以使用“授予管理员访问权限”按钮在“用户管理”页上将所选用户指定为wiki管理员",
		"list_of_installed_plugins": "已安装插件列表",
		"package_name": "包名称",
		"specified_version": "指定版本",
		"installed_version": "已安装版本",
		"list_of_env_vars": "环境变量列表",
		"env_var_priority": "对于安全性以外的环境变量，优先获取数据库的值。",
		"about_security": "检查安全环境变量的<a href='/admin/security'>安全设置</a>。"
	},
	"app_setting": {
		"site_name": "网站名称 ",
		"sitename_change": "您可以更改用于标题和HTML标题的网站名称。",
		"header_content": "此处输入的内容将显示在标题等中。",
		"site_url_desc": "用于网站URL设置。",
		"site_url_warn": "某些功能不起作用，因为未设置网站URL。",
		"siteurl_help": "网站完整URL起始于 <code>http://</code> or <code>https://</code>.",
		"confidential_name": "内部名称",
		"confidential_example": "ex）：仅供内部使用",
		"default_language": "新用户的默认语言",
		"default_mail_visibility": "新用户的默认电子邮件可见性",
		"file_uploading": "文件上传",
		"enable_files_except_image": "启用此选项将允许上传任何文件类型。如果没有此选项，则仅支持图像文件上载。",
		"attach_enable": "如果启用此选项，则可以附加图像文件以外的文件。",
		"update": "更新",
		"mail_settings": "邮件设置",
    "mailer_is_not_set_up": "邮件设置尚未完成。",
    "transmission_method":"传送方法",
    "smtp_label":"SMTP",
    "ses_label":"SES(AWS)",
		"from_e-mail_address": "邮件发出地址",
    "send_test_email": "发送测试邮件",
    "success_to_send_test_email": "成功发送了一封测试邮件",
    "smtp_settings": "SMTP 设置",
		"host": "服务器",
		"port": "端口号",
		"user": "用户名",
    "initialize_mail_settings": "重置邮件设置",
    "initialize_mail_modal_header": "重置邮件设置",
    "confirm_to_initialize_mail_settings": "当前设置将被清空且不可恢复。确认重置？",
    "file_upload_settings":"文件上传设置",
    "file_upload_method":"文件上传方法",
    "file_delivery_method":"File Delivery Method",
    "file_delivery_method_redirect":"Redirect",
    "file_delivery_method_relay":"Internal System Relay",
    "file_delivery_method_redirect_info":"Redirect: It redirects to a signed URL without GROWI server, it gives excellent performance.",
    "file_delivery_method_relay_info":"Internal System Relay: The GROWI server delivers to clients, it provides complete security.",
    "gcs_label": "GCP(GCS)",
    "aws_label": "AWS(S3)",
    "local_label": "Local",
    "gridfs_label": "MongoDB(GridFS)",
    "ses_settings":"SES设置",
    "test_connection": "测试邮件服务器连接",
		"": "如果您没有SMTP设置，电子邮件将通过SES发送。您需要从电子邮件地址和生产设置进行验证。",
		"change_setting": "注意：如果你更改此设置未完成，您将无法访问迄今为止上传的文件。",
		"region": "Region",
		"bucket_name": "Bucket name",
		"custom_endpoint": "Custom endpoint",
		"custom_endpoint_change": "输入对象存储服务（如MinIO）端点的URL，MinIO具有与S3兼容的API。如果为空，则使用Amazon S3。",
		"plugin_settings": "插件设置",
		"enable_plugin_loading": "启用插件加载",
		"load_plugins": "加载插件",
		"enable": "启用",
		"disable": "停用",
		"use_env_var_if_empty": "如果数据库中的值为空，则环境变量的值 <cod>{{variable}}</code> 启用。",
    "note_for_the_only_env_option": "The GCS settings is limited by the value of environment variable.<br>To change this setting, please change to false or delete the value of the environment variable <code>{{env}}</code> ."
  },
	"markdown_setting": {
		"lineBreak_header": "换行设置",
		"lineBreak_desc": "您可以更改换行设置。",
		"lineBreak_options": {
			"enable_lineBreak": "启用换行符",
			"enable_lineBreak_desc": "HTML中将文本页中的换行符转换为<code>&lt;br&gt;</code>",
			"enable_lineBreak_for_comment": "注释中启用换行符",
			"enable_lineBreak_for_comment_desc": "HTML中将注释中的换行符转换为<code>&lt;br&gt;</code>"
		},
    "indent_header": "缩进设置",
    "indent_desc": "您可以更改缩进设置。",
    "indent_options": {
      "indentSize": "默认的缩进值",
      "indentSize_desc": "您可以更改Markdown编辑器的默认的缩进值。",
      "disallow_indent_change": "不允许用户更改缩进值",
      "disallow_indent_change_desc": "您可以不允许用户更改缩进值。"
    },
    "presentation_header": "演示文稿设置",
		"presentation_desc": "您可以更改演示文稿设置。",
		"presentation_options": {
			"page_break_setting": "分页设置",
			"preset_one_separator": "预设 1",
			"preset_one_separator_desc": "3 空行",
			"preset_one_separator_value": "\\n\\n\\n",
			"preset_two_separator": "预设 2",
			"preset_two_separator_desc": "5 连字符",
			"preset_two_separator_value": "-----",
			"custom_separator": "自定义",
			"custom_separator_desc": "正则表达式"
		},
		"xss_header": "阻止XSS（跨站点脚本）设置",
		"xss_desc": "您可以更改标记文本中HTML标记的处理方式。",
		"xss_options": {
			"enable_xss_prevention": "启用XSS预防",
			"remove_all_tags": "删除所有标记",
			"remove_all_tags_desc": "Stripe all HTML tags and attributes",
			"recommended_setting": "推荐设置",
			"custom_whitelist": "自定义白名单",
			"tag_names": "标记名",
			"tag_attributes": "标记属性",
			"import_recommended": "导入建议 {{target}}"
		}
	},
	"customize_setting": {
<<<<<<< HEAD
=======
    "layout": "布局",
    "layout_options": {
      "default": "默认内容宽度 ",
      "expanded": "内容宽度100％ "
    },
>>>>>>> 2df69719
		"theme": "主体",
		"behavior": "行为",
		"behavior_desc": {
			"growi_text1": "<code>/page</code> and <code>/page/</code> 都显示同一页。",
			"growi_text2": "<code>/nonexistent_page</code> 显示编辑表单",
			"growi_text3": "如果使用GROWI增强布局，则所有页面都显示子页面列表",
			"crowi_text1": "<code>/page</code> 显示页面",
			"crowi_text2": "<code>/page/</code> 显示子页列表",
			"crowi_text3": "如果portal应用于<code>/page/</code>，则会显示portal和子页面列表",
			"crowi_text4": "<code>/nonexistent_page</code> 显示编辑表单<",
			"crowi_text5": "<code>/nonexistent_page/</code> 子页列表"
		},
		"theme_desc": {
			"light_and_dark": "明暗模式",
			"unique": "只有一种模式"
		},
		"function": "功能",
		"function_desc": "您可以选择函数的有效/无效",
		"function_options": {
			"timeline": "时间线函数",
			"timeline_desc1": "您可以显示子页的时间线。",
			"timeline_desc2": "如果有许多子页，则在加载页时性能会降低。",
			"timeline_desc3": "通过使列表页无效，可以加快列表页的显示速度。",
			"tab_switch": "在浏览器中保存选项卡切换",
			"tab_switch_desc1": "在浏览器中保存编辑选项卡和历史选项卡切换，并使其成为浏览器的前向/后向命令的对象。",
			"tab_switch_desc2": "通过失效，您可以将页面转换作为浏览器的前向/后向命令的唯一对象。",
			"attach_title_header": "自动创建新页面时添加h1节",
      "attach_title_header_desc": "创建新页面时，将页面路径作为h1节添加到第一行",

      "list_num_s": "Number of list displayed on modals",
      "list_num_desc_s": "Set number of list per page such as 'Page List', 'Timeline', 'Page History' and 'Attachment' pages.",

      "list_num_m": "Number of list displayed on article pages included other contents",
      "list_num_desc_m": "Set number of list per page such as 'Bookmarks' and 'Recently created' pages.",

      "list_num_l": "Number of list displayed on 'Search' pages",
      "list_num_desc_l": "Set number of list per page such as 'Search' pages.",

      "list_num_xl": "Number of list displayed on article pages",
      "list_num_desc_xl": "Set number of list per page such as 'Not found' and 'Trash' pages.",

			"stale_notification": "在过期页上显示通知",
			"stale_notification_desc": "显示自上次更新以来超过1年的页面通知。",
			"show_all_reply_comments": "显示所有回复评论",
			"show_all_reply_comments_desc": "当设置值为“关”时，将忽略最近两个之外的注释。"
		},
		"code_highlight": "代码突出显示",
		"nocdn_desc": "当强制应用环境变量<code>NO_CDN=true</code><br>Github样式时，此函数被禁用。",
		"custom_title": "自定义标题",
		"custom_title_detail": "您可以自定义<code>&lt；title&gt；</code>标记。<br><code>&123；&123；sitename&&125；&125；</code>将自动替换为应用程序名称，并且<code>&123；&123；page&&125；&125；</code>将替换为页面名称/路径。",
		"custom_title_detail_placeholder1": "<code>&#123；&#123；站点名称&#125；&#125；</code>-此wiki的站点名称。",
		"custom_title_detail_placeholder2": "<code>&#123；&#123；页名&#125；&#125；</code>-当前页的页名。",
		"custom_title_detail_placeholder3": "<code>&#123；&#123；页面路径&#125；&#125；</code>-当前页面的页面路径。",
		"custom_header": "自定义HTML标题",
		"custom_header_detail": "您可以自定义应用所有页面的HTML标题。您的自定义脚本将插入<code>&lt；header&gt；</code>中，但位于其他<code>&lt；script&gt；</code>标记之上。<br>重新链接页面以查看更改。",
		"custom_css": "自定义CSS",
		"write_css": "您可以编写应用于整个系统的CSS。",
		"ctrl_space": "Ctrl+Space 自动完成",
		"custom_script": "定制纸条",
		"write_java": "您可以编写应用于整个系统的Javascript。",
		"reflect_change": "您需要重新加载页面以反映更改。"
	},
	"importer_management": {
		"beta_warning": "这个函数是Beta。",
		"import_from": "Import from {{from}}",
		"import_growi_archive": "Import GROWI archive",
		"growi_settings": {
			"description_of_import_mode": {
				"about": "When you import data with the same name as an existing one, choose from the following three modes below.",
				"insert": "Insert: Skip importing the data.",
				"upsert": "Upsert: Overwrite and update the existing data with imported data.",
				"flash_and_insert": "Flash and Insert: After deleting the existing data completely, import the data"
			},
			"growi_archive_file": "GROWI Archive File",
			"uploaded_data": "Uploaded Data",
			"extracted_file": "Extracted File",
			"collection": "Collection",
			"upload": "Upload",
			"discard": "Discard uploaded data",
			"errors": {
        "versions_not_met": "this growi and the uploarded data versions are not met",
				"at_least_one": "Select one or more collections.",
				"page_and_revision": "'Pages' and 'Revisions' must be imported both.",
				"depends": "'{{target}}' must be selected when '{{condition}}' is selected."
			},
			"configuration": {
				"pages": {
					"overwrite_author": {
						"label": "Overwrite page's author with the current user",
						"desc": "Recommended <span class=\"text-danger\">NOT</span> to check this when users will also be restored."
					},
					"set_public_to_page": {
						"label": "Set 'Public' to the pages that is '{{from}}'",
						"desc": "Make sure that this configuration makes all <b>'{{from}}'</b> pages readable from <span class=\"text-danger\">ANY users</span>."
					},
					"initialize_meta_datas": {
						"label": "Initialize page's like, read users and comment count",
						"desc": "Recommended <span class=\"text-danger\">NOT</span> to check this when users will also be restored."
					},
					"initialize_hackmd_related_datas": {
						"label": "Initialize HackMD related data",
						"desc": "Recommended to check this unless there is important drafts on HackMD."
					}
				},
				"revisions": {
					"overwrite_author": {
						"label": "Overwrite revision's author with the current user",
						"desc": "Recommended <span class=\"text-danger\">NOT</span> to check this when users will also be restored."
					}
				}
			}
		},
		"esa_settings": {
			"team_name": "Team name",
			"access_token": "Access token",
			"test_connection": "Test connection to esa"
		},
		"qiita_settings": {
			"team_name": "Team name",
			"access_token": "Access token",
			"test_connection": "Test connection to qiita:team"
		},
    "import": "Import",
    "skip_username_and_email_when_overlapped": "Skip username and email using same username and email in new environment",
    "prepare_new_account_for_migration":"Prepare new account for migration",
    "archive_data_import_detail":"More details? Click here.",
    "admin_archive_data_import_guide_url":"https://docs.growi.org/en/admin-guide/management-cookbook/import.html",
		"page_skip": "Pages with a name that already exists on GROWI are not imported",
		"Directory_hierarchy_tag": "Directory hierarchy tag"
	},
	"export_management": {
		"exporting_collection_list": "正在导出集合列表",
		"exported_data_list": "导出的存档数据列表",
		"export_collections": "导出集合",
		"check_all": "全部检查",
		"uncheck_all": "全部取消选中",
		"desc_password_seed": "<p>还原用户数据时，不要忘记将当前的<code>密码种子设置到新的GROWI系统，否则用户将无法使用其密码登录。<br><br><strong>提示：</strong><br>当前的<code>密码种子将存储在<code>meta.json格式</code>在导出的zip压缩包中。</p>",
		"create_new_archive_data": "创建新的存档数据",
		"export": "导出",
		"cancel": "取消",
		"file": "文件",
		"growi_version": "Growi Version",
		"collections": "Collections",
		"exported_at": "Exported At",
		"export_menu": "导出菜单",
		"download": "下载",
		"delete": "删除"
  },
	"user_management": {
		"invite_users": "临时发布新用户",
		"click_twice_same_checkbox": "您应该至少选中一个复选框。",
		"invite_modal": {
			"emails": "电子邮件",
      "description1":"通过电子邮件地址临时发布新用户。",
      "description2":"将为首次登录生成一个临时密码。",
      "mail_setting_link":"<i class='icon-settings mr-2'></i><a href='/admin/app'>Email settings</a>",
			"valid_email": "需要有效的电子邮件地址",
			"invite_thru_email": "发送邀请电子邮件",
			"temporary_password": "创建的用户具有临时密码",
			"send_new_password": "请将新密码发送给用户。",
			"send_temporary_password": "请确保复制此屏幕上的临时密码并将其发送给用户。",
			"existing_email": "以下电子邮件已存在",
      "issue": "Issue"
		},
		"user_table": {
			"administrator": "管理员",
			"edit_menu": "编辑菜单",
			"reset_password": "重置密码",
			"administrator_menu": "管理员菜单",
			"accept": "接受",
			"deactivate_account": "停用帐户",
			"your_own": "您不能停用自己的帐户",
			"remove_admin_access": "删除管理员访问权限",
			"cannot_remove": "您不能从管理员中删除自己",
			"give_admin_access": "授予管理员访问权限"
		},
		"reset_password": "重置密码",
		"reset_password_modal": {
			"password_never_seen": "The temporary password can never be retrieved after this screen is closed.",
			"password_reset_message": "Let the user know the new password below and strongly recommend to change another one immediately.",
			"send_new_password": "Please send the new password to the user.",
			"target_user": "Target User",
			"new_password": "New Password"
		},
		"external_account": "外部账户管理",
		"external_accounts": "外部账户",
		"create_external_account": "创建外部账户",
    "external_account_list": "外部账户列表",
    "external_account_none":"No External Account",
		"invite": "邀请",
		"invited": "已邀请用户",
		"back_to_user_management": "返回用户管理",
		"authentication_provider": "身份认证",
		"manage": "管理",
		"password_setting": "密码设置",
		"password_setting_help": "是否设置了密码？",
		"set": "是",
		"unset": "否",
		"related_username": "相关用户的",
		"cannot_invite_maximum_users": "邀请的用户数不能超过最大值。",
		"current_users": "当前用户:"
	},
	"user_group_management": {
		"create_group": "创建新组",
		"deny_create_group": "不能用当前设置创建新组。",
		"group_name": "组名",
		"group_example": "e.g.：第1组",
		"add_modal": {
			"add_user": "将用户添加到创建的组",
			"search_option": "搜索选项",
			"enable_option": "启用{{option}",
			"forward_match": "Forword匹配",
			"partial_match": "部分匹配",
			"backward_match": "向后匹配"
		},
		"group_list": "组列表",
		"back_to_list": "返回组列表",
		"basic_info": "基本信息",
		"user_list": "用户列表",
		"created_group": "已创建组",
		"is_loading_data": "获取数据。。。",
		"no_pages": "组没有查看权限的页面。",
		"remove_from_group": "删除此用户",
		"delete_modal": {
			"header": "删除组",
			"desc": "删除后，将无法检索已删除的组及其私人页。",
			"dropdown_desc": "为私人页选择操作",
			"select_group": "选择组",
			"no_groups": "没有可选择的组",
			"publish_pages": "全部发布",
			"delete_pages": "全部删除",
			"transfer_pages": "转移到另一组"
		}
	}
}<|MERGE_RESOLUTION|>--- conflicted
+++ resolved
@@ -114,14 +114,11 @@
 		}
 	},
 	"customize_setting": {
-<<<<<<< HEAD
-=======
     "layout": "布局",
     "layout_options": {
       "default": "默认内容宽度 ",
       "expanded": "内容宽度100％ "
     },
->>>>>>> 2df69719
 		"theme": "主体",
 		"behavior": "行为",
 		"behavior_desc": {
