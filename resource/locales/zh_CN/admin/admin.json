--- conflicted
+++ resolved
@@ -27,18 +27,13 @@
 		"attach_enable": "如果启用此选项，则可以附加图像文件以外的文件。",
 		"update": "更新",
 		"mail_settings": "邮件设置",
-<<<<<<< HEAD
-    "from_e-mail_address": "From e-mail address",
     "transmission_method":"Transmission Method",
     "smtp_label":"SMTP",
     "ses_label":"SES(AWS)",
-		"smtp_settings": "SMTP 设置",
-=======
 		"from_e-mail_address": "From e-mail address",
     "send_test_email": "Send a test-email",
     "success_to_send_test_email": "Success to send a test-email",
     "smtp_settings": "SMTP 设置",
->>>>>>> b4a800c0
 		"host": "服务器",
 		"port": "端口号",
 		"user": "用户名",
