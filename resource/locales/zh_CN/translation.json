{
  "Help": "帮助",
  "view": "View",
	"Edit": "编辑",
	"Delete": "删除",
	"delete_all": "删除所有",
	"Duplicate": "复制",
	"Copy": "复制",
  "preview":"预览",
  "desktop":"电脑",
  "phone":"手机",
  "tablet":"平板",
	"Login": "登录",
	"Click to copy": "点击复制",
	"Move/Rename": "移动/重命名",
	"Moved": "移动",
	"Redirected": "重定向",
	"Unlinked": "Unlinked",
	"Like!": "Like!",
	"Seen by": "Seen by",
  "Done": "Done",
  "Cancel": "取消",
	"Create": "创建",
	"Admin": "管理",
	"administrator": "管理员",
	"Tag": "标签",
	"Tags": "Tags",
  "New": "新建",
  "Close": "Close",
	"Shortcuts": "快捷方式",
	"eg": "e.g.",
	"add": "添加",
	"Undo": "撤销",
	"Article": "主题",
	"Page": "页面",
	"Page Path": "相对路径",
	"Category": "分类",
	"User": "用户",
	"status": "状态",
	"account_id": "用户Id",
	"Initialize": "初始化",
  "Update": "更新",
	"Update Page": "更新本页",
	"Warning": "警告",
	"Sign in": "登录",
	"Sign up is here": "注册",
	"Sign in is here": "登录",
	"Sign up": "注册",
	"Sign up with Google Account": "Sign up with Google Account",
	"Sign in with Google Account": "Sign in with Google Account",
	"Sign up with this Google Account": "Sign up with this Google Account",
	"Example": "例如",
	"Taro Yamada": "John Doe",
	"List View": "列表",
	"Timeline View": "时间线",
  "History": "历史",
  "attachment_data": "Attachment Data",
  "No_attachments_yet": "暂无附件",
	"Presentation Mode": "演示文稿",
  "The end": "结束",
  "Not available for guest": "Not available for guest",
  "Create Archive Page": "创建归档页",
  "File type": "文件类型",
  "Target page": "目标页面",
  "Include Attachment File": "包含附件",
  "Include Comment": "包含评论",
  "Include Subordinated Page": "包括子页面",
  "All Subordinated Page": "所有子页面",
  "Specify Hierarchy": "指定层级",
  "Submitted the request to create the archive": "提交创建归档请求",
  "username": "用户名",
	"Created": "创建",
	"Last updated": "上次更新",
  "Last_Login": "上次登录",
	"Share": "分享",
  "Share Link": "分享链接",
	"Markdown Link": "Markdown链接",
	"Create/Edit Template": "创建/编辑 模板页面",
	"Unportalize": "未启动",
	"Go to this version": "查看此版本",
	"View diff": "查看差异",
	"No diff": "无差异",
	"User ID": "用户ID",
	"Home": "首页",
	"My Drafts": "My Drafts",
	"User Settings": "用户设置",
	"User Information": "用户信息",
	"Basic Info": "基础信息",
	"Name": "姓名",
	"Email": "邮箱",
	"Language": "语言",
	"English": "英语",
	"Japanese": "日语",
	"Chinese": "简体中文",
	"Set Profile Image": "头像",
	"Upload Image": "上传图片",
	"Current Image": "当前图片",
	"Delete Image": "删除图片",
	"Delete this image?": "删除图片?",
	"Updated": "更新",
	"Upload new image": "上传新图像",
	"Connected": "Connected",
	"Show": "显示",
	"Hide": "隐藏",
	"Reset": "重置",
	"Disclose E-mail": "显示邮箱",
	"page exists": "页面已存在",
	"Error occurred": "Error occurred",
	"Create today's": "Create today's ...",
	"Memo": "memo",
	"Input page name": "Input page name",
	"Input page name (optional)": "Input page name (optional)",
	"New Page": "新页面",
	"Create under": "Create page under below:",
	"Wiki Management Home Page": "Wiki管理首页",
	"App Settings": "系统设置",
	"Site URL settings": "主页URL设置",
	"Markdown Settings": "Markdown设置",
	"Customize": "页面定制",
	"Notification Settings": "通知设置",
	"User_Management": "用户管理",
	"external_account_management": "外部账户管理",
	"UserGroup Management": "用户组管理",
	"Full Text Search Management": "全文搜索管理",
	"Import Data": "导入数据",
	"Export Archive Data": "导出主题数据",
	"Basic Settings": "基础设置",
	"Basic authentication": "基本身份验证",
	"Register limitation": "注册限制",
	"The contents entered here will be shown in the header etc": "此处输入的内容将显示在标题等中",
	"Public": "公共",
	"Anyone with the link": "任何人",
	"Specified users only": "仅指定用户",
	"Only me": "只有我",
  "Only inside the group": "仅组内",
  "page_list": "Page List",
<<<<<<< HEAD
	"page_list_and_search_results": "页面列表/搜索结果",
=======
>>>>>>> 2df69719
	"scope_of_page_disclosure": "页面公开范围",
	"set_point": "设定值",
	"always_displayed": "始终显示",
	"always_hidden": "总是隐藏",
	"displayed_or_hidden": "显示/隐藏",
	"Reselect the group": "重新选择组",
	"Shareable link": "可分享链接",
	"The whitelist of registration permission E-mail address": "注册许可电子邮件地址的白名单",
	"Add tags for this page": "添加标签",
	"You have no tag, You can set tags on pages": "你没有标签，可以在页面上设置标签",
	"Show latest": "显示最新",
	"Load latest": "家在最新",
	"edited this page": "edited this page.",
	"List Drafts": "草稿",
	"Deleted Pages": "已删除页",
	"Sign out": "退出",
  "Disassociate": "解除关联",
  "No bookmarks yet": "暂无书签",
	"Recent Created": "最新创建",
  "Recent Changes": "最新修改",
  "original_path":"Original path",
  "new_path":"New path",
  "duplicated_path":"duplicated_path",
	"form_validation": {
		"error_message": "有些值不正确",
		"required": "%s 是必需的",
		"invalid_syntax": "%s的语法无效。"
  },
  "not_found_page": {
    "Create Page": "创建页面",
    "page_not_exist": "该页面不存在",
    "page_not_exist_alert": "该页面不存在，请创建一个新页面"
  },
  "custom_navigation": {
    "no_page_list": "There are no pages under this page."
  },
	"installer": {
		"setup": "安装",
		"create_initial_account": "创建初始用户",
		"initial_account_will_be_administrator_automatically": "初始帐户将自动成为管理员。",
		"unavaliable_user_id": "用户ID不可用"
	},
	"breaking_changes": {
		"v346_using_basic_auth": "当前使用的基本身份验证在不久的将来将不再可用。从%s中删除设置"
	},
	"page_register": {
		"notice": {
			"restricted": "需要管理员批准。",
			"restricted_defail": "一旦管理员批准您的注册，您就可以访问此wiki。"
		},
		"form_help": {
			"email": "您必须有下面列出的电子邮件地址才能注册此wiki。",
			"password": "密码长度必须至少为6个字符。",
			"user_id": "您创建的网页的URL将包含您的用户ID。您的用户ID可以由字母、数字和一些符号组成。"
		}
	},
	"Settings": "设置",
	"page_me": {
		"form_help": {
			"profile_image1": "图像上传设置未完成。",
			"profile_image2": "设置AWS或启用本地上传。"
		}
	},
	"page_me_apitoken": {
    "api_token": "API Token",
		"notice": {
			"apitoken_issued": "API token 未发布。",
			"update_token1": "您可以更新以生成新的API令牌。",
			"update_token2": "您需要更新任何现有进程中的API令牌。"
		}
	},
	"Password": "密码",
	"Password Settings": "密码设置",
	"personal_settings": {
		"disassociate_external_account": "解除与外部帐户的关联",
		"disassociate_external_account_desc": "是否确实要解除与<strong>{{providerType}}</strong>帐户<strong>{{providerType}}</strong> 的关联？",
		"set_new_password": "设置新密码",
		"update_password": "更新密码",
		"current_password": "当前密码",
		"new_password": "新密码",
		"new_password_confirm": "重复新密码",
		"password_is_not_set": "密码未设置"
	},
	"Security Settings": "安全设置",
	"API Settings": "API设置",
	"API Token Settings": "API token 设置",
	"Current API Token": "当前 API token",
	"Update API Token": "更新 API token",
	"header_search_box": {
		"label": {
			"All pages": "所有页面",
			"This tree": "当前分支"
		},
		"item_label": {
			"All pages": "所有页面",
			"This tree": "当前分支以下内容"
		}
	},
	"copy_to_clipboard": {
		"Copy to clipboard": "复制到剪贴板",
		"Page path": "页面路径",
		"Page URL": "页面Url",
		"Parmanent link": "参数化链接",
		"Page path and parmanent link": "页面路径及参数化链接",
		"Markdown link": "Markdown链接"
	},
	"search_help": {
		"title": "搜索帮助",
		"and": {
			"syntax help": "用空格分隔",
			"desc": "在标题或正文中同时包含{{word1}、{{word2}的搜索页"
		},
		"exclude": {
			"desc": "排除标题或正文中包含{{word}的页"
		},
		"phrase": {
			"syntax help": "用双引号括起来",
			"desc": "包含短语“{{phrase}”的搜索页"
		},
		"prefix": {
			"desc": "只搜索标题以{{path}开头的页"
		},
		"exclude_prefix": {
			"desc": "排除标题以{{path}开头的页"
		},
		"tag": {
			"desc": "搜索带有{{tag}标记的页面"
		},
		"exclude_tag": {
			"desc": "排除带有{{tag}标记的页"
		}
	},
	"search": {
		"search page bodies": "按[回车]键进行全文搜索"
	},
	"page_page": {
		"notice": {
			"version": "这不是当前版本。",
			"moved": "此页已从",
      "moved_period": "",
			"redirected": "您将从",
      "redirected_period": "",
			"duplicated": "此页来自",
      "duplicated_period": "",
			"unlinked": "将网页重定向到此网页已被删除。",
			"restricted": "访问此页受到限制",
			"stale": "自上次更新以来，已超过{{count}年。",
      "stale_plural": "自上次更新以来已过去{{count}年以上。",
      "no_deadline": "This page has no expiration date"
		}
	},
	"page_edit": {
		"Show active line": "显示活动行",
		"auto_format_table": "自动格式化表格",
		"overwrite_scopes": "{{operation}和覆盖所有子体的作用域",
		"notice": {
			"conflict": "无法保存您所做的更改，因为其他人正在编辑此页。请在重新加载页面后重新编辑受影响的部分。"
		}
  },
  "page_table_of_contents": {
    "empty": "目录为空"
  },
  "page_comment": {
    "display_the_page_when_posting_this_comment": "Display the page when posting this comment"
  },
	"page_api_error": {
		"notfound_or_forbidden": "未找到或禁止原始页。",
		"already_exists": "新建页面已存在",
		"outdated": "页面已被某人更新，现在已过时。",
		"user_not_admin": "仅管理员用户可以完全删除"
  },
  "page_history": {
    "revision_list": "修订清单",
    "revision": "版本",
    "comparing_source": "源头",
    "comparing_target": "目标",
    "comparing_revisions": "比较两者的区别",
    "compare_latest":"比較最新版本",
    "compare_previous":"比較以前的版本"
  },
	"modal_rename": {
		"label": {
			"Move/Rename page": "页面 移动/重命名",
      "New page name": "新建页面名称",
      "Fail to get subordinated pages": "Fail to get subordinated pages",
      "Fail to get exist path": "Fail to get exist path",
      "Rename without exist path": "Rename without exist path",
			"Current page name": "当前页面名称",
			"Recursively": "递归地",
			"Do not update metadata": "不更新元数据",
			"Redirect": "重定向"
		},
		"help": {
			"redirect": "Redirect to new page if someone accesses <code>%s</code>",
			"metadata": "Remains last update user and updated date as is",
			"recursive": "Move/Rename children of under <code>%s</code> recursively"
		}
	},
	"Put Back": "Put back",
	"Delete Completely": "Delete completely",
	"modal_delete": {
		"delete_page": "Delete page",
		"deleting_page": "Deleting page",
		"delete_recursively": "Delete child pages recursively.",
		"delete_completely": "Delete completely",
		"delete_completely_restriction": "You don't have the authority to delete pages completely.",
		"recursively": "Delete children of <code>%s</code> recursively.",
		"completely": "Delete completely instead of putting it into trash."
	},
	"modal_empty": {
		"empty_the_trash": "Empty The Trash",
		"notice": "完全删除的页面是不可恢复的。"
	},
	"modal_duplicate": {
		"label": {
			"Duplicate page": "Duplicate page",
      "New page name": "New page name",
      "Fail to get subordinated pages": "Fail to get subordinated pages",
			"Current page name": "Current page name",
      "Recursively": "Recursively",
      "Duplicate without exist path": "Duplicate without exist path",
      "Same page already exists": "Same page already exists"
    },
    "help": {
      "recursive": "Duplicate children of under this path recursively"
    }
	},
	"modal_putback": {
		"label": {
			"Put Back Page": "Put back page",
			"recursively": "Put back recursively"
		},
		"help": {
			"recursively": "Put back children of under <code>%s</code> recursively"
		}
	},
	"modal_shortcuts": {
		"global": {
			"title": "全局快捷方式",
			"Open/Close shortcut help": "打开/关闭快捷方式帮助",
			"Edit Page": "编辑页面",
			"Create Page": "创建页面",
			"Show Contributors": "显示参与者",
			"Konami Code": "Konami Code",
			"konami_code_url": "https://en.wikipedia.org/wiki/Konami_Code"
		},
		"editor": {
			"title": "编辑器快捷方式",
			"Indent": "缩进",
			"Outdent": "回退缩进",
			"Save Page": "保存页面",
			"Delete Line": "删除行"
		},
		"commentform": {
			"title": "注释窗体快捷方式",
			"Post": "提交"
		}
	},
  "link_edit": {
    "edit_link": "Edit Link",
    "set_link_and_label": "Set link and label",
    "link": "Link",
    "placeholder_of_link_input": "Input page path or URL",
    "label": "Label",
    "path_format": "Path format",
    "use_relative_path": "Use relative path",
    "use_permanent_link": "Use permanent link",
    "notation": "Notation",
    "markdown": "Markdown",
    "GROWI_original": "GROWI original",
    "pukiwiki": "Pukiwiki",
    "preview": "Preview",
    "page_not_found_in_preview": "\"{{path}}\" is not a GROWI page."
  },
	"toaster": {
		"update_successed": "Succeeded to update {{target}}",
    "initialize_successed": "Succeeded to initialize {{target}}",
		"give_user_admin": "Succeeded to give {{username}} admin",
		"remove_user_admin": "Succeeded to remove {{username}} admin ",
		"activate_user_success": "Succeeded to activating {{username}}",
		"deactivate_user_success": "Succeeded to deactivate {{username}}",
		"remove_user_success": "Succeeded to removing {{username}} ",
    "remove_external_user_success": "Succeeded to remove {{accountId}} ",
    "failed_to_reset_password":"Failed to reset password"
  },
	"template": {
		"modal_label": {
			"Create/Edit Template Page": "创建/编辑模板页",
			"Create template under": "在下面创建模板页：<br/><code><small>%s</small></code>"
		},
		"option_label": {
			"create/edit": "创建/编辑模板页。",
			"select": "选择模板页面类型"
		},
		"children": {
			"label": "子模板",
			"desc": "仅应用于模板存在的同一级别页"
		},
		"decendants": {
			"label": "子代模板",
			"desc": "适用于所有分散页"
		}
	},
	"sandbox": {
		"header": "标题",
		"header_x": "标题{{index}",
		"block": "段落",
		"block_detail": "写一段",
		"empty_line": "空行",
		"line_break": "换行符",
		"line_break_detail": "（2空格）换行",
		"typography": "排版",
		"italics": "斜体",
		"bold": "加粗",
		"italic_bold": "斜体加粗",
		"strikethrough": "删除线",
		"link": "链接",
		"code_highlight": "代码突出显示",
		"list": "列表",
		"unordered_list_x": "无序列表{{index}}",
		"ordered_list_x": "有序列表{{index}}",
		"task": "任务",
		"task_checked": "选中的",
		"task_unchecked": "未选中的",
		"quote": "引用",
		"quote1": "你可以写",
		"quote2": "多行引用",
		"quote_nested": "嵌套引用",
		"table": "表格",
		"image": "图片",
		"alt_text": "Alt文本",
		"insert_image": "插入图像",
		"open_sandbox": "开放式沙箱"
	},
	"hackmd": {
    "hack_md": "HackMD",
    "not_set_up": "HackMD is not set up.",
    "used_for_not_found": "Can not use HackMD to a page that does not exist.",
		"start_to_edit": "Start to edit with HackMD",
		"clone_page_content": "Click to clone page content and start to edit.",
		"unsaved_draft": "HackMD has unsaved draft.",
		"draft_outdated": "DRAFT MAY BE OUTDATED",
		"based_on_revision": "The current draft on HackMD is based on",
		"view_outdated_draft": "View the outdated draft on HackMD",
		"resume_to_edit": "Resume to edit with HackMD",
		"discard_changes": "Discard changes of HackMD",
		"integration_failed": "HackMD Integration failed",
		"fail_to_connect": "GROWI client failed to connect to GROWI agent for HackMD.",
		"check_configuration": "Check your configuration following <a href='https://docs.growi.org/guide/admin-cookbook/integrate-with-hackmd.html'>the manual</a>.",
		"not_initialized": "HackmdEditor component has not initialized",
		"someone_editing": "Someone editing this page on HackMD",
    "this_page_has_draft": "This page has a draft on HackMD",
    "need_to_associate_with_growi_to_use_hackmd_refer_to_this": "若要使用HackMD的多人同时编辑功能，请先关联HackMD和GROWI。详情请参考<a href='https://docs.growi.org/cn/admin-guide/admin-cookbook/integrate-with-hackmd.html'>这里</a>。",
    "need_to_make_page": "To use HackMD, please make a new page from the <a href='#edit'>built-in editor.</a>"
  },
  "slack_notification": {
    "popover_title": "Slack Notification",
    "popover_desc": "Input channel name. You can notify multiple channels by entering a comma-separated list."
  },
  "security_settings": "安全设置",
  "share_links": {
    "Shere this page link to public": "Shere this page link to public",
    "share_link_list": "Share link list",
    "share_link_management": "Share Link Management",
    "No_share_links":"No share links",
    "Share Link": "Share Link",
    "Page Path": "Page Path",
    "share_link_notice":"remove all share links",
    "delete_all_share_links":"Delete all share links",
    "expire": "Expiration",
    "Days": "Days",
    "Custom": "Custom",
    "description": "description",
    "enter_desc": "Enter description",
    "Unlimited": "unlimited",
    "Issue": "Issue",
    "share_settings" :"Share settings",
    "Invalid_Number_of_Date" : "You entered invalid value"
  },
	"security_setting": {
		"Guest Users Access": "来宾用户访问",
		"Fixed by env var": "这是由env var<code>%s=%s</code>修复的。",
		"Register limitation": "注册限制",
		"Register limitation desc": "限制新用户注册",
		"The whitelist of registration permission E-mail address": "注册许可电子邮件地址的白名单",
		"users_without_account": "无法访问没有帐户的用户",
		"example": "例子",
		"restrict_emails": "您可以通过编写电子邮件域（以@开头）将电子邮件注册限制为wiki。",
		"for_example": " 例如，如果要将注册限制为growi.org网站域，你可以写",
		"in_this_case": "；在这种情况下，只有growi.org网站域将能够注册，所有其他用户将被拒绝。",
		"insert_single": "请每行插入一个电子邮件地址。",
    "page_list_and_search_results": "页面列表/搜索结果",
		"page_listing_1": "页面列表/搜索<br>受“仅限我”限制",
		"page_listing_1_desc": "列出/搜索时显示受“仅限我”选项限制的页面",
		"page_listing_2": "页面列表/搜索<br>受用户组限制",
		"page_listing_2_desc": "显示列出/搜索时受用户组限制的页面",
    "page_access_and_delete_rights": "页面访问/删除权限",
		"complete_deletion": "限制完全删除页面",
		"complete_deletion_explain": "限制可以完全删除页面的用户。",
		"admin_only": "仅管理员",
		"admin_and_author": "管理员|作者",
		"anyone": "任何人",
    "session": "会议",
    "max_age": "有效期间  (msec)",
    "max_age_desc": "指定使用户会话过期的数量(以毫秒为单位)。<br>默认值: 2592000000 (30天)",
    "max_age_caution": "修改该值后需要重启服务器。",
		"Authentication mechanism settings": "身份验证机制设置",
		"setup_is_not_yet_complete": "安装尚未完成",
		"alert_siteUrl_is_not_set": "主页URL未设置，通过 {{link}} 设置",
		"xss_prevent_setting": "阻止XSS（跨站点脚本）",
		"xss_prevent_setting_link": "转到Markdown设置",
		"callback_URL": "回调URL",
		"providerName": "提供程序名称",
		"issuerHost": "发行者主机",
		"scope": "Scope",
		"desc_of_callback_URL": "在{{AuthName}}身份提供程序的设置中使用它",
    "authorization_endpoint": "Authorization Endpoint",
    "token_endpoint": "Token Endpoint",
    "revocation_endpoint": "Revocation Endpoint",
    "introspection_endpoint": "Introspection Endpoint",
    "userinfo_endpoint": "UserInfo Endpoint",
    "end_session_endpoint": "EndSessioin Endpoint",
    "registration_endpoint": "Registration Endpoint",
    "jwks_uri": "JSON Web Key Set URL",
		"clientID": "Client ID",
		"client_secret": "客户机密",
		"updated_general_security_setting": "更新安全设置成功",
		"setup_not_completed_yet": "安装尚未完成",
		"guest_mode": {
			"deny": "拒绝（仅限注册用户）",
			"readonly": "接受（来宾可以只读）"
		},
		"registration_mode": {
			"open": "打开（任何人都可以注册）",
			"restricted": "受限（需要管理员批准）",
			"closed": "已关闭（仅限邀请）"
		},
		"configuration": " 配置",
		"optional": "可选的",
		"Treat username matching as identical": "Automatically bind external accounts newly logged in to local accounts when <code>username</code> match",
		"Treat username matching as identical_warn": "WARNING: Be aware of security because the system treats the same user as a match of <code>username</code>.",
		"Treat email matching as identical": "Automatically bind external accounts newly logged in to local accounts when <code>email</code> match",
		"Treat email matching as identical_warn": "WARNING: Be aware of security because the system treats the same user as a match of <code>email</code>.",
		"Use env var if empty": "Use env var <code>{{env}}</code> if empty",
		"Use default if both are empty": "If both ​​are empty, the default value <code>{{target}}</code> is used.",
		"missing mandatory configs": "The following mandatory items are not set in either database nor environment variables.",
		"Local": {
			"name": "ID/Password",
			"note for the only env option": "The LOCAL authentication is limited by the value of environment variable.<br>To change this setting, please change to false or delete the value of the environment variable <code>{{env}}</code> .",
			"enable_local": "Enable ID/Password"
		},
		"mikan": {
      "enable_mikan": "enable Mikan",
      "api_url_detail": "The URL of the Mikan API.",
      "login_url_detail": "The URL of the Mikan login page.",
      "cookie_name_detail": "Key for a token in cookie.",
      "test_config": "Test Saved Configuration",
      "updated_mikan": "Succeeded to update Mikan setting"
    },
		"ldap": {
			"enable_ldap": "Enable LDAP",
			"server_url_detail": "The LDAP URL of the directory service in the format <code>ldap://host:port/DN</code> or <code>ldaps://host:port/DN</code>.",
			"bind_mode": "Binding Mode",
			"bind_manager": "Manager Bind",
			"bind_user": "User Bind",
			"bind_DN_manager_detail": "The DN of the account that authenticates and queries the directory service",
			"bind_DN_user_detail1": "The query used to bind with the directory service.",
			"bind_DN_user_detail2": "Use <code>&#123;&#123;username&#125;&#125;</code> to reference the username entered in the login page.",
			"bind_DN_password": "Bind DN Password",
			"bind_DN_password_manager_detail": "The password for the Bind DN account.",
			"bind_DN_password_user_detail": "The password that is entered in the login page will be used to bind.",
			"search_filter": "Search Filter",
			"search_filter_detail1": "The query used to locate the authenticated user.",
			"search_filter_detail2": "Use <code>&#123;&#123;username&#125;&#125;</code> to reference the username entered in the login page.",
			"search_filter_detail3": "If empty, the filter <code>(uid=&#123;&#123;username&#125;&#125;)</code> is used.",
			"search_filter_example1": "Match with 'uid' or 'mail'",
			"search_filter_example2": "Match with 'sAMAccountName' for Active Directory",
			"username_detail": "Specification of mappings for <code>username</code> when creating new users",
			"name_detail": "Specification of mappings for full name when creating new users",
			"mail_detail": "Specification of mappings for mail address when creating new users",
			"group_search_base_DN": "Group Search Base DN",
			"group_search_base_DN_detail": "The base DN from which to search for groups. If defined, also <code>Group Search Filter</code> must be defined for the search to work.",
			"group_search_filter": "Group Search Filter",
			"group_search_filter_detail1": "The query used to filter for groups.",
			"group_search_filter_detail2": "Login via LDAP is accepted only when this query hits one or more groups.",
			"group_search_filter_detail3": "Use <code>&#123;&#123;dn&#125;&#125;</code> to have it replaced of the found user object.",
			"group_search_filter_detail4": "<code>(&(cn=group1)(memberUid=&#123;&#123;dn&#125;&#125;))</code> hits the groups which has <code>cn=group1</code> and <code>memberUid</code> includes the user's <code>uid</code>(when <code>Group DN Property</code> is not changed from the default value.)",
			"group_search_user_DN_property": "User DN Property",
			"group_search_user_DN_property_detail": "The property of user object to use in <code>&#123;&#123;dn&#125;&#125;</code> interpolation of <code>Group Search Filter</code>.",
			"test_config": "Test Saved Configuration",
			"updated_ldap": "Succeeded to update LDAP setting"
		},
		"SAML": {
			"name": "SAML",
			"enable_saml": "Enable SAML",
			"id_detail": "Specification of the name of attribute which can identify the user in SAML Identity Provider",
			"username_detail": "Specification of mappings for <code>username</code> when creating new users",
			"mapping_detail": "Specification of mappings for {{target}} when creating new users",
			"cert_detail": "PEM-encoded X.509 signing certificate to validate the response from IdP",
			"Use env var if empty": "If the value in the database is empty, the value of the environment variable <code>{{env}}</code> is used.",
			"note for the only env option": "The setting item that enables or disables the SAML authentication and the highlighted setting items use only the value of environment variables.<br>To change this setting, please change to false or delete the value of the environment variable <code>{{env}}</code> .",
			"attr_based_login_control_detail": "Limit who can sign up by using <code>&lt;saml: Attribute&gt;</code> element included in <code>&lt;saml: AttributeStatement&gt;</code> element and its child element <code>&lt;saml: AttributeValue&gt;</code>.",
			"attr_based_login_control_rule_detail": "See <a href=\"https://lucene.apache.org/core/2_9_4/queryparsersyntax.html\" target=\"_blank\">Apache Lucene - Query Parser Syntax</a>.<h6>Supported Queries:</h6><ul><li>Terms</li><li>Fields</li><li>AND/NOT/OR Operator</li><li>Grouping</li></ul><h6>Unsupported Queries:</h6><ul><li>Wildcard, Fuzzy, Proximity, Range and Boosting</li><li>+/- Operator</li><li>Field Grouping</li></ul>",
			"attr_based_login_control_rule_example": "<h6>Example</h6>If a rule is <code>(Department: A || Department: B) && Position: Leader</code>, users who have either <code>Department: A</code> or <code>Department: B</code> and have <code>Position: Leader</code> <strong>can</strong> sign in.",
			"updated_saml": "Succeeded to update SAML setting"
		},
		"Basic": {
			"enable_basic": "Enable Basic",
			"name": "Basic Authentication",
			"desc_1": "Login with <code>username</code> in Authorization header.",
			"desc_2": "User will be automatically generated if not exist.",
			"updated_basic": "Succeeded to update Basic setting"
		},
		"OAuth": {
			"enable_oidc": "Enable OIDC",
			"register": "Register for %s",
			"change_redirect_url": "Enter <code>%s</code> <br>(where <code>%s</code> is your host name) for \"Authorized redirect URIs\".",
			"Google": {
				"enable_google": "Enable Google OAuth",
				"name": "Google OAuth",
				"register_1": "Access {{link}}",
				"register_2": "Create Project if no projects exist",
				"register_3": "Create Credentials &rightarrow; OAuth client ID &rightarrow; Select \"Web application\"",
				"register_4": "Register your OAuth App with one of Authorized redirect URIs as <code>{{url}}</code>",
				"register_5": "Copy and paste your ClientID and Client Secret above",
				"updated_google": "Succeeded to update Google OAuth setting"
			},
			"Facebook": {
				"name": "Facebook OAuth"
			},
			"Twitter": {
				"enable_twitter": "Enable Twitter OAuth",
				"name": "Twitter OAuth",
				"register_1": "Access {{link}}",
				"register_2": "Sign in Twitter",
				"register_3": "Create Credentials &rightarrow; OAuth client ID &rightarrow; Select \"Web application\"",
				"register_4": "Register your OAuth App with one of Authorized redirect URIs as <code>{{url}}</code>",
				"register_5": "Copy and paste your ClientID and Client Secret above",
				"updated_twitter": "Succeeded to update Twitter OAuth setting"
			},
			"GitHub": {
				"enable_github": "Enable GitHub OAuth",
				"name": "GitHub OAuth",
				"register_1": "Access {{link}}",
				"register_2": "Register your OAuth App with \"Authorization callback URL\" as <code>{{url}}</code>",
				"register_3": "Copy and paste your ClientID and Client Secret above",
				"updated_github": "Succeeded to update GitHub OAuth setting"
			},
			"OIDC": {
				"name": "OpenID Connect",
				"id_detail": "Specification of the name of attribute which can identify the user in OIDC claims",
				"username_detail": "Specification of mappings for <code>username</code> when creating new users",
				"name_detail": "Specification of mappings for <code>name</code> when creating new users",
				"mapping_detail": "Specification of mappings for %s when creating new users",
				"register_1": "Contant to OIDC IdP Administrator",
				"register_2": "Register your OIDC App with \"Authorization callback URL\" as <code>%s</code>",
				"register_3": "Copy and paste your ClientID and Client Secret above",
				"updated_oidc": "Succeeded to update OpenID Connect",
        "Use discovered URL if empty": "Use discovered URL from \"Issuer Host\" if empty"
			},
			"how_to": {
				"google": "How to configure Google OAuth?",
				"github": "How to configure GitHub OAuth?",
				"twitter": "How to configure Twitter OAuth?",
				"oidc": "How to configure OIDC?"
			}
		},
		"form_item_name": {
			"entryPoint": "Entry point",
			"issuer": "Issuer",
			"cert": "Certificate",
			"attrMapId": "ID",
			"attrMapUsername": "Username",
			"attrMapMail": "Mail Address",
			"attrMapFirstName": "First Name",
			"attrMapLastName": "Last Name",
			"ABLCRule": "Rule"
		}
	},
	"notification_setting": {
		"slack_incoming_configuration": "Slack Incoming Webhooks configuration",
		"prioritize_webhook": "Prioritize incoming webhook than Slack App",
		"prioritize_webhook_desc": "Check this option and GROWI use Incoming Webhooks even if Slack App settings are enabled.",
		"slack_app_configuration": "Slack app configuration",
		"slack_app_configuration_desc": "This is the way that compatible with Crowi,<br /> but not recommended in GROWI because it is <strong>too complex</strong>.",
		"use_instead": "Please use Slack Incoming Webhooks Configuration instead.",
		"how_to": {
			"header": "How to configure Incoming Webhooks?",
			"workspace": "(At Workspace) Add a hook",
			"workspace_desc1": "Go to <a href='https://slack.com/services/new/incoming-webhook'>Incoming Webhooks configuration page</a>.",
			"workspace_desc2": "Choose the default channel to post.",
			"workspace_desc3": "Add.",
			"at_growi": "(At GROWI admin page) Set Webhook URL",
			"at_growi_desc": "Input &rdquo;Webhook URL&rdquo; and submit on this page."
		},
		"user_trigger_notification_header": "Default notification settings for patterns",
		"pattern": "Pattern",
		"channel": "Channel",
		"pattern_desc": "Path name of wiki. Pattern expression with <code>*</code> can be used.",
		"channel_desc": "Slack channel name. Without <code>#</code>.",
		"valid_page": "启用/禁用通知",
		"link_notification_help": "<strong>只有那些知道“链接的任何人”链接的人才能查看的页面并不总是得到通知。</strong> ",
		"just_me_notification_help": "<strong>被“仅限我”限制的页在编辑时被通知。</strong>",
		"group_notification_help": "<strong>被“用户组”限制的页面在编辑时被通知。</strong>",
		"notification_list": "List of notification settings",
		"add_notification": "Add new",
		"trigger_path": "Trigger path",
		"trigger_path_help": "(expression with <code>*</code> is supported)",
		"trigger_events": "Trigger events",
		"notify_to": "Notify to",
		"back_to_list": "Go back to list",
		"notification_detail": "Notification Setting Details",
		"event_pageCreate": "When new page is \"CREATED\"",
		"event_pageEdit": "When page is \"EDITED\"",
		"event_pageDelete": "When page is \"DELETED\"",
		"event_pageMove": "When page is \"MOVED\" (renamed)",
		"event_pageLike": "When someone \"LIKES\" page",
		"event_comment": "When someone \"COMMENTS\" on page",
		"email": {
			"ifttt_link": "Create a new IFTTT applet with Email trigger"
		},
		"updated_slackApp": "Succeeded to update Slack App Configuration setting",
		"add_notification_pattern": "Add user trigger notification patterns",
		"delete_notification_pattern": "Delete notification pattern",
		"delete_notification_pattern_desc1": "Delete Path: {{path}}",
		"delete_notification_pattern_desc2": "Once deleted, it cannot be recovered",
		"toggle_notification": "Updated setting of {{path}}"
	},
	"full_text_search_management": {
		"elasticsearch_management": "Elasticsearch管理",
		"connection_status": "连接状态",
		"connection_status_label_unconfigured": "未配置",
		"connection_status_label_connected": "已连接",
		"connection_status_label_disconnected": "断开的",
		"connection_status_label_erroroccured": "搜索服务出错",
		"indices_status": "索引状态",
		"indices_status_label_normalized": "标准化",
		"indices_status_label_unnormalized": "重建或损坏",
		"indices_summary": "索引摘要",
		"reconnect": "重新连接",
		"reconnect_button": "尝试重新连接",
		"reconnect_description": "单击按钮尝试重新连接到Elasticsearch。",
		"normalize": "规范化",
		"normalize_button": "规范化索引",
		"normalize_description": "单击按钮修复损坏的索引。",
		"rebuild": "重建",
		"rebuild_button": "重建索引",
		"rebuild_description_1": "单击按钮以重新生成索引并添加所有页面数据。",
		"rebuild_description_2": "这可能需要一段时间。"
	},
	"personal_dropdown": {
		"home": "家",
		"settings": "设置",
		"color_mode": "颜色模式",
		"sidebar_mode": "边栏模式",
		"sidebar_mode_editor": "编辑器上的边栏模式",
		"use_os_settings": "使用操作系统设置"
	},
	"search_result": {
		"result_meta": "在{{total}中找到了{{keyword}。",
		"deletion_mode_btn_lavel": "选择并删除页面",
		"cancel": "取消",
		"delete": "删除",
		"check_all": "全部检查",
		"deletion_modal_header": "删除页",
		"delete_completely": "完全删除"
	},
	"to_cloud_settings": "進入 GROWI.cloud 的管理界面",
	"login": {
		"Sign in error": "登录错误",
		"Registration successful": "注册成功",
		"Setup": "安装程序"
	},
  "export_bulk": {
    "failed_to_export": "导出失败",
    "failed_to_count_pages": "页面计数失败",
    "export_page_markdown": "以Markdown格式导出页面",
    "export_page_pdf": "以PDF格式导出页面"
  },
	"message": {
		"successfully_connected": "连接成功！",
		"fail_to_save_access_token": "无法保存访问令牌。请再试一次。",
		"fail_to_fetch_access_token": "无法获取访问令牌。请重新连接。",
		"successfully_disconnected": "成功断开连接！",
		"strategy_has_not_been_set_up": "{{strategy}尚未设置",
		"maximum_number_of_users": "注册的用户数不能超过最大值。",
		"database_error": "发生数据库服务器错误",
		"sign_in_failure": "登录失败。",
		"aws_sttings_required": "使用此功能所需的AWS设置。请询问管理员。",
		"application_already_installed": "应用程序已安装。",
		"email_address_could_not_be_used": "无法使用此电子邮件地址。（确保允许的电子邮件地址）",
		"user_id_is_not_available.": "此用户ID不可用。",
		"email_address_is_already_registered": "此电子邮件地址已注册。",
		"can_not_register_maximum_number_of_users": "注册的用户数不能超过最大值。",
		"failed_to_register": "注册失败。",
		"successfully_created": "已成功创建用户{{username}。",
		"can_not_activate_maximum_number_of_users": "无法激活超过最大用户数的用户。",
		"failed_to_activate": "无法激活。",
		"unable_to_use_this_user": "无法使用此用户。",
		"complete_to_install1": "完成安装GROWI！请以管理员帐户登录。",
		"complete_to_install2": "完成安装GROWI！请先检查此页上的每个设置。",
		"failed_to_create_admin_user": "无法创建管理用户。{{errMessage}"
	},
  "grid_edit":{
    "create_bootstrap_4_grid":"创建Bootstrap 4网格",
    "grid_settings": "网格设置",
    "grid_pattern": "网格样式",
    "division":"分割",
    "smart_no":"手机/不分割",
    "break_point":"按画面大小分割"
  },
  "validation":{
    "aws_region": "关于地区，请输入AWS地区名，例如：ap-east-1",
    "aws_custom_endpoint": "关于自定义端点，请指定以http(s)://开头的URL，链接末尾不需要添加“/”",
    "failed_to_send_a_test_email":"SMTP方式测试邮件发送失败，请检查相关设定。"
  }
}<|MERGE_RESOLUTION|>--- conflicted
+++ resolved
@@ -1,15 +1,15 @@
 {
-  "Help": "帮助",
-  "view": "View",
+	"Help": "帮助",
+	"view": "View",
 	"Edit": "编辑",
 	"Delete": "删除",
 	"delete_all": "删除所有",
 	"Duplicate": "复制",
 	"Copy": "复制",
-  "preview":"预览",
-  "desktop":"电脑",
-  "phone":"手机",
-  "tablet":"平板",
+	"preview": "预览",
+	"desktop": "电脑",
+	"phone": "手机",
+	"tablet": "平板",
 	"Login": "登录",
 	"Click to copy": "点击复制",
 	"Move/Rename": "移动/重命名",
@@ -18,15 +18,15 @@
 	"Unlinked": "Unlinked",
 	"Like!": "Like!",
 	"Seen by": "Seen by",
-  "Done": "Done",
-  "Cancel": "取消",
+	"Done": "Done",
+	"Cancel": "取消",
 	"Create": "创建",
 	"Admin": "管理",
 	"administrator": "管理员",
 	"Tag": "标签",
 	"Tags": "Tags",
-  "New": "新建",
-  "Close": "Close",
+	"New": "新建",
+	"Close": "Close",
 	"Shortcuts": "快捷方式",
 	"eg": "e.g.",
 	"add": "添加",
@@ -39,7 +39,7 @@
 	"status": "状态",
 	"account_id": "用户Id",
 	"Initialize": "初始化",
-  "Update": "更新",
+	"Update": "更新",
 	"Update Page": "更新本页",
 	"Warning": "警告",
 	"Sign in": "登录",
@@ -53,27 +53,27 @@
 	"Taro Yamada": "John Doe",
 	"List View": "列表",
 	"Timeline View": "时间线",
-  "History": "历史",
-  "attachment_data": "Attachment Data",
-  "No_attachments_yet": "暂无附件",
+	"History": "历史",
+	"attachment_data": "Attachment Data",
+	"No_attachments_yet": "暂无附件",
 	"Presentation Mode": "演示文稿",
-  "The end": "结束",
-  "Not available for guest": "Not available for guest",
-  "Create Archive Page": "创建归档页",
-  "File type": "文件类型",
-  "Target page": "目标页面",
-  "Include Attachment File": "包含附件",
-  "Include Comment": "包含评论",
-  "Include Subordinated Page": "包括子页面",
-  "All Subordinated Page": "所有子页面",
-  "Specify Hierarchy": "指定层级",
-  "Submitted the request to create the archive": "提交创建归档请求",
-  "username": "用户名",
+	"The end": "结束",
+	"Not available for guest": "Not available for guest",
+	"Create Archive Page": "创建归档页",
+	"File type": "文件类型",
+	"Target page": "目标页面",
+	"Include Attachment File": "包含附件",
+	"Include Comment": "包含评论",
+	"Include Subordinated Page": "包括子页面",
+	"All Subordinated Page": "所有子页面",
+	"Specify Hierarchy": "指定层级",
+	"Submitted the request to create the archive": "提交创建归档请求",
+	"username": "用户名",
 	"Created": "创建",
 	"Last updated": "上次更新",
-  "Last_Login": "上次登录",
+	"Last_Login": "上次登录",
 	"Share": "分享",
-  "Share Link": "分享链接",
+	"Share Link": "分享链接",
 	"Markdown Link": "Markdown链接",
 	"Create/Edit Template": "创建/编辑 模板页面",
 	"Unportalize": "未启动",
@@ -132,12 +132,8 @@
 	"Anyone with the link": "任何人",
 	"Specified users only": "仅指定用户",
 	"Only me": "只有我",
-  "Only inside the group": "仅组内",
-  "page_list": "Page List",
-<<<<<<< HEAD
-	"page_list_and_search_results": "页面列表/搜索结果",
-=======
->>>>>>> 2df69719
+	"Only inside the group": "仅组内",
+	"page_list": "Page List",
 	"scope_of_page_disclosure": "页面公开范围",
 	"set_point": "设定值",
 	"always_displayed": "始终显示",
@@ -154,26 +150,26 @@
 	"List Drafts": "草稿",
 	"Deleted Pages": "已删除页",
 	"Sign out": "退出",
-  "Disassociate": "解除关联",
-  "No bookmarks yet": "暂无书签",
+	"Disassociate": "解除关联",
+	"No bookmarks yet": "暂无书签",
 	"Recent Created": "最新创建",
-  "Recent Changes": "最新修改",
-  "original_path":"Original path",
-  "new_path":"New path",
-  "duplicated_path":"duplicated_path",
+	"Recent Changes": "最新修改",
+	"original_path": "Original path",
+	"new_path": "New path",
+	"duplicated_path": "duplicated_path",
 	"form_validation": {
 		"error_message": "有些值不正确",
 		"required": "%s 是必需的",
 		"invalid_syntax": "%s的语法无效。"
-  },
-  "not_found_page": {
-    "Create Page": "创建页面",
-    "page_not_exist": "该页面不存在",
-    "page_not_exist_alert": "该页面不存在，请创建一个新页面"
-  },
-  "custom_navigation": {
-    "no_page_list": "There are no pages under this page."
-  },
+	},
+	"not_found_page": {
+		"Create Page": "创建页面",
+		"page_not_exist": "该页面不存在",
+		"page_not_exist_alert": "该页面不存在，请创建一个新页面"
+	},
+	"custom_navigation": {
+		"no_page_list": "There are no pages under this page."
+	},
 	"installer": {
 		"setup": "安装",
 		"create_initial_account": "创建初始用户",
@@ -202,7 +198,7 @@
 		}
 	},
 	"page_me_apitoken": {
-    "api_token": "API Token",
+		"api_token": "API Token",
 		"notice": {
 			"apitoken_issued": "API token 未发布。",
 			"update_token1": "您可以更新以生成新的API令牌。",
@@ -277,16 +273,16 @@
 		"notice": {
 			"version": "这不是当前版本。",
 			"moved": "此页已从",
-      "moved_period": "",
+			"moved_period": "",
 			"redirected": "您将从",
-      "redirected_period": "",
+			"redirected_period": "",
 			"duplicated": "此页来自",
-      "duplicated_period": "",
+			"duplicated_period": "",
 			"unlinked": "将网页重定向到此网页已被删除。",
 			"restricted": "访问此页受到限制",
 			"stale": "自上次更新以来，已超过{{count}年。",
-      "stale_plural": "自上次更新以来已过去{{count}年以上。",
-      "no_deadline": "This page has no expiration date"
+			"stale_plural": "自上次更新以来已过去{{count}年以上。",
+			"no_deadline": "This page has no expiration date"
 		}
 	},
 	"page_edit": {
@@ -296,35 +292,35 @@
 		"notice": {
 			"conflict": "无法保存您所做的更改，因为其他人正在编辑此页。请在重新加载页面后重新编辑受影响的部分。"
 		}
-  },
-  "page_table_of_contents": {
-    "empty": "目录为空"
-  },
-  "page_comment": {
-    "display_the_page_when_posting_this_comment": "Display the page when posting this comment"
-  },
+	},
+	"page_table_of_contents": {
+		"empty": "目录为空"
+	},
+	"page_comment": {
+		"display_the_page_when_posting_this_comment": "Display the page when posting this comment"
+	},
 	"page_api_error": {
 		"notfound_or_forbidden": "未找到或禁止原始页。",
 		"already_exists": "新建页面已存在",
 		"outdated": "页面已被某人更新，现在已过时。",
 		"user_not_admin": "仅管理员用户可以完全删除"
-  },
-  "page_history": {
-    "revision_list": "修订清单",
-    "revision": "版本",
-    "comparing_source": "源头",
-    "comparing_target": "目标",
-    "comparing_revisions": "比较两者的区别",
-    "compare_latest":"比較最新版本",
-    "compare_previous":"比較以前的版本"
-  },
+	},
+	"page_history": {
+		"revision_list": "修订清单",
+		"revision": "版本",
+		"comparing_source": "源头",
+		"comparing_target": "目标",
+		"comparing_revisions": "比较两者的区别",
+		"compare_latest": "比較最新版本",
+		"compare_previous": "比較以前的版本"
+	},
 	"modal_rename": {
 		"label": {
 			"Move/Rename page": "页面 移动/重命名",
-      "New page name": "新建页面名称",
-      "Fail to get subordinated pages": "Fail to get subordinated pages",
-      "Fail to get exist path": "Fail to get exist path",
-      "Rename without exist path": "Rename without exist path",
+			"New page name": "新建页面名称",
+			"Fail to get subordinated pages": "Fail to get subordinated pages",
+			"Fail to get exist path": "Fail to get exist path",
+			"Rename without exist path": "Rename without exist path",
 			"Current page name": "当前页面名称",
 			"Recursively": "递归地",
 			"Do not update metadata": "不更新元数据",
@@ -354,16 +350,16 @@
 	"modal_duplicate": {
 		"label": {
 			"Duplicate page": "Duplicate page",
-      "New page name": "New page name",
-      "Fail to get subordinated pages": "Fail to get subordinated pages",
+			"New page name": "New page name",
+			"Fail to get subordinated pages": "Fail to get subordinated pages",
 			"Current page name": "Current page name",
-      "Recursively": "Recursively",
-      "Duplicate without exist path": "Duplicate without exist path",
-      "Same page already exists": "Same page already exists"
-    },
-    "help": {
-      "recursive": "Duplicate children of under this path recursively"
-    }
+			"Recursively": "Recursively",
+			"Duplicate without exist path": "Duplicate without exist path",
+			"Same page already exists": "Same page already exists"
+		},
+		"help": {
+			"recursive": "Duplicate children of under this path recursively"
+		}
 	},
 	"modal_putback": {
 		"label": {
@@ -396,33 +392,33 @@
 			"Post": "提交"
 		}
 	},
-  "link_edit": {
-    "edit_link": "Edit Link",
-    "set_link_and_label": "Set link and label",
-    "link": "Link",
-    "placeholder_of_link_input": "Input page path or URL",
-    "label": "Label",
-    "path_format": "Path format",
-    "use_relative_path": "Use relative path",
-    "use_permanent_link": "Use permanent link",
-    "notation": "Notation",
-    "markdown": "Markdown",
-    "GROWI_original": "GROWI original",
-    "pukiwiki": "Pukiwiki",
-    "preview": "Preview",
-    "page_not_found_in_preview": "\"{{path}}\" is not a GROWI page."
-  },
+	"link_edit": {
+		"edit_link": "Edit Link",
+		"set_link_and_label": "Set link and label",
+		"link": "Link",
+		"placeholder_of_link_input": "Input page path or URL",
+		"label": "Label",
+		"path_format": "Path format",
+		"use_relative_path": "Use relative path",
+		"use_permanent_link": "Use permanent link",
+		"notation": "Notation",
+		"markdown": "Markdown",
+		"GROWI_original": "GROWI original",
+		"pukiwiki": "Pukiwiki",
+		"preview": "Preview",
+		"page_not_found_in_preview": "\"{{path}}\" is not a GROWI page."
+	},
 	"toaster": {
 		"update_successed": "Succeeded to update {{target}}",
-    "initialize_successed": "Succeeded to initialize {{target}}",
+		"initialize_successed": "Succeeded to initialize {{target}}",
 		"give_user_admin": "Succeeded to give {{username}} admin",
 		"remove_user_admin": "Succeeded to remove {{username}} admin ",
 		"activate_user_success": "Succeeded to activating {{username}}",
 		"deactivate_user_success": "Succeeded to deactivate {{username}}",
 		"remove_user_success": "Succeeded to removing {{username}} ",
-    "remove_external_user_success": "Succeeded to remove {{accountId}} ",
-    "failed_to_reset_password":"Failed to reset password"
-  },
+		"remove_external_user_success": "Succeeded to remove {{accountId}} ",
+		"failed_to_reset_password": "Failed to reset password"
+	},
 	"template": {
 		"modal_label": {
 			"Create/Edit Template Page": "创建/编辑模板页",
@@ -473,9 +469,9 @@
 		"open_sandbox": "开放式沙箱"
 	},
 	"hackmd": {
-    "hack_md": "HackMD",
-    "not_set_up": "HackMD is not set up.",
-    "used_for_not_found": "Can not use HackMD to a page that does not exist.",
+		"hack_md": "HackMD",
+		"not_set_up": "HackMD is not set up.",
+		"used_for_not_found": "Can not use HackMD to a page that does not exist.",
 		"start_to_edit": "Start to edit with HackMD",
 		"clone_page_content": "Click to clone page content and start to edit.",
 		"unsaved_draft": "HackMD has unsaved draft.",
@@ -489,34 +485,34 @@
 		"check_configuration": "Check your configuration following <a href='https://docs.growi.org/guide/admin-cookbook/integrate-with-hackmd.html'>the manual</a>.",
 		"not_initialized": "HackmdEditor component has not initialized",
 		"someone_editing": "Someone editing this page on HackMD",
-    "this_page_has_draft": "This page has a draft on HackMD",
-    "need_to_associate_with_growi_to_use_hackmd_refer_to_this": "若要使用HackMD的多人同时编辑功能，请先关联HackMD和GROWI。详情请参考<a href='https://docs.growi.org/cn/admin-guide/admin-cookbook/integrate-with-hackmd.html'>这里</a>。",
-    "need_to_make_page": "To use HackMD, please make a new page from the <a href='#edit'>built-in editor.</a>"
-  },
-  "slack_notification": {
-    "popover_title": "Slack Notification",
-    "popover_desc": "Input channel name. You can notify multiple channels by entering a comma-separated list."
-  },
-  "security_settings": "安全设置",
-  "share_links": {
-    "Shere this page link to public": "Shere this page link to public",
-    "share_link_list": "Share link list",
-    "share_link_management": "Share Link Management",
-    "No_share_links":"No share links",
-    "Share Link": "Share Link",
-    "Page Path": "Page Path",
-    "share_link_notice":"remove all share links",
-    "delete_all_share_links":"Delete all share links",
-    "expire": "Expiration",
-    "Days": "Days",
-    "Custom": "Custom",
-    "description": "description",
-    "enter_desc": "Enter description",
-    "Unlimited": "unlimited",
-    "Issue": "Issue",
-    "share_settings" :"Share settings",
-    "Invalid_Number_of_Date" : "You entered invalid value"
-  },
+		"this_page_has_draft": "This page has a draft on HackMD",
+		"need_to_associate_with_growi_to_use_hackmd_refer_to_this": "若要使用HackMD的多人同时编辑功能，请先关联HackMD和GROWI。详情请参考<a href='https://docs.growi.org/cn/admin-guide/admin-cookbook/integrate-with-hackmd.html'>这里</a>。",
+		"need_to_make_page": "To use HackMD, please make a new page from the <a href='#edit'>built-in editor.</a>"
+	},
+	"slack_notification": {
+		"popover_title": "Slack Notification",
+		"popover_desc": "Input channel name. You can notify multiple channels by entering a comma-separated list."
+	},
+	"security_settings": "安全设置",
+	"share_links": {
+		"Shere this page link to public": "Shere this page link to public",
+		"share_link_list": "Share link list",
+		"share_link_management": "Share Link Management",
+		"No_share_links": "No share links",
+		"Share Link": "Share Link",
+		"Page Path": "Page Path",
+		"share_link_notice": "remove all share links",
+		"delete_all_share_links": "Delete all share links",
+		"expire": "Expiration",
+		"Days": "Days",
+		"Custom": "Custom",
+		"description": "description",
+		"enter_desc": "Enter description",
+		"Unlimited": "unlimited",
+		"Issue": "Issue",
+		"share_settings": "Share settings",
+		"Invalid_Number_of_Date": "You entered invalid value"
+	},
 	"security_setting": {
 		"Guest Users Access": "来宾用户访问",
 		"Fixed by env var": "这是由env var<code>%s=%s</code>修复的。",
@@ -529,21 +525,21 @@
 		"for_example": " 例如，如果要将注册限制为growi.org网站域，你可以写",
 		"in_this_case": "；在这种情况下，只有growi.org网站域将能够注册，所有其他用户将被拒绝。",
 		"insert_single": "请每行插入一个电子邮件地址。",
-    "page_list_and_search_results": "页面列表/搜索结果",
+		"page_list_and_search_results": "页面列表/搜索结果",
 		"page_listing_1": "页面列表/搜索<br>受“仅限我”限制",
 		"page_listing_1_desc": "列出/搜索时显示受“仅限我”选项限制的页面",
 		"page_listing_2": "页面列表/搜索<br>受用户组限制",
 		"page_listing_2_desc": "显示列出/搜索时受用户组限制的页面",
-    "page_access_and_delete_rights": "页面访问/删除权限",
+		"page_access_and_delete_rights": "页面访问/删除权限",
 		"complete_deletion": "限制完全删除页面",
 		"complete_deletion_explain": "限制可以完全删除页面的用户。",
 		"admin_only": "仅管理员",
 		"admin_and_author": "管理员|作者",
 		"anyone": "任何人",
-    "session": "会议",
-    "max_age": "有效期间  (msec)",
-    "max_age_desc": "指定使用户会话过期的数量(以毫秒为单位)。<br>默认值: 2592000000 (30天)",
-    "max_age_caution": "修改该值后需要重启服务器。",
+		"session": "会议",
+		"max_age": "有效期间  (msec)",
+		"max_age_desc": "指定使用户会话过期的数量(以毫秒为单位)。<br>默认值: 2592000000 (30天)",
+		"max_age_caution": "修改该值后需要重启服务器。",
 		"Authentication mechanism settings": "身份验证机制设置",
 		"setup_is_not_yet_complete": "安装尚未完成",
 		"alert_siteUrl_is_not_set": "主页URL未设置，通过 {{link}} 设置",
@@ -554,14 +550,14 @@
 		"issuerHost": "发行者主机",
 		"scope": "Scope",
 		"desc_of_callback_URL": "在{{AuthName}}身份提供程序的设置中使用它",
-    "authorization_endpoint": "Authorization Endpoint",
-    "token_endpoint": "Token Endpoint",
-    "revocation_endpoint": "Revocation Endpoint",
-    "introspection_endpoint": "Introspection Endpoint",
-    "userinfo_endpoint": "UserInfo Endpoint",
-    "end_session_endpoint": "EndSessioin Endpoint",
-    "registration_endpoint": "Registration Endpoint",
-    "jwks_uri": "JSON Web Key Set URL",
+		"authorization_endpoint": "Authorization Endpoint",
+		"token_endpoint": "Token Endpoint",
+		"revocation_endpoint": "Revocation Endpoint",
+		"introspection_endpoint": "Introspection Endpoint",
+		"userinfo_endpoint": "UserInfo Endpoint",
+		"end_session_endpoint": "EndSessioin Endpoint",
+		"registration_endpoint": "Registration Endpoint",
+		"jwks_uri": "JSON Web Key Set URL",
 		"clientID": "Client ID",
 		"client_secret": "客户机密",
 		"updated_general_security_setting": "更新安全设置成功",
@@ -590,13 +586,13 @@
 			"enable_local": "Enable ID/Password"
 		},
 		"mikan": {
-      "enable_mikan": "enable Mikan",
-      "api_url_detail": "The URL of the Mikan API.",
-      "login_url_detail": "The URL of the Mikan login page.",
-      "cookie_name_detail": "Key for a token in cookie.",
-      "test_config": "Test Saved Configuration",
-      "updated_mikan": "Succeeded to update Mikan setting"
-    },
+			"enable_mikan": "enable Mikan",
+			"api_url_detail": "The URL of the Mikan API.",
+			"login_url_detail": "The URL of the Mikan login page.",
+			"cookie_name_detail": "Key for a token in cookie.",
+			"test_config": "Test Saved Configuration",
+			"updated_mikan": "Succeeded to update Mikan setting"
+		},
 		"ldap": {
 			"enable_ldap": "Enable LDAP",
 			"server_url_detail": "The LDAP URL of the directory service in the format <code>ldap://host:port/DN</code> or <code>ldaps://host:port/DN</code>.",
@@ -696,7 +692,7 @@
 				"register_2": "Register your OIDC App with \"Authorization callback URL\" as <code>%s</code>",
 				"register_3": "Copy and paste your ClientID and Client Secret above",
 				"updated_oidc": "Succeeded to update OpenID Connect",
-        "Use discovered URL if empty": "Use discovered URL from \"Issuer Host\" if empty"
+				"Use discovered URL if empty": "Use discovered URL from \"Issuer Host\" if empty"
 			},
 			"how_to": {
 				"google": "How to configure Google OAuth?",
@@ -811,12 +807,12 @@
 		"Registration successful": "注册成功",
 		"Setup": "安装程序"
 	},
-  "export_bulk": {
-    "failed_to_export": "导出失败",
-    "failed_to_count_pages": "页面计数失败",
-    "export_page_markdown": "以Markdown格式导出页面",
-    "export_page_pdf": "以PDF格式导出页面"
-  },
+	"export_bulk": {
+		"failed_to_export": "导出失败",
+		"failed_to_count_pages": "页面计数失败",
+		"export_page_markdown": "以Markdown格式导出页面",
+		"export_page_pdf": "以PDF格式导出页面"
+	},
 	"message": {
 		"successfully_connected": "连接成功！",
 		"fail_to_save_access_token": "无法保存访问令牌。请再试一次。",
@@ -841,17 +837,17 @@
 		"complete_to_install2": "完成安装GROWI！请先检查此页上的每个设置。",
 		"failed_to_create_admin_user": "无法创建管理用户。{{errMessage}"
 	},
-  "grid_edit":{
-    "create_bootstrap_4_grid":"创建Bootstrap 4网格",
-    "grid_settings": "网格设置",
-    "grid_pattern": "网格样式",
-    "division":"分割",
-    "smart_no":"手机/不分割",
-    "break_point":"按画面大小分割"
-  },
-  "validation":{
-    "aws_region": "关于地区，请输入AWS地区名，例如：ap-east-1",
-    "aws_custom_endpoint": "关于自定义端点，请指定以http(s)://开头的URL，链接末尾不需要添加“/”",
-    "failed_to_send_a_test_email":"SMTP方式测试邮件发送失败，请检查相关设定。"
-  }
+	"grid_edit": {
+		"create_bootstrap_4_grid": "创建Bootstrap 4网格",
+		"grid_settings": "网格设置",
+		"grid_pattern": "网格样式",
+		"division": "分割",
+		"smart_no": "手机/不分割",
+		"break_point": "按画面大小分割"
+	},
+	"validation": {
+		"aws_region": "关于地区，请输入AWS地区名，例如：ap-east-1",
+		"aws_custom_endpoint": "关于自定义端点，请指定以http(s)://开头的URL，链接末尾不需要添加“/”",
+		"failed_to_send_a_test_email": "SMTP方式测试邮件发送失败，请检查相关设定。"
+	}
 }