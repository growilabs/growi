{
  "Help": "帮助",
  "view": "View",
	"Edit": "编辑",
	"Delete": "删除",
	"delete_all": "删除所有",
	"Duplicate": "复制",
	"Copy": "复制",
  "preview":"预览",
  "desktop":"电脑",
  "phone":"手机",
  "tablet":"平板",
	"Login": "登录",
	"Click to copy": "点击复制",
	"Move/Rename": "移动/重命名",
	"Moved": "移动",
	"Redirected": "重定向",
	"Unlinked": "Unlinked",
	"Like!": "Like!",
	"Seen by": "Seen by",
  "Done": "Done",
  "Cancel": "取消",
	"Create": "创建",
	"Admin": "管理",
	"administrator": "管理员",
	"Tag": "标签",
	"Tags": "Tags",
  "New": "新建",
  "Close": "Close",
	"Shortcuts": "快捷方式",
	"eg": "e.g.",
	"add": "添加",
	"Undo": "撤销",
	"Article": "主题",
	"Page": "页面",
	"Page Path": "相对路径",
	"Category": "分类",
	"User": "用户",
	"status": "状态",
	"account_id": "用户Id",
	"Initialize": "初始化",
  "Update": "更新",
	"Update Page": "更新本页",
	"Warning": "警告",
	"Sign in": "登录",
	"Sign up is here": "注册",
	"Sign in is here": "登录",
	"Sign up": "注册",
	"Sign up with Google Account": "Sign up with Google Account",
	"Sign in with Google Account": "Sign in with Google Account",
	"Sign up with this Google Account": "Sign up with this Google Account",
	"Example": "例如",
	"Taro Yamada": "John Doe",
	"List View": "列表",
	"Timeline View": "时间线",
  "History": "历史",
  "attachment_data": "Attachment Data",
  "No_attachments_yet": "暂无附件",
	"Presentation Mode": "演示文稿",
  "The end": "结束",
  "Not available for guest": "Not available for guest",
  "Create Archive Page": "创建归档页",
  "File type": "文件类型",
  "Target page": "目标页面",
  "Include Attachment File": "包含附件",
  "Include Comment": "包含评论",
  "Include Subordinated Page": "包括子页面",
  "All Subordinated Page": "所有子页面",
  "Specify Hierarchy": "指定层级",
  "Submitted the request to create the archive": "提交创建归档请求",
  "username": "用户名",
	"Created": "创建",
	"Last updated": "上次更新",
  "Last_Login": "上次登录",
	"Share": "分享",
  "Share Link": "分享链接",
	"Markdown Link": "Markdown链接",
	"Create/Edit Template": "创建/编辑 模板页面",
	"Unportalize": "未启动",
	"Go to this version": "查看此版本",
	"View diff": "查看差异",
	"No diff": "无差异",
	"User ID": "用户ID",
	"Home": "首页",
	"My Drafts": "My Drafts",
	"User Settings": "用户设置",
	"User Information": "用户信息",
	"Basic Info": "基础信息",
	"Name": "姓名",
	"Email": "邮箱",
	"Language": "语言",
	"English": "英语",
	"Japanese": "日语",
	"Chinese": "简体中文",
	"Set Profile Image": "头像",
	"Upload Image": "上传图片",
	"Current Image": "当前图片",
	"Delete Image": "删除图片",
	"Delete this image?": "删除图片?",
	"Updated": "更新",
	"Upload new image": "上传新图像",
	"Connected": "Connected",
	"Show": "显示",
	"Hide": "隐藏",
	"Reset": "重置",
	"Disclose E-mail": "显示邮箱",
	"page exists": "页面已存在",
	"Error occurred": "Error occurred",
	"Create today's": "Create today's ...",
	"Memo": "memo",
	"Input page name": "Input page name",
	"Input page name (optional)": "Input page name (optional)",
	"New Page": "新页面",
	"Create under": "Create page under below:",
	"Wiki Management Home Page": "Wiki管理首页",
	"App Settings": "系统设置",
	"Site URL settings": "主页URL设置",
	"Markdown Settings": "Markdown设置",
	"Customize": "页面定制",
	"Notification Settings": "通知设置",
	"User_Management": "用户管理",
	"external_account_management": "外部账户管理",
	"UserGroup Management": "用户组管理",
	"Full Text Search Management": "全文搜索管理",
	"Import Data": "导入数据",
	"Export Archive Data": "导出主题数据",
	"Basic Settings": "基础设置",
	"Basic authentication": "基本身份验证",
	"Register limitation": "注册限制",
	"The contents entered here will be shown in the header etc": "此处输入的内容将显示在标题等中",
	"Public": "公共",
	"Anyone with the link": "任何人",
	"Specified users only": "仅指定用户",
	"Only me": "只有我",
  "Only inside the group": "仅组内",
  "page_list": "Page List",
	"page_list_and_search_results": "页面列表/搜索结果",
	"scope_of_page_disclosure": "页面公开范围",
	"set_point": "设定值",
	"always_displayed": "始终显示",
	"always_hidden": "总是隐藏",
	"displayed_or_hidden": "显示/隐藏",
	"page_access_and_delete_rights": "页面访问/删除权限",
	"Reselect the group": "重新选择组",
	"Shareable link": "可分享链接",
	"The whitelist of registration permission E-mail address": "注册许可电子邮件地址的白名单",
	"Add tags for this page": "添加标签",
	"You have no tag, You can set tags on pages": "你没有标签，可以在页面上设置标签",
	"Show latest": "显示最新",
	"Load latest": "家在最新",
	"edited this page": "edited this page.",
	"List Drafts": "草稿",
	"Deleted Pages": "已删除页",
	"Sign out": "退出",
  "Disassociate": "解除关联",
  "No bookmarks yet": "暂无书签",
	"Recent Created": "最新创建",
  "Recent Changes": "最新修改",
  "original_path":"Original path",
  "new_path":"New path",
  "duplicated_path":"duplicated_path",
	"form_validation": {
		"error_message": "有些值不正确",
		"required": "%s 是必需的",
		"invalid_syntax": "%s的语法无效。"
  },
  "not_found_page": {
    "Create Page": "创建页面",
    "page_not_exist_alert": "该页面不存在，请创建一个新页面"
  },
  "custom_navigation": {
    "no_page_list": "There are no pages under this page."
  },
	"installer": {
		"setup": "安装",
		"create_initial_account": "创建初始用户",
		"initial_account_will_be_administrator_automatically": "初始帐户将自动成为管理员。",
		"unavaliable_user_id": "用户ID不可用"
	},
	"breaking_changes": {
		"v346_using_basic_auth": "当前使用的基本身份验证在不久的将来将不再可用。从%s中删除设置"
	},
	"page_register": {
		"notice": {
			"restricted": "需要管理员批准。",
			"restricted_defail": "一旦管理员批准您的注册，您就可以访问此wiki。"
		},
		"form_help": {
			"email": "您必须有下面列出的电子邮件地址才能注册此wiki。",
			"password": "密码长度必须至少为6个字符。",
			"user_id": "您创建的网页的URL将包含您的用户ID。您的用户ID可以由字母、数字和一些符号组成。"
		}
	},
	"Settings": "设置",
	"page_me": {
		"form_help": {
			"profile_image1": "图像上传设置未完成。",
			"profile_image2": "设置AWS或启用本地上传。"
		}
	},
	"page_me_apitoken": {
    "api_token": "API Token",
		"notice": {
			"apitoken_issued": "API token 未发布。",
			"update_token1": "您可以更新以生成新的API令牌。",
			"update_token2": "您需要更新任何现有进程中的API令牌。"
		}
	},
	"Password": "密码",
	"Password Settings": "密码设置",
	"personal_settings": {
		"disassociate_external_account": "解除与外部帐户的关联",
		"disassociate_external_account_desc": "是否确实要解除与<strong>{{providerType}}</strong>帐户<strong>{{providerType}}</strong> 的关联？",
		"set_new_password": "设置新密码",
		"update_password": "更新密码",
		"current_password": "当前密码",
		"new_password": "新密码",
		"new_password_confirm": "重复新密码",
		"password_is_not_set": "密码未设置"
	},
	"Security Settings": "安全设置",
	"API Settings": "API设置",
	"API Token Settings": "API token 设置",
	"Current API Token": "当前 API token",
	"Update API Token": "更新 API token",
	"header_search_box": {
		"label": {
			"All pages": "所有页面",
			"This tree": "当前分支"
		},
		"item_label": {
			"All pages": "所有页面",
			"This tree": "当前分支以下内容"
		}
	},
	"copy_to_clipboard": {
		"Copy to clipboard": "复制到剪贴板",
		"Page path": "页面路径",
		"Page URL": "页面Url",
		"Parmanent link": "参数化链接",
		"Page path and parmanent link": "页面路径及参数化链接",
		"Markdown link": "Markdown链接"
	},
	"search_help": {
		"title": "搜索帮助",
		"and": {
			"syntax help": "用空格分隔",
			"desc": "在标题或正文中同时包含{{word1}、{{word2}的搜索页"
		},
		"exclude": {
			"desc": "排除标题或正文中包含{{word}的页"
		},
		"phrase": {
			"syntax help": "用双引号括起来",
			"desc": "包含短语“{{phrase}”的搜索页"
		},
		"prefix": {
			"desc": "只搜索标题以{{path}开头的页"
		},
		"exclude_prefix": {
			"desc": "排除标题以{{path}开头的页"
		},
		"tag": {
			"desc": "搜索带有{{tag}标记的页面"
		},
		"exclude_tag": {
			"desc": "排除带有{{tag}标记的页"
		}
	},
	"search": {
		"search page bodies": "按[回车]键进行全文搜索"
	},
	"page_page": {
		"notice": {
			"version": "这不是当前版本。",
			"moved": "此页已从",
      "moved_period": "",
			"redirected": "您将从",
      "redirected_period": "",
			"duplicated": "此页来自",
      "duplicated_period": "",
			"unlinked": "将网页重定向到此网页已被删除。",
			"restricted": "访问此页受到限制",
			"stale": "自上次更新以来，已超过{{count}年。",
      "stale_plural": "自上次更新以来已过去{{count}年以上。",
      "no_deadline": "This page has no expiration date"
		}
	},
	"page_edit": {
		"Show active line": "显示活动行",
		"auto_format_table": "自动格式化表格",
		"overwrite_scopes": "{{operation}和覆盖所有子体的作用域",
		"notice": {
			"conflict": "无法保存您所做的更改，因为其他人正在编辑此页。请在重新加载页面后重新编辑受影响的部分。"
		}
  },
  "page_table_of_contents": {
    "empty": "目录为空"
  },
  "page_comment": {
    "display_the_page_when_posting_this_comment": "Display the page when posting this comment"
  },
	"page_api_error": {
		"notfound_or_forbidden": "未找到或禁止原始页。",
		"already_exists": "新建页面已存在",
		"outdated": "页面已被某人更新，现在已过时。",
		"user_not_admin": "仅管理员用户可以完全删除"
  },
  "page_history": {
    "revision_list": "修订清单",
    "revision": "版本",
    "comparing_source": "源头",
    "comparing_target": "目标",
<<<<<<< HEAD
    "comparing_revisions": "比较两者的区别",
=======
    "comparing_revisions": "比较版本",
    "compare_latest":"比較最新版本",
    "compare_previous":"比較以前的版本",
>>>>>>> e9a981ec
    "comparing_with_latest": "一定要与最新版本进行比较"
  },
	"modal_rename": {
		"label": {
			"Move/Rename page": "页面 移动/重命名",
      "New page name": "新建页面名称",
      "Fail to get subordinated pages": "Fail to get subordinated pages",
      "Fail to get exist path": "Fail to get exist path",
      "Rename without exist path": "Rename without exist path",
			"Current page name": "当前页面名称",
			"Recursively": "递归地",
			"Do not update metadata": "不更新元数据",
			"Redirect": "重定向"
		},
		"help": {
			"redirect": "Redirect to new page if someone accesses <code>%s</code>",
			"metadata": "Remains last update user and updated date as is",
			"recursive": "Move/Rename children of under <code>%s</code> recursively"
		}
	},
	"Put Back": "Put back",
	"Delete Completely": "Delete completely",
	"modal_delete": {
		"delete_page": "Delete page",
		"deleting_page": "Deleting page",
		"delete_recursively": "Delete child pages recursively.",
		"delete_completely": "Delete completely",
		"delete_completely_restriction": "You don't have the authority to delete pages completely.",
		"recursively": "Delete children of <code>%s</code> recursively.",
		"completely": "Delete completely instead of putting it into trash."
	},
	"modal_empty": {
		"empty_the_trash": "Empty The Trash",
		"notice": "完全删除的页面是不可恢复的。"
	},
	"modal_duplicate": {
		"label": {
			"Duplicate page": "Duplicate page",
      "New page name": "New page name",
      "Fail to get subordinated pages": "Fail to get subordinated pages",
			"Current page name": "Current page name",
      "Recursively": "Recursively",
      "Duplicate without exist path": "Duplicate without exist path",
      "Same page already exists": "Same page already exists"
    },
    "help": {
      "recursive": "Duplicate children of under this path recursively"
    }
	},
	"modal_putback": {
		"label": {
			"Put Back Page": "Put back page",
			"recursively": "Put back recursively"
		},
		"help": {
			"recursively": "Put back children of under <code>%s</code> recursively"
		}
	},
	"modal_shortcuts": {
		"global": {
			"title": "全局快捷方式",
			"Open/Close shortcut help": "打开/关闭快捷方式帮助",
			"Edit Page": "编辑页面",
			"Create Page": "创建页面",
			"Show Contributors": "显示参与者",
			"Konami Code": "Konami Code",
			"konami_code_url": "https://en.wikipedia.org/wiki/Konami_Code"
		},
		"editor": {
			"title": "编辑器快捷方式",
			"Indent": "缩进",
			"Outdent": "回退缩进",
			"Save Page": "保存页面",
			"Delete Line": "删除行"
		},
		"commentform": {
			"title": "注释窗体快捷方式",
			"Post": "提交"
		}
	},
  "link_edit": {
    "edit_link": "Edit Link",
    "set_link_and_label": "Set link and label",
    "link": "Link",
    "placeholder_of_link_input": "Input page path or URL",
    "label": "Label",
    "path_format": "Path format",
    "use_relative_path": "Use relative path",
    "use_permanent_link": "Use permanent link",
    "notation": "Notation",
    "markdown": "Markdown",
    "GROWI_original": "GROWI original",
    "pukiwiki": "Pukiwiki",
    "preview": "Preview",
    "page_not_found_in_preview": "\"{{path}}\" is not a GROWI page."
  },
	"toaster": {
		"update_successed": "Succeeded to update {{target}}",
    "initialize_successed": "Succeeded to initialize {{target}}",
		"give_user_admin": "Succeeded to give {{username}} admin",
		"remove_user_admin": "Succeeded to remove {{username}} admin ",
		"activate_user_success": "Succeeded to activating {{username}}",
		"deactivate_user_success": "Succeeded to deactivate {{username}}",
		"remove_user_success": "Succeeded to removing {{username}} ",
    "remove_external_user_success": "Succeeded to remove {{accountId}} ",
    "failed_to_reset_password":"Failed to reset password"
  },
	"template": {
		"modal_label": {
			"Create/Edit Template Page": "创建/编辑模板页",
			"Create template under": "在下面创建模板页：<br/><code><small>%s</small></code>"
		},
		"option_label": {
			"create/edit": "创建/编辑模板页。",
			"select": "选择模板页面类型"
		},
		"children": {
			"label": "子模板",
			"desc": "仅应用于模板存在的同一级别页"
		},
		"decendants": {
			"label": "子代模板",
			"desc": "适用于所有分散页"
		}
	},
	"sandbox": {
		"header": "标题",
		"header_x": "标题{{index}",
		"block": "段落",
		"block_detail": "写一段",
		"empty_line": "空行",
		"line_break": "换行符",
		"line_break_detail": "（2空格）换行",
		"typography": "排版",
		"italics": "斜体",
		"bold": "加粗",
		"italic_bold": "斜体加粗",
		"strikethrough": "删除线",
		"link": "链接",
		"code_highlight": "代码突出显示",
		"list": "列表",
		"unordered_list_x": "无序列表{{index}}",
		"ordered_list_x": "有序列表{{index}}",
		"task": "任务",
		"task_checked": "选中的",
		"task_unchecked": "未选中的",
		"quote": "引用",
		"quote1": "你可以写",
		"quote2": "多行引用",
		"quote_nested": "嵌套引用",
		"table": "表格",
		"image": "图片",
		"alt_text": "Alt文本",
		"insert_image": "插入图像",
		"open_sandbox": "开放式沙箱"
	},
	"hackmd": {
    "hack_md": "HackMD",
    "not_set_up": "HackMD is not set up.",
    "used_for_not_found": "Can not use HackMD to a page that does not exist.",
		"start_to_edit": "Start to edit with HackMD",
		"clone_page_content": "Click to clone page content and start to edit.",
		"unsaved_draft": "HackMD has unsaved draft.",
		"draft_outdated": "DRAFT MAY BE OUTDATED",
		"based_on_revision": "The current draft on HackMD is based on",
		"view_outdated_draft": "View the outdated draft on HackMD",
		"resume_to_edit": "Resume to edit with HackMD",
		"discard_changes": "Discard changes of HackMD",
		"integration_failed": "HackMD Integration failed",
		"fail_to_connect": "GROWI client failed to connect to GROWI agent for HackMD.",
		"check_configuration": "Check your configuration following <a href='https://docs.growi.org/guide/admin-cookbook/integrate-with-hackmd.html'>the manual</a>.",
		"not_initialized": "HackmdEditor component has not initialized",
		"someone_editing": "Someone editing this page on HackMD",
    "this_page_has_draft": "This page has a draft on HackMD",
    "need_to_associate_with_growi_to_use_hackmd_refer_to_this": "若要使用HackMD的多人同时编辑功能，请先关联HackMD和GROWI。详情请参考<a href='https://docs.growi.org/cn/admin-guide/admin-cookbook/integrate-with-hackmd.html'>这里</a>。",
    "need_to_make_page": "To use HackMD, please make a new page from the <a href='#edit'>built-in editor.</a>"
  },
  "slack_notification": {
    "popover_title": "Slack Notification",
    "popover_desc": "Input channel name. You can notify multiple channels by entering a comma-separated list."
  },
  "security_settings": "安全设置",
  "share_links": {
    "Shere this page link to public": "Shere this page link to public",
    "share_link_list": "Share link list",
    "share_link_management": "Share Link Management",
    "No_share_links":"No share links",
    "Share Link": "Share Link",
    "Page Path": "Page Path",
    "share_link_notice":"remove all share links",
    "delete_all_share_links":"Delete all share links",
    "expire": "Expiration",
    "Days": "Days",
    "Custom": "Custom",
    "description": "description",
    "enter_desc": "Enter description",
    "Unlimited": "unlimited",
    "Issue": "Issue",
    "share_settings" :"Share settings",
    "Invalid_Number_of_Date" : "You entered invalid value"
  },
	"security_setting": {
		"Security settings": "安全设置",
		"Guest Users Access": "来宾用户访问",
		"Fixed by env var": "这是由env var<code>%s=%s</code>修复的。",
		"Register limitation": "注册限制",
		"Register limitation desc": "限制新用户注册",
		"The whitelist of registration permission E-mail address": "注册许可电子邮件地址的白名单",
		"users_without_account": "无法访问没有帐户的用户",
		"example": "例子",
		"restrict_emails": "您可以通过编写电子邮件域（以@开头）将电子邮件注册限制为wiki。",
		"for_example": " 例如，如果要将注册限制为growi.org网站域，你可以写",
		"in_this_case": "；在这种情况下，只有growi.org网站域将能够注册，所有其他用户将被拒绝。",
		"insert_single": "请每行插入一个电子邮件地址。",
		"page_listing_1": "页面列表/搜索<br>受“仅限我”限制",
		"page_listing_1_desc": "列出/搜索时显示受“仅限我”选项限制的页面",
		"page_listing_2": "页面列表/搜索<br>受用户组限制",
		"page_listing_2_desc": "显示列出/搜索时受用户组限制的页面",
		"complete_deletion": "限制完全删除页面",
		"complete_deletion_explain": "限制可以完全删除页面的用户。",
		"admin_only": "仅管理员",
		"admin_and_author": "管理员|作者",
		"anyone": "任何人",
		"Authentication mechanism settings": "身份验证机制设置",
		"setup_is_not_yet_complete": "安装尚未完成",
		"alert_siteUrl_is_not_set": "主页URL未设置，通过 {{link}} 设置",
		"xss_prevent_setting": "阻止XSS（跨站点脚本）",
		"xss_prevent_setting_link": "转到Markdown设置",
		"callback_URL": "回调URL",
		"providerName": "提供程序名称",
		"issuerHost": "发行者主机",
		"scope": "Scope",
		"desc_of_callback_URL": "在{{AuthName}}身份提供程序的设置中使用它",
    "authorization_endpoint": "Authorization Endpoint",
    "token_endpoint": "Token Endpoint",
    "revocation_endpoint": "Revocation Endpoint",
    "introspection_endpoint": "Introspection Endpoint",
    "userinfo_endpoint": "UserInfo Endpoint",
    "end_session_endpoint": "EndSessioin Endpoint",
    "registration_endpoint": "Registration Endpoint",
    "jwks_uri": "JSON Web Key Set URL",
		"clientID": "Client ID",
		"client_secret": "客户机密",
		"updated_general_security_setting": "更新安全设置成功",
		"setup_not_completed_yet": "安装尚未完成",
		"guest_mode": {
			"deny": "拒绝（仅限注册用户）",
			"readonly": "接受（来宾可以只读）"
		},
		"registration_mode": {
			"open": "打开（任何人都可以注册）",
			"restricted": "受限（需要管理员批准）",
			"closed": "已关闭（仅限邀请）"
		},
		"configuration": " 配置",
		"optional": "可选的",
		"Treat username matching as identical": "Automatically bind external accounts newly logged in to local accounts when <code>username</code> match",
		"Treat username matching as identical_warn": "WARNING: Be aware of security because the system treats the same user as a match of <code>username</code>.",
		"Treat email matching as identical": "Automatically bind external accounts newly logged in to local accounts when <code>email</code> match",
		"Treat email matching as identical_warn": "WARNING: Be aware of security because the system treats the same user as a match of <code>email</code>.",
		"Use env var if empty": "Use env var <code>{{env}}</code> if empty",
		"Use default if both are empty": "If both ​​are empty, the default value <code>{{target}}</code> is used.",
		"missing mandatory configs": "The following mandatory items are not set in either database nor environment variables.",
		"Local": {
			"name": "ID/Password",
			"note for the only env option": "The LOCAL authentication is limited by the value of environment variable.<br>To change this setting, please change to false or delete the value of the environment variable <code>{{env}}</code> .",
			"enable_local": "Enable ID/Password"
		},
		"ldap": {
			"enable_ldap": "Enable LDAP",
			"server_url_detail": "The LDAP URL of the directory service in the format <code>ldap://host:port/DN</code> or <code>ldaps://host:port/DN</code>.",
			"bind_mode": "Binding Mode",
			"bind_manager": "Manager Bind",
			"bind_user": "User Bind",
			"bind_DN_manager_detail": "The DN of the account that authenticates and queries the directory service",
			"bind_DN_user_detail1": "The query used to bind with the directory service.",
			"bind_DN_user_detail2": "Use <code>&#123;&#123;username&#125;&#125;</code> to reference the username entered in the login page.",
			"bind_DN_password": "Bind DN Password",
			"bind_DN_password_manager_detail": "The password for the Bind DN account.",
			"bind_DN_password_user_detail": "The password that is entered in the login page will be used to bind.",
			"search_filter": "Search Filter",
			"search_filter_detail1": "The query used to locate the authenticated user.",
			"search_filter_detail2": "Use <code>&#123;&#123;username&#125;&#125;</code> to reference the username entered in the login page.",
			"search_filter_detail3": "If empty, the filter <code>(uid=&#123;&#123;username&#125;&#125;)</code> is used.",
			"search_filter_example1": "Match with 'uid' or 'mail'",
			"search_filter_example2": "Match with 'sAMAccountName' for Active Directory",
			"username_detail": "Specification of mappings for <code>username</code> when creating new users",
			"name_detail": "Specification of mappings for full name when creating new users",
			"mail_detail": "Specification of mappings for mail address when creating new users",
			"group_search_base_DN": "Group Search Base DN",
			"group_search_base_DN_detail": "The base DN from which to search for groups. If defined, also <code>Group Search Filter</code> must be defined for the search to work.",
			"group_search_filter": "Group Search Filter",
			"group_search_filter_detail1": "The query used to filter for groups.",
			"group_search_filter_detail2": "Login via LDAP is accepted only when this query hits one or more groups.",
			"group_search_filter_detail3": "Use <code>&#123;&#123;dn&#125;&#125;</code> to have it replaced of the found user object.",
			"group_search_filter_detail4": "<code>(&(cn=group1)(memberUid=&#123;&#123;dn&#125;&#125;))</code> hits the groups which has <code>cn=group1</code> and <code>memberUid</code> includes the user's <code>uid</code>(when <code>Group DN Property</code> is not changed from the default value.)",
			"group_search_user_DN_property": "User DN Property",
			"group_search_user_DN_property_detail": "The property of user object to use in <code>&#123;&#123;dn&#125;&#125;</code> interpolation of <code>Group Search Filter</code>.",
			"test_config": "Test Saved Configuration",
			"updated_ldap": "Succeeded to update LDAP setting"
		},
		"SAML": {
			"name": "SAML",
			"enable_saml": "Enable SAML",
			"id_detail": "Specification of the name of attribute which can identify the user in SAML Identity Provider",
			"username_detail": "Specification of mappings for <code>username</code> when creating new users",
			"mapping_detail": "Specification of mappings for {{target}} when creating new users",
			"cert_detail": "PEM-encoded X.509 signing certificate to validate the response from IdP",
			"Use env var if empty": "If the value in the database is empty, the value of the environment variable <code>{{env}}</code> is used.",
			"note for the only env option": "The setting item that enables or disables the SAML authentication and the highlighted setting items use only the value of environment variables.<br>To change this setting, please change to false or delete the value of the environment variable <code>{{env}}</code> .",
			"attr_based_login_control_detail": "Limit who can sign up by using <code>&lt;saml: Attribute&gt;</code> element included in <code>&lt;saml: AttributeStatement&gt;</code> element and its child element <code>&lt;saml: AttributeValue&gt;</code>.",
			"attr_based_login_control_rule_detail": "See <a href=\"https://lucene.apache.org/core/2_9_4/queryparsersyntax.html\" target=\"_blank\">Apache Lucene - Query Parser Syntax</a>.<h6>Supported Queries:</h6><ul><li>Terms</li><li>Fields</li><li>AND/NOT/OR Operator</li><li>Grouping</li></ul><h6>Unsupported Queries:</h6><ul><li>Wildcard, Fuzzy, Proximity, Range and Boosting</li><li>+/- Operator</li><li>Field Grouping</li></ul>",
			"attr_based_login_control_rule_example": "<h6>Example</h6>If a rule is <code>(Department: A || Department: B) && Position: Leader</code>, users who have either <code>Department: A</code> or <code>Department: B</code> and have <code>Position: Leader</code> <strong>can</strong> sign in.",
			"updated_saml": "Succeeded to update SAML setting"
		},
		"Basic": {
			"enable_basic": "Enable Basic",
			"name": "Basic Authentication",
			"desc_1": "Login with <code>username</code> in Authorization header.",
			"desc_2": "User will be automatically generated if not exist.",
			"updated_basic": "Succeeded to update Basic setting"
		},
		"OAuth": {
			"enable_oidc": "Enable OIDC",
			"register": "Register for %s",
			"change_redirect_url": "Enter <code>%s</code> <br>(where <code>%s</code> is your host name) for \"Authorized redirect URIs\".",
			"Google": {
				"enable_google": "Enable Google OAuth",
				"name": "Google OAuth",
				"register_1": "Access {{link}}",
				"register_2": "Create Project if no projects exist",
				"register_3": "Create Credentials &rightarrow; OAuth client ID &rightarrow; Select \"Web application\"",
				"register_4": "Register your OAuth App with one of Authorized redirect URIs as <code>{{url}}</code>",
				"register_5": "Copy and paste your ClientID and Client Secret above",
				"updated_google": "Succeeded to update Google OAuth setting"
			},
			"Facebook": {
				"name": "Facebook OAuth"
			},
			"Twitter": {
				"enable_twitter": "Enable Twitter OAuth",
				"name": "Twitter OAuth",
				"register_1": "Access {{link}}",
				"register_2": "Sign in Twitter",
				"register_3": "Create Credentials &rightarrow; OAuth client ID &rightarrow; Select \"Web application\"",
				"register_4": "Register your OAuth App with one of Authorized redirect URIs as <code>{{url}}</code>",
				"register_5": "Copy and paste your ClientID and Client Secret above",
				"updated_twitter": "Succeeded to update Twitter OAuth setting"
			},
			"GitHub": {
				"enable_github": "Enable GitHub OAuth",
				"name": "GitHub OAuth",
				"register_1": "Access {{link}}",
				"register_2": "Register your OAuth App with \"Authorization callback URL\" as <code>{{url}}</code>",
				"register_3": "Copy and paste your ClientID and Client Secret above",
				"updated_github": "Succeeded to update GitHub OAuth setting"
			},
			"OIDC": {
				"name": "OpenID Connect",
				"id_detail": "Specification of the name of attribute which can identify the user in OIDC claims",
				"username_detail": "Specification of mappings for <code>username</code> when creating new users",
				"name_detail": "Specification of mappings for <code>name</code> when creating new users",
				"mapping_detail": "Specification of mappings for %s when creating new users",
				"register_1": "Contant to OIDC IdP Administrator",
				"register_2": "Register your OIDC App with \"Authorization callback URL\" as <code>%s</code>",
				"register_3": "Copy and paste your ClientID and Client Secret above",
				"updated_oidc": "Succeeded to update OpenID Connect",
        "Use discovered URL if empty": "Use discovered URL from \"Issuer Host\" if empty"
			},
			"how_to": {
				"google": "How to configure Google OAuth?",
				"github": "How to configure GitHub OAuth?",
				"twitter": "How to configure Twitter OAuth?",
				"oidc": "How to configure OIDC?"
			}
		},
		"form_item_name": {
			"entryPoint": "Entry point",
			"issuer": "Issuer",
			"cert": "Certificate",
			"attrMapId": "ID",
			"attrMapUsername": "Username",
			"attrMapMail": "Mail Address",
			"attrMapFirstName": "First Name",
			"attrMapLastName": "Last Name",
			"ABLCRule": "Rule"
		}
	},
	"notification_setting": {
		"slack_incoming_configuration": "Slack Incoming Webhooks configuration",
		"prioritize_webhook": "Prioritize incoming webhook than Slack App",
		"prioritize_webhook_desc": "Check this option and GROWI use Incoming Webhooks even if Slack App settings are enabled.",
		"slack_app_configuration": "Slack app configuration",
		"slack_app_configuration_desc": "This is the way that compatible with Crowi,<br /> but not recommended in GROWI because it is <strong>too complex</strong>.",
		"use_instead": "Please use Slack Incoming Webhooks Configuration instead.",
		"how_to": {
			"header": "How to configure Incoming Webhooks?",
			"workspace": "(At Workspace) Add a hook",
			"workspace_desc1": "Go to <a href='https://slack.com/services/new/incoming-webhook'>Incoming Webhooks configuration page</a>.",
			"workspace_desc2": "Choose the default channel to post.",
			"workspace_desc3": "Add.",
			"at_growi": "(At GROWI admin page) Set Webhook URL",
			"at_growi_desc": "Input &rdquo;Webhook URL&rdquo; and submit on this page."
		},
		"user_trigger_notification_header": "Default notification settings for patterns",
		"pattern": "Pattern",
		"channel": "Channel",
		"pattern_desc": "Path name of wiki. Pattern expression with <code>*</code> can be used.",
		"channel_desc": "Slack channel name. Without <code>#</code>.",
		"valid_page": "启用/禁用通知",
		"link_notification_help": "<strong>只有那些知道“链接的任何人”链接的人才能查看的页面并不总是得到通知。</strong> ",
		"just_me_notification_help": "<strong>被“仅限我”限制的页在编辑时被通知。</strong>",
		"group_notification_help": "<strong>被“用户组”限制的页面在编辑时被通知。</strong>",
		"notification_list": "List of notification settings",
		"add_notification": "Add new",
		"trigger_path": "Trigger path",
		"trigger_path_help": "(expression with <code>*</code> is supported)",
		"trigger_events": "Trigger events",
		"notify_to": "Notify to",
		"back_to_list": "Go back to list",
		"notification_detail": "Notification Setting Details",
		"event_pageCreate": "When new page is \"CREATED\"",
		"event_pageEdit": "When page is \"EDITED\"",
		"event_pageDelete": "When page is \"DELETED\"",
		"event_pageMove": "When page is \"MOVED\" (renamed)",
		"event_pageLike": "When someone \"LIKES\" page",
		"event_comment": "When someone \"COMMENTS\" on page",
		"email": {
			"ifttt_link": "Create a new IFTTT applet with Email trigger"
		},
		"updated_slackApp": "Succeeded to update Slack App Configuration setting",
		"add_notification_pattern": "Add user trigger notification patterns",
		"delete_notification_pattern": "Delete notification pattern",
		"delete_notification_pattern_desc1": "Delete Path: {{path}}",
		"delete_notification_pattern_desc2": "Once deleted, it cannot be recovered",
		"toggle_notification": "Updated setting of {{path}}"
	},
	"full_text_search_management": {
		"elasticsearch_management": "Elasticsearch管理",
		"connection_status": "连接状态",
		"connection_status_label_unconfigured": "未配置",
		"connection_status_label_connected": "已连接",
		"connection_status_label_disconnected": "断开的",
		"connection_status_label_erroroccured": "搜索服务出错",
		"indices_status": "索引状态",
		"indices_status_label_normalized": "标准化",
		"indices_status_label_unnormalized": "重建或损坏",
		"indices_summary": "索引摘要",
		"reconnect": "重新连接",
		"reconnect_button": "尝试重新连接",
		"reconnect_description": "单击按钮尝试重新连接到Elasticsearch。",
		"normalize": "规范化",
		"normalize_button": "规范化索引",
		"normalize_description": "单击按钮修复损坏的索引。",
		"rebuild": "重建",
		"rebuild_button": "重建索引",
		"rebuild_description_1": "单击按钮以重新生成索引并添加所有页面数据。",
		"rebuild_description_2": "这可能需要一段时间。"
	},
	"personal_dropdown": {
		"home": "家",
		"settings": "设置",
		"color_mode": "颜色模式",
		"sidebar_mode": "边栏模式",
		"sidebar_mode_editor": "编辑器上的边栏模式",
		"use_os_settings": "使用操作系统设置"
	},
	"search_result": {
		"result_meta": "在{{total}中找到了{{keyword}。",
		"deletion_mode_btn_lavel": "选择并删除页面",
		"cancel": "取消",
		"delete": "删除",
		"check_all": "全部检查",
		"deletion_modal_header": "删除页",
		"delete_completely": "完全删除"
	},
	"login": {
		"Sign in error": "登录错误",
		"Registration successful": "注册成功",
		"Setup": "安装程序"
	},
  "export_bulk": {
    "failed_to_export": "导出失败",
    "failed_to_count_pages": "页面计数失败",
    "export_page_markdown": "以Markdown格式导出页面",
    "export_page_pdf": "以PDF格式导出页面"
  },
	"message": {
		"successfully_connected": "连接成功！",
		"fail_to_save_access_token": "无法保存访问令牌。请再试一次。",
		"fail_to_fetch_access_token": "无法获取访问令牌。请重新连接。",
		"successfully_disconnected": "成功断开连接！",
		"strategy_has_not_been_set_up": "{{strategy}尚未设置",
		"maximum_number_of_users": "注册的用户数不能超过最大值。",
		"database_error": "发生数据库服务器错误",
		"sign_in_failure": "登录失败。",
		"aws_sttings_required": "使用此功能所需的AWS设置。请询问管理员。",
		"application_already_installed": "应用程序已安装。",
		"email_address_could_not_be_used": "无法使用此电子邮件地址。（确保允许的电子邮件地址）",
		"user_id_is_not_available.": "此用户ID不可用。",
		"email_address_is_already_registered": "此电子邮件地址已注册。",
		"can_not_register_maximum_number_of_users": "注册的用户数不能超过最大值。",
		"failed_to_register": "注册失败。",
		"successfully_created": "已成功创建用户{{username}。",
		"can_not_activate_maximum_number_of_users": "无法激活超过最大用户数的用户。",
		"failed_to_activate": "无法激活。",
		"unable_to_use_this_user": "无法使用此用户。",
		"complete_to_install1": "完成安装GROWI！请以管理员帐户登录。",
		"complete_to_install2": "完成安装GROWI！请先检查此页上的每个设置。",
		"failed_to_create_admin_user": "无法创建管理用户。{{errMessage}"
	},
  "grid_edit":{
    "create_bootstrap_4_grid":"创建Bootstrap 4网格",
    "grid_settings": "网格设置",
    "grid_pattern": "网格样式",
    "division":"分割",
    "smart_no":"手机/不分割",
    "break_point":"按画面大小分割"
  },
  "validation":{
    "aws_region": "关于地区，请输入AWS地区名，例如：ap-east-1",
    "aws_custom_endpoint": "关于自定义端点，请指定以http(s)://开头的URL，链接末尾不需要添加“/”",
    "failed_to_send_a_test_email":"SMTP方式测试邮件发送失败，请检查相关设定。"
  }
}<|MERGE_RESOLUTION|>--- conflicted
+++ resolved
@@ -311,13 +311,9 @@
     "revision": "版本",
     "comparing_source": "源头",
     "comparing_target": "目标",
-<<<<<<< HEAD
     "comparing_revisions": "比较两者的区别",
-=======
-    "comparing_revisions": "比较版本",
     "compare_latest":"比較最新版本",
     "compare_previous":"比較以前的版本",
->>>>>>> e9a981ec
     "comparing_with_latest": "一定要与最新版本进行比较"
   },
 	"modal_rename": {
