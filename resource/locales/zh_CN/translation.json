--- conflicted
+++ resolved
@@ -56,11 +56,6 @@
   "Last_Login": "上次登录",
 	"Share": "分享",
   "Share Link": "分享链接",
-<<<<<<< HEAD
-  "share_link_notice":"remove {{count}} share links",
-  "delete_all_share_links":"Delete all share links",
-=======
->>>>>>> aadd77e8
 	"Markdown Link": "Markdown链接",
 	"Create/Edit Template": "创建/编辑 模板页面",
 	"Unportalize": "未启动",
