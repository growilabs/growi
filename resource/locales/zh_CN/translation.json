--- conflicted
+++ resolved
@@ -117,13 +117,10 @@
 	"Site URL settings": "主页URL设置",
 	"Markdown Settings": "Markdown设置",
 	"Customize": "页面定制",
-<<<<<<< HEAD
 	"Notification Settings": "通知设置",
   "slack_integration": "Slack一体化",
-=======
   "External_Notification": "外部通知",
   "Legacy_External_Notification": "旧版外部通知",
->>>>>>> 6b29720d
 	"User_Management": "用户管理",
 	"external_account_management": "外部账户管理",
 	"UserGroup Management": "用户组管理",
