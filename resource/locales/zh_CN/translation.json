--- conflicted
+++ resolved
@@ -275,16 +275,11 @@
 		"notice": {
 			"version": "这不是当前版本。",
 			"moved": "此页已从",
-<<<<<<< HEAD
-			"redirected": "您将从",
-			"duplicated": "此页来自",
-=======
       "moved_period": "",
 			"redirected": "您将从",
       "redirected_period": "",
 			"duplicated": "此页来自",
       "duplicated_period": "",
->>>>>>> c9db0cb6
 			"unlinked": "将网页重定向到此网页已被删除。",
 			"restricted": "访问此页受到限制",
 			"stale": "自上次更新以来，已超过{{count}年。",
