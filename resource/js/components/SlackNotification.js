--- conflicted
+++ resolved
@@ -79,13 +79,10 @@
   isSlackEnabled: PropTypes.bool,
   slackChannels: PropTypes.string,
   formName: PropTypes.string,
-<<<<<<< HEAD
   onChannelChange: PropTypes.func,
   onSlackOnChange: PropTypes.func,
-=======
 };
 
 SlackNotification.defaultProps = {
   slackChannels: '',
->>>>>>> 4c5bd7b7
 };