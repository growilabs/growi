--- conflicted
+++ resolved
@@ -93,11 +93,7 @@
 
   }
 
-<<<<<<< HEAD
-  parseMarkdown(markdown, markedOpts) {
-=======
-  parseMarkdown(markdown, dom) {
->>>>>>> 8751a6ad
+  parseMarkdown(markdown, dom, markedOpts) {
     let parsed = '';
 
     const markedRenderer = new marked.Renderer();
@@ -136,7 +132,6 @@
     return parsed;
   }
 
-<<<<<<< HEAD
   /**
    * render
    *
@@ -152,19 +147,11 @@
    *
    * @memberOf CrowiRenderer
    */
-  render(markdown, rendererOptions) {
+  render(markdown, dom, rendererOptions) {
     let html = '';
 
-    html = this.parseMarkdown(markdown, rendererOptions.marked || {});
+    html = this.parseMarkdown(markdown, dom, rendererOptions.marked || {});
     html = this.postProcess(html);
-=======
-  render(markdown, dom) {
-    let html = '';
-
-    markdown = this.preProcess(markdown, dom);
-    html = this.parseMarkdown(markdown, dom);
-    html = this.postProcess(html, dom);
->>>>>>> 8751a6ad
 
     return html;
   }
