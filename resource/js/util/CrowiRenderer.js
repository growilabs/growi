--- conflicted
+++ resolved
@@ -145,13 +145,8 @@
   render(markdown, rendererOptions) {
     let html = '';
 
-<<<<<<< HEAD
     html = this.parseMarkdown(markdown, rendererOptions.marked || {});
-=======
-    markdown = this.preProcess(markdown);
-    html = this.parseMarkdown(markdown);
     html = this.postProcess(html);
->>>>>>> 86aa0144
 
     return html;
   }
