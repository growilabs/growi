/**
 * Crowi context class for client
 */

import axios from 'axios'

export default class Crowi {
  constructor(context, window) {
    this.context = context;
    this.csrfToken = context.csrfToken;

    this.location = window.location || {};
    this.document = window.document || {};
    this.localStorage = window.localStorage || {};

    this.fetchUsers = this.fetchUsers.bind(this);
    this.apiGet = this.apiGet.bind(this);
    this.apiPost = this.apiPost.bind(this);
    this.apiRequest = this.apiRequest.bind(this);

    // FIXME
    this.me = context.me;

    this.users = [];
    this.userByName = {};
    this.userById   = {};
    this.draft = {};

    this.recoverData();
  }

  getContext() {
    return context;
  }

  recoverData() {
    const keys = [
      'userByName',
      'userById',
      'users',
      'draft',
    ];

    keys.forEach(key => {
      if (this.localStorage[key]) {
        try {
          this[key] = JSON.parse(this.localStorage[key]);
        } catch (e) {
          this.localStorage.removeItem(key);
        }
      }
    });
  }

  fetchUsers () {
    const interval = 1000*60*15; // 15min
    const currentTime = new Date();
    if (!this.localStorage.lastFetched && interval > currentTime - new Date(this.localStorage.lastFetched)) {
      return ;
    }

    this.apiGet('/users.list', {})
    .then(data => {
      this.users = data.users;
      this.localStorage.users = JSON.stringify(data.users);

      let userByName = {};
      let userById = {};
      for (let i = 0; i < data.users.length; i++) {
        const user = data.users[i];
        userByName[user.username] = user;
        userById[user._id] = user;
      }
      this.userByName = userByName;
      this.localStorage.userByName = JSON.stringify(userByName);

      this.userById = userById;
      this.localStorage.userById = JSON.stringify(userById);

      this.localStorage.lastFetched = new Date();
    }).catch(err => {
      this.localStorage.removeItem('lastFetched');
      // ignore errors
    });
  }

  clearDraft(path) {
    delete this.draft[path];
    this.localStorage.draft = JSON.stringify(this.draft);
  }

  saveDraft(path, body) {
    this.draft[path] = body;
    this.localStorage.draft = JSON.stringify(this.draft);
  }

  findDraft(path) {
    if (this.draft && this.draft[path]) {
      return this.draft[path];
    }

    return null;
  }

  findUserById(userId) {
    if (this.userById && this.userById[userId]) {
      return this.userById[userId];
    }

    return null;
  }

  findUser(username) {
    if (this.userByName && this.userByName[username]) {
      return this.userByName[username];
    }

    return null;
  }

  apiGet(path, params) {
<<<<<<< HEAD
    return this.apiRequest('get', path, {params});
=======
    return this.apiRequest('get', path, {params: params});
>>>>>>> 551a781f
  }

  apiPost(path, params) {
    if (!params._csrf) {
      params._csrf = this.csrfToken;
    }

    return this.apiRequest('post', path, params);
  }

  apiRequest(method, path, params) {

    return new Promise((resolve, reject) => {
      axios[method](`/_api${path}`, params)
      .then(res => {
        if (res.data.ok) {
          resolve(res.data);
        } else {
          // FIXME?
          reject(new Error(res.error));
        }
      }).catch(res => {
          // FIXME?
        reject(new Error('Error'));
      });
    });
  }

  static escape (html, encode) {
    return html
      .replace(!encode ? /&(?!#?\w+;)/g : /&/g, '&amp;')
      .replace(/</g, '&lt;')
      .replace(/>/g, '&gt;')
      .replace(/"/g, '&quot;')
      .replace(/'/g, '&#39;');
  }

  static unescape(html) {
    return html.replace(/&([#\w]+);/g, function(_, n) {
      n = n.toLowerCase();
      if (n === 'colon') return ':';
      if (n.charAt(0) === '#') {
        return n.charAt(1) === 'x'
          ? String.fromCharCode(parseInt(n.substring(2), 16))
          : String.fromCharCode(+n.substring(1));
      }
      return '';
    });
  }
}
<|MERGE_RESOLUTION|>--- conflicted
+++ resolved
@@ -119,11 +119,7 @@
   }
 
   apiGet(path, params) {
-<<<<<<< HEAD
-    return this.apiRequest('get', path, {params});
-=======
     return this.apiRequest('get', path, {params: params});
->>>>>>> 551a781f
   }
 
   apiPost(path, params) {
