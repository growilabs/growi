/* jshint browser: true, jquery: true */
/* Author: Sotaro KARASAWA <sotarok@crocos.co.jp>
*/

var io = require('socket.io-client');

//require('bootstrap-sass');
//require('jquery.cookie');

var Crowi = {};

if (!window) {
  window = {};
}
window.Crowi = Crowi;

Crowi.createErrorView = function(msg) {
  $('#main').prepend($('<p class="alert-message error">' + msg + '</p>'));
};

Crowi.linkPath = function(revisionPath) {
  var $revisionPath = revisionPath || '#revision-path';
  var $title = $($revisionPath);
  var pathData = $('#content-main').data('path');

  if (!pathData) {
    return ;
  }

  var realPath = pathData.trim();
  if (realPath.substr(-1, 1) == '/') {
    realPath = realPath.substr(0, realPath.length - 1);
  }

  var path = '';
  var pathHtml = '';
  var splittedPath = realPath.split(/\//);
  splittedPath.shift();
  splittedPath.forEach(function(sub) {
    path += '/';
    pathHtml += ' <a href="' + Crowi.escape(path) + '">/</a> ';
    if (sub) {
      path += sub;
      pathHtml += '<a href="' + Crowi.escape(path) + '">' + Crowi.escape(sub) + '</a>';
    }
  });
  if (path.substr(-1, 1) != '/') {
    path += '/';
    pathHtml += ' <a href="' + Crowi.escape(path) + '" class="last-path">/</a>';
  }
  $title.html(pathHtml);
};

Crowi.correctHeaders = function(contentId) {
  // h1 ~ h6 の id 名を補正する
  var $content = $(contentId || '#revision-body-content');
  var i = 0;
  $('h1,h2,h3,h4,h5,h6', $content).each(function(idx, elm) {
    var id = 'head' + i++;
    $(this).attr('id', id);
    $(this).addClass('revision-head');
    $(this).append('<span class="revision-head-link"><a href="#' + id +'"><i class="fa fa-link"></i></a></span>');
  });
};

Crowi.revisionToc = function(contentId, tocId) {
  var $content = $(contentId || '#revision-body-content');
  var $tocId = $(tocId || '#revision-toc');

  var $tocContent = $('<div id="revision-toc-content" class="revision-toc-content collapse"></div>');
  $tocId.append($tocContent);

  $('h1', $content).each(function(idx, elm) {
    var id = $(this).attr('id');
    var title = $(this).text();
    var selector = '#' + id + ' ~ h2:not(#' + id + ' ~ h1 ~ h2)';

    var $toc = $('<ul></ul>');
    var $tocLi = $('<li><a href="#' + id +'">' + title + '</a></li>');


    $tocContent.append($toc);
    $toc.append($tocLi);

    $(selector).each(function()
    {
      var id2 = $(this).attr('id');
      var title2 = $(this).text();
      var selector2 = '#' + id2 + ' ~ h3:not(#' + id2 + ' ~ h2 ~ h3)';

      var $toc2 = $('<ul></ul>');
      var $tocLi2 = $('<li><a href="#' + id2 +'">' + title2 + '</a></li>');

      $tocLi.append($toc2);
      $toc2.append($tocLi2);

      $(selector2).each(function()
      {
        var id3 = $(this).attr('id');
        var title3 = $(this).text();

        var $toc3 = $('<ul></ul>');
        var $tocLi3 = $('<li><a href="#' + id3 +'">' + title3 + '</a></li>');

        $tocLi2.append($toc3);
        $toc3.append($tocLi3);
      });
    });
  });
};


Crowi.escape = function(s) {
  s = s.replace(/&/g, '&amp;')
    .replace(/</g, '&lt;')
    .replace(/>/g, '&gt;')
    .replace(/'/g, '&#39;')
    .replace(/"/g, '&quot;')
    ;
  return s;
};
Crowi.unescape = function(s) {
  s = s.replace(/&nbsp;/g, ' ')
    .replace(/&amp;/g, '&')
    .replace(/&lt;/g, '<')
    .replace(/&gt;/g, '>')
    .replace(/&#39;/g, '\'')
    .replace(/&quot;/g, '"')
    ;
  return s;
};

// original: middleware.swigFilter
Crowi.userPicture = function (user) {
  if (!user) {
    return '/images/userpicture.png';
  }

  if (user.image && user.image != '/images/userpicture.png') {
    return user.image;
  } else {
    return '/images/userpicture.png';
  }
};

Crowi.modifyScrollTop = function() {
  var offset = 10;

  var hash = window.location.hash;
  if (hash === "") {
    return;
  }

  var pageHeader = document.querySelector('#page-header');
  if (!pageHeader) {
    return;
  }
  var pageHeaderRect = pageHeader.getBoundingClientRect();

  var sectionHeader = document.querySelector(hash);
  if (sectionHeader === null) {
    return;
  }

  var timeout = 0;
  if (window.scrollY === 0) {
    timeout = 200;
  }
  setTimeout(function() {
    var sectionHeaderRect = sectionHeader.getBoundingClientRect();
    if (sectionHeaderRect.top >= pageHeaderRect.bottom) {
      return;
    }

    window.scrollTo(0, (window.scrollY - pageHeaderRect.height - offset));
  }, timeout);
}


$(function() {
  var pageId = $('#content-main').data('page-id');
  var revisionId = $('#content-main').data('page-revision-id');
  var revisionCreatedAt = $('#content-main').data('page-revision-created');
  var currentUser = $('#content-main').data('current-user');
  var isSeen = $('#content-main').data('page-is-seen');
  var pagePath= $('#content-main').data('path');

  Crowi.linkPath();

  $('[data-toggle="popover"]').popover();
  $('[data-toggle="tooltip"]').tooltip();
  $('[data-tooltip-stay]').tooltip('show');

  $('#toggle-sidebar').click(function(e) {
    var $mainContainer = $('.main-container');
    if ($mainContainer.hasClass('aside-hidden')) {
      $('.main-container').removeClass('aside-hidden');
      $.cookie('aside-hidden', 0, { expires: 30, path: '/' });
    } else {
      $mainContainer.addClass('aside-hidden');
      $.cookie('aside-hidden', 1, { expires: 30, path: '/' });
    }
    return false;
  });

  if ($.cookie('aside-hidden') == 1) {
    $('.main-container').addClass('aside-hidden');
  }

  $('.copy-link').on('click', function () {
    $(this).select();
  });


  $('#create-page').on('shown.bs.modal', function (e) {

    var input2Width = $('#create-page-today .col-xs-10').outerWidth();
    var newWidth = input2Width
      - $('#create-page-today .page-today-prefix').outerWidth()
      - $('#create-page-today .page-today-input1').outerWidth()
      - $('#create-page-today .page-today-suffix').outerWidth()
      - 40
      ;
    $('#create-page-today .form-control.page-today-input2').css({width: newWidth}).focus();

  });

  $('#create-page-today').submit(function(e) {
    var prefix1 = $('input.page-today-input1', this).data('prefix');
    var input1 = $('input.page-today-input1', this).val();
    var prefix2 = $('input.page-today-input2', this).data('prefix');
    var input2 = $('input.page-today-input2', this).val();
    if (input1 === '') {
      prefix1 = 'メモ';
    }
    if (input2 === '') {
      prefix2 = prefix2.slice(0, -1);
    }
    top.location.href = prefix1 + input1 + prefix2 + input2;
    return false;
  });

  $('#create-page-under-tree').submit(function(e) {
    var name = $('input', this).val();
    if (!name.match(/^\//)) {
      name = '/' + name;
    }
    if (name.match(/.+\/$/)) {
      name = name.substr(0, name.length - 1);
    }
    top.location.href = name;
    return false;
  });

  // rename
  $('#renamePage').on('shown.bs.modal', function (e) {
    $('#newPageName').focus();
  });
  $('#renamePageForm, #unportalize-form').submit(function(e) {
    $.ajax({
      type: 'POST',
      url: '/_api/pages.rename',
      data: $(this).serialize(),
      dataType: 'json'
    }).done(function(res) {
      if (!res.ok) {
        $('#newPageNameCheck').html('<i class="fa fa-times-circle"></i> ' + res.error);
        $('#newPageNameCheck').addClass('alert-danger');
      } else {
        var page = res.page;

        $('#newPageNameCheck').removeClass('alert-danger');
        //$('#newPageNameCheck').html('<img src="/images/loading_s.gif"> 移動しました。移動先にジャンプします。');
        // fix
        $('#newPageNameCheck').html('<img src="/images/loading_s.gif"> Page moved! Redirecting to new page location.');

        setTimeout(function() {
          top.location.href = page.path + '?renamed=' + pagePath;
        }, 1000);
      }
    });

    return false;
  });

  // delete
  $('#delete-page-form').submit(function(e) {
    $.ajax({
      type: 'POST',
      url: '/_api/pages.remove',
      data: $('#delete-page-form').serialize(),
      dataType: 'json'
    }).done(function(res) {
      if (!res.ok) {
        $('#delete-errors').html('<i class="fa fa-times-circle"></i> ' + res.error);
        $('#delete-errors').addClass('alert-danger');
      } else {
        var page = res.page;
        top.location.href = page.path;
      }
    });

    return false;
  });
  $('#revert-delete-page-form').submit(function(e) {
    $.ajax({
      type: 'POST',
      url: '/_api/pages.revertRemove',
      data: $('#revert-delete-page-form').serialize(),
      dataType: 'json'
    }).done(function(res) {
      if (!res.ok) {
        $('#delete-errors').html('<i class="fa fa-times-circle"></i> ' + res.error);
        $('#delete-errors').addClass('alert-danger');
      } else {
        var page = res.page;
        top.location.href = page.path;
      }
    });

    return false;
  });

  $('#create-portal-button').on('click', function(e) {
    $('.portal').removeClass('hide');
    $('.content-main').addClass('on-edit');
    $('.portal a[data-toggle="tab"][href="#edit-form"]').tab('show');

    var path = $('.content-main').data('path');
    if (path != '/' && $('.content-main').data('page-id') == '') {
      var upperPage = path.substr(0, path.length - 1);
      $.get('/_api/pages.get', {path: upperPage}, function(res) {
        if (res.ok && res.page) {
          $('#portal-warning-modal').modal('show');
        }
      });
    }
  });
  $('#portal-form-close').on('click', function(e) {
    $('.portal').addClass('hide');
    $('.content-main').removeClass('on-edit');

    return false;
  });

  // list-link
  $('.page-list-link').each(function() {
    var $link = $(this);
    var text = $link.text();
    var path = $link.data('path');
    var shortPath = new String($link.data('short-path'));

    var escape = function(s) {
      return s.replace(/[-\/\\^$*+?.()|[\]{}]/g, '\\$&');
    };
    path = Crowi.escape(path);
    var pattern = escape(Crowi.escape(shortPath)) + '(/)?$';

    $link.html(path.replace(new RegExp(pattern), '<strong>' + shortPath + '$1</strong>'));
  });

  // for list page
  $('a[data-toggle="tab"][href="#view-timeline"]').on('show.bs.tab', function() {
    var isShown = $('#view-timeline').data('shown');
    if (isShown == 0) {
      $('#view-timeline .timeline-body').each(function()
      {
        var id = $(this).attr('id');
        var contentId = '#' + id + ' > script';
        var revisionBody = '#' + id + ' .revision-body';
        var revisionPath = '#' + id + ' .revision-path';

        var markdown = Crowi.unescape($(contentId).html());
        var parsedHTML = crowiRenderer.render(markdown);
        $(revisionBody).html(parsedHTML);

        $('.template-create-button', revisionBody).on('click', function() {
          var path = $(this).data('path');
          var templateId = $(this).data('template');
          var template = $('#' + templateId).html();

          crowi.saveDraft(path, template);
          top.location.href = path;
        });
      });

      $('#view-timeline').data('shown', 1);
    }
  });

  // login
  $('#register').on('click', function() {
    $('#login-dialog').addClass('to-flip');
    return false;
  });
  $('#login').on('click', function() {
    $('#login-dialog').removeClass('to-flip');
    return false;
  });

  $('#register-form input[name="registerForm[username]"]').change(function(e) {
    var username = $(this).val();
    $('#input-group-username').removeClass('has-error');
    $('#help-block-username').html("");

    $.getJSON('/_api/check_username', {username: username}, function(json) {
      if (!json.valid) {
        $('#help-block-username').html('<i class="fa fa-warning"></i> This User ID is not available.<br>');
        $('#input-group-username').addClass('has-error');
      }
    });
  });

  if (pageId) {

    // if page exists
    var $rawTextOriginal = $('#raw-text-original');
    if ($rawTextOriginal.length > 0) {
      var markdown = Crowi.unescape($('#raw-text-original').html());
      var parsedHTML = crowiRenderer.render(markdown);
      $('#revision-body-content').html(parsedHTML);


      $('.template-create-button').on('click', function() {
        var path = $(this).data('path');
        var templateId = $(this).data('template');
        var template = $('#' + templateId).html();

        crowi.saveDraft(path, template);
        top.location.href = path;
      });

      Crowi.correctHeaders('#revision-body-content');
      Crowi.revisionToc('#revision-body-content', '#revision-toc');
    }

    // header
    var $header = $('#page-header');
    if ($header.length > 0) {
      var headerHeight = $header.outerHeight(true);
      $('.header-wrap').css({height: (headerHeight + 16) + 'px'});
      $header.affix({
        offset: {
          top: function() {
            return headerHeight + 86; // (54 header + 16 header padding-top + 16 content padding-top)
          }
        }
      });
      $('[data-affix-disable]').on('click', function(e) {
        var $elm = $($(this).data('affix-disable'));
        $(window).off('.affix');
        $elm.removeData('affix').removeClass('affix affix-top affix-bottom');
        return false;
      });
    }

    // omg
    function createCommentHTML(revision, creator, comment, commentedAt) {
      var $comment = $('<div>');
      var $commentImage = $('<img class="picture picture-rounded">')
        .attr('src', Crowi.userPicture(creator));
      var $commentCreator = $('<div class="page-comment-creator">')
        .text(creator.username);

      var $commentRevision = $('<a class="page-comment-revision label">')
        .attr('href', '?revision=' + revision)
        .text(revision.substr(0,8));
      if (revision !== revisionId) {
        $commentRevision.addClass('label-default');
      } else {
        $commentRevision.addClass('label-primary');
      }

      var $commentMeta = $('<div class="page-comment-meta">')
        .text(commentedAt + ' ')
        .append($commentRevision);

      var $commentBody = $('<div class="page-comment-body">')
        .html(comment.replace(/(\r\n|\r|\n)/g, '<br>'));

      var $commentMain = $('<div class="page-comment-main">')
        .append($commentCreator)
        .append($commentBody)
        .append($commentMeta)

      $comment.addClass('page-comment');
      if (creator._id === currentUser) {
        $comment.addClass('page-comment-me');
      }
      if (revision !== revisionId) {
        $comment.addClass('page-comment-old');
      }
      $comment
        .append($commentImage)
        .append($commentMain);

      return $comment;
    }

    // get comments
    var $pageCommentList = $('.page-comments-list');
    var $pageCommentListNewer =   $('#page-comments-list-newer');
    var $pageCommentListCurrent = $('#page-comments-list-current');
    var $pageCommentListOlder =   $('#page-comments-list-older');
    var hasNewer = false;
    var hasOlder = false;
    $.get('/_api/comments.get', {page_id: pageId}, function(res) {
      if (res.ok) {
        var comments = res.comments;
        $.each(comments, function(i, comment) {
          var commentContent = createCommentHTML(comment.revision, comment.creator, comment.comment, comment.createdAt);
          if (comment.revision == revisionId) {
            $pageCommentListCurrent.append(commentContent);
          } else {
            if (Date.parse(comment.createdAt)/1000 > revisionCreatedAt) {
              $pageCommentListNewer.append(commentContent);
              hasNewer = true;
            } else {
              $pageCommentListOlder.append(commentContent);
              hasOlder = true;
            }
          }
        });
      }
    }).fail(function(data) {

    }).always(function() {
      if (!hasNewer) {
        $('.page-comments-list-toggle-newer').hide();
      }
      if (!hasOlder) {
        $pageCommentListOlder.addClass('collapse');
        $('.page-comments-list-toggle-older').hide();
      }
    });

    // post comment event
    $('#page-comment-form').on('submit', function() {
      var $button = $('#comment-form-button');
      $button.attr('disabled', 'disabled');
      $.post('/_api/comments.add', $(this).serialize(), function(data) {
        $button.removeAttr('disabled');
        if (data.ok) {
          var comment = data.comment;

          $pageCommentList.prepend(createCommentHTML(comment.revision, comment.creator, comment.comment, comment.createdAt));
          $('#comment-form-comment').val('');
          $('#comment-form-message').text('');
        } else {
          $('#comment-form-message').text(data.error);
        }
      }).fail(function(data) {
        if (data.status !== 200) {
          $('#comment-form-message').text(data.statusText);
        }
      });

      return false;
    });

<<<<<<< HEAD
    // attachment
    var $pageAttachmentList = $('.page-attachments ul');
    $.get('/_api/attachments.list', {page_id: pageId}, function(res) {
      if (!res.ok) {
        return ;
      }

      var attachments = res.attachments;
      if (attachments.length > 0) {
        $.each(attachments, function(i, file) {
          $pageAttachmentList.append(
          '<li><a href="' + file.fileUrl + '">' + (file.originalName || file.fileName) + '</a> <span class="label label-default">' + file.fileFormat + '</span></li>'
          );
        })
      } else {
        $('.page-attachments').remove();
      }
    });

=======
    // bookmark
    var $bookmarkButton = $('#bookmark-button');
    $.get('/_api/bookmarks.get', {page_id: pageId}, function(res) {
      if (res.ok) {
        if (res.bookmark) {
          MarkBookmarked();
        }
      }
    });

    $bookmarkButton.click(function() {
      var bookmarked = $bookmarkButton.data('bookmarked');
      var token = $bookmarkButton.data('csrftoken');
      if (!bookmarked) {
        $.post('/_api/bookmarks.add', {_csrf: token, page_id: pageId}, function(res) {
          if (res.ok && res.bookmark) {
            MarkBookmarked();
          }
        });
      } else {
        $.post('/_api/bookmarks.remove', {_csrf: token, page_id: pageId}, function(res) {
          if (res.ok) {
            MarkUnBookmarked();
          }
        });
      }

      return false;
    });

    function MarkBookmarked()
    {
      $('i', $bookmarkButton)
        .removeClass('fa-star-o')
        .addClass('fa-star');
      $bookmarkButton.data('bookmarked', 1);
    }

    function MarkUnBookmarked()
    {
      $('i', $bookmarkButton)
        .removeClass('fa-star')
        .addClass('fa-star-o');
      $bookmarkButton.data('bookmarked', 0);
    }

>>>>>>> 551a781f
    // Like
    var $likeButton = $('.like-button');
    var $likeCount = $('#like-count');
    $likeButton.click(function() {
      var liked = $likeButton.data('liked');
      var token = $likeButton.data('csrftoken');
      if (!liked) {
        $.post('/_api/likes.add', {_csrf: token, page_id: pageId}, function(res) {
          if (res.ok) {
            MarkLiked();
          }
        });
      } else {
        $.post('/_api/likes.remove', {_csrf: token, page_id: pageId}, function(res) {
          if (res.ok) {
            MarkUnLiked();
          }
        });
      }

      return false;
    });
    var $likerList = $("#liker-list");
    var likers = $likerList.data('likers');
    if (likers && likers.length > 0) {
      // FIXME: user data cache
      $.get('/_api/users.list', {user_ids: likers}, function(res) {
        // ignore unless response has error
        if (res.ok) {
          AddToLikers(res.users);
        }
      });
    }

    function AddToLikers (users) {
      $.each(users, function(i, user) {
        $likerList.append(CreateUserLinkWithPicture(user));
      });
    }

    function MarkLiked()
    {
      $likeButton.addClass('active');
      $likeButton.data('liked', 1);
      $likeCount.text(parseInt($likeCount.text()) + 1);
    }

    function MarkUnLiked()
    {
      $likeButton.removeClass('active');
      $likeButton.data('liked', 0);
      $likeCount.text(parseInt($likeCount.text()) - 1);
    }

    if (!isSeen) {
      $.post('/_api/pages.seen', {page_id: pageId}, function(res) {
        // ignore unless response has error
        if (res.ok && res.seenUser) {
          $('#content-main').data('page-is-seen', 1);
        }
      });
    }

    function CreateUserLinkWithPicture (user) {
      var $userHtml = $('<a>');
      $userHtml.data('user-id', user._id);
      $userHtml.attr('href', '/user/' + user.username);
      $userHtml.attr('title', user.name);

      var $userPicture = $('<img class="picture picture-xs picture-rounded">');
      $userPicture.attr('alt', user.name);
      $userPicture.attr('src',  Crowi.userPicture(user));

      $userHtml.append($userPicture);
      return $userHtml;
    }

    // presentation
    var presentaionInitialized = false
      , $b = $('body');

    $(document).on('click', '.toggle-presentation', function(e) {
      var $a = $(this);

      e.preventDefault();
      $b.toggleClass('overlay-on');

      if (!presentaionInitialized) {
        presentaionInitialized = true;

        $('<iframe />').attr({
          src: $a.attr('href')
        }).appendTo($('#presentation-container'));
      }
    }).on('click', '.fullscreen-layer', function() {
      $b.toggleClass('overlay-on');
    });

    //
    var me = $('body').data('me');
    var socket = io();
    socket.on('page edited', function (data) {
      if (data.user._id != me
        && data.page.path == pagePath) {
        $('#notifPageEdited').show();
        $('#notifPageEdited .edited-user').html(data.user.name);
      }
    });
  } // end if pageId

  // hash handling
  $('a[data-toggle="tab"][href="#revision-history"]').on('show.bs.tab', function() {
    window.history.pushState('', 'History', '#revision-history');
  });
  $('a[data-toggle="tab"][href="#edit-form"]').on('show.bs.tab', function() {
    window.history.pushState('', 'Edit', '#edit-form');
  });
  $('a[data-toggle="tab"][href="#revision-body"]').on('show.bs.tab', function() {
    window.history.pushState('', '',  location.href.replace(location.hash, ''));
  });
});

Crowi.findHashFromUrl = function(url)
{
  var match;
  if (match = url.match(/#(.+)$/)) {
    return '#' + match[1];
  }

  return "";
}

Crowi.unhighlightSelectedSection = function(hash)
{
  if (!hash || hash == "" || !hash.match(/^#head.+/)) {
    // とりあえず head* だけ (検索結果ページで副作用出た
    return true;
  }
  $(hash).removeClass('highlighted');
}

Crowi.highlightSelectedSection = function(hash)
{
  if (!hash || hash == "" || !hash.match(/^#head.+/)) {
    // とりあえず head* だけ (検索結果ページで副作用出た
    return true;
  }
  $(hash).addClass('highlighted');
}

window.addEventListener('load', function(e) {
  // hash on page
  if (location.hash) {
    if (location.hash == '#edit-form') {
      $('a[data-toggle="tab"][href="#edit-form"]').tab('show');
    }
    if (location.hash == '#revision-history') {
      $('a[data-toggle="tab"][href="#revision-history"]').tab('show');
    }
  }

  if (crowi && crowi.users || crowi.users.length == 0) {
    var totalUsers = crowi.users.length;
    var $listLiker = $('.page-list-liker');
    $listLiker.each(function(i, liker) {
      var count = $(liker).data('count') || 0;
      if (count/totalUsers > 0.05) {
        $(liker).addClass('popular-page-high');
        // 5%
      } else if (count/totalUsers > 0.02) {
        $(liker).addClass('popular-page-mid');
        // 2%
      } else if (count/totalUsers > 0.005) {
        $(liker).addClass('popular-page-low');
        // 0.5%
      }
    });
    var $listSeer = $('.page-list-seer');
    $listSeer.each(function(i, seer) {
      var count = $(seer).data('count') || 0;
      if (count/totalUsers > 0.10) {
        // 10%
        $(seer).addClass('popular-page-high');
      } else if (count/totalUsers > 0.05) {
        // 5%
        $(seer).addClass('popular-page-mid');
      } else if (count/totalUsers > 0.02) {
        // 2%
        $(seer).addClass('popular-page-low');
      }
    });
  }

  Crowi.highlightSelectedSection(location.hash);
  Crowi.modifyScrollTop();
});

window.addEventListener('hashchange', function(e) {
  Crowi.unhighlightSelectedSection(Crowi.findHashFromUrl(e.oldURL));
  Crowi.highlightSelectedSection(Crowi.findHashFromUrl(e.newURL));
  Crowi.modifyScrollTop();

  // hash on page
  if (location.hash) {
    if (location.hash == '#edit-form') {
      $('a[data-toggle="tab"][href="#edit-form"]').tab('show');
    }
    if (location.hash == '#revision-history') {
      $('a[data-toggle="tab"][href="#revision-history"]').tab('show');
    }
  }
  if (location.hash == '' || location.hash.match(/^#head.+/)) {
    $('a[data-toggle="tab"][href="#revision-body"]').tab('show');
  }
});<|MERGE_RESOLUTION|>--- conflicted
+++ resolved
@@ -558,74 +558,6 @@
       return false;
     });
 
-<<<<<<< HEAD
-    // attachment
-    var $pageAttachmentList = $('.page-attachments ul');
-    $.get('/_api/attachments.list', {page_id: pageId}, function(res) {
-      if (!res.ok) {
-        return ;
-      }
-
-      var attachments = res.attachments;
-      if (attachments.length > 0) {
-        $.each(attachments, function(i, file) {
-          $pageAttachmentList.append(
-          '<li><a href="' + file.fileUrl + '">' + (file.originalName || file.fileName) + '</a> <span class="label label-default">' + file.fileFormat + '</span></li>'
-          );
-        })
-      } else {
-        $('.page-attachments').remove();
-      }
-    });
-
-=======
-    // bookmark
-    var $bookmarkButton = $('#bookmark-button');
-    $.get('/_api/bookmarks.get', {page_id: pageId}, function(res) {
-      if (res.ok) {
-        if (res.bookmark) {
-          MarkBookmarked();
-        }
-      }
-    });
-
-    $bookmarkButton.click(function() {
-      var bookmarked = $bookmarkButton.data('bookmarked');
-      var token = $bookmarkButton.data('csrftoken');
-      if (!bookmarked) {
-        $.post('/_api/bookmarks.add', {_csrf: token, page_id: pageId}, function(res) {
-          if (res.ok && res.bookmark) {
-            MarkBookmarked();
-          }
-        });
-      } else {
-        $.post('/_api/bookmarks.remove', {_csrf: token, page_id: pageId}, function(res) {
-          if (res.ok) {
-            MarkUnBookmarked();
-          }
-        });
-      }
-
-      return false;
-    });
-
-    function MarkBookmarked()
-    {
-      $('i', $bookmarkButton)
-        .removeClass('fa-star-o')
-        .addClass('fa-star');
-      $bookmarkButton.data('bookmarked', 1);
-    }
-
-    function MarkUnBookmarked()
-    {
-      $('i', $bookmarkButton)
-        .removeClass('fa-star')
-        .addClass('fa-star-o');
-      $bookmarkButton.data('bookmarked', 0);
-    }
-
->>>>>>> 551a781f
     // Like
     var $likeButton = $('.like-button');
     var $likeCount = $('#like-count');
