--- conflicted
+++ resolved
@@ -57,11 +57,7 @@
 let pagePath;
 let pageContent = '';
 let markdown = '';
-<<<<<<< HEAD
-let slackChannels = '';
-=======
 let slackChannels;
->>>>>>> 4c5bd7b7
 if (mainContent !== null) {
   pageId = mainContent.getAttribute('data-page-id');
   pageRevisionId = mainContent.getAttribute('data-page-revision-id');
