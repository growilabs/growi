{
  "$schema": "./node_modules/@biomejs/biome/configuration_schema.json",
  "files": {
    "includes": [
      "**",
      "!**/dist",
      "!**/node_modules",
      "!**/.pnpm-store",
      "!**/coverage",
      "!**/vite.config.ts.timestamp-*",
      "!**/vite.server.config.ts.timestamp-*",
      "!**/vite.client.config.ts.timestamp-*",
      "!**/.turbo",
      "!**/.vscode",
      "!**/turbo.json",
      "!**/.claude",
      "!**/.next",
      "!**/.terraform",
      "!bin",
      "!tsconfig.base.json",
      "!**/.devcontainer",
      "!**/.eslintrc.js",
      "!**/.stylelintrc.json",
      "!**/package.json",
      "!apps/app/src/styles/prebuilt",
      "!apps/app/tmp",
      "!apps/pdf-converter/specs",
      "!apps/slackbot-proxy/src/public/bootstrap",
      "!packages/pdf-converter-client/src/index.ts",
      "!packages/pdf-converter-client/specs",
<<<<<<< HEAD
      "!apps/app/src/client/components",
      "!apps/app/src/client/services",
      "!apps/app/src/client/util",
      "!apps/app/src/server/service/page"
=======
      "!apps/app/src/client",
      "!apps/app/src/server/middlewares",
      "!apps/app/src/server/routes/apiv3/*.js"
>>>>>>> 774f4cd4
    ]
  },
  "formatter": {
    "enabled": true,
    "indentStyle": "space"
  },
  "assist": {
    "actions": {
      "source": {
        "organizeImports": {
          "level": "on",
          "options": {
            "groups": [
              ["react", "react/**"],
              ["next", "next/**"],
              [":NODE:", ":PACKAGE:"],
              ":BLANK_LINE:",
              ["@/**", "^/**"],
              ":BLANK_LINE:",
              "~/**",
              ":BLANK_LINE:",
              [":PATH:", "!**/*.css", "!**/*.scss"],
              ":BLANK_LINE:",
              ["**/*.css", "**/*.scss"]
            ]
          }
        }
      }
    }
  },
  "linter": {
    "enabled": true,
    "rules": {
      "recommended": true,
      "correctness": {
        "useUniqueElementIds": "warn"
      }
    }
  },
  "javascript": {
    "formatter": {
      "quoteStyle": "single"
    },
    "parser": {
      "unsafeParameterDecoratorsEnabled": true
    }
  },
  "overrides": [
    {
      "includes": ["apps/pdf-converter/**", "./apps/slackbot-proxy/**"],
      "linter": {
        "rules": {
          "style": {
            "useImportType": "off"
          }
        }
      }
    },
    {
      "includes": ["apps/app/**"],
      "linter": {
        "rules": {
          "style": {
            "noRestrictedImports": {
              "level": "error",
              "options": {
                "paths": {
                  "axios": "Please use src/utils/axios instead."
                }
              }
            }
          }
        }
      }
    },
    {
      "includes": [
        "apps/app/src/stores-universal/**",
        "apps/app/src/utils/**",
        "apps/app/src/models/**",
        "apps/app/src/services/**",
        "apps/app/src/pages/**",
        "apps/app/src/server/**",
        "apps/app/src/components/**"
      ],
      "linter": {
        "rules": {
          "style": {
            "noRestrictedImports": {
              "level": "error",
              "options": {
                "paths": {
                  "axios": "Please use src/utils/axios instead."
                },
                "patterns": [
                  {
                    "group": ["~/client/**", "**/client/**", "client/**"],
                    "message": "Importing from client/ directories is restricted."
                  }
                ]
              }
            }
          }
        }
      }
    }
  ]
}<|MERGE_RESOLUTION|>--- conflicted
+++ resolved
@@ -28,16 +28,9 @@
       "!apps/slackbot-proxy/src/public/bootstrap",
       "!packages/pdf-converter-client/src/index.ts",
       "!packages/pdf-converter-client/specs",
-<<<<<<< HEAD
       "!apps/app/src/client/components",
       "!apps/app/src/client/services",
-      "!apps/app/src/client/util",
-      "!apps/app/src/server/service/page"
-=======
-      "!apps/app/src/client",
-      "!apps/app/src/server/middlewares",
-      "!apps/app/src/server/routes/apiv3/*.js"
->>>>>>> 774f4cd4
+      "!apps/app/src/client/util"
     ]
   },
   "formatter": {
