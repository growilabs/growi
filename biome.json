--- conflicted
+++ resolved
@@ -37,11 +37,6 @@
       "!apps/app/src/client/components/DescendantsPageListModal",
       "!apps/app/src/client/components/EmptyTrashModal",
       "!apps/app/src/client/components/GrantedGroupsInheritanceSelectModal",
-<<<<<<< HEAD
-      "!apps/app/src/client/components/Hotkeys",
-=======
-      "!apps/app/src/client/components/Icons",
->>>>>>> a56a8760
       "!apps/app/src/client/components/InAppNotification",
       "!apps/app/src/client/components/ItemsTree",
       "!apps/app/src/client/components/LoginForm",
