--- conflicted
+++ resolved
@@ -22,11 +22,8 @@
       "./packages/core/**",
       "./packages/editor/**",
       "./packages/pdf-converter-client/**",
-<<<<<<< HEAD
+      "./packages/pluginkit/**",
       "./packages/presentation/**",
-=======
-      "./packages/pluginkit/**",
->>>>>>> 730eb7b3
       "./packages/remark-attachment-refs/**"
     ]
   },
