{
  "$schema": "./node_modules/@biomejs/biome/configuration_schema.json",
  "files": {
    "includes": [
      "**",
      "!**/dist",
      "!**/node_modules",
      "!**/.pnpm-store",
      "!**/coverage",
      "!**/vite.config.ts.timestamp-*",
      "!**/vite.server.config.ts.timestamp-*",
      "!**/vite.client.config.ts.timestamp-*",
      "!**/.turbo",
      "!**/.vscode",
      "!**/turbo.json",
      "!**/.claude",
      "!**/.next",
      "!**/.terraform",
      "!bin",
      "!tsconfig.base.json",
      "!**/.devcontainer",
      "!**/.eslintrc.js",
      "!**/.stylelintrc.json",
      "!**/package.json",
      "!apps/app/src/styles/prebuilt",
      "!apps/app/tmp",
      "!apps/slackbot-proxy/src/public/bootstrap",
      "!packages/pdf-converter-client/src/index.ts",
<<<<<<< HEAD
      "!apps/pdf-converter/specs/**",
      "!apps/app/playwright/**",
      "!apps/app/src/client/**",
      "!apps/app/src/features/openai/**",
      "!apps/app/src/pages/**",
      "!apps/app/src/server/**",
      "!apps/app/src/services/**",
      "!apps/app/src/stores/**",
      "!apps/app/src/styles/**",
      "!apps/app/test-with-vite/**",
      "!apps/app/tmp/**"
=======
      "!packages/pdf-converter-client/specs",
      "!apps/app/playwright",
      "!apps/app/src/client",
      "!apps/app/src/components",
      "!apps/app/src/features/openai",
      "!apps/app/src/pages",
      "!apps/app/src/server",
      "!apps/app/src/services",
      "!apps/app/src/stores",
      "!apps/app/src/styles",
      "!apps/app/test-with-vite",
      "!apps/app/tmp"
>>>>>>> 871a4b63
    ]
  },
  "formatter": {
    "enabled": true,
    "indentStyle": "space"
  },
  "assist": {
    "actions": {
      "source": {
        "organizeImports": {
          "level": "on",
          "options": {
            "groups": [
              ["react", "react/**"],
              ["next", "next/**"],
              [":NODE:", ":PACKAGE:"],
              ":BLANK_LINE:",
              ["@/**", "^/**"],
              ":BLANK_LINE:",
              "~/**",
              ":BLANK_LINE:",
              [":PATH:", "!**/*.css", "!**/*.scss"],
              ":BLANK_LINE:",
              ["**/*.css", "**/*.scss"]
            ]
          }
        }
      }
    }
  },
  "linter": {
    "enabled": true,
    "rules": {
      "recommended": true,
      "correctness": {
        "useUniqueElementIds": "warn"
      }
    }
  },
  "javascript": {
    "formatter": {
      "quoteStyle": "single"
    },
    "parser": {
      "unsafeParameterDecoratorsEnabled": true
    }
  },
  "overrides": [
    {
      "includes": ["apps/pdf-converter/**", "./apps/slackbot-proxy/**"],
      "linter": {
        "rules": {
          "style": {
            "useImportType": "off"
          }
        }
      }
    },
    {
      "includes": ["apps/app/**"],
      "linter": {
        "rules": {
          "style": {
            "noRestrictedImports": {
              "level": "error",
              "options": {
                "paths": {
                  "axios": "Please use src/utils/axios instead."
                }
              }
            }
          }
        }
      }
    },
    {
      "includes": [
        "apps/app/src/stores-universal/**",
        "apps/app/src/utils/**",
        "apps/app/src/models/**",
        "apps/app/src/services/**",
        "apps/app/src/pages/**",
        "apps/app/src/server/**",
        "apps/app/src/components/**"
      ],
      "linter": {
        "rules": {
          "style": {
            "noRestrictedImports": {
              "level": "error",
              "options": {
                "paths": {
                  "axios": "Please use src/utils/axios instead."
                },
                "patterns": [
                  {
                    "group": ["~/client/*", "client/*"],
                    "message": "Importing from client/ directories is restricted."
                  }
                ]
              }
            }
          }
        }
      }
    }
  ]
}<|MERGE_RESOLUTION|>--- conflicted
+++ resolved
@@ -26,23 +26,9 @@
       "!apps/app/tmp",
       "!apps/slackbot-proxy/src/public/bootstrap",
       "!packages/pdf-converter-client/src/index.ts",
-<<<<<<< HEAD
-      "!apps/pdf-converter/specs/**",
-      "!apps/app/playwright/**",
-      "!apps/app/src/client/**",
-      "!apps/app/src/features/openai/**",
-      "!apps/app/src/pages/**",
-      "!apps/app/src/server/**",
-      "!apps/app/src/services/**",
-      "!apps/app/src/stores/**",
-      "!apps/app/src/styles/**",
-      "!apps/app/test-with-vite/**",
-      "!apps/app/tmp/**"
-=======
       "!packages/pdf-converter-client/specs",
       "!apps/app/playwright",
       "!apps/app/src/client",
-      "!apps/app/src/components",
       "!apps/app/src/features/openai",
       "!apps/app/src/pages",
       "!apps/app/src/server",
@@ -51,7 +37,6 @@
       "!apps/app/src/styles",
       "!apps/app/test-with-vite",
       "!apps/app/tmp"
->>>>>>> 871a4b63
     ]
   },
   "formatter": {
