{
  "$schema": "./node_modules/@biomejs/biome/configuration_schema.json",
  "files": {
    "includes": [
      "**",
      "!**/dist",
      "!**/node_modules",
      "!**/.pnpm-store",
      "!**/coverage",
      "!**/vite.config.ts.timestamp-*",
      "!**/vite.server.config.ts.timestamp-*",
      "!**/vite.client.config.ts.timestamp-*",
      "!**/.turbo",
      "!**/.vscode",
      "!**/turbo.json",
      "!**/.claude",
      "!**/.next",
      "!**/.terraform",
      "!bin",
      "!tsconfig.base.json",
      "!**/.devcontainer",
      "!**/.eslintrc.js",
      "!**/.stylelintrc.json",
      "!**/package.json",
      "!apps/app/src/styles/prebuilt",
      "!apps/app/tmp",
      "!apps/pdf-converter/specs",
      "!apps/slackbot-proxy/src/public/bootstrap",
      "!packages/pdf-converter-client/src/index.ts",
      "!packages/pdf-converter-client/specs",
      "!apps/app/src/client/components/Admin",
      "!apps/app/src/client/components/Bookmarks",
      "!apps/app/src/client/components/Common",
      "!apps/app/src/client/components/DescendantsPageListModal",
      "!apps/app/src/client/components/Hotkeys",
      "!apps/app/src/client/components/Icons",
      "!apps/app/src/client/components/InAppNotification",
      "!apps/app/src/client/components/ItemsTree",
      "!apps/app/src/client/components/LoginForm",
      "!apps/app/src/client/components/Me",
      "!apps/app/src/client/components/Navbar",
      "!apps/app/src/client/components/Page",
      "!apps/app/src/client/components/PageAccessoriesModal",
      "!apps/app/src/client/components/PageAttachment",
      "!apps/app/src/client/components/PageComment",
      "!apps/app/src/client/components/PageControls",
      "!apps/app/src/client/components/PageDeleteModal",
      "!apps/app/src/client/components/PageDuplicateModal",
      "!apps/app/src/client/components/PageEditor",
      "!apps/app/src/client/components/PageHeader",
      "!apps/app/src/client/components/PageList",
      "!apps/app/src/client/components/PageManagement",
      "!apps/app/src/client/components/PagePathNavSticky",
      "!apps/app/src/client/components/PagePresentationModal",
      "!apps/app/src/client/components/PageRenameModal",
      "!apps/app/src/client/components/PageSelectModal",
      "!apps/app/src/client/components/PageSideContents",
      "!apps/app/src/client/components/PageTags",
      "!apps/app/src/client/components/ReactMarkdownComponents",
<<<<<<< HEAD
      "!apps/app/src/client/components/Sidebar"
=======
      "!apps/app/src/client/components/RecentActivity",
      "!apps/app/src/client/components/RecentCreated",
      "!apps/app/src/client/components/RevisionComparer",
      "!apps/app/src/client/components/ShortcutsModal",
      "!apps/app/src/client/components/StaffCredit",
      "!apps/app/src/client/components/TemplateModal"
>>>>>>> 4cef808e
    ]
  },
  "formatter": {
    "enabled": true,
    "indentStyle": "space"
  },
  "assist": {
    "actions": {
      "source": {
        "organizeImports": {
          "level": "on",
          "options": {
            "groups": [
              ["react", "react/**"],
              ["next", "next/**"],
              [":NODE:", ":PACKAGE:"],
              ":BLANK_LINE:",
              ["@/**", "^/**"],
              ":BLANK_LINE:",
              "~/**",
              ":BLANK_LINE:",
              [":PATH:", "!**/*.css", "!**/*.scss"],
              ":BLANK_LINE:",
              ["**/*.css", "**/*.scss"]
            ]
          }
        }
      }
    }
  },
  "linter": {
    "enabled": true,
    "rules": {
      "recommended": true,
      "correctness": {
        "useUniqueElementIds": "warn"
      }
    }
  },
  "javascript": {
    "formatter": {
      "quoteStyle": "single"
    },
    "parser": {
      "unsafeParameterDecoratorsEnabled": true
    }
  },
  "overrides": [
    {
      "includes": ["apps/pdf-converter/**", "./apps/slackbot-proxy/**"],
      "linter": {
        "rules": {
          "style": {
            "useImportType": "off"
          }
        }
      }
    },
    {
      "includes": ["apps/app/**"],
      "linter": {
        "rules": {
          "style": {
            "noRestrictedImports": {
              "level": "error",
              "options": {
                "paths": {
                  "axios": "Please use src/utils/axios instead."
                }
              }
            }
          }
        }
      }
    },
    {
      "includes": [
        "apps/app/src/stores-universal/**",
        "apps/app/src/utils/**",
        "apps/app/src/models/**",
        "apps/app/src/services/**",
        "apps/app/src/pages/**",
        "apps/app/src/server/**",
        "apps/app/src/components/**"
      ],
      "linter": {
        "rules": {
          "style": {
            "noRestrictedImports": {
              "level": "error",
              "options": {
                "paths": {
                  "axios": "Please use src/utils/axios instead."
                },
                "patterns": [
                  {
                    "group": ["~/client/**", "**/client/**", "client/**"],
                    "message": "Importing from client/ directories is restricted."
                  }
                ]
              }
            }
          }
        }
      }
    }
  ]
}<|MERGE_RESOLUTION|>--- conflicted
+++ resolved
@@ -57,16 +57,6 @@
       "!apps/app/src/client/components/PageSideContents",
       "!apps/app/src/client/components/PageTags",
       "!apps/app/src/client/components/ReactMarkdownComponents",
-<<<<<<< HEAD
-      "!apps/app/src/client/components/Sidebar"
-=======
-      "!apps/app/src/client/components/RecentActivity",
-      "!apps/app/src/client/components/RecentCreated",
-      "!apps/app/src/client/components/RevisionComparer",
-      "!apps/app/src/client/components/ShortcutsModal",
-      "!apps/app/src/client/components/StaffCredit",
-      "!apps/app/src/client/components/TemplateModal"
->>>>>>> 4cef808e
     ]
   },
   "formatter": {
