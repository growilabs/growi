--- conflicted
+++ resolved
@@ -1,161 +1,143 @@
 {
-  "$schema": "./node_modules/@biomejs/biome/configuration_schema.json",
-  "files": {
-    "includes": [
-      "**",
-      "!**/dist",
-      "!**/node_modules",
-      "!**/.pnpm-store",
-      "!**/coverage",
-      "!**/vite.config.ts.timestamp-*",
-      "!**/vite.server.config.ts.timestamp-*",
-      "!**/vite.client.config.ts.timestamp-*",
-      "!**/.turbo",
-      "!**/.vscode",
-      "!**/turbo.json",
-      "!**/.claude",
-      "!**/.next",
-      "!**/.terraform",
-      "!bin",
-      "!tsconfig.base.json",
-      "!**/.devcontainer",
-      "!**/.eslintrc.js",
-      "!**/.stylelintrc.json",
-      "!**/package.json",
-      "!apps/app/src/styles/prebuilt",
-      "!apps/app/tmp",
-      "!apps/slackbot-proxy/src/public/bootstrap",
-      "!packages/pdf-converter-client/src/index.ts",
-<<<<<<< HEAD
-      "!packages/pdf-converter-client/specs/**",
-      "!apps/app/playwright/**",
-      "!apps/app/src/client/**",
-      "!apps/app/src/components/**",
-      "!apps/app/src/features/openai/**",
-      "!apps/app/src/features/mastra/**",
-      "!apps/app/src/features/rate-limiter/**",
-      "!apps/app/src/models/**",
-      "!apps/app/src/pages/**",
-      "!apps/app/src/server/**",
-      "!apps/app/src/services/**",
-      "!apps/app/src/stores/**",
-      "!apps/app/src/styles/**",
-      "!apps/app/test-with-vite/**",
-      "!apps/app/tmp/**"
-=======
-      "!packages/pdf-converter-client/specs",
-      "!apps/app/playwright",
-      "!apps/app/src/client",
-      "!apps/app/src/server/middlewares",
-      "!apps/app/src/server/models",
-      "!apps/app/src/server/routes",
-      "!apps/app/src/server/service"
->>>>>>> f4dcd937
-    ]
-  },
-  "formatter": {
-    "enabled": true,
-    "indentStyle": "space"
-  },
-  "assist": {
-    "actions": {
-      "source": {
-        "organizeImports": {
-          "level": "on",
-          "options": {
-            "groups": [
-              ["react", "react/**"],
-              ["next", "next/**"],
-              [":NODE:", ":PACKAGE:"],
-              ":BLANK_LINE:",
-              ["@/**", "^/**"],
-              ":BLANK_LINE:",
-              "~/**",
-              ":BLANK_LINE:",
-              [":PATH:", "!**/*.css", "!**/*.scss"],
-              ":BLANK_LINE:",
-              ["**/*.css", "**/*.scss"]
-            ]
-          }
-        }
-      }
-    }
-  },
-  "linter": {
-    "enabled": true,
-    "rules": {
-      "recommended": true,
-      "correctness": {
-        "useUniqueElementIds": "warn"
-      }
-    }
-  },
-  "javascript": {
-    "formatter": {
-      "quoteStyle": "single"
-    },
-    "parser": {
-      "unsafeParameterDecoratorsEnabled": true
-    }
-  },
-  "overrides": [
-    {
-      "includes": ["apps/pdf-converter/**", "./apps/slackbot-proxy/**"],
-      "linter": {
-        "rules": {
-          "style": {
-            "useImportType": "off"
-          }
-        }
-      }
-    },
-    {
-      "includes": ["apps/app/**"],
-      "linter": {
-        "rules": {
-          "style": {
-            "noRestrictedImports": {
-              "level": "error",
-              "options": {
-                "paths": {
-                  "axios": "Please use src/utils/axios instead."
-                }
-              }
-            }
-          }
-        }
-      }
-    },
-    {
-      "includes": [
-        "apps/app/src/stores-universal/**",
-        "apps/app/src/utils/**",
-        "apps/app/src/models/**",
-        "apps/app/src/services/**",
-        "apps/app/src/pages/**",
-        "apps/app/src/server/**",
-        "apps/app/src/components/**"
-      ],
-      "linter": {
-        "rules": {
-          "style": {
-            "noRestrictedImports": {
-              "level": "error",
-              "options": {
-                "paths": {
-                  "axios": "Please use src/utils/axios instead."
-                },
-                "patterns": [
-                  {
-                    "group": ["~/client/*", "client/*"],
-                    "message": "Importing from client/ directories is restricted."
-                  }
-                ]
-              }
-            }
-          }
-        }
-      }
-    }
-  ]
+	"$schema": "./node_modules/@biomejs/biome/configuration_schema.json",
+	"files": {
+		"includes": [
+			"**",
+			"!**/dist",
+			"!**/node_modules",
+			"!**/.pnpm-store",
+			"!**/coverage",
+			"!**/vite.config.ts.timestamp-*",
+			"!**/vite.server.config.ts.timestamp-*",
+			"!**/vite.client.config.ts.timestamp-*",
+			"!**/.turbo",
+			"!**/.vscode",
+			"!**/turbo.json",
+			"!**/.claude",
+			"!**/.next",
+			"!**/.terraform",
+			"!bin",
+			"!tsconfig.base.json",
+			"!**/.devcontainer",
+			"!**/.eslintrc.js",
+			"!**/.stylelintrc.json",
+			"!**/package.json",
+			"!apps/app/src/styles/prebuilt",
+			"!apps/app/tmp",
+			"!apps/slackbot-proxy/src/public/bootstrap",
+			"!packages/pdf-converter-client/src/index.ts",
+			"!packages/pdf-converter-client/specs",
+			"!apps/app/playwright",
+			"!apps/app/src/client",
+			"!apps/app/src/server/middlewares",
+			"!apps/app/src/server/models",
+			"!apps/app/src/server/routes",
+			"!apps/app/src/server/service"
+		]
+	},
+	"formatter": {
+		"enabled": true,
+		"indentStyle": "space"
+	},
+	"assist": {
+		"actions": {
+			"source": {
+				"organizeImports": {
+					"level": "on",
+					"options": {
+						"groups": [
+							["react", "react/**"],
+							["next", "next/**"],
+							[":NODE:", ":PACKAGE:"],
+							":BLANK_LINE:",
+							["@/**", "^/**"],
+							":BLANK_LINE:",
+							"~/**",
+							":BLANK_LINE:",
+							[":PATH:", "!**/*.css", "!**/*.scss"],
+							":BLANK_LINE:",
+							["**/*.css", "**/*.scss"]
+						]
+					}
+				}
+			}
+		}
+	},
+	"linter": {
+		"enabled": true,
+		"rules": {
+			"recommended": true,
+			"correctness": {
+				"useUniqueElementIds": "warn"
+			}
+		}
+	},
+	"javascript": {
+		"formatter": {
+			"quoteStyle": "single"
+		},
+		"parser": {
+			"unsafeParameterDecoratorsEnabled": true
+		}
+	},
+	"overrides": [
+		{
+			"includes": ["apps/pdf-converter/**", "./apps/slackbot-proxy/**"],
+			"linter": {
+				"rules": {
+					"style": {
+						"useImportType": "off"
+					}
+				}
+			}
+		},
+		{
+			"includes": ["apps/app/**"],
+			"linter": {
+				"rules": {
+					"style": {
+						"noRestrictedImports": {
+							"level": "error",
+							"options": {
+								"paths": {
+									"axios": "Please use src/utils/axios instead."
+								}
+							}
+						}
+					}
+				}
+			}
+		},
+		{
+			"includes": [
+				"apps/app/src/stores-universal/**",
+				"apps/app/src/utils/**",
+				"apps/app/src/models/**",
+				"apps/app/src/services/**",
+				"apps/app/src/pages/**",
+				"apps/app/src/server/**",
+				"apps/app/src/components/**"
+			],
+			"linter": {
+				"rules": {
+					"style": {
+						"noRestrictedImports": {
+							"level": "error",
+							"options": {
+								"paths": {
+									"axios": "Please use src/utils/axios instead."
+								},
+								"patterns": [
+									{
+										"group": ["~/client/*", "client/*"],
+										"message": "Importing from client/ directories is restricted."
+									}
+								]
+							}
+						}
+					}
+				}
+			}
+		}
+	]
 }