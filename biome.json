--- conflicted
+++ resolved
@@ -30,13 +30,7 @@
       "!apps/app/public/**",
       "!apps/app/src/client/**",
       "!apps/app/src/components/**",
-<<<<<<< HEAD
-      "!apps/app/src/features/growi-plugin/**",
       "!apps/app/src/features/openai/client/**",
-      "!apps/app/src/features/rate-limiter/**",
-=======
-      "!apps/app/src/features/openai/**",
->>>>>>> 480c0b1c
       "!apps/app/src/models/**",
       "!apps/app/src/pages/**",
       "!apps/app/src/server/**",
