{
  "$schema": "./node_modules/@biomejs/biome/configuration_schema.json",
  "files": {
    "ignore": [
      "dist/**",
      "node_modules/**",
      "coverage/**",
      "vite.config.ts.timestamp-*",
      "vite.server.config.ts.timestamp-*",
      "vite.client.config.ts.timestamp-*",
      ".pnpm-store/**",
      ".turbo/**",
      ".vscode/**",
      "turbo.json",
      "./bin/**",
      "./tsconfig.base.json",
      ".devcontainer/**",
      ".eslintrc.js",
      ".stylelintrc.json",
      "package.json",
      "./apps/**",
      "./packages/core/**",
      "./packages/editor/**",
<<<<<<< HEAD
      "./packages/pdf-converter-client/src/index.ts",
      "./packages/pluginkit/**",
      "./packages/remark-attachment-refs/**"
=======
      "./packages/pdf-converter-client/**"
>>>>>>> 45587d58
    ]
  },
  "formatter": {
    "enabled": true,
    "indentStyle": "space"
  },
  "organizeImports": {
    "enabled": true
  },
  "linter": {
    "enabled": true,
    "rules": {
      "recommended": true
    }
  },
  "javascript": {
    "formatter": {
      "quoteStyle": "single"
    }
  }
}<|MERGE_RESOLUTION|>--- conflicted
+++ resolved
@@ -21,13 +21,7 @@
       "./apps/**",
       "./packages/core/**",
       "./packages/editor/**",
-<<<<<<< HEAD
-      "./packages/pdf-converter-client/src/index.ts",
-      "./packages/pluginkit/**",
-      "./packages/remark-attachment-refs/**"
-=======
-      "./packages/pdf-converter-client/**"
->>>>>>> 45587d58
+      "./packages/pdf-converter-client/src/index.ts"
     ]
   },
   "formatter": {
