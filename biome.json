--- conflicted
+++ resolved
@@ -29,12 +29,8 @@
       "!packages/pdf-converter-client/src/index.ts",
       "!packages/pdf-converter-client/specs",
       "!apps/app/src/client",
-<<<<<<< HEAD
-      "!apps/app/src/server/routes",
-=======
       "!apps/app/src/server/middlewares",
       "!apps/app/src/server/routes/apiv3",
->>>>>>> 28eba96b
       "!apps/app/src/server/service"
     ]
   },
