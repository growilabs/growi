{
  "$schema": "./node_modules/@biomejs/biome/configuration_schema.json",
  "files": {
    "includes": [
      "**",
      "!**/dist",
      "!**/node_modules",
      "!**/.pnpm-store",
      "!**/coverage",
      "!**/vite.config.ts.timestamp-*",
      "!**/vite.server.config.ts.timestamp-*",
      "!**/vite.client.config.ts.timestamp-*",
      "!**/.turbo",
      "!**/.vscode",
      "!**/turbo.json",
      "!**/.claude",
      "!**/.next",
      "!**/.terraform",
      "!bin",
      "!tsconfig.base.json",
      "!**/.devcontainer",
      "!**/.eslintrc.js",
      "!**/.stylelintrc.json",
      "!**/package.json",
      "!apps/app/src/styles/prebuilt",
      "!apps/app/tmp",
      "!apps/pdf-converter/specs",
      "!apps/slackbot-proxy/src/public/bootstrap",
      "!packages/pdf-converter-client/src/index.ts",
      "!packages/pdf-converter-client/specs",
      "!apps/app/src/client/components/Admin",
      "!apps/app/src/client/components/Bookmarks",
<<<<<<< HEAD
      "!apps/app/src/client/components/Common",
      "!apps/app/src/client/components/DescendantsPageListModal",
      "!apps/app/src/client/components/Icons",
=======
      "!apps/app/src/client/components/CreateTemplateModal",
      "!apps/app/src/client/components/CustomNavigation",
      "!apps/app/src/client/components/DeleteBookmarkFolderModal",
      "!apps/app/src/client/components/DescendantsPageListModal",
      "!apps/app/src/client/components/EmptyTrashModal",
      "!apps/app/src/client/components/GrantedGroupsInheritanceSelectModal",
>>>>>>> 2b5972ec
      "!apps/app/src/client/components/InAppNotification",
      "!apps/app/src/client/components/ItemsTree",
      "!apps/app/src/client/components/LoginForm",
      "!apps/app/src/client/components/Me",
      "!apps/app/src/client/components/Page",
      "!apps/app/src/client/components/PageAttachment",
      "!apps/app/src/client/components/PageDeleteModal",
      "!apps/app/src/client/components/PageDuplicateModal",
      "!apps/app/src/client/components/PageList",
      "!apps/app/src/client/components/PageManagement",
      "!apps/app/src/client/components/PagePathNavSticky",
      "!apps/app/src/client/components/PagePresentationModal",
      "!apps/app/src/client/components/PageRenameModal",
      "!apps/app/src/client/components/PageSelectModal",
      "!apps/app/src/client/components/PageSideContents",
      "!apps/app/src/client/components/PageTags",
      "!apps/app/src/client/components/ReactMarkdownComponents"
    ]
  },
  "formatter": {
    "enabled": true,
    "indentStyle": "space"
  },
  "assist": {
    "actions": {
      "source": {
        "organizeImports": {
          "level": "on",
          "options": {
            "groups": [
              ["react", "react/**"],
              ["next", "next/**"],
              [":NODE:", ":PACKAGE:"],
              ":BLANK_LINE:",
              ["@/**", "^/**"],
              ":BLANK_LINE:",
              "~/**",
              ":BLANK_LINE:",
              [":PATH:", "!**/*.css", "!**/*.scss"],
              ":BLANK_LINE:",
              ["**/*.css", "**/*.scss"]
            ]
          }
        }
      }
    }
  },
  "linter": {
    "enabled": true,
    "rules": {
      "recommended": true,
      "correctness": {
        "useUniqueElementIds": "warn"
      }
    }
  },
  "javascript": {
    "formatter": {
      "quoteStyle": "single"
    },
    "parser": {
      "unsafeParameterDecoratorsEnabled": true
    }
  },
  "overrides": [
    {
      "includes": ["apps/pdf-converter/**", "./apps/slackbot-proxy/**"],
      "linter": {
        "rules": {
          "style": {
            "useImportType": "off"
          }
        }
      }
    },
    {
      "includes": ["apps/app/**"],
      "linter": {
        "rules": {
          "style": {
            "noRestrictedImports": {
              "level": "error",
              "options": {
                "paths": {
                  "axios": "Please use src/utils/axios instead."
                }
              }
            }
          }
        }
      }
    },
    {
      "includes": [
        "apps/app/src/stores-universal/**",
        "apps/app/src/utils/**",
        "apps/app/src/models/**",
        "apps/app/src/services/**",
        "apps/app/src/pages/**",
        "apps/app/src/server/**",
        "apps/app/src/components/**"
      ],
      "linter": {
        "rules": {
          "style": {
            "noRestrictedImports": {
              "level": "error",
              "options": {
                "paths": {
                  "axios": "Please use src/utils/axios instead."
                },
                "patterns": [
                  {
                    "group": ["~/client/**", "**/client/**", "client/**"],
                    "message": "Importing from client/ directories is restricted."
                  }
                ]
              }
            }
          }
        }
      }
    }
  ]
}<|MERGE_RESOLUTION|>--- conflicted
+++ resolved
@@ -30,18 +30,7 @@
       "!packages/pdf-converter-client/specs",
       "!apps/app/src/client/components/Admin",
       "!apps/app/src/client/components/Bookmarks",
-<<<<<<< HEAD
-      "!apps/app/src/client/components/Common",
       "!apps/app/src/client/components/DescendantsPageListModal",
-      "!apps/app/src/client/components/Icons",
-=======
-      "!apps/app/src/client/components/CreateTemplateModal",
-      "!apps/app/src/client/components/CustomNavigation",
-      "!apps/app/src/client/components/DeleteBookmarkFolderModal",
-      "!apps/app/src/client/components/DescendantsPageListModal",
-      "!apps/app/src/client/components/EmptyTrashModal",
-      "!apps/app/src/client/components/GrantedGroupsInheritanceSelectModal",
->>>>>>> 2b5972ec
       "!apps/app/src/client/components/InAppNotification",
       "!apps/app/src/client/components/ItemsTree",
       "!apps/app/src/client/components/LoginForm",
