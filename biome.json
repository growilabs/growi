{
  "$schema": "./node_modules/@biomejs/biome/configuration_schema.json",
  "files": {
    "ignore": [
      "dist/**",
      "node_modules/**",
      "coverage/**",
      "vite.config.ts.timestamp-*",
      "vite.server.config.ts.timestamp-*",
      "vite.client.config.ts.timestamp-*",
      ".pnpm-store/**",
      ".turbo/**",
      ".vscode/**",
      "turbo.json",
      "./bin/**",
      "./tsconfig.base.json",
      ".devcontainer/**",
      ".eslintrc.js",
      ".stylelintrc.json",
      "package.json",
      "./apps/**",
      "./packages/core/**",
      "./packages/core-styles/**",
      "./packages/custom-icons/**",
      "./packages/editor/**",
      "./packages/pdf-converter-client/**",
      "./packages/pluginkit/**",
      "./packages/presentation/**",
<<<<<<< HEAD
      "./packages/preset-templates/**",
      "./packages/preset-themes/**"
=======
      "./packages/remark-attachment-refs/**"
>>>>>>> 2e07ae65
    ]
  },
  "formatter": {
    "enabled": true,
    "indentStyle": "space"
  },
  "organizeImports": {
    "enabled": true
  },
  "linter": {
    "enabled": true,
    "rules": {
      "recommended": true
    }
  },
  "javascript": {
    "formatter": {
      "quoteStyle": "single"
    }
  }
}<|MERGE_RESOLUTION|>--- conflicted
+++ resolved
@@ -25,13 +25,7 @@
       "./packages/editor/**",
       "./packages/pdf-converter-client/**",
       "./packages/pluginkit/**",
-      "./packages/presentation/**",
-<<<<<<< HEAD
-      "./packages/preset-templates/**",
-      "./packages/preset-themes/**"
-=======
-      "./packages/remark-attachment-refs/**"
->>>>>>> 2e07ae65
+      "./packages/presentation/**"
     ]
   },
   "formatter": {
