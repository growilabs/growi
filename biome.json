{
  "$schema": "./node_modules/@biomejs/biome/configuration_schema.json",
  "files": {
    "ignore": [
      "dist/**",
      "node_modules/**",
      "coverage/**",
      "vite.config.ts.timestamp-*",
      "vite.server.config.ts.timestamp-*",
      ".pnpm-store/**",
      ".turbo/**",
      ".vscode/**",
      "turbo.json",
      "./bin/**",
      "./tsconfig.base.json",
      ".devcontainer/**",
      ".eslintrc.js",
      ".stylelintrc.json",
      "package.json",

      "./apps/**",
      "./packages/core/**",
      "./packages/core-styles/**",
      "./packages/custom-icons/**",
      "./packages/editor/**",
      "./packages/pdf-converter-client/**",
      "./packages/pluginkit/**",
      "./packages/presentation/**",
      "./packages/preset-templates/**",
      "./packages/preset-themes/**",
      "./packages/remark-attachment-refs/**",
      "./packages/remark-drawio/**",
      "./packages/remark-growi-directive/**",
<<<<<<< HEAD
      "./packages/ui/**"
=======
      "./packages/remark-lsx/**"
>>>>>>> d3df0233
    ]
  },
  "formatter": {
    "enabled": true,
    "indentStyle": "space"
  },
  "organizeImports": {
    "enabled": true
  },
  "linter": {
    "enabled": true,
    "rules": {
      "recommended": true
    }
  },
  "javascript": {
    "formatter": {
      "quoteStyle": "single"
    }
  }
}<|MERGE_RESOLUTION|>--- conflicted
+++ resolved
@@ -30,12 +30,7 @@
       "./packages/preset-themes/**",
       "./packages/remark-attachment-refs/**",
       "./packages/remark-drawio/**",
-      "./packages/remark-growi-directive/**",
-<<<<<<< HEAD
-      "./packages/ui/**"
-=======
-      "./packages/remark-lsx/**"
->>>>>>> d3df0233
+      "./packages/remark-growi-directive/**"
     ]
   },
   "formatter": {
