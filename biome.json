{
  "$schema": "./node_modules/@biomejs/biome/configuration_schema.json",
  "files": {
    "includes": [
      "**",
      "!**/dist",
      "!**/node_modules",
      "!**/.pnpm-store",
      "!**/coverage",
      "!**/vite.config.ts.timestamp-*",
      "!**/vite.server.config.ts.timestamp-*",
      "!**/vite.client.config.ts.timestamp-*",
      "!**/.turbo",
      "!**/.vscode",
      "!**/turbo.json",
      "!**/.claude",
      "!**/.next",
      "!**/.terraform",
      "!bin",
      "!tsconfig.base.json",
      "!**/.devcontainer",
      "!**/.eslintrc.js",
      "!**/.stylelintrc.json",
      "!**/package.json",
      "!apps/app/src/styles/prebuilt",
      "!apps/app/tmp",
      "!apps/slackbot-proxy/src/public/bootstrap",
      "!packages/pdf-converter-client/src/index.ts",
      "!packages/pdf-converter-client/specs",
      "!apps/app/playwright",
      "!apps/app/src/client",
<<<<<<< HEAD
      "!apps/app/src/server",
      "!apps/app/src/services",
      "!apps/app/src/stores"
=======
      "!apps/app/src/features/openai/client",
      "!apps/app/src/server/middlewares",
      "!apps/app/src/server/models",
      "!apps/app/src/server/routes",
      "!apps/app/src/server/service"
>>>>>>> 87e53e8a
    ]
  },
  "formatter": {
    "enabled": true,
    "indentStyle": "space"
  },
  "assist": {
    "actions": {
      "source": {
        "organizeImports": {
          "level": "on",
          "options": {
            "groups": [
              ["react", "react/**"],
              ["next", "next/**"],
              [":NODE:", ":PACKAGE:"],
              ":BLANK_LINE:",
              ["@/**", "^/**"],
              ":BLANK_LINE:",
              "~/**",
              ":BLANK_LINE:",
              [":PATH:", "!**/*.css", "!**/*.scss"],
              ":BLANK_LINE:",
              ["**/*.css", "**/*.scss"]
            ]
          }
        }
      }
    }
  },
  "linter": {
    "enabled": true,
    "rules": {
      "recommended": true,
      "correctness": {
        "useUniqueElementIds": "warn"
      }
    }
  },
  "javascript": {
    "formatter": {
      "quoteStyle": "single"
    },
    "parser": {
      "unsafeParameterDecoratorsEnabled": true
    }
  },
  "overrides": [
    {
      "includes": ["apps/pdf-converter/**", "./apps/slackbot-proxy/**"],
      "linter": {
        "rules": {
          "style": {
            "useImportType": "off"
          }
        }
      }
    },
    {
      "includes": ["apps/app/**"],
      "linter": {
        "rules": {
          "style": {
            "noRestrictedImports": {
              "level": "error",
              "options": {
                "paths": {
                  "axios": "Please use src/utils/axios instead."
                }
              }
            }
          }
        }
      }
    },
    {
      "includes": [
        "apps/app/src/stores-universal/**",
        "apps/app/src/utils/**",
        "apps/app/src/models/**",
        "apps/app/src/services/**",
        "apps/app/src/pages/**",
        "apps/app/src/server/**",
        "apps/app/src/components/**"
      ],
      "linter": {
        "rules": {
          "style": {
            "noRestrictedImports": {
              "level": "error",
              "options": {
                "paths": {
                  "axios": "Please use src/utils/axios instead."
                },
                "patterns": [
                  {
                    "group": ["~/client/*", "client/*"],
                    "message": "Importing from client/ directories is restricted."
                  }
                ]
              }
            }
          }
        }
      }
    }
  ]
}<|MERGE_RESOLUTION|>--- conflicted
+++ resolved
@@ -29,17 +29,10 @@
       "!packages/pdf-converter-client/specs",
       "!apps/app/playwright",
       "!apps/app/src/client",
-<<<<<<< HEAD
-      "!apps/app/src/server",
-      "!apps/app/src/services",
-      "!apps/app/src/stores"
-=======
-      "!apps/app/src/features/openai/client",
       "!apps/app/src/server/middlewares",
       "!apps/app/src/server/models",
       "!apps/app/src/server/routes",
       "!apps/app/src/server/service"
->>>>>>> 87e53e8a
     ]
   },
   "formatter": {
