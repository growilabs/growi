--- conflicted
+++ resolved
@@ -26,25 +26,12 @@
       "!apps/app/tmp",
       "!apps/slackbot-proxy/src/public/bootstrap",
       "!packages/pdf-converter-client/src/index.ts",
-<<<<<<< HEAD
-      "!apps/app/bin/**",
-      "!apps/app/config/**",
-      "!apps/app/docker/**",
-      "!apps/app/public/**",
-      "!apps/app/resource/**",
-      "!apps/app/src/**",
-      "!apps/app/test/integration/service/**",
-      "!apps/app/test-with-vite/**",
-      "!apps/app/tmp/**"
-=======
       "!packages/pdf-converter-client/specs",
-      "!apps/app/playwright",
       "!apps/app/src/client",
       "!apps/app/src/server/middlewares",
       "!apps/app/src/server/models",
       "!apps/app/src/server/routes",
       "!apps/app/src/server/service"
->>>>>>> 9d8895fe
     ]
   },
   "formatter": {
