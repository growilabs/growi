--- conflicted
+++ resolved
@@ -30,15 +30,7 @@
       "!apps/app/playwright",
       "!apps/app/src/client",
       "!apps/app/src/features/openai",
-      "!apps/app/src/server",
-<<<<<<< HEAD
-      "!apps/app/src/styles",
-      "!apps/app/test-with-vite",
-      "!apps/app/tmp"
-=======
-      "!apps/app/src/services",
-      "!apps/app/src/stores"
->>>>>>> d61b637c
+      "!apps/app/src/server"
     ]
   },
   "formatter": {
