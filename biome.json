{
  "$schema": "./node_modules/@biomejs/biome/configuration_schema.json",
  "files": {
    "includes": [
      "**",
      "!**/dist",
      "!**/node_modules",
      "!**/.pnpm-store",
      "!**/coverage",
      "!**/vite.config.ts.timestamp-*",
      "!**/vite.server.config.ts.timestamp-*",
      "!**/vite.client.config.ts.timestamp-*",
      "!**/.turbo",
      "!**/.vscode",
      "!**/turbo.json",
      "!**/.claude",
      "!**/.next",
      "!**/.terraform",
      "!bin",
      "!tsconfig.base.json",
      "!**/.devcontainer",
      "!**/.eslintrc.js",
      "!**/.stylelintrc.json",
      "!**/package.json",
      "!apps/app/src/styles/prebuilt",
      "!apps/app/tmp",
      "!apps/pdf-converter/specs",
      "!apps/slackbot-proxy/src/public/bootstrap",
      "!packages/pdf-converter-client/src/index.ts",
      "!packages/pdf-converter-client/specs",
      "!apps/app/src/client/components/Admin",
      "!apps/app/src/client/components/AuthorInfo",
      "!apps/app/src/client/components/Common",
      "!apps/app/src/client/components/CreateTemplateModal",
      "!apps/app/src/client/components/CustomNavigation",
      "!apps/app/src/client/components/DeleteBookmarkFolderModal",
      "!apps/app/src/client/components/DescendantsPageListModal",
      "!apps/app/src/client/components/EmptyTrashModal",
      "!apps/app/src/client/components/GrantedGroupsInheritanceSelectModal",
      "!apps/app/src/client/components/Icons",
      "!apps/app/src/client/components/ItemsTree",
      "!apps/app/src/client/components/LoginForm",
      "!apps/app/src/client/components/Maintenance",
<<<<<<< HEAD
      "!apps/app/src/client/components/Navbar",
=======
      "!apps/app/src/client/components/Me",
>>>>>>> a56a8760
      "!apps/app/src/client/components/Page",
      "!apps/app/src/client/components/PageAccessoriesModal",
      "!apps/app/src/client/components/PageAttachment",
      "!apps/app/src/client/components/PageComment",
      "!apps/app/src/client/components/PageControls",
      "!apps/app/src/client/components/PageDeleteModal",
      "!apps/app/src/client/components/PageDuplicateModal",
      "!apps/app/src/client/components/PageHistory",
      "!apps/app/src/client/components/PageList",
      "!apps/app/src/client/components/PageManagement",
      "!apps/app/src/client/components/PagePathNavSticky",
      "!apps/app/src/client/components/PagePresentationModal",
      "!apps/app/src/client/components/PageRenameModal",
      "!apps/app/src/client/components/PageSelectModal",
      "!apps/app/src/client/components/PageSideContents",
      "!apps/app/src/client/components/Presentation",
      "!apps/app/src/client/components/PutbackPageModal",
      "!apps/app/src/client/components/RecentActivity",
      "!apps/app/src/client/components/RecentCreated",
      "!apps/app/src/client/components/RevisionComparer",
      "!apps/app/src/client/components/ShortcutsModal",
      "!apps/app/src/client/components/StaffCredit",
      "!apps/app/src/client/components/TemplateModal"
    ]
  },
  "formatter": {
    "enabled": true,
    "indentStyle": "space"
  },
  "assist": {
    "actions": {
      "source": {
        "organizeImports": {
          "level": "on",
          "options": {
            "groups": [
              ["react", "react/**"],
              ["next", "next/**"],
              [":NODE:", ":PACKAGE:"],
              ":BLANK_LINE:",
              ["@/**", "^/**"],
              ":BLANK_LINE:",
              "~/**",
              ":BLANK_LINE:",
              [":PATH:", "!**/*.css", "!**/*.scss"],
              ":BLANK_LINE:",
              ["**/*.css", "**/*.scss"]
            ]
          }
        }
      }
    }
  },
  "linter": {
    "enabled": true,
    "rules": {
      "recommended": true,
      "correctness": {
        "useUniqueElementIds": "warn"
      }
    }
  },
  "javascript": {
    "formatter": {
      "quoteStyle": "single"
    },
    "parser": {
      "unsafeParameterDecoratorsEnabled": true
    }
  },
  "overrides": [
    {
      "includes": ["apps/pdf-converter/**", "./apps/slackbot-proxy/**"],
      "linter": {
        "rules": {
          "style": {
            "useImportType": "off"
          }
        }
      }
    },
    {
      "includes": ["apps/app/**"],
      "linter": {
        "rules": {
          "style": {
            "noRestrictedImports": {
              "level": "error",
              "options": {
                "paths": {
                  "axios": "Please use src/utils/axios instead."
                }
              }
            }
          }
        }
      }
    },
    {
      "includes": [
        "apps/app/src/stores-universal/**",
        "apps/app/src/utils/**",
        "apps/app/src/models/**",
        "apps/app/src/services/**",
        "apps/app/src/pages/**",
        "apps/app/src/server/**",
        "apps/app/src/components/**"
      ],
      "linter": {
        "rules": {
          "style": {
            "noRestrictedImports": {
              "level": "error",
              "options": {
                "paths": {
                  "axios": "Please use src/utils/axios instead."
                },
                "patterns": [
                  {
                    "group": ["~/client/**", "**/client/**", "client/**"],
                    "message": "Importing from client/ directories is restricted."
                  }
                ]
              }
            }
          }
        }
      }
    }
  ]
}<|MERGE_RESOLUTION|>--- conflicted
+++ resolved
@@ -41,11 +41,6 @@
       "!apps/app/src/client/components/ItemsTree",
       "!apps/app/src/client/components/LoginForm",
       "!apps/app/src/client/components/Maintenance",
-<<<<<<< HEAD
-      "!apps/app/src/client/components/Navbar",
-=======
-      "!apps/app/src/client/components/Me",
->>>>>>> a56a8760
       "!apps/app/src/client/components/Page",
       "!apps/app/src/client/components/PageAccessoriesModal",
       "!apps/app/src/client/components/PageAttachment",
