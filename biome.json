--- conflicted
+++ resolved
@@ -29,18 +29,11 @@
       "!packages/pdf-converter-client/specs",
       "!apps/app/playwright",
       "!apps/app/src/client",
-<<<<<<< HEAD
-      "!apps/app/src/features/openai",
+      "!apps/app/src/features/openai/client",
       "!apps/app/src/server/middlewares",
       "!apps/app/src/server/models",
       "!apps/app/src/server/routes",
-      "!apps/app/src/server/service",
-      "!apps/app/src/services",
-      "!apps/app/src/stores"
-=======
-      "!apps/app/src/features/openai/client",
-      "!apps/app/src/server"
->>>>>>> fcf2f6d4
+      "!apps/app/src/server/service"
     ]
   },
   "formatter": {
