{
  "$schema": "./node_modules/@biomejs/biome/configuration_schema.json",
  "files": {
    "includes": [
      "**",
      "!**/dist/**",
      "!**/node_modules/**",
      "!**/coverage/**",
      "!**/vite.config.ts.timestamp-*",
      "!**/vite.server.config.ts.timestamp-*",
      "!**/vite.client.config.ts.timestamp-*",
      "!**/.turbo/**",
      "!**/.vscode/**",
      "!**/turbo.json",
      "!**/.claude/**",
      "!**/.next/**",
      "!**/.terraform/**",
      "!bin/**",
      "!tsconfig.base.json",
      "!**/.devcontainer/**",
      "!**/.eslintrc.js",
      "!**/.stylelintrc.json",
      "!**/package.json",
      "!apps/slackbot-proxy/src/public/bootstrap/**",
      "!packages/editor/**",
      "!packages/pdf-converter-client/src/index.ts",
      "!apps/app/playwright/**",
      "!apps/app/public/**",
<<<<<<< HEAD
      "!apps/app/resource/**",
      "!apps/app/src/**",
=======
      "!apps/app/src/client/**",
      "!apps/app/src/components/**",
      "!apps/app/src/features/growi-plugin/**",
      "!apps/app/src/features/openai/**",
      "!apps/app/src/features/rate-limiter/**",
      "!apps/app/src/models/**",
      "!apps/app/src/pages/**",
      "!apps/app/src/server/**",
      "!apps/app/src/services/**",
      "!apps/app/src/stores/**",
      "!apps/app/src/styles/**",
      "!apps/app/test/integration/service/**",
>>>>>>> affd9af2
      "!apps/app/test-with-vite/**",
      "!apps/app/tmp/**"
    ]
  },
  "formatter": {
    "enabled": true,
    "indentStyle": "space"
  },
  "assist": {
    "actions": {
      "source": {
        "organizeImports": "on"
      }
    }
  },
  "linter": {
    "enabled": true,
    "rules": {
      "recommended": true
    }
  },
  "javascript": {
    "formatter": {
      "quoteStyle": "single"
    },
    "parser": {
      "unsafeParameterDecoratorsEnabled": true
    }
  },
  "overrides": [
    {
      "includes": [
        "apps/pdf-converter/**",
        "./apps/slackbot-proxy/**"
      ],
      "linter": {
        "rules": {
          "style": {
            "useImportType": "off"
          }
        }
      }
    }
  ]
}<|MERGE_RESOLUTION|>--- conflicted
+++ resolved
@@ -26,10 +26,6 @@
       "!packages/pdf-converter-client/src/index.ts",
       "!apps/app/playwright/**",
       "!apps/app/public/**",
-<<<<<<< HEAD
-      "!apps/app/resource/**",
-      "!apps/app/src/**",
-=======
       "!apps/app/src/client/**",
       "!apps/app/src/components/**",
       "!apps/app/src/features/growi-plugin/**",
@@ -41,8 +37,6 @@
       "!apps/app/src/services/**",
       "!apps/app/src/stores/**",
       "!apps/app/src/styles/**",
-      "!apps/app/test/integration/service/**",
->>>>>>> affd9af2
       "!apps/app/test-with-vite/**",
       "!apps/app/tmp/**"
     ]
