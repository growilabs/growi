{
  "$schema": "./node_modules/@biomejs/biome/configuration_schema.json",
  "files": {
    "ignore": [
      "dist/**",
      "node_modules/**",
      "coverage/**",
      "vite.config.ts.timestamp-*",
      "vite.server.config.ts.timestamp-*",
      "vite.client.config.ts.timestamp-*",
      ".pnpm-store/**",
      ".turbo/**",
      ".vscode/**",
      "turbo.json",
      "./bin/**",
      "./tsconfig.base.json",
      ".devcontainer/**",
      ".eslintrc.js",
      ".stylelintrc.json",
      "package.json",
      "./apps/**",
      "./packages/core/**",
      "./packages/core-styles/**",
      "./packages/custom-icons/**",
      "./packages/editor/**",
      "./packages/pdf-converter-client/**",
      "./packages/pluginkit/**",
      "./packages/presentation/**",
<<<<<<< HEAD
      "./packages/remark-attachment-refs/**",
      "./packages/remark-drawio/**"
=======
      "./packages/preset-templates/**",
      "./packages/preset-themes/**",
      "./packages/remark-attachment-refs/**"
>>>>>>> ac7a33b4
    ]
  },
  "formatter": {
    "enabled": true,
    "indentStyle": "space"
  },
  "organizeImports": {
    "enabled": true
  },
  "linter": {
    "enabled": true,
    "rules": {
      "recommended": true
    }
  },
  "javascript": {
    "formatter": {
      "quoteStyle": "single"
    }
  }
}<|MERGE_RESOLUTION|>--- conflicted
+++ resolved
@@ -26,14 +26,7 @@
       "./packages/pdf-converter-client/**",
       "./packages/pluginkit/**",
       "./packages/presentation/**",
-<<<<<<< HEAD
-      "./packages/remark-attachment-refs/**",
-      "./packages/remark-drawio/**"
-=======
-      "./packages/preset-templates/**",
-      "./packages/preset-themes/**",
       "./packages/remark-attachment-refs/**"
->>>>>>> ac7a33b4
     ]
   },
   "formatter": {
