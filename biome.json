{
  "$schema": "./node_modules/@biomejs/biome/configuration_schema.json",
  "files": {
<<<<<<< HEAD
    "includes": [
      "**",
      "!**/dist/**",
      "!**/node_modules/**",
      "!**/coverage/**",
      "!**/vite.config.ts.timestamp-*",
      "!**/vite.server.config.ts.timestamp-*",
      "!**/vite.client.config.ts.timestamp-*",
      "!**/.pnpm-store/**",
      "!**/.turbo/**",
      "!**/.vscode/**",
      "!**/turbo.json",
      "!bin/**",
      "!tsconfig.base.json",
      "!**/.devcontainer/**",
      "!**/.eslintrc.js",
      "!**/.stylelintrc.json",
      "!**/package.json",
      "!apps/**",
      "!packages/editor/**",
      "!packages/pdf-converter-client/src/index.ts"
=======
    "ignore": [
      "dist/**",
      "node_modules/**",
      "coverage/**",
      "vite.config.ts.timestamp-*",
      "vite.server.config.ts.timestamp-*",
      "vite.client.config.ts.timestamp-*",
      ".pnpm-store/**",
      ".turbo/**",
      ".vscode/**",
      "turbo.json",
      "./bin/**",
      "./tsconfig.base.json",
      ".devcontainer/**",
      ".eslintrc.js",
      ".stylelintrc.json",
      "package.json",
      "./apps/app/**",
      "./apps/slackbot-proxy/**",
      "./packages/editor/**",
      "./packages/pdf-converter-client/src/index.ts"
>>>>>>> 2251f6ed
    ]
  },
  "formatter": {
    "enabled": true,
    "indentStyle": "space"
  },
  "assist": { "actions": { "source": { "organizeImports": "on" } } },
  "linter": {
    "enabled": true,
    "rules": {
      "recommended": true
    }
  },
  "javascript": {
    "formatter": {
      "quoteStyle": "single"
    },
    "parser": {
      "unsafeParameterDecoratorsEnabled": true
    }
  },
  "overrides": [
    {
      "include": ["./apps/pdf-converter/**"],
      "linter": {
        "rules": {
          "style": {
            "useImportType": "off"
          }
        }
      }
    }
  ]
}<|MERGE_RESOLUTION|>--- conflicted
+++ resolved
@@ -1,7 +1,7 @@
 {
+  "root": false,
   "$schema": "./node_modules/@biomejs/biome/configuration_schema.json",
   "files": {
-<<<<<<< HEAD
     "includes": [
       "**",
       "!**/dist/**",
@@ -20,39 +20,23 @@
       "!**/.eslintrc.js",
       "!**/.stylelintrc.json",
       "!**/package.json",
-      "!apps/**",
+      "!apps/app/**",
+      "!apps/slackbot-proxy/**",
       "!packages/editor/**",
       "!packages/pdf-converter-client/src/index.ts"
-=======
-    "ignore": [
-      "dist/**",
-      "node_modules/**",
-      "coverage/**",
-      "vite.config.ts.timestamp-*",
-      "vite.server.config.ts.timestamp-*",
-      "vite.client.config.ts.timestamp-*",
-      ".pnpm-store/**",
-      ".turbo/**",
-      ".vscode/**",
-      "turbo.json",
-      "./bin/**",
-      "./tsconfig.base.json",
-      ".devcontainer/**",
-      ".eslintrc.js",
-      ".stylelintrc.json",
-      "package.json",
-      "./apps/app/**",
-      "./apps/slackbot-proxy/**",
-      "./packages/editor/**",
-      "./packages/pdf-converter-client/src/index.ts"
->>>>>>> 2251f6ed
     ]
   },
   "formatter": {
     "enabled": true,
     "indentStyle": "space"
   },
-  "assist": { "actions": { "source": { "organizeImports": "on" } } },
+  "assist": {
+    "actions": {
+      "source": {
+        "organizeImports": "on"
+      }
+    }
+  },
   "linter": {
     "enabled": true,
     "rules": {
@@ -69,7 +53,9 @@
   },
   "overrides": [
     {
-      "include": ["./apps/pdf-converter/**"],
+      "includes": [
+        "apps/pdf-converter/**"
+      ],
       "linter": {
         "rules": {
           "style": {
