/**
 * @author: Yuki Takei <yuki@weseek.co.jp>
 */
const webpack = require('webpack');

/*
 * Webpack Plugins
 */
const WebpackAssetsManifest = require('webpack-assets-manifest');
const LodashModuleReplacementPlugin = require('lodash-webpack-plugin');
const HardSourceWebpackPlugin = require('hard-source-webpack-plugin');
const helpers = require('../src/lib/util/helpers');

/*
 * Webpack configuration
 *
 * See: http://webpack.github.io/docs/configuration.html#cli
 */
module.exports = (options) => {
  return {
    mode: options.mode,
    entry: Object.assign({
      'js/app':                       './src/client/js/app',
      'js/admin':                     './src/client/js/admin',
      'js/installer':                 './src/client/js/installer',
      'js/legacy':                    './src/client/js/legacy/crowi',
      'js/legacy-presentation':       './src/client/js/legacy/crowi-presentation',
      'js/plugin':                    './src/client/js/plugin',
      'js/ie11-polyfill':             './src/client/js/ie11-polyfill',
      'js/hackmd-agent':              './src/client/js/hackmd-agent',
      'js/hackmd-styles':             './src/client/js/hackmd-styles',
      // styles
      'styles/style-app':             './src/client/styles/scss/style-app.scss',
      'styles/style-presentation':    './src/client/styles/scss/style-presentation.scss',
      // themes
      'styles/theme-default':         './src/client/styles/scss/theme/default.scss',
      'styles/theme-nature':          './src/client/styles/scss/theme/nature.scss',
      'styles/theme-mono-blue':       './src/client/styles/scss/theme/mono-blue.scss',
<<<<<<< HEAD
      // 'styles/theme-future':          './src/client/styles/scss/theme/future.scss',
=======
      'styles/theme-future':          './src/client/styles/scss/theme/future.scss',
      // 'styles/theme-blue-night':      './src/client/styles/scss/theme/blue-night.scss',
>>>>>>> 7aa589f9
      'styles/theme-kibela':          './src/client/styles/scss/theme/kibela.scss',
      'styles/theme-halloween':       './src/client/styles/scss/theme/halloween.scss',
      'styles/theme-wood':          './src/client/styles/scss/theme/wood.scss',
      // 'styles/theme-christmas':          './src/client/styles/scss/theme/christmas.scss',
      // 'styles/theme-island':      './src/client/styles/scss/theme/island.scss',
      'styles/theme-antarctic':      './src/client/styles/scss/theme/antarctic.scss',
      'styles/theme-spring':         './src/client/styles/scss/theme/spring.scss',
      // styles for external services
      'styles/style-hackmd':          './src/client/styles/hackmd/style.scss',
    }, options.entry || {}), // Merge with env dependent settings
    output: Object.assign({
      path: helpers.root('public'),
      publicPath: '/',
      filename: '[name].bundle.js',
    }, options.output || {}), // Merge with env dependent settings
    externals: {
      // require("jquery") is external and available
      //  on the global var jQuery
      jquery: 'jQuery',
      emojione: 'emojione',
      hljs: 'hljs',
    },
    resolve: {
      extensions: ['.js', '.jsx', '.json'],
      modules: ((options.resolve && options.resolve.modules) || []).concat([helpers.root('node_modules')]),
      alias: {
        '@root': helpers.root('/'),
        '@commons': helpers.root('src/lib'),
        '@client': helpers.root('src/client'),
        '@tmp': helpers.root('tmp'),
        '@alias/logger': helpers.root('src/lib/service/logger'),
        '@alias/locales': helpers.root('resource/locales'),
        // replace bunyan
        bunyan: 'browser-bunyan',
      },
    },
    module: {
      rules: options.module.rules.concat([
        {
          test: /.jsx?$/,
          exclude: {
            test:    helpers.root('node_modules'),
            exclude: [ // include as a result
              { test: helpers.root('node_modules', 'growi-plugin-') },
              helpers.root('node_modules/growi-commons'),
              helpers.root('node_modules/codemirror/src'),
            ],
          },
          use: [{
            loader: 'babel-loader?cacheDirectory',
          }],
        },
        {
          test: /locales/,
          loader: '@alienfast/i18next-loader',
          options: {
            basenameAsNamespace: true,
          },
        },
        { // see https://github.com/abpetkov/switchery/issues/120
          test: /switchery\.js$/,
          loader: 'imports-loader?module=>false,exports=>false,define=>false,this=>window',
        },
        /*
         * File loader for supporting images, for example, in CSS files.
         */
        {
          test: /\.(jpg|png|gif)$/,
          use: 'file-loader',
        },
        /* File loader for supporting fonts, for example, in CSS files.
        */
        {
          test: /\.(eot|woff2?|svg|ttf)([?]?.*)$/,
          use: 'null-loader',
        },
      ]),
    },
    plugins: options.plugins.concat([

      new WebpackAssetsManifest({ publicPath: true }),

      new webpack.DefinePlugin({
        'process.env.NODE_ENV': JSON.stringify(process.env.NODE_ENV),
      }),

      // ignore
      new webpack.IgnorePlugin(/^\.\/lib\/deflate\.js/, /markdown-it-plantuml/),
      new webpack.IgnorePlugin(/^\.\/locale$/, /moment$/),

      new HardSourceWebpackPlugin(),
      new HardSourceWebpackPlugin.ExcludeModulePlugin([
        {
          // see https://github.com/mzgoddard/hard-source-webpack-plugin/blob/master/README.md#excludemoduleplugin
          test: /mini-css-extract-plugin[\\/]dist[\\/]loader/,
        },
      ]),

      new LodashModuleReplacementPlugin({
        flattening: true,
      }),

      new webpack.ProvidePlugin({ // refs externals
        jQuery: 'jquery',
        $: 'jquery',
      }),

    ]),

    devtool: options.devtool,
    target: 'web', // Make web variables accessible to webpack, e.g. window
    optimization: {
      namedModules: true,
      splitChunks: {
        cacheGroups: {
          style_commons: {
            test: /\.(sc|sa|c)ss$/,
            chunks: (chunk) => {
              // ignore patterns
              return chunk.name != null && !chunk.name.match(/style-|theme-|legacy-presentation/);
            },
            name: 'styles/style-commons',
            minSize: 1,
            priority: 30,
            enforce: true,
          },
          commons: {
            test: /(src|resource)[\\/].*\.(js|jsx|json)$/,
            chunks: 'initial',
            name: 'js/commons',
            minChunks: 2,
            minSize: 1,
            priority: 20,
          },
          vendors: {
            test: /node_modules[\\/].*\.(js|jsx|json)$/,
            chunks: (chunk) => {
              // ignore patterns
              return chunk.name != null && !chunk.name.match(/legacy-presentation|ie11-polyfill|hackmd-/);
            },
            name: 'js/vendors',
            minSize: 1,
            priority: 10,
            enforce: true,
          },
        },
      },
      minimizer: options.optimization.minimizer || [],
    },
    performance: options.performance || {},
    stats: options.stats || {},
  };
};<|MERGE_RESOLUTION|>--- conflicted
+++ resolved
@@ -36,12 +36,7 @@
       'styles/theme-default':         './src/client/styles/scss/theme/default.scss',
       'styles/theme-nature':          './src/client/styles/scss/theme/nature.scss',
       'styles/theme-mono-blue':       './src/client/styles/scss/theme/mono-blue.scss',
-<<<<<<< HEAD
-      // 'styles/theme-future':          './src/client/styles/scss/theme/future.scss',
-=======
       'styles/theme-future':          './src/client/styles/scss/theme/future.scss',
-      // 'styles/theme-blue-night':      './src/client/styles/scss/theme/blue-night.scss',
->>>>>>> 7aa589f9
       'styles/theme-kibela':          './src/client/styles/scss/theme/kibela.scss',
       'styles/theme-halloween':       './src/client/styles/scss/theme/halloween.scss',
       'styles/theme-wood':          './src/client/styles/scss/theme/wood.scss',
