{
  "files.eol": "\n",

  "eslint.workingDirectories": [{ "mode": "auto" }],

  "[typescript]": {
    "editor.defaultFormatter": "biomejs.biome"
  },

  "[javascript]": {
    "editor.defaultFormatter": "biomejs.biome"
  },

  // use vscode-stylelint
  // see https://github.com/stylelint/vscode-stylelint
  "stylelint.validate": ["css", "less", "scss"],
  "stylelint.ignoreDisables": true,
  "css.validate": false,
  "less.validate": false,
  "scss.validate": false,

  "editor.codeActionsOnSave": {
    "source.fixAll.eslint": "explicit",
    "source.fixAll.biome": "explicit",
    "source.organizeImports.biome": "explicit",
    "source.fixAll.markdownlint": "explicit",
    "source.fixAll.stylelint": "explicit"
  },

  "editor.formatOnSave": true,

  "githubPullRequests.ignoredPullRequestBranches": [
    "master"
  ],

  "typescript.tsdk": "node_modules/typescript/lib",
  "typescript.enablePromptUseWorkspaceTsdk": true,
  "typescript.preferences.autoImportFileExcludePatterns": ["node_modules/*"],
  "typescript.validate.enable": true,
  "typescript.surveys.enabled": false,

  "vitest.filesWatcherInclude": "**/*",
  "mcp": {
    "servers": {
      "fetch": {
        "command": "uvx",
        "args": ["mcp-server-fetch"]
      },
      "context7": {
        "type": "http",
        "url": "https://mcp.context7.com/mcp"
      }
    }
  },
<<<<<<< HEAD
=======
  "github.copilot.chat.codeGeneration.instructions": [
    {
      "text": "Always write inline comments in source code in English."
    }
  ],
>>>>>>> 7c5b77e7
  "github.copilot.chat.testGeneration.instructions": [
    {
      "text": "Use vitest as the test framework"
    },
    {
      "text": "The vitest configuration file is `apps/app/vitest.workspace.mts`"
    },
    {
      "text": "Place test modules in the same directory as the module being tested. For example, if testing `mymodule.ts`, place `mymodule.spec.ts` in the same directory as `mymodule.ts`"
    },
    {
      "text": "Run tests with the command: `cd /growi/apps/app && pnpm vitest run {test file path}`"
    },
    {
      "text": "When creating new test modules, start with small files. First write a small number of intentionally failing tests, then fix them to pass. After that, add more tests while maintaining a passing state and increase coverage."
    },
    {
      "text": "Write essential tests. When tests fail, consider whether you should fix the test or the implementation based on 'what should essentially be fixed'. If you're not confident in your reasoning, ask the user for guidance."
    },
    {
      "text": "After writing tests, make sure they pass before moving on. Do not proceed to write tests for module B without first ensuring that tests for module A are passing"
    },
    {
      "text": "Don't worry about lint errors - fix them after tests are passing"
    }
  ],
  "github.copilot.chat.commitMessageGeneration.instructions": [
    {
<<<<<<< HEAD
      "text": "Write commit messages in English always."
=======
      "text": "Always write commit messages in English."
>>>>>>> 7c5b77e7
    }
  ]

}<|MERGE_RESOLUTION|>--- conflicted
+++ resolved
@@ -52,14 +52,11 @@
       }
     }
   },
-<<<<<<< HEAD
-=======
   "github.copilot.chat.codeGeneration.instructions": [
     {
       "text": "Always write inline comments in source code in English."
     }
   ],
->>>>>>> 7c5b77e7
   "github.copilot.chat.testGeneration.instructions": [
     {
       "text": "Use vitest as the test framework"
@@ -88,11 +85,7 @@
   ],
   "github.copilot.chat.commitMessageGeneration.instructions": [
     {
-<<<<<<< HEAD
-      "text": "Write commit messages in English always."
-=======
       "text": "Always write commit messages in English."
->>>>>>> 7c5b77e7
     }
   ]
 
