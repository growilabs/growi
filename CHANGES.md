--- conflicted
+++ resolved
@@ -2,12 +2,9 @@
 
 ## v4.2.8-RC
 
-<<<<<<< HEAD
 * Fix: Preview scrollbar doesn't sync to editor
     * Introduced by v4.2.6
-=======
 * Improvement: Add contributors
->>>>>>> 7499fda3
 * Fix: Pass app title value through the XSS filter
 * Fix: Fixed not being able to update ses settings
     * Introduced by v4.2.0
