--- conflicted
+++ resolved
@@ -18,15 +18,11 @@
 * Improvement: /_api/v3/recent can be accessed with access token
 * Support: Using http-errors
 
-<<<<<<< HEAD
-## v4.3.0-RC
-=======
 ## v4.3.1
 
 * Fix: Build script for production
 
 ## v4.3.0
->>>>>>> 67b054cd
 
 ### BREAKING CHANGES
 
