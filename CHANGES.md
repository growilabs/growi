# CHANGES

<<<<<<< HEAD
## v4.1.8-RC

* Improvement: Rebuilding progress bar colors for Full Text Search Management
* Improvement: Support operations on page data with a null value for author
=======
## v4.2.0-RC

### BREAKING CHANGES

* GROWI v4.2.x no longer support Kibela layout
    * Kibela theme is newly added and the configuration will migrate to it automatically

### Updates

* Improvement: Basic layout of page
* Support: Support MongoDB 4.0, 4.2 and 4.4
>>>>>>> 5510cc0c

## v4.1.7

* Improvement: Fire global notification when a new page is created by uploading file
* Fix: Change default `DRAWIO_URI` to embed.diagrams.net
* Fix: An unhandled rejection occures when a user who does not send referer accesses

## v4.1.6

* Improvement: Hide Fab at admin pages
* Fix: Presentation does not work
* Fix: Update GrantSelector status when uploading a file to a new page
* Fix: CopyDropdown origin refs draw.io host wrongly

## v4.1.5

* Feature: Independent S3 configuration and SES configuration for AWS
* Fix: Author name does not displayed in page history
* Fix: Hide unnecessary component when pringing

## v4.1.4 (Missing number)

## v4.1.3

* Feature: Create/edit linker with GUI
* Improvement: Paging page histories
* Improvement: Avoid using `cursor.snapshot()` in preparation for MongoDB version upgrade
* Improvement: Allow to save "From e-mail address" only in App Settings
* Improvement: Allow to empty "From e-mail address" in App Settings
* Improvement: Export/Import archive data serially so as not to waste memory
* Fix: To be able to delete attachment metadata even when the actual data does not exist
* Fix: Limit the attrubutes of user data for `/_api/v3/users`
* Fix: Prevent XSS with SVG
* Upgrade libs
    * optimize-css-assets-webpack-plugin
    * terser-webpack-plugin

## v4.1.2

* Fix: Uploaded images do not displayed
    * Introduced by v4.1.1

## v4.1.1

* Feature: External share link
* Improvement: Optimize some features that operate revision data
    * Page history
    * Renaming pages
    * Deleting pages
* Fix: Cmd+c/v/... does not work on Mac
    * Introduced by v4.1.0
* Fix: "Append params" switch of CopyDropdown does not work when multiple CopyDropdown instance exists
* Fix: "Append params" switch of CopyDropdown escapes spaces
* Fix: Blockdiag does not be rendered
* Fix: Access token parser

## v4.1.0

### BREAKING CHANGES

* GROWI v4.1.x no longer support Node.js v10.x
* GROWI v4.1.x no longer support growi-plugin-attachment-refs@v1

Upgrading Guide: <https://docs.growi.org/en/admin-guide/upgrading/41x.html>

### Updates

* Feature: Server settings synchronization for multiple GROWI Apps
* Feature: Page status alert synchronization for multiple GROWI Apps
* Feature: Smooth scroll for anchor links
* Feature: Mirror Mode with [Konami Code](https://en.wikipedia.org/wiki/Konami_Code)
* Improvement: Determine whether the "In Use" badge is displayed or not by attachment ID
* Improvement: draw.io under NO_CDN environment
* Fix: Deleting/renaming with recursive option affects pages that are inaccessible to active users
* Fix: DrawioModal cuts without beginning/ending line
* Fix: New settings of SMTP and AWS SES are not reflected when server is running
* Fix: Sidebar layout broken when using Kibela layout
* Support: Support Node.js v14
* Support: Update libs
    * mathjax

## v4.0.11

* Fix: Fab on search result page does not displayed
* Fix: Adjust margin/padding for search result page
* Fix: PageAlert broken
    * Introduced by v4.0.9

## v4.0.10

* Improvement: Adjust ToC height
* Fix: Fail to rename/delete a page set as "Anyone with the link"

## v4.0.9

* Feature: Detailed configurations for OpenID Connect
    * Authorization Endpoint
    * Token Endpoint
    * Revocation Endpoint
    * Introspection Endpoint
    * UserInfo Endpoint
    * Registration Endpoint
    * JSON Web Key Set URI
* Improvement: Navigations
    * New floating subnavigation
    * New open drawer button
    * New fixed bottom navbar on mobile
    * New fixed bottom navbar for editor on mobile
    * FAB (Floating action button)
* Improvement: Sticky admin navigation
* Fix: Reseting password doesn't work
* Fix: Styles for printing
* Fix: Unable to create page with original path after emptying trash
* I18n: Support zh-CN

## v4.0.8 (Missing number)

## v4.0.7

* Feature: Set request timeout for Elasticsearch with env var `ELASTICSEARCH_REQUEST_TIMEOUT`
* Improvement: Apply styles faster on booting client
* Fix: Styles are not applyed on installer
* Fix: Remove last-resort `next()`
* Fix: Enable/disable Notification settings couldn't change when either of the params is undefined
* Fix: Text overflow

## v4.0.6

* Fix: Avatar images in Recent Changes are not shown
* Fix: Full screen modal of Handsontable and Draw.io don't work
* Fix: Shortcut for creating page respond with modifier key wrongly
    * Introduced by v4.0.5

## v4.0.5

* Improvement: Return pre-defined session id when healthcheck
* Improvement: Refactor caching for profile image
* Improvement: Layout for global search help on mobile
* Improvement: Layout for confidential notation
* Fix: Shortcut for creating page doesn't work
* Support: Dev in container
* Support: Upgrade libs
    * ldapjs
    * node-sass


## v4.0.4

* Feature: Drawer/Dock mode selector
* Improvement: Admin pages navigation
* Improvement: Ensure not to avoid session management even when accessing to healthcheck
* Support: Refactor unstated utils
* Support: Upgrade libs
    * connect-mongo
    * connect-redis
    * mongoose
    * mongoose-gridfs
    * mongoose-paginate-v2

## v4.0.3

* Feature: Copy page path dropdown with Append params switch
* Improvement: Truncate overflowed user browsing history
* Improvement: Tabs appearance on mobile
* Improvement: Search help appearance on mobile
* Improvement: Accessibility of login page
* Fix: Editor was broken by long lines
* Fix: Editor doesn't work on mobile
* Fix: Word break in Recent Updated contents
* Fix: navbar is broken on Safari

## v4.0.2

* Fix: Internal Server Error occurred when the guest user access to the pages that has likes
* Fix: Some buttons are broken on Safari

## v4.0.1

* Improvement: Accessibility for Handsontable under dark mode
* Improvement: Refactor '/pages.exist' API
* Fix: Storing the state of sidebar
* Fix: Comments order should be asc
* Fix: Show/Hide replies button doesn't work
* Fix: Tooltip doesn't work
* Fix: Change the display of the scroll bar when modal is shown
* Fix: Submit with enter key on Create/Rename modals
* Fix: Show/Hide Unlink redirection button conditions
* Fix: Link color in alerts
* Support: Upgrade libs
    * @atlaskit/drawer
    * @atlaskit/navigation-next

## v4.0.0

### BREAKING CHANGES

* Crowi Classic Behavior is removed
* Crowi Classic Layout is removed
* 'default-dark' theme is now merged as a dark mode variant of 'default' theme
* 'blue-night' theme is now merged as a dark mode variant of 'mono-blue' theme

Upgrading Guide: <https://docs.growi.org/en/admin-guide/upgrading/40x.html>

### Updates

* Feature: Sidebar
* Feature: Recent changes on Sidebar
* Feature: Switch Light/Dark Mode
* Improvement: Migrate to Bootstrap 4
* Improvement: Copy Page URL menu item to copy path dropdown
* Improvement: Show contributors by Bootstrap Modal
* Support: Upgrade libs
    * bootstrap

## v3.8.1

### BREAKING CHANGES

- Now Elasticsearch requires the privilege `cluster:monitor/health` instead of `cluster:monitor/nodes/info`

Upgrading Guide: <https://docs.growi.org/en/admin-guide/upgrading/38x.html>

### Updates

* Improvement: Change the health check method for Elasticsearch
* Fix: Unset overflow-y style for Edit Tags Modal
* Fix: Duplicate page source is overwrited
    * Introduced by 3.7.6

## v3.8.0  (Missing number)

## v3.7.7

* Feature: Empty trash pages
* Improvement: Behavior of Reconnect to Elasticsearch button
* Fix: Duplicate page source is overwrited
    * Introduced by 3.7.6

## v3.7.6  (Missing number)

## v3.7.5

* Fix: Draw.io diagrams rendered twice
* Fix: Behavior of password reset modal is strange
* Fix: Import GROWI Archive doesn't restore some data correctly
* Fix: Attachments list on root page and users top pages
* Fix: Trash page is no longer editable
* Fix: Rendering Timeline on /trash

## v3.7.4

* Fix: Broken by displaying user image

## v3.7.3

* Feature: Profile Image Cropping
* Improvement: Reactify users pages
* Improvement: Detect language and adjust the order of first and last names when creating accounts in OAuth
* Fix: Installation is broken when selecting Japanese
    * Introduced by 3.7.0
* Fix: Mathjax Rendering is unstable (workaround)
    * Introduced by 3.7.0
* Fix: Notification Setting couldn't update without slack token
    * Introduced by 3.6.6
* Support: Add GROWI Contributers

## v3.7.2

* Feature: User Management Filtering/Sort
* Feature: Show env vars on Admin pages
* Fix: Attachment row z-index
* I18n: HackMD integration alert

## v3.7.1

* Improvement: Add an option that make it possible to choose what to send notifications
* Improvement: Add the env var `DRAWIO_URI`
* Improvement: Accessibility for 'spring' theme
* Improvement: Editor scroll sync behaves strangely when using draw.io blocks
* Fix: Coudn't upload file on Comment Editor
    * Introduced by 3.5.8
* I18n: HackMD integration

## v3.7.0

### BREAKING CHANGES

None.

Upgrading Guide: <https://docs.growi.org/en/admin-guide/upgrading/37x.html>

### Updates

* Feature: [Draw.io](https://www.draw.io/) Integration
* Feature: SAML Attribute-based Login Control
* Improvement: Reactify admin pages (Security)
* Improvement: Behavior of pre-editing screen of HackMD when user needs to resume

## v3.6.10

* Fix: Redirect logic for users except for actives
    * Introduced by 3.6.9

## v3.6.9

* Improvement: Redirection when login/logout
* Improvement: Add home icon before '/'
* Fix: Client crashed when the first login
    * Introduced by 3.6.8

## v3.6.8

* Improvement: Show page history side-by-side
* Improvement: Optimize markdown rendering
* Improvement: Reactify admin pages (Navigation)
* Fix: Reply comments collapsed are broken
    * Introduced by 3.6.7
* Support: Update libs
    * cross-env
    * mkdirp
    * diff2html
    * jest
    * stylelint

## v3.6.7

* Feature: Anchor link for comments
* Improvement: Show error toastr when saving page is failed because of empty document
* Fix: Admin Customise couldn't restore stored config value
    * Introduced by 3.6.2
* Fix: Admin Customise missed preview functions
    * Introduced by 3.6.2
* Fix: AWS doesn't work
    * Introduced by 3.6.4
* Fix: Ensure not to get unrelated indices information in Elasticsearch Management
    * Introduced by 3.6.6
* Support: Optimize bundles
* Support: Optimize build-prod job with caching node_modules/.cache

## v3.6.6

* Feature: Reconnect to Elasticsearch from Full Text Search Management
* Feature: Normalize indices of Elasticsearch from Full Text Search Management
* Improvement: Add 'spring' theme
* Improvement: Reactify admin pages (Notification)
* Impromvement: Add `checkMiddlewaresStrictly` option to Healthcheck API
* Improvement: Accessibility for History component under dark themes
* Fix: Warning on client console when developing /admin/app
* Support: Upgrade libs
    * react-bootstrap-typeahead

## v3.6.5 (Missing number)

## v3.6.4

* Feature: Alert for stale page
* Improvement: Reactify admin pages (Home)
* Improvement: Reactify admin pages (App)
* Improvement: Accessibility for editor icons of dark themes
* Improvement: Accessibility for importing table data pane
* Improvement: Resolve username and email when logging in with Google OAuth

## v3.6.3

* Improvement: Searching users in UserGroup Management
* Fix: Repair google authentication by migrating to jaredhanson/passport-google-oauth2
* Fix: Markdown Settings are broken by the button to import recommended settings
* Support: Upgrade libs
    * check-node-version
    * file-loader
    * mini-css-extract-plugin

## v3.6.2

* Improvement: Reactify admin pages (Customize)
* Improvement: Ensure not to consider `[text|site](https://example.com]` as a row in the table
* Improvement: Enter key behavior in markdown table
* Fix: Pre-installed plugins in official docker image are not detected
    * Introduced by 3.6.0
* Fix: Emoji Autocomplete window does not float correctly
    * Introduced by 3.5.0

## v3.6.1

### BREAKING CHANGES

* GROWI v3.6.x no longer support Node.js v8.x
* The name of database that is storing migrations meta data has been changed
    * This affects **only when `MONGO_URI` has parameters**
    * v3.5.x or above has a bug ([#1361](https://github.com/weseek/growi/issues/1361))

Upgrading Guide: <https://docs.growi.org/en/admin-guide/upgrading/36x.html>

### Updates

* Improvement: Drop unnecessary MongoDB collection indexes
* Improvement: Accessibility of Antarctic theme
* Improvement: Reactify admin pages (Markdown Settings)
* Fix: Appending tag is failed by wrong index of PageTagRelation
    * Introduced by 3.5.20
* Fix: Pages without heading slash is invalid but creatable
* Fix: Connect to Elasticsearch with `httpAuth` param
* Support: Support Node.js v12
* Support: Optimize build in dev with hard-source-webpack-plugin
* Support: Upgrade libs
    * growi-commons

## v3.6.0 (Missing number)

## v3.5.25

* Improvement: Disable ESC key to close Handsontable Modal
* Fix: Exported data of empty collection is broken
* Fix: Some components crash after when the page with attachment has exported/imported

## v3.5.24

* Fix: Plugins are not working on Heroku

## v3.5.23

* Fix: Global Notification failed to send e-mail
* Fix: Pagination is not working for trash list
* Fix: Healthcheck API with `?connectToMiddlewares` returns error
* Support: Upgrade libs
    * growi-commons

## v3.5.22

* Improvement: Add `FILE_UPLOAD_DISABLED` env var

## v3.5.21

* Improvement: Cache control when retrieving attachment data
* Fix: Inviting user doesn't work
    * Introduced by 3.5.20

## v3.5.20

* Improvement: Organize MongoDB collection indexes uniqueness
* Improvement: Reactify admin pages (External Account Management)
* Fix: Search result or Timeline shows loading icon eternally when retrieving not accessible page
* Support: Use SearchBox Elasticsearch Addon on Heroku
* Support: Upgrade libs
    * cross-env
    * eslint-plugin-jest
    * i18next
    * i18next-browser-languagedetector
    * migrate-mongo
    * react-i18next
    * validator

## v3.5.19 (Missing number)

## v3.5.18

* Improvement: Import GROWI Archive
    * Process asynchronously
    * Collection configurations
    * Selectable mode (insert/upsert/flush and insert)
    * Safely mode settings for configs and users collections
    * Show errors view
* Improvement: Optimize handling promise of stream when exporting archive
* Improvement: Optimize handling promise of stream when building indices
* Improvement: Add link to [docs.growi.org](https://docs.growi.org)
* Fix: Monospace font code is broken when printing on Mac

## v3.5.17

* Feature: Upload to GCS (Google Cloud Storage)
* Feature: Statistics API
* Improvement: Optimize exporting
* Improvement: Show progress bar when exporting
* Improvement: Validate collection combinations when importing
* Improvement: Reactify admin pages
* Fix: Use HTTP PlantUML URL in default
    * Introduced by 3.5.12
* Fix: Config default values
* Support: REPL with `console` npm scripts

## v3.5.16

* Fix: Full Text Search doesn't work after when building indices
    * Introduced by 3.5.12

## v3.5.15

* Feature: Import/Export Page data
* Fix: The link to Sandbox on Markdown Help Modal doesn't work
* Support: Upgrade libs
    * codemirror

## v3.5.14 (Missing number)

## v3.5.13

* Feature: Re-edit comments
* Support: [growi-plugin-attachment-refs](https://github.com/weseek/growi-plugin-attachment-refs)
* Support: Upgrade libs
    * entities
    * markdown-it

## v3.5.12

* Improvement: Use Elasticsearch Alias
* Improvement: Connect to HTTPS PlantUML URL in default
* Fix: Global Notification doesn't work after updating Webhook URL
* Fix: User Trigger Notification is not be sent when channel is not specified
* Support: Upgrade libs
    * terser-webpack-plugin

## v3.5.11

* Fix: HackMD Editor shows 404 error when HackMD redirect to fqdn URI
    * Introduced by 3.5.8
* Fix: Timeline doesn't work
    * Introduced by 3.5.1
* Fix: Last Login field does not shown in /admin/user
* Support: Upgrade libs
    * env-cmd
    * sass-loader
    * webpack
    * webpack-cli
    * webpack-merge

## v3.5.10

* Feature: Send Global Notification with Slack
* Improvement: Show loading spinner when fetching page history data
* Improvement: Hierarchical page link when the page is in /Trash
* Fix: Code Highlight Theme does not change
    * Introduced by 3.5.2
* Support: Upgrade libs
    * date-fns
    * eslint-config-weseek

## v3.5.9

* Fix: Editing table with Spreadsheet like GUI (Handsontable) is failed
* Fix: Plugins are not initialized when first launching
    * Introduced by 3.5.0
* Support: Upgrade libs
    * entities
    * growi-commons
    * openid-client
    * rimraf
    * style-loader

## v3.5.8

* Improvement: Controls when HackMD/CodiMD has unsaved draft
* Improvement: Show hints if HackMD/CodiMD integration is not working
* Improvement: GROWI server obtains HackMD/CodiMD page id from the 302 response header
* Improvement: Comment Thread Layout
* Improvement: Show commented date with date distance format

## v3.5.7 (Missing number)

## v3.5.6

* Fix: Saving new page is failed when empty string tag is set
* Fix: Link of Create template page button in New Page Modal is broken
* Fix: Global Notification dows not work when creating/moving/deleting/like/comment

## v3.5.5

* Feature: Support S3-compatible object storage (e.g. MinIO)
* Feature: Enable/Disable ID/Password Authentication
* Improvement: Login Mechanism with HTTP Basic Authentication header
* Improvement: Reactify Table Of Contents
* Fix: Profile images are broken in User Management
* Fix: Template page under root page doesn't work
* Support: Upgrade libs
    * csv-to-markdown-table
    * express-validator
    * markdown-it
    * mini-css-extract-plugin
    * react-hotkeys

## v3.5.4

* Fix: List private pages wrongly
* Fix: Global Notification Trigger Path does not parse glob correctly
* Fix: Consecutive page deletion requests cause unexpected complete page deletion

## v3.5.3

* Improvement: Calculate string width when save with Spreadsheet like GUI (Handsontable)
* Fix: Search Result Page doesn't work
* Fix: Create/Update page API returns data includes author's password hash
* Fix: Dropdown to copy page path/URL/MarkdownLink shows under CodeMirror vscrollbar
* Fix: Link to /trash in Dropdown menu

## v3.5.2

* Feature: Remain metadata option when Move/Rename page
* Improvement: Support code highlight for Swift and Kotlin
* Fix: Couldn't restrict page with user group permission
* Fix: Couldn't duplicate a page when it restricted by a user group permission
* Fix: Consider timezone on admin page
* Fix: Editor doesn't work on Microsoft Edge
* Support: Upgrade libs
    * growi-commons

## v3.5.1

### BREAKING CHANGES

* GROWI no longer supports
    * Protection system with Basic Authentication
    * Crowi Classic Authentication Mechanism
    * [Crowi Template syntax](https://medium.com/crowi-book/crowi-v1-5-0-5a62e7c6be90)
* GROWI no lonnger supports plugins with schema version 2
    * Upgrade [weseek/growi-plugin-lsx](https://github.com/weseek/growi-plugin-lsx) to v3.0.0 or above
    * Upgrade [weseek/growi-plugin-pukiwiki-like-linker
](https://github.com/weseek/growi-plugin-pukiwiki-like-linker
) to v3.0.0 or above
* The restriction mode of the root page (`/`) will be set 'Public'
* The restriction mode of the root page (`/`) can not be changed after v 3.5.1

Upgrading Guide: <https://docs.growi.org/en/admin-guide/upgrading/35x.html>

### Updates

* Feature: Comment Thread
* Feature: OpenID Connect authentication
* Feature: HTTP Basic authentication
* Feature: Staff Credits with [Konami Code](https://en.wikipedia.org/wiki/Konami_Code)
* Feature: Restricte Complete Deletion of Pages
* Improvement Draft list
* Fix: Deleting page completely
* Fix: Search with `prefix:` param with CJK pathname
* Fix: Could not edit UserGroup even if `PUBLIC_WIKI_ONLY` is not set
* I18n: User Management Details
* I18n: Group Management Details
* Support: Apply unstated
* Support: Use Babel 7
* Support: Support plugins with schema version 3
* Support: Abolish Old Config API
* Support: Apply Jest for Tests
* Support: Upgrade libs
    * async
    * axios
    * connect-mongo
    * css-loader
    * eslint
    * eslint-config-weseek
    * eslint-plugin-import
    * eslint-plugin-jest
    * eslint-plugin-react
    * file-loader
    * googleapis
    * i18next
    * migrate-mongo
    * mini-css-extract-plugin
    * mongoose
    * mongoose-gridfs
    * mongoose-unique-validator
    * null-loader

## v3.5.0 (Missing number)

## v3.4.7

* Improvement: Handle private pages on group deletion
* Fix: Searching with `tag:xxx` syntax doesn't work
* Fix: Check CSRF when updating user data
* Fix: `createdAt` field initialization
* I18n: Import data page
* I18n: Group Management page

## v3.4.6

* Feature: Tags
* Feature: Dropdown to copy page path/URL/MarkdownLink
* Feature: List of drafts
* Improvement: Replace icons of Editor Tool Bar
* Improvement: Show display name when mouse hover to user image
* Fix: URL in slack message is broken on Safari
* Fix: Registration does not work when basic auth is enabled
* Support: Publish API docs with swagger-jsdoc and ReDoc
* Support: Upgrade libs
    * cmd-env
    * elasticsearch
    * mongoose-gridfs
    * node-dev
    * null-loader
    * react-codemirror

## v3.4.5

* Improvement: Pass autolink through the XSS filter according to CommonMark Spec
* Fix: Update ElasticSearch index when deleting/duplicating pages
* Fix: Xss filter breaks PlantUML arrows
* Support: Support growi-plugin-lsx@2.2.0
* Support: Upgrade libs
    * growi-commons
    * xss

## v3.4.4

* Fix: Comment component doesn't work

## v3.4.3

* Improvement: Add 'antarctic' theme
* Support Apply eslint-config-airbnb based rules
* Support Apply prettier and stylelint
* Support: Upgrade libs
    * csrf
    * escape-string-regexp
    * eslint
    * express-session
    * googleapis
    * growi-commons
    * i18next
    * mini-css-extract-plugin
    * nodemailer
    * penpal
    * react-i18next
    * string-width

## v3.4.2

* Fix: Nofitication to Slack doesn't work
    * Introduced by 3.4.0

## v3.4.1

* Fix: "Cannot find module 'stream-to-promise'" occured when build client with `FILE_UPLOAD=local`

## v3.4.0

### BREAKING CHANGES

None.

Upgrading Guide: <https://docs.growi.org/en/admin-guide/upgrading/34x.html>

### Updates

* Improvement: Restrict to access attachments when the user is not allowed to see page
* Improvement: Show fans and visitors of page
* Improvement: Full text search tokenizing
* Improvement: Markdown comment on Crowi Classic Layout
* Fix: Profile image is not displayed when `FILE_UPLOAD=mongodb`
* Fix: Posting comment doesn't work under Crowi Classic Layout
    * Introduced by 3.1.5
* Fix: HackMD doesn't work when `siteUrl` ends with slash
* Fix: Ensure not to be able to move/duplicate page to the path which has trailing slash
* Support: Launch with Node.js v10
* Support: Launch with MongoDB 3.6
* Support: Launch with Elasticsearch 6.6
* Support: Upgrade libs
    * bootstrap-sass
    * browser-sync
    * react
    * react-dom


## v3.3.10

* Feature: PlantUML and Blockdiag on presentation
* Improvement: Render slides of presentation with GrowiRenderer
* Fix: Unportalizing doesn't work
* Support: Use mini-css-extract-plugin instead of extract extract-text-webpack-plugin
* Support: Use terser-webpack-plugin instead of uglifyjs-webpack-plugin
* Support: Upgrade libs
    * csv-to-markdown-table
    * file-loader
    * googleapis
    * i18next-browser-languagedetector
    * mocha
    * react-waypoint
    * webpack
    * webpack-assets-manifest
    * webpack-cli
    * webpack-merge

## v3.3.9

* Fix: Import from Qiita:Team doesn't work
    * Introduced by 3.3.0
* Fix: Typeahead shows autocomplete wrongly
    * Introduced by 3.3.8
* Support: Upgrade libs
    * react-bootstrap-typeahead

## v3.3.8

* Fix: Move/Duplicate don't work
    * Introduced by 3.3.7
* Fix: Server doesn't respond when root page is restricted
* Support: Upgrade libs
    * react
    * react-bootstrap-typeahead

## v3.3.7

* Feature: Editor toolbar
* Feature: `prefix:/path` searching syntax to filter with page path prefix
* Feature: Add an option to filter only children to searching box of navbar
* Improvement: Suggest page path when moving/duplicating/searching
* Fix: Anonymous users couldn't search
    * Introduced by 3.3.6
* I18n: Searching help
* Support: Prepare to suppoert Node.js v10
* Support: Upgrade libs
    * node-sass

## v3.3.6

* Improvement: Site URL settings must be set
* Improvement: Site URL settings can be set with environment variable
* Fix: "Anyone with the link" ACL doesn't work correctly
    * Introduced by 3.3.0
* Fix: Related pages list of /admin/user-group-detail/xxx doesn't show anything
    * Introduced by 3.3.0
* Fix: Diff of revision contents doesn't appeared when notifing with slack
* Fix: NPE occured on /admin/security when Crowi Classic Auth Mechanism is set
* Fix: Coudn't render Timing Diagram with PlantUML
* I18n: Cheatsheet for editor
* I18n: Some admin pages
* Support: Upgrade libs
    * diff
    * markdown-it-plantuml
    * mongoose
    * nodemailer
    * mongoose-gridfs
    * sinon
    * sinon-chai

## v3.3.5 (Missing number)

## v3.3.4

* Improvement: SAML configuration with environment variables
* Improvement: Upload file with pasting from clipboard
* Fix: `/_api/revisions.get` doesn't populate author data correctly
* Fix: Wrong OAuth callback url are shown at admin page
* Fix: Connecting to MongoDB failed when processing migration
* Support: Get ready to use new config management system

## v3.3.3

* Feature: Show line numbers to a code block
* Feature: Bulk update the scope of descendant pages when create/update page
* Improvement: The scope of ascendant page will be retrieved and set to controls in advance when creating a new page
* Fix: Pages that is restricted by groups couldn't be shown in search result page
* Fix: Pages order in search result page was wrong
* Fix: Guest user can't search
* Fix: Possibility that ExternalAccount deletion processing selects incorrect data
* Support: Upgrade libs
    * bootstrap-sass
    * i18next
    * migrate-mongo
    * string-width

## v3.3.2

* Fix: Specified Group ACL is not persisted correctly
    * Introduced by 3.3.0

## v3.3.1

* Feature: NO_CDN Mode
* Feature: Add option to show/hide restricted pages in list
* Feature: MongoDB GridFS quota
* Improvement: Refactor Access Control
* Improvement: Checkbox behavior of task list
* Improvement: Fixed search input on search result page
* Improvement: Add 'christmas' theme
* Improvement: Select default language of new users
* Fix: Hide restricted pages contents in timeline
* Support: Upgrade libs
    * googleapis
    * passport-saml

## v3.3.0 (Missing number)

## v3.2.10

* Fix: Pages in trash are available to create
* Fix: Couldn't create portal page under Crowi Classic Behavior
* Fix: Table tag in Timeline/SearchResult missed border and BS3 styles
* I18n: Installer


## v3.2.9

* Feature: Attachment Storing to MongoDB GridFS
* Fix: row/col moving of Spreadsheet like GUI (Handsontable) doesn't work
* Fix: Emoji AutoComplete dialog pops up at wrong position
* Support: Upgrade libs
    * codemirror
    * react-codemirror2

## v3.2.8

* Improvement: Add an option to use email for account link when using SAML federation
* Fix: Editor layout is sometimes broken
* Fix: Normalize table data for Spreadsheet like GUI (Handsontable) when import
* Support: Improve development environment
* Support: Upgrade libs
    * googleapis
    * react-dropzone

## v3.2.7

* Feature: Import CSV/TSV/HTML table on Spreadsheet like GUI (Handsontable)
* Fix: Pasting table data copied from Excel includes unnecessary line breaks
* Fix: Page break Preset 1 for Presentation mode is broken
* Fix: Login Form when LDAP login failed caused 500 Internal Server Error

## v3.2.6

* Feature: Add select alignment buttons of Spreadsheet like GUI (Handsontable)
* Improvement: Shrink the rows that have no diff of revision history page
* Fix: Login form rejects weak password
* Fix: An error occured by uploading attachment file when the page is not exists
    * Introduced by 2.3.5
* Support: Upgrade libs
    * i18next-express-middleware
    * i18next-node-fs-backend
    * i18next-sprintf-postprocessor

## v3.2.5

* Improvement: Expandable Spreadsheet like GUI (Handsontable)
* Improvement: Move/Resize rows/columns of Spreadsheet like GUI (Handsontable)
* Improvement: Prevent XSS of New Page modal
* Fix: Recent Created tab of user home shows wrong page list
    * Introduced by 3.2.4
* Support: Upgrade libs
    * @handsontable/react
    * handsontable
    * metismenu
    * sinon

## v3.2.4

* Feature: Edit table with Spreadsheet like GUI (Handsontable)
* Feature: Paging recent created in users home
* Improvement: Specify certificate for SAML Authentication
* Fix: SAML Authentication didn't work
    * Introduced by 3.2.2
* Fix: Failed to create new page with title which includes RegEx special characters
* Fix: Preventing XSS Settings are not applied in default
    * Introduced by 3.1.12
* Support: Mongoose migration mechanism
* Support: Upgrade libs
    * googleapis
    * mocha
    * mongoose
    * mongoose-paginate
    * mongoose-unique-validator
    * multer

## v3.2.3

* Feature: Kibela like layout
* Improvement: Custom newpage separator for presentation view
* Support: Shrink image size for themes which recently added

## v3.2.2

* Feature: SAML Authentication (SSO)
* Improvement: Add 'wood' theme
* Improvement: Add 'halloween' theme
* Improvement: Add 'island' theme
* Fix: Sending email function doesn't work
* Support Upgrade libs
    * style-loader

## v3.2.1

* Feature: Import data from esa.io
* Feature: Import data from Qiita:Team
* Feature: Add the endpoint for health check
* Improvement: Adjust styles when printing
* Fix: Renaming page doesn't work if the page was saved with shortcut
* Support: Refactor directory structure
* Support Upgrade libs
    * file-loader
    * googleapis
    * postcss-loader
    * sass-loader
    * style-loader

## v3.2.0

* Feature: HackMD integration so that user will be able to simultaneously edit with multiple people
* Feature: Login with Twitter Account (OAuth)
* Fix: The Initial scroll position is wrong when reloading the page

## v3.1.14

* Improvement: Show help for header search box
* Improvement: Add Markdown Cheatsheet to Editor component
* Fix: Couldn't delete page completely from search result page
* Fix: Tabs of trash page are broken

## v3.1.13

* Feature: Global Notification
* Feature: Send Global Notification with E-mail
* Improvement: Add attribute mappings for email to LDAP settings
* Support: Upgrade libs
    * autoprefixer
    * css-loader
    * method-override
    * optimize-css-assets-webpack-plugin
    * react
    * react-bootstrap-typeahead
    * react-dom


## v3.1.12

* Feature: Add XSS Settings
* Feature: Notify to Slack when comment
* Improvement: Prevent XSS in various situations
* Improvement: Show forbidden message when the user accesses to ungranted page
* Improvement: Add overlay styles for pasting file to comment form
* Fix: Omit unnecessary css link
    * Introduced by 3.1.10
* Fix: Invitation mail do not be sent
* Fix: Edit template button on New Page modal doesn't work

## v3.1.11

* Fix: OAuth doesn't work in production because callback URL field cannot be specified
    * Introduced by 3.1.9

## v3.1.10

* Fix: Enter key on react-bootstrap-typeahead doesn't submit
    * Introduced by 3.1.9
* Fix: CodeMirror of `/admin/customize` is broken
    * Introduced by 3.1.9

## v3.1.9

* Feature: Login with Google Account (OAuth)
* Feature: Login with GitHub Account (OAuth)
* Feature: Attach files in Comment
* Improvement: Write comment with CodeMirror Editor
* Improvement: Post comment with `Ctrl-Enter`
* Improvement: Place the commented page at the beginning of the list
* Improvement: Resolve errors on IE11 (Experimental)
* Support: Migrate to webpack 4
* Support: Upgrade libs
    * eslint
    * react-bootstrap-typeahead
    * react-codemirror2
    * webpack

## v3.1.8 (Missing number)

## v3.1.7

* Fix: Update hidden input 'pageForm[grant]' when save with `Ctrl-S`
* Fix: Show alert message when conflict
* Fix: `BLOCKDIAG_URI` environment variable doesn't work
* Fix: Paste in markdown list doesn't work correctly
* Support: Ensure to inject logger configuration from environment variables
* Support: Upgrade libs
    * sinon
    * sinon-chai

## v3.1.6

* Feature: Support [blockdiag](http://blockdiag.com)
* Feature: Add `BLOCKDIAG_URI` environment variable
* Fix: Select modal for group is not shown
* Support: Upgrade libs
    * googleapis
    * throttle-debounce

## v3.1.5

* Feature: Write comment with Markdown
* Improvement: Support some placeholders for template page
* Improvement: Omit unnecessary response header
* Improvement: Support LDAP attribute mappings for user's full name
* Improvement: Enable to scroll revision-toc
* Fix: Posting to Slack doesn't work
    * Introduced by 3.1.0
* Fix: page.rename api doesn't work
* Fix: HTML escaped characters in markdown are unescaped unexpectedly after page is saved
* Fix: sanitize `#raw-text-original` content with 'entities'
* Fix: Double newline character posted
    * Introduced by 3.1.4
* Fix: List and Comment components do not displayed
    * Introduced by 3.1.4
* Support: Upgrade libs
    * markdown-it-toc-and-anchor-with-slugid


## v3.1.4 (Missing number)


## v3.1.3 (Missing number)


## v3.1.2

* Feature: Template page
* Improvement: Add 'future' theme
* Improvement: Modify syntax for Crowi compatible template feature
    * *before*

        ~~~markdown
        ``` template:/page/name
        page contents
        ```
        ~~~

    * *after*

        ~~~plane
        ::: template:/page/name
        page contents
        :::
        ~~~

* Improvement: Escape iframe tag in block codes
* Support: Upgrade libs
    * assets-webpack-plugin
    * googleapis
    * react-clipboard.js
    * xss

## v3.1.1

* Improvement: Add 'blue-night' theme
* Improvement: List up pages which restricted for Group ACL
* Fix: PageGroupRelation didn't remove when page is removed completely


## v3.1.0

* Improvement: Group Access Control List - Select group modal
* Improvement: Better input on mobile
* Improvement: Detach code blocks correctly
* Improvement: Auto-format markdown table which includes multibyte text
* Improvement: Show icon when auto-format markdown table is activated
* Improvement: Enable to switch show/hide border for highlight.js
* Improvement: BindDN field allows also ActiveDirectory styles
* Improvement: Show LDAP logs when testing login
* Fix: Comment body doesn't break long terms
* Fix: lsx plugin lists up pages that hit by forward match wrongly
    * Introduced by 3.0.4
* Fix: Editor is broken on IE11
* Support: Multilingualize React components with i18next
* Support: Organize dependencies
* Support: Upgrade libs
    * elasticsearch
    * googleapis

## v3.0.13

* Improvement: Add Vim/Emacs/Sublime-Text icons for keybindings menu
* Improvement: Add 'mono-blue' theme
* Fix: Unportalize process failed silently
* Fix: Sidebar breaks editor layouts
* Support: Switch the logger from 'pino' to 'bunyan'
* Support: Set the alias for 'debug' to the debug function of 'bunyan'
* Support: Translate `/admin/security`
* Support: Optimize bundles
    * upgrade 'markdown-it-toc-and-anchor-with-slugid' and omit 'uslug'
* Support: Optimize .eslintrc.js

## v3.0.12

* Feature: Support Vim/Emacs/Sublime-Text keybindings
* Improvement: Add some CodeMirror themes (Eclipse, Dracula)
* Improvement: Dynamic loading for CodeMirror theme files from CDN
* Improvement: Prevent XSS when move/redirect/duplicate

## v3.0.11

* Fix: login.html is broken in iOS
* Fix: Removing attachment is crashed
* Fix: File-attaching error after new page creation
* Support: Optimize development build
* Support: Upgrade libs
    * env-cmd
    * googleapis
    * sinon

## v3.0.10

* Improvement: Add 'nature' theme
* Fix: Page list and Timeline layout for layout-growi
* Fix: Adjust theme colors
    * Introduced by 3.0.9

## v3.0.9

* Fix: Registering new LDAP User is failed
    * Introduced by 3.0.6
* Support: Organize scss for overriding bootstrap variables
* Support: Upgrade libs
    * codemirror
    * react-codemirror2
    * normalize-path
    * style-loader

## v3.0.8

* Improvement: h1#revision-path occupies most of the screen when the page path is long
* Improvement: Ensure not to save concealed email field to localStorage
* Fix: Cannot input "c" and "e" on iOS

## v3.0.7

* Improvement: Enable to download an attached file with original name
* Improvement: Use MongoDB for session store instead of Redis
* Improvement: Update dropzone overlay icons and styles
* Fix: Dropzone overlay elements doesn't show
    * Introduced by 3.0.0
* Fix: Broken page path of timeline
    * Introduced by 3.0.4

## v3.0.6

* Improvement: Automatically bind external accounts newly logged in to local accounts when username match
* Improvement: Simplify configuration for Slack Web API
* Support: Use 'slack-node' instead of '@slack/client'
* Support: Upgrade libs
    * googleapis
    * i18next
    * i18next-express-middleware
    * react-bootstrap-typeahead
    * sass-loader
    * uglifycss

## v3.0.5

* Improvement: Update lsx icons and styles
* Fix: lsx plugins doesn't show page names

## v3.0.4

* Improvement: The option that switch whether add h1 section when create new page
* Improvement: Encode page path that includes special character
* Fix: Page-saving error after new page creation

## v3.0.3

* Fix: Login page is broken in iOS
* Fix: Hide presentation tab if portal page
* Fix: A few checkboxes doesn't work
    * Invite user check with email in `/admin/user`
    * Recursively check in rename modal
    * Redirect check in rename modal
* Fix: Activating invited user form url is wrong
* Support: Use postcss-loader and autoprefixer

## v3.0.2

* Feature: Group Access Control List
* Feature: Add site theme selector
* Feature: Add a control to switch whether email shown or hidden by user
* Feature: Custom title tag content
* Fix: bosai version
* Support: Rename to GROWI
* Support: Add dark theme
* Support: Refreshing bootstrap theme and icons
* Support: Use Browsersync instead of easy-livereload
* Support: Upgrade libs
    * react-bootstrap
    * react-bootstrap-typeahead
    * react-clipboard.js

## v3.0.1 (Missing number)

## v3.0.0 (Missing number)

## v2.4.4

* Feature: Autoformat Markdown Table
* Feature: highlight.js Theme Selector
* Fix: The bug of updating numbering list by codemirror
* Fix: Template LangProcessor doesn't work
    * Introduced by 2.4.0
* Support: Apply ESLint
* Support: Upgrade libs
    * react, react-dom
    * codemirror, react-codemirror2

## v2.4.3

* Improvement: i18n in `/admin`
* Improvement: Add `SESSION_NAME` environment variable
* Fix: All Elements are cleared when the Check All button in DeletionMode
* Support: Upgrade libs
    * uglifycss
    * sinon-chai

## v2.4.2

* Improvement: Ensure to set absolute url from root when attaching files when `FILE_UPLOAD=local`
* Fix: Inline code blocks that includes doller sign are broken
* Fix: Comment count is not updated when a comment of the page is deleted
* Improvement: i18n in `/admin` (WIP)
* Support: Upgrade libs
    * googleapis
    * markdown-it-plantuml

## v2.4.1

* Feature: Custom Header HTML
* Improvement: Add highlight.js languages
    * dockerfile, go, gradle, json, less, scss, typescript, yaml
* Fix: Couldn't connect to PLANTUML_URI
    * Introduced by 2.4.0
* Fix: Couldn't render UML which includes CJK
    * Introduced by 2.4.0
* Support: Upgrade libs
    * axios
    * diff2html

## v2.4.0

* Feature: Support Footnotes
* Feature: Support Task lists
* Feature: Support Table with CSV
* Feature: Enable to render UML diagrams with public plantuml.com server
* Feature: Enable to switch whether rendering MathJax in realtime or not
* Improvement: Replace markdown parser with markdown-it
* Improvement: Generate anchor of headers with header strings
* Improvement: Enhanced Scroll Sync on Markdown Editor/Preview
* Improvement: Update `#revision-body` tab contents after saving with `Ctrl-S`
* Fix: 500 Internal Server Error occures when basic-auth configuration is set

## v2.3.9

* Fix: `Ctrl-/` doesn't work on Chrome
* Fix: Close Shortcuts help with `Ctrl-/`, ESC key
* Fix: Jump to last line wrongly when `.revision-head-edit-button` clicked
* Support: Upgrade libs
    * googleapis

## v2.3.8

* Feature: Suggest page path when creating pages
* Improvement: Prevent keyboard shortcuts when modal is opened
* Improvement: PageHistory UI
* Improvement: Ensure to scroll when edit button of section clicked
* Improvement: Enabled to toggle the style for active line
* Support: Upgrade libs
    * style-loader
    * react-codemirror2

## v2.3.7

* Fix: Open popups when `Ctrl+C` pressed
    * Introduced by 2.3.5

## v2.3.6

* Feature: Theme Selector for Editor
* Improvement: Remove unportalize button from crowi-plus layout
* Fix: CSS for admin pages
* Support: Shrink the size of libraries to include

## v2.3.5

* Feature: Enhanced Editor by CodeMirror
* Feature: Emoji AutoComplete
* Feature: Add keyboard shortcuts
* Improvement: Attaching file with Dropzone.js
* Improvement: Show shortcuts help with `Ctrl-/`
* Fix: DOMs that has `.alert-info` class don't be displayed
* Support: Switch and upgrade libs
    * 8fold-marked -> marked
    * react-bootstrap
    * googleapis
    * mongoose
    * mongoose-unique-validator
    * etc..

## v2.3.4 (Missing number)

## v2.3.3

* Fix: The XSS Library escapes inline code blocks
    * Degraded by 2.3.0
* Fix: NPE occurs on Elasticsearch when initial access
* Fix: Couldn't invite users(failed to create)

## v2.3.2

* Improvement: Add LDAP group search options

## v2.3.1

* Fix: Blockquote doesn't work
    * Degraded by 2.3.0
* Fix: Couldn't create user with first LDAP logging in

## v2.3.0

* Feature: LDAP Authentication
* Improvement: Prevent XSS
* Fix: node versions couldn't be shown
* Support: Upgrade libs
    * express-pino-logger

## v2.2.4

* Fix: googleapis v23.0.0 lost the function `oauth2Client.setCredentials`
    * Degraded by 2.2.2 updates
* Fix: HeaderSearchBox didn't append 'q=' param when searching
    * Degraded by 2.2.3 updates

## v2.2.3

* Fix: The server responds anything when using passport
    * Degraded by 2.2.2 updates
* Fix: Update `lastLoginAt` when login is success
* Support: Replace moment with date-fns
* Support: Upgrade react-bootstrap-typeahead
* Improvement: Replace emojify.js with emojione

## v2.2.2 (Missing number)

## v2.2.1

* Feature: Duplicate page
* Improve: Ensure that admin users can remove users waiting for approval
* Fix: Modal doesn't work with React v16
* Support: Upgrade React to 16
* Support: Upgrade outdated libs

## v2.2.0

* Support: Merge official Crowi v1.6.3

## v2.1.2

* Improvement: Ensure to prevent suspending own account
* Fix: Ensure to be able to use `.` for username when invited
* Fix: monospace font for `<code></code>`

## v2.1.1

* Fix: The problem that React Modal doesn't work
* Support: Lock some packages(react, react-dom, mongoose)

## v2.1.0

* Feature: Adopt Passport the authentication middleware
* Feature: Selective batch deletion in search result page
* Improvement: Ensure to be able to login with both of username or email
* Fix: The problem that couldn't update user data in /me
* Support: Upgrade outdated libs

## v2.0.9

* Fix: Server is down when a guest user accesses to someone's private pages
* Support: Merge official Crowi (master branch)
* Support: Upgrade outdated libs

## v2.0.8

* Fix: The problem that path including round bracket makes something bad
* Fix: Recursively option processes also unexpedted pages
* Fix: en_US translation

## v2.0.7

* Improvement: Add recursively option for Delete/Move/Putback operation
* Improvement: Comment layout and sort order (crowi-plus Enhanced Layout)

## v2.0.6

* Fix: check whether `$APP_DIR/public/uploads` exists before creating symlink
    * Fixed in weseek/crowi-plus-docker

## v2.0.5

* Improvement: Adjust styles for CodeMirror
* Fix: File upload does not work when using crowi-plus-docker-compose and `FILE_UPLOAD=local` is set  
    * Fixed in weseek/crowi-plus-docker

## v2.0.2 - 2.0.4 (Missing number)

## v2.0.1

* Feature: Custom Script
* Improvement: Adjust layout and styles for admin pages
* Improvement: Record and show last updated date in user list page
* Fix: Ignore Ctrl+(Shift+)Tab when editing (cherry-pick from the official)

## v2.0.0

* Feature: Enabled to integrate with Slack using Incoming Webhooks
* Support: Upgrade all outdated libs

## v1.2.16

* Improvement: Condition for creating portal
* Fix: Couldn't create new page after installation cleanly

## v1.2.15

* Improvement: Optimize cache settings for express server
* Improvement: Add a logo link to the affix header
* Fix: Child pages under `/trash` are not shown when applying crowi-plus Simplified Behavior

## v1.2.14

* Fix: Tabs(`a[data-toggle="tab"][href="#..."]`) push browser history twice
* Fix: `a[href="#edit-form"]` still save history even when disabling pushing states option

## v1.2.13

* Improvement: Enabled to switch whether to push states with History API when tabs changes
* Fix: Layout of the Not Found page

## v1.2.12 (Missing number)

## v1.2.11

* Improvement: Enabled to open editing form from affix header
* Improvement: Enabled to open editing form from each section headers

## v1.2.10

* Fix: Revise `server:prod:container` script for backward compatibility

## v1.2.9

* Improvement: Enabled to save with <kbd>⌘+S</kbd> on Mac
* Improvement: Adopt the fastest logger 'pino'
* Fix: The problem that can't upload profile image

## v1.2.8

* Fix: The problem that redirect doesn't work when using 'crowi-plus Simplified Behavior'

## v1.2.7 (Missing number)

## v1.2.6

* Fix: The problem that page_list widget doesn't show the picture of revision.author
* Fix: Change implementation of Bootstrap3 toggle switch for admin pages

## v1.2.5

* Feature: crowi-plus Simplified Behavior
    * `/page` and `/page/` both shows the page
    * `/nonexistent_page` shows editing form
    * All pages shows the list of sub pages
* Improvement: Ensure to be able to disable Timeline feature

## v1.2.4

* Fix: Internal Server Error has occurred when a guest user visited the page someone added "liked"

## v1.2.3

* Improvement: Ensure to be able to use Presentation Mode even when not logged in
* Improvement: Presentation Mode on IE11 (Experimental)
* Fix: Broken Presentation Mode

## v1.2.2

* Support: Merge official Crowi (master branch)

## v1.2.1

* Fix: buildIndex error occured when access to installer

## v1.2.0

* Support: Merge official Crowi v1.6.2

## v1.1.12

* Feature: Remove Comment Button

## v1.1.11

* Fix: Omit Comment form from page_list (crowi-plus Enhanced Layout)
* Fix: .search-box is broken on sm/xs screen

## v1.1.10

* Fix: .search-box is broken on sm/xs screen
* Support: Browsable with IE11 (Experimental)

## v1.1.9

* Improvement: Ensure to generate indices of Elasticsearch when installed
* Fix: Specify the version of Bonsai Elasticsearch on Heroku

## v1.1.8

* Fix: Depth of dropdown-menu when `.on-edit`
* Fix: Error occured on saveing with `Ctrl-S`
* Fix: Guest users browsing

## v1.1.7

* Feature: Add option to allow guest users to browse
* Fix: crowi-plus Enhanced Layout

## v1.1.6

* Fix: crowi-plus Enhanced Layout

## v1.1.5

* Fix: crowi-plus Enhanced Layout
* Support: Merge official Crowi v1.6.1 master branch [573144b]

## v1.1.4

* Feature: Ensure to select layout type from Admin Page
* Feature: Add crowi-plus Enhanced Layout

## v1.1.3

* Improvement: Use POSIX-style paths (bollowed crowi/crowi#219 by @Tomasom)

## v1.1.2

* Imprv: Brushup fonts and styles
* Fix: Ensure to specity revision id when saving with `Ctrl-S`

## v1.1.1

* Feature: Save with `Ctrl-S`
* Imprv: Brushup fonts and styles

## v1.1.0

* Support: Merge official Crowi v1.6.1

## v1.0.9

* Feature: Delete user
* Feature: Upload other than images

## v1.0.8

* Feature: Ensure to delete page completely
* Feature: Ensure to delete redirect page
* Fix: https access to Gravatar (this time for sure)

## v1.0.7

* Feature: Keyboard navigation for search box
* Improvement: Intelligent Search

## v1.0.6

* Feature: Copy button that copies page path to clipboard
* Fix: https access to Gravatar
* Fix: server watching crash with `Error: read ECONNRESET` on Google Chrome

## v1.0.5

* Feature: Ensure to use Gravatar for profile image

## v1.0.4

* Improvement: Detach code blocks before preProcess
* Support: Ensure to deploy to Heroku with INSTALL_PLUGINS env
* Support: Ensure to load plugins easily when development

## v1.0.3

* Improvement: Adjust styles

## v1.0.2

* Improvement: For lsx

## v1.0.1

* Feature: Custom CSS
* Support: Notify build failure to Slask

## v1.0.0

* Feature: Plugin mechanism
* Feature: Switchable LineBreaks ON/OFF from admin page
* Improvement: Exclude Environment-dependency
* Improvement: Enhanced linker
* Support: Add Dockerfile
* Support: Abolish gulp
* Support: LiveReload
* Support: Update libs<|MERGE_RESOLUTION|>--- conflicted
+++ resolved
@@ -1,23 +1,21 @@
 # CHANGES
 
-<<<<<<< HEAD
-## v4.1.8-RC
+## v4.2.0-RC
+
+### BREAKING CHANGES
+
+* GROWI v4.2.x no longer support Kibela layout
+    * Kibela theme is newly added and the configuration will migrate to it automatically
+
+### Updates
+
+* Improvement: Basic layout of page
+* Support: Support MongoDB 4.0, 4.2 and 4.4
+
+## v4.1.8
 
 * Improvement: Rebuilding progress bar colors for Full Text Search Management
 * Improvement: Support operations on page data with a null value for author
-=======
-## v4.2.0-RC
-
-### BREAKING CHANGES
-
-* GROWI v4.2.x no longer support Kibela layout
-    * Kibela theme is newly added and the configuration will migrate to it automatically
-
-### Updates
-
-* Improvement: Basic layout of page
-* Support: Support MongoDB 4.0, 4.2 and 4.4
->>>>>>> 5510cc0c
 
 ## v4.1.7
 
