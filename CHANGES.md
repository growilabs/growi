# CHANGES

<<<<<<< HEAD
## 3.5.14-RC

* Feature: Import/Export Page data
* Fix: The link to Sandbox on Markdown Help Modal doesn't work
* Support: Upgrade libs
    * codemirror

## 3.5.13
=======

## 3.5.13-RC
>>>>>>> 0bce4d92

* Feature: Re-edit comments
* Support: [growi-plugin-attachment-refs](https://github.com/weseek/growi-plugin-attachment-refs)
* Support: Upgrade libs
    * entities
    * markdown-it

## 3.5.12

* Improvement: Use Elasticsearch Alias
* Improvement: Connect to HTTPS PlantUML URL in default
* Fix: Global Notification doesn't work after updating Webhook URL
* Fix: User Trigger Notification is not be sent when channel is not specified
* Support: Upgrade libs
    * terser-webpack-plugin

## 3.5.11

* Fix: HackMD Editor shows 404 error when HackMD redirect to fqdn URI
    * Introduced by 3.5.8
* Fix: Timeline doesn't work
    * Introduced by 3.5.1
* Fix: Last Login field does not shown in /admin/user
* Support: Upgrade libs
    * env-cmd
    * sass-loader
    * webpack
    * webpack-cli
    * webpack-merge

## 3.5.10

* Feature: Send Global Notification with Slack
* Improvement: Show loading spinner when fetching page history data
* Improvement: Hierarchical page link when the page is in /Trash
* Fix: Code Highlight Theme does not change
    * Introduced by 3.5.2
* Support: Upgrade libs
    * date-fns
    * eslint-config-weseek

## 3.5.9

* Fix: Editing table with Spreadsheet like GUI (Handsontable) is failed
* Fix: Plugins are not initialized when first launching
    * Introduced by 3.5.0
* Support: Upgrade libs
    * entities
    * growi-commons
    * openid-client
    * rimraf
    * style-loader

## 3.5.8

* Improvement: Controls when HackMD/CodiMD has unsaved draft
* Improvement: Show hints if HackMD/CodiMD integration is not working
* Improvement: GROWI server obtains HackMD/CodiMD page id from the 302 response header
* Improvement: Comment Thread Layout
* Improvement: Show commented date with date distance format

## 3.5.7 (Missing number)

## 3.5.6

* Fix: Saving new page is failed when empty string tag is set
* Fix: Link of Create template page button in New Page Modal is broken
* Fix: Global Notification dows not work when creating/moving/deleting/like/comment

## 3.5.5

* Feature: Support S3-compatible object storage (e.g. MinIO)
* Feature: Enable/Disable ID/Password Authentication
* Improvement: Login Mechanism with HTTP Basic Authentication header
* Improvement: Reactify Table Of Contents
* Fix: Profile images are broken in User Management
* Fix: Template page under root page doesn't work
* Support: Upgrade libs
    * csv-to-markdown-table
    * express-validator
    * markdown-it
    * mini-css-extract-plugin
    * react-hotkeys

## 3.5.4

* Fix: List private pages wrongly
* Fix: Global Notification Trigger Path does not parse glob correctly
* Fix: Consecutive page deletion requests cause unexpected complete page deletion

## 3.5.3

* Improvement: Calculate string width when save with Spreadsheet like GUI (Handsontable)
* Fix: Search Result Page doesn't work
* Fix: Create/Update page API returns data includes author's password hash
* Fix: Dropdown to copy page path/URL/MarkdownLink shows under CodeMirror vscrollbar
* Fix: Link to /trash in Dropdown menu

## 3.5.2

* Feature: Remain metadata option when Move/Rename page
* Improvement: Support code highlight for Swift and Kotlin
* Fix: Couldn't restrict page with user group permission
* Fix: Couldn't duplicate a page when it restricted by a user group permission
* Fix: Consider timezone on admin page
* Fix: Editor doesn't work on Microsoft Edge
* Support: Upgrade libs
    * growi-commons

## 3.5.1

### BREAKING CHANGES

* GROWI no longer supports
    * Protection system with Basic Authentication
    * Crowi Classic Authentication Mechanism
    * [Crowi Template syntax](https://medium.com/crowi-book/crowi-v1-5-0-5a62e7c6be90)
* GROWI no lonnger supports plugins with schema version 2
    * Upgrade [weseek/growi-plugin-lsx](https://github.com/weseek/growi-plugin-lsx) to v3.0.0 or above
    * Upgrade [weseek/growi-plugin-pukiwiki-like-linker
](https://github.com/weseek/growi-plugin-pukiwiki-like-linker
) to v3.0.0 or above
* The restriction mode of the root page (`/`) will be set 'Public'
* The restriction mode of the root page (`/`) can not be changed after v 3.5.1

Upgrading Guide: https://docs.growi.org/guide/upgrading/35x.html

### Updates

* Feature: Comment Thread
* Feature: OpenID Connect authentication
* Feature: HTTP Basic authentication
* Feature: Staff Credits with [Konami Code](https://en.wikipedia.org/wiki/Konami_Code)
* Feature: Restricte Complete Deletion of Pages
* Improvement Draft list
* Fix: Deleting page completely
* Fix: Search with `prefix:` param with CJK pathname
* Fix: Could not edit UserGroup even if `PUBLIC_WIKI_ONLY` is not set
* I18n: User Management Details
* I18n: Group Management Details
* Support: Apply unstated
* Support: Use Babel 7
* Support: Support plugins with schema version 3
* Support: Abolish Old Config API
* Support: Apply Jest for Tests
* Support: Upgrade libs
    * async
    * axios
    * connect-mongo
    * css-loader
    * eslint
    * eslint-config-weseek
    * eslint-plugin-import
    * eslint-plugin-jest
    * eslint-plugin-react
    * file-loader
    * googleapis
    * i18next
    * migrate-mongo
    * mini-css-extract-plugin
    * mongoose
    * mongoose-gridfs
    * mongoose-unique-validator
    * null-loader

## 3.5.0 (Missing number)

## 3.4.7

* Improvement: Handle private pages on group deletion
* Fix: Searching with `tag:xxx` syntax doesn't work
* Fix: Check CSRF when updating user data
* Fix: `createdAt` field initialization
* I18n: Import data page
* I18n: Group Management page

## 3.4.6

* Feature: Tags
* Feature: Dropdown to copy page path/URL/MarkdownLink
* Feature: List of drafts
* Improvement: Replace icons of Editor Tool Bar
* Improvement: Show display name when mouse hover to user image
* Fix: URL in slack message is broken on Safari
* Fix: Registration does not work when basic auth is enabled
* Support: Publish API docs with swagger-jsdoc and ReDoc
* Support: Upgrade libs
    * cmd-env
    * elasticsearch
    * mongoose-gridfs
    * node-dev
    * null-loader
    * react-codemirror

## 3.4.5

* Improvement: Pass autolink through the XSS filter according to CommonMark Spec
* Fix: Update ElasticSearch index when deleting/duplicating pages
* Fix: Xss filter breaks PlantUML arrows
* Support: Support growi-plugin-lsx@2.2.0
* Support: Upgrade libs
    * growi-commons
    * xss

## 3.4.4

* Fix: Comment component doesn't work

## 3.4.3

* Improvement: Add 'antarctic' theme
* Support Apply eslint-config-airbnb based rules
* Support Apply prettier and stylelint
* Support: Upgrade libs
    * csrf
    * escape-string-regexp
    * eslint
    * express-session
    * googleapis
    * growi-commons
    * i18next
    * mini-css-extract-plugin
    * nodemailer
    * penpal
    * react-i18next
    * string-width

## 3.4.2

* Fix: Nofitication to Slack doesn't work
    * Introduced by 3.4.0

## 3.4.1

* Fix: "Cannot find module 'stream-to-promise'" occured when build client with `FILE_UPLOAD=local`

## 3.4.0

### BREAKING CHANGES

None.

Upgrading Guide: https://docs.growi.org/guide/upgrading/34x.html

### Updates

* Improvement: Restrict to access attachments when the user is not allowed to see page
* Improvement: Show fans and visitors of page
* Improvement: Full text search tokenizing
* Improvement: Markdown comment on Crowi Classic Layout
* Fix: Profile image is not displayed when `FILE_UPLOAD=mongodb`
* Fix: Posting comment doesn't work under Crowi Classic Layout
    * Introduced by 3.1.5
* Fix: HackMD doesn't work when `siteUrl` ends with slash
* Fix: Ensure not to be able to move/duplicate page to the path which has trailing slash
* Support: Launch with Node.js v10
* Support: Launch with MongoDB 3.6
* Support: Launch with Elasticsearch 6.6
* Support: Upgrade libs
    * bootstrap-sass
    * browser-sync
    * react
    * react-dom


## 3.3.10

* Feature: PlantUML and Blockdiag on presentation
* Improvement: Render slides of presentation with GrowiRenderer
* Fix: Unportalizing doesn't work
* Support: Use mini-css-extract-plugin instead of extract extract-text-webpack-plugin
* Support: Use terser-webpack-plugin instead of uglifyjs-webpack-plugin
* Support: Upgrade libs
    * csv-to-markdown-table
    * file-loader
    * googleapis
    * i18next-browser-languagedetector
    * mocha
    * react-waypoint
    * webpack
    * webpack-assets-manifest
    * webpack-cli
    * webpack-merge

## 3.3.9

* Fix: Import from Qiita:Team doesn't work
    * Introduced by 3.3.0
* Fix: Typeahead shows autocomplete wrongly
    * Introduced by 3.3.8
* Support: Upgrade libs
    * react-bootstrap-typeahead

## 3.3.8

* Fix: Move/Duplicate don't work
    * Introduced by 3.3.7
* Fix: Server doesn't respond when root page is restricted
* Support: Upgrade libs
    * react
    * react-bootstrap-typeahead

## 3.3.7

* Feature: Editor toolbar
* Feature: `prefix:/path` searching syntax to filter with page path prefix
* Feature: Add an option to filter only children to searching box of navbar
* Improvement: Suggest page path when moving/duplicating/searching
* Fix: Anonymous users couldn't search
    * Introduced by 3.3.6
* I18n: Searching help
* Support: Prepare to suppoert Node.js v10
* Support: Upgrade libs
    * node-sass

## 3.3.6

* Improvement: Site URL settings must be set
* Improvement: Site URL settings can be set with environment variable
* Fix: "Anyone with the link" ACL doesn't work correctly
    * Introduced by 3.3.0
* Fix: Related pages list of /admin/user-group-detail/xxx doesn't show anything
    * Introduced by 3.3.0
* Fix: Diff of revision contents doesn't appeared when notifing with slack
* Fix: NPE occured on /admin/security when Crowi Classic Auth Mechanism is set
* Fix: Coudn't render Timing Diagram with PlantUML
* I18n: Cheatsheet for editor
* I18n: Some admin pages
* Support: Upgrade libs
    * diff
    * markdown-it-plantuml
    * mongoose
    * nodemailer
    * mongoose-gridfs
    * sinon
    * sinon-chai

## 3.3.5 (Missing number)

## 3.3.4

* Improvement: SAML configuration with environment variables
* Improvement: Upload file with pasting from clipboard
* Fix: `/_api/revisions.get` doesn't populate author data correctly
* Fix: Wrong OAuth callback url are shown at admin page
* Fix: Connecting to MongoDB failed when processing migration
* Support: Get ready to use new config management system

## 3.3.3

* Feature: Show line numbers to a code block
* Feature: Bulk update the scope of descendant pages when create/update page
* Improvement: The scope of ascendant page will be retrieved and set to controls in advance when creating a new page
* Fix: Pages that is restricted by groups couldn't be shown in search result page
* Fix: Pages order in search result page was wrong
* Fix: Guest user can't search
* Fix: Possibility that ExternalAccount deletion processing selects incorrect data
* Support: Upgrade libs
    * bootstrap-sass
    * i18next
    * migrate-mongo
    * string-width

## 3.3.2

* Fix: Specified Group ACL is not persisted correctly
    * Introduced by 3.3.0

## 3.3.1

* Feature: NO_CDN Mode
* Feature: Add option to show/hide restricted pages in list
* Feature: MongoDB GridFS quota
* Improvement: Refactor Access Control
* Improvement: Checkbox behavior of task list
* Improvement: Fixed search input on search result page
* Improvement: Add 'christmas' theme
* Improvement: Select default language of new users
* Fix: Hide restricted pages contents in timeline
* Support: Upgrade libs
    * googleapis
    * passport-saml

## 3.3.0 (Missing number)

## 3.2.10

* Fix: Pages in trash are available to create
* Fix: Couldn't create portal page under Crowi Classic Behavior
* Fix: Table tag in Timeline/SearchResult missed border and BS3 styles
* I18n: Installer


## 3.2.9

* Feature: Attachment Storing to MongoDB GridFS
* Fix: row/col moving of Spreadsheet like GUI (Handsontable) doesn't work
* Fix: Emoji AutoComplete dialog pops up at wrong position
* Support: Upgrade libs
    * codemirror
    * react-codemirror2

## 3.2.8

* Improvement: Add an option to use email for account link when using SAML federation
* Fix: Editor layout is sometimes broken
* Fix: Normalize table data for Spreadsheet like GUI (Handsontable) when import
* Support: Improve development environment
* Support: Upgrade libs
    * googleapis
    * react-dropzone

## 3.2.7

* Feature: Import CSV/TSV/HTML table on Spreadsheet like GUI (Handsontable)
* Fix: Pasting table data copied from Excel includes unnecessary line breaks
* Fix: Page break Preset 1 for Presentation mode is broken
* Fix: Login Form when LDAP login failed caused 500 Internal Server Error

## 3.2.6

* Feature: Add select alignment buttons of Spreadsheet like GUI (Handsontable)
* Improvement: Shrink the rows that have no diff of revision history page
* Fix: Login form rejects weak password
* Fix: An error occured by uploading attachment file when the page is not exists
    * Introduced by 2.3.5
* Support: Upgrade libs
    * i18next-express-middleware
    * i18next-node-fs-backend
    * i18next-sprintf-postprocessor

## 3.2.5

* Improvement: Expandable Spreadsheet like GUI (Handsontable)
* Improvement: Move/Resize rows/columns of Spreadsheet like GUI (Handsontable)
* Improvement: Prevent XSS of New Page modal
* Fix: Recent Created tab of user home shows wrong page list
    * Introduced by 3.2.4
* Support: Upgrade libs
    * @handsontable/react
    * handsontable
    * metismenu
    * sinon

## 3.2.4

* Feature: Edit table with Spreadsheet like GUI (Handsontable)
* Feature: Paging recent created in users home
* Improvement: Specify certificate for SAML Authentication
* Fix: SAML Authentication didn't work
    * Introduced by 3.2.2
* Fix: Failed to create new page with title which includes RegEx special characters
* Fix: Preventing XSS Settings are not applied in default
    * Introduced by 3.1.12
* Support: Mongoose migration mechanism
* Support: Upgrade libs
    * googleapis
    * mocha
    * mongoose
    * mongoose-paginate
    * mongoose-unique-validator
    * multer

## 3.2.3

* Feature: Kibela like layout
* Improvement: Custom newpage separator for presentation view
* Support: Shrink image size for themes which recently added

## 3.2.2

* Feature: SAML Authentication (SSO)
* Improvement: Add 'wood' theme
* Improvement: Add 'halloween' theme
* Improvement: Add 'island' theme
* Fix: Sending email function doesn't work
* Support Upgrade libs
    * style-loader

## 3.2.1

* Feature: Import data from esa.io
* Feature: Import data from Qiita:Team
* Feature: Add the endpoint for health check
* Improvement: Adjust styles when printing
* Fix: Renaming page doesn't work if the page was saved with shortcut
* Support: Refactor directory structure
* Support Upgrade libs
    * file-loader
    * googleapis
    * postcss-loader
    * sass-loader
    * style-loader

## 3.2.0

* Feature: HackMD integration so that user will be able to simultaneously edit with multiple people
* Feature: Login with Twitter Account (OAuth)
* Fix: The Initial scroll position is wrong when reloading the page

## 3.1.14

* Improvement: Show help for header search box
* Improvement: Add Markdown Cheatsheet to Editor component
* Fix: Couldn't delete page completely from search result page
* Fix: Tabs of trash page are broken

## 3.1.13

* Feature: Global Notification
* Feature: Send Global Notification with E-mail
* Improvement: Add attribute mappings for email to LDAP settings
* Support: Upgrade libs
    * autoprefixer
    * css-loader
    * method-override
    * optimize-css-assets-webpack-plugin
    * react
    * react-bootstrap-typeahead
    * react-dom


## 3.1.12

* Feature: Add XSS Settings
* Feature: Notify to Slack when comment
* Improvement: Prevent XSS in various situations
* Improvement: Show forbidden message when the user accesses to ungranted page
* Improvement: Add overlay styles for pasting file to comment form
* Fix: Omit unnecessary css link
    * Introduced by 3.1.10
* Fix: Invitation mail do not be sent
* Fix: Edit template button on New Page modal doesn't work

## 3.1.11

* Fix: OAuth doesn't work in production because callback URL field cannot be specified
    * Introduced by 3.1.9

## 3.1.10

* Fix: Enter key on react-bootstrap-typeahead doesn't submit
    * Introduced by 3.1.9
* Fix: CodeMirror of `/admin/customize` is broken
    * Introduced by 3.1.9

## 3.1.9

* Feature: Login with Google Account (OAuth)
* Feature: Login with GitHub Account (OAuth)
* Feature: Attach files in Comment
* Improvement: Write comment with CodeMirror Editor
* Improvement: Post comment with `Ctrl-Enter`
* Improvement: Place the commented page at the beginning of the list
* Improvement: Resolve errors on IE11 (Experimental)
* Support: Migrate to webpack 4 
* Support: Upgrade libs
    * eslint
    * react-bootstrap-typeahead
    * react-codemirror2
    * webpack

## 3.1.8 (Missing number)

## 3.1.7

* Fix: Update hidden input 'pageForm[grant]' when save with `Ctrl-S`
* Fix: Show alert message when conflict
* Fix: `BLOCKDIAG_URI` environment variable doesn't work
* Fix: Paste in markdown list doesn't work correctly
* Support: Ensure to inject logger configuration from environment variables
* Support: Upgrade libs
    * sinon
    * sinon-chai

## 3.1.6

* Feature: Support [blockdiag](http://blockdiag.com)
* Feature: Add `BLOCKDIAG_URI` environment variable
* Fix: Select modal for group is not shown 
* Support: Upgrade libs
    * googleapis
    * throttle-debounce

## 3.1.5

* Feature: Write comment with Markdown
* Improvement: Support some placeholders for template page
* Improvement: Omit unnecessary response header
* Improvement: Support LDAP attribute mappings for user's full name
* Improvement: Enable to scroll revision-toc
* Fix: Posting to Slack doesn't work
    * Introduced by 3.1.0
* Fix: page.rename api doesn't work
* Fix: HTML escaped characters in markdown are unescaped unexpectedly after page is saved
* Fix: sanitize `#raw-text-original` content with 'entities'
* Fix: Double newline character posted
    * Introduced by 3.1.4
* Fix: List and Comment components do not displayed
    * Introduced by 3.1.4
* Support: Upgrade libs
    * markdown-it-toc-and-anchor-with-slugid


## 3.1.4 (Missing number)


## 3.1.3 (Missing number)


## 3.1.2

* Feature: Template page
* Improvement: Add 'future' theme
* Improvement: Modify syntax for Crowi compatible template feature
    * *before*
        ~~~
        ``` template:/page/name
        page contents
        ```
        ~~~
    * *after*
        ~~~
        ::: template:/page/name
        page contents
        :::
        ~~~
* Improvement: Escape iframe tag in block codes
* Support: Upgrade libs
    * assets-webpack-plugin
    * googleapis
    * react-clipboard.js
    * xss

## 3.1.1

* Improvement: Add 'blue-night' theme
* Improvement: List up pages which restricted for Group ACL
* Fix: PageGroupRelation didn't remove when page is removed completely


## 3.1.0

* Improvement: Group Access Control List - Select group modal
* Improvement: Better input on mobile
* Improvement: Detach code blocks correctly
* Improvement: Auto-format markdown table which includes multibyte text
* Improvement: Show icon when auto-format markdown table is activated
* Improvement: Enable to switch show/hide border for highlight.js
* Improvement: BindDN field allows also ActiveDirectory styles 
* Improvement: Show LDAP logs when testing login
* Fix: Comment body doesn't break long terms
* Fix: lsx plugin lists up pages that hit by forward match wrongly
    * Introduced by 3.0.4
* Fix: Editor is broken on IE11
* Support: Multilingualize React components with i18next
* Support: Organize dependencies
* Support: Upgrade libs
    * elasticsearch
    * googleapis

## 3.0.13

* Improvement: Add Vim/Emacs/Sublime-Text icons for keybindings menu
* Improvement: Add 'mono-blue' theme
* Fix: Unportalize process failed silently
* Fix: Sidebar breaks editor layouts
* Support: Switch the logger from 'pino' to 'bunyan'
* Support: Set the alias for 'debug' to the debug function of 'bunyan'
* Support: Translate `/admin/security`
* Support: Optimize bundles
    * upgrade 'markdown-it-toc-and-anchor-with-slugid' and omit 'uslug'
* Support: Optimize .eslintrc.js

## 3.0.12

* Feature: Support Vim/Emacs/Sublime-Text keybindings
* Improvement: Add some CodeMirror themes (Eclipse, Dracula)
* Improvement: Dynamic loading for CodeMirror theme files from CDN
* Improvement: Prevent XSS when move/redirect/duplicate

## 3.0.11

* Fix: login.html is broken in iOS
* Fix: Removing attachment is crashed
* Fix: File-attaching error after new page creation
* Support: Optimize development build
* Support: Upgrade libs
    * env-cmd
    * googleapis
    * sinon

## 3.0.10

* Improvement: Add 'nature' theme
* Fix: Page list and Timeline layout for layout-growi
* Fix: Adjust theme colors
    * Introduced by 3.0.9

## 3.0.9

* Fix: Registering new LDAP User is failed
    * Introduced by 3.0.6
* Support: Organize scss for overriding bootstrap variables
* Support: Upgrade libs
    * codemirror
    * react-codemirror2
    * normalize-path
    * style-loader

## 3.0.8

* Improvement: h1#revision-path occupies most of the screen when the page path is long
* Improvement: Ensure not to save concealed email field to localStorage
* Fix: Cannot input "c" and "e" on iOS

## 3.0.7

* Improvement: Enable to download an attached file with original name
* Improvement: Use MongoDB for session store instead of Redis
* Improvement: Update dropzone overlay icons and styles
* Fix: Dropzone overlay elements doesn't show
    * Introduced by 3.0.0
* Fix: Broken page path of timeline
    * Introduced by 3.0.4

## 3.0.6

* Improvement: Automatically bind external accounts newly logged in to local accounts when username match
* Improvement: Simplify configuration for Slack Web API
* Support: Use 'slack-node' instead of '@slack/client'
* Support: Upgrade libs
    * googleapis
    * i18next
    * i18next-express-middleware
    * react-bootstrap-typeahead
    * sass-loader
    * uglifycss

## 3.0.5

* Improvement: Update lsx icons and styles
* Fix: lsx plugins doesn't show page names

## 3.0.4

* Improvement: The option that switch whether add h1 section when create new page
* Improvement: Encode page path that includes special character
* Fix: Page-saving error after new page creation

## 3.0.3

* Fix: Login page is broken in iOS
* Fix: Hide presentation tab if portal page
* Fix: A few checkboxes doesn't work
    * Invite user check with email in `/admin/user`
    * Recursively check in rename modal
    * Redirect check in rename modal
* Fix: Activating invited user form url is wrong
* Support: Use postcss-loader and autoprefixer

## 3.0.2

* Feature: Group Access Control List
* Feature: Add site theme selector
* Feature: Add a control to switch whether email shown or hidden by user
* Feature: Custom title tag content
* Fix: bosai version
* Support: Rename to GROWI
* Support: Add dark theme
* Support: Refreshing bootstrap theme and icons
* Support: Use Browsersync instead of easy-livereload
* Support: Upgrade libs
    * react-bootstrap
    * react-bootstrap-typeahead
    * react-clipboard.js

## 3.0.1 (Missing number)

## 3.0.0 (Missing number)

## 2.4.4

* Feature: Autoformat Markdown Table
* Feature: highlight.js Theme Selector
* Fix: The bug of updating numbering list by codemirror
* Fix: Template LangProcessor doesn't work
    * Introduced by 2.4.0
* Support: Apply ESLint
* Support: Upgrade libs
    * react, react-dom
    * codemirror, react-codemirror2

## 2.4.3

* Improvement: i18n in `/admin`
* Improvement: Add `SESSION_NAME` environment variable
* Fix: All Elements are cleared when the Check All button in DeletionMode
* Support: Upgrade libs
    * uglifycss
    * sinon-chai
    
## 2.4.2

* Improvement: Ensure to set absolute url from root when attaching files when `FILE_UPLOAD=local`
* Fix: Inline code blocks that includes doller sign are broken
* Fix: Comment count is not updated when a comment of the page is deleted
* Improvement: i18n in `/admin` (WIP)
* Support: Upgrade libs
    * googleapis
    * markdown-it-plantuml

## 2.4.1

* Feature: Custom Header HTML
* Improvement: Add highlight.js languages
    * dockerfile, go, gradle, json, less, scss, typescript, yaml
* Fix: Couldn't connect to PLANTUML_URI
    * Introduced by 2.4.0
* Fix: Couldn't render UML which includes CJK
    * Introduced by 2.4.0
* Support: Upgrade libs
    * axios
    * diff2html

## 2.4.0

* Feature: Support Footnotes
* Feature: Support Task lists
* Feature: Support Table with CSV
* Feature: Enable to render UML diagrams with public plantuml.com server
* Feature: Enable to switch whether rendering MathJax in realtime or not
* Improvement: Replace markdown parser with markdown-it
* Improvement: Generate anchor of headers with header strings
* Improvement: Enhanced Scroll Sync on Markdown Editor/Preview
* Improvement: Update `#revision-body` tab contents after saving with `Ctrl-S`
* Fix: 500 Internal Server Error occures when basic-auth configuration is set

## 2.3.9

* Fix: `Ctrl-/` doesn't work on Chrome
* Fix: Close Shortcuts help with `Ctrl-/`, ESC key
* Fix: Jump to last line wrongly when `.revision-head-edit-button` clicked
* Support: Upgrade libs
    * googleapis

## 2.3.8

* Feature: Suggest page path when creating pages
* Improvement: Prevent keyboard shortcuts when modal is opened
* Improvement: PageHistory UI
* Improvement: Ensure to scroll when edit button of section clicked
* Improvement: Enabled to toggle the style for active line
* Support: Upgrade libs
    * style-loader
    * react-codemirror2

## 2.3.7

* Fix: Open popups when `Ctrl+C` pressed
    * Introduced by 2.3.5

## 2.3.6

* Feature: Theme Selector for Editor
* Improvement: Remove unportalize button from crowi-plus layout
* Fix: CSS for admin pages
* Support: Shrink the size of libraries to include

## 2.3.5

* Feature: Enhanced Editor by CodeMirror
* Feature: Emoji AutoComplete
* Feature: Add keyboard shortcuts
* Improvement: Attaching file with Dropzone.js
* Improvement: Show shortcuts help with `Ctrl-/`
* Fix: DOMs that has `.alert-info` class don't be displayed
* Support: Switch and upgrade libs
    * 8fold-marked -> marked
    * react-bootstrap
    * googleapis
    * mongoose
    * mongoose-unique-validator
    * etc..

## 2.3.4 (Missing number)

## 2.3.3

* Fix: The XSS Library escapes inline code blocks
    * Degraded by 2.3.0
* Fix: NPE occurs on Elasticsearch when initial access
* Fix: Couldn't invite users(failed to create)

## 2.3.2

* Improvement: Add LDAP group search options

## 2.3.1

* Fix: Blockquote doesn't work
    * Degraded by 2.3.0
* Fix: Couldn't create user with first LDAP logging in

## 2.3.0

* Feature: LDAP Authentication
* Improvement: Prevent XSS
* Fix: node versions couldn't be shown
* Support: Upgrade libs
    * express-pino-logger

## 2.2.4

* Fix: googleapis v23.0.0 lost the function `oauth2Client.setCredentials`
    * Degraded by 2.2.2 updates
* Fix: HeaderSearchBox didn't append 'q=' param when searching
    * Degraded by 2.2.3 updates

## 2.2.3

* Fix: The server responds anything when using passport
    * Degraded by 2.2.2 updates
* Fix: Update `lastLoginAt` when login is success
* Support: Replace moment with date-fns
* Support: Upgrade react-bootstrap-typeahead
* Improvement: Replace emojify.js with emojione

## 2.2.2 (Missing number)

## 2.2.1

* Feature: Duplicate page
* Improve: Ensure that admin users can remove users waiting for approval
* Fix: Modal doesn't work with React v16
* Support: Upgrade React to 16
* Support: Upgrade outdated libs

## 2.2.0

* Support: Merge official Crowi v1.6.3

## 2.1.2

* Improvement: Ensure to prevent suspending own account
* Fix: Ensure to be able to use `.` for username when invited
* Fix: monospace font for `<code></code>`

## 2.1.1

* Fix: The problem that React Modal doesn't work
* Support: Lock some packages(react, react-dom, mongoose)

## 2.1.0

* Feature: Adopt Passport the authentication middleware
* Feature: Selective batch deletion in search result page
* Improvement: Ensure to be able to login with both of username or email
* Fix: The problem that couldn't update user data in /me
* Support: Upgrade outdated libs

## 2.0.9

* Fix: Server is down when a guest user accesses to someone's private pages
* Support: Merge official Crowi (master branch)
* Support: Upgrade outdated libs

## 2.0.8

* Fix: The problem that path including round bracket makes something bad
* Fix: Recursively option processes also unexpedted pages
* Fix: en-US translation

## 2.0.7

* Improvement: Add recursively option for Delete/Move/Putback operation
* Improvement: Comment layout and sort order (crowi-plus Enhanced Layout)

## 2.0.6

* Fix: check whether `$APP_DIR/public/uploads` exists before creating symlink
    * Fixed in weseek/crowi-plus-docker

## 2.0.5

* Improvement: Adjust styles for CodeMirror
* Fix: File upload does not work when using crowi-plus-docker-compose and `FILE_UPLOAD=local` is set  
    * Fixed in weseek/crowi-plus-docker

## 2.0.2 - 2.0.4 (Missing number)

## 2.0.1

* Feature: Custom Script
* Improvement: Adjust layout and styles for admin pages
* Improvement: Record and show last updated date in user list page
* Fix: Ignore Ctrl+(Shift+)Tab when editing (cherry-pick from the official)

## 2.0.0

* Feature: Enabled to integrate with Slack using Incoming Webhooks
* Support: Upgrade all outdated libs

## 1.2.16

* Improvement: Condition for creating portal
* Fix: Couldn't create new page after installation cleanly

## 1.2.15

* Improvement: Optimize cache settings for express server
* Improvement: Add a logo link to the affix header
* Fix: Child pages under `/trash` are not shown when applying crowi-plus Simplified Behavior

## 1.2.14

* Fix: Tabs(`a[data-toggle="tab"][href="#..."]`) push browser history twice
* Fix: `a[href="#edit-form"]` still save history even when disabling pushing states option

## 1.2.13

* Improvement: Enabled to switch whether to push states with History API when tabs changes 
* Fix: Layout of the Not Found page

## 1.2.12 (Missing number)

## 1.2.11

* Improvement: Enabled to open editing form from affix header
* Improvement: Enabled to open editing form from each section headers

## 1.2.10

* Fix: Revise `server:prod:container` script for backward compatibility

## 1.2.9

* Improvement: Enabled to save with <kbd>⌘+S</kbd> on Mac
* Improvement: Adopt the fastest logger 'pino'
* Fix: The problem that can't upload profile image

## 1.2.8

* Fix: The problem that redirect doesn't work when using 'crowi-plus Simplified Behavior'

## 1.2.7 (Missing number)

## 1.2.6

* Fix: The problem that page_list widget doesn't show the picture of revision.author
* Fix: Change implementation of Bootstrap3 toggle switch for admin pages

## 1.2.5

* Feature: crowi-plus Simplified Behavior
    * `/page` and `/page/` both shows the page
    * `/nonexistent_page` shows editing form
    * All pages shows the list of sub pages
* Improvement: Ensure to be able to disable Timeline feature

## 1.2.4

* Fix: Internal Server Error has occurred when a guest user visited the page someone added "liked"

## 1.2.3

* Improvement: Ensure to be able to use Presentation Mode even when not logged in
* Improvement: Presentation Mode on IE11 (Experimental)
* Fix: Broken Presentation Mode

## 1.2.2

* Support: Merge official Crowi (master branch)

## 1.2.1

* Fix: buildIndex error occured when access to installer

## 1.2.0

* Support: Merge official Crowi v1.6.2

## 1.1.12

* Feature: Remove Comment Button

## 1.1.11

* Fix: Omit Comment form from page_list (crowi-plus Enhanced Layout)
* Fix: .search-box is broken on sm/xs screen

## 1.1.10

* Fix: .search-box is broken on sm/xs screen
* Support: Browsable with IE11 (Experimental)

## 1.1.9

* Improvement: Ensure to generate indices of Elasticsearch when installed
* Fix: Specify the version of Bonsai Elasticsearch on Heroku

## 1.1.8

* Fix: Depth of dropdown-menu when `.on-edit`
* Fix: Error occured on saveing with `Ctrl-S`
* Fix: Guest users browsing

## 1.1.7

* Feature: Add option to allow guest users to browse
* Fix: crowi-plus Enhanced Layout

## 1.1.6

* Fix: crowi-plus Enhanced Layout

## 1.1.5

* Fix: crowi-plus Enhanced Layout
* Support: Merge official Crowi v1.6.1 master branch [573144b]

## 1.1.4

* Feature: Ensure to select layout type from Admin Page
* Feature: Add crowi-plus Enhanced Layout

## 1.1.3

* Improvement: Use POSIX-style paths (bollowed crowi/crowi#219 by @Tomasom)

## 1.1.2

* Imprv: Brushup fonts and styles
* Fix: Ensure to specity revision id when saving with `Ctrl-S`

## 1.1.1

* Feature: Save with `Ctrl-S`
* Imprv: Brushup fonts and styles

## 1.1.0

* Support: Merge official Crowi v1.6.1

## 1.0.9

* Feature: Delete user
* Feature: Upload other than images

## 1.0.8

* Feature: Ensure to delete page completely
* Feature: Ensure to delete redirect page
* Fix: https access to Gravatar (this time for sure)

## 1.0.7

* Feature: Keyboard navigation for search box
* Improvement: Intelligent Search

## 1.0.6

* Feature: Copy button that copies page path to clipboard
* Fix: https access to Gravatar
* Fix: server watching crash with `Error: read ECONNRESET` on Google Chrome

## 1.0.5

* Feature: Ensure to use Gravatar for profile image

## 1.0.4

* Improvement: Detach code blocks before preProcess
* Support: Ensure to deploy to Heroku with INSTALL_PLUGINS env
* Support: Ensure to load plugins easily when development

## 1.0.3

* Improvement: Adjust styles

## 1.0.2

* Improvement: For lsx 

## 1.0.1

* Feature: Custom CSS
* Support: Notify build failure to Slask

## 1.0.0

* Feature: Plugin mechanism
* Feature: Switchable LineBreaks ON/OFF from admin page
* Improvement: Exclude Environment-dependency
* Improvement: Enhanced linker
* Support: Add Dockerfile
* Support: Abolish gulp
* Support: LiveReload
* Support: Update libs<|MERGE_RESOLUTION|>--- conflicted
+++ resolved
@@ -1,6 +1,6 @@
 # CHANGES
 
-<<<<<<< HEAD
+
 ## 3.5.14-RC
 
 * Feature: Import/Export Page data
@@ -9,10 +9,6 @@
     * codemirror
 
 ## 3.5.13
-=======
-
-## 3.5.13-RC
->>>>>>> 0bce4d92
 
 * Feature: Re-edit comments
 * Support: [growi-plugin-attachment-refs](https://github.com/weseek/growi-plugin-attachment-refs)
