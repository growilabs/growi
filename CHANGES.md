--- conflicted
+++ resolved
@@ -2,14 +2,8 @@
 
 ## v4.2.15-EC
 
-<<<<<<< HEAD
 * Support: Update libs
-    * bunyan
-    * browser-bunyan
     * eslint-config-weseek
-=======
-*
-
 
 ## v4.2.14
 
@@ -25,7 +19,6 @@
 * Support: Update libs
     * bunyan
     * browser-bunyan
->>>>>>> a075463e
 
 ## v4.2.13
 
