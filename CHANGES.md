--- conflicted
+++ resolved
@@ -1,6 +1,5 @@
 # CHANGES
 
-<<<<<<< HEAD
 ## v4.0.0-RC
 
 ### BREAKING CHANGES
@@ -19,10 +18,7 @@
 * Support: Upgrade libs
     * bootstrap
 
-## v3.8.1-RC
-=======
 ## v3.8.2-RC
->>>>>>> a3152726
 
 *
 
