--- conflicted
+++ resolved
@@ -27,63 +27,45 @@
 
 ## Table Of Contents
 
+- [GROWI](#growi)
+  - [Table Of Contents](#table-of-contents)
 - [Features](#features)
 - [Quick Start for Production](#quick-start-for-production)
-<<<<<<< HEAD
     - [docker-compose](#docker-compose)
     - [Helm (Experimental)](#helm-experimental)
     - [On-premise](#on-premise)
-=======
-  - [docker-compose](#docker-compose)
-  - [Helm (Experimental)](#helm-experimental)
-  - [On-premise](#on-premise)
->>>>>>> 2df69719
-- [Environment Variables](#environment-variables)
+  - [Configuration](#configuration)
+    - [Environment Variables](#environment-variables)
+- [Development](#development)
+  - [Dependencies](#dependencies)
+    - [Optional Dependencies](#optional-dependencies)
+  - [Command details](#command-details)
 - [Documentation](#documentation)
+- [Contribution](#contribution)
+  - [Found a Bug?](#found-a-bug)
+  - [Missing a Feature?](#missing-a-feature)
+  - [Language on GitHub](#language-on-github)
+  - [Discussion](#discussion)
 - [License](#license)
 
-<<<<<<< HEAD
-Features
-========
-
-* **Features**
-    * Create hierarchical pages with markdown -> [HERE](https://docs.growi.org/en/guide/getting-started/five_minutes.html) is 5 minutes tutorial
-    * Simultaneously edit with multiple people by [HackMD(CodiMD)](https://hackmd.io/) integration
-        * [GROWI Docs: HackMD(CodiMD) Integration](https://docs.growi.org/en/admin-guide/admin-cookbook/integrate-with-hackmd.html)
-    * Support Authentication with LDAP / Active Directory, OAuth
-    * SSO(Single Sign On) with SAML
-    * Slack/Mattermost, IFTTT Integration
-    * [GROWI Docs: Features](https://docs.growi.org/en/guide/features/page_layout.html)
-* **Pluggable**
-    * You can find plugins from [npm](https://www.npmjs.com/browse/keyword/growi-plugin) or [github](https://github.com/search?q=topic%3Agrowi-plugin)!
-* **[Docker Ready][dockerhub]**
-* **[Docker Compose Ready][docker-compose]**
-    * [GROWI Docs: Multiple sites](https://docs.growi.org/en/admin-guide/admin-cookbook/multi-app.html)
-    * [GROWI Docs: HTTPS(with Let's Encrypt) proxy integration](https://docs.growi.org/en/admin-guide/admin-cookbook/lets-encrypt.html)
-
-Quick Start for Production
-===========================
-
-=======
 # Features
 
 - **Features**
-  - Create hierarchical pages with markdown -> [HERE](https://docs.growi.org/en/guide/getting-started/five_minutes.html) is 5 minutes tutorial
-  - Simultaneously edit with multiple people by [HackMD(CodiMD)](https://hackmd.io/) integration
-    - [GROWI Docs: HackMD(CodiMD) Integration](https://docs.growi.org/en/admin-guide/admin-cookbook/integrate-with-hackmd.html)
-  - Support Authentication with LDAP / Active Directory, OAuth
-  - SSO(Single Sign On) with SAML
-  - Slack/Mattermost, IFTTT Integration
-  - [GROWI Docs: Features](https://docs.growi.org/en/guide/features/page_layout.html)
+    - Create hierarchical pages with markdown -> [HERE](https://docs.growi.org/en/guide/getting-started/five_minutes.html) is 5 minutes tutorial
+    - Simultaneously edit with multiple people by [HackMD(CodiMD)](https://hackmd.io/) integration
+        - [GROWI Docs: HackMD(CodiMD) Integration](https://docs.growi.org/en/admin-guide/admin-cookbook/integrate-with-hackmd.html)
+    - Support Authentication with LDAP / Active Directory, OAuth
+    - SSO(Single Sign On) with SAML
+    - Slack/Mattermost, IFTTT Integration
+    - [GROWI Docs: Features](https://docs.growi.org/en/guide/features/page_layout.html)
 - **Pluggable**
-  - You can find plugins from [npm](https://www.npmjs.com/browse/keyword/growi-plugin) or [github](https://github.com/search?q=topic%3Agrowi-plugin)!
+    - You can find plugins from [npm](https://www.npmjs.com/browse/keyword/growi-plugin) or [github](https://github.com/search?q=topic%3Agrowi-plugin)!
 - **[Docker Ready][dockerhub]**
 - **[Docker Compose Ready][docker-compose]**
-  - [GROWI Docs: Multiple sites](https://docs.growi.org/en/admin-guide/admin-cookbook/multi-app.html)
-  - [GROWI Docs: HTTPS(with Let's Encrypt) proxy integration](https://docs.growi.org/en/admin-guide/admin-cookbook/lets-encrypt.html)
+    - [GROWI Docs: Multiple sites](https://docs.growi.org/en/admin-guide/admin-cookbook/multi-app.html)
+    - [GROWI Docs: HTTPS(with Let's Encrypt) proxy integration](https://docs.growi.org/en/admin-guide/admin-cookbook/lets-encrypt.html)
 
 # Quick Start for Production
->>>>>>> 2df69719
 
 ### docker-compose
 
@@ -116,31 +98,17 @@
 - npm 6.x
 - yarn
 - MongoDB 4.x
-<<<<<<< HEAD
-
-See [confirmed versions](https://docs.growi.org/en/dev/startup/dev-env.html#set-up-node-js-environment).
-=======
->>>>>>> 2df69719
 
 ### Optional Dependencies
 
 - Redis 3.x
 - ElasticSearch 6.x (needed when using Full-text search)
-  - **CAUTION: Following plugins are required**
-    - [Japanese (kuromoji) Analysis plugin](https://www.elastic.co/guide/en/elasticsearch/plugins/current/analysis-kuromoji.html)
-    - [ICU Analysis Plugin](https://www.elastic.co/guide/en/elasticsearch/plugins/current/analysis-icu.html)
+    - **CAUTION: Following plugins are required**
+        - [Japanese (kuromoji) Analysis plugin](https://www.elastic.co/guide/en/elasticsearch/plugins/current/analysis-kuromoji.html)
+        - [ICU Analysis Plugin](https://www.elastic.co/guide/en/elasticsearch/plugins/current/analysis-icu.html)
 
 ## Command details
 
-<<<<<<< HEAD
-|command|desc|
-|--|--|
-|`yarn run build:prod`|Build the client|
-|`yarn run server:prod`|Launch the server|
-|`yarn start`|Invoke `yarn run build:prod` and `yarn run server:prod`|
-
-For more info, see [GROWI Docs: List of npm Commands](https://docs.growi.org/en/dev/startup-v2/launch.html#list-of-npm-commands).
-=======
 | command                | desc                                                    |
 | ---------------------- | ------------------------------------------------------- |
 | `yarn run build:prod`  | Build the client                                        |
@@ -148,7 +116,6 @@
 | `yarn start`           | Invoke `yarn run build:prod` and `yarn run server:prod` |
 
 <!-- The following links do not exist -->
->>>>>>> 2df69719
 
 For more info, see [GROWI Docs: List of npm Commands](https://docs.growi.org/en/dev/startup-v2/launch-system.html#list-of-npm-commands).
 
