{
  "name": "growi",
<<<<<<< HEAD
  "version": "6.0.10-RC.0",
=======
  "version": "6.0.15-RC.0",
>>>>>>> 8e34a584
  "description": "Team collaboration software using markdown",
  "tags": [
    "wiki",
    "communication",
    "documentation",
    "collaboration"
  ],
  "author": "Yuki Takei <yuki@weseek.co.jp>",
  "contributors": [],
  "license": "MIT",
  "homepage": "https://growi.org",
  "repository": {
    "type": "git",
    "url": "https://github.com/weseek/growi.git"
  },
  "bugs": {
    "url": "https://github.com/weseek/growi/issues"
  },
  "private": true,
  "workspaces": {
    "packages": [
      "packages/*"
    ],
    "nohoist": [
      "**/slackbot-proxy/bootstrap"
    ]
  },
  "scripts": {
    "start": "yarn app:server",
    "prestart": "yarn app:build",
    "app:build": "yarn lerna run build",
    "app:server": "yarn lerna run server --scope @growi/app",
    "slackbot-proxy:build": "yarn lerna run build --scope @growi/slackbot-proxy --scope @growi/slack",
    "slackbot-proxy:server": "yarn lerna run start:prod --scope @growi/slackbot-proxy",
    "bump-versions:premajor": "node ./bin/github-actions/bump-versions -i premajor",
    "bump-versions:preminor": "node ./bin/github-actions/bump-versions -i preminor",
    "bump-versions:patch": "node ./bin/github-actions/bump-versions -i patch",
    "bump-versions:rc": "node ./bin/github-actions/bump-versions -i prerelease",
    "bump-versions:slackbot-proxy": "node ./bin/github-actions/bump-versions -i prerelease -d packages/slackbot-proxy --preid slackbot-proxy --update-dependencies false",
    "//// scripts for backward compatibility": "",
    "build:prod": "echo !!! CAUTION !!! ==> The script 'build:prod' is deprecated. Use 'yarn app:build' instead. && yarn app:build",
    "server:prod": "echo !!! CAUTION !!! ==> The script 'server:prod' is deprecated. Use 'yarn app:build' instead. && yarn app:server"
  },
  "dependencies": {
    "cross-env": "^7.0.0",
    "dotenv-flow": "^3.2.0",
    "npm-run-all": "^4.1.5",
    "ts-deepmerge": "^3.0.0",
    "tslib": "^2.3.1"
  },
  "devDependencies": {
    "@swc/core": "^1.2.239",
    "@swc/helpers": "^0.4.7",
    "@testing-library/cypress": "^8.0.2",
    "@types/css-modules": "^1.0.2",
    "@types/jest": "^26.0.22",
    "@types/node": "^17.0.43",
    "@types/rewire": "^2.5.28",
    "@typescript-eslint/eslint-plugin": "^5.0.0",
    "@typescript-eslint/parser": "^5.0.0",
    "cypress": "^12.0.1",
    "cypress-wait-until": "^1.7.2",
    "eslint": "^8.18.0",
    "eslint-config-next": "^12.1.6",
    "eslint-config-weseek": "^2.1.0",
    "eslint-import-resolver-typescript": "^3.2.5",
    "eslint-plugin-import": "^2.26.0",
    "eslint-plugin-jest": "^26.5.3",
    "eslint-plugin-react": "^7.30.1",
    "eslint-plugin-react-hooks": "^4.6.0",
    "jest": "^28.1.3",
    "jest-date-mock": "^1.0.8",
    "jest-localstorage-mock": "^2.4.14",
    "lerna": "^4.0.0",
    "postcss": "^8.4.5",
    "postcss-scss": "^4.0.3",
    "reg-keygen-git-hash-plugin": "^0.11.1",
    "reg-notify-github-plugin": "^0.11.1",
    "reg-notify-slack-plugin": "^0.11.0",
    "reg-publish-s3-plugin": "^0.11.0",
    "reg-suit": "^0.12.1",
    "rewire": "^5.0.0",
    "shipjs": "^0.24.1",
    "stylelint": "^14.2.0",
    "stylelint-config-recess-order": "^3.0.0",
    "ts-jest": "^28.0.7",
    "ts-node": "^10.9.1",
    "tsconfig-paths": "^3.9.0",
    "typescript": "~4.7",
    "vite": "^3.2.5",
    "yargs": "^17.3.1"
  },
  "engines": {
    "node": "^14 || ^16",
    "npm": ">=6.14 <7 || >=8.1 < 9",
    "yarn": ">=1.22 <2"
  }
}<|MERGE_RESOLUTION|>--- conflicted
+++ resolved
@@ -1,10 +1,6 @@
 {
   "name": "growi",
-<<<<<<< HEAD
-  "version": "6.0.10-RC.0",
-=======
   "version": "6.0.15-RC.0",
->>>>>>> 8e34a584
   "description": "Team collaboration software using markdown",
   "tags": [
     "wiki",
