{
  "name": "growi",
  "version": "6.2.0-RC.0",
  "description": "Team collaboration software using markdown",
  "tags": [
    "wiki",
    "communication",
    "documentation",
    "collaboration"
  ],
  "author": "Yuki Takei <yuki@weseek.co.jp>",
  "contributors": [],
  "license": "MIT",
  "homepage": "https://growi.org",
  "repository": {
    "type": "git",
    "url": "https://github.com/weseek/growi.git"
  },
  "bugs": {
    "url": "https://github.com/weseek/growi/issues"
  },
  "private": true,
  "workspaces": {
    "packages": [
      "packages/*",
      "apps/*"
    ],
    "nohoist": [
      "**/uvu/*",
      "**/slackbot-proxy/bootstrap"
    ]
  },
  "scripts": {
    "bootstrap": "yarn install",
    "start": "yarn app:server",
    "prestart": "yarn app:build",
    "app:build": "turbo run build --filter @growi/app",
    "app:server": "cd apps/app && yarn server",
    "slackbot-proxy:build": "turbo run build --filter @growi/slackbot-proxy",
    "slackbot-proxy:server": "cd apps/slackbot-proxy && yarn start:prod",
    "version": "yarn version --no-git-tag-version --preid=RC"
  },
  "dependencies": {
    "cross-env": "^7.0.0",
    "dotenv-flow": "^3.2.0",
    "npm-run-all": "^4.1.5",
    "ts-deepmerge": "^3.0.0",
    "tslib": "^2.3.1",
    "yargs": "^17.7.1"
  },
  "devDependencies": {
    "@swc-node/register": "^1.6.2",
    "@swc/core": "^1.3.36",
    "@swc/helpers": "^0.4.14",
    "@testing-library/cypress": "^9.0.0",
    "@types/css-modules": "^1.0.2",
    "@types/eslint": "^8.37.0",
    "@types/estree": "^1.0.1",
    "@types/node": "^17.0.43",
    "@types/path-browserify": "^1.0.0",
    "@typescript-eslint/eslint-plugin": "^5.59.7",
    "@typescript-eslint/parser": "^5.59.7",
<<<<<<< HEAD
    "@vitejs/plugin-react": "^4.0.1",
=======
    "@vitejs/plugin-react": "^4.0.3",
>>>>>>> 28f7f3d9
    "@vitest/coverage-c8": "^0.31.1",
    "@vitest/ui": "^0.31.1",
    "cypress": "^12.17.2",
    "cypress-wait-until": "^1.7.2",
    "eslint": "^8.41.0",
    "eslint-config-next": "^12.1.6",
    "eslint-config-weseek": "^2.1.1",
    "eslint-import-resolver-typescript": "^3.2.5",
    "eslint-plugin-import": "^2.26.0",
    "eslint-plugin-react": "^7.30.1",
    "eslint-plugin-react-hooks": "^4.6.0",
    "eslint-plugin-rulesdir": "^0.2.2",
    "eslint-plugin-vitest": "^0.2.3",
    "glob": "^8.1.0",
    "mock-require": "^3.0.3",
    "path-browserify": "^1.0.1",
    "postcss": "^8.4.5",
    "postcss-scss": "^4.0.3",
    "reg-keygen-git-hash-plugin": "^0.11.1",
    "reg-notify-github-plugin": "^0.11.1",
    "reg-notify-slack-plugin": "^0.11.0",
    "reg-publish-s3-plugin": "^0.11.0",
    "reg-suit": "^0.12.2",
    "rollup-plugin-node-externals": "^6.1.1",
    "shx": "^0.3.4",
    "stylelint": "^14.2.0",
    "stylelint-config-recess-order": "^3.0.0",
    "ts-node-dev": "^2.0.0",
    "tsconfig-paths": "^3.9.0",
    "typescript": "~5.0.0",
    "vite": "^4.4.0",
<<<<<<< HEAD
    "vite-plugin-dts": "^3.3.1",
=======
    "vite-plugin-dts": "^2.3.0",
>>>>>>> 28f7f3d9
    "vite-tsconfig-paths": "^4.2.0",
    "vitest": "^0.31.4",
    "vitest-mock-extended": "^1.1.3"
  },
  "engines": {
    "node": "^16 || ^18",
    "npm": ">=8.5 < 9",
    "yarn": ">=1.22 <2"
  }
}<|MERGE_RESOLUTION|>--- conflicted
+++ resolved
@@ -60,11 +60,7 @@
     "@types/path-browserify": "^1.0.0",
     "@typescript-eslint/eslint-plugin": "^5.59.7",
     "@typescript-eslint/parser": "^5.59.7",
-<<<<<<< HEAD
-    "@vitejs/plugin-react": "^4.0.1",
-=======
     "@vitejs/plugin-react": "^4.0.3",
->>>>>>> 28f7f3d9
     "@vitest/coverage-c8": "^0.31.1",
     "@vitest/ui": "^0.31.1",
     "cypress": "^12.17.2",
@@ -96,11 +92,7 @@
     "tsconfig-paths": "^3.9.0",
     "typescript": "~5.0.0",
     "vite": "^4.4.0",
-<<<<<<< HEAD
     "vite-plugin-dts": "^3.3.1",
-=======
-    "vite-plugin-dts": "^2.3.0",
->>>>>>> 28f7f3d9
     "vite-tsconfig-paths": "^4.2.0",
     "vitest": "^0.31.4",
     "vitest-mock-extended": "^1.1.3"
