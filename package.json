{
  "name": "growi",
  "version": "5.1.1-RC.0",
  "description": "Team collaboration software using markdown",
  "tags": [
    "wiki",
    "communication",
    "documentation",
    "collaboration"
  ],
  "author": "Yuki Takei <yuki@weseek.co.jp>",
  "contributors": [],
  "license": "MIT",
  "homepage": "https://growi.org",
  "repository": {
    "type": "git",
    "url": "https://github.com/weseek/growi.git"
  },
  "bugs": {
    "url": "https://github.com/weseek/growi/issues"
  },
  "private": true,
  "workspaces": {
    "packages": [
      "packages/*"
    ],
    "nohoist": [
      "**/slackbot-proxy/bootstrap"
    ]
  },
  "scripts": {
    "start": "yarn app:server",
    "prestart": "yarn app:build",
    "app:build": "yarn lerna run build",
    "app:server": "yarn lerna run server --scope @growi/app",
    "slackbot-proxy:build": "yarn lerna run build --scope @growi/slackbot-proxy --scope @growi/slack",
    "slackbot-proxy:server": "yarn lerna run start:prod --scope @growi/slackbot-proxy",
    "bump-versions:premajor": "node ./bin/github-actions/bump-versions -i premajor",
    "bump-versions:preminor": "node ./bin/github-actions/bump-versions -i preminor",
    "bump-versions:patch": "node ./bin/github-actions/bump-versions -i patch",
    "bump-versions:rc": "node ./bin/github-actions/bump-versions -i prerelease",
    "bump-versions:slackbot-proxy": "node ./bin/github-actions/bump-versions -i prerelease -d packages/slackbot-proxy --preid slackbot-proxy --update-dependencies false",
    "//// scripts for backward compatibility": "",
    "build:prod": "echo !!! CAUTION !!! ==> The script 'build:prod' is deprecated. Use 'yarn app:build' instead. && yarn app:build",
    "server:prod": "echo !!! CAUTION !!! ==> The script 'server:prod' is deprecated. Use 'yarn app:build' instead. && yarn app:server"
  },
  "dependencies": {
    "cross-env": "^7.0.0",
    "dotenv-flow": "^3.2.0",
    "npm-run-all": "^4.1.5",
    "tslib": "^2.3.1"
  },
  "devDependencies": {
    "@testing-library/cypress": "^8.0.2",
    "@types/jest": "^26.0.22",
    "@types/node": "^17.0.43",
    "@types/rewire": "^2.5.28",
    "@typescript-eslint/eslint-plugin": "^5.0.0",
    "@typescript-eslint/parser": "^5.0.0",
    "cypress": "^9.2.0",
    "eslint": "^8.18.0",
    "eslint-config-next": "^12.1.6",
    "eslint-config-weseek": "^2.1.0",
    "eslint-import-resolver-typescript": "^3.2.5",
    "eslint-plugin-import": "^2.26.0",
    "eslint-plugin-jest": "^26.5.3",
    "eslint-plugin-react": "^7.30.1",
    "eslint-plugin-react-hooks": "^4.6.0",
    "jest": "^27.0.6",
    "jest-date-mock": "^1.0.8",
    "jest-localstorage-mock": "^2.4.14",
    "lerna": "^4.0.0",
    "postcss": "^8.4.5",
    "postcss-scss": "^4.0.3",
    "reg-keygen-git-hash-plugin": "^0.11.1",
    "reg-notify-github-plugin": "^0.11.1",
    "reg-notify-slack-plugin": "^0.11.0",
    "reg-publish-s3-plugin": "^0.11.0",
    "reg-suit": "^0.11.1",
    "rewire": "^5.0.0",
    "shipjs": "^0.24.1",
    "stylelint": "^14.2.0",
    "stylelint-config-recess-order": "^3.0.0",
    "ts-jest": "^27.0.4",
    "ts-node": "^10.9.1",
    "tsconfig-paths": "^3.9.0",
<<<<<<< HEAD
    "typescript": "^4.7.3",
=======
    "typescript": "~4.7",
>>>>>>> 29769538
    "yargs": "^17.3.1"
  },
  "engines": {
    "node": "^14 || ^16",
    "npm": ">=6.14 <7 || >=8.1 < 9",
    "yarn": ">=1.22 <2"
  }
}<|MERGE_RESOLUTION|>--- conflicted
+++ resolved
@@ -84,11 +84,7 @@
     "ts-jest": "^27.0.4",
     "ts-node": "^10.9.1",
     "tsconfig-paths": "^3.9.0",
-<<<<<<< HEAD
-    "typescript": "^4.7.3",
-=======
     "typescript": "~4.7",
->>>>>>> 29769538
     "yargs": "^17.3.1"
   },
   "engines": {
