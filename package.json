{
  "name": "crowi",
  "version": "1.6.0",
  "description": "The simple & powerful Wiki",
  "tags": [
    "wiki",
    "communication",
    "documentation",
    "collaboration"
  ],
  "author": "Sotaro KARASAWA <sotaro.k@gmail.com>",
  "contributors": [
    "Keisuke SATO <riaf@me.com> (http://riaf.jp)",
    "Shinya Yamaoka <contact@mail.libmacro.com>",
    "Norio Suzuki <norio.suzuki@gmail.com>"
  ],
  "config": {
    "blanket": {
      "pattern": "./lib/**/*.js"
    }
  },
  "repository": {
    "type": "git",
    "url": "https://github.com/crowi/crowi.git"
  },
  "engines": {
    "node": "6.x",
    "npm": "4.x"
  },
  "dependencies": {
    "async": "~1.5.0",
    "aws-sdk": "~2.2.26",
    "axios": "0.15.x",
    "babel-core": "~6.7.6",
    "babel-loader": "~6.2.4",
    "babel-preset-es2015": "~6.6.0",
    "babel-preset-react": "~6.5.0",
    "basic-auth-connect": "~1.0.0",
    "body-parser": "~1.14.1",
    "bootstrap-sass": "~3.3.6",
    "botkit": "~0.1.1",
    "cli": "~0.6.0",
    "colors": "^1.1.2",
    "commander": "~2.9.0",
    "connect-flash": "~0.1.1",
    "connect-redis": "~2.1.0",
    "consolidate": "~0.14.0",
    "cookie-parser": "~1.3.4",
    "csrf": "~3.0.3",
    "debug": "~2.2.0",
    "del": "~2.2.0",
    "diff": "~2.2.2",
    "elasticsearch": "~11.0.1",
    "emojify.js": "^1.1.0",
    "errorhandler": "~1.3.4",
    "express": "~4.14.0",
    "express-form": "~0.12.0",
    "express-session": "~1.14.0",
    "font-awesome": "~4.7.0",
    "googleapis": "=12.3.0",
    "gulp": "~3.9.0",
    "gulp-concat": "~2.6.0",
    "gulp-cssmin": "~0.1.7",
    "gulp-jshint": "~1.12.0",
    "gulp-rename": "~1.2.2",
    "gulp-sass": "~3.1.0",
    "gulp-spawn-mocha": "~2.2.1",
    "gulp-uglify": "~1.4.2",
    "gulp-watch": "~4.3.5",
<<<<<<< HEAD
    "highlight.js": "~9.0.0",
=======
    "highlight.js": "~9.9.0",
>>>>>>> 03992ff3
    "i18next": "~4.1.0",
    "i18next-express-middleware": "~1.0.2",
    "i18next-node-fs-backend": "~0.1.3",
    "i18next-sprintf-postprocessor": "~0.2.2",
    "inline-attachment": "git+https://github.com/Rovak/InlineAttachment.git#2.0.3",
    "jquery": "~2.1.4",
    "jquery.cookie": "~1.4.1",
    "jshint-stylish": "~2.1.0",
    "kerberos": "0.0.22",
    "marked": "~0.3.5",
    "method-override": "~2.3.1",
    "mkdirp": "~0.5.1",
    "moment": "~2.13.0",
    "mongoose": "4.7.x",
    "mongoose-paginate": "5.0.x",
    "morgan": "~1.7.0",
    "multer": "~1.2.1",
    "nodemailer": "~2.7.0",
    "nodemailer-ses-transport": "~1.5.0",
    "react": "~15.0.1",
    "react-dom": "~15.0.1",
    "redis": "~2.6.5",
    "reveal.js": "~3.2.0",
    "socket.io": "~1.3.0",
    "socket.io-client": "~1.3.0",
    "sprintf": "~0.1.5",
    "swig": "~1.4.0",
    "time": "~0.11.0",
    "vinyl-source-stream": "~1.1.0",
    "webpack": "~1.13.0",
    "webpack-manifest-plugin": "~1.0.1",
    "webpack-stream": "~3.1.0"
  },
  "devDependencies": {
    "chai": "~1.10.0",
    "mocha": "~2.2.0",
    "proxyquire": "~1.4.0",
    "sinon": "~1.14.0",
    "sinon-chai": "~2.7.0"
  },
  "license": "MIT",
  "scripts": {
    "start": "node app.js",
    "test": "gulp test",
    "build": "gulp",
    "webpack": "webpack",
    "postinstall": "gulp"
  },
  "env": {
    "NODE_ENV": "production"
  },
  "bugs": {
    "url": "https://github.com/crowi/crowi/issues"
  }
}<|MERGE_RESOLUTION|>--- conflicted
+++ resolved
@@ -67,11 +67,7 @@
     "gulp-spawn-mocha": "~2.2.1",
     "gulp-uglify": "~1.4.2",
     "gulp-watch": "~4.3.5",
-<<<<<<< HEAD
-    "highlight.js": "~9.0.0",
-=======
     "highlight.js": "~9.9.0",
->>>>>>> 03992ff3
     "i18next": "~4.1.0",
     "i18next-express-middleware": "~1.0.2",
     "i18next-node-fs-backend": "~0.1.3",
