--- conflicted
+++ resolved
@@ -25,12 +25,7 @@
     "editorconfig.editorconfig",
     "esbenp.prettier-vscode",
     "shinnn.stylelint",
-<<<<<<< HEAD
-    "hex-ci.stylelint-plus",
-    "ms-vsliveshare.vsliveshare"
-=======
     "hex-ci.stylelint-plus"
->>>>>>> c0b1f486
 	],
 
 	// Uncomment the next line if you want start specific services in your Docker Compose config.
