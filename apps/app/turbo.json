--- conflicted
+++ resolved
@@ -45,11 +45,7 @@
       "outputLogs": "new-only"
     },
     "dev": {
-<<<<<<< HEAD
-      "dependsOn": ["^dev", "dev:migrate", "dev:styles-prebuilt", "@growi/pdf-converter#build"],
-=======
-      "dependsOn": ["^dev", "dev:migrate", "dev:pre:styles"],
->>>>>>> e669912d
+      "dependsOn": ["^dev", "dev:migrate", "dev:pre:styles", "@growi/pdf-converter#build"],
       "cache": false,
       "persistent": true
     },
@@ -60,11 +56,7 @@
     },
 
     "lint": {
-<<<<<<< HEAD
-      "dependsOn": ["^dev", "dev:styles-prebuilt", "@growi/pdf-converter#build"]
-=======
-      "dependsOn": ["^dev", "dev:pre:styles"]
->>>>>>> e669912d
+      "dependsOn": ["^dev", "dev:pre:styles", "@growi/pdf-converter#build"]
     },
 
     "test": {
