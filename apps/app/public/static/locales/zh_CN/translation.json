--- conflicted
+++ resolved
@@ -784,8 +784,7 @@
     "bookmarks": "书签",
     "recently_created": "最近创建页面"
   },
-<<<<<<< HEAD
-  "bookmark_folder":{
+  "bookmark_folder": {
     "bookmark_folder": "书签文件夹",
     "bookmark": "书签",
     "delete_modal": {
@@ -801,7 +800,7 @@
     "cancel_bookmark": "取消收藏此页面",
     "move_to_root": "移动到根部",
     "do_not_include_folder": "不包括在文件夹中"
-=======
+  },
   "questionnaire": {
     "give_us_feedback": "向我们提供反馈以进行改进",
     "thank_you_for_answering": "谢谢你的回答",
@@ -818,7 +817,6 @@
     "personal_settings_explanation": "将展示改进 GROWI 的问卷。 如果您有其他反馈，可以从用户图标下拉菜单中发送。",
     "enable_questionnaire": "启用问卷",
     "disabled_by_admin": "问卷已被管理员禁用"
->>>>>>> 86922a26
   },
   "v5_page_migration": {
     "page_tree_not_avaliable": "Page Tree 功能不可用",
