--- conflicted
+++ resolved
@@ -823,7 +823,6 @@
   "rich_attachment": {
     "attachment_not_be_found": "没有找到附件"
   },
-<<<<<<< HEAD
   "approval_workflow": {
     "approval_workflow": "工作流程",
     "name": "工作流程名称",
@@ -867,9 +866,8 @@
       "REMAND": "还押",
       "DELEGATE": "代表们"
     }
-=======
+  },
   "page_select_modal": {
     "select_page_location": "选择页面位置"
->>>>>>> 684fc209
   }
 }