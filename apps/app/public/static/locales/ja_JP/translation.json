{
  "meta": {
    "display_name": "日本語"
  },
  "Help": "ヘルプ",
  "view": "View",
  "Edit": "編集",
  "Delete": "削除",
  "delete_all": "全て削除",
  "Duplicate": "複製",
  "PathRecovery": "パスを修復",
  "Copy": "コピー",
  "preview": "プレビュー",
  "desktop": "パソコン",
  "phone": "スマホ",
  "tablet": "タブレット",
  "Click to copy": "クリックでコピー",
  "Rename": "名前変更",
  "Move/Rename": "移動/名前変更",
  "Redirected": "リダイレクトされました",
  "Unlinked": "リダイレクト削除",
  "unlink_redirection": "リダイレクト削除",
  "Done": "完了",
  "Cancel": "キャンセル",
  "Create": "作成",
  "Description": "説明",
  "Admin": "管理",
  "administrator": "管理者",
  "Tag": "タグ",
  "Tags": "タグ",
  "Close": "閉じる",
  "Shortcuts": "ショートカット",
  "Custom Sidebar": "カスタムサイドバー",
  "eg": "例:",
  "add": "追加",
  "Undo": "元に戻す",
  "account_id": "アカウントID",
  "Initialize": "初期化",
  "Update": "更新",
  "Update Page": "ページを更新",
  "Error": "エラー",
  "Warning": "注意",
  "Sign in": "ログイン",
  "Sign in with External auth": "{{signin}} でログイン",
  "Sign up is here": "新規登録はこちら",
  "Sign in is here": "ログインはこちら",
  "Sign up": "新規登録",
  "or": "または",
  "Sign up with Google Account": "Google で登録",
  "Sign in with Google Account": "Google でログイン",
  "Sign up with this Google Account": "この Google アカウントで登録します",
  "Select": "選択してください",
  "Required": "必須",
  "Example": "例",
  "Taro Yamada": "山田 太郎",
  "List View": "リスト表示",
  "Timeline View": "タイムライン",
  "History": "更新履歴",
  "attachment_data": "添付データ",
  "No_attachments_yet": "添付データはありません",
  "Presentation Mode": "プレゼンテーション",
  "Not available for guest": "ゲストユーザーは利用できません",
  "Not available in this version": "このバージョンでは利用できません",
  "Not available when \"anyone with the link\" is selected": "「リンクを知っている人のみ」を選択している場合はスコープを上書きできません。",
  "No users have liked this yet": "いいねをしているユーザーはいません",
  "No users have bookmarked yet": "ブックマークしているユーザーはいません",
  "Create Archive Page": "アーカイブページの作成",
  "Create Sidebar Page": "<strong>/Sidebar</strong> ページを作成する",
  "Target page": "対象ページ",
  "File type": "ファイル形式",
  "Include Attachment File": "添付ファイルも含める",
  "Include Comment": "コメントも含める",
  "Include Subordinated Page": "配下ページも含める",
  "Include Subordinated Target Page": "{{target}} 下も含む",
  "All Subordinated Page": "全ての配下ページ",
  "Specify Hierarchy": "階層の深さを指定",
  "Submitted the request to create the archive": "アーカイブ作成のリクエストを正常に送信しました",
  "username": "ユーザー名",
  "Created": "作成日",
  "Last updated": "最終更新",
  "Share": "共有",
  "Markdown Link": "Markdown形式のリンク",
  "Create/Edit Template": "テンプレートページの作成/編集",
  "Go to this version": "このバージョンを見る",
  "View diff": "差分を表示",
  "No diff": "差分なし",
  "Latest": "最新",
  "User ID": "ユーザーID",
  "User Settings": "ユーザー設定",
  "User Information": "ユーザー情報",
  "User Activation": "ユーザーアクティベーション",
  "Basic Info": "ユーザーの基本情報",
  "Name": "名前",
  "Email": "メールアドレス",
  "Language": "言語",
  "English": "英語",
  "Japanese": "日本語",
  "Set Profile Image": "プロフィール画像の設定",
  "Upload Image": "画像をアップロード",
  "Current Image": "現在の画像",
  "Delete Image": "画像を削除",
  "Delete this image?": "削除してよろしいですか？",
  "Updated": "更新しました",
  "Upload new image": "新しい画像をアップロード",
  "Connected": "接続されています",
  "Show": "公開",
  "Hide": "非公開",
  "Loading": "読み込み中...",
  "Disclose E-mail": "メールアドレスの公開",
  "page exists": "このページはすでに存在しています",
  "Error occurred": "エラーが発生しました",
  "Input page name": "ページ名を入力",
  "Input page name (optional)": "ページ名を入力(空欄OK)",
  "Input parent page path": "親ページのパスを入力",
  "New Page": "新規ページ",
  "Create under": "ページを以下に作成",
  "V5 Page Migration": "V5 互換形式 への変換",
  "GROWI.5.0_new_schema": "GROWI.5.0における新スキーマについて",
  "See_more_detail_on_new_schema": "詳しくは<a href='https://docs.growi.org/ja/admin-guide/upgrading/50x.html#新しい-v5-互換形式について' target='_blank'>{{title}}</a><span className='growi-custom-icons'>external_link</span>を参照ください。",
  "external_account_management": "外部アカウント管理",
  "UserGroup": "グループ",
  "Basic Settings": "基本設定",
  "The contents entered here will be shown in the header etc": "ここに入力した内容は、ヘッダー等に表示されます。",
  "Public": "公開",
  "Anyone with the link": "リンクを知っている人のみ",
  "Specified users": "特定ユーザーのみ",
  "Only me": "自分のみ",
  "Only inside the group": "特定グループのみ",
  "page_list": "ページリスト",
  "comments": "コメント",
  "Reselect the group": "グループの再選択",
  "Shareable link": "このページの共有用URL",
  "The whitelist of registration permission E-mail address": "登録許可メールアドレスの<br>ホワイトリスト",
  "Add tags for this page": "タグを付ける",
  "tag_list": "タグ一覧",
  "popular_tags": "人気のタグ",
  "Check All tags": "全てのタグを見る",
  "You have no tag, You can set tags on pages": "使用中のタグがありません",
  "Show latest": "最新のページを表示",
  "Load latest": "最新版を読み込む",
  "edited this page": "さんがこのページを編集しました。",
  "List Drafts": "下書き一覧",
  "Deleted Pages": "削除済みページ",
  "Disassociate": "連携解除",
  "Color mode": "カラーモード",
  "Sidebar mode": "サイドバーモード",
  "Sidebar mode on Editor": "サイドバーモード(編集時)",
  "No bookmarks yet": "No bookmarks yet",
  "add_bookmark": "ブックマークに追加",
  "remove_bookmark": "ブックマークから削除",
  "wide_view": "ワイドビュー",
  "Recent Changes": "最新の変更",
  "Page Tree": "ページツリー",
  "Bookmarks": "ブックマーク",
  "In-App Notification": "通知",
  "original_path": "元のパス",
  "new_path": "新しいパス",
  "duplicated_path": "重複したパス",
  "Link sharing is disabled": "リンクのシェアは無効化されています",
  "successfully_saved_the_page": "ページが正常に保存されました",
  "you_can_not_create_page_with_this_name": "この名前でページを作成することはできません",
  "not_allowed_to_see_this_page": "このページは閲覧できません",
  "Confirm": "確認",
  "Successfully requested": "正常に処理を受け付けました",
<<<<<<< HEAD
  "single-editor-mode-alert": "このページの本文は {{yjsMaxBodyLength}} 文字を超えているため、同時多人数編集は無効化されます。有効にするにはページ本文の文字数が閾値以下になるようにして保存し、再度エディターを開いてください。",
=======
  "source": "出典",
>>>>>>> 0a0f8583
  "input_validation": {
    "target": {
      "page_name": "ページ名",
      "folder_name": "フォルダ名",
      "field": "フィールド"
    },
    "message": {
      "error_message": "いくつかの値が設定されていません",
      "required": "'{{param}}' に値を入力してください",
      "invalid_syntax": "{{syntax}} の構文が不正です",
      "title_required": "タイトルを入力してください",
      "field_required": "{{target}}に値を入力してください"
    }
  },
  "not_creatable_page": {
    "message": "このパスではページ コンテンツを作成できません。"
  },
  "custom_navigation": {
    "no_pages_under_this_page": "このページの配下にはページが存在しません。"
  },
  "author_info": {
    "created_at": "作成日",
    "last_revision_posted_at": "最終更新日"
  },
  "installer": {
    "tab": "アカウント作成",
    "title": "インストーラー",
    "setup": "セットアップ",
    "create_initial_account": "最初のアカウントの作成",
    "initial_account_will_be_administrator_automatically": "初めに作成するアカウントは、自動的に管理者権限が付与されます",
    "unavaliable_user_id": "このユーザーIDは利用できません。",
    "failed_to_install": "GROWI のインストールに失敗しました。再度お試しください。",
    "failed_to_login_after_install": "インストール後、ログインに失敗しました。ログインフォームに遷移しています ..."
  },
  "breaking_changes": {
    "v346_using_basic_auth": "現在利用中の Basic 認証機能は、近い将来<strong>廃止されます</strong>。%s から設定を削除してください。"
  },
  "page_register": {
    "send_email": "メールを送る",
    "notice": {
      "restricted": "この Wiki への新規登録は制限されています。",
      "restricted_defail": "利用を開始するには、新規登録後、管理者による承認が必要です。"
    },
    "form_help": {
      "email": "この Wiki では以下のメールアドレスのみ登録可能です。",
      "password": "パスワードには、{{target}}文字以上の半角英数字または記号等を設定してください。",
      "user_id": "ユーザーIDは、ユーザーページのURLなどに利用されます。半角英数字と一部の記号のみ利用できます。"
    }
  },
  "page_me": {
    "form_help": {
      "profile_image1": "画像をアップロードをするための設定がされていません。",
      "profile_image2": "アップロードできるようにするには、AWS またはローカルアップロードの設定をしてください。"
    }
  },
  "page_me_apitoken": {
    "api_token": "API Token",
    "notice": {
      "apitoken_issued": "API Token が設定されていません。",
      "update_token1": "API Token を更新すると、自動的に新しい Token が生成されます。",
      "update_token2": "現在の Token を利用している処理は動かなくなります。"
    },
    "form_help": {}
  },
  "Password": "パスワード",
  "Password Settings": "パスワード設定",
  "personal_settings": {
    "disassociate_external_account": "External Account の連携解除",
    "disassociate_external_account_desc": "<strong>{{providerType}}</strong> プロバイダーの <strong>{{accountId}}</strong> アカウントを連携解除します",
    "set_new_password": "パスワードを新規に設定",
    "update_password": "パスワードを更新",
    "current_password": "現在のパスワード",
    "new_password": "新しいパスワード",
    "new_password_confirm": "(確認用)",
    "password_is_not_set": "パスワードが設定されていません"
  },
  "share_links": {
    "Shere this page link to public": "外部に共有するリンクを発行する",
    "share_link_list": "共有リンクリスト",
    "share_link_management": "共有リンク管理",
    "delete_all_share_links": "全ての共有リンクを削除します",
    "expire": "有効期限",
    "Days": "日間",
    "Custom": "カスタム",
    "description": "概要",
    "enter_desc": "概要を入力",
    "Unlimited": "無期限",
    "Issue": "発行",
    "share_settings": "共有設定",
    "Invalid_Number_of_Date": "有効期限の日数には整数を入力してください",
    "link_sharing_is_disabled": "リンクのシェアは無効化されています"
  },
  "API Settings": "API設定",
  "Other Settings": "その他の設定",
  "API Token Settings": "API Token設定",
  "Current API Token": "現在のAPI Token",
  "Update API Token": "API Tokenを更新",
  "in_app_notification_settings": {
    "in_app_notification_settings": "アプリ内通知設定",
    "subscribe_settings": "自動でページをサブスクライブする（通知を受け取る）設定",
    "default_subscribe_rules": {
      "page_create": "ページを作成した時にそのページをサブスクライブします。"
    }
  },
  "ui_settings": {
    "ui_settings": "UI設定",
    "side_bar_mode": {
      "settings": "サイドバーモードの設定",
      "side_bar_mode_setting": "サイドバーのモードを設定する",
      "description": "画面幅が大きい場合に、サイドバーを常時開いた状態にするかどうかを設定できます。画面幅が小さい場合はサイドバーは常に閉じた状態となります。"
    }
  },
  "color_mode_settings": {
    "light": "ライト",
    "dark": "ダーク",
    "system": "システム",
    "settings": "カラーモードの設定",
    "description": "ライトモードかダークモード、もしくはシステム合わせた表示をするか選択します。<br>対応したテーマのみ切り替えることができます。"
  },
  "editor_settings": {
    "editor_settings": "エディター設定",
    "common_settings": {
      "common_settings": "共通設定",
      "common_misspellings": "ウィキペディアから一般的なスペルミスを見つけます。",
      "max_comma": "文の読点（,）を最大10個に制限します。初期値: 4。",
      "sentence_length": "文の最大文字数を制限します。初期値: 100。",
      "en_capitalization": "英文の大文字化をチェックします",
      "no_unmatched_pair": "（ と ] のような一致しないペアをチェックします",
      "date_weekday_mismatch": "日付と平日の不一致を検出します。",
      "no_kangxi_radicals": "康熙帝の部首の使用を防ぎます。",
      "no_surrogate_pair": "文中のサロゲートペア（D800-DBFFおよびDC00-DFFF）を検出します。",
      "no_zero_width_spaces": "ゼロ幅スペースを許可しません。",
      "period_in_list_item": "リストアイテムのピリオドの有無をチェックします。",
      "use_si_units": "SI単位系以外の使用を禁止します。"
    },
    "japanese_settings": {
      "japanese_settings": "日本語設定",
      "ja_hiragana_keishikimeishi": "漢字よりひらがなで書かれた読みやすい形式名詞をチェックします。",
      "ja_no_abusage": "よくある誤用をチェックします。",
      "ja_no_inappropriate_words": "不適切表現をチェックします。",
      "ja_no_mixed_period": "パラグラフの末尾に必ず句点記号を付けていることをチェックします。",
      "ja_no_redundant_expression": "冗長な表現を禁止します。冗長な表現とは、その文から省いても意味が通じるような表現を示しています。",
      "max_kanji_continuous_len": "漢字が連続する最大文字数を制限します。初期値: 5。",
      "max_ten": "一文に利用できる、の数を制限します。一文の読点の数が多いと冗長で読みにくい文章となるため、読点の数を一定数以下にするルールです。 読点の数を減らすためには、句点(。)で文を区切る必要があります。",
      "no_double_negative_ja": "二重否定を検出します。",
      "no_doubled_conjunction": "同じ接続詞が連続して出現していないかどうかをチェックします。",
      "no_doubled_joshi": "1つの文中に同じ助詞が連続して出てくるのをチェックします。",
      "no_dropping_the_ra": "ら抜き言葉を検出します。",
      "no_hankaku_kana": "半角カナの利用を禁止します。",
      "prefer_tari_tari": "「〜たり〜たりする」をチェックします。",
      "ja_unnatural_alphabet": "不自然なアルファベットを検知します。",
      "no_mixed_zenkaku_and_hankaku_alphabet": "全角と半角アルファベットを混在をチェックします。",
      "no_nfd": "UTF8-MAC濁点のようなNFDの使用を禁止します。"
    }
  },
  "search_help": {
    "title": "検索のヘルプ",
    "and": {
      "syntax help": "スペース区切り",
      "desc": "ページ名 or 本文に {{word1}}, {{word2}} の両方を含むページを検索"
    },
    "exclude": {
      "desc": "ページ名 or 本文に {{word}} を含むページを除外"
    },
    "phrase": {
      "syntax help": "ダブルクォートで囲う",
      "desc": "{{phrase}} という文章を含むページを検索"
    },
    "prefix": {
      "desc": "ページ名が {{path}} から始まるページに絞る"
    },
    "exclude_prefix": {
      "desc": "ページ名が {{path}} から始まるページを除外"
    },
    "tag": {
      "desc": "{{tag}} というタグを含むページを検索"
    },
    "exclude_tag": {
      "desc": "{{tag}} というタグを含むページを除外"
    }
  },
  "search": {
    "search page bodies": "[Enter] キー押下で全文検索"
  },
  "page_page": {
    "notice": {
      "version": "これは最新のバージョンではありません。",
      "redirected": "リダイレクト元 >>",
      "redirected_period": "",
      "unlinked": "このページへのリダイレクトは削除されました。",
      "restricted": "このページの閲覧は制限されています",
      "stale": "このページは最終更新日から{{count}}年以上が経過しています。",
      "expiration": "この共有パーマリンクの有効期限は <strong>{{expiredAt}}</strong> です。",
      "no_deadline": "このページに有効期限は設定されていません。",
      "not_indexed1": "このページは全文検索エンジンにインデックスされない可能性があります.",
      "not_indexed2": "ページ本文が閾値を超えています: {{threshold}}."
    }
  },
  "page_edit": {
    "input_channels": "チャンネル名",
    "theme": "テーマ",
    "keymap": "キーマップ",
    "indent": "インデント",
    "paste": {
      "title": "ペースト時の動作",
      "both": "両方",
      "text": "テキストのみ",
      "file": "ファイルのみ"
    },
    "editor_config": "エディタ設定",
    "Show active line": "アクティブ行をハイライト",
    "auto_format_table": "表の自動整形",
    "overwrite_scopes": "{{operation}}と同時に全ての配下ページのスコープを上書き",
    "notice": {
      "conflict": "すでに他の人がこのページを編集していたため保存できませんでした。ページを再読み込み後、自分の編集箇所のみ再度編集してください。"
    },
    "changes_not_saved": "変更が保存されていない可能性があります。本当に移動しますか？"
  },
  "page_comment": {
    "comments": "コメント",
    "comment": "コメント",
    "preview": "プレビュー",
    "write": "入力",
    "add_a_comment": "コメントを追加",
    "display_the_page_when_posting_this_comment": "投稿時のページを表示する",
    "no_user_found": "ユーザー名が見つかりません",
    "reply": "返信",
    "delete_comment": "コメントを削除しますか？",
    "comment_management_is_not_allowed": "コメントの操作が許可されていません。"
  },
  "page_api_error": {
    "notfound_or_forbidden": "元のページが見つからないか、アクセス権がありません。",
    "already_exists": "そのパスを持つページは既に存在しています。",
    "outdated": "ページが他のユーザーによって更新されました。",
    "user_not_admin": "権限のあるユーザーのみが削除できます",
    "single_deletion_empty_pages": "空ページの単体削除はできません",
    "complete_deletion_not_allowed_for_user": "ページを完全に削除する権限がありません"
  },
  "page_history": {
    "revision_list": "更新履歴",
    "revision": "バージョン",
    "comparing_source": "ソース",
    "comparing_target": "ターゲット",
    "comparing_revisions": "差分を比較する",
    "compare_latest": "最新と比較",
    "compare_previous": "1つ前のバージョンと比較"
  },
  "modal_rename": {
    "label": {
      "Move/Rename page": "ページを移動/名前変更する",
      "New page name": "移動先のページ名",
      "Failed to get subordinated pages": "配下ページの取得に失敗しました",
      "Failed to get exist path": "存在するパスの取得に失敗しました",
      "Current page name": "現在のページ名",
      "Rename this page only": "このページのみを移動/名前変更",
      "Force rename all child pages": "全ての配下のページを移動/名前変更する",
      "Other options": "その他のオプション",
      "Do not update metadata": "メタデータを更新しない",
      "Redirect": "リダイレクトする"
    },
    "help": {
      "redirect": "アクセスされた際に自動的に新しいページにジャンプします",
      "metadata": "最終更新ユーザー、最終更新日を更新せず維持します",
      "recursive": "配下のページも移動/名前変更します"
    }
  },
  "Put Back": "元に戻す",
  "Delete Completely": "完全削除",
  "page_has_been_reverted": "{{path}} を元に戻しました",
  "modal_delete": {
    "delete_page": "ページを削除する",
    "deleting_page": "ページパス",
    "delete_recursively": "全ての子ページも削除",
    "delete_completely": "完全削除",
    "delete_completely_restriction": "完全削除をするための権限がありません。",
    "recursively": "配下のページも削除します",
    "completely": "ゴミ箱を経由せず、完全に削除します"
  },
  "deleted_page": "ゴミ箱に入れました",
  "deleted_pages": "{{path}} をゴミ箱に入れました",
  "deleted_pages_completely": "{{path}} を完全に削除しました",
  "renamed_pages": "{{path}} を移動/名前変更しました",
  "empty_trash": "ゴミ箱を空にしました",
  "modal_empty": {
    "empty_the_trash": "ゴミ箱を空にする",
    "empty_the_trash_button": "空にする",
    "not_deletable_notice": "権限がないため、いくつかのページは削除できません",
    "notice": "完全削除したページは元に戻すことができません"
  },
  "modal_duplicate": {
    "label": {
      "Duplicate page": "ページを複製する",
      "New page name": "複製後のページ名",
      "Failed to get subordinated pages": "配下ページの取得に失敗しました",
      "Current page name": "現在のページ名",
      "Recursively": "再帰的に複製",
      "Duplicate without exist path": "存在するパス以外を複製する",
      "Same page already exists": "同じページがすでに存在します",
      "Only duplicate user related pages": "自分が閲覧可能なページのみを複製する"
    },
    "help": {
      "recursive": "配下のページも複製します",
      "only_inherit_user_related_groups": "閲覧権限が「特定グループのみ」で設定されている場合、複製されたページを閲覧可能なグループ一覧から、自分が所属していないものは取り除かれます"
    }
  },
  "duplicated_pages": "{{fromPath}} を複製しました",
  "modal_granted_groups_inheritance_select": {
    "select_granted_groups": "閲覧権限のあるグループを選択",
    "inherit_all_granted_groups_from_parent": "閲覧権限のあるグループを親ページから全て引き継ぐ",
    "only_inherit_related_groups": "自分が所属するグループのみを親ページから引き継ぐ",
    "create_page": "ページ作成"
  },
  "modal_putback": {
    "label": {
      "Put Back Page": "ページを元に戻す",
      "recursively": "全ての子ページも元に戻す"
    },
    "help": {
      "recursively": "配下のページも元に戻します"
    }
  },
  "modal_shortcuts": {
    "global": {
      "title": "グローバルショートカット",
      "Open/Close shortcut help": "ショートカットヘルプ<br>の表示/非表示",
      "Edit Page": "ページ編集",
      "Create Page": "ページ作成",
      "Search": "検索",
      "Show Contributors": "コントリビューター<br>を表示",
      "MirrorMode": "ミラーモード",
      "Konami Code": "コナミコマンド",
      "konami_code_url": "https://ja.wikipedia.org/wiki/コナミコマンド"
    },
    "editor": {
      "title": "エディターショートカット",
      "Indent": "インデント",
      "Outdent": "左インデント",
      "Save Page": "保存",
      "Delete Line": "行削除"
    },
    "commentform": {
      "title": "コメントフォームショートカット",
      "Post": "投稿"
    }
  },
  "modal_resolve_conflict": {
    "conflicts_with_new_body_on_server_side": "サーバー側の新しい本文と衝突します。ページ本文を選択または編集して衝突を解消してください。",
    "file_conflicting_with_newer_remote": "サーバー側の新しいファイルと衝突します。",
    "resolve_conflict_message": "ページ本文を選んでください",
    "resolve_conflict": "衝突を解消",
    "resolve_and_save": "解消し保存する",
    "select_revision": "{{revision}}にする",
    "requested_revision": "送信された本文",
    "latest_revision": "最新の本文",
    "selected_editable_revision": "保存するページ本文(編集可能)"
  },
  "modal_aichat": {
    "title": "ナレッジアシスタント",
    "title_beta_label": "(ベータ)",
    "placeholder": "ききたいことを入力してください",
    "summary_mode_label": "要約モード",
    "summary_mode_help": "2～3文以内の簡潔な回答",
    "caution_against_hallucination": "情報が正しいか出典を確認しましょう",
    "progress_label": "回答を生成しています",
    "failed_to_create_or_retrieve_thread": "スレッドの作成または取得に失敗しました",
    "budget_exceeded": "OpenAI の API の利用上限に達しました。ナレッジアシスタントを再度利用するには OpenAI の請求ページからクレジットを追加してください。",
    "budget_exceeded_for_growi_cloud": "OpenAI の API の利用上限に達しました。ナレッジアシスタントを再度利用するには Hosted の場合は GROWI.cloud の管理画面から Owned の場合は OpenAI の請求ページからクレジットを追加してください。",
    "error_message": "エラーが発生しました",
    "show_error_detail": "詳細を表示"
  },
  "link_edit": {
    "edit_link": "リンク編集",
    "set_link_and_label": "リンク情報",
    "link": "リンク",
    "placeholder_of_link_input": "ページパスまたはURLを入力してください",
    "label": "ラベル",
    "path_format": "ページパス設定",
    "use_relative_path": "相対パスを使う",
    "use_permanent_link": "パーマリンクを使う",
    "notation": "リンクの形式",
    "markdown": "マークダウン 記法",
    "GROWI_original": "GROWI 独自記法",
    "pukiwiki": "Pukiwiki 記法",
    "preview": "プレビュー",
    "page_not_found_in_preview": "\"{{path}}\" というページはありません。"
  },
  "toaster": {
    "file_upload_failed": "ファイルのアップロードに失敗しました",
    "initialize_successed": "{{target}}を初期化しました",
    "remove_share_link_success": "{{shareLinkId}}を削除しました",
    "issue_share_link": "共有リンクを作成しました",
    "remove_share_link": "共有リンクを{{count}}件削除しました",
    "switch_disable_link_sharing_success": "共有リンクの設定を変更しました",
    "failed_to_reset_password": "パスワードのリセットに失敗しました",
    "save_succeeded": "保存に成功しました"
  },
  "template": {
    "modal_label": {
      "Select template": "テンプレートの選択",
      "Create/Edit Template Page": "テンプレートページの作成/編集",
      "Create template under": "配下にテンプレートページを作成"
    },
    "option_label": {
      "select": "テンプレートタイプを選択してください",
      "create/edit": "テンプレートページの作成/編集.."
    },
    "children": {
      "label": "同一階層テンプレート",
      "desc": "テンプレートページが存在する階層にのみ適用されます"
    },
    "descendants": {
      "label": "下位層テンプレート",
      "desc": "テンプレートページが存在する下位層のすべてのページに適用されます"
    }
  },
  "sandbox": {
    "header": "見出し",
    "header_x": "見出し {{index}}",
    "block": "ブロック",
    "block_detail": "を挟むことで段落になります",
    "empty_line": "空白行",
    "line_break": "改行",
    "line_break_detail": "(スペース2つ) で改行されます",
    "typography": "タイポグラフィー",
    "italics": "斜体",
    "bold": "強調",
    "italic_bold": "イタリックボールド",
    "strikethrough": "取り消し線",
    "link": "リンク",
    "code_highlight": "コードハイライト",
    "list": "リスト",
    "unordered_list_x": "リスト {{index}}",
    "ordered_list_x": "番号付きリスト {{index}}",
    "task": "タスク",
    "task_checked": "チェック付き",
    "task_unchecked": "チェックなし",
    "quote": "引用",
    "quote1": "複数行の引用文を",
    "quote2": "書くことができます",
    "table": "テーブル",
    "quote_nested": "多重引用",
    "image": "画像",
    "alt_text": "Alt文字列",
    "insert_image": "で画像を挿入できます",
    "open_sandbox": "Sandbox を開く"
  },
  "slack_notification": {
    "popover_title": "Slack 通知",
    "popover_desc": "チャンネル名を入れてください。カンマ区切りのリストを入力することで複数のチャンネルに通知することができます。",
    "input_channels": "チャンネル名"
  },
  "search_result": {
    "title": "検索",
    "result_meta": "検索結果:",
    "deletion_mode_btn_lavel": "ページを指定して削除",
    "cancel": "キャンセル",
    "delete": "削除",
    "check_all": "すべてチェック",
    "deletion_modal_header": "以下のページを削除",
    "delete_completely": "完全に削除する",
    "include_certain_path": "{{pathToInclude}}下を含む ",
    "delete_all_selected_page": "一括削除",
    "select_all": "全件選択",
    "delete_selected_pages": "選択したページを削除",
    "currently_not_implemented": "現在未実装の機能です",
    "search_again": "再検索",
    "number_of_list_to_display": "表示件数",
    "page_number_unit": "件",
    "hit_number_unit": "件",
    "sort_axis": {
      "relationScore": "関連度順",
      "createdAt": "作成日時",
      "updatedAt": "更新日時"
    }
  },
  "private_legacy_pages": {
    "title": "旧形式のプライベートページ",
    "bulk_operation": "一括操作",
    "convert_all_selected_pages": "新しい v5 互換形式に一括変換",
    "input_path_to_convert": "パスを入力して変換",
    "alert_title": "古い v4 互換形式のプライベートページが存在します",
    "alert_desc1": "このページでは、チェックボックスでページを選択し、画面上部の「一括操作」ボタンから新しい v5 互換形式に一括変換できます。",
    "nopages_title": "おめでとうございます。GROWI v5 を使う準備が完了しました！",
    "nopages_desc1": "今あなたが管理可能なページはすべて v5 互換形式になっているようです。",
    "detail_info": "詳しくは <a href='https://docs.growi.org/ja/admin-guide/upgrading/50x.html' target='_blank' class='alert-link'>GROWI v5.0.x へのアップグレード <span className='growi-custom-icons'>external_link</span></a> を参照ください。",
    "modal": {
      "title": "新しい v5 互換形式への変換",
      "converting_pages": "以下のページを変換します",
      "convert_recursively_label": "再起的に変換",
      "convert_recursively_desc": "このページの配下のページを再起的に変換します",
      "button_label": "変換"
    },
    "toaster": {
      "page_migration_succeeded": "選択されたページの v5 互換形式への変換が正常に終了しました。",
      "page_migration_failed_with_paths": "{{paths}} の v5 互換形式への変換中にエラーが発生しました。",
      "page_migration_failed": "ページの v5 互換形式への変換中にエラーが発生しました。"
    },
    "by_path_modal": {
      "title": "新しい v5 互換形式への変換",
      "alert": "この操作は取り消すことができず、ユーザーが閲覧できないページも処理の対象になります。",
      "checkbox_label": "理解しました",
      "description": "パスを入力することで、そのパスの配下のページを全て v5 互換形式に変換します",
      "button_label": "変換",
      "success": "正常に変換を開始しました",
      "error": "変換を開始できませんでした",
      "error_grant_invalid": "ページの権限が正しくありません。修正してから再度実行してください",
      "error_page_not_found": "ページが見つかりませんでした",
      "error_duplicate_pages_found": "同名のパスを持つページが複数見つかりました。リネームまたは削除してから再度実行してください"
    }
  },
  "login": {
    "title": "ログイン",
    "sign_in_error": "ログインエラー",
    "registration_successful": "登録が完了しました。管理者の承認をお待ちください。",
    "Setup": "セットアップ",
    "enabled_ldap_has_configuration_problem": "LDAPは有効ですが、設定に問題があります。",
    "set_env_var_for_logs": "(ログを取得するためには、環境変数 <code>DEBUG=crowi:service:PassportService</code> を設定してください。)"
  },
  "invited": {
    "title": "招待",
    "discription_heading": "アカウント作成",
    "discription": "招待を受け取ったメールアドレスでアカウントを作成します"
  },
  "export_bulk": {
    "failed_to_export": "ページのエクスポートに失敗しました",
    "failed_to_count_pages": "ページ数の取得に失敗しました",
    "export_page_markdown": "マークダウン形式でページをエクスポート",
    "export_page_pdf": "PDF形式でページをエクスポート"
  },
  "message": {
    "successfully_connected": "接続に成功しました!",
    "fail_to_save_access_token": "アクセストークンの保存に失敗しました、再度お試しください。",
    "fail_to_fetch_access_token": "アクセストークンの取得に失敗しました、再度お試しください。",
    "successfully_disconnected": "切断に成功しました!",
    "strategy_has_not_been_set_up": "{{strategy}} はセットアップされていません。",
    "ldap_user_not_valid": "Ldap user is no valid",
    "external_account_not_exist": "外部アカウントが見つからない、または作成に失敗しました",
    "maximum_number_of_users": "ユーザー数が上限を超えたためアクティベートできません。",
    "sign_in_failure": "ログインに失敗しました。",
    "aws_sttings_required": "この機能にはAWS設定が必要です。管理者に訪ねて下さい。",
    "application_already_installed": "アプリケーションのインストールが完了しました。",
    "email_address_could_not_be_used": "このメールアドレスは使用できません。(許可されたメールアドレスを確認してください。)",
    "user_id_is_not_available": "このユーザーIDは使用できません。",
    "username_should_not_be_null": "Username が null になっています 管理画面の認証機構設定にて設定の確認をしてください",
    "email_address_is_already_registered": "このメールアドレスは既に登録されています。",
    "can_not_register_maximum_number_of_users": "ユーザー数が上限を超えたため登録できません。",
    "email_settings_is_not_setup": "E-mail 設定が完了していません。管理者に問い合わせてください。",
    "email_authentication_is_not_enabled": "メール認証が有効になっていません。管理者に問い合わせてください。",
    "failed_to_register": "登録に失敗しました。",
    "successfully_created": "{{username}} が作成されました。",
    "can_not_activate_maximum_number_of_users": "ユーザーが上限に達したためアクティベートできません。",
    "failed_to_activate": "アクティベートに失敗しました。",
    "unable_to_use_this_user": "利用できないユーザーIDです。",
    "complete_to_install1": "GROWI のインストールが完了しました！管理者アカウントでログインしてください。",
    "complete_to_install2": "GROWI のインストールが完了しました！はじめに、このページで各種設定を確認してください。",
    "failed_to_create_admin_user": "管理ユーザーの作成に失敗しました。{{errMessage}}",
    "successfully_send_email_auth": "{{email}} にメールを送信しました。添付されたURLをクリックし、本登録を完了させてください",
    "incorrect_token_or_expired_url": "トークンが正しくないか、URLの有効期限が切れています。",
    "user_already_logged_in": "ログイン中のため、新規アカウントを作成できませんでした。",
    "registration_closed": "新しいアカウントを作成する権限がありません。",
    "Username has invalid characters": "ユーザー名に不正な文字が含まれています.",
    "Username field is required": "User ID は必須項目です",
    "Name field is required": "ユーザーID は必須項目です",
    "Email format is invalid": "メールアドレスのフォーマットが無効です",
    "Email field is required": "メールアドレスは必須項目です",
    "Password has invalid character": "パスワードに無効な文字があります",
    "Password minimum character should be more than n characters": "パスワードの最小文字数は{{number}}文字以上です",
    "Password field is required": "パスワードの欄は必ず入力してください",
    "Username or E-mail has invalid characters": "ユーザー名または、メールアドレスに無効な文字があります",
    "user_not_found": "ユーザーが見つかりません",
    "provider_duplicated_username_exception": "<p><strong><span class='material-symbols-outlined me-1'>cancel</span>エラー: DuplicatedUsernameException</strong></p><p class='mb-0'> {{ failedProviderForDuplicatedUsernameException }} 認証は成功しましたが、新しいユーザーを作成できませんでした。詳しくは<a href='https://github.com/weseek/growi/issues/193'>こちら: #193</a>.</p>"
  },
  "grid_edit": {
    "create_bootstrap_4_grid": "Bootstrap 4 グリッドを作成",
    "grid_settings": "グリッド設定",
    "grid_pattern": "グリッド　パターン",
    "division": "分割",
    "smart_no": "スマホ / 分割なし",
    "break_point": "画面サイズより分割"
  },
  "validation": {
    "aws_region": "リージョンには、AWSリージョン名を入力してください。例: ap-northeast-1",
    "aws_custom_endpoint": "カスタムエンドポイントは、http(s)://で始まるURLを指定してください。また、末尾の/は不要です。",
    "failed_to_send_a_test_email": "SMTPを利用したテストメール送信に失敗しました。設定をみなおしてください。"
  },
  "forgot_password": {
    "forgot_password": "パスワードをお忘れですか?",
    "send": "送信",
    "return_to_login": "ログイン画面に戻る",
    "reset_password": "パスワード リセット",
    "sign_in_instead": "ログインする",
    "password_reset_request_desc": "ここからパスワードリセットできます",
    "password_reset_excecution_desc": "新しいパスワードを入力してください",
    "new_password": "新しいパスワード",
    "confirm_new_password": "新しいパスワードの確認",
    "email_is_required": "メールを入力してください",
    "success_to_send_email": "メールを送信しました",
    "feature_is_unavailable": "この機能を利用することはできません。",
    "incorrect_token_or_expired_url": "トークンが正しくないか、URLの有効期限が切れています。 以下のリンクからパスワードリセットリクエストを再送信してください。",
    "password_and_confirm_password_does_not_match": "パスワードと確認パスワードが一致しません",
    "please_enable_mailer_alert": "メール設定が完了していないため、パスワード再設定機能が無効になっています。メール設定を完了させるよう管理者に依頼してください。"
  },
  "maintenance_mode": {
    "maintenance_mode": "メンテナンスモード",
    "growi_is_under_maintenance": "GROWI はメンテナンス中です。終了するまでお待ちください",
    "admin_page": "管理画面へ",
    "login": "ログイン",
    "logout": "ログアウト"
  },
  "pagetree": {
    "cannot_rename_a_title_that_contains_slash": "`/` が含まれているタイトルにリネームできません",
    "you_cannot_move_this_page_now": "現在、このページを移動することはできません",
    "something_went_wrong_with_moving_page": "ページの移動に問題が発生しました"
  },
  "duplicated_page_alert": {
    "same_page_name_exists": "ページ名 「{{pageName}}」が重複しています",
    "same_page_name_exists_at_path": "”{{path}}” において ”{{pageName}}”というページは複数存在しています。",
    "select_page_to_see": "以下から遷移するページを選択してください。"
  },
  "user_group": {
    "select_group": "グループを選ぶ",
    "belonging_to_no_group": "所属しているグループが見つかりませんでした。",
    "manage_user_groups": "グループ管理"
  },
  "fix_page_grant": {
    "modal": {
      "no_grant_available": "選択可能な権限のリストが見つかりませんでした。まず親ページの権限を修正したのちに再試行してください。",
      "need_to_fix_grant": "正しく機能を使用するためにはこのページに紐づく権限を修正する必要があります。 <br> 下記の選択肢から選んで変更してください。",
      "grant_label": {
        "public": "公開",
        "isForbidden": "権限の閲覧が許可されていません",
        "currentPageGrantLabel": "このページの権限: ",
        "parentPageGrantLabel": "親のページの権限: ",
        "docLink": "権限の修正についての詳細は<a href='https://docs.growi.org/ja/guide/features/authority.html#%E9%85%8D%E4%B8%8B%E3%83%98%E3%82%9A%E3%83%BC%E3%82%B7%E3%82%99%E3%81%AB%E8%A8%AD%E5%AE%9A%E3%81%A6%E3%82%99%E3%81%8D%E3%82%8B%E6%A8%A9%E9%99%90'>こちらのリンク</a>を参照してください"
      },
      "radio_btn": {
        "restrected": "リンクを知っている人のみ",
        "only_me": "自分のみ",
        "grant_group": "特定グループのみ"
      },
      "select_group_default_text": "グループを選択",
      "alert_message_select_group": "グループが選択されていません",
      "btn_label": "変換",
      "title": "権限を修正"
    },
    "alert": {
      "description": "このページの権限設定を修正する必要があります。",
      "btn_label": "修正"
    }
  },
  "tooltip": {
    "like": "いいね！",
    "cancel_like": "いいねを取り消す",
    "bookmark": "ブックマーク",
    "cancel_bookmark": "ブックマークを取り消す",
    "receive_notifications": "通知を受け取る",
    "stop_notification": "通知を止める",
    "footprints": "足跡",
    "login_required": "ログインが必要です",
    "operation": {
      "attention": {
        "rename": "配下のページパスの更新が正常に行われませんでした。3点リーダーからメニューを開き、「パスを修復」を選択してしてください。"
      }
    }
  },
  "page_operation": {
    "paths_recovered": "パスを修復しました",
    "path_recovery_failed": "パスを修復できませんでした"
  },
  "user_home_page": {
    "bookmarks": "ブックマーク",
    "recently_created": "最近作成したページ"
  },
  "bookmark_folder": {
    "bookmark_folder": "ブックマークフォルダ",
    "bookmark": "ブックマーク",
    "delete_modal": {
      "modal_header_label": "ブックマークフォルダを削除",
      "modal_body_description": "このブックマークフォルダと配下のブックマークを削除する",
      "modal_body_alert": "削除されたフォルダとその内容は復元できません",
      "modal_footer_button": "フォルダを削除"
    },
    "input_placeholder": "フォルダ名を入力してください",
    "new_folder": "新しいフォルダ",
    "delete": "フォルダを削除",
    "drop_item_here": "ルートに配置する",
    "cancel_bookmark": "このページのブックマークを解除",
    "move_to_root": "ルートに配置する",
    "root": "root (default)"
  },
  "v5_page_migration": {
    "page_tree_not_avaliable": "Page Tree 機能は現在使用できません。",
    "go_to_settings": "設定する"
  },
  "questionnaire": {
    "give_us_feedback": "GROWI の改善のために、アンケートにご協力ください",
    "thank_you_for_answering": "ご回答ありがとうございます",
    "additional_feedback": "その他ご意見ご要望はユーザーアイコンのドロップダウンからお願い致します。",
    "dont_show_again": "今後このアンケートを表示しない",
    "deny": "回答しない",
    "agree": "そう思う",
    "disagree": "そう思わない",
    "answer": "回答する",
    "no_answer": "わからない",
    "settings": "アンケート設定",
    "failed_to_send": "回答送信に失敗しました",
    "denied": "このアンケートは今後表示されません",
    "personal_settings_explanation": "GROWI 改善のためのアンケートが表示されるようになります。ご意見ご要望はユーザーアイコンのドロップダウンからお願いいたします。",
    "enable_questionnaire": "アンケートを有効にする",
    "disabled_by_admin": "管理者によってアンケートは無効化されています"
  },
  "tag_edit_modal": {
    "edit_tags": "タグの編集",
    "done": "完了",
    "tags_input": {
      "tag_name": "タグ名"
    }
  },
  "delete_attachment_modal": {
    "confirm_delete_attachment": "アタッチメントを削除しますか？"
  },
  "rich_attachment": {
    "attachment_not_be_found": "アタッチメントが見つかりません"
  },
  "page_select_modal": {
    "select_page_location": "ページの場所を選択"
  },
  "wip_page": {
    "save_as_wip": "WIP (執筆途中) として保存",
    "success_save_as_wip": "WIP ページとして保存しました",
    "fail_save_as_wip": "WIP ページとして保存できませんでした",
    "alert": "このページは執筆途中です",
    "publish_page": "WIP を解除",
    "success_publish_page": "WIP を解除しました",
    "fail_publish_page": "WIP を解除できませんでした"
  },
  "sidebar_header": {
    "show_wip_page": "WIP を表示",
    "size_s": "サイズ: S",
    "size_l": "サイズ: L"
  },
  "create_page": {
    "untitled": "無題のページ"
  },
  "sync-latest-revision-body": {
    "menuitem": "最新のリビジョンの本文とエディタのテキストを同期",
    "confirm": "エディターに入力中のドラフトデータを削除して最新の本文を同期します。実行しますか？",
    "alert": "最新の本文が同期されていない可能性があります。リロードして再度ご確認ください。",
    "success-toaster": "最新の本文を同期しました",
    "skipped-toaster": "エディターがアクティブではないため、同期をスキップしました。エディターを開いて再度お試しください。",
    "error-toaster": "最新の本文の同期に失敗しました"
  }
}<|MERGE_RESOLUTION|>--- conflicted
+++ resolved
@@ -162,11 +162,8 @@
   "not_allowed_to_see_this_page": "このページは閲覧できません",
   "Confirm": "確認",
   "Successfully requested": "正常に処理を受け付けました",
-<<<<<<< HEAD
   "single-editor-mode-alert": "このページの本文は {{yjsMaxBodyLength}} 文字を超えているため、同時多人数編集は無効化されます。有効にするにはページ本文の文字数が閾値以下になるようにして保存し、再度エディターを開いてください。",
-=======
   "source": "出典",
->>>>>>> 0a0f8583
   "input_validation": {
     "target": {
       "page_name": "ページ名",
