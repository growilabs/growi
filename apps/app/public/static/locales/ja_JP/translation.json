{
  "meta": {
    "display_name": "日本語"
  },
  "Help": "ヘルプ",
  "view": "View",
  "Edit": "編集",
  "Delete": "削除",
  "delete_all": "全て削除",
  "Duplicate": "複製",
  "PathRecovery": "パスを修復",
  "Copy": "コピー",
  "preview":"プレビュー",
  "desktop":"パソコン",
  "phone":"スマホ",
  "tablet":"タブレット",
  "Click to copy": "クリックでコピー",
  "Rename": "名前変更",
  "Move/Rename": "移動/名前変更",
  "Redirected": "リダイレクトされました",
  "Unlinked": "リダイレクト削除",
  "unlink_redirection": "リダイレクト削除",
  "Done": "完了",
  "Cancel": "キャンセル",
  "Create": "作成",
  "Description": "説明",
  "Admin": "管理",
  "administrator": "管理者",
  "Tag": "タグ",
  "Tags": "タグ",
  "Close": "閉じる",
  "Shortcuts": "ショートカット",
  "CustomSidebar": "カスタムサイドバー",
  "eg": "例:",
  "add": "追加",
  "Undo": "元に戻す",
  "account_id": "アカウントID",
  "Initialize": "初期化",
  "Update": "更新",
  "Update Page": "ページを更新",
  "Error": "エラー",
  "Warning": "注意",
  "Sign in": "ログイン",
  "Sign up is here": "新規登録はこちら",
  "Sign in is here": "ログインはこちら",
  "Sign up": "新規登録",
  "Sign up with Google Account": "Google で登録",
  "Sign in with Google Account": "Google でログイン",
  "Sign up with this Google Account": "この Google アカウントで登録します",
  "Select": "選択してください",
  "Required": "必須",
  "Example": "例",
  "Taro Yamada": "山田 太郎",
  "List View": "リスト表示",
  "Timeline View": "タイムライン",
  "History": "更新履歴",
  "attachment_data": "添付データ",
  "No_attachments_yet": "No attachments yet.",
  "Presentation Mode": "プレゼンテーション",
  "Not available for guest": "ゲストユーザーは利用できません",
  "Not available in this version": "このバージョンでは利用できません",
  "No users have liked this yet": "いいねをしているユーザーはいません",
  "No users have bookmarked yet": "ブックマークしているユーザーはいません",
  "Create Archive Page": "アーカイブページの作成",
  "Create Sidebar Page": "<strong>/Sidebar</strong> ページを作成する",
  "Target page": "対象ページ",
  "File type": "ファイル形式",
  "Include Attachment File": "添付ファイルも含める",
  "Include Comment": "コメントも含める",
  "Include Subordinated Page": "配下ページも含める",
  "Include Subordinated Target Page": "{{target}} 下も含む",
  "All Subordinated Page": "全ての配下ページ",
  "Specify Hierarchy": "階層の深さを指定",
  "Submitted the request to create the archive": "アーカイブ作成のリクエストを正常に送信しました",
  "username": "ユーザー名",
  "Created": "作成日",
  "Last updated": "最終更新",
  "Share": "共有",
  "Markdown Link": "Markdown形式のリンク",
  "Create/Edit Template": "テンプレートページの作成/編集",
  "Go to this version": "このバージョンを見る",
  "View diff": "差分を表示",
  "No diff": "差分なし",
  "User ID": "ユーザーID",
  "User Settings": "ユーザー設定",
  "User Information": "ユーザー情報",
  "User Activation": "ユーザーアクティベーション",
  "Basic Info": "ユーザーの基本情報",
  "Name": "名前",
  "Email": "メールアドレス",
  "Language": "言語",
  "English": "英語",
  "Japanese": "日本語",
  "Set Profile Image": "プロフィール画像の設定",
  "Upload Image": "画像をアップロード",
  "Current Image": "現在の画像",
  "Delete Image": "画像を削除",
  "Delete this image?": "削除してよろしいですか？",
  "Updated": "更新しました",
  "Upload new image": "新しい画像をアップロード",
  "Connected": "接続されています",
  "Show": "公開",
  "Hide": "非公開",
  "Loading": "読み込み中...",
  "Disclose E-mail": "メールアドレスの公開",
  "page exists": "このページはすでに存在しています",
  "Error occurred": "エラーが発生しました",
  "Input page name": "ページ名を入力",
  "Input page name (optional)": "ページ名を入力(空欄OK)",
  "New Page": "新規ページ",
  "Create under": "ページを以下に作成",
  "V5 Page Migration": "V5 互換形式 への変換",
  "GROWI.5.0_new_schema": "GROWI.5.0における新スキーマについて",
  "See_more_detail_on_new_schema": "詳しくは<a href='https://docs.growi.org/ja/admin-guide/upgrading/50x.html#新しい-v5-互換形式について' target='_blank'>{{title}}</a><i class='icon-share-alt'></i>を参照ください。",
  "external_account_management": "外部アカウント管理",
  "UserGroup": "グループ",
  "Basic Settings": "基本設定",
  "The contents entered here will be shown in the header etc": "ここに入力した内容は、ヘッダー等に表示されます。",
  "Public": "公開",
  "Anyone with the link": "リンクを知っている人のみ",
  "Specified users": "特定ユーザーのみ",
  "Only me": "自分のみ",
  "Only inside the group": "特定グループのみ",
  "page_list": "ページリスト",
  "Reselect the group": "グループの再選択",
  "Shareable link": "このページの共有用URL",
  "The whitelist of registration permission E-mail address": "登録許可メールアドレスの<br>ホワイトリスト",
  "Add tags for this page": "タグを付ける",
  "tag_list": "タグ一覧",
  "popular_tags": "人気のタグ",
  "Check All tags": "全てのタグを見る",
  "You have no tag, You can set tags on pages": "使用中のタグがありません",
  "Show latest": "最新のページを表示",
  "Load latest": "最新版を読み込む",
  "edited this page": "さんがこのページを編集しました。",
  "List Drafts": "下書き一覧",
  "Deleted Pages": "削除済みページ",
  "Disassociate": "連携解除",
  "Color mode": "カラーモード",
  "Sidebar mode": "サイドバーモード",
  "Sidebar mode on Editor": "サイドバーモード(編集時)",
  "No bookmarks yet": "No bookmarks yet",
  "add_bookmark": "ブックマークに追加",
  "remove_bookmark": "ブックマークから削除",
  "wide_view": "ワイドビュー",
  "Recent Changes": "最新の変更",
  "Page Tree": "ページツリー",
  "In-App Notification": "通知",
  "original_path":"元のパス",
  "new_path":"新しいパス",
  "duplicated_path":"重複したパス",
  "Link sharing is disabled": "リンクのシェアは無効化されています",
  "successfully_saved_the_page": "ページが正常に保存されました",
  "you_can_not_create_page_with_this_name": "この名前でページを作成することはできません",
  "not_allowed_to_see_this_page": "このページは閲覧できません",
  "Confirm": "確認",
  "Successfully requested": "正常に処理を受け付けました",
  "form_validation": {
    "error_message": "いくつかの値が設定されていません",
    "required": "%sに値を入力してください",
    "invalid_syntax": "%sの構文が不正です",
    "title_required": "タイトルを入力してください",
    "field_required": "{{target}}に値を入力してください"
  },
  "page_name": "ページ名",
  "folder_name": "フォルダ名",
  "field": "フィールド",
  "not_creatable_page": {
    "message": "このパスではページ コンテンツを作成できません。"
  },
  "custom_navigation": {
    "no_pages_under_this_page": "このページの配下にはページが存在しません。"
  },
  "installer": {
    "tab": "アカウント作成",
    "title": "インストーラー",
    "setup": "セットアップ",
    "create_initial_account": "最初のアカウントの作成",
    "initial_account_will_be_administrator_automatically": "初めに作成するアカウントは、自動的に管理者権限が付与されます",
    "unavaliable_user_id": "このユーザーIDは利用できません。",
    "failed_to_install": "GROWI のインストールに失敗しました。再度お試しください。",
    "failed_to_login_after_install": "インストール後、ログインに失敗しました。ログインフォームに遷移しています ..."
  },
  "breaking_changes": {
    "v346_using_basic_auth": "現在利用中の Basic 認証機能は、近い将来<strong>廃止されます</strong>。%s から設定を削除してください。"
  },
  "page_register": {
    "send_email": "メールを送る",
    "notice": {
      "restricted": "この Wiki への新規登録は制限されています。",
      "restricted_defail": "利用を開始するには、新規登録後、管理者による承認が必要です。"
    },
    "form_help": {
      "email": "この Wiki では以下のメールアドレスのみ登録可能です。",
      "password": "パスワードには、{{target}}文字以上の半角英数字または記号等を設定してください。",
      "user_id": "ユーザーIDは、ユーザーページのURLなどに利用されます。半角英数字と一部の記号のみ利用できます。"
    }
  },
  "page_me": {
    "form_help": {
      "profile_image1": "画像をアップロードをするための設定がされていません。",
      "profile_image2": "アップロードできるようにするには、AWS またはローカルアップロードの設定をしてください。"
    }
  },
  "page_me_apitoken": {
    "api_token": "API Token",
    "notice": {
      "apitoken_issued": "API Token が設定されていません。",
      "update_token1": "API Token を更新すると、自動的に新しい Token が生成されます。",
      "update_token2": "現在の Token を利用している処理は動かなくなります。"
    },
    "form_help": {}
  },
  "Password": "パスワード",
  "Password Settings": "パスワード設定",
  "personal_settings":{
    "disassociate_external_account": "External Account の連携解除",
    "disassociate_external_account_desc": "<strong>{{providerType}}</strong> プロバイダーの <strong>{{accountId}}</strong> アカウントを連携解除します",
    "set_new_password": "パスワードを新規に設定",
    "update_password": "パスワードを更新",
    "current_password": "現在のパスワード",
    "new_password": "新しいパスワード",
    "new_password_confirm": "(確認用)",
    "password_is_not_set": "パスワードが設定されていません"
  },
  "share_links": {
    "Shere this page link to public": "外部に共有するリンクを発行する",
    "share_link_list": "共有リンクリスト",
    "share_link_management": "共有リンク管理",
    "delete_all_share_links":"全ての共有リンクを削除します",
    "expire": "有効期限",
    "Days": "日間",
    "Custom": "カスタム",
    "description": "概要",
    "enter_desc": "概要を入力",
    "Unlimited": "無期限",
    "Issue": "発行",
    "share_settings" :"共有設定",
    "Invalid_Number_of_Date" : "有効期限の日数には整数を入力してください",
    "link_sharing_is_disabled": "リンクのシェアは無効化されています"
  },
  "API Settings": "API設定",
  "Other Settings": "その他の設定",
  "API Token Settings": "API Token設定",
  "Current API Token": "現在のAPI Token",
  "Update API Token": "API Tokenを更新",
  "in_app_notification_settings": {
    "in_app_notification_settings": "アプリ内通知設定",
    "subscribe_settings": "自動でページをサブスクライブする（通知を受け取る）設定",
    "default_subscribe_rules": {
      "page_create": "ページを作成した時にそのページをサブスクライブします。"
    }
  },
  "ui_settings": {
    "ui_settings": "UI設定",
    "side_bar_mode": {
      "settings": "サイドバーモードの設定",
      "side_bar_mode_setting": "サイドバーのモードを設定する",
      "description": "画面幅が大きい場合に、サイドバーを常時開いた状態にするかどうかを設定できます。画面幅が小さい場合はサイドバーは常に閉じた状態となります。"
    }
  },
  "color_mode_settings": {
    "light": "ライト",
    "dark": "ダーク",
    "system": "システム",
    "settings": "カラーモードの設定",
    "description": "ライトモードかダークモード、もしくはシステム合わせた表示をするか選択します。<br>対応したテーマのみ切り替えることができます。"
  },
  "editor_settings": {
    "editor_settings": "エディター設定",
    "common_settings": {
      "common_settings": "共通設定",
      "common_misspellings": "ウィキペディアから一般的なスペルミスを見つけます。",
      "max_comma": "文の読点（,）を最大10個に制限します。初期値: 4。",
      "sentence_length": "文の最大文字数を制限します。初期値: 100。",
      "en_capitalization": "英文の大文字化をチェックします",
      "no_unmatched_pair": "（ と ] のような一致しないペアをチェックします",
      "date_weekday_mismatch": "日付と平日の不一致を検出します。",
      "no_kangxi_radicals": "康熙帝の部首の使用を防ぎます。",
      "no_surrogate_pair": "文中のサロゲートペア（D800-DBFFおよびDC00-DFFF）を検出します。",
      "no_zero_width_spaces": "ゼロ幅スペースを許可しません。",
      "period_in_list_item": "リストアイテムのピリオドの有無をチェックします。",
      "use_si_units": "SI単位系以外の使用を禁止します。"
      },
    "japanese_settings": {
      "japanese_settings": "日本語設定",
      "ja_hiragana_keishikimeishi": "漢字よりひらがなで書かれた読みやすい形式名詞をチェックします。",
      "ja_no_abusage": "よくある誤用をチェックします。",
      "ja_no_inappropriate_words": "不適切表現をチェックします。",
      "ja_no_mixed_period": "パラグラフの末尾に必ず句点記号を付けていることをチェックします。",
      "ja_no_redundant_expression": "冗長な表現を禁止します。冗長な表現とは、その文から省いても意味が通じるような表現を示しています。",
      "max_kanji_continuous_len": "漢字が連続する最大文字数を制限します。初期値: 5。",
      "max_ten": "一文に利用できる、の数を制限します。一文の読点の数が多いと冗長で読みにくい文章となるため、読点の数を一定数以下にするルールです。 読点の数を減らすためには、句点(。)で文を区切る必要があります。",
      "no_double_negative_ja": "二重否定を検出します。",
      "no_doubled_conjunction": "同じ接続詞が連続して出現していないかどうかをチェックします。",
      "no_doubled_joshi": "1つの文中に同じ助詞が連続して出てくるのをチェックします。",
      "no_dropping_the_ra": "ら抜き言葉を検出します。",
      "no_hankaku_kana": "半角カナの利用を禁止します。",
      "prefer_tari_tari": "「〜たり〜たりする」をチェックします。",
      "ja_unnatural_alphabet": "不自然なアルファベットを検知します。",
      "no_mixed_zenkaku_and_hankaku_alphabet": "全角と半角アルファベットを混在をチェックします。",
      "no_nfd": "UTF8-MAC濁点のようなNFDの使用を禁止します。"
    }
  },
  "search_help": {
    "title": "検索のヘルプ",
    "and": {
      "syntax help": "スペース区切り",
      "desc": "ページ名 or 本文に {{word1}}, {{word2}} の両方を含むページを検索"
    },
    "exclude": {
      "desc": "ページ名 or 本文に {{word}} を含むページを除外"
    },
    "phrase": {
      "syntax help": "ダブルクォートで囲う",
      "desc": "{{phrase}} という文章を含むページを検索"
    },
    "prefix": {
      "desc": "ページ名が {{path}} から始まるページに絞る"
    },
    "exclude_prefix": {
      "desc": "ページ名が {{path}} から始まるページを除外"
    },
    "tag": {
      "desc": "{{tag}} というタグを含むページを検索"
    },
    "exclude_tag": {
      "desc": "{{tag}} というタグを含むページを除外"
    }
  },
  "search": {
    "search page bodies": "[Enter] キー押下で全文検索"
  },
  "page_page": {
    "notice": {
      "version": "これは最新のバージョンではありません。",
      "redirected": "リダイレクト元 >>",
      "redirected_period":"",
      "unlinked": "このページへのリダイレクトは削除されました。",
      "restricted": "このページの閲覧は制限されています",
      "stale": "このページは最終更新日から{{count}}年以上が経過しています。",
      "expiration": "この共有パーマリンクの有効期限は <strong>{{expiredAt}}</strong> です。",
      "no_deadline": "このページに有効期限は設定されていません。"
    }
  },
  "page_edit": {
    "Show active line": "アクティブ行をハイライト",
    "auto_format_table": "表の自動整形",
    "overwrite_scopes": "{{operation}}と同時に全ての配下ページのスコープを上書き",
    "notice": {
      "conflict": "すでに他の人がこのページを編集していたため保存できませんでした。ページを再読み込み後、自分の編集箇所のみ再度編集してください。"
    },
    "changes_not_saved": "変更が保存されていない可能性があります。本当に移動しますか？"
  },
  "page_comment": {
    "display_the_page_when_posting_this_comment": "投稿時のページを表示する",
    "no_user_found": "ユーザー名が見つかりません"
  },
  "page_api_error": {
    "notfound_or_forbidden": "元のページが見つからないか、アクセス権がありません。",
    "already_exists": "そのパスを持つページは既に存在しています。",
    "outdated": "ページが他のユーザーによって更新されました。",
    "user_not_admin": "権限のあるユーザーのみが削除できます",
    "single_deletion_empty_pages": "空ページの単体削除はできません"
  },
  "page_history": {
    "revision_list": "更新履歴",
    "revision": "バージョン",
    "comparing_source": "ソース",
    "comparing_target": "ターゲット",
    "comparing_revisions": "差分を比較する",
    "compare_latest":"最新と比較",
    "compare_previous":"1つ前のバージョンと比較"
  },
  "modal_rename": {
    "label": {
      "Move/Rename page": "ページを移動/名前変更する",
      "New page name": "移動先のページ名",
      "Failed to get subordinated pages": "配下ページの取得に失敗しました",
      "Failed to get exist path": "存在するパスの取得に失敗しました",
      "Current page name": "現在のページ名",
      "Rename this page only": "このページのみを移動/名前変更",
      "Force rename all child pages": "全ての配下のページを移動/名前変更する",
      "Other options": "その他のオプション",
      "Do not update metadata": "メタデータを更新しない",
      "Redirect": "リダイレクトする"
    },
    "help": {
      "redirect": "アクセスされた際に自動的に新しいページにジャンプします",
      "metadata": "最終更新ユーザー、最終更新日を更新せず維持します",
      "recursive": "配下のページも移動/名前変更します"
    }
  },
  "Put Back": "元に戻す",
  "Delete Completely": "完全削除",
  "page_has_been_reverted": "{{path}} を元に戻しました",
  "modal_delete": {
    "delete_page": "ページを削除する",
    "deleting_page": "ページパス",
    "delete_recursively": "全ての子ページも削除",
    "delete_completely": "完全削除",
    "delete_completely_restriction": "完全削除をするための権限がありません。",
    "recursively": "配下のページも削除します",
    "completely": "ゴミ箱を経由せず、完全に削除します"
  },
  "deleted_page": "ゴミ箱に入れました",
  "deleted_pages": "{{path}} をゴミ箱に入れました",
  "deleted_pages_completely": "{{path}} を完全に削除しました",
  "renamed_pages": "{{path}} を移動/名前変更しました",
  "empty_trash": "ゴミ箱を空にしました",
  "modal_empty":{
    "empty_the_trash": "ゴミ箱を空にする",
    "empty_the_trash_button": "空にする",
    "not_deletable_notice": "権限がないため、いくつかのページは削除できません",
    "notice": "完全削除したページは元に戻すことができません"
  },
  "modal_duplicate": {
    "label": {
      "Duplicate page": "ページを複製する",
      "New page name": "複製後のページ名",
      "Failed to get subordinated pages": "配下ページの取得に失敗しました",
      "Current page name": "現在のページ名",
      "Recursively": "再帰的に複製",
      "Duplicate without exist path": "存在するパス以外を複製する",
      "Same page already exists": "同じページがすでに存在します"
    },
    "help": {
      "recursive": "配下のページも複製します"
    }
  },
  "duplicated_pages": "{{fromPath}} を複製しました",
  "modal_putback": {
    "label": {
      "Put Back Page": "ページを元に戻す",
      "recursively": "全ての子ページも元に戻す"
    },
    "help": {
      "recursively": "配下のページも元に戻します"
    }
  },
  "modal_shortcuts": {
    "global": {
      "title": "グローバルショートカット",
      "Open/Close shortcut help": "ショートカットヘルプ<br>の表示/非表示",
      "Edit Page": "ページ編集",
      "Create Page": "ページ作成",
      "Search": "検索",
      "Show Contributors": "コントリビューター<br>を表示",
      "MirrorMode": "ミラーモード",
      "Konami Code": "コナミコマンド",
      "konami_code_url": "https://ja.wikipedia.org/wiki/コナミコマンド"
    },
    "editor": {
      "title": "エディターショートカット",
      "Indent": "インデント",
      "Outdent": "左インデント",
      "Save Page": "保存",
      "Delete Line": "行削除"
    },
    "commentform": {
      "title": "コメントフォームショートカット",
      "Post": "投稿"
    }
  },
  "modal_resolve_conflict": {
    "file_conflicting_with_newer_remote": "サーバー側の新しいファイルと衝突します。",
    "resolve_conflict_message": "ページ本文を選んでください",
    "resolve_conflict": "衝突を解消",
    "resolve_and_save" : "解消し保存する",
    "select_revision" : "{{revision}}にする",
    "requested_revision": "送信された本文",
    "origin_revision": "送信する前の本文",
    "latest_revision": "最新の本文",
    "selected_editable_revision": "保存するページ本文(編集可能)"
  },
  "link_edit": {
    "edit_link": "リンク編集",
    "set_link_and_label": "リンク情報",
    "link": "リンク",
    "placeholder_of_link_input": "ページパスまたはURLを入力してください",
    "label": "ラベル",
    "path_format": "ページパス設定",
    "use_relative_path": "相対パスを使う",
    "use_permanent_link": "パーマリンクを使う",
    "notation": "リンクの形式",
    "markdown": "マークダウン 記法",
    "GROWI_original": "GROWI 独自記法",
    "pukiwiki": "Pukiwiki 記法",
    "preview": "プレビュー",
    "page_not_found_in_preview": "\"{{path}}\" というページはありません。"
  },
  "toaster": {
    "file_upload_failed": "ファイルのアップロードに失敗しました",
    "initialize_successed": "{{target}}を初期化しました",
    "remove_share_link_success": "{{shareLinkId}}を削除しました",
    "issue_share_link": "共有リンクを作成しました",
    "remove_share_link": "共有リンクを{{count}}件削除しました",
    "switch_disable_link_sharing_success": "共有リンクの設定を変更しました",
    "failed_to_reset_password":"パスワードのリセットに失敗しました",
    "save_succeeded": "保存に成功しました"
  },
  "template": {
    "modal_label": {
      "Select template": "テンプレートの選択",
      "Create/Edit Template Page": "テンプレートページの作成/編集",
      "Create template under": "配下にテンプレートページを作成"
    },
    "option_label": {
      "select": "テンプレートタイプを選択してください",
      "create/edit": "テンプレートページの作成/編集.."
    },
    "children": {
      "label": "同一階層テンプレート",
      "desc": "テンプレートページが存在する階層にのみ適用されます"
    },
    "descendants": {
      "label": "下位層テンプレート",
      "desc": "テンプレートページが存在する下位層のすべてのページに適用されます"
    }
  },
  "sandbox": {
    "header": "見出し",
    "header_x": "見出し {{index}}",
    "block": "ブロック",
    "block_detail": "を挟むことで段落になります",
    "empty_line": "空白行",
    "line_break": "改行",
    "line_break_detail": "(スペース2つ) で改行されます",
    "typography": "タイポグラフィー",
    "italics": "斜体",
    "bold": "強調",
    "italic_bold": "イタリックボールド",
    "strikethrough": "取り消し線",
    "link": "リンク",
    "code_highlight": "コードハイライト",
    "list": "リスト",
    "unordered_list_x": "リスト {{index}}",
    "ordered_list_x": "番号付きリスト {{index}}",
    "task": "タスク",
    "task_checked": "チェック付き",
    "task_unchecked": "チェックなし",
    "quote": "引用",
    "quote1": "複数行の引用文を",
    "quote2": "書くことができます",
    "table": "テーブル",
    "quote_nested": "多重引用",
    "image": "画像",
    "alt_text": "Alt文字列",
    "insert_image": "で画像を挿入できます",
    "open_sandbox": "Sandbox を開く"
  },
  "slack_notification": {
    "popover_title": "Slack 通知",
    "popover_desc": "チャンネル名を入れてください。カンマ区切りのリストを入力することで複数のチャンネルに通知することができます。"
  },
  "search_result": {
    "title": "検索",
    "result_meta": "検索結果:",
    "deletion_mode_btn_lavel": "ページを指定して削除",
    "cancel": "キャンセル",
    "delete": "削除",
    "check_all": "すべてチェック",
    "deletion_modal_header": "以下のページを削除",
    "delete_completely": "完全に削除する",
    "include_certain_path": "{{pathToInclude}}下を含む ",
    "delete_all_selected_page" : "一括削除",
    "currently_not_implemented":"現在未実装の機能です",
    "search_again" : "再検索",
    "number_of_list_to_display" : "表示件数",
    "page_number_unit" : "件",
    "sort_axis": {
      "relationScore": "関連度順",
      "createdAt": "作成日時",
      "updatedAt": "更新日時"
    }
  },
  "private_legacy_pages": {
    "title": "旧形式のプライベートページ",
    "bulk_operation": "一括操作",
    "convert_all_selected_pages": "新しい v5 互換形式に一括変換",
    "input_path_to_convert": "パスを入力して変換",
    "alert_title": "古い v4 互換形式のプライベートページが存在します",
    "alert_desc1": "このページでは、チェックボックスでページを選択し、画面上部の「一括操作」ボタンから新しい v5 互換形式に一括変換できます。",
    "nopages_title": "おめでとうございます。GROWI v5 を使う準備が完了しました！",
    "nopages_desc1": "今あなたが管理可能なページはすべて v5 互換形式になっているようです。",
    "detail_info": "詳しくは <a href='https://docs.growi.org/ja/admin-guide/upgrading/50x.html' target='_blank' class='alert-link'>GROWI v5.0.x へのアップグレード  <i class='icon-share-alt'></i></a> を参照ください。",
    "modal": {
      "title": "新しい v5 互換形式への変換",
      "converting_pages": "以下のページを変換します",
      "convert_recursively_label": "再起的に変換",
      "convert_recursively_desc": "このページの配下のページを再起的に変換します",
      "button_label": "変換"
    },
    "toaster": {
      "page_migration_succeeded": "選択されたページの v5 互換形式への変換が正常に終了しました。",
      "page_migration_failed_with_paths": "{{paths}} の v5 互換形式への変換中にエラーが発生しました。",
      "page_migration_failed": "ページの v5 互換形式への変換中にエラーが発生しました。"
    },
    "by_path_modal": {
      "title": "新しい v5 互換形式への変換",
      "alert": "この操作は取り消すことができず、ユーザーが閲覧できないページも処理の対象になります。",
      "checkbox_label": "理解しました",
      "description": "パスを入力することで、そのパスの配下のページを全て v5 互換形式に変換します",
      "button_label": "変換",
      "success": "正常に変換を開始しました",
      "error": "変換を開始できませんでした",
      "error_grant_invalid": "ページの権限が正しくありません。修正してから再度実行してください",
      "error_page_not_found": "ページが見つかりませんでした",
      "error_duplicate_pages_found": "同名のパスを持つページが複数見つかりました。リネームまたは削除してから再度実行してください"
    }
  },
  "login": {
    "title": "ログイン",
    "sign_in_error": "ログインエラー",
    "registration_successful": "登録が完了しました。管理者の承認をお待ちください。",
    "Setup": "セットアップ",
    "enabled_ldap_has_configuration_problem":"LDAPは有効ですが、設定に問題があります。",
    "set_env_var_for_logs": "(ログを取得するためには、環境変数 <code>DEBUG=crowi:service:PassportService</code> を設定してください。)"
  },
  "invited": {
    "title": "招待",
    "discription_heading": "アカウント作成",
    "discription": "招待を受け取ったメールアドレスでアカウントを作成します"
  },
  "export_bulk": {
    "failed_to_export": "ページのエクスポートに失敗しました",
    "failed_to_count_pages": "ページ数の取得に失敗しました",
    "export_page_markdown": "マークダウン形式でページをエクスポート",
    "export_page_pdf": "PDF形式でページをエクスポート"
  },
  "message": {
    "successfully_connected": "接続に成功しました!",
    "fail_to_save_access_token": "アクセストークンの保存に失敗しました、再度お試しください。",
    "fail_to_fetch_access_token": "アクセストークンの取得に失敗しました、再度お試しください。",
    "successfully_disconnected": "切断に成功しました!",
    "strategy_has_not_been_set_up": "{{strategy}} はセットアップされていません。",
    "ldap_user_not_valid": "Ldap user is no valid",
    "external_account_not_exist": "外部アカウントが見つからない、または作成に失敗しました",
    "maximum_number_of_users": "ユーザー数が上限を超えたためアクティベートできません。",
    "sign_in_failure": "ログインに失敗しました。",
    "aws_sttings_required": "この機能にはAWS設定が必要です。管理者に訪ねて下さい。",
    "application_already_installed": "アプリケーションのインストールが完了しました。",
    "email_address_could_not_be_used":"このメールアドレスは使用できません。(許可されたメールアドレスを確認してください。)",
    "user_id_is_not_available":"このユーザーIDは使用できません。",
    "username_should_not_be_null":"Username が null になっています 管理画面の認証機構設定にて設定の確認をしてください",
    "email_address_is_already_registered":"このメールアドレスは既に登録されています。",
    "can_not_register_maximum_number_of_users":"ユーザー数が上限を超えたため登録できません。",
    "email_settings_is_not_setup":"E-mail 設定が完了していません。管理者に問い合わせてください。",
    "email_authentication_is_not_enabled": "メール認証が有効になっていません。管理者に問い合わせてください。",
    "failed_to_register":"登録に失敗しました。",
    "successfully_created":"{{username}} が作成されました。",
    "can_not_activate_maximum_number_of_users":"ユーザーが上限に達したためアクティベートできません。",
    "failed_to_activate":"アクティベートに失敗しました。",
    "unable_to_use_this_user":"利用できないユーザーIDです。",
    "complete_to_install1":"GROWI のインストールが完了しました！管理者アカウントでログインしてください。",
    "complete_to_install2":"GROWI のインストールが完了しました！はじめに、このページで各種設定を確認してください。",
    "failed_to_create_admin_user":"管理ユーザーの作成に失敗しました。{{errMessage}}",
    "successfully_send_email_auth":"{{email}} にメールを送信しました。添付されたURLをクリックし、本登録を完了させてください",
    "incorrect_token_or_expired_url":"トークンが正しくないか、URLの有効期限が切れています。",
    "user_already_logged_in": "ログイン中のため、新規アカウントを作成できませんでした。",
    "registration_closed": "新しいアカウントを作成する権限がありません。",
    "Username has invalid characters": "ユーザー名に不正な文字が含まれています.",
    "Username field is required": "User ID は必須項目です",
    "Name field is required": "ユーザーID は必須項目です",
    "Email format is invalid": "メールアドレスのフォーマットが無効です",
    "Email field is required": "メールアドレスは必須項目です",
    "Password has invalid character": "パスワードに無効な文字があります",
    "Password minimum character should be more than 8 characters": "パスワードの最小文字数は8文字以上です",
    "Password field is required": "パスワードの欄は必ず入力してください",
    "Username or E-mail has invalid characters": "ユーザー名または、メールアドレスに無効な文字があります",
    "Password minimum character should be more than 6 characters": "パスワードの最小文字数は6文字以上です",
    "user_not_found": "ユーザーが見つかりません",
    "provider_duplicated_username_exception": "<p><strong><i class='icon-fw icon-ban'></i>エラー: DuplicatedUsernameException</strong></p><p class='mb-0'> {{ failedProviderForDuplicatedUsernameException }} 認証は成功しましたが、新しいユーザーを作成できませんでした。詳しくは<a href='https://github.com/weseek/growi/issues/193'>こちら: #193</a>.</p>"
  },
  "grid_edit":{
    "create_bootstrap_4_grid":"Bootstrap 4 グリッドを作成",
    "grid_settings": "グリッド設定",
    "grid_pattern":"グリッド　パターン",
    "division":"分割",
    "smart_no":"スマホ / 分割なし",
    "break_point":"画面サイズより分割"
  },
  "validation":{
    "aws_region": "リージョンには、AWSリージョン名を入力してください。例: ap-northeast-1",
    "aws_custom_endpoint": "カスタムエンドポイントは、http(s)://で始まるURLを指定してください。また、末尾の/は不要です。",
    "failed_to_send_a_test_email":"SMTPを利用したテストメール送信に失敗しました。設定をみなおしてください。"
  },
  "forgot_password":{
    "forgot_password": "パスワードをお忘れですか?",
    "send": "送信",
    "return_to_login": "ログイン画面に戻る",
    "reset_password": "パスワード リセット",
    "sign_in_instead": "ログインする",
    "password_reset_request_desc": "ここからパスワードリセットできます",
    "password_reset_excecution_desc": "新しいパスワードを入力してください",
    "new_password": "新しいパスワード",
    "confirm_new_password": "新しいパスワードの確認",
    "email_is_required": "メールを入力してください",
    "success_to_send_email": "メールを送信しました",
    "feature_is_unavailable": "この機能を利用することはできません。",
    "incorrect_token_or_expired_url":"トークンが正しくないか、URLの有効期限が切れています。 以下のリンクからパスワードリセットリクエストを再送信してください。",
    "password_and_confirm_password_does_not_match": "パスワードと確認パスワードが一致しません",
    "please_enable_mailer_alert": "メール設定が完了していないため、パスワード再設定機能が無効になっています。メール設定を完了させるよう管理者に依頼してください。"
  },
  "emoji" :{
    "title": "絵文字を選択",
    "search": "探す",
    "clear": "リセット",
    "notfound": "絵文字が見つかりません",
    "skintext": "デフォルトの肌の色を選択",
    "categories": {
      "search": "検索結果",
      "recent": "最新履歴",
      "smileys": "スマイリーと感情",
      "people": "人と体",
      "nature": "動物と自然",
      "foods": "食べ物や飲み物",
      "activity": "アクティビティ",
      "places": "旅行と場所",
      "objects": "オブジェクト",
      "symbols": "シンボル",
      "flags": "国旗",
      "custom": "カスタマイズ"
    },
    "categorieslabel": "絵文字カテゴリ",
    "skintones": {
      "1": "デフォルトの肌の色",
      "2": "明るい肌のトーン",
      "3": "ミディアム-明るい肌のトーン",
      "4": "ミディアムスキントーン",
      "5": "ミディアムダークスキントーン",
      "6": "肌の色が濃い"
    }
  },
  "maintenance_mode":{
    "maintenance_mode": "メンテナンスモード",
    "growi_is_under_maintenance": "GROWI はメンテナンス中です。終了するまでお待ちください",
    "admin_page": "管理画面へ",
    "login": "ログイン",
    "logout": "ログアウト"
  },
  "pagetree": {
    "cannot_rename_a_title_that_contains_slash": "`/` が含まれているタイトルにリネームできません",
    "you_cannot_move_this_page_now": "現在、このページを移動することはできません",
    "something_went_wrong_with_moving_page": "ページの移動に問題が発生しました"
  },
  "duplicated_page_alert" : {
    "same_page_name_exists": "ページ名 「{{pageName}}」が重複しています",
    "same_page_name_exists_at_path" : "”{{path}}” において ”{{pageName}}”というページは複数存在しています。",
    "select_page_to_see" : "以下から遷移するページを選択してください。"
  },
  "user_group": {
    "select_group": "グループを選ぶ",
    "belonging_to_no_group": "所属しているグループが見つかりませんでした。",
    "manage_user_groups": "グループ管理"
  },
  "fix_page_grant": {
    "modal": {
      "no_grant_available": "選択可能な権限のリストが見つかりませんでした。まず親ページの権限を修正したのちに再試行してください。",
      "need_to_fix_grant": "正しく機能を使用するためにはこのページに紐づく権限を修正する必要があります。 <br> 下記の選択肢から選んで変更してください。",
      "grant_label": {
        "public": "公開",
        "isForbidden": "権限の閲覧が許可されていません",
        "currentPageGrantLabel": "このページの権限: ",
        "parentPageGrantLabel": "親のページの権限: ",
        "docLink": "権限の修正についての詳細は<a href='https://docs.growi.org/ja/guide/features/authority.html#%E9%85%8D%E4%B8%8B%E3%83%98%E3%82%9A%E3%83%BC%E3%82%B7%E3%82%99%E3%81%AB%E8%A8%AD%E5%AE%9A%E3%81%A6%E3%82%99%E3%81%8D%E3%82%8B%E6%A8%A9%E9%99%90'>こちらのリンク</a>を参照してください"
      },
      "radio_btn": {
        "restrected": "リンクを知っている人のみ",
        "only_me": "自分のみ",
        "grant_group": "特定グループのみ"
      },
      "select_group_default_text": "グループを選択",
      "alert_message_select_group": "グループが選択されていません",
      "btn_label": "変換",
      "title": "権限を修正"
    },
    "alert": {
      "description": "このページの権限設定を修正する必要があります。",
      "btn_label": "修正"
    }
  },
  "tooltip": {
    "like": "いいね！",
    "cancel_like": "いいねを取り消す",
    "bookmark": "ブックマーク",
    "cancel_bookmark": "ブックマークを取り消す",
    "receive_notifications": "通知を受け取る",
    "stop_notification": "通知を止める",
    "footprints": "足跡",
    "operation": {
      "attention": {
        "rename": "配下のページパスの更新が正常に行われませんでした。3点リーダーからメニューを開き、「パスを修復」を選択してしてください。"
      }
    }
  },
  "page_operation":{
    "paths_recovered": "パスを修復しました",
    "path_recovery_failed":"パスを修復できませんでした"
  },
  "footer": {
    "bookmarks": "ブックマーク",
    "recently_created": "最近作成したページ"
  },
  "bookmark_folder":{
    "bookmark_folder": "ブックマークフォルダ",
    "bookmark": "ブックマーク",
    "delete_modal": {
      "modal_header_label": "ブックマークフォルダを削除",
      "modal_body_description": "このブックマークフォルダと配下のブックマークを削除する",
      "modal_body_alert": "削除されたフォルダとその内容は復元できません",
      "modal_footer_button": "フォルダを削除"
    },
    "input_placeholder": "フォルダ名を入力してください",
    "new_folder": "新しいフォルダ",
    "delete": "フォルダを削除",
    "drop_item_here": "ルートに配置する",
    "cancel_bookmark": "このページのブックマークを解除",
    "move_to_root": "ルートに配置する",
    "root": "root (default)"
  },
  "v5_page_migration": {
    "page_tree_not_avaliable" : "Page Tree 機能は現在使用できません。",
    "go_to_settings": "設定する"
  },
  "questionnaire": {
    "give_us_feedback": "GROWI の改善のために、アンケートにご協力ください",
    "thank_you_for_answering": "ご回答ありがとうございます",
    "additional_feedback": "その他ご意見ご要望はユーザーアイコンのドロップダウンからお願い致します。",
    "dont_show_again": "今後このアンケートを表示しない",
    "deny": "回答しない",
    "agree": "そう思う",
    "disagree": "そう思わない",
    "answer": "回答する",
    "no_answer": "わからない",
    "settings": "アンケート設定",
    "failed_to_send": "回答送信に失敗しました",
    "denied": "このアンケートは今後表示されません",
    "personal_settings_explanation": "GROWI 改善のためのアンケートが表示されるようになります。ご意見ご要望はユーザーアイコンのドロップダウンからお願いいたします。",
    "enable_questionnaire": "アンケートを有効にする",
    "disabled_by_admin": "管理者によってアンケートは無効化されています"
  },
  "tag_edit_modal": {
    "edit_tags": "タグの編集",
    "done": "完了",
    "tags_input": {
      "tag_name": "タグ名"
    }
  },
  "delete_attachment_modal": {
    "confirm_delete_attachment": "アタッチメントを削除しますか？"
  },
  "rich_attachment": {
    "attachment_not_be_found": "アタッチメントが見つかりません"
  },
<<<<<<< HEAD
  "approval_workflow": {
    "approval_workflow": "ワークフロー",
    "name": "ワークフロー名",
    "description": "説明",
    "back": "戻る",
    "status": "進行状況",
    "application": "申請",
    "applicant": "申請者",
    "list": "ワークフロー一覧",
    "list_not_found": "このページにはワークフローがありません。",
    "create": "ワークフローを作成",
    "create_new": "ワークフロー新規作成",
    "delete": "削除",
    "delete_button_tooltip": "ワークフローの作成者、承認者または管理者のみが削除できます",
    "edit": "編集",
    "edit_workflow": "ワークフロー編集",
    "show_detail": "詳細を見る",
    "cancel": "キャンセル",
    "completion": "完了",
    "add_flow": "フローの追加",
    "completion_conditions": "完了条件",
    "cannot_change_approval_type": "承認者が1人の時は変更できません",
    "description_for_new_creation": "最後のフローが完了するとワークフローは完了になります",
    "detail_modal_content_message": {
      "INPROGRESS": "最後のフローが完了するとワークフローは完了になります",
      "APPROVE": "ワークフローが完了しました"
    },
    "approval_type": {
      "AND": "全員が承認",
      "OR": "1人が承認"
    },
    "workflow_status": {
      "INPROGRESS": "進行中",
      "APPROVE": "承認",
      "REJECT": "却下",
      "CANCEL": "キャンセル"
    },
    "approver_status": {
      "NONE": "未承認",
      "APPROVE": "承認",
      "REMAND": "差し戻し",
      "DELEGATE": "委譲"
    }
=======
  "page_select_modal": {
    "select_page_location": "ページの場所を選択"
>>>>>>> 684fc209
  }
}<|MERGE_RESOLUTION|>--- conflicted
+++ resolved
@@ -853,7 +853,6 @@
   "rich_attachment": {
     "attachment_not_be_found": "アタッチメントが見つかりません"
   },
-<<<<<<< HEAD
   "approval_workflow": {
     "approval_workflow": "ワークフロー",
     "name": "ワークフロー名",
@@ -897,9 +896,8 @@
       "REMAND": "差し戻し",
       "DELEGATE": "委譲"
     }
-=======
+  },
   "page_select_modal": {
     "select_page_location": "ページの場所を選択"
->>>>>>> 684fc209
   }
 }