{
  "meta": {
    "display_name": "日本語"
  },
  "Help": "ヘルプ",
  "view": "View",
  "Edit": "編集",
  "Delete": "削除",
  "delete_all": "全て削除",
  "Duplicate": "複製",
  "PathRecovery": "パスを修復",
  "Copy": "コピー",
  "preview": "プレビュー",
  "desktop": "パソコン",
  "phone": "スマホ",
  "tablet": "タブレット",
  "Click to copy": "クリックでコピー",
  "Rename": "名前変更",
  "Move/Rename": "移動/名前変更",
  "Redirected": "リダイレクトされました",
  "Unlinked": "リダイレクト削除",
  "unlink_redirection": "リダイレクト削除",
  "Done": "完了",
  "Cancel": "キャンセル",
  "Create": "作成",
  "Description": "説明",
  "Admin": "管理",
  "administrator": "管理者",
  "Tag": "タグ",
  "Tags": "タグ",
  "Close": "閉じる",
  "Shortcuts": "ショートカット",
  "Custom Sidebar": "カスタムサイドバー",
  "eg": "例:",
  "add": "追加",
  "Undo": "元に戻す",
  "account_id": "アカウントID",
  "Initialize": "初期化",
  "Update": "更新",
  "Update Page": "ページを更新",
  "Error": "エラー",
  "Warning": "注意",
  "Sign in": "ログイン",
  "Sign in with External auth": "{{signin}} でログイン",
  "Sign up is here": "新規登録はこちら",
  "Sign in is here": "ログインはこちら",
  "Sign up": "新規登録",
  "or": "または",
  "Sign up with Google Account": "Google で登録",
  "Sign in with Google Account": "Google でログイン",
  "Sign up with this Google Account": "この Google アカウントで登録します",
  "Select": "選択してください",
  "Required": "必須",
  "Example": "例",
  "Taro Yamada": "山田 太郎",
  "List View": "リスト表示",
  "Timeline View": "タイムライン",
  "History": "更新履歴",
  "attachment_data": "添付データ",
  "No_attachments_yet": "添付データはありません",
  "Presentation Mode": "プレゼンテーション",
  "Not available for guest": "ゲストユーザーは利用できません",
  "Not available in this version": "このバージョンでは利用できません",
  "Not available when \"anyone with the link\" is selected": "「リンクを知っている人のみ」を選択している場合はスコープを上書きできません。",
  "No users have liked this yet": "いいねをしているユーザーはいません",
  "No users have bookmarked yet": "ブックマークしているユーザーはいません",
  "Create Archive Page": "アーカイブページの作成",
  "Create Sidebar Page": "<strong>/Sidebar</strong> ページを作成する",
  "Target page": "対象ページ",
  "File type": "ファイル形式",
  "Include Attachment File": "添付ファイルも含める",
  "Include Comment": "コメントも含める",
  "Include Subordinated Page": "配下ページも含める",
  "Include Subordinated Target Page": "{{target}} 下も含む",
  "All Subordinated Page": "全ての配下ページ",
  "Specify Hierarchy": "階層の深さを指定",
  "Submitted the request to create the archive": "アーカイブ作成のリクエストを正常に送信しました",
  "username": "ユーザー名",
  "Created": "作成日",
  "Last updated": "最終更新",
  "Share": "共有",
  "Markdown Link": "Markdown形式のリンク",
  "Create/Edit Template": "テンプレートページの作成/編集",
  "Go to this version": "このバージョンを見る",
  "View diff": "差分を表示",
  "No diff": "差分なし",
  "Latest": "最新",
  "User ID": "ユーザーID",
  "User Settings": "ユーザー設定",
  "User Information": "ユーザー情報",
  "User Activation": "ユーザーアクティベーション",
  "Basic Info": "ユーザーの基本情報",
  "Name": "名前",
  "Email": "メールアドレス",
  "Language": "言語",
  "English": "英語",
  "Japanese": "日本語",
  "Set Profile Image": "プロフィール画像の設定",
  "Upload Image": "画像をアップロード",
  "Current Image": "現在の画像",
  "Delete Image": "画像を削除",
  "Delete this image?": "削除してよろしいですか？",
  "Updated": "更新しました",
  "Upload new image": "新しい画像をアップロード",
  "Connected": "接続されています",
  "Show": "公開",
  "Hide": "非公開",
  "Loading": "読み込み中...",
  "Disclose E-mail": "メールアドレスの公開",
  "page exists": "このページはすでに存在しています",
  "Error occurred": "エラーが発生しました",
  "Input page name": "ページ名を入力",
  "Input page name (optional)": "ページ名を入力(空欄OK)",
  "Input parent page path": "親ページのパスを入力",
  "New Page": "新規ページ",
  "Create under": "ページを以下に作成",
  "V5 Page Migration": "V5 互換形式 への変換",
  "GROWI.5.0_new_schema": "GROWI.5.0における新スキーマについて",
  "See_more_detail_on_new_schema": "詳しくは<a href='https://docs.growi.org/ja/admin-guide/upgrading/50x.html#新しい-v5-互換形式について' target='_blank'>{{title}}</a><span class='growi-custom-icons'>external_link</span>を参照ください。",
  "external_account_management": "外部アカウント管理",
  "UserGroup": "グループ",
  "Basic Settings": "基本設定",
  "The contents entered here will be shown in the header etc": "ここに入力した内容は、ヘッダー等に表示されます。",
  "Public": "公開",
  "Anyone with the link": "リンクを知っている人のみ",
  "Specified users": "特定ユーザーのみ",
  "Only me": "自分のみ",
  "Only inside the group": "特定グループのみ",
  "page_list": "ページリスト",
  "comments": "コメント",
  "Reselect the group": "グループの再選択",
  "Shareable link": "このページの共有用URL",
  "The whitelist of registration permission E-mail address": "登録許可メールアドレスの<br>ホワイトリスト",
  "Add tags for this page": "タグを付ける",
  "tag_list": "タグ一覧",
  "popular_tags": "人気のタグ",
  "Check All tags": "全てのタグを見る",
  "You have no tag, You can set tags on pages": "使用中のタグがありません",
  "Show latest": "最新のページを表示",
  "Load latest": "最新版を読み込む",
  "edited this page": "さんがこのページを編集しました。",
  "List Drafts": "下書き一覧",
  "Deleted Pages": "削除済みページ",
  "Disassociate": "連携解除",
  "Color mode": "カラーモード",
  "Sidebar mode": "サイドバーモード",
  "Sidebar mode on Editor": "サイドバーモード(編集時)",
  "No bookmarks yet": "No bookmarks yet",
  "add_bookmark": "ブックマークに追加",
  "remove_bookmark": "ブックマークから削除",
  "wide_view": "ワイドビュー",
  "Recent Changes": "最新の変更",
  "Page Tree": "ページツリー",
  "Bookmarks": "ブックマーク",
  "In-App Notification": "通知",
  "AI Assistant": "AI アシスタント",
  "Knowledge Assistant": "ナレッジアシスタント",
  "original_path": "元のパス",
  "new_path": "新しいパス",
  "duplicated_path": "重複したパス",
  "Link sharing is disabled": "リンクのシェアは無効化されています",
  "successfully_saved_the_page": "ページが正常に保存されました",
  "you_can_not_create_page_with_this_name_or_hierarchy": "この名前、または階層でページを作成することはできません",
  "not_allowed_to_see_this_page": "このページは閲覧できません",
  "Confirm": "確認",
  "Successfully requested": "正常に処理を受け付けました",
  "source": "出典",
  "input_validation": {
    "target": {
      "page_name": "ページ名",
      "folder_name": "フォルダ名",
      "field": "フィールド"
    },
    "message": {
      "error_message": "いくつかの値が設定されていません",
      "required": "'{{param}}' に値を入力してください",
      "invalid_syntax": "{{syntax}} の構文が不正です",
      "title_required": "タイトルを入力してください",
      "field_required": "{{target}}に値を入力してください"
    }
  },
  "not_creatable_page": {
    "message": "このパスではページ コンテンツを作成できません。"
  },
  "custom_navigation": {
    "no_pages_under_this_page": "このページの配下にはページが存在しません。"
  },
  "author_info": {
    "created_at": "作成日",
    "last_revision_posted_at": "最終更新日"
  },
  "installer": {
    "tab": "アカウント作成",
    "title": "インストーラー",
    "setup": "セットアップ",
    "create_initial_account": "最初のアカウントの作成",
    "initial_account_will_be_administrator_automatically": "初めに作成するアカウントは、自動的に管理者権限が付与されます",
    "unavaliable_user_id": "このユーザーIDは利用できません。",
    "failed_to_install": "GROWI のインストールに失敗しました。再度お試しください。",
    "failed_to_login_after_install": "インストール後、ログインに失敗しました。ログインフォームに遷移しています ..."
  },
  "breaking_changes": {
    "v346_using_basic_auth": "現在利用中の Basic 認証機能は、近い将来<strong>廃止されます</strong>。%s から設定を削除してください。"
  },
  "page_register": {
    "send_email": "メールを送る",
    "notice": {
      "restricted": "この Wiki への新規登録は制限されています。",
      "restricted_defail": "利用を開始するには、新規登録後、管理者による承認が必要です。"
    },
    "form_help": {
      "email": "この Wiki では以下のメールアドレスのみ登録可能です。",
      "password": "パスワードには、{{target}}文字以上の半角英数字または記号等を設定してください。",
      "user_id": "ユーザーIDは、ユーザーページのURLなどに利用されます。半角英数字と一部の記号のみ利用できます。"
    }
  },
  "page_me": {
    "form_help": {
      "profile_image1": "画像をアップロードをするための設定がされていません。",
      "profile_image2": "アップロードできるようにするには、AWS またはローカルアップロードの設定をしてください。"
    }
  },
  "page_me_apitoken": {
    "api_token": "API Token",
    "notice": {
      "apitoken_issued": "API Token が設定されていません。",
      "update_token1": "API Token を更新すると、自動的に新しい Token が生成されます。",
      "update_token2": "現在の Token を利用している処理は動かなくなります。"
    },
    "form_help": {}
  },
  "Password": "パスワード",
  "Password Settings": "パスワード設定",
  "personal_settings": {
    "disassociate_external_account": "External Account の連携解除",
    "disassociate_external_account_desc": "<strong>{{providerType}}</strong> プロバイダーの <strong>{{accountId}}</strong> アカウントを連携解除します",
    "set_new_password": "パスワードを新規に設定",
    "update_password": "パスワードを更新",
    "current_password": "現在のパスワード",
    "new_password": "新しいパスワード",
    "new_password_confirm": "(確認用)",
    "password_is_not_set": "パスワードが設定されていません"
  },
  "share_links": {
    "Shere this page link to public": "外部に共有するリンクを発行する",
    "share_link_list": "共有リンクリスト",
    "share_link_management": "共有リンク管理",
    "delete_all_share_links": "全ての共有リンクを削除します",
    "expire": "有効期限",
    "Days": "日間",
    "Custom": "カスタム",
    "description": "概要",
    "enter_desc": "概要を入力",
    "Unlimited": "無期限",
    "Issue": "発行",
    "share_settings": "共有設定",
    "Invalid_Number_of_Date": "有効期限の日数には整数を入力してください",
    "link_sharing_is_disabled": "リンクのシェアは無効化されています"
  },
  "API Settings": "API設定",
  "Other Settings": "その他の設定",
  "API Token Settings": "API Token設定",
  "Current API Token": "現在のAPI Token",
  "Update API Token": "API Tokenを更新",
  "in_app_notification_settings": {
    "in_app_notification_settings": "アプリ内通知設定",
    "subscribe_settings": "自動でページをサブスクライブする（通知を受け取る）設定",
    "default_subscribe_rules": {
      "page_create": "ページを作成した時にそのページをサブスクライブします。"
    }
  },
  "ui_settings": {
    "ui_settings": "UI設定",
    "side_bar_mode": {
      "settings": "サイドバーモードの設定",
      "side_bar_mode_setting": "サイドバーのモードを設定する",
      "description": "画面幅が大きい場合に、サイドバーを常時開いた状態にするかどうかを設定できます。画面幅が小さい場合はサイドバーは常に閉じた状態となります。"
    }
  },
  "color_mode_settings": {
    "light": "ライト",
    "dark": "ダーク",
    "system": "システム",
    "settings": "カラーモードの設定",
    "description": "ライトモードかダークモード、もしくはシステム合わせた表示をするか選択します。<br>対応したテーマのみ切り替えることができます。"
  },
  "editor_settings": {
    "editor_settings": "エディター設定",
    "common_settings": {
      "common_settings": "共通設定",
      "common_misspellings": "ウィキペディアから一般的なスペルミスを見つけます。",
      "max_comma": "文の読点（,）を最大10個に制限します。初期値: 4。",
      "sentence_length": "文の最大文字数を制限します。初期値: 100。",
      "en_capitalization": "英文の大文字化をチェックします",
      "no_unmatched_pair": "（ と ] のような一致しないペアをチェックします",
      "date_weekday_mismatch": "日付と平日の不一致を検出します。",
      "no_kangxi_radicals": "康熙帝の部首の使用を防ぎます。",
      "no_surrogate_pair": "文中のサロゲートペア（D800-DBFFおよびDC00-DFFF）を検出します。",
      "no_zero_width_spaces": "ゼロ幅スペースを許可しません。",
      "period_in_list_item": "リストアイテムのピリオドの有無をチェックします。",
      "use_si_units": "SI単位系以外の使用を禁止します。"
    },
    "japanese_settings": {
      "japanese_settings": "日本語設定",
      "ja_hiragana_keishikimeishi": "漢字よりひらがなで書かれた読みやすい形式名詞をチェックします。",
      "ja_no_abusage": "よくある誤用をチェックします。",
      "ja_no_inappropriate_words": "不適切表現をチェックします。",
      "ja_no_mixed_period": "パラグラフの末尾に必ず句点記号を付けていることをチェックします。",
      "ja_no_redundant_expression": "冗長な表現を禁止します。冗長な表現とは、その文から省いても意味が通じるような表現を示しています。",
      "max_kanji_continuous_len": "漢字が連続する最大文字数を制限します。初期値: 5。",
      "max_ten": "一文に利用できる、の数を制限します。一文の読点の数が多いと冗長で読みにくい文章となるため、読点の数を一定数以下にするルールです。 読点の数を減らすためには、句点(。)で文を区切る必要があります。",
      "no_double_negative_ja": "二重否定を検出します。",
      "no_doubled_conjunction": "同じ接続詞が連続して出現していないかどうかをチェックします。",
      "no_doubled_joshi": "1つの文中に同じ助詞が連続して出てくるのをチェックします。",
      "no_dropping_the_ra": "ら抜き言葉を検出します。",
      "no_hankaku_kana": "半角カナの利用を禁止します。",
      "prefer_tari_tari": "「〜たり〜たりする」をチェックします。",
      "ja_unnatural_alphabet": "不自然なアルファベットを検知します。",
      "no_mixed_zenkaku_and_hankaku_alphabet": "全角と半角アルファベットを混在をチェックします。",
      "no_nfd": "UTF8-MAC濁点のようなNFDの使用を禁止します。"
    }
  },
  "search_help": {
    "title": "検索のヘルプ",
    "and": {
      "syntax help": "スペース区切り",
      "desc": "ページ名 or 本文に {{word1}}, {{word2}} の両方を含むページを検索"
    },
    "exclude": {
      "desc": "ページ名 or 本文に {{word}} を含むページを除外"
    },
    "phrase": {
      "syntax help": "ダブルクォートで囲う",
      "desc": "{{phrase}} という文章を含むページを検索"
    },
    "prefix": {
      "desc": "ページ名が {{path}} から始まるページに絞る"
    },
    "exclude_prefix": {
      "desc": "ページ名が {{path}} から始まるページを除外"
    },
    "tag": {
      "desc": "{{tag}} というタグを含むページを検索"
    },
    "exclude_tag": {
      "desc": "{{tag}} というタグを含むページを除外"
    }
  },
  "search": {
    "search page bodies": "[Enter] キー押下で全文検索"
  },
  "page_page": {
    "notice": {
      "version": "これは最新のバージョンではありません。",
      "redirected": "リダイレクト元 >>",
      "redirected_period": "",
      "unlinked": "このページへのリダイレクトは削除されました。",
      "restricted": "このページの閲覧は制限されています",
      "stale": "このページは最終更新日から{{count}}年以上が経過しています。",
      "expiration": "この共有パーマリンクの有効期限は <strong>{{expiredAt}}</strong> です。",
      "no_deadline": "このページに有効期限は設定されていません。",
      "not_indexed1": "このページは全文検索エンジンにインデックスされない可能性があります.",
      "not_indexed2": "ページ本文が閾値を超えています: {{threshold}}."
    }
  },
  "page_edit": {
    "input_channels": "チャンネル名",
    "theme": "テーマ",
    "keymap": "キーマップ",
    "indent": "インデント",
    "paste": {
      "title": "ペースト時の動作",
      "both": "両方",
      "text": "テキストのみ",
      "file": "ファイルのみ"
    },
    "editor_config": "エディタ設定",
    "Show active line": "アクティブ行をハイライト",
    "auto_format_table": "表の自動整形",
    "overwrite_scopes": "{{operation}}と同時に全ての配下ページのスコープを上書き",
    "notice": {
      "conflict": "すでに他の人がこのページを編集していたため保存できませんでした。ページを再読み込み後、自分の編集箇所のみ再度編集してください。"
    },
    "changes_not_saved": "変更が保存されていない可能性があります。本当に移動しますか？"
  },
  "page_comment": {
    "comments": "コメント",
    "comment": "コメント",
    "preview": "プレビュー",
    "write": "入力",
    "add_a_comment": "コメントを追加",
    "display_the_page_when_posting_this_comment": "投稿時のページを表示する",
    "no_user_found": "ユーザー名が見つかりません",
    "reply": "返信",
    "delete_comment": "コメントを削除しますか？",
    "comment_management_is_not_allowed": "コメントの操作が許可されていません。"
  },
  "page_api_error": {
    "notfound_or_forbidden": "元のページが見つからないか、アクセス権がありません。",
    "already_exists": "そのパスを持つページは既に存在しています。",
    "outdated": "ページが他のユーザーによって更新されました。",
    "user_not_admin": "権限のあるユーザーのみが削除できます",
    "single_deletion_empty_pages": "空ページの単体削除はできません",
    "complete_deletion_not_allowed_for_user": "ページを完全に削除する権限がありません"
  },
  "page_history": {
    "revision_list": "更新履歴",
    "revision": "バージョン",
    "comparing_source": "ソース",
    "comparing_target": "ターゲット",
    "comparing_revisions": "差分を比較する",
    "compare_latest": "最新と比較",
    "compare_previous": "1つ前のバージョンと比較"
  },
  "modal_rename": {
    "label": {
      "Move/Rename page": "ページを移動/名前変更する",
      "New page name": "移動先のページ名",
      "Failed to get subordinated pages": "配下ページの取得に失敗しました",
      "Failed to get exist path": "存在するパスの取得に失敗しました",
      "Current page name": "現在のページ名",
      "Rename this page only": "このページのみを移動/名前変更",
      "Force rename all child pages": "全ての配下のページを移動/名前変更する",
      "Other options": "その他のオプション",
      "Do not update metadata": "メタデータを更新しない",
      "Redirect": "リダイレクトする"
    },
    "help": {
      "redirect": "アクセスされた際に自動的に新しいページにジャンプします",
      "metadata": "最終更新ユーザー、最終更新日を更新せず維持します",
      "recursive": "配下のページも移動/名前変更します"
    }
  },
  "Put Back": "元に戻す",
  "Delete Completely": "完全削除",
  "page_has_been_reverted": "{{path}} を元に戻しました",
  "modal_delete": {
    "delete_page": "ページを削除する",
    "deleting_page": "ページパス",
    "delete_recursively": "全ての子ページも削除",
    "delete_completely": "完全削除",
    "delete_completely_restriction": "完全削除をするための権限がありません。",
    "recursively": "配下のページも削除します",
    "completely": "ゴミ箱を経由せず、完全に削除します"
  },
  "deleted_page": "ゴミ箱に入れました",
  "deleted_pages": "{{path}} をゴミ箱に入れました",
  "deleted_pages_completely": "{{path}} を完全に削除しました",
  "renamed_pages": "{{path}} を移動/名前変更しました",
  "empty_trash": "ゴミ箱を空にしました",
  "modal_empty": {
    "empty_the_trash": "ゴミ箱を空にする",
    "empty_the_trash_button": "空にする",
    "not_deletable_notice": "権限がないため、いくつかのページは削除できません",
    "notice": "完全削除したページは元に戻すことができません"
  },
  "modal_duplicate": {
    "label": {
      "Duplicate page": "ページを複製する",
      "New page name": "複製後のページ名",
      "Failed to get subordinated pages": "配下ページの取得に失敗しました",
      "Current page name": "現在のページ名",
      "Recursively": "再帰的に複製",
      "Duplicate without exist path": "存在するパス以外を複製する",
      "Same page already exists": "同じページがすでに存在します",
      "Only duplicate user related pages": "自分が閲覧可能なページのみを複製する"
    },
    "help": {
      "recursive": "配下のページも複製します",
      "only_inherit_user_related_groups": "閲覧権限が「特定グループのみ」で設定されている場合、複製されたページを閲覧可能なグループ一覧から、自分が所属していないものは取り除かれます"
    }
  },
  "duplicated_pages": "{{fromPath}} を複製しました",
  "modal_granted_groups_inheritance_select": {
    "select_granted_groups": "閲覧権限のあるグループを選択",
    "inherit_all_granted_groups_from_parent": "閲覧権限のあるグループを親ページから全て引き継ぐ",
    "only_inherit_related_groups": "自分が所属するグループのみを親ページから引き継ぐ",
    "create_page": "ページ作成"
  },
  "modal_putback": {
    "label": {
      "Put Back Page": "ページを元に戻す",
      "recursively": "全ての子ページも元に戻す"
    },
    "help": {
      "recursively": "配下のページも元に戻します"
    }
  },
  "modal_shortcuts": {
    "global": {
      "title": "グローバルショートカット",
      "Open/Close shortcut help": "ショートカットヘルプ<br>の表示/非表示",
      "Edit Page": "ページ編集",
      "Create Page": "ページ作成",
      "Search": "検索",
      "Show Contributors": "コントリビューター<br>を表示",
      "MirrorMode": "ミラーモード",
      "Konami Code": "コナミコマンド",
      "konami_code_url": "https://ja.wikipedia.org/wiki/コナミコマンド"
    },
    "editor": {
      "title": "エディターショートカット",
      "Indent": "インデント",
      "Outdent": "左インデント",
      "Save Page": "保存",
      "Delete Line": "行削除"
    },
    "commentform": {
      "title": "コメントフォームショートカット",
      "Post": "投稿"
    }
  },
  "modal_resolve_conflict": {
    "conflicts_with_new_body_on_server_side": "サーバー側の新しい本文と衝突します。ページ本文を選択または編集して衝突を解消してください。",
    "file_conflicting_with_newer_remote": "サーバー側の新しいファイルと衝突します。",
    "resolve_conflict_message": "ページ本文を選んでください",
    "resolve_conflict": "衝突を解消",
    "resolve_and_save": "解消し保存する",
    "select_revision": "{{revision}}にする",
    "requested_revision": "送信された本文",
    "latest_revision": "最新の本文",
    "selected_editable_revision": "保存するページ本文(編集可能)"
  },
  "modal_aichat": {
    "title": "ナレッジアシスタント",
    "title_beta_label": "(ベータ)",
    "placeholder": "ききたいことを入力してください",
    "summary_mode_label": "要約モード",
    "summary_mode_help": "2～3文以内の簡潔な回答",
    "caution_against_hallucination": "情報が正しいか出典を確認しましょう",
    "progress_label": "回答を生成しています",
    "failed_to_create_or_retrieve_thread": "スレッドの作成または取得に失敗しました",
    "budget_exceeded": "OpenAI の API の利用上限に達しました。ナレッジアシスタントを再度利用するには OpenAI の請求ページからクレジットを追加してください。",
    "budget_exceeded_for_growi_cloud": "OpenAI の API の利用上限に達しました。ナレッジアシスタントを再度利用するには Hosted の場合は GROWI.cloud の管理画面から Owned の場合は OpenAI の請求ページからクレジットを追加してください。",
    "error_message": "エラーが発生しました",
    "show_error_detail": "詳細を表示"
  },
  "modal_ai_assistant": {
<<<<<<< HEAD
    "access_scope": {
      "owner": "{{username}} がアクセス可能な全てのページ",
      "groups": "グループを指定",
      "publicOnly": "公開ページのみ"
=======
    "default_instruction": "あなたはこのWikiの知識アシスタントです。以下の方針で支援を行ってください：\n\n- 文書の関連性分析と情報の関連付け\n- 新しい視点の提案\n- 質問の意図を理解した的確な情報提供 必要に応じて構造化された形式で情報を提供します。",
    "page_mode_title": {
      "share": "アシスタントの共有",
      "pages": "参照ページ",
      "instruction": "アシスタントへの指示"
>>>>>>> 3ce6b8fe
    }
  },
  "link_edit": {
    "edit_link": "リンク編集",
    "set_link_and_label": "リンク情報",
    "link": "リンク",
    "placeholder_of_link_input": "ページパスまたはURLを入力してください",
    "label": "ラベル",
    "path_format": "ページパス設定",
    "use_relative_path": "相対パスを使う",
    "use_permanent_link": "パーマリンクを使う",
    "notation": "リンクの形式",
    "markdown": "マークダウン 記法",
    "GROWI_original": "GROWI 独自記法",
    "pukiwiki": "Pukiwiki 記法",
    "preview": "プレビュー",
    "page_not_found_in_preview": "\"{{path}}\" というページはありません。"
  },
  "toaster": {
    "file_upload_failed": "ファイルのアップロードに失敗しました",
    "initialize_successed": "{{target}}を初期化しました",
    "remove_share_link_success": "{{shareLinkId}}を削除しました",
    "issue_share_link": "共有リンクを作成しました",
    "remove_share_link": "共有リンクを{{count}}件削除しました",
    "switch_disable_link_sharing_success": "共有リンクの設定を変更しました",
    "failed_to_reset_password": "パスワードのリセットに失敗しました",
    "save_succeeded": "保存に成功しました"
  },
  "template": {
    "modal_label": {
      "Select template": "テンプレートの選択",
      "Create/Edit Template Page": "テンプレートページの作成/編集",
      "Create template under": "配下にテンプレートページを作成"
    },
    "option_label": {
      "select": "テンプレートタイプを選択してください",
      "create/edit": "テンプレートページの作成/編集.."
    },
    "children": {
      "label": "同一階層テンプレート",
      "desc": "テンプレートページが存在する階層にのみ適用されます"
    },
    "descendants": {
      "label": "下位層テンプレート",
      "desc": "テンプレートページが存在する下位層のすべてのページに適用されます"
    }
  },
  "sandbox": {
    "header": "見出し",
    "header_x": "見出し {{index}}",
    "block": "ブロック",
    "block_detail": "を挟むことで段落になります",
    "empty_line": "空白行",
    "line_break": "改行",
    "line_break_detail": "(スペース2つ) で改行されます",
    "typography": "タイポグラフィー",
    "italics": "斜体",
    "bold": "強調",
    "italic_bold": "イタリックボールド",
    "strikethrough": "取り消し線",
    "link": "リンク",
    "code_highlight": "コードハイライト",
    "list": "リスト",
    "unordered_list_x": "リスト {{index}}",
    "ordered_list_x": "番号付きリスト {{index}}",
    "task": "タスク",
    "task_checked": "チェック付き",
    "task_unchecked": "チェックなし",
    "quote": "引用",
    "quote1": "複数行の引用文を",
    "quote2": "書くことができます",
    "table": "テーブル",
    "quote_nested": "多重引用",
    "image": "画像",
    "alt_text": "Alt文字列",
    "insert_image": "で画像を挿入できます",
    "open_sandbox": "Sandbox を開く"
  },
  "slack_notification": {
    "popover_title": "Slack 通知",
    "popover_desc": "チャンネル名を入れてください。カンマ区切りのリストを入力することで複数のチャンネルに通知することができます。",
    "input_channels": "チャンネル名"
  },
  "search_result": {
    "title": "検索",
    "result_meta": "検索結果:",
    "deletion_mode_btn_lavel": "ページを指定して削除",
    "cancel": "キャンセル",
    "delete": "削除",
    "check_all": "すべてチェック",
    "deletion_modal_header": "以下のページを削除",
    "delete_completely": "完全に削除する",
    "include_certain_path": "{{pathToInclude}}下を含む ",
    "delete_all_selected_page": "一括削除",
    "select_all": "全件選択",
    "delete_selected_pages": "選択したページを削除",
    "currently_not_implemented": "現在未実装の機能です",
    "search_again": "再検索",
    "number_of_list_to_display": "表示件数",
    "page_number_unit": "件",
    "hit_number_unit": "件",
    "sort_axis": {
      "relationScore": "関連度順",
      "createdAt": "作成日時",
      "updatedAt": "更新日時"
    }
  },
  "private_legacy_pages": {
    "title": "旧形式のプライベートページ",
    "bulk_operation": "一括操作",
    "convert_all_selected_pages": "新しい v5 互換形式に一括変換",
    "input_path_to_convert": "パスを入力して変換",
    "alert_title": "古い v4 互換形式のプライベートページが存在します",
    "alert_desc1": "このページでは、チェックボックスでページを選択し、画面上部の「一括操作」ボタンから新しい v5 互換形式に一括変換できます。",
    "nopages_title": "おめでとうございます。GROWI v5 を使う準備が完了しました！",
    "nopages_desc1": "今あなたが管理可能なページはすべて v5 互換形式になっているようです。",
    "detail_info": "詳しくは <a href='https://docs.growi.org/ja/admin-guide/upgrading/50x.html' target='_blank' class='alert-link'>GROWI v5.0.x へのアップグレード <span class='growi-custom-icons'>external_link</span></a> を参照ください。",
    "modal": {
      "title": "新しい v5 互換形式への変換",
      "converting_pages": "以下のページを変換します",
      "convert_recursively_label": "再起的に変換",
      "convert_recursively_desc": "このページの配下のページを再起的に変換します",
      "button_label": "変換"
    },
    "toaster": {
      "page_migration_succeeded": "選択されたページの v5 互換形式への変換が正常に終了しました。",
      "page_migration_failed_with_paths": "{{paths}} の v5 互換形式への変換中にエラーが発生しました。",
      "page_migration_failed": "ページの v5 互換形式への変換中にエラーが発生しました。"
    },
    "by_path_modal": {
      "title": "新しい v5 互換形式への変換",
      "alert": "この操作は取り消すことができず、ユーザーが閲覧できないページも処理の対象になります。",
      "checkbox_label": "理解しました",
      "description": "パスを入力することで、そのパスの配下のページを全て v5 互換形式に変換します",
      "button_label": "変換",
      "success": "正常に変換を開始しました",
      "error": "変換を開始できませんでした",
      "error_grant_invalid": "ページの権限が正しくありません。修正してから再度実行してください",
      "error_page_not_found": "ページが見つかりませんでした",
      "error_duplicate_pages_found": "同名のパスを持つページが複数見つかりました。リネームまたは削除してから再度実行してください"
    }
  },
  "login": {
    "title": "ログイン",
    "sign_in_error": "ログインエラー",
    "registration_successful": "登録が完了しました。管理者の承認をお待ちください。",
    "Setup": "セットアップ",
    "enabled_ldap_has_configuration_problem": "LDAPは有効ですが、設定に問題があります。",
    "set_env_var_for_logs": "(ログを取得するためには、環境変数 <code>DEBUG=crowi:service:PassportService</code> を設定してください。)"
  },
  "invited": {
    "title": "招待",
    "discription_heading": "アカウント作成",
    "discription": "招待を受け取ったメールアドレスでアカウントを作成します"
  },
  "export_bulk": {
    "failed_to_export": "ページのエクスポートに失敗しました",
    "failed_to_count_pages": "ページ数の取得に失敗しました",
    "export_page_markdown": "マークダウン形式でページをエクスポート",
    "export_page_pdf": "PDF形式でページをエクスポート"
  },
  "message": {
    "successfully_connected": "接続に成功しました!",
    "fail_to_save_access_token": "アクセストークンの保存に失敗しました、再度お試しください。",
    "fail_to_fetch_access_token": "アクセストークンの取得に失敗しました、再度お試しください。",
    "successfully_disconnected": "切断に成功しました!",
    "strategy_has_not_been_set_up": "{{strategy}} はセットアップされていません。",
    "ldap_user_not_valid": "Ldap user is no valid",
    "external_account_not_exist": "外部アカウントが見つからない、または作成に失敗しました",
    "maximum_number_of_users": "ユーザー数が上限を超えたためアクティベートできません。",
    "sign_in_failure": "ログインに失敗しました。",
    "aws_sttings_required": "この機能にはAWS設定が必要です。管理者に訪ねて下さい。",
    "application_already_installed": "アプリケーションのインストールが完了しました。",
    "email_address_could_not_be_used": "このメールアドレスは使用できません。(許可されたメールアドレスを確認してください。)",
    "user_id_is_not_available": "このユーザーIDは使用できません。",
    "username_should_not_be_null": "Username が null になっています 管理画面の認証機構設定にて設定の確認をしてください",
    "email_address_is_already_registered": "このメールアドレスは既に登録されています。",
    "can_not_register_maximum_number_of_users": "ユーザー数が上限を超えたため登録できません。",
    "email_settings_is_not_setup": "E-mail 設定が完了していません。管理者に問い合わせてください。",
    "email_authentication_is_not_enabled": "メール認証が有効になっていません。管理者に問い合わせてください。",
    "failed_to_register": "登録に失敗しました。",
    "successfully_created": "{{username}} が作成されました。",
    "can_not_activate_maximum_number_of_users": "ユーザーが上限に達したためアクティベートできません。",
    "failed_to_activate": "アクティベートに失敗しました。",
    "unable_to_use_this_user": "利用できないユーザーIDです。",
    "complete_to_install1": "GROWI のインストールが完了しました！管理者アカウントでログインしてください。",
    "complete_to_install2": "GROWI のインストールが完了しました！はじめに、このページで各種設定を確認してください。",
    "failed_to_create_admin_user": "管理ユーザーの作成に失敗しました。{{errMessage}}",
    "successfully_send_email_auth": "{{email}} にメールを送信しました。添付されたURLをクリックし、本登録を完了させてください",
    "incorrect_token_or_expired_url": "トークンが正しくないか、URLの有効期限が切れています。",
    "user_already_logged_in": "ログイン中のため、新規アカウントを作成できませんでした。",
    "registration_closed": "新しいアカウントを作成する権限がありません。",
    "Username has invalid characters": "ユーザー名に不正な文字が含まれています.",
    "Username field is required": "User ID は必須項目です",
    "Name field is required": "ユーザーID は必須項目です",
    "Email format is invalid": "メールアドレスのフォーマットが無効です",
    "Email field is required": "メールアドレスは必須項目です",
    "Password has invalid character": "パスワードに無効な文字があります",
    "Password minimum character should be more than n characters": "パスワードの最小文字数は{{number}}文字以上です",
    "Password field is required": "パスワードの欄は必ず入力してください",
    "Username or E-mail has invalid characters": "ユーザー名または、メールアドレスに無効な文字があります",
    "user_not_found": "ユーザーが見つかりません",
    "provider_duplicated_username_exception": "<p><strong><span class='material-symbols-outlined me-1'>cancel</span>エラー: DuplicatedUsernameException</strong></p><p class='mb-0'> {{ failedProviderForDuplicatedUsernameException }} 認証は成功しましたが、新しいユーザーを作成できませんでした。詳しくは<a href='https://github.com/weseek/growi/issues/193'>こちら: #193</a>.</p>"
  },
  "grid_edit": {
    "create_bootstrap_4_grid": "Bootstrap 4 グリッドを作成",
    "grid_settings": "グリッド設定",
    "grid_pattern": "グリッド　パターン",
    "division": "分割",
    "smart_no": "スマホ / 分割なし",
    "break_point": "画面サイズより分割"
  },
  "validation": {
    "aws_region": "リージョンには、AWSリージョン名を入力してください。例: ap-northeast-1",
    "aws_custom_endpoint": "カスタムエンドポイントは、http(s)://で始まるURLを指定してください。また、末尾の/は不要です。",
    "failed_to_send_a_test_email": "SMTPを利用したテストメール送信に失敗しました。設定をみなおしてください。"
  },
  "forgot_password": {
    "forgot_password": "パスワードをお忘れですか?",
    "send": "送信",
    "return_to_login": "ログイン画面に戻る",
    "reset_password": "パスワード リセット",
    "sign_in_instead": "ログインする",
    "password_reset_request_desc": "ここからパスワードリセットできます",
    "password_reset_excecution_desc": "新しいパスワードを入力してください",
    "new_password": "新しいパスワード",
    "confirm_new_password": "新しいパスワードの確認",
    "email_is_required": "メールを入力してください",
    "success_to_send_email": "メールを送信しました",
    "feature_is_unavailable": "この機能を利用することはできません。",
    "incorrect_token_or_expired_url": "トークンが正しくないか、URLの有効期限が切れています。 以下のリンクからパスワードリセットリクエストを再送信してください。",
    "password_and_confirm_password_does_not_match": "パスワードと確認パスワードが一致しません",
    "please_enable_mailer_alert": "メール設定が完了していないため、パスワード再設定機能が無効になっています。メール設定を完了させるよう管理者に依頼してください。"
  },
  "maintenance_mode": {
    "maintenance_mode": "メンテナンスモード",
    "growi_is_under_maintenance": "GROWI はメンテナンス中です。終了するまでお待ちください",
    "admin_page": "管理画面へ",
    "login": "ログイン",
    "logout": "ログアウト"
  },
  "pagetree": {
    "cannot_rename_a_title_that_contains_slash": "`/` が含まれているタイトルにリネームできません",
    "you_cannot_move_this_page_now": "現在、このページを移動することはできません",
    "something_went_wrong_with_moving_page": "ページの移動に問題が発生しました"
  },
  "duplicated_page_alert": {
    "same_page_name_exists": "ページ名 「{{pageName}}」が重複しています",
    "same_page_name_exists_at_path": "”{{path}}” において ”{{pageName}}”というページは複数存在しています。",
    "select_page_to_see": "以下から遷移するページを選択してください。"
  },
  "user_group": {
    "select_group": "グループを選ぶ",
    "belonging_to_no_group": "所属しているグループが見つかりませんでした。",
    "manage_user_groups": "グループ管理"
  },
  "fix_page_grant": {
    "modal": {
      "no_grant_available": "選択可能な権限のリストが見つかりませんでした。まず親ページの権限を修正したのちに再試行してください。",
      "need_to_fix_grant": "正しく機能を使用するためにはこのページに紐づく権限を修正する必要があります。 <br> 下記の選択肢から選んで変更してください。",
      "grant_label": {
        "public": "公開",
        "isForbidden": "権限の閲覧が許可されていません",
        "currentPageGrantLabel": "このページの権限: ",
        "parentPageGrantLabel": "親のページの権限: ",
        "docLink": "権限の修正についての詳細は<a href='https://docs.growi.org/ja/guide/features/authority.html#%E9%85%8D%E4%B8%8B%E3%83%98%E3%82%9A%E3%83%BC%E3%82%B7%E3%82%99%E3%81%AB%E8%A8%AD%E5%AE%9A%E3%81%A6%E3%82%99%E3%81%8D%E3%82%8B%E6%A8%A9%E9%99%90'>こちらのリンク</a>を参照してください"
      },
      "radio_btn": {
        "restrected": "リンクを知っている人のみ",
        "only_me": "自分のみ",
        "grant_group": "特定グループのみ"
      },
      "select_group_default_text": "グループを選択",
      "alert_message_select_group": "グループが選択されていません",
      "btn_label": "変換",
      "title": "権限を修正"
    },
    "alert": {
      "description": "このページの権限設定を修正する必要があります。",
      "btn_label": "修正"
    }
  },
  "tooltip": {
    "like": "いいね！",
    "cancel_like": "いいねを取り消す",
    "bookmark": "ブックマーク",
    "cancel_bookmark": "ブックマークを取り消す",
    "receive_notifications": "通知を受け取る",
    "stop_notification": "通知を止める",
    "footprints": "足跡",
    "login_required": "ログインが必要です",
    "operation": {
      "attention": {
        "rename": "配下のページパスの更新が正常に行われませんでした。3点リーダーからメニューを開き、「パスを修復」を選択してしてください。"
      }
    }
  },
  "page_operation": {
    "paths_recovered": "パスを修復しました",
    "path_recovery_failed": "パスを修復できませんでした"
  },
  "user_home_page": {
    "bookmarks": "ブックマーク",
    "recently_created": "最近作成したページ"
  },
  "bookmark_folder": {
    "bookmark_folder": "ブックマークフォルダ",
    "bookmark": "ブックマーク",
    "delete_modal": {
      "modal_header_label": "ブックマークフォルダを削除",
      "modal_body_description": "このブックマークフォルダと配下のブックマークを削除する",
      "modal_body_alert": "削除されたフォルダとその内容は復元できません",
      "modal_footer_button": "フォルダを削除"
    },
    "input_placeholder": "フォルダ名を入力してください",
    "new_folder": "新しいフォルダ",
    "delete": "フォルダを削除",
    "drop_item_here": "ルートに配置する",
    "cancel_bookmark": "このページのブックマークを解除",
    "move_to_root": "ルートに配置する",
    "root": "root (default)"
  },
  "v5_page_migration": {
    "page_tree_not_avaliable": "Page Tree 機能は現在使用できません。",
    "go_to_settings": "設定する"
  },
  "questionnaire": {
    "give_us_feedback": "GROWI の改善のために、アンケートにご協力ください",
    "thank_you_for_answering": "ご回答ありがとうございます",
    "additional_feedback": "その他ご意見ご要望はユーザーアイコンのドロップダウンからお願い致します。",
    "dont_show_again": "今後このアンケートを表示しない",
    "deny": "回答しない",
    "agree": "そう思う",
    "disagree": "そう思わない",
    "answer": "回答する",
    "no_answer": "わからない",
    "settings": "アンケート設定",
    "failed_to_send": "回答送信に失敗しました",
    "denied": "このアンケートは今後表示されません",
    "personal_settings_explanation": "GROWI 改善のためのアンケートが表示されるようになります。ご意見ご要望はユーザーアイコンのドロップダウンからお願いいたします。",
    "enable_questionnaire": "アンケートを有効にする",
    "disabled_by_admin": "管理者によってアンケートは無効化されています"
  },
  "tag_edit_modal": {
    "edit_tags": "タグの編集",
    "done": "完了",
    "tags_input": {
      "tag_name": "タグ名"
    }
  },
  "delete_attachment_modal": {
    "confirm_delete_attachment": "アタッチメントを削除しますか？"
  },
  "rich_attachment": {
    "attachment_not_be_found": "アタッチメントが見つかりません"
  },
  "page_select_modal": {
    "select_page_location": "ページの場所を選択"
  },
  "wip_page": {
    "save_as_wip": "WIP (執筆途中) として保存",
    "success_save_as_wip": "WIP ページとして保存しました",
    "fail_save_as_wip": "WIP ページとして保存できませんでした",
    "alert": "このページは執筆途中です",
    "publish_page": "WIP を解除",
    "success_publish_page": "WIP を解除しました",
    "fail_publish_page": "WIP を解除できませんでした"
  },
  "sidebar_header": {
    "show_wip_page": "WIP を表示",
    "size_s": "サイズ: S",
    "size_l": "サイズ: L"
  },
  "create_page": {
    "untitled": "無題のページ"
  },
  "sync-latest-revision-body": {
    "menuitem": "最新のリビジョンの本文とエディタのテキストを同期",
    "confirm": "エディターに入力中のドラフトデータを削除して最新の本文を同期します。実行しますか？",
    "alert": "最新の本文が同期されていない可能性があります。リロードして再度ご確認ください。",
    "success-toaster": "最新の本文を同期しました",
    "skipped-toaster": "エディターがアクティブではないため、同期をスキップしました。エディターを開いて再度お試しください。",
    "error-toaster": "最新の本文の同期に失敗しました"
  }
}<|MERGE_RESOLUTION|>--- conflicted
+++ resolved
@@ -536,18 +536,16 @@
     "show_error_detail": "詳細を表示"
   },
   "modal_ai_assistant": {
-<<<<<<< HEAD
-    "access_scope": {
-      "owner": "{{username}} がアクセス可能な全てのページ",
-      "groups": "グループを指定",
-      "publicOnly": "公開ページのみ"
-=======
     "default_instruction": "あなたはこのWikiの知識アシスタントです。以下の方針で支援を行ってください：\n\n- 文書の関連性分析と情報の関連付け\n- 新しい視点の提案\n- 質問の意図を理解した的確な情報提供 必要に応じて構造化された形式で情報を提供します。",
     "page_mode_title": {
       "share": "アシスタントの共有",
       "pages": "参照ページ",
       "instruction": "アシスタントへの指示"
->>>>>>> 3ce6b8fe
+    },
+    "access_scope": {
+      "owner": "{{username}} がアクセス可能な全てのページ",
+      "groups": "グループを指定",
+      "publicOnly": "公開ページのみ"
     }
   },
   "link_edit": {
