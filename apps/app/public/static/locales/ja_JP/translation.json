{
  "meta": {
    "display_name": "日本語"
  },
  "Help": "ヘルプ",
  "view": "View",
  "Edit": "編集",
  "Delete": "削除",
  "delete_all": "全て削除",
  "Duplicate": "複製",
  "PathRecovery": "パスを修復",
  "Copy": "コピー",
  "preview": "プレビュー",
  "desktop": "パソコン",
  "phone": "スマホ",
  "tablet": "タブレット",
  "Click to copy": "クリックでコピー",
  "Rename": "名前変更",
  "Move/Rename": "移動/名前変更",
  "Redirected": "リダイレクトされました",
  "Unlinked": "リダイレクト削除",
  "unlink_redirection": "リダイレクト削除",
  "Done": "完了",
  "Cancel": "キャンセル",
  "Create": "作成",
  "Description": "説明",
  "Admin": "管理",
  "administrator": "管理者",
  "Tag": "タグ",
  "Tags": "タグ",
  "Close": "閉じる",
  "Shortcuts": "ショートカット",
  "CustomSidebar": "カスタムサイドバー",
  "eg": "例:",
  "add": "追加",
  "Undo": "元に戻す",
  "account_id": "アカウントID",
  "Initialize": "初期化",
  "Update": "更新",
  "Update Page": "ページを更新",
  "Error": "エラー",
  "Warning": "注意",
  "Sign in": "ログイン",
  "Sign in with External auth": "{{signin}} でログイン",
  "Sign up is here": "新規登録はこちら",
  "Sign in is here": "ログインはこちら",
  "Sign up": "新規登録",
  "or": "または",
  "Sign up with Google Account": "Google で登録",
  "Sign in with Google Account": "Google でログイン",
  "Sign up with this Google Account": "この Google アカウントで登録します",
  "Select": "選択してください",
  "Required": "必須",
  "Example": "例",
  "Taro Yamada": "山田 太郎",
  "List View": "リスト表示",
  "Timeline View": "タイムライン",
  "History": "更新履歴",
  "attachment_data": "添付データ",
  "No_attachments_yet": "添付データはありません",
  "Presentation Mode": "プレゼンテーション",
  "Not available for guest": "ゲストユーザーは利用できません",
  "Not available in this version": "このバージョンでは利用できません",
  "No users have liked this yet": "いいねをしているユーザーはいません",
  "No users have bookmarked yet": "ブックマークしているユーザーはいません",
  "Create Archive Page": "アーカイブページの作成",
  "Create Sidebar Page": "<strong>/Sidebar</strong> ページを作成する",
  "Target page": "対象ページ",
  "File type": "ファイル形式",
  "Include Attachment File": "添付ファイルも含める",
  "Include Comment": "コメントも含める",
  "Include Subordinated Page": "配下ページも含める",
  "Include Subordinated Target Page": "{{target}} 下も含む",
  "All Subordinated Page": "全ての配下ページ",
  "Specify Hierarchy": "階層の深さを指定",
  "Submitted the request to create the archive": "アーカイブ作成のリクエストを正常に送信しました",
  "username": "ユーザー名",
  "Created": "作成日",
  "Last updated": "最終更新",
  "Share": "共有",
  "Markdown Link": "Markdown形式のリンク",
  "Create/Edit Template": "テンプレートページの作成/編集",
  "Go to this version": "このバージョンを見る",
  "View diff": "差分を表示",
  "No diff": "差分なし",
  "Latest": "最新",
  "User ID": "ユーザーID",
  "User Settings": "ユーザー設定",
  "User Information": "ユーザー情報",
  "User Activation": "ユーザーアクティベーション",
  "Basic Info": "ユーザーの基本情報",
  "Name": "名前",
  "Email": "メールアドレス",
  "Language": "言語",
  "English": "英語",
  "Japanese": "日本語",
  "Set Profile Image": "プロフィール画像の設定",
  "Upload Image": "画像をアップロード",
  "Current Image": "現在の画像",
  "Delete Image": "画像を削除",
  "Delete this image?": "削除してよろしいですか？",
  "Updated": "更新しました",
  "Upload new image": "新しい画像をアップロード",
  "Connected": "接続されています",
  "Show": "公開",
  "Hide": "非公開",
  "Loading": "読み込み中...",
  "Disclose E-mail": "メールアドレスの公開",
  "page exists": "このページはすでに存在しています",
  "Error occurred": "エラーが発生しました",
  "Input page name": "ページ名を入力",
  "Input page name (optional)": "ページ名を入力(空欄OK)",
  "Input parent page path": "親ページのパスを入力",
  "New Page": "新規ページ",
  "Create under": "ページを以下に作成",
  "V5 Page Migration": "V5 互換形式 への変換",
  "GROWI.5.0_new_schema": "GROWI.5.0における新スキーマについて",
  "See_more_detail_on_new_schema": "詳しくは<a href='https://docs.growi.org/ja/admin-guide/upgrading/50x.html#新しい-v5-互換形式について' target='_blank'>{{title}}</a><span className='growi-custom-icons'>external_link</span>を参照ください。",
  "external_account_management": "外部アカウント管理",
  "UserGroup": "グループ",
  "Basic Settings": "基本設定",
  "The contents entered here will be shown in the header etc": "ここに入力した内容は、ヘッダー等に表示されます。",
  "Public": "公開",
  "Anyone with the link": "リンクを知っている人のみ",
  "Specified users": "特定ユーザーのみ",
  "Only me": "自分のみ",
  "Only inside the group": "特定グループのみ",
  "page_list": "ページリスト",
  "comments": "コメント",
  "Reselect the group": "グループの再選択",
  "Shareable link": "このページの共有用URL",
  "The whitelist of registration permission E-mail address": "登録許可メールアドレスの<br>ホワイトリスト",
  "Add tags for this page": "タグを付ける",
  "tag_list": "タグ一覧",
  "popular_tags": "人気のタグ",
  "Check All tags": "全てのタグを見る",
  "You have no tag, You can set tags on pages": "使用中のタグがありません",
  "Show latest": "最新のページを表示",
  "Load latest": "最新版を読み込む",
  "edited this page": "さんがこのページを編集しました。",
  "List Drafts": "下書き一覧",
  "Deleted Pages": "削除済みページ",
  "Disassociate": "連携解除",
  "Color mode": "カラーモード",
  "Sidebar mode": "サイドバーモード",
  "Sidebar mode on Editor": "サイドバーモード(編集時)",
  "No bookmarks yet": "No bookmarks yet",
  "add_bookmark": "ブックマークに追加",
  "remove_bookmark": "ブックマークから削除",
  "wide_view": "ワイドビュー",
  "Recent Changes": "最新の変更",
  "Page Tree": "ページツリー",
  "Bookmarks": "ブックマーク",
  "In-App Notification": "通知",
  "original_path": "元のパス",
  "new_path": "新しいパス",
  "duplicated_path": "重複したパス",
  "Link sharing is disabled": "リンクのシェアは無効化されています",
  "successfully_saved_the_page": "ページが正常に保存されました",
  "you_can_not_create_page_with_this_name": "この名前でページを作成することはできません",
  "not_allowed_to_see_this_page": "このページは閲覧できません",
  "Confirm": "確認",
  "Successfully requested": "正常に処理を受け付けました",
  "input_validation": {
    "target": {
      "page_name": "ページ名",
      "folder_name": "フォルダ名",
      "field": "フィールド"
    },
    "message": {
      "error_message": "いくつかの値が設定されていません",
      "required": "%sに値を入力してください",
      "invalid_syntax": "%sの構文が不正です",
      "title_required": "タイトルを入力してください",
      "field_required": "{{target}}に値を入力してください"
    }
  },
  "not_creatable_page": {
    "message": "このパスではページ コンテンツを作成できません。"
  },
  "custom_navigation": {
    "no_pages_under_this_page": "このページの配下にはページが存在しません。"
  },
  "author_info": {
    "created_at": "作成日",
    "last_revision_posted_at": "最終更新日"
  },
  "installer": {
    "tab": "アカウント作成",
    "title": "インストーラー",
    "setup": "セットアップ",
    "create_initial_account": "最初のアカウントの作成",
    "initial_account_will_be_administrator_automatically": "初めに作成するアカウントは、自動的に管理者権限が付与されます",
    "unavaliable_user_id": "このユーザーIDは利用できません。",
    "failed_to_install": "GROWI のインストールに失敗しました。再度お試しください。",
    "failed_to_login_after_install": "インストール後、ログインに失敗しました。ログインフォームに遷移しています ..."
  },
  "breaking_changes": {
    "v346_using_basic_auth": "現在利用中の Basic 認証機能は、近い将来<strong>廃止されます</strong>。%s から設定を削除してください。"
  },
  "page_register": {
    "send_email": "メールを送る",
    "notice": {
      "restricted": "この Wiki への新規登録は制限されています。",
      "restricted_defail": "利用を開始するには、新規登録後、管理者による承認が必要です。"
    },
    "form_help": {
      "email": "この Wiki では以下のメールアドレスのみ登録可能です。",
      "password": "パスワードには、{{target}}文字以上の半角英数字または記号等を設定してください。",
      "user_id": "ユーザーIDは、ユーザーページのURLなどに利用されます。半角英数字と一部の記号のみ利用できます。"
    }
  },
  "page_me": {
    "form_help": {
      "profile_image1": "画像をアップロードをするための設定がされていません。",
      "profile_image2": "アップロードできるようにするには、AWS またはローカルアップロードの設定をしてください。"
    }
  },
  "page_me_apitoken": {
    "api_token": "API Token",
    "notice": {
      "apitoken_issued": "API Token が設定されていません。",
      "update_token1": "API Token を更新すると、自動的に新しい Token が生成されます。",
      "update_token2": "現在の Token を利用している処理は動かなくなります。"
    },
    "form_help": {}
  },
  "Password": "パスワード",
  "Password Settings": "パスワード設定",
  "personal_settings": {
    "disassociate_external_account": "External Account の連携解除",
    "disassociate_external_account_desc": "<strong>{{providerType}}</strong> プロバイダーの <strong>{{accountId}}</strong> アカウントを連携解除します",
    "set_new_password": "パスワードを新規に設定",
    "update_password": "パスワードを更新",
    "current_password": "現在のパスワード",
    "new_password": "新しいパスワード",
    "new_password_confirm": "(確認用)",
    "password_is_not_set": "パスワードが設定されていません"
  },
  "share_links": {
    "Shere this page link to public": "外部に共有するリンクを発行する",
    "share_link_list": "共有リンクリスト",
    "share_link_management": "共有リンク管理",
    "delete_all_share_links": "全ての共有リンクを削除します",
    "expire": "有効期限",
    "Days": "日間",
    "Custom": "カスタム",
    "description": "概要",
    "enter_desc": "概要を入力",
    "Unlimited": "無期限",
    "Issue": "発行",
    "share_settings": "共有設定",
    "Invalid_Number_of_Date": "有効期限の日数には整数を入力してください",
    "link_sharing_is_disabled": "リンクのシェアは無効化されています"
  },
  "API Settings": "API設定",
  "Other Settings": "その他の設定",
  "API Token Settings": "API Token設定",
  "Current API Token": "現在のAPI Token",
  "Update API Token": "API Tokenを更新",
  "in_app_notification_settings": {
    "in_app_notification_settings": "アプリ内通知設定",
    "subscribe_settings": "自動でページをサブスクライブする（通知を受け取る）設定",
    "default_subscribe_rules": {
      "page_create": "ページを作成した時にそのページをサブスクライブします。"
    }
  },
  "ui_settings": {
    "ui_settings": "UI設定",
    "side_bar_mode": {
      "settings": "サイドバーモードの設定",
      "side_bar_mode_setting": "サイドバーのモードを設定する",
      "description": "画面幅が大きい場合に、サイドバーを常時開いた状態にするかどうかを設定できます。画面幅が小さい場合はサイドバーは常に閉じた状態となります。"
    }
  },
  "color_mode_settings": {
    "light": "ライト",
    "dark": "ダーク",
    "system": "システム",
    "settings": "カラーモードの設定",
    "description": "ライトモードかダークモード、もしくはシステム合わせた表示をするか選択します。<br>対応したテーマのみ切り替えることができます。"
  },
  "editor_settings": {
    "editor_settings": "エディター設定",
    "common_settings": {
      "common_settings": "共通設定",
      "common_misspellings": "ウィキペディアから一般的なスペルミスを見つけます。",
      "max_comma": "文の読点（,）を最大10個に制限します。初期値: 4。",
      "sentence_length": "文の最大文字数を制限します。初期値: 100。",
      "en_capitalization": "英文の大文字化をチェックします",
      "no_unmatched_pair": "（ と ] のような一致しないペアをチェックします",
      "date_weekday_mismatch": "日付と平日の不一致を検出します。",
      "no_kangxi_radicals": "康熙帝の部首の使用を防ぎます。",
      "no_surrogate_pair": "文中のサロゲートペア（D800-DBFFおよびDC00-DFFF）を検出します。",
      "no_zero_width_spaces": "ゼロ幅スペースを許可しません。",
      "period_in_list_item": "リストアイテムのピリオドの有無をチェックします。",
      "use_si_units": "SI単位系以外の使用を禁止します。"
    },
    "japanese_settings": {
      "japanese_settings": "日本語設定",
      "ja_hiragana_keishikimeishi": "漢字よりひらがなで書かれた読みやすい形式名詞をチェックします。",
      "ja_no_abusage": "よくある誤用をチェックします。",
      "ja_no_inappropriate_words": "不適切表現をチェックします。",
      "ja_no_mixed_period": "パラグラフの末尾に必ず句点記号を付けていることをチェックします。",
      "ja_no_redundant_expression": "冗長な表現を禁止します。冗長な表現とは、その文から省いても意味が通じるような表現を示しています。",
      "max_kanji_continuous_len": "漢字が連続する最大文字数を制限します。初期値: 5。",
      "max_ten": "一文に利用できる、の数を制限します。一文の読点の数が多いと冗長で読みにくい文章となるため、読点の数を一定数以下にするルールです。 読点の数を減らすためには、句点(。)で文を区切る必要があります。",
      "no_double_negative_ja": "二重否定を検出します。",
      "no_doubled_conjunction": "同じ接続詞が連続して出現していないかどうかをチェックします。",
      "no_doubled_joshi": "1つの文中に同じ助詞が連続して出てくるのをチェックします。",
      "no_dropping_the_ra": "ら抜き言葉を検出します。",
      "no_hankaku_kana": "半角カナの利用を禁止します。",
      "prefer_tari_tari": "「〜たり〜たりする」をチェックします。",
      "ja_unnatural_alphabet": "不自然なアルファベットを検知します。",
      "no_mixed_zenkaku_and_hankaku_alphabet": "全角と半角アルファベットを混在をチェックします。",
      "no_nfd": "UTF8-MAC濁点のようなNFDの使用を禁止します。"
    }
  },
  "search_help": {
    "title": "検索のヘルプ",
    "and": {
      "syntax help": "スペース区切り",
      "desc": "ページ名 or 本文に {{word1}}, {{word2}} の両方を含むページを検索"
    },
    "exclude": {
      "desc": "ページ名 or 本文に {{word}} を含むページを除外"
    },
    "phrase": {
      "syntax help": "ダブルクォートで囲う",
      "desc": "{{phrase}} という文章を含むページを検索"
    },
    "prefix": {
      "desc": "ページ名が {{path}} から始まるページに絞る"
    },
    "exclude_prefix": {
      "desc": "ページ名が {{path}} から始まるページを除外"
    },
    "tag": {
      "desc": "{{tag}} というタグを含むページを検索"
    },
    "exclude_tag": {
      "desc": "{{tag}} というタグを含むページを除外"
    }
  },
  "search": {
    "search page bodies": "[Enter] キー押下で全文検索"
  },
  "page_page": {
    "notice": {
      "version": "これは最新のバージョンではありません。",
      "redirected": "リダイレクト元 >>",
      "redirected_period": "",
      "unlinked": "このページへのリダイレクトは削除されました。",
      "restricted": "このページの閲覧は制限されています",
      "stale": "このページは最終更新日から{{count}}年以上が経過しています。",
      "expiration": "この共有パーマリンクの有効期限は <strong>{{expiredAt}}</strong> です。",
      "no_deadline": "このページに有効期限は設定されていません。",
      "not_indexed1": "このページは全文検索エンジンにインデックスされない可能性があります.",
      "not_indexed2": "ページ本文が閾値を超えています: {{threshold}}."
    }
  },
  "page_edit": {
    "input_channels": "チャンネル名",
    "theme": "テーマ",
    "keymap": "キーマップ",
    "indent": "インデント",
    "editor_config": "エディタ設定",
    "Show active line": "アクティブ行をハイライト",
    "auto_format_table": "表の自動整形",
    "overwrite_scopes": "{{operation}}と同時に全ての配下ページのスコープを上書き",
    "notice": {
      "conflict": "すでに他の人がこのページを編集していたため保存できませんでした。ページを再読み込み後、自分の編集箇所のみ再度編集してください。"
    },
    "changes_not_saved": "変更が保存されていない可能性があります。本当に移動しますか？"
  },
  "page_comment": {
    "comments": "コメント",
    "comment": "コメント",
    "preview": "プレビュー",
    "write": "入力",
    "add_a_comment": "コメントを追加",
    "display_the_page_when_posting_this_comment": "投稿時のページを表示する",
    "no_user_found": "ユーザー名が見つかりません",
    "reply": "返信",
    "delete_comment": "コメントを削除しますか？"
  },
  "page_api_error": {
    "notfound_or_forbidden": "元のページが見つからないか、アクセス権がありません。",
    "already_exists": "そのパスを持つページは既に存在しています。",
    "outdated": "ページが他のユーザーによって更新されました。",
    "user_not_admin": "権限のあるユーザーのみが削除できます",
    "single_deletion_empty_pages": "空ページの単体削除はできません",
    "complete_deletion_not_allowed_for_user": "ページを完全に削除する権限がありません"
  },
  "page_history": {
    "revision_list": "更新履歴",
    "revision": "バージョン",
    "comparing_source": "ソース",
    "comparing_target": "ターゲット",
    "comparing_revisions": "差分を比較する",
    "compare_latest": "最新と比較",
    "compare_previous": "1つ前のバージョンと比較"
  },
  "modal_rename": {
    "label": {
      "Move/Rename page": "ページを移動/名前変更する",
      "New page name": "移動先のページ名",
      "Failed to get subordinated pages": "配下ページの取得に失敗しました",
      "Failed to get exist path": "存在するパスの取得に失敗しました",
      "Current page name": "現在のページ名",
      "Rename this page only": "このページのみを移動/名前変更",
      "Force rename all child pages": "全ての配下のページを移動/名前変更する",
      "Other options": "その他のオプション",
      "Do not update metadata": "メタデータを更新しない",
      "Redirect": "リダイレクトする"
    },
    "help": {
      "redirect": "アクセスされた際に自動的に新しいページにジャンプします",
      "metadata": "最終更新ユーザー、最終更新日を更新せず維持します",
      "recursive": "配下のページも移動/名前変更します"
    }
  },
  "Put Back": "元に戻す",
  "Delete Completely": "完全削除",
  "page_has_been_reverted": "{{path}} を元に戻しました",
  "modal_delete": {
    "delete_page": "ページを削除する",
    "deleting_page": "ページパス",
    "delete_recursively": "全ての子ページも削除",
    "delete_completely": "完全削除",
    "delete_completely_restriction": "完全削除をするための権限がありません。",
    "recursively": "配下のページも削除します",
    "completely": "ゴミ箱を経由せず、完全に削除します"
  },
  "deleted_page": "ゴミ箱に入れました",
  "deleted_pages": "{{path}} をゴミ箱に入れました",
  "deleted_pages_completely": "{{path}} を完全に削除しました",
  "renamed_pages": "{{path}} を移動/名前変更しました",
  "empty_trash": "ゴミ箱を空にしました",
  "modal_empty": {
    "empty_the_trash": "ゴミ箱を空にする",
    "empty_the_trash_button": "空にする",
    "not_deletable_notice": "権限がないため、いくつかのページは削除できません",
    "notice": "完全削除したページは元に戻すことができません"
  },
  "modal_duplicate": {
    "label": {
      "Duplicate page": "ページを複製する",
      "New page name": "複製後のページ名",
      "Failed to get subordinated pages": "配下ページの取得に失敗しました",
      "Current page name": "現在のページ名",
      "Recursively": "再帰的に複製",
      "Duplicate without exist path": "存在するパス以外を複製する",
      "Same page already exists": "同じページがすでに存在します",
      "Only duplicate user related pages": "自分が閲覧可能なページのみを複製する"
    },
    "help": {
      "recursive": "配下のページも複製します",
      "only_inherit_user_related_groups": "閲覧権限が「特定グループのみ」で設定されている場合、複製されたページを閲覧可能なグループ一覧から、自分が所属していないものは取り除かれます"
    }
  },
  "duplicated_pages": "{{fromPath}} を複製しました",
  "modal_granted_groups_inheritance_select": {
    "select_granted_groups": "閲覧権限のあるグループを選択",
    "inherit_all_granted_groups_from_parent": "閲覧権限のあるグループを親ページから全て引き継ぐ",
    "only_inherit_related_groups": "自分が所属するグループのみを親ページから引き継ぐ",
    "create_page": "ページ作成"
  },
  "modal_putback": {
    "label": {
      "Put Back Page": "ページを元に戻す",
      "recursively": "全ての子ページも元に戻す"
    },
    "help": {
      "recursively": "配下のページも元に戻します"
    }
  },
  "modal_shortcuts": {
    "global": {
      "title": "グローバルショートカット",
      "Open/Close shortcut help": "ショートカットヘルプ<br>の表示/非表示",
      "Edit Page": "ページ編集",
      "Create Page": "ページ作成",
      "Search": "検索",
      "Show Contributors": "コントリビューター<br>を表示",
      "MirrorMode": "ミラーモード",
      "Konami Code": "コナミコマンド",
      "konami_code_url": "https://ja.wikipedia.org/wiki/コナミコマンド"
    },
    "editor": {
      "title": "エディターショートカット",
      "Indent": "インデント",
      "Outdent": "左インデント",
      "Save Page": "保存",
      "Delete Line": "行削除"
    },
    "commentform": {
      "title": "コメントフォームショートカット",
      "Post": "投稿"
    }
  },
  "modal_resolve_conflict": {
    "conflicts_with_new_body_on_server_side": "サーバー側の新しい本文と衝突します。ページ本文を選択または編集して衝突を解消してください。",
    "file_conflicting_with_newer_remote": "サーバー側の新しいファイルと衝突します。",
    "resolve_conflict_message": "ページ本文を選んでください",
    "resolve_conflict": "衝突を解消",
    "resolve_and_save": "解消し保存する",
    "select_revision": "{{revision}}にする",
    "requested_revision": "送信された本文",
    "latest_revision": "最新の本文",
    "selected_editable_revision": "保存するページ本文(編集可能)"
  },
  "link_edit": {
    "edit_link": "リンク編集",
    "set_link_and_label": "リンク情報",
    "link": "リンク",
    "placeholder_of_link_input": "ページパスまたはURLを入力してください",
    "label": "ラベル",
    "path_format": "ページパス設定",
    "use_relative_path": "相対パスを使う",
    "use_permanent_link": "パーマリンクを使う",
    "notation": "リンクの形式",
    "markdown": "マークダウン 記法",
    "GROWI_original": "GROWI 独自記法",
    "pukiwiki": "Pukiwiki 記法",
    "preview": "プレビュー",
    "page_not_found_in_preview": "\"{{path}}\" というページはありません。"
  },
  "toaster": {
    "file_upload_failed": "ファイルのアップロードに失敗しました",
    "initialize_successed": "{{target}}を初期化しました",
    "remove_share_link_success": "{{shareLinkId}}を削除しました",
    "issue_share_link": "共有リンクを作成しました",
    "remove_share_link": "共有リンクを{{count}}件削除しました",
    "switch_disable_link_sharing_success": "共有リンクの設定を変更しました",
    "failed_to_reset_password": "パスワードのリセットに失敗しました",
    "save_succeeded": "保存に成功しました"
  },
  "template": {
    "modal_label": {
      "Select template": "テンプレートの選択",
      "Create/Edit Template Page": "テンプレートページの作成/編集",
      "Create template under": "配下にテンプレートページを作成"
    },
    "option_label": {
      "select": "テンプレートタイプを選択してください",
      "create/edit": "テンプレートページの作成/編集.."
    },
    "children": {
      "label": "同一階層テンプレート",
      "desc": "テンプレートページが存在する階層にのみ適用されます"
    },
    "descendants": {
      "label": "下位層テンプレート",
      "desc": "テンプレートページが存在する下位層のすべてのページに適用されます"
    }
  },
  "sandbox": {
    "header": "見出し",
    "header_x": "見出し {{index}}",
    "block": "ブロック",
    "block_detail": "を挟むことで段落になります",
    "empty_line": "空白行",
    "line_break": "改行",
    "line_break_detail": "(スペース2つ) で改行されます",
    "typography": "タイポグラフィー",
    "italics": "斜体",
    "bold": "強調",
    "italic_bold": "イタリックボールド",
    "strikethrough": "取り消し線",
    "link": "リンク",
    "code_highlight": "コードハイライト",
    "list": "リスト",
    "unordered_list_x": "リスト {{index}}",
    "ordered_list_x": "番号付きリスト {{index}}",
    "task": "タスク",
    "task_checked": "チェック付き",
    "task_unchecked": "チェックなし",
    "quote": "引用",
    "quote1": "複数行の引用文を",
    "quote2": "書くことができます",
    "table": "テーブル",
    "quote_nested": "多重引用",
    "image": "画像",
    "alt_text": "Alt文字列",
    "insert_image": "で画像を挿入できます",
    "open_sandbox": "Sandbox を開く"
  },
  "slack_notification": {
    "popover_title": "Slack 通知",
    "popover_desc": "チャンネル名を入れてください。カンマ区切りのリストを入力することで複数のチャンネルに通知することができます。",
    "input_channels": "チャンネル名"
  },
  "search_result": {
    "title": "検索",
    "result_meta": "検索結果:",
    "deletion_mode_btn_lavel": "ページを指定して削除",
    "cancel": "キャンセル",
    "delete": "削除",
    "check_all": "すべてチェック",
    "deletion_modal_header": "以下のページを削除",
    "delete_completely": "完全に削除する",
    "include_certain_path": "{{pathToInclude}}下を含む ",
    "delete_all_selected_page": "一括削除",
    "select_all": "全件選択",
    "delete_selected_pages": "選択したページを削除",
    "currently_not_implemented": "現在未実装の機能です",
    "search_again": "再検索",
    "number_of_list_to_display": "表示件数",
    "page_number_unit": "件",
    "hit_number_unit": "件",
    "sort_axis": {
      "relationScore": "関連度順",
      "createdAt": "作成日時",
      "updatedAt": "更新日時"
    }
  },
  "private_legacy_pages": {
    "title": "旧形式のプライベートページ",
    "bulk_operation": "一括操作",
    "convert_all_selected_pages": "新しい v5 互換形式に一括変換",
    "input_path_to_convert": "パスを入力して変換",
    "alert_title": "古い v4 互換形式のプライベートページが存在します",
    "alert_desc1": "このページでは、チェックボックスでページを選択し、画面上部の「一括操作」ボタンから新しい v5 互換形式に一括変換できます。",
    "nopages_title": "おめでとうございます。GROWI v5 を使う準備が完了しました！",
    "nopages_desc1": "今あなたが管理可能なページはすべて v5 互換形式になっているようです。",
    "detail_info": "詳しくは <a href='https://docs.growi.org/ja/admin-guide/upgrading/50x.html' target='_blank' class='alert-link'>GROWI v5.0.x へのアップグレード <span className='growi-custom-icons'>external_link</span></a> を参照ください。",
    "modal": {
      "title": "新しい v5 互換形式への変換",
      "converting_pages": "以下のページを変換します",
      "convert_recursively_label": "再起的に変換",
      "convert_recursively_desc": "このページの配下のページを再起的に変換します",
      "button_label": "変換"
    },
    "toaster": {
      "page_migration_succeeded": "選択されたページの v5 互換形式への変換が正常に終了しました。",
      "page_migration_failed_with_paths": "{{paths}} の v5 互換形式への変換中にエラーが発生しました。",
      "page_migration_failed": "ページの v5 互換形式への変換中にエラーが発生しました。"
    },
    "by_path_modal": {
      "title": "新しい v5 互換形式への変換",
      "alert": "この操作は取り消すことができず、ユーザーが閲覧できないページも処理の対象になります。",
      "checkbox_label": "理解しました",
      "description": "パスを入力することで、そのパスの配下のページを全て v5 互換形式に変換します",
      "button_label": "変換",
      "success": "正常に変換を開始しました",
      "error": "変換を開始できませんでした",
      "error_grant_invalid": "ページの権限が正しくありません。修正してから再度実行してください",
      "error_page_not_found": "ページが見つかりませんでした",
      "error_duplicate_pages_found": "同名のパスを持つページが複数見つかりました。リネームまたは削除してから再度実行してください"
    }
  },
  "login": {
    "title": "ログイン",
    "sign_in_error": "ログインエラー",
    "registration_successful": "登録が完了しました。管理者の承認をお待ちください。",
    "Setup": "セットアップ",
    "enabled_ldap_has_configuration_problem": "LDAPは有効ですが、設定に問題があります。",
    "set_env_var_for_logs": "(ログを取得するためには、環境変数 <code>DEBUG=crowi:service:PassportService</code> を設定してください。)"
  },
  "invited": {
    "title": "招待",
    "discription_heading": "アカウント作成",
    "discription": "招待を受け取ったメールアドレスでアカウントを作成します"
  },
  "page_export": {
    "failed_to_export": "ページのエクスポートに失敗しました",
    "failed_to_count_pages": "ページ数の取得に失敗しました",
    "export_page_markdown": "マークダウン形式でページをエクスポート",
    "export_page_pdf": "PDF形式でページをエクスポート",
    "bulk_export": "ページとその配下のページを全てエクスポート",
    "bulk_export_notice": "ダウンロードの準備が完了すると、通知が届きます。ページ数が多いと、準備に時間がかかる場合があります。",
    "markdown": "マークダウン",
    "choose_export_format": "エクスポート形式を選択してください",
    "bulk_export_started": "ただいま準備中です...",
    "bulk_export_download_expired": "ダウンロード期限が切れました",
    "bulk_export_job_expired": "エクスポート時間が長すぎるため、処理が中断されました",
<<<<<<< HEAD
    "duplicate_bulk_export_job_error": "既に同じページとその配下のエクスポートが進行中です",
    "bulk_export_only_available_for": "AWS と GCP のみ対応しています"
=======
    "export_in_progress": "エクスポート進行中",
    "export_in_progress_explanation": "既に同じ形式でのエクスポートが進行中です。最新のページ内容でエクスポートを最初からやり直しますか？",
    "export_cancel_warning": "進行中のエクスポートはキャンセルされます",
    "restart": "やり直す"
>>>>>>> 33f40014
  },
  "message": {
    "successfully_connected": "接続に成功しました!",
    "fail_to_save_access_token": "アクセストークンの保存に失敗しました、再度お試しください。",
    "fail_to_fetch_access_token": "アクセストークンの取得に失敗しました、再度お試しください。",
    "successfully_disconnected": "切断に成功しました!",
    "strategy_has_not_been_set_up": "{{strategy}} はセットアップされていません。",
    "ldap_user_not_valid": "Ldap user is no valid",
    "external_account_not_exist": "外部アカウントが見つからない、または作成に失敗しました",
    "maximum_number_of_users": "ユーザー数が上限を超えたためアクティベートできません。",
    "sign_in_failure": "ログインに失敗しました。",
    "aws_sttings_required": "この機能にはAWS設定が必要です。管理者に訪ねて下さい。",
    "application_already_installed": "アプリケーションのインストールが完了しました。",
    "email_address_could_not_be_used": "このメールアドレスは使用できません。(許可されたメールアドレスを確認してください。)",
    "user_id_is_not_available": "このユーザーIDは使用できません。",
    "username_should_not_be_null": "Username が null になっています 管理画面の認証機構設定にて設定の確認をしてください",
    "email_address_is_already_registered": "このメールアドレスは既に登録されています。",
    "can_not_register_maximum_number_of_users": "ユーザー数が上限を超えたため登録できません。",
    "email_settings_is_not_setup": "E-mail 設定が完了していません。管理者に問い合わせてください。",
    "email_authentication_is_not_enabled": "メール認証が有効になっていません。管理者に問い合わせてください。",
    "failed_to_register": "登録に失敗しました。",
    "successfully_created": "{{username}} が作成されました。",
    "can_not_activate_maximum_number_of_users": "ユーザーが上限に達したためアクティベートできません。",
    "failed_to_activate": "アクティベートに失敗しました。",
    "unable_to_use_this_user": "利用できないユーザーIDです。",
    "complete_to_install1": "GROWI のインストールが完了しました！管理者アカウントでログインしてください。",
    "complete_to_install2": "GROWI のインストールが完了しました！はじめに、このページで各種設定を確認してください。",
    "failed_to_create_admin_user": "管理ユーザーの作成に失敗しました。{{errMessage}}",
    "successfully_send_email_auth": "{{email}} にメールを送信しました。添付されたURLをクリックし、本登録を完了させてください",
    "incorrect_token_or_expired_url": "トークンが正しくないか、URLの有効期限が切れています。",
    "user_already_logged_in": "ログイン中のため、新規アカウントを作成できませんでした。",
    "registration_closed": "新しいアカウントを作成する権限がありません。",
    "Username has invalid characters": "ユーザー名に不正な文字が含まれています.",
    "Username field is required": "User ID は必須項目です",
    "Name field is required": "ユーザーID は必須項目です",
    "Email format is invalid": "メールアドレスのフォーマットが無効です",
    "Email field is required": "メールアドレスは必須項目です",
    "Password has invalid character": "パスワードに無効な文字があります",
    "Password minimum character should be more than n characters": "パスワードの最小文字数は{{number}}文字以上です",
    "Password field is required": "パスワードの欄は必ず入力してください",
    "Username or E-mail has invalid characters": "ユーザー名または、メールアドレスに無効な文字があります",
    "user_not_found": "ユーザーが見つかりません",
    "provider_duplicated_username_exception": "<p><strong><span class='material-symbols-outlined me-1'>cancel</span>エラー: DuplicatedUsernameException</strong></p><p class='mb-0'> {{ failedProviderForDuplicatedUsernameException }} 認証は成功しましたが、新しいユーザーを作成できませんでした。詳しくは<a href='https://github.com/weseek/growi/issues/193'>こちら: #193</a>.</p>"
  },
  "grid_edit": {
    "create_bootstrap_4_grid": "Bootstrap 4 グリッドを作成",
    "grid_settings": "グリッド設定",
    "grid_pattern": "グリッド　パターン",
    "division": "分割",
    "smart_no": "スマホ / 分割なし",
    "break_point": "画面サイズより分割"
  },
  "validation": {
    "aws_region": "リージョンには、AWSリージョン名を入力してください。例: ap-northeast-1",
    "aws_custom_endpoint": "カスタムエンドポイントは、http(s)://で始まるURLを指定してください。また、末尾の/は不要です。",
    "failed_to_send_a_test_email": "SMTPを利用したテストメール送信に失敗しました。設定をみなおしてください。"
  },
  "forgot_password": {
    "forgot_password": "パスワードをお忘れですか?",
    "send": "送信",
    "return_to_login": "ログイン画面に戻る",
    "reset_password": "パスワード リセット",
    "sign_in_instead": "ログインする",
    "password_reset_request_desc": "ここからパスワードリセットできます",
    "password_reset_excecution_desc": "新しいパスワードを入力してください",
    "new_password": "新しいパスワード",
    "confirm_new_password": "新しいパスワードの確認",
    "email_is_required": "メールを入力してください",
    "success_to_send_email": "メールを送信しました",
    "feature_is_unavailable": "この機能を利用することはできません。",
    "incorrect_token_or_expired_url": "トークンが正しくないか、URLの有効期限が切れています。 以下のリンクからパスワードリセットリクエストを再送信してください。",
    "password_and_confirm_password_does_not_match": "パスワードと確認パスワードが一致しません",
    "please_enable_mailer_alert": "メール設定が完了していないため、パスワード再設定機能が無効になっています。メール設定を完了させるよう管理者に依頼してください。"
  },
  "maintenance_mode": {
    "maintenance_mode": "メンテナンスモード",
    "growi_is_under_maintenance": "GROWI はメンテナンス中です。終了するまでお待ちください",
    "admin_page": "管理画面へ",
    "login": "ログイン",
    "logout": "ログアウト"
  },
  "pagetree": {
    "cannot_rename_a_title_that_contains_slash": "`/` が含まれているタイトルにリネームできません",
    "you_cannot_move_this_page_now": "現在、このページを移動することはできません",
    "something_went_wrong_with_moving_page": "ページの移動に問題が発生しました"
  },
  "duplicated_page_alert": {
    "same_page_name_exists": "ページ名 「{{pageName}}」が重複しています",
    "same_page_name_exists_at_path": "”{{path}}” において ”{{pageName}}”というページは複数存在しています。",
    "select_page_to_see": "以下から遷移するページを選択してください。"
  },
  "user_group": {
    "select_group": "グループを選ぶ",
    "belonging_to_no_group": "所属しているグループが見つかりませんでした。",
    "manage_user_groups": "グループ管理"
  },
  "fix_page_grant": {
    "modal": {
      "no_grant_available": "選択可能な権限のリストが見つかりませんでした。まず親ページの権限を修正したのちに再試行してください。",
      "need_to_fix_grant": "正しく機能を使用するためにはこのページに紐づく権限を修正する必要があります。 <br> 下記の選択肢から選んで変更してください。",
      "grant_label": {
        "public": "公開",
        "isForbidden": "権限の閲覧が許可されていません",
        "currentPageGrantLabel": "このページの権限: ",
        "parentPageGrantLabel": "親のページの権限: ",
        "docLink": "権限の修正についての詳細は<a href='https://docs.growi.org/ja/guide/features/authority.html#%E9%85%8D%E4%B8%8B%E3%83%98%E3%82%9A%E3%83%BC%E3%82%B7%E3%82%99%E3%81%AB%E8%A8%AD%E5%AE%9A%E3%81%A6%E3%82%99%E3%81%8D%E3%82%8B%E6%A8%A9%E9%99%90'>こちらのリンク</a>を参照してください"
      },
      "radio_btn": {
        "restrected": "リンクを知っている人のみ",
        "only_me": "自分のみ",
        "grant_group": "特定グループのみ"
      },
      "select_group_default_text": "グループを選択",
      "alert_message_select_group": "グループが選択されていません",
      "btn_label": "変換",
      "title": "権限を修正"
    },
    "alert": {
      "description": "このページの権限設定を修正する必要があります。",
      "btn_label": "修正"
    }
  },
  "tooltip": {
    "like": "いいね！",
    "cancel_like": "いいねを取り消す",
    "bookmark": "ブックマーク",
    "cancel_bookmark": "ブックマークを取り消す",
    "receive_notifications": "通知を受け取る",
    "stop_notification": "通知を止める",
    "footprints": "足跡",
    "login_required": "ログインが必要です",
    "operation": {
      "attention": {
        "rename": "配下のページパスの更新が正常に行われませんでした。3点リーダーからメニューを開き、「パスを修復」を選択してしてください。"
      }
    }
  },
  "page_operation": {
    "paths_recovered": "パスを修復しました",
    "path_recovery_failed": "パスを修復できませんでした"
  },
  "user_home_page": {
    "bookmarks": "ブックマーク",
    "recently_created": "最近作成したページ"
  },
  "bookmark_folder": {
    "bookmark_folder": "ブックマークフォルダ",
    "bookmark": "ブックマーク",
    "delete_modal": {
      "modal_header_label": "ブックマークフォルダを削除",
      "modal_body_description": "このブックマークフォルダと配下のブックマークを削除する",
      "modal_body_alert": "削除されたフォルダとその内容は復元できません",
      "modal_footer_button": "フォルダを削除"
    },
    "input_placeholder": "フォルダ名を入力してください",
    "new_folder": "新しいフォルダ",
    "delete": "フォルダを削除",
    "drop_item_here": "ルートに配置する",
    "cancel_bookmark": "このページのブックマークを解除",
    "move_to_root": "ルートに配置する",
    "root": "root (default)"
  },
  "v5_page_migration": {
    "page_tree_not_avaliable": "Page Tree 機能は現在使用できません。",
    "go_to_settings": "設定する"
  },
  "questionnaire": {
    "give_us_feedback": "GROWI の改善のために、アンケートにご協力ください",
    "thank_you_for_answering": "ご回答ありがとうございます",
    "additional_feedback": "その他ご意見ご要望はユーザーアイコンのドロップダウンからお願い致します。",
    "dont_show_again": "今後このアンケートを表示しない",
    "deny": "回答しない",
    "agree": "そう思う",
    "disagree": "そう思わない",
    "answer": "回答する",
    "no_answer": "わからない",
    "settings": "アンケート設定",
    "failed_to_send": "回答送信に失敗しました",
    "denied": "このアンケートは今後表示されません",
    "personal_settings_explanation": "GROWI 改善のためのアンケートが表示されるようになります。ご意見ご要望はユーザーアイコンのドロップダウンからお願いいたします。",
    "enable_questionnaire": "アンケートを有効にする",
    "disabled_by_admin": "管理者によってアンケートは無効化されています"
  },
  "tag_edit_modal": {
    "edit_tags": "タグの編集",
    "done": "完了",
    "tags_input": {
      "tag_name": "タグ名"
    }
  },
  "delete_attachment_modal": {
    "confirm_delete_attachment": "アタッチメントを削除しますか？"
  },
  "rich_attachment": {
    "attachment_not_be_found": "アタッチメントが見つかりません"
  },
  "page_select_modal": {
    "select_page_location": "ページの場所を選択"
  },
  "wip_page": {
    "save_as_wip": "WIP (執筆途中) として保存",
    "success_save_as_wip": "WIP ページとして保存しました",
    "fail_save_as_wip": "WIP ページとして保存できませんでした",
    "alert": "このページは執筆途中です",
    "publish_page": "WIP を解除",
    "success_publish_page": "WIP を解除しました",
    "fail_publish_page": "WIP を解除できませんでした"
  },
  "sidebar_header": {
    "show_wip_page": "WIP を表示",
    "size_s": "サイズ: S",
    "size_l": "サイズ: L"
  },
  "create_page": {
    "untitled": "無題のページ"
  },
  "sync-latest-revision-body": {
    "menuitem": "最新のリビジョンの本文とエディタのテキストを同期",
    "confirm": "エディターに入力中のドラフトデータを削除して最新の本文を同期します。実行しますか？",
    "alert": "最新の本文が同期されていない可能性があります。リロードして再度ご確認ください。",
    "success-toaster": "最新の本文を同期しました",
    "skipped-toaster": "エディターがアクティブではないため、同期をスキップしました。エディターを開いて再度お試しください。",
    "error-toaster": "最新の本文の同期に失敗しました"
  }
}<|MERGE_RESOLUTION|>--- conflicted
+++ resolved
@@ -675,15 +675,12 @@
     "bulk_export_started": "ただいま準備中です...",
     "bulk_export_download_expired": "ダウンロード期限が切れました",
     "bulk_export_job_expired": "エクスポート時間が長すぎるため、処理が中断されました",
-<<<<<<< HEAD
     "duplicate_bulk_export_job_error": "既に同じページとその配下のエクスポートが進行中です",
-    "bulk_export_only_available_for": "AWS と GCP のみ対応しています"
-=======
+    "bulk_export_only_available_for": "AWS と GCP のみ対応しています",
     "export_in_progress": "エクスポート進行中",
     "export_in_progress_explanation": "既に同じ形式でのエクスポートが進行中です。最新のページ内容でエクスポートを最初からやり直しますか？",
     "export_cancel_warning": "進行中のエクスポートはキャンセルされます",
     "restart": "やり直す"
->>>>>>> 33f40014
   },
   "message": {
     "successfully_connected": "接続に成功しました!",
