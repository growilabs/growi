--- conflicted
+++ resolved
@@ -851,11 +851,8 @@
     "create": "ワークフローを作成",
     "create_new": "ワークフロー新規作成",
     "delete": "削除",
-<<<<<<< HEAD
+    "delete_button_tooltip": "ワークフローの作成者、承認者または管理者のみが削除できます",
     "show_detail": "詳細を見る",
-=======
-    "delete_button_tooltip": "ワークフローの作成者、承認者または管理者のみが削除できます",
->>>>>>> 7e97a3e6
     "statuses": {
       "INPROGRESS": "進行中",
       "APPROVE": "承認",
