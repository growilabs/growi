--- conflicted
+++ resolved
@@ -818,11 +818,8 @@
     "create": "Create workflow",
     "create_new": "Create new workflow",
     "delete": "Delete",
-<<<<<<< HEAD
+    "delete_button_tooltip": "Only the workflow creator, approver or administrator can delete",
     "show_detail": "Show detail",
-=======
-    "delete_button_tooltip": "Only the workflow creator, approver or administrator can delete",
->>>>>>> 7e97a3e6
     "statuses": {
       "INPROGRESS": "IN-PROGRESS",
       "APPROVE": "APPROVE",
