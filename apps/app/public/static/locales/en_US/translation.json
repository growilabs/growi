--- conflicted
+++ resolved
@@ -820,7 +820,6 @@
   "rich_attachment": {
     "attachment_not_be_found": "The attachment could not be found"
   },
-<<<<<<< HEAD
   "approval_workflow": {
     "approval_workflow": "Approval Workflow",
     "name": "Workflow Name",
@@ -864,9 +863,8 @@
       "REMAND": "Remand",
       "DELEGATE": "Delegate"
     }
-=======
+  },
   "page_select_modal": {
     "select_page_location": "Select page location"
->>>>>>> 684fc209
   }
 }