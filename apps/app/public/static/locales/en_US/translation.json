{
  "meta": {
    "display_name": "English"
  },
  "Help": "Help",
  "view": "View",
  "Edit": "Edit",
  "Delete": "Delete",
  "delete_all": "Delete all",
  "Duplicate": "Duplicate",
  "PathRecovery": "Path recovery",
  "Copy": "Copy",
  "preview":"Preview",
  "desktop":"Desktop",
  "phone":"Smartphone",
  "tablet":"Tablet",
  "Click to copy": "Click to copy",
  "Rename" : "Rename",
  "Move/Rename": "Move/Rename",
  "Redirected": "Redirected",
  "Unlinked": "Unlinked",
  "unlink_redirection": "Unlink redirection",
  "Done": "Done",
  "Cancel": "Cancel",
  "Create": "Create",
  "Description": "Description",
  "Admin": "Admin",
  "administrator": "Admin",
  "Tag": "Tag",
  "Tags": "Tags",
  "Close": "Close",
  "Shortcuts": "Shortcuts",
  "CustomSidebar": "Custom Sidebar",
  "eg": "e.g.",
  "add": "Add",
  "Undo": "Undo",
  "Article": "Article",
  "Page Path": "Page path",
  "Category": "Category",
  "User": "User",
  "account_id": "Account Id",
  "Update": "Update",
  "Update Page": "Update Page",
  "Error": "Error",
  "Warning": "Warning",
  "Sign in": "Sign in",
  "Sign up is here": "Sign up",
  "Sign in is here": "Sign in",
  "Sign up": "Sign up",
  "Sign up with Google Account": "Sign up with Google Account",
  "Sign in with Google Account": "Sign in with Google Account",
  "Sign up with this Google Account": "Sign up with this Google Account",
  "Select": "Select",
  "Required": "Required",
  "Example": "Example",
  "Taro Yamada": "John Doe",
  "List View": "List",
  "Timeline View": "Timeline",
  "History": "History",
  "attachment_data": "Attachment Data",
  "No_attachments_yet": "No attachments yet.",
  "Presentation Mode": "Presentation",
  "Not available for guest": "Not available for guest",
  "Not available in this version": "Not available in this version",
  "No users have liked this yet": "No users have liked this yet",
  "No users have liked this yet.": "No users have liked this yet.",
  "No users have bookmarked yet": "No users have bookmarked yet",
  "Create Archive Page": "Create Archive Page",
  "File type": "File type",
  "Target page": "Target page",
  "Include Attachment File": "Include Attachment File",
  "Include Comment": "Include Comment",
  "Include Subordinated Page": "Include Subordinated Page",
  "Include Subordinated Target Page": "include {{target}}",
  "All Subordinated Page": "All Subordinated Page",
  "Specify Hierarchy": "Specify Hierarchy",
  "Submitted the request to create the archive": "Submitted the request to create the archive",
  "username": "Username",
  "Created": "Created",
  "Last updated": "Updated",
  "Share": "Share",
  "Markdown Link": "Markdown Link",
  "Create/Edit Template": "Create/Edit template page",
  "Go to this version": "View this version",
  "View diff": "View diff",
  "No diff": "No diff",
  "User ID": "User ID",
  "User Information": "User information",
  "User Activation": "User Activation",
  "Basic Info": "Basic info",
  "Name": "Name",
  "Email": "Email",
  "Language": "Language",
  "English": "English",
  "Japanese": "Japanese",
  "Set Profile Image": "Set profile image",
  "Upload Image": "Upload image",
  "Current Image": "Current image",
  "Delete Image": "Delete Image",
  "Delete this image?": "Delete this image?",
  "Updated": "Updated",
  "Upload new image": "Upload new image",
  "Connected": "Connected",
  "Loading": "Loading...",
  "Disclose E-mail": "Disclose E-mail",
  "page exists": "this page already exists",
  "Error occurred": "Error occurred",
  "Create today's": "Create today's ...",
  "Memo": "memo",
  "Input page name": "Input page name",
  "Input page name (optional)": "Input page name (optional)",
  "New Page": "New page",
  "Create under": "Create page under below:",
  "V5 Page Migration": "Convert To V5 Compatibility",
  "GROWI.5.0_new_schema": "GROWI.5.0 new schema",
  "See_more_detail_on_new_schema": "See more detail on <a href='https://docs.growi.org/en/admin-guide/upgrading/50x.html#about-the-new-v5-compatible-format' target='_blank'>{{title}}</a> <i class='icon-share-alt'></i> ",
  "external_account_management": "External Account Management",
  "UserGroup": "UserGroup",
  "Basic Settings": "Basic Settings",
  "The contents entered here will be shown in the header etc": "The contents entered here will be shown in the header etc",
  "Public": "Public",
  "Anyone with the link": "Anyone with the link",
  "Specified users only": "Specified users only",
  "Only me": "Only me",
  "Only inside the group": "Only inside the group",
  "page_list": "Page List",
  "Reselect the group": "Reselect the group",
  "Shareable link": "Shareable link",
  "The whitelist of registration permission E-mail address": "The whitelist of registration permission E-mail address",
  "Add tags for this page": "Add tags for this page",
  "tag_list": "Tag list",
  "popular_tags": "Popular tags",
  "Check All tags": "check all tags",
  "You have no tag, You can set tags on pages": "You have no tag, You can set tags on pages",
  "Show latest": "Show latest",
  "Load latest": "Load latest",
  "edited this page": "edited this page.",
  "List Drafts": "Drafts",
  "Deleted Pages": "Deleted Pages",
  "Questionnaire": "Questionnaire",
  "Disassociate": "Disassociate",
  "No bookmarks yet": "No bookmarks yet",
  "add_bookmark": "Add to Bookmarks",
  "remove_bookmark": "Remove from Bookmarks",
  "wide_view": "Wide View",
  "Recent Changes": "Recent Changes",
  "Page Tree": "Page Tree",
  "original_path":"Original path",
  "new_path":"New path",
  "duplicated_path":"Duplicated path",
  "Link sharing is disabled": "Link sharing is disabled",
  "successfully_saved_the_page": "Successfully saved the page",
  "you_can_not_create_page_with_this_name": "You can not create page with this name",
  "not_allowed_to_see_this_page": "You cannot see this page",
  "Confirm": "Confirm",
  "Successfully requested": "Successfully requested.",
  "form_validation": {
    "error_message": "Some values ​​are incorrect",
    "required": "%s is required",
    "invalid_syntax": "The syntax of %s is invalid.",
    "title_required": "Title is required.",
    "field_required": "{{target}} is required"
  },
  "page_name": "Page name",
  "folder_name": "Folder name",
  "field": "field",
  "not_creatable_page": {
    "could_not_creata_path": "Couldn't create path."
  },
  "custom_navigation": {
    "no_page_list": "There are no pages under this page."
  },
  "installer": {
    "tab": "Create account",
    "title": "Installer",
    "setup": "Setup",
    "create_initial_account": "Create an initial account",
    "initial_account_will_be_administrator_automatically": "The initial account will be administrator automatically.",
    "unavaliable_user_id": "This 'User ID' is unavailable.",
    "failed_to_install": "Failed to install GROWI. Please try again.",
    "failed_to_login_after_install": "Failed to login after installation. Redirecting to the login form ..."
  },
  "breaking_changes": {
    "v346_using_basic_auth": "Basic Authentication currently in use will <strong>no longer be available</strong> in the near future. Remove settings from %s"
  },
  "page_register": {
    "send_email": "Send email",
    "notice": {
      "restricted": "Admin approval required.",
      "restricted_defail": "Once the admin approves your sign up, you'll be able to access this wiki."
    },
    "form_help": {
      "email": "You must have email address which listed below to sign up to this wiki.",
      "password": "Your password must be at least {{target}} characters long.",
      "user_id": "The URL of pages you create will contain your User ID. Your User ID can consist of letters, numbers, and some symbols."
    }
  },
  "page_me": {
    "form_help": {
      "profile_image1": "Image upload settings not completed.",
      "profile_image2": "Set up AWS or enable local uploads."
    }
  },
  "page_me_apitoken": {
    "api_token": "API Token",
    "notice": {
      "apitoken_issued": "API token is not issued.",
      "update_token1": "You can update to generate a new API token.",
      "update_token2": "You will need to update the API token in any existing processes."
    },
    "form_help": {}
  },
  "Password": "Password",
  "Password Settings": "Password settings",
  "personal_settings": {
  "disassociate_external_account": "Disassociate External Account",
  "disassociate_external_account_desc": "Are you sure to disassociate the <strong>{{providerType}}</strong> account <strong>{{accountId}}</strong>?",
  "set_new_password": "Set new Password",
  "update_password": "Update password",
    "current_password": "Current password",
    "new_password": "New password",
    "new_password_confirm": "Re-enter new password",
    "password_is_not_set": "Password is not set"
  },
  "share_links": {
    "Shere this page link to public": "Shere this page link to public",
    "share_link_list": "Share link list",
    "share_link_management": "Share Link Management",
    "delete_all_share_links":"Delete all share links",
    "expire": "Expiration",
    "Days": "Days",
    "Custom": "Custom",
    "description": "Description",
    "enter_desc": "Enter description",
    "Unlimited": "unlimited",
    "Issue": "Issue",
    "share_settings" :"Share settings",
    "Invalid_Number_of_Date" : "You entered invalid value",
    "link_sharing_is_disabled": "Link sharing is disabled"
  },
  "API Settings": "API settings",
  "Other Settings": "Other Settings",
  "API Token Settings": "API token settings",
  "Current API Token": "Current API token",
  "Update API Token": "Update API token",
  "in_app_notification_settings": {
    "in_app_notification_settings": "In-App Notification Settings",
    "subscribe_settings": "Settings to automatically subscribe (Receive notifications) to pages",
    "default_subscribe_rules": {
      "page_create": "Subscribe to the page when you create it."
    }
  },
  "editor_settings": {
    "editor_settings": "Editor Settings"
  },
  "search_help": {
    "title": "Searching Help",
    "and": {
      "syntax help": "divide with space",
      "desc": "Search pages that include both {{word1}}, {{word2}} in the title or body"
    },
    "exclude": {
      "desc": "Exclude pages that include {{word}} in the title or body"
    },
    "phrase": {
      "syntax help": "surround with double quotes",
      "desc": "Search pages that include the phrase \"{{phrase}}\""
    },
    "prefix": {
      "desc": "Search only the pages that the title start with {{path}}"
    },
    "exclude_prefix": {
      "desc": "Exclude the pages that the title start with {{path}}"
    },
    "tag": {
      "desc": "Search for pages with {{tag}} tag"
    },
    "exclude_tag": {
      "desc": "Exclude pages with {{tag}} tag"
    }
  },
  "search": {
    "search page bodies": "Hit [Enter] key to full-text search"
  },
  "page_page": {
    "notice": {
      "version": "This is not the current version.",
      "redirected": "You are redirected from",
      "redirected_period": ".",
      "unlinked": "Redirect pages to this page have been deleted.",
      "restricted": "Access to this page is restricted",
      "stale": "More than {{count}} year has passed since last update.",
      "stale_plural": "More than {{count}} years has passed since last update.",
      "expiration": "This share link will expire at <strong>{{expiredAt}}</strong>.",
      "no_deadline":"This page has no expiration date"
    }
  },
  "page_edit": {
    "Show active line": "Show active line",
    "auto_format_table": "Auto format table",
    "overwrite_scopes": "{{operation}} and Overwrite scopes of all descendants",
    "notice": {
      "conflict": "Couldn't save the changes you made because someone else was editing this page. Please re-edit the affected section after reloading the page."
    },
    "changes_not_saved": "Changes you made may not be saved. Are you sure you want to move?"
  },
  "page_comment": {
    "display_the_page_when_posting_this_comment": "Display the page when posting this comment",
    "no_user_found": "No user found"
  },
  "page_api_error": {
    "notfound_or_forbidden": "Original page is not found or forbidden.",
    "already_exists": "Page with the path already exists.",
    "outdated": "Page is updated someone and now outdated.",
    "user_not_admin": "Only admin user can delete",
    "single_deletion_empty_pages": "Empty pages cannot be single deleted"
  },
  "page_history": {
    "revision_list": "Revision list",
    "revision": "version",
    "comparing_source": "Source",
    "comparing_target": "Target",
    "comparing_revisions": "Comparing the difference",
    "compare_latest":"Compare latest revision",
    "compare_previous":"Compare previous revision"
  },
  "modal_rename": {
    "label": {
      "Move/Rename page": "Move/Rename page",
      "New page name": "New page name",
      "Failed to get subordinated pages": "Failed to get subordinated pages",
      "Failed to get exist path": "Failed to get exist path",
      "Current page name": "Current page name",
      "Rename this page only": "Rename this page only",
      "Force rename all child pages": "Force rename all pages",
      "Other options": "Other options",
      "Do not update metadata": "Do not update metadata",
      "Redirect": "Redirect"
    },
    "help": {
      "redirect": "Redirect to new page if someone accesses under this path",
      "metadata": "Last update user and updated date will remain the same",
      "recursive": "Move/Rename children of under this path recursively"
    }
  },
  "Put Back": "Put back",
  "Delete Completely": "Delete completely",
  "page_has_been_reverted": "{{path}} has been reverted",
  "modal_delete": {
    "delete_page": "Delete page",
    "deleting_page": "Deleting page",
    "delete_recursively": "Delete child pages recursively.",
    "delete_completely": "Delete completely",
    "delete_completely_restriction": "You don't have the authority to delete pages completely.",
    "recursively": "Delete pages under this path recursively.",
    "completely": "Delete completely instead of putting it into trash."
  },
  "deleted_page": "Moved to the trash",
  "deleted_pages": "{{path}} has been deleted",
  "deleted_pages_completely": "{{path}} has been deleted completely",
  "renamed_pages": "{{path}} has been renamed",
  "empty_trash": "The trash has been emptied",
  "modal_empty":{
    "empty_the_trash": "Empty The Trash",
    "empty_the_trash_button": "Empty The Trash",
    "not_deletable_notice": "Some pages cannot be removed due to lack of permission.",
    "notice": "The pages deleted completely are unrecoverable."
  },
  "modal_duplicate": {
    "label": {
      "Duplicate page": "Duplicate page",
      "New page name": "New page name",
      "Failed to get subordinated pages": "Failed to get subordinated pages",
      "Current page name": "Current page name",
      "Recursively": "Recursively",
      "Duplicate without exist path": "Duplicate without exist path",
      "Same page already exists": "Same page already exists"
    },
    "help": {
      "recursive": "Duplicate children of under this path recursively"
    }
  },
  "duplicated_pages": "{{fromPath}} has been duplicated",
  "modal_putback": {
    "label": {
      "Put Back Page": "Put back page",
      "recursively": "Put back recursively"
    },
    "help": {
      "recursively": "Put back page under this path recursively"
    }
  },
  "modal_shortcuts": {
    "global": {
      "title": "Global shortcuts",
      "Open/Close shortcut help": "Open/Close<br>shortcut help",
      "Edit Page": "Edit Page",
      "Create Page": "Create Page",
      "Search": "Search",
      "Show Contributors": "Show Contributors",
      "MirrorMode": "Mirror Mode",
      "Konami Code": "Konami Code",
      "konami_code_url": "https://en.wikipedia.org/wiki/Konami_Code"
    },
    "editor": {
      "title": "Editor shortcuts",
      "Indent": "Indent",
      "Outdent": "Outdent",
      "Save Page": "Save Page",
      "Delete Line": "Delete Line"
    },
    "commentform": {
      "title": "Comment Form shortcuts",
      "Post": "Post"
    }
  },
  "modal_resolve_conflict": {
    "file_conflicting_with_newer_remote": "This file is conflicting with newer remote file",
    "resolve_conflict_message": "Please select page body",
    "resolve_conflict": "Resolve Conflict",
    "resolve_and_save" : "Resolve and save",
    "select_revision" : "Select {{revision}}",
    "requested_revision": "mine",
    "origin_revision": "origin",
    "latest_revision": "theirs",
    "selected_editable_revision": "Selected Page Body (Editable)"
  },
  "link_edit": {
    "edit_link": "Edit Link",
    "set_link_and_label": "Set link and label",
    "link": "Link",
    "placeholder_of_link_input": "Input page path or URL",
    "label": "Label",
    "path_format": "Path format",
    "use_relative_path": "Use relative path",
    "use_permanent_link": "Use permanent link",
    "notation": "Notation",
    "markdown": "Markdown",
    "GROWI_original": "GROWI original",
    "pukiwiki": "Pukiwiki",
    "preview": "Preview",
    "page_not_found_in_preview": "\"{{path}}\" is not a GROWI page."
  },
  "toaster": {
    "file_upload_succeeded": "File upload succeeded.",
    "file_upload_failed": "File upload failed.",
    "initialize_successed": "Succeeded to initialize {{target}}",
    "give_user_admin": "Succeeded to give {{username}} admin",
    "remove_user_admin": "Succeeded to remove {{username}} admin",
    "activate_user_success": "Succeeded to activating {{username}}",
    "deactivate_user_success": "Succeeded to deactivate {{username}}",
    "remove_user_success": "Succeeded to removing {{username}}",
    "remove_external_user_success": "Succeeded to remove {{accountId}}",
    "remove_share_link_success": "Succeeded to remove {{shareLinkId}}",
    "issue_share_link": "Succeeded to issue new share link",
    "remove_share_link": "Succeeded to remove {{count}} share links",
    "switch_disable_link_sharing_success": "Succeeded to update share link setting",
    "failed_to_reset_password":"Failed to reset password",
    "save_succeeded": "Saved successfully"
  },
  "template": {
    "modal_label": {
      "Create/Edit Template Page": "Create/Edit template page",
      "Create template under": "Create template page under this page"
    },
    "option_label": {
      "create/edit": "Create/Edit template page..",
      "select": "Select template page type"
    },
    "children": {
      "label": "Template for children",
      "desc": "Applies only to the same level pages which the template exists"
    },
    "decendants": {
      "label": "Template for descendants",
      "desc": "Applies to all decendant pages"
    }
  },
  "sandbox": {
    "header": "Header",
    "header_x": "Header {{index}}",
    "block": "Paragraph",
    "block_detail": "makes a paragraph",
    "empty_line": "Empty Line",
    "line_break": "Line Break",
    "line_break_detail": "(2 spaces) make a line break",
    "typography": "Typography",
    "italics": "Italics",
    "bold": "Bold",
    "italic_bold": "Italic Bold",
    "strikethrough": "strikethrough",
    "link": "Link",
    "code_highlight": "Code Highlight",
    "list": "List",
    "unordered_list_x": "Unordered List {{index}}",
    "ordered_list_x": "Ordered List {{index}}",
    "task": "Task",
    "task_checked": "Checked",
    "task_unchecked": "Unchecked",
    "quote": "Quote",
    "quote1": "You can write",
    "quote2": "multi-line quotations",
    "quote_nested": "Nested Quote",
    "table": "Table",
    "image": "Image",
    "alt_text": "Alt Text",
    "insert_image": "inserts an image",
    "open_sandbox": "Open Sandbox"
  },
  "hackmd": {
    "hack_md": "HackMD",
    "not_set_up": "HackMD is not set up.",
    "used_for_not_found": "Can not use HackMD to a page that does not exist.",
    "start_to_edit": "Start to edit with HackMD",
    "clone_page_content": "Click to clone page content and start to edit.",
    "unsaved_draft": "HackMD has unsaved draft.",
    "draft_outdated": "DRAFT MAY BE OUTDATED",
    "based_on_revision": "The current draft on HackMD is based on",
    "view_outdated_draft": "View the outdated draft on HackMD",
    "resume_to_edit": "Resume to edit with HackMD",
    "discard_changes": "Discard changes of HackMD",
    "integration_failed": "HackMD Integration failed",
    "fail_to_connect": "GROWI client failed to connect to GROWI agent for HackMD.",
    "check_configuration": "Check your configuration following <a href='https://docs.growi.org/guide/admin-cookbook/integrate-with-hackmd.html'>the manual</a>.",
    "not_initialized": "HackmdEditor component has not initialized",
    "someone_editing": "Someone editing this page on HackMD",
    "this_page_has_draft": "This page has a draft on HackMD",
    "need_to_associate_with_growi_to_use_hackmd_refer_to_this": "To use HackMD for simultaneous multi-person editing, need to associate HackMD with GROWI.Please refer to <a href='https://docs.growi.org/en/admin-guide/admin-cookbook/integrate-with-hackmd.html'>here</a>.",
    "need_to_make_page": "To use HackMD, please make a new page from the <a href='#edit'>built-in editor.</a>"
  },
  "slack_notification": {
    "popover_title": "Slack Notification",
    "popover_desc": "Input channel name. You can notify multiple channels by entering a comma-separated list."
  },
  "search_result": {
    "title": "Search",
    "result_meta": "Search results for:",
    "deletion_mode_btn_lavel": "Select and delete page",
    "cancel": "Cancel",
    "delete": "Delete",
    "check_all": "Check all",
    "deletion_modal_header": "Delete page",
    "delete_completely": "Delete completely",
    "include_certain_path" : "Include {{pathToInclude}} path ",
    "delete_all_selected_page" : "Delete All",
    "currently_not_implemented":"This is not currently implemented",
    "search_again" : "Search again",
    "number_of_list_to_display" : "Display",
    "page_number_unit" : "pages",
    "sort_axis": {
      "relationScore": "Sort by relevance",
      "createdAt": "Creation date",
      "updatedAt": "Last update date"
    }
  },
  "private_legacy_pages": {
    "title": "Private Legacy Pages",
    "bulk_operation": "Bulk operation",
    "convert_all_selected_pages": "Convert all to new v5 compatible format",
    "input_path_to_convert": "Input a path to convert pages",
    "alert_title": "Old v4 compatible format private pages exist.",
    "alert_desc1": "On this page, you can select pages with the checkbox and batch convert to the new v5 compatible format from the \"Bulk operation\" button at the top of the screen.",
    "nopages_title": "Congratulations. Ready to use GROWI v5!",
    "nopages_desc1": "Now all the pages you can manage seem to be in v5 compatible format.",
    "detail_info": "See the detail information from <a href='https://docs.growi.org/en/admin-guide/upgrading/50x.html' target='_blank' class='alert-link'>Upgrading GROWI to v5.0.x <i class='icon-share-alt'></i></a>.",
    "modal": {
      "title": "Convert to new v5 compatible format",
      "converting_pages": "Converting pages",
      "convert_recursively_label": "Convert child pages recursively.",
      "convert_recursively_desc": "Convert pages under this path recursively.",
      "button_label": "Convert"
    },
    "toaster": {
      "page_migration_succeeded": "Conversion of selected page to v5 has been successfully completed.",
      "page_migration_failed_with_paths": "Conversion of {{paths}} to v5 has been failed.",
      "page_migration_failed": "Conversion of page to v5 has been failed."
    },
    "by_path_modal": {
      "title": "Convert to new v5 compatible format",
      "alert": "This operation cannot be undone, and pages that the user cannot view are also subject to processing.",
      "checkbox_label": "Understood",
      "description": "Enter a path and all pages under that path will be converted to v5 compatible format.",
      "button_label": "Convert",
      "success": "Successfully requested conversion.",
      "error": "Failed to request conversion.",
      "error_grant_invalid": "Page permissions are incorrect. Please correct it and try again.",
      "error_page_not_found": "Page not found.",
      "error_duplicate_pages_found": "Multiple pages with the same path name were found. Please rename or delete and try again."
    }
  },
  "login": {
    "title": "Login",
    "sign_in_error": "Login error",
    "registration_successful": "Registration successful. Please wait for administrator approval.",
    "Setup": "Setup",
    "enabled_ldap_has_configuration_problem":"LDAP is enabled but the configuration has something wrong.",
    "set_env_var_for_logs": "(Please set the environment variables <code>DEBUG=crowi:service:PassportService</code> to get the logs)"
  },
  "invited": {
    "title": "Invited",
    "discription_heading": "Create Account",
    "discription": "Create an your account with the invited email address"
  },
  "export_bulk": {
    "failed_to_export": "Failed to export",
    "failed_to_count_pages": "Failed to count pages",
    "export_page_markdown": "Export page as Markdown",
    "export_page_pdf": "Export page as PDF"
  },
  "message": {
    "successfully_connected": "Successfully Connected!",
    "fail_to_save_access_token": "Failed to save access_token. Please try again.",
    "fail_to_fetch_access_token": "Failed to fetch access_token. Please do connect again.",
    "successfully_disconnected": "Successfully Disconnected!",
    "strategy_has_not_been_set_up": "{{strategy}} has not been set up",
    "ldap_user_not_valid": "Ldap user is no valid",
    "external_account_not_exist": "Failed to find or create External account",
    "maximum_number_of_users": "Can not register more than the maximum number of users.",
    "sign_in_failure": "Sign in failure.",
    "aws_sttings_required": "AWS settings required to use this function. Please ask the administrator.",
    "application_already_installed": "Application already installed.",
    "email_address_could_not_be_used": "This email address could not be used. (Make sure the allowed email address)",
    "user_id_is_not_available":"This User ID is not available.",
    "username_should_not_be_null":"Username should not be null. Please check Authentication Mechanism Settings on admin page",
    "email_address_is_already_registered":"This email address is already registered.",
    "can_not_register_maximum_number_of_users":"Can not register more than the maximum number of users.",
    "email_settings_is_not_setup":"E-mail settings is not set up. Please ask the administrator.",
    "email_authentication_is_not_enabled": "Email authentication is not enabled. Please ask the administrator.",
    "failed_to_register":"Failed to register.",
    "successfully_created":"The user {{username}} is successfully created.",
    "can_not_activate_maximum_number_of_users":"Can not activate more than the maximum number of users.",
    "failed_to_activate":"Failed to activate.",
    "unable_to_use_this_user":"Unable to use this user.",
    "complete_to_install1":"Complete to Install GROWI ! Please login as admin account.",
    "complete_to_install2":"Complete to Install GROWI ! Please check each settings on this page first.",
    "failed_to_create_admin_user":"Failed to create admin user. {{errMessage}}",
    "successfully_send_email_auth":"We sent an email to {{email}}. Please click the URL in the email and complete the registration.",
    "incorrect_token_or_expired_url": "The token is incorrect or the URL has expired.",
    "user_already_logged_in": "You cannot create a new account when you are logged in.",
    "registration_closed": "You are not authorized to create a new account.",
    "Username has invalid characters": "Username has invalid characters.",
    "Username field is required": "User ID field is required.",
    "Name field is required": "Name field is required.",
    "Email format is invalid": "Email format is invalid.",
    "Email field is required": "Email field is required.",
    "Password has invalid character": "Password has invalid character.",
    "Password minimum character should be more than 8 characters": "Password minimum character should be more than 8 characters.",
    "Password field is required": "Password field is required.",
    "Username or E-mail has invalid characters": "Username or E-mail has invalid characters.",
    "Password minimum character should be more than 6 characters": "Password minimum character should be more than 6 characters.",
    "user_not_found": "User not found.",
    "provider_duplicated_username_exception": "<p><strong><i class='icon-fw icon-ban'></i>DuplicatedUsernameException occured</strong></p><p class='mb-0'> Your {{ failedProviderForDuplicatedUsernameException }} authentication was succeeded, but a new user could not be created. See the issue <a href='https://github.com/weseek/growi/issues/193'>#193</a>.</p>"
  },
  "grid_edit":{
    "create_bootstrap_4_grid":"Create Bootstrap 4 Grid",
    "grid_settings": "Grid Settings",
    "grid_pattern":"Grid Pattern",
    "division":"Divisions",
    "smart_no":"Smartphone / No Break",
    "break_point":"Break point by display size"
  },
  "validation":{
    "aws_region": "For the region, enter the AWS region name. ex):us-east-1",
    "aws_custom_endpoint":"For the custom endpoint, specify the URL that starts with http(s)://. Also, the trailing slash is not required.",
    "failed_to_send_a_test_email":"Failed to send a test email using SMTP. Please check your settings."
  },
  "forgot_password":{
    "forgot_password": "Forgot Password?",
    "send": "Send",
    "return_to_login": "Return to login",
    "reset_password": "Reset Password",
    "sign_in_instead": "Sign in instead",
    "password_reset_request_desc": "You can reset your password here.",
    "password_reset_excecution_desc": "Enter a new password",
    "new_password": "New Password",
    "confirm_new_password": "Confirm the new password",
    "email_is_required": "Email is required",
    "success_to_send_email": "Success to send email",
    "feature_is_unavailable": "This feature is unavailable.",
    "incorrect_token_or_expired_url": "The token is incorrect or the URL has expired. Please resend a password reset request via the link below.",
    "password_and_confirm_password_does_not_match": "Password and confirm password does not match",
    "please_enable_mailer_alert": "The password reset feature is disabled because email setup has not been completed. Please ask administrator to complete the email setup."
  },
  "emoji" :{
    "title": "Pick an Emoji",
    "search": "Search",
    "clear": "Clear",
    "notfound": "No Emoji Found",
    "skintext": "Choose your default skin tone",
    "categories": {
      "search": "Search Results",
      "recent": "Frequently Used",
      "smileys": "Smileys & Emotion",
      "people": "People & Body",
      "nature": "Animals & Nature",
      "foods": "Food & Drink",
      "activity": "Activity",
      "places": "Travel & Places",
      "objects": "Objects",
      "symbols": "Symbols",
      "flags": "Flags",
      "custom": "Custom"
    },
    "categorieslabel": "Emoji categories",
    "skintones": {
      "1": "Default Skin Tone",
      "2": "Light Skin Tone",
      "3": "Medium-Light Skin Tone",
      "4": "Medium Skin Tone",
      "5": "Medium-Dark Skin Tone",
      "6": "Dark Skin Tone"
    }
  },
  "maintenance_mode":{
    "maintenance_mode": "Maintenance Mode",
    "growi_is_under_maintenance": "GROWI is under maintenance. Please wait until it ends.",
    "admin_page": "Admin Page",
    "login": "Login",
    "logout": "Logout"
  },
  "pagetree": {
    "cannot_rename_a_title_that_contains_slash": "Cannot rename a title that contains '/'",
    "you_cannot_move_this_page_now": "You cannot move this page now",
    "something_went_wrong_with_moving_page": "Something went wrong with moving page"
  },
  "duplicated_page_alert" : {
    "same_page_name_exists": "Same page name exits as「{{pageName}}」",
    "same_page_name_exists_at_path" : "Same page name as {{pageName}} exists at {{path}} ",
    "select_page_to_see" : "Select a page to see"
  },
  "user_group": {
    "select_group": "Select group",
    "belonging_to_no_group": "Could not find the groups you belong to.",
    "manage_user_groups": "Manage user groups"
  },
  "fix_page_grant": {
    "modal": {
      "no_grant_available": "The list of selectable permissions could not be found. Please modify the permissions on the parent page first and try again.",
      "need_to_fix_grant": "The permissions associated with this page must be modified in order to use the functionality correctly. <br> Please select from the options below to make the change.",
      "grant_label": {
        "public": "Public",
        "isForbidden": "Authority not allowed to view",
        "currentPageGrantLabel": "Authorization for this page: ",
        "parentPageGrantLabel": "Authority of parent page: ",
        "docLink": "For more information on modifying permissions, please refer to <a href='https://docs.growi.org/ja/admin-guide/admin-cookbook/integrate-with-hackmd.html'>こちらのリンク</a>"
      },
      "radio_btn": {
        "restrected": "Only those who know the link",
        "only_me": "only to oneself",
        "grant_group": "Only specific groups"
      },
      "select_group_default_text": "Select Group",
      "alert_message_select_group": "No group selected",
      "btn_label": "Conversion",
      "title": "Modify authority"
    },
    "alert": {
      "description": "You need to modify the permission settings for this page.",
      "btn_label": "Revision"
    }
  },
  "tooltip": {
    "like": "Like!",
    "cancel_like": "Cancel Like",
    "bookmark": "Bookmark",
    "cancel_bookmark": "Cancel Bookmark",
    "receive_notifications": "Receive Notifications",
    "stop_notification": "Stop Notification",
    "footprints": "Footprints",
    "operation": {
      "attention": {
        "rename": "Renaming paths of descendant pages was not successful, please open the menu from the 3-point reader and select 'Path recovery'"
      }
    }
  },
  "page_operation":{
    "paths_recovered": "Paths recovered successfully",
    "path_recovery_failed":"Path recovery failed"
  },
  "footer": {
    "bookmarks": "Bookmarks",
    "recently_created": "Recently Created"
  },
<<<<<<< HEAD
  "bookmark_folder":{
    "bookmark_folder": "bookmark folder",
    "bookmark": "bookmark",
    "delete_modal": {
      "modal_header_label": "Delete Bookmark Folder",
      "modal_body_description": "Delete this bookmark folder and its contents",
      "modal_body_alert": "Deleted folder and its contents cannot be recovered",
      "modal_footer_button": "Delete Folder"
    },
    "input_placeholder": "Input folder name",
    "new_folder": "New Folder",
    "delete": "Delete Folder",
    "drop_item_here": "Drag and drop item here",
    "cancel_bookmark": "Un-bookmark this page",
    "move_to_root": "Move to the root",
    "do_not_include_folder": "Do not include in folder"
  },
=======

>>>>>>> 86922a26
  "v5_page_migration": {
    "page_tree_not_avaliable" : "Page tree feature is not available yet.",
    "go_to_settings": "Go to settings to enable the feature"
  },
  "questionnaire": {
    "give_us_feedback": "Give us feedback for improvements",
    "thank_you_for_answering": "Thank you for answering",
    "additional_feedback": "Send us additional feedback from the user icon dropdown.",
    "dont_show_again": "Don`t show again",
    "deny": "Don't answer",
    "agree": "Agree",
    "disagree": "Disagree",
    "answer": "Answer",
    "no_answer": "No answer",
    "settings": "Questionnaire settings",
    "failed_to_send": "Failed to send feedback",
    "denied": "The questionnaire won't be shown again",
    "personal_settings_explanation": "Questionnaires for improving GROWI will be shown. If you have other feedbacks, you can send them from the user icon dropdown.",
    "enable_questionnaire": "Enable questionnaire",
    "disabled_by_admin": "Questionnaire is disabled by admin"
  },
  "tag_edit_modal": {
    "edit_tags": "Edit Tags",
    "done": "Done",
    "tags_input": {
      "tag_name": "tag name"
    }
  }
}<|MERGE_RESOLUTION|>--- conflicted
+++ resolved
@@ -781,7 +781,6 @@
     "bookmarks": "Bookmarks",
     "recently_created": "Recently Created"
   },
-<<<<<<< HEAD
   "bookmark_folder":{
     "bookmark_folder": "bookmark folder",
     "bookmark": "bookmark",
@@ -799,9 +798,6 @@
     "move_to_root": "Move to the root",
     "do_not_include_folder": "Do not include in folder"
   },
-=======
-
->>>>>>> 86922a26
   "v5_page_migration": {
     "page_tree_not_avaliable" : "Page tree feature is not available yet.",
     "go_to_settings": "Go to settings to enable the feature"
