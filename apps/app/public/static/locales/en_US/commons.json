--- conflicted
+++ resolved
@@ -157,10 +157,6 @@
     "publish_transfer_key": "Publish transfer key",
     "transfer_key_limit": "Transfer keys are valid for 1 hour after issuance.",
     "once_transfer_key_used": "Once the transfer key is used for transfer, it cannot be used for any other transfer.",
-<<<<<<< HEAD
-    "transfer_to_growi_cloud": "For more details, please click <a href='{{documentationUrl}}/ja/admin-guide/management-cookbook/g2g-transfer.html'>here.</a>"
-=======
     "transfer_to_growi_cloud": "For more details, please click <a href='{{documentationUrl}}en/admin-guide/management-cookbook/g2g-transfer.html'>here.</a>"
->>>>>>> c092fa2a
   }
 }