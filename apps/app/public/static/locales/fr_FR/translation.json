{
  "meta": {
    "display_name": "Français"
  },
  "Help": "Aide",
  "View": "Voir",
  "Edit": "Modifier",
  "Delete": "Supprimer",
  "delete_all": "Tout supprimer",
  "Duplicate": "Dupliquer",
  "PathRecovery": "Récupération de chemin",
  "Copy": "Copier",
  "preview": "Prévisualiser",
  "desktop": "Ordinateur",
  "phone": "Téléphone",
  "tablet": "Tablette",
  "Click to copy": "Cliquer pour copier",
  "Rename": "Renommer",
  "Move/Rename": "Déplacer/renommer",
  "Redirected": "Redirigé",
  "Unlinked": "Délié",
  "unlink_redirection": "Délier la redirection",
  "Done": "Terminer",
  "Cancel": "Annuler",
  "Create": "Créer",
  "Description": "Description",
  "Admin": "Administration",
  "administrator": "Administrateur",
  "Tag": "Étiquette",
  "Tags": "Étiquettes",
  "Close": "Fermer",
  "Shortcuts": "Raccourcis",
  "Custom Sidebar": "Navigation latérale",
  "eg": "e.g.",
  "add": "Ajouter",
  "Undo": "Annuler",
  "Article": "Article",
  "Page Path": "Chemin de page",
  "Category": "Catégorie",
  "User": "Utilisateur",
  "account_id": "Identifiant de compte",
  "Update": "Mettre à jour",
  "Update Page": "Mettre à jour la page",
  "Error": "Erreur",
  "Warning": "Avertissement",
  "Sign in": "Se connecter",
  "Sign in with External auth": "Se connecter avec {{signin}}",
  "Sign up is here": "Inscription",
  "Sign in is here": "Connexion",
  "Sign up": "S'inscrire",
  "or": "ou",
  "Sign up with Google Account": "S'inscrire avec Google",
  "Sign in with Google Account": "Se connecter avec Google",
  "Sign up with this Google Account": "S'inscrire avec ce compte Google",
  "Select": "Sélectionner",
  "Required": "Requis",
  "Example": "Exemple",
  "Taro Yamada": "John Doe",
  "List View": "Liste",
  "Timeline View": "Chronologie",
  "History": "Historique",
  "attachment_data": "Pièces jointes",
  "No_attachments_yet": "Aucune pièce jointe.",
  "Presentation Mode": "Mode présentation",
  "Not available for guest": "Indisponible pour les invités",
  "Not available in this version": "Indisponible dans cette version",
  "Not available when \"anyone with the link\" is selected": "Si \"Tous les utilisateurs disposant du lien\" est sélectionné, la portée ne peut pas être modifiée",
  "No users have liked this yet": "Aucun utilisateur n'a aimé cette page",
  "No users have liked this yet.": "Aucun utilisateur n'a aimé cette page.",
  "No users have bookmarked yet": "Aucun utilisateur n'a mis en favoris cette page",
  "Create Archive Page": "Créer page d'archive",
  "Create Sidebar Page": "Créer page <strong>/Sidebar</strong>",
  "File type": "Type de fichier",
  "Target page": "Page cible",
  "Include Attachment File": "Inclure le fichier de pièces jointes",
  "Include Comment": "Inclure les commentaires",
  "Include Subordinated Page": "Inclure les pages subordonnées",
  "Include Subordinated Target Page": "inclure {{target}}",
  "All Subordinated Page": "Toutes les pages subordonnées",
  "Specify Hierarchy": "Spécifier hiérarchie",
  "Submitted the request to create the archive": "Création d'archive en cours",
  "username": "Nom d'utilisateur",
  "Created": "Crée le",
  "Last updated": "Modifié le",
  "Share": "Partager",
  "Markdown Link": "Lien Markdown",
  "Create/Edit Template": "Créer/Modifier page modèle",
  "Go to this version": "Voir cette version",
  "View diff": "Voir le diff",
  "No diff": "Aucune différences",
  "Latest": "Dernière version",
  "User ID": "Identifiant utilisateur",
  "User Settings": "Paramètres utilisateur",
  "User Information": "Mon compte",
  "User Activation": "Activation utilisateur",
  "Basic Info": "Informations du compte",
  "Name": "Nom",
  "Email": "Adresse courriel",
  "Language": "Langue",
  "English": "Anglais",
  "Japanese": "Japonais",
  "Set Profile Image": "Photo de profil",
  "Upload Image": "Photo personalisée",
  "Current Image": "Photo actuelle",
  "Delete Image": "Supprimer photo",
  "Delete this image?": "Supprimer cette photo?",
  "Updated": "Modifié",
  "Upload new image": "Téléverser une photo",
  "Connected": "Connecté",
  "Loading": "Chargement...",
  "Disclose E-mail": "Divulguer adresse courriel",
  "page exists": "cette page est déjà existante",
  "Error occurred": "Une erreur est survenue",
  "Input page name": "Nom de la page",
  "Input page name (optional)": "Nom de la page (optionnel)",
  "Input parent page path": "Chemin de la page parent",
  "New Page": "Nouvelle page",
  "Create under": "Créer la page sous:",
  "V5 Page Migration": "Convertir vers la V5",
  "GROWI.5.0_new_schema": "Nouveau schéma GROWI.5.0",
  "See_more_detail_on_new_schema": "Plus de détails sur <a href='https://docs.growi.org/en/admin-guide/upgrading/50x.html#about-the-new-v5-compatible-format' target='_blank'>{{title}}</a><span class='growi-custom-icons'>external_link</span> ",
  "external_account_management": "Gestion des comptes externes",
  "UserGroup": "Groupe utilisateur",
  "Basic Settings": "Paramètres de base",
  "The contents entered here will be shown in the header etc": "Le contenu entré ici sera visible dans l'en-tête",
  "Public": "Tout le monde",
  "Anyone with the link": "Tous les utilisateurs disposant du lien",
  "Specified users only": "Utilisateurs spécifiés",
  "Only me": "Seulement moi",
  "Only inside the group": "Utilisateurs du groupe",
  "page_list": "Pages enfants",
  "comments": "Commentaires",
  "Reselect the group": "Resélectionner ce groupe",
  "Shareable link": "Lien partageable",
  "The whitelist of registration permission E-mail address": "Les adresses courriel permises lors de l'inscription",
  "Add tags for this page": "Ajouter des étiquettes",
  "tag_list": "Étiquettes",
  "popular_tags": "Étiquettes fréquentes",
  "Check All tags": "Toutes les étiquettes",
  "You have no tag, You can set tags on pages": "Aucune étiquette existante.",
  "Show latest": "Voir le plus récent",
  "Load latest": "Charger le plus récent",
  "edited this page": "à modifié cette page.",
  "List Drafts": "Brouillons",
  "Deleted Pages": "Pages supprimées",
  "Questionnaire": "Questionnaire",
  "Disassociate": "Dissocier",
  "No bookmarks yet": "Aucuns favoris",
  "add_bookmark": "Ajouter aux favoris",
  "remove_bookmark": "Retirer des favoris",
  "wide_view": "Affichage large",
  "Recent Changes": "Modifications récentes",
  "Page Tree": "Arborescence",
  "Bookmarks": "Favoris",
  "In-App Notification": "Notifications",
  "AI Assistant": "Assistant IA",
  "Knowledge Assistant": "Assistant de Connaissances (Bêta)",
  "Editor Assistant": "Assistante de rédaction (Bêta)",
  "original_path": "Chemin originel",
  "new_path": "Nouveau chemin",
  "duplicated_path": "Chemin dupliqué",
  "Link sharing is disabled": "Le partage est désactivé",
  "successfully_saved_the_page": "Page sauvegardée",
  "you_can_not_create_page_with_this_name_or_hierarchy": "Vous ne pouvez pas créer de page avec ce nom ou cette hiérarchie de pages",
  "not_allowed_to_see_this_page": "Vous ne pouvez pas voir cette page",
  "Confirm": "Confirmer",
  "Successfully requested": "Demande envoyée.",
  "source": "Source",
  "input_validation": {
    "target": {
      "page_name": "Nom de la page",
      "folder_name": "Nom du dossier",
      "field": "champ"
    },
    "message": {
      "error_message": "Des champs sont invalides",
      "required": "'{{param}}' est requis",
      "invalid_syntax": "La syntaxe de {{syntax}} est invalide.",
      "title_required": "Titre requis.",
      "field_required": "{{target}} est requis"
    }
  },
  "not_creatable_page": {
    "message": "Vous ne pouvez pas créer cette page dans ce chemin."
  },
  "custom_navigation": {
    "no_pages_under_this_page": "Il n'y a aucune page sous celle-ci."
  },
  "author_info": {
    "created_at": "Crée le",
    "created_by": "Créé par",
    "last_revision_posted_at": "Dernière révision le",
    "updated_by": "Mis à jour par"
  },
  "installer": {
    "tab": "Créer compte",
    "title": "Configuration",
    "setup": "Configuration initiale",
    "create_initial_account": "Créer un compte",
    "initial_account_will_be_administrator_automatically": "Ce compte sera administrateur par défaut.",
    "unavaliable_user_id": "Cet 'Identifiant utilisateur' est indisponible.",
    "failed_to_install": "Échec de l'installation. Réessayer.",
    "failed_to_login_after_install": "Connexion échouée. Redirection vers le formulaire de connexion..."
  },
  "breaking_changes": {
    "v346_using_basic_auth": "Le protocole Basic Authentication <strong>ne sera plus disponible</strong>. Retirer les paramètres de %s"
  },
  "page_register": {
    "send_email": "Envoyer courriel",
    "notice": {
      "restricted": "Approbation requise.",
      "restricted_defail": "Lorsque un administrateur aura approuvé votre accès, vous pourrez vous connecter."
    },
    "form_help": {
      "email": "Votre adresse courriel doit faire partie de la liste autorisée.",
      "password": "Votre mot de passe doit posséder un minimun de {{target}} caractères.",
      "user_id": "L'URL des pages crées contient votre identifiant utilisateur. L'identifiant utilisateur peut contenir des lettres, chiffres et certains symboles."
    }
  },
  "page_me": {
    "form_help": {
      "profile_image1": "Configuration du téléversement des images incomplète.",
      "profile_image2": "Configurer AWS ou activer le stockage local."
    }
  },
  "page_me_apitoken": {
    "api_token": "Jeton API",
    "notice": {
      "apitoken_issued": "Aucun jeton d'API existant.",
      "update_token1": "Un nouveau jeton peut être généré.",
      "update_token2": "Modifiez le jeton aux endroits où celui-ci est utilisé."
    },
    "form_help": {}
  },
  "Password": "Mot de passe",
  "Password Settings": "Sécurité",
  "personal_settings": {
    "disassociate_external_account": "Dissocier compte externe",
    "disassociate_external_account_desc": "Dissocier le compte externe <strong>{{providerType}}</strong> <strong>{{accountId}}</strong>?",
    "set_new_password": "Modifier mot de passe",
    "update_password": "Modifier mot de passe",
    "current_password": "Mot de passe actuel",
    "new_password": "Nouveau mot de passe",
    "new_password_confirm": "Saisir de nouveau",
    "password_is_not_set": "Mot de passe non saisi"
  },
  "share_links": {
    "Shere this page link to public": "Partager cette page publiquement",
    "share_link_list": "Liens de partage",
    "share_link_management": "Liens de partage",
    "delete_all_share_links": "Supprimer tout les liens de partage",
    "expire": "Expiration",
    "Days": "Jour",
    "Custom": "Autre",
    "description": "Description",
    "enter_desc": "Entrer description",
    "Unlimited": "illimité",
    "Issue": "Partager",
    "share_settings": "Paramètres de partage",
    "Invalid_Number_of_Date": "Valeurs invalides",
    "link_sharing_is_disabled": "Le partage est désactivé"
  },
  "API Settings": "API GROWI",
  "Other Settings": "Autres paramètres",
  "API Token Settings": "Jetons d'API",
  "Current API Token": "Mon jeton d'API",
  "Update API Token": "Regénérer",
  "in_app_notification_settings": {
    "in_app_notification_settings": "Notifications",
    "subscribe_settings": "Paramètres d'abonnement automatique aux notifications de pages",
    "default_subscribe_rules": {
      "page_create": "S'abonner aux modifications d'une page lors de sa création."
    }
  },
  "ui_settings": {
    "ui_settings": "Interface",
    "side_bar_mode": {
      "settings": "Paramètres navigation latérale",
      "side_bar_mode_setting": "Épingler la navigation latérale",
      "description": "Activer pour toujours afficher la barre de navigation latérale lorsque l'écran est large. Si la largeur d'écran est faible, le cas inverse est applicable."
    }
  },
  "color_mode_settings": {
    "light": "Clair",
    "dark": "Sombre",
    "system": "Système",
    "settings": "Thème",
    "description": "Affichage en mode clair, sombre ou selon les paramètres système.<br>Seuls les thèmes supportés seront modifiés."
  },
  "editor_settings": {
    "editor_settings": "Paramètres de l'éditeur"
  },
  "search_help": {
    "title": "Aide",
    "and": {
      "syntax help": "séparer avec un espace",
      "desc": "Pages incluant {{word1}}, {{word2}} dans le titre ou le corps"
    },
    "exclude": {
      "desc": "Pages excluant {{word}} dans le titre ou le corps"
    },
    "phrase": {
      "syntax help": "entourer de guillemets",
      "desc": "Pages incluant \"{{phrase}}\""
    },
    "prefix": {
      "desc": "Pages dont le titre débute par {{path}}"
    },
    "exclude_prefix": {
      "desc": "Pages dont le titre ne débute pas par {{path}}"
    },
    "tag": {
      "desc": "Pages ayant l'étiquette {{tag}}"
    },
    "exclude_tag": {
      "desc": "Pages n'ayant pas l'étiquette {{tag}}"
    }
  },
  "search": {
    "search page bodies": "Faire la touche [Enter] pour de la recherche textuelle"
  },
  "page_page": {
    "notice": {
      "version": "Version historique de la page.",
      "redirected": "Redirection depuis",
      "redirected_period": ".",
      "unlinked": "Les pages de redirection à cette page ont été supprimées.",
      "restricted": "L'accès à cette page est restreint",
      "stale": "Plus de {{count}} an est passé depuis la dernière mise à jour.",
      "stale_plural": "Plus de {{count}} années sont passées depuis la dernière mise à jour.",
      "expiration": "Ce lien expirera <strong>{{expiredAt}}</strong>.",
      "no_deadline": "Cette page n'a pas de date d'expiration",
      "not_indexed1": "Cette page n'est peut-être pas indexée par les moteurs de recherche Full-Text.",
      "not_indexed2": "Le corps de la page dépasse le seuil spécifié par {{threshold}}."
    }
  },
  "page_edit": {
    "input_channels": "Canal Slack...",
    "theme": "Thème",
    "keymap": "Raccourcis",
    "indent": "Indentation",
    "paste": {
      "title": "Comportement du collage",
      "both": "Texte et fichier",
      "text": "Texte seulement",
      "file": "Fichier seulement"
    },
    "editor_config": "Préférences de l'éditeur",
    "editor_assistant": "Assistant d'édition",
    "Show active line": "Surligner la ligne active",
    "auto_format_table": "Formatter les tableaux",
    "overwrite_scopes": "{{operation}} et écraser les scopes des pages enfants",
    "notice": {
      "conflict": "Sauvegarde impossible, la page est en cours de modification par un autre utilisateur. Recharger la page."
    },
    "changes_not_saved": "Les modifications n'ont pas été sauvegardées. Fermer?"
  },
  "page_comment": {
    "comments": "Commentaires",
    "comment": "Commmenter",
    "preview": "Prévisualiser",
    "write": "Écrire",
    "add_a_comment": "Ajouter un commentaire",
    "display_the_page_when_posting_this_comment": "Afficher la page en postant le commentaire",
    "no_user_found": "Aucun utilisateur trouvé",
    "reply": "Répondre",
    "delete_comment": "Supprimer?",
    "comment_management_is_not_allowed": "La gestion des commentaires n'est pas autorisée."
  },
  "page_api_error": {
    "notfound_or_forbidden": "Page originale introuvable ou accès restreint.",
    "already_exists": "Une page avec ce chemin existe déjà.",
    "outdated": "Page obsolète.",
    "user_not_admin": "Seul un administrateur peut supprimer la page",
    "single_deletion_empty_pages": "Une page vide ne peut pas être supprimée",
    "complete_deletion_not_allowed_for_user": "Vous n'êtes pas autorisé à supprimer cette page"
  },
  "page_history": {
    "revision_list": "Historique des modifications",
    "revision": "Révision",
    "comparing_source": "Source",
    "comparing_target": "Cible",
    "comparing_revisions": "Comparer les modifications",
    "compare_latest": "Comparer avec la version la plus récente",
    "compare_previous": "Comparer avec la version précédente"
  },
  "modal_rename": {
    "label": {
      "Move/Rename page": "Déplacer/renommer page",
      "New page name": "Nouveau chemin",
      "Failed to get subordinated pages": "échec de récupération des pages subordinnées",
      "Failed to get exist path": "échec de la récupération du chemin",
      "Current page name": "Chemin actuel",
      "Rename this page only": "Renommer cette page",
      "Force rename all child pages": "Forcer le renommage des pages",
      "Other options": "Autres options",
      "Do not update metadata": "Ne pas modifier les métadonnées",
      "Redirect": "Redirection automatique"
    },
    "help": {
      "redirect": "Redirige automatiquement vers le nouveau chemin de la page.",
      "metadata": "Conserve les métadonnées d'édition de la page",
      "recursive": "Déplacer/renommer les pages enfants récursivement"
    }
  },
  "Put Back": "Annuler",
  "Delete Completely": "Supprimer définitivement",
  "page_has_been_reverted": "{{path}} déplacement annulé",
  "modal_delete": {
    "delete_page": "Supprimer la page",
    "deleting_page": "Suppression de la page",
    "delete_recursively": "Supprimer les pages enfants.",
    "delete_completely": "Supprimer définitivement",
    "delete_completely_restriction": "Vous n'êtes pas autorisé à supprimer définitivement les pages",
    "recursively": "Supprime toutes les pages sous ce chemin.",
    "completely": "Supprime définitivement la page."
  },
  "deleted_page": "Déplacée dans la corbeille",
  "deleted_pages": "{{path}} supprimées",
  "deleted_pages_completely": "{{path}} supprimées définitivement",
  "renamed_pages": "{{path}} renommée",
  "empty_trash": "Corbeille vidée",
  "modal_empty": {
    "empty_the_trash": "Vider la corbeille",
    "empty_the_trash_button": "Vider",
    "not_deletable_notice": "Certaines pages ne peuvent pas être supprimées",
    "notice": "Les pages supprimées définitivement ne sont pas récupérables."
  },
  "modal_duplicate": {
    "label": {
      "Duplicate page": "Dupliquer",
      "New page name": "Nom de la page",
      "Failed to get subordinated pages": "échec de récupération des pages subordinnées",
      "Current page name": "Nom de la page courante",
      "Recursively": "Récursivement",
      "Duplicate without exist path": "Dupliquer sans le chemin existant",
      "Same page already exists": "Une page avec ce chemin existe déjà",
      "Only duplicate user related pages": "Seul les pages dupliquées auquelles vous avez accès"
    },
    "help": {
      "recursive": "Dupliquer les pages enfants récursivement",
      "only_inherit_user_related_groups": "Si la page est configuré en \"Seulement dans le groupe\", les groupes auxquels vous n'appartenez pas perdront l'accès aux pages dupliquées"
    }
  },
  "duplicated_pages": "{{fromPath}} dupliquée",
  "modal_putback": {
    "label": {
      "Put Back Page": "Annuler déplacement",
      "recursively": "Annuler récursivement"
    },
    "help": {
      "recursively": "Annuler récursivement pour les pages enfants"
    }
  },
  "modal_shortcuts": {
    "global": {
      "title": "Raccourcis clavier",
      "Open/Close shortcut help": "Ouvrir/fermer<br> l'aide aux raccourcis",
      "Edit Page": "Modifier page",
      "Create Page": "Créer page",
      "Search": "Rechercher",
      "Show Contributors": "Voir contributeurs",
      "MirrorMode": "Mode mirroir",
      "Konami Code": "Code Konami",
      "konami_code_url": "https://fr.wikipedia.org/wiki/Code_Konami"
    },
    "editor": {
      "title": "Raccourcis d'édition",
      "Indent": "Indentation",
      "Outdent": "Retrait",
      "Save Page": "Sauvegarder la page",
      "Only Editor": "(Éditeur uniquement)",
      "Delete Line": "Supprimer la ligne",
      "Search in Editor": "Rechercher dans l'éditeur",
      "Move Line": "Déplacer la ligne",
      "Copy Line": "Copier la ligne",
      "Toggle Line": "Commenter/Décommenter la ligne",
      "Insert Line": "Insérer une ligne",
      "Post Comment": "(Publier le commentaire)"
    }
  },
  "modal_resolve_conflict": {
    "file_conflicting_with_newer_remote": "Ce fichier est en conflit avec une autre version",
    "resolve_conflict_message": "Sélectionner le corps de la page",
    "resolve_conflict": "Résoudre le conflit",
    "resolve_and_save": "Résoudre et sauvegarder",
    "select_revision": "Sélectionner {{revision}}",
    "requested_revision": "moi",
    "origin_revision": "origine",
    "latest_revision": "les autres",
    "selected_editable_revision": "Corps de page sélectionné (Modifiable)"
  },
  "sidebar_ai_assistant": {
    "reference_pages_label": "Pages de référence",
    "recent_chat": "Chat récent",
    "no_recent_chat": "Pas de chat récent",
    "knowledge_assistant_placeholder": "Demandez-moi n'importe quoi.",
    "editor_assistant_placeholder": "Puis-je vous aider ?",
    "summary_mode_label": "Mode résumé",
    "summary_mode_help": "Réponse concise en 2-3 phrases",
    "extended_thinking_mode_label": "Mode réflexion approfondie",
    "extended_thinking_mode_help": "Lorsqu'activé, l'IA prendra plus de temps pour réfléchir et fournir une réponse plus complète.",
    "caution_against_hallucination": "Veuillez vérifier les informations et consulter les sources.",
    "progress_label": "Génération des réponses",
    "failed_to_create_or_retrieve_thread": "Échec de la création ou de la récupération du fil de discussion",
    "budget_exceeded": "Vous avez atteint votre limite d'utilisation de l'API de l'OpenAI. Pour utiliser à nouveau l'assistant de connaissance, veuillez ajouter des crédits à partir de la page de facturation d'OpenAI.",
    "budget_exceeded_for_growi_cloud": "Vous avez atteint votre limite d'utilisation de l'API de l'OpenAI. Pour utiliser à nouveau l'assistant de connaissance, veuillez ajouter des crédits à partir de la page d'administration de GROWI.cloud pour les utilisateurs hébergés ou à partir de la page de facturation de l'OpenAI pour les utilisateurs propriétaires.",
    "error_message": "Erreur",
    "show_error_detail": "Détails de l'exposition",
    "editor_assistant_long_context_warn_with_unit_line": "Le texte est trop long, l'Assistant de rédaction se référera approximativement aux lignes {{startPosition}} à {{endPosition}} pour sa réponse.",
    "editor_assistant_long_context_warn_with_unit_char": "Le texte est trop long, l'Assistant de rédaction se référera aux caractères {{startPosition}} à {{endPosition}} pour sa réponse.",
    "discard": "Annuler",
    "accept": "Accepter",
    "use_assistant": "Utiliser l'assistant",
    "remove_assistant": "Désélectionner l'assistant sélectionné",
    "text_generation_by_editor_assistant_label": "L'assistant de rédaction génère du texte",
    "preset_menu": {
      "summarize": {
        "title": "Résumer cet article'",
        "prompt": "Veuillez résumer le contenu markdown"
      },
      "correct": {
        "title": "Corriger les erreurs du texte",
        "prompt": "Veuillez corriger les erreurs dans le texte markdown"
      }
    }
  },
  "modal_ai_assistant": {
    "header": {
      "update_assistant": "Mettre à jour l'assistant",
      "add_new_assistant": "Ajouter un nouvel assistant"
    },
    "assistant_name_placeholder": "Entrer le nom de l'assistant",
    "page_count": "{{count}} pages",
    "memo": {
      "title": "Note sur l'assistant",
      "optional": "Optionnel",
      "placeholder": "Vous pouvez afficher des notes sur le contenu et l'utilisation",
      "description": "Le contenu de la note n'affecte pas le traitement de l'assistant."
    },
    "submit_button": {
      "update_assistant": "Mettre à jour l'assistant",
      "create_assistant": "Créer l'assistant"
    },
    "toaster": {
      "create_success": "L'assistant a été créé",
      "update_success": "L'assistant a été mis à jour",
      "create_failed": "Échec de la création de l'assistant",
      "update_failed": "Échec de la mise à jour de l'assistant"
    },
    "edit_page_description": "Modifier les pages que l'assistant peut référencer.<br> L'assistant peut référencer jusqu'à {{limitLearnablePageCountPerAssistant}} pages, y compris les pages enfants.",
    "default_instruction": "Vous êtes l'assistant de connaissances pour ce Wiki.\n\n## Support multilingue :\nRépondez dans la même langue que celle utilisée par l'utilisateur dans sa requête.\n",
    "add_page_button": "Ajouter une page",
    "page_mode_title": {
      "share": "Partage de l'assistant",
      "pages": "Pages de référence",
      "instruction": "Instructions de l'assistant"
    },
    "share_assistant": "Partager l'assistant",
    "page_access_permission": "Autorisation d'accès à la page",
    "access_scope": {
      "owner": "Toutes les pages accessibles par {{username}}",
      "groups": "Spécifier les groupes",
      "publicOnly": "Pages publiques uniquement"
    },
    "share_scope": {
      "title": "Portée de partage de l'assistant",
      "owner": {
        "label": "Seulement {{username}}"
      },
      "publicOnly": {
        "label": "Public",
        "desc": "Partagé avec tous les utilisateurs"
      },
      "groups": {
        "label": "Spécifier les groupes",
        "desc": "Partagé uniquement avec les membres des groupes sélectionnés"
      },
      "sameAsAccessScope": {
        "label": "Même portée que l'accès à la page",
        "desc": "Partagé avec la même portée que l'accès à la page"
      }
    },
    "instructions": {
      "description": "Vous pouvez définir des instructions qui déterminent le comportement de l'assistant.<br>L'assistant répondra et analysera en fonction de ces instructions.",
      "reset_to_default": "Réinitialiser par défaut"
    }
  },
  "share_scope_warning_modal": {
    "header_title": "Confirmation de la portée de partage",
    "warning_message": "Cet assistant comprend des pages à accès limité.<br>Avec les paramètres actuels, les informations de ces pages peuvent être partagées au-delà de leurs autorisations d'accès d'origine via l'assistant.",
    "selected_pages_label": "Chemins de pages sélectionnés",
    "confirmation_message": "Veuillez confirmer que vous comprenez que le contenu de ces pages peut être partagé dans la portée publique de l'assistant si vous continuez.",
    "button": {
      "review": "Réviser les paramètres",
      "proceed": "Comprendre et continuer"
    }
  },
  "default_ai_assistant": {
    "not_set": "L'assistant par défaut n'est pas configuré"
  },
<<<<<<< HEAD
 "ai_assistant_substance": {
=======
  "ai_assistant_tree": {
>>>>>>> d9643070
    "add_assistant": "Ajouter un assistant",
    "my_assistants": "Mes assistants",
    "team_assistants": "Assistants d'équipe",
    "thread_does_not_exist": "Aucune discussion",
    "recent_threads": "Éléments récents",
    "toaster": {
      "ai_assistant_deleted_success": "Assistant supprimé",
      "ai_assistant_deleted_failed": "Échec de la suppression de l'assistant",
      "thread_deleted_success": "Discussion supprimée",
      "thread_deleted_failed": "Échec de la suppression de la discussion",
      "ai_assistant_set_default_success": "Assistant par défaut défini avec succès",
      "ai_assistant_set_default_failed": "Échec de la définition de l'assistant par défaut"
    }
  },
  "link_edit": {
    "edit_link": "Modifier lien",
    "set_link_and_label": "Ajouter lien et étiquette",
    "link": "Lien",
    "placeholder_of_link_input": "Chemin de la page ou URL",
    "label": "Étiquette",
    "path_format": "Format",
    "use_relative_path": "Chemin relatif",
    "use_permanent_link": "Lien permanent",
    "notation": "Notation",
    "markdown": "Markdown",
    "GROWI_original": "GROWI original",
    "pukiwiki": "Pukiwiki",
    "preview": "Prévisualiser",
    "page_not_found_in_preview": "\"{{path}}\" n'est pas une page GROWI."
  },
  "toaster": {
    "file_upload_failed": "Échec du téléversement.",
    "initialize_successed": "Initialisation de {{target}} réussie",
    "remove_share_link_success": "Suppression de {{shareLinkId}} réussie",
    "issue_share_link": "Lien de partage ajouté",
    "remove_share_link": "{{count}} liens supprimés",
    "switch_disable_link_sharing_success": "Paramètres des liens de partage modifiés",
    "failed_to_reset_password": "Échec de la réinitialisation du mot de passe",
    "save_succeeded": "Sauvegarde réussie"
  },
  "template": {
    "modal_label": {
      "Select template": "Sélectionner modèle",
      "Create/Edit Template Page": "Créer/modifier page modèle",
      "Create template under": "Créer une page modèle enfant"
    },
    "option_label": {
      "create/edit": "Créer/modifier page modèle",
      "select": "Sélectionner type de page modèle"
    },
    "children": {
      "label": "Modèle pour page enfant",
      "desc": "Applicable aux pages de même niveau que la page modèle"
    },
    "decendants": {
      "label": "Modèle pour descendants",
      "desc": "Applicable aux page descendantes"
    }
  },
  "sandbox": {
    "header": "En-tête",
    "header_x": "En-tête {{index}}",
    "block": "Paragraphe",
    "block_detail": "fait un paragraphe",
    "empty_line": "Ligne vide",
    "line_break": "Saut de ligne",
    "line_break_detail": "(2 espaces) fait un saut de ligne",
    "typography": "Typographie",
    "italics": "Italique",
    "bold": "Gras",
    "italic_bold": "Gras italique",
    "strikethrough": "Barré",
    "link": "Lien",
    "code_highlight": "Surlignage de code",
    "list": "Liste",
    "unordered_list_x": "Liste non ordonnée {{index}}",
    "ordered_list_x": "Liste ordonnée {{index}}",
    "task": "Tâche",
    "task_checked": "Coché",
    "task_unchecked": "Décoché",
    "quote": "Citation",
    "quote1": "Il est possible d'écrire ",
    "quote2": "des citations sur plusieurs lignes",
    "quote_nested": "Citation imbriquée",
    "table": "Table",
    "image": "Image",
    "alt_text": "Texte alternatif",
    "insert_image": "insère une image",
    "open_sandbox": "Ouvrir le bac à sable"
  },
  "slack_notification": {
    "popover_title": "Notifications Slack",
    "popover_desc": "Entrer le nom du canal. Plusieurs canaux peuvent être notifiés en entrant leur noms séparés d'une virgule",
    "input_channels": "Input channels"
  },
  "search_result": {
    "title": "Recherche",
    "result_meta": "Résultats de recherche pour:",
    "deletion_mode_btn_lavel": "Sélectionner et supprimer la page",
    "cancel": "Annuler",
    "delete": "Supprimer",
    "check_all": "Tout cocher",
    "deletion_modal_header": "Supprimer page",
    "delete_completely": "Supprimer définitivement",
    "include_certain_path": "Inclure le chemin {{pathToInclude}} ",
    "delete_all_selected_page": "Tout supprimer",
    "select_all": "Tout sélectionner",
    "delete_selected_pages": "Supprimer les pages sélectionnées",
    "currently_not_implemented": "Non implémenté",
    "search_again": "Rechercher",
    "number_of_list_to_display": "Afficher",
    "page_number_unit": "pages",
    "hit_number_unit": "trouvé",
    "sort_axis": {
      "relationScore": "Trier par pertinence",
      "createdAt": "Date de création",
      "updatedAt": "Dernière modification"
    }
  },
  "private_legacy_pages": {
    "title": "Anciennes pages privées",
    "bulk_operation": "Opération de masse",
    "convert_all_selected_pages": "Convertir au nouveau format V5",
    "input_path_to_convert": "Entrer un chemin pour convertir les pages",
    "alert_title": "Des pages au format V4 existent",
    "alert_desc1": "Sélectionner les pages à convertir vers le format V5 avec le bouton \"Opération de masse\".",
    "nopages_title": "GROWI V5 est maintenant utilisable!",
    "nopages_desc1": "Toutes les pages ont été converties au format V5.",
    "detail_info": "Pour plus de détails, voir <a href='https://docs.growi.org/en/admin-guide/upgrading/50x.html' target='_blank' class='alert-link'>Convertir vers GROWI v5.0.x <span class='growi-custom-icons'>external_link</span></a>.",
    "modal": {
      "title": "Convertir au format V5",
      "converting_pages": "Conversion des pages",
      "convert_recursively_label": "Convertir les pages enfants récursivement",
      "convert_recursively_desc": "Convertir les pages sous ce chemin récursivement.",
      "button_label": "Convertir"
    },
    "toaster": {
      "page_migration_succeeded": "Conversion des pages sélectionnées au format V5 réussie.",
      "page_migration_failed_with_paths": "Conversion de {{paths}} au format V5 échouée.",
      "page_migration_failed": "Échec de la conversion au format V5."
    },
    "by_path_modal": {
      "title": "Convertir au format V5",
      "alert": "Cette opération est irréversible et il est possible que certaines pages non visible soit traitées.",
      "checkbox_label": "Compris",
      "description": "Entrer un chemin, toutes les pages sous ce chemin seront converties au format V5.",
      "button_label": "Convertir",
      "success": "Demande de conversion envoyée.",
      "error": "Échec de la demande de conversion.",
      "error_grant_invalid": "Les permissions de la page sont invalides.",
      "error_page_not_found": "Page introuvable.",
      "error_duplicate_pages_found": "Plusieurs pages au même chemin ont été trouvées, renommez ou supprimez puis réessayez."
    }
  },
  "login": {
    "title": "Connexion",
    "sign_in_error": "Erreur de connexion",
    "registration_successful": "Inscription réussie. Demander l'approbation d'un administrateur.",
    "Setup": "Configuration",
    "enabled_ldap_has_configuration_problem": "LDAP actif, vérifier la configuration.",
    "set_env_var_for_logs": "(Remplir les variables d'environnement <code>DEBUG=crowi:service:PassportService</code> pour obtenir les journaux d'erreur)"
  },
  "invited": {
    "title": "Invité",
    "discription_heading": "Créer un compte",
    "discription": "Créer un compte avec votre adresse courriel invitée"
  },
  "page_export": {
    "failed_to_export": "Échec de l'export",
    "failed_to_count_pages": "Échec du compte des pages",
    "export_page_markdown": "Exporter la page en Markdown",
    "export_page_pdf": "Exporter la page en PDF",
    "bulk_export": "Exporter la page et toutes les pages enfants",
    "bulk_export_download_explanation": "Une notification sera envoyée lorsque l’exportation sera terminée. Pour télécharger le fichier exporté, cliquez sur la notification.",
    "bulk_export_exec_time_warning": "Si le nombre de pages est important, l'exportation peut prendre un certain temps.",
    "large_bulk_export_warning": "Pour préserver les ressources du système, veuillez éviter d'exporter un grand nombre de pages consécutivement",
    "markdown": "Markdown",
    "choose_export_format": "Sélectionnez le format d'exportation",
    "bulk_export_started": "Patientez s'il-vous-plait...",
    "bulk_export_download_expired": "La période de téléchargement a expiré",
    "bulk_export_job_expired": "Le traitement a été interrompu car le temps d'exportation était trop long",
    "export_in_progress": "Exportation en cours",
    "export_in_progress_explanation": "L'exportation avec le même format est déjà en cours. Souhaitez-vous redémarrer pour exporter le dernier contenu de la page ?",
    "export_cancel_warning": "Les exportations suivantes en cours seront annulées",
    "restart": "Redémarrage",
    "format": "Format",
    "started_on": "Commencé le",
    "file_upload_not_configured": "Les paramètres de téléchargement de fichiers ne sont pas configurés"
  },
  "message": {
    "successfully_connected": "Connecté!",
    "fail_to_save_access_token": "Échec de la sauvegarde de access_token.",
    "fail_to_fetch_access_token": "Échec de la récupération de access_token.",
    "successfully_disconnected": "Déconnecté!",
    "strategy_has_not_been_set_up": "{{strategy}} n'est pas configuré",
    "ldap_user_not_valid": "Utilisateur LDAP invalide",
    "external_account_not_exist": "Compte externe introuvable",
    "maximum_number_of_users": "Le nombre maximum d'utilisateurs est atteint.",
    "sign_in_failure": "Échec de la connexion.",
    "aws_sttings_required": "La configuration AWS est requise pour utiliser cette fonctionnalité.",
    "application_already_installed": "Application déja installée.",
    "email_address_could_not_be_used": "Cette adresse courriel n'est pas autorisée",
    "user_id_is_not_available": "Cet identifiant utilisateur est indisponible.",
    "username_should_not_be_null": "Le nom d'utilisateur est requis",
    "email_address_is_already_registered": "Cette adresse courriel est indisponible.",
    "can_not_register_maximum_number_of_users": "Le nombre maximum d'utilisateurs est atteint.",
    "email_settings_is_not_setup": "La configuration d'envoi de courriels est incomplète.",
    "email_authentication_is_not_enabled": "L'authentification par adresse courriel est désactivée.",
    "failed_to_register": "Échec de l'inscription.",
    "successfully_created": "Utilisateur {{username}} crée.",
    "can_not_activate_maximum_number_of_users": "Ne peut activer au dessus du nombre maximal d'utilisateur.",
    "failed_to_activate": "Échec de l'activation.",
    "unable_to_use_this_user": "Impossible d'utiliser cet utilisateur",
    "complete_to_install1": "Complétez pour installer GROWI! Connectez vous en tant qu'administrateur",
    "complete_to_install2": "Complétez pour installer GROWI! Vérifier les paramètres de la page.",
    "failed_to_create_admin_user": "Échec de création de l'administrateur. {{errMessage}}",
    "successfully_send_email_auth": "Un courriel a été envoyé {{email}}. Ouvrez l'URL dans ce courriel et complétez l'inscription.",
    "incorrect_token_or_expired_url": "Le jeton est invalide ou l'URL est expirée.",
    "user_already_logged_in": "Vous ne pouvez pas créer de nouveau compte en étant connecté.",
    "registration_closed": "Création de nouveau compte non-autorisée.",
    "Username has invalid characters": "Le nom d'utilisateur contient des caractères invalides.",
    "Username field is required": "Identifiant utilisateur requis.",
    "Name field is required": "Nom requis.",
    "Email format is invalid": "Format d'adresse courriel invalide.",
    "Email field is required": "Adresse courriel requise.",
    "Password has invalid character": "Le mot de passe contient des caractères invalides",
    "Password minimum character should be more than n characters": "Le mot de passe doit contenir plus de {{number}} caractères.",
    "Password field is required": "Mot de passe requis.",
    "Username or E-mail has invalid characters": "Le nom d'utilisateur ou l'adresse courriel contient des caractères invalides",
    "user_not_found": "Utilisateur introuvable.",
    "provider_duplicated_username_exception": "<p><strong><span class='material-symbols-outlined me-1'>cancel</span>DuplicatedUsernameException</strong></p><p class='mb-0'> L'authentification est réussie pour {{ failedProviderForDuplicatedUsernameException }} , mais la création d'un utilisateur a échouée. Voir <a href='https://github.com/weseek/growi/issues/193'>#193</a>.</p>"
  },
  "grid_edit": {
    "create_bootstrap_4_grid": "Créer grille Bootstrap 4",
    "grid_settings": "Paramètres de la grille",
    "grid_pattern": "Motif de grille",
    "division": "Divisions",
    "smart_no": "Mobile / Pas de point d'arrêt",
    "break_point": "Point d'arrêt par taille d'écran"
  },
  "validation": {
    "aws_region": "Entrer la région AWS ex):us-east-1",
    "aws_custom_endpoint": "Pour l'option personnalisée, spécifier le protocole http(s)://.",
    "failed_to_send_a_test_email": "Échec de l'envoi du courriel d'essai, vérifier la configuration."
  },
  "forgot_password": {
    "forgot_password": "Mot de passe oublié?",
    "send": "Envoyer",
    "return_to_login": "Retour vers la connexion",
    "reset_password": "Réinitialiser mot de passe",
    "sign_in_instead": "Se connecter",
    "password_reset_request_desc": "Le mot de passe est réinitialisable ici.",
    "password_reset_excecution_desc": "Entrer un nouveau mot de passe",
    "new_password": "Nouveau mot de passe",
    "confirm_new_password": "Confirmer le nouveau mot de passe",
    "email_is_required": "Adresse courriel requise",
    "success_to_send_email": "Courriel envoyé",
    "feature_is_unavailable": "Fonctionnalité indisponible.",
    "incorrect_token_or_expired_url": "Le jeton est invalide ou l'URL est expirée. Effectuer une nouvelle réinitialisation via le lien ci-dessous.",
    "password_and_confirm_password_does_not_match": "Le mot de passe ne correspond pas",
    "please_enable_mailer_alert": "La réinitialisation de mot de passe est désactivée, car la configuration d'envois de courriels est incomplète."
  },
  "maintenance_mode": {
    "maintenance_mode": "Mode maintenance",
    "growi_is_under_maintenance": "GROWI est actuellement en maintenance.",
    "admin_page": "Administration",
    "login": "Connexion",
    "logout": "Déconnexion"
  },
  "pagetree": {
    "cannot_rename_a_title_that_contains_slash": "Renommage impossible lorsque le titre contient '/'",
    "you_cannot_move_this_page_now": "Déplacement de la page impossible",
    "something_went_wrong_with_moving_page": "Échec de déplacement de la page",
    "error_retrieving_the_pagetree": "Une erreur s'est produite lors de la récupération de l'arbre des pages"
  },
  "duplicated_page_alert": {
    "same_page_name_exists": "Une page avec ce nom 「{{pageName}}」 existe déjà",
    "same_page_name_exists_at_path": "Une page avec ce nom {{pageName}} existe déjà {{path}} ",
    "select_page_to_see": "Sélectionner une page"
  },
  "user_group": {
    "select_group": "Groupes autorisés",
    "belonging_to_no_group": "Vous n'appartenez à aucun groupe.",
    "manage_user_groups": "Gestion des groupes"
  },
  "fix_page_grant": {
    "modal": {
      "no_grant_available": "La liste de permissions est introuvable. Modifier les permissions de la page parent et réessayer.",
      "need_to_fix_grant": "Les permissions associées a la page doivent être modifiées. <br> Sélectionner parmi les options ci-dessous.",
      "grant_label": {
        "public": "Public",
        "isForbidden": "Non autorisé",
        "currentPageGrantLabel": "Autorisations de la page: ",
        "parentPageGrantLabel": "Autorité de la page parent: ",
        "docLink": "Pour plus d'informations sur la modifications de permissions, se référer <a href='https://docs.growi.org/en/guide/features/authority.html#permissions-for-subordinate-pages'>こちらのリンク</a>"
      },
      "radio_btn": {
        "restrected": "Avec le lien",
        "only_me": "seulement moi",
        "grant_group": "Seulement les groupes spécifiés"
      },
      "select_group_default_text": "Sélectionner groupe",
      "alert_message_select_group": "Aucun groupe sélectionné",
      "btn_label": "Conversion",
      "title": "Modifier autorité"
    },
    "alert": {
      "description": "Les permissions de cette page doivent être modifiées.",
      "btn_label": "Révision"
    }
  },
  "tooltip": {
    "like": "Like!",
    "cancel_like": "Annuler",
    "bookmark": "Ajouter aux favoris",
    "cancel_bookmark": "Retirer des favoris",
    "receive_notifications": "S'abonner",
    "stop_notification": "Se désabonner",
    "footprints": "Lecteurs",
    "login_required": "Connexion requise",
    "operation": {
      "attention": {
        "rename": "Échec du renommage du chemin des pages descendantes, ouvrir le menu du lecteur 3-points et sélectionner 'Récupération du chemin'"
      }
    }
  },
  "page_operation": {
    "paths_recovered": "Chemin récupéré",
    "path_recovery_failed": "Échec de la récupération du chemin"
  },
  "user_home_page": {
    "bookmarks": "Favoris",
    "recently_created": "Page récentes"
  },
  "bookmark_folder": {
    "bookmark_folder": "dossier de favoris",
    "bookmark": "favoris",
    "delete_modal": {
      "modal_header_label": "Supprimer dossier de favoris",
      "modal_body_description": "Supprimer le dossier de favoris et son contenu",
      "modal_body_alert": "Le contenu d'un dossier supprimé n'est pas récupérable",
      "modal_footer_button": "Supprimer dossier"
    },
    "input_placeholder": "Nom du dossier",
    "new_folder": "Nouveau dossier",
    "delete": "Supprimer dossier",
    "drop_item_here": "Glisser-déposer ici",
    "cancel_bookmark": "Retirer le favori",
    "move_to_root": "Déplacer à la racine",
    "root": "racine (par défaut)"
  },
  "v5_page_migration": {
    "page_tree_not_avaliable": "Cette fonctionnalité n'est pas encore disponible.",
    "go_to_settings": "Activer cette fonctionnalité dans les paramètres"
  },
  "questionnaire": {
    "give_us_feedback": "Faites-nous part de votre avis",
    "thank_you_for_answering": "Merci pour votre réponse",
    "additional_feedback": "Envoyez-nous votre avis depuis le menu déroulant sur le menu utilisateur.",
    "dont_show_again": "Ne plus afficher",
    "deny": "Ne pas répondre",
    "agree": "En accord",
    "disagree": "En désaccord",
    "answer": "Répondre",
    "no_answer": "Aucune réponse",
    "settings": "Sondages anonymes",
    "failed_to_send": "Échec de l'envoi du sondage",
    "denied": "Les sondages ne seront plus affichés.",
    "personal_settings_explanation": "Sondages de satisfaction anonymes.",
    "enable_questionnaire": "Sondages anonymes",
    "disabled_by_admin": "Sondages anonymes désactivés par l'administrateur"
  },
  "tag_edit_modal": {
    "edit_tags": "Étiquettes",
    "done": "Mettre à jour",
    "tags_input": {
      "tag_name": "Choisir ou créer une étiquette"
    }
  },
  "delete_attachment_modal": {
    "confirm_delete_attachment": "Supprimer pièce jointe?"
  },
  "rich_attachment": {
    "attachment_not_be_found": "Pièce jointe introuvable"
  },
  "page_select_modal": {
    "select_page_location": "Sélectionner emplacement de la page"
  },
  "wip_page": {
    "save_as_wip": "Sauvegarder comme brouillon",
    "success_save_as_wip": "Sauvegardée en tant que brouillon",
    "fail_save_as_wip": "Échec de la sauvegarde du brouillon",
    "alert": "Page en cours d'écriture",
    "publish_page": "Publier page",
    "success_publish_page": "Page publiée",
    "fail_publish_page": "Échec de publication de la page"
  },
  "sidebar_header": {
    "show_wip_page": "Voir brouillon",
    "compact_view": "Vue compacte"
  },
  "sync-latest-revision-body": {
    "menuitem": "Synchroniser avec la dernière révision",
    "confirm": "Supprime les données en brouillon et synchronise avec la dernière révision. Synchroniser?",
    "alert": "Il se peut que le texte le plus récent n'ait pas été synchronisé. Veuillez recharger et vérifier à nouveau.",
    "success-toaster": "Dernier texte synchronisé",
    "skipped-toaster": "L'éditeur n'est pas actif. Synchronisation annulée.",
    "error-toaster": "Synchronisation échouée"
  }
}<|MERGE_RESOLUTION|>--- conflicted
+++ resolved
@@ -599,11 +599,7 @@
   "default_ai_assistant": {
     "not_set": "L'assistant par défaut n'est pas configuré"
   },
-<<<<<<< HEAD
  "ai_assistant_substance": {
-=======
-  "ai_assistant_tree": {
->>>>>>> d9643070
     "add_assistant": "Ajouter un assistant",
     "my_assistants": "Mes assistants",
     "team_assistants": "Assistants d'équipe",
