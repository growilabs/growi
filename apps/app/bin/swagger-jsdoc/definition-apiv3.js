--- conflicted
+++ resolved
@@ -88,11 +88,8 @@
         'SlackIntegrationSettings (without proxy)',
         'SlackIntegrationLegacySetting',
         'ShareLink Management',
-<<<<<<< HEAD
         'Templates',
-=======
         'Staff',
->>>>>>> b7f04f87
         'UserGroupRelations',
         'UserGroups',
         'Users Management',
