<<<<<<< HEAD
import { AcceptedUploadFileType } from '@growi/core';
import { useSWRStatic } from '@growi/core/dist/swr';
import type EventEmitter from 'events';
import { useAtomValue } from 'jotai';
=======
import type EventEmitter from 'node:events';
import type { ColorScheme, IUserHasId } from '@growi/core';
import { AcceptedUploadFileType } from '@growi/core';
import { useSWRStatic } from '@growi/core/dist/swr';
>>>>>>> 3ae82671
import type { SWRResponse } from 'swr';
import useSWRImmutable from 'swr/immutable';

import type { SupportedActionType } from '~/interfaces/activity';
import {
  isUploadAllFileAllowedAtom,
  isUploadEnabledAtom,
} from '~/states/server-configurations';

import { useContextSWR } from './use-context-swr';

declare global {
  // eslint-disable-next-line vars-on-top, no-var
  var globalEmitter: EventEmitter;
}

export const useAuditLogEnabled = (
  initialData?: boolean,
): SWRResponse<boolean, Error> => {
  return useContextSWR<boolean, Error>('auditLogEnabled', initialData, {
    fallbackData: false,
  });
};

export const useActivityExpirationSeconds = (
  initialData?: number,
): SWRResponse<number, Error> => {
  return useContextSWR<number, Error>('activityExpirationSeconds', initialData);
};

export const useAuditLogAvailableActions = (
  initialData?: Array<SupportedActionType>,
): SWRResponse<Array<SupportedActionType>, Error> => {
  return useContextSWR<Array<SupportedActionType>, Error>(
    'auditLogAvailableActions',
    initialData,
  );
};

export const useIsBlinkedHeaderAtBoot = (
  initialData?: boolean,
): SWRResponse<boolean, Error> => {
  return useContextSWR('isBlinkedAtBoot', initialData, { fallbackData: false });
};

export const useCustomizeTitle = (
  initialData?: string,
): SWRResponse<string, Error> => {
  return useContextSWR('CustomizeTitle', initialData);
};

export const useIsCustomizedLogoUploaded = (
  initialData?: boolean,
): SWRResponse<boolean, Error> => {
  return useSWRStatic('isCustomizedLogoUploaded', initialData);
};

export const useIsEnableUnifiedMergeView = (
  initialData?: boolean,
): SWRResponse<boolean, Error> => {
  return useSWRStatic<boolean, Error>('isEnableUnifiedMergeView', initialData, {
    fallbackData: false,
  });
};

/** **********************************************************
 *                     Computed contexts
 *********************************************************** */

export const useAcceptedUploadFileType = (): SWRResponse<
  AcceptedUploadFileType,
  Error
> => {
  const isUploadEnabled = useAtomValue(isUploadEnabledAtom);
  const isUploadAllFileAllowed = useAtomValue(isUploadAllFileAllowedAtom);

  return useSWRImmutable(
    ['acceptedUploadFileType', isUploadEnabled, isUploadAllFileAllowed],
    ([, isUploadEnabled, isUploadAllFileAllowed]) => {
      if (!isUploadEnabled) {
        return AcceptedUploadFileType.NONE;
      }
      if (isUploadAllFileAllowed) {
        return AcceptedUploadFileType.ALL;
      }
      return AcceptedUploadFileType.IMAGE;
    },
  );
};<|MERGE_RESOLUTION|>--- conflicted
+++ resolved
@@ -1,14 +1,7 @@
-<<<<<<< HEAD
+import type EventEmitter from 'node:events';
 import { AcceptedUploadFileType } from '@growi/core';
 import { useSWRStatic } from '@growi/core/dist/swr';
-import type EventEmitter from 'events';
 import { useAtomValue } from 'jotai';
-=======
-import type EventEmitter from 'node:events';
-import type { ColorScheme, IUserHasId } from '@growi/core';
-import { AcceptedUploadFileType } from '@growi/core';
-import { useSWRStatic } from '@growi/core/dist/swr';
->>>>>>> 3ae82671
 import type { SWRResponse } from 'swr';
 import useSWRImmutable from 'swr/immutable';
 
