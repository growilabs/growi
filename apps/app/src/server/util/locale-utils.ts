<<<<<<< HEAD
import type { IncomingHttpHeaders } from 'http';
import { promises as fsPromises, constants as fsConstants } from 'fs';
import path from 'path';

import { Lang, AllLang } from '@growi/core/dist/interfaces';
=======
import { Lang } from '@growi/core/dist/interfaces';
import type { IncomingHttpHeaders } from 'http';
>>>>>>> 2be141b0

import * as i18nextConfig from '^/config/i18next.config';

const ACCEPT_LANG_MAP = {
  en: Lang.en_US,
  ja: Lang.ja_JP,
  zh: Lang.zh_CN,
  fr: Lang.fr_FR,
  ko: Lang.ko_KR,
};

/**
 * It return the first language that matches ACCEPT_LANG_MAP keys from sorted accept languages array
 * @param sortedAcceptLanguagesArray
 */
const getPreferredLanguage = (sortedAcceptLanguagesArray: string[]): Lang => {
  for (const lang of sortedAcceptLanguagesArray) {
    const matchingLang = Object.keys(ACCEPT_LANG_MAP).find((key) =>
      lang.includes(key),
    );
    if (matchingLang) return ACCEPT_LANG_MAP[matchingLang];
  }
  return i18nextConfig.defaultLang;
};

const ALLOWED_LANG_SET = new Set<Lang>(AllLang);

const normalizeLocaleId = (value: string): string => value.replace(/-/g, '_');

type ResolveTemplateOptions = {
  baseDir: string;
  locale?: string;
  templateSegments: string[];
  fallbackLocale?: Lang;
};

const isPathInsideBase = (basePath: string, targetPath: string): boolean => {
  const relative = path.relative(basePath, targetPath);
  return relative !== '' && !relative.startsWith('..') && !path.isAbsolute(relative);
};

const doesTemplateExist = async(candidatePath: string, baseDir: string): Promise<boolean> => {
  const resolvedBase = path.resolve(baseDir);

  if (!isPathInsideBase(resolvedBase, candidatePath)) {
    return false;
  }

  try {
    await fsPromises.access(candidatePath, fsConstants.F_OK);
    return true;
  }
  catch {
    return false;
  }
};

// Collects candidate template paths ordered by preferred and fallback locales.
const templatePathCandidates = (
    sanitizedLocale: Lang | undefined,
    fallbackLocale: Lang,
    baseDir: string,
    segments: string[],
): string[] => {
  const resolvedBase = path.resolve(baseDir);
  const locales = new Set<Lang>();
  if (sanitizedLocale != null) {
    locales.add(sanitizedLocale);
  }
  locales.add(fallbackLocale);

  return Array.from(locales).map(locale => path.resolve(resolvedBase, locale, ...segments));
};

// Guard functions that collapse to undefined or default values for further processing.
export const coerceToSupportedLang = (
    value: unknown,
    { fallback = i18nextConfig.defaultLang, allowUndefined = false }: { fallback?: Lang; allowUndefined?: boolean } = {},
): Lang | undefined => {
  if (typeof value !== 'string') {
    return allowUndefined ? undefined : fallback;
  }

  const normalized = normalizeLocaleId(value);
  if (ALLOWED_LANG_SET.has(normalized as Lang)) {
    return normalized as Lang;
  }

  return allowUndefined ? undefined : fallback;
};

export const resolveLocaleTemplatePath = async({
  baseDir,
  locale,
  templateSegments,
  fallbackLocale = Lang.en_US,
}: ResolveTemplateOptions): Promise<string> => {
  const sanitizedLocale = coerceToSupportedLang(locale, { fallback: fallbackLocale, allowUndefined: true });

  const candidates = templatePathCandidates(sanitizedLocale, fallbackLocale, baseDir, templateSegments);

  for (const candidate of candidates) {
    // sequential check is intentional to stop at first hit
    // eslint-disable-next-line no-await-in-loop
    const exists = await doesTemplateExist(candidate, baseDir);
    if (exists) {
      return candidate;
    }
  }

  throw new Error(
    `Mail template is not available for locale "${locale ?? 'undefined'}" under ${baseDir} with segments ${templateSegments.join('/')}`,
  );
};

/**
 * Detect locale from browser accept language
 * @param headers
 */
export const detectLocaleFromBrowserAcceptLanguage = (
  headers: IncomingHttpHeaders,
): Lang => {
  // 1. get the header accept-language
  // ex. "ja,ar-SA;q=0.8,en;q=0.6,en-CA;q=0.4,en-US;q=0.2"
  const acceptLanguages = headers['accept-language'];

  if (acceptLanguages == null) {
    return i18nextConfig.defaultLang;
  }

  // 1. trim blank spaces.
  // 2. separate by ,.
  // 3. if "lang;q=x", then { 'x', 'lang' } to add to the associative array.
  //    if "lang" has no weight x (";q=x"), add it with key = 1.
  // ex. {'1': 'ja','0.8': 'ar-SA','0.6': 'en','0.4': 'en-CA','0.2': 'en-US'}
  const acceptLanguagesDict = acceptLanguages
    .replace(/\s+/g, '')
    .split(',')
    .map((item) => item.split(/\s*;\s*q\s*=\s*/))
    .reduce((acc, [key, value = '1']) => {
      acc[value] = key;
      return acc;
    }, {});

  // 1. create an array of sorted languages in descending order.
  // ex. [ 'ja', 'ar-SA', 'en', 'en-CA', 'en-US' ]
  const sortedAcceptLanguagesArray = Object.keys(acceptLanguagesDict)
    .sort((x, y) => y.localeCompare(x))
    .map((item) => acceptLanguagesDict[item]);

  return getPreferredLanguage(sortedAcceptLanguagesArray);
};<|MERGE_RESOLUTION|>--- conflicted
+++ resolved
@@ -1,13 +1,9 @@
-<<<<<<< HEAD
+
 import type { IncomingHttpHeaders } from 'http';
 import { promises as fsPromises, constants as fsConstants } from 'fs';
 import path from 'path';
 
 import { Lang, AllLang } from '@growi/core/dist/interfaces';
-=======
-import { Lang } from '@growi/core/dist/interfaces';
-import type { IncomingHttpHeaders } from 'http';
->>>>>>> 2be141b0
 
 import * as i18nextConfig from '^/config/i18next.config';
 
