import { SupportedAction } from '~/interfaces/activity';
import loggerFactory from '~/utils/logger';

const logger = loggerFactory('growi:routes:admin');

/* eslint-disable no-use-before-define */
module.exports = function(crowi, app) {
<<<<<<< HEAD
=======

>>>>>>> 2c47b977
  const {
    configManager,
    exportService,
  } = crowi;

  const ApiResponse = require('../util/apiResponse');
  const importer = require('../util/importer')(crowi);

  const actions = {};

  const { check, param } = require('express-validator');

  const activityEvent = crowi.event('activity');

  const api = {};


  // Importer management
  actions.importer = {};
  actions.importer.api = api;
  api.validators = {};
  api.validators.importer = {};

  api.validators.importer.esa = function() {
    const validator = [
      check('importer:esa:team_name').not().isEmpty().withMessage('Error. Empty esa:team_name'),
      check('importer:esa:access_token').not().isEmpty().withMessage('Error. Empty esa:access_token'),
    ];
    return validator;
  };

  api.validators.importer.qiita = function() {
    const validator = [
      check('importer:qiita:team_name').not().isEmpty().withMessage('Error. Empty qiita:team_name'),
      check('importer:qiita:access_token').not().isEmpty().withMessage('Error. Empty qiita:access_token'),
    ];
    return validator;
  };


  // Export management
  actions.export = {};
  actions.export.api = api;
  api.validators.export = {};

  api.validators.export.download = function() {
    const validator = [
      // https://regex101.com/r/mD4eZs/6
      // prevent from pass traversal attack
      param('fileName').not().matches(/(\.\.\/|\.\.\\)/),
    ];
    return validator;
  };

  actions.export.download = (req, res) => {
    const { fileName } = req.params;
    const { validationResult } = require('express-validator');
    const errors = validationResult(req);
    if (!errors.isEmpty()) {
      return res.status(422).json({ errors: `${fileName} is invalid. Do not use path like '../'.` });
    }

    try {
      const zipFile = exportService.getFile(fileName);
      const parameters = {
        ip:  req.ip,
        endpoint: req.originalUrl,
        action: SupportedAction.ACTION_ADMIN_ARCHIVE_DATA_DOWNLOAD,
        user: req.user?._id,
        snapshot: {
          username: req.user?.username,
        },
      };
      crowi.activityService.createActivity(parameters);
      return res.download(zipFile);
    }
    catch (err) {
      // TODO: use ApiV3Error
      logger.error(err);
      return res.json(ApiResponse.error());
    }
  };

  actions.api = {};

  /**
   * save esa settings, update config cache, and response json
   *
   * @param {*} req
   * @param {*} res
   */
  actions.api.importerSettingEsa = async(req, res) => {
    const form = req.body;

    const { validationResult } = require('express-validator');
    const errors = validationResult(req);
    if (!errors.isEmpty()) {
      return res.json(ApiResponse.error('esa.io form is blank'));
    }

    await configManager.updateConfigsInTheSameNamespace('crowi', form);
    importer.initializeEsaClient(); // let it run in the back aftert res
    const parameters = { action: SupportedAction.ACTION_ADMIN_ESA_DATA_UPDATED };
    activityEvent.emit('update', res.locals.activity._id, parameters);
    return res.json(ApiResponse.success());
  };

  /**
   * save qiita settings, update config cache, and response json
   *
   * @param {*} req
   * @param {*} res
   */
  actions.api.importerSettingQiita = async(req, res) => {
    const form = req.body;

    const { validationResult } = require('express-validator');
    const errors = validationResult(req);
    if (!errors.isEmpty()) {
      return res.json(ApiResponse.error('Qiita form is blank'));
    }

    await configManager.updateConfigsInTheSameNamespace('crowi', form);
    importer.initializeQiitaClient(); // let it run in the back aftert res
    const parameters = { action: SupportedAction.ACTION_ADMIN_QIITA_DATA_UPDATED };
    activityEvent.emit('update', res.locals.activity._id, parameters);
    return res.json(ApiResponse.success());
  };

  /**
   * Import all posts from esa
   *
   * @param {*} req
   * @param {*} res
   */
  actions.api.importDataFromEsa = async(req, res) => {
    const user = req.user;
    let errors;

    try {
      errors = await importer.importDataFromEsa(user);
      const parameters = { action: SupportedAction.ACTION_ADMIN_ESA_DATA_IMPORTED };
      activityEvent.emit('update', res.locals.activity._id, parameters);
    }
    catch (err) {
      errors = [err];
    }

    if (errors.length > 0) {
      return res.json(ApiResponse.error(`<br> - ${errors.join('<br> - ')}`));
    }
    return res.json(ApiResponse.success());
  };

  /**
   * Import all posts from qiita
   *
   * @param {*} req
   * @param {*} res
   */
  actions.api.importDataFromQiita = async(req, res) => {
    const user = req.user;
    let errors;

    try {
      errors = await importer.importDataFromQiita(user);
      const parameters = { action: SupportedAction.ACTION_ADMIN_QIITA_DATA_IMPORTED };
      activityEvent.emit('update', res.locals.activity._id, parameters);
    }
    catch (err) {
      errors = [err];
    }

    if (errors.length > 0) {
      return res.json(ApiResponse.error(`<br> - ${errors.join('<br> - ')}`));
    }
    return res.json(ApiResponse.success());
  };

  /**
   * Test connection to esa and response result with json
   *
   * @param {*} req
   * @param {*} res
   */
  actions.api.testEsaAPI = async(req, res) => {
    try {
      await importer.testConnectionToEsa();
      const parameters = { action: SupportedAction.ACTION_ADMIN_CONNECTION_TEST_OF_ESA_DATA };
      activityEvent.emit('update', res.locals.activity._id, parameters);
      return res.json(ApiResponse.success());
    }
    catch (err) {
      return res.json(ApiResponse.error(err));
    }
  };

  /**
   * Test connection to qiita and response result with json
   *
   * @param {*} req
   * @param {*} res
   */
  actions.api.testQiitaAPI = async(req, res) => {
    try {
      await importer.testConnectionToQiita();
      const parameters = { action: SupportedAction.ACTION_ADMIN_CONNECTION_TEST_OF_QIITA_DATA };
      activityEvent.emit('update', res.locals.activity._id, parameters);
      return res.json(ApiResponse.success());
    }
    catch (err) {
      return res.json(ApiResponse.error(err));
    }
  };


  actions.api.searchBuildIndex = async function(req, res) {
    const search = crowi.getSearcher();
    if (!search) {
      return res.json(ApiResponse.error('ElasticSearch Integration is not set up.'));
    }

    try {
      search.buildIndex();
    }
    catch (err) {
      return res.json(ApiResponse.error(err));
    }

    return res.json(ApiResponse.success());
  };

  return actions;
};<|MERGE_RESOLUTION|>--- conflicted
+++ resolved
@@ -5,10 +5,6 @@
 
 /* eslint-disable no-use-before-define */
 module.exports = function(crowi, app) {
-<<<<<<< HEAD
-=======
-
->>>>>>> 2c47b977
   const {
     configManager,
     exportService,
