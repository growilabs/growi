import { getIdStringForRef, type IPage, type IUser } from '@growi/core';
import type { NextFunction, Request, Response, Router } from 'express';
import express from 'express';
import mongoose from 'mongoose';

import type { CrowiProperties, CrowiRequest } from '~/interfaces/crowi-request';
<<<<<<< HEAD
import { ResponseMode, type ExpressHttpHeader, type RespondOptions } from '~/server/interfaces/attachment';
import { configManager } from '~/server/service/config-manager';
=======
>>>>>>> 368e2730
import {
  type ExpressHttpHeader,
  type RespondOptions,
  ResponseMode,
} from '~/server/interfaces/attachment';
import {
  applyHeaders,
  createContentHeaders,
  type FileUploader,
  toExpressHttpHeaders,
} from '~/server/service/file-uploader';
import loggerFactory from '~/utils/logger';

import type Crowi from '../../crowi';
import { certifySharedPageAttachmentMiddleware } from '../../middlewares/certify-shared-page-attachment';
import { Attachment, type IAttachmentDocument } from '../../models/attachment';
import ApiResponse from '../../util/apiResponse';

const logger = loggerFactory('growi:routes:attachment:get');

// TODO: remove this local interface when models/page has typescriptized
interface PageModel {
  isAccessiblePageByViewer: (
    pageId: string,
    user: IUser | undefined,
  ) => Promise<boolean>;
}

type LocalsAfterDataInjection = { attachment: IAttachmentDocument };

type RetrieveAttachmentFromIdParamRequest = CrowiProperties &
  Request<{ id: string }, any, any, any, LocalsAfterDataInjection>;

type RetrieveAttachmentFromIdParamResponse = Response<
  any,
  LocalsAfterDataInjection
>;

export const retrieveAttachmentFromIdParam = async (
  req: RetrieveAttachmentFromIdParamRequest,
  res: RetrieveAttachmentFromIdParamResponse,
  next: NextFunction,
): Promise<void> => {
  const id = req.params.id;
  const attachment = await Attachment.findById(id);

  if (attachment == null) {
    res.json(ApiResponse.error('attachment not found'));
    return;
  }

  const user = req.user;

  // check viewer has permission
  if (user != null && attachment.page != null) {
    const Page = mongoose.model<IPage, PageModel>('Page');
    const isAccessible = await Page.isAccessiblePageByViewer(
      getIdStringForRef(attachment.page),
      user,
    );
    if (!isAccessible) {
      res.json(
        ApiResponse.error(
          `Forbidden to access to the attachment '${attachment.id}'. This attachment might belong to other pages.`,
        ),
      );
      return;
    }
  }

  res.locals.attachment = attachment;

  return next();
};

export const generateHeadersForFresh = (
  attachment: IAttachmentDocument,
): ExpressHttpHeader[] => {
  return toExpressHttpHeaders({
    ETag: `Attachment-${attachment._id}`,
    'Last-Modified': attachment.createdAt.toUTCString(),
  });
};

const respondForRedirectMode = async (
  res: Response,
  fileUploadService: FileUploader,
  attachment: IAttachmentDocument,
  opts?: RespondOptions,
): Promise<void> => {
  const isDownload = opts?.download ?? false;

  if (!isDownload) {
    const temporaryUrl = attachment.getValidTemporaryUrl();
    if (temporaryUrl != null) {
      res.redirect(temporaryUrl);
      return;
    }
  }

  const temporaryUrl = await fileUploadService.generateTemporaryUrl(
    attachment,
    opts,
  );

  res.redirect(temporaryUrl.url);

  // persist temporaryUrl
  if (!isDownload) {
    try {
      attachment.cashTemporaryUrlByProvideSec(
        temporaryUrl.url,
        temporaryUrl.lifetimeSec,
      );
      return;
    } catch (err) {
      logger.error(err);
    }
  }
};

<<<<<<< HEAD
const respondForRelayMode = async(res: Response, fileUploadService: FileUploader,
    attachment: IAttachmentDocument, opts?: RespondOptions): Promise<void> => {
  // apply content-* headers before response
  const contentHeaders = new ContentHeaders(attachment);
  applyHeaders(res, contentHeaders.toExpressHttpHeaders());
=======
const respondForRelayMode = async (
  res: Response,
  fileUploadService: FileUploader,
  attachment: IAttachmentDocument,
  opts?: RespondOptions,
): Promise<void> => {
  // apply content-* headers before response
  const isDownload = opts?.download ?? false;
  const contentHeaders = createContentHeaders(attachment, {
    inline: !isDownload,
  });
  applyHeaders(res, contentHeaders);
>>>>>>> 368e2730

  try {
    const readable = await fileUploadService.findDeliveryFile(attachment);
    readable.pipe(res);
  } catch (e) {
    logger.error(e);
    res.json(ApiResponse.error(e.message));
    return;
  }
};

export const getActionFactory = (
  crowi: Crowi,
  attachment: IAttachmentDocument,
) => {
  return async (
    req: CrowiRequest,
    res: Response,
    opts?: RespondOptions,
  ): Promise<void> => {
    // add headers before evaluating 'req.fresh'
    applyHeaders(res, generateHeadersForFresh(attachment));

    // return 304 if request is "fresh"
    // see: http://expressjs.com/en/5x/api.html#req.fresh
    if (req.fresh) {
      res.sendStatus(304);
      return;
    }

    const { fileUploadService } = crowi;

    const responseMode = fileUploadService.determineResponseMode();
    switch (responseMode) {
      case ResponseMode.DELEGATE:
        fileUploadService.respond(res, attachment, opts);
        return;
      case ResponseMode.REDIRECT:
        respondForRedirectMode(res, fileUploadService, attachment, opts);
        return;
      case ResponseMode.RELAY:
        respondForRelayMode(res, fileUploadService, attachment, opts);
        return;
    }
  };
};

export type GetRequest = CrowiProperties &
  Request<{ id: string }, any, any, any, LocalsAfterDataInjection>;

export type GetResponse = Response<any, LocalsAfterDataInjection>;

export const getRouterFactory = (crowi: Crowi): Router => {
  const loginRequired = require('../../middlewares/login-required')(
    crowi,
    true,
  );

  const router = express.Router();

  // note: retrieveAttachmentFromIdParam requires `req.params.id`
  router.get<{ id: string }>(
    '/:id([0-9a-z]{24})',
    certifySharedPageAttachmentMiddleware,
    loginRequired,
    retrieveAttachmentFromIdParam,

    (req: GetRequest, res: GetResponse) => {
      const { attachment } = res.locals;
      const getAction = getActionFactory(crowi, attachment);
      getAction(req, res);
    },
  );

  return router;
};<|MERGE_RESOLUTION|>--- conflicted
+++ resolved
@@ -4,11 +4,6 @@
 import mongoose from 'mongoose';
 
 import type { CrowiProperties, CrowiRequest } from '~/interfaces/crowi-request';
-<<<<<<< HEAD
-import { ResponseMode, type ExpressHttpHeader, type RespondOptions } from '~/server/interfaces/attachment';
-import { configManager } from '~/server/service/config-manager';
-=======
->>>>>>> 368e2730
 import {
   type ExpressHttpHeader,
   type RespondOptions,
@@ -130,13 +125,6 @@
   }
 };
 
-<<<<<<< HEAD
-const respondForRelayMode = async(res: Response, fileUploadService: FileUploader,
-    attachment: IAttachmentDocument, opts?: RespondOptions): Promise<void> => {
-  // apply content-* headers before response
-  const contentHeaders = new ContentHeaders(attachment);
-  applyHeaders(res, contentHeaders.toExpressHttpHeaders());
-=======
 const respondForRelayMode = async (
   res: Response,
   fileUploadService: FileUploader,
@@ -149,7 +137,6 @@
     inline: !isDownload,
   });
   applyHeaders(res, contentHeaders);
->>>>>>> 368e2730
 
   try {
     const readable = await fileUploadService.findDeliveryFile(attachment);
