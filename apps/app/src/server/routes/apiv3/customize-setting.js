--- conflicted
+++ resolved
@@ -1043,13 +1043,9 @@
    *                            temporaryUrlExpiredAt: {}
    *                            temporaryUrlCached: {}
    */
-<<<<<<< HEAD
-  router.post('/upload-brand-logo', uploads.single('file'), accessTokenParser([SCOPE.WRITE.ADMIN.CUSTOMIZE]), loginRequiredStrictly,
-    adminRequired, validator.logo, apiV3FormValidator, async(req, res) => {
-=======
-  router.post('/upload-brand-logo', loginRequiredStrictly, adminRequired,
-    uploads.single('file'), validator.logo, apiV3FormValidator, async(req, res) => {
->>>>>>> c720b57b
+  router.post('/upload-brand-logo',
+    uploads.single('file'), accessTokenParser([SCOPE.WRITE.ADMIN.CUSTOMIZE]), loginRequiredStrictly, uploads.single('file'), validator.logo, apiV3FormValidator,
+    async(req, res) => {
 
       if (req.file == null) {
         return res.apiv3Err(new ErrorV3('File error.', 'upload-brand-logo-failed'));
