--- conflicted
+++ resolved
@@ -1,11 +1,8 @@
 import { ErrorV3 } from '@growi/core/dist/models';
 
-<<<<<<< HEAD
 import { SupportedAction } from '~/interfaces/activity';
 import { AttachmentType } from '~/server/interfaces/attachment';
-=======
 import { Attachment } from '~/server/models';
->>>>>>> 2723131a
 import loggerFactory from '~/utils/logger';
 
 import { apiV3FormValidator } from '../../middlewares/apiv3-form-validator';
@@ -32,13 +29,9 @@
   const loginRequired = require('../../middlewares/login-required')(crowi, true);
   const Page = crowi.model('Page');
   const User = crowi.model('User');
-<<<<<<< HEAD
-  const Attachment = crowi.model('Attachment');
   const { attachmentService } = crowi;
 
   const activityEvent = crowi.event('activity');
-=======
->>>>>>> 2723131a
 
   const validator = {
     retrieveAttachment: [
@@ -112,7 +105,48 @@
   /**
    * @swagger
    *
-<<<<<<< HEAD
+   *    /attachment/{id}:
+   *      get:
+   *        tags: [Attachment]
+   *        description: Get attachment
+   *        responses:
+   *          200:
+   *            description: Return attachment
+   *        parameters:
+   *          - name: id
+   *            in: path
+   *            required: true
+   *            description: attachment id
+   *            schema:
+   *              type: string
+   */
+  router.get('/:id', accessTokenParser, certifySharedPageAttachmentMiddleware, loginRequired, validator.retrieveAttachment, apiV3FormValidator,
+    async(req, res) => {
+      try {
+        const attachmentId = req.params.id;
+
+        const attachment = await Attachment.findById(attachmentId).populate('creator').exec();
+
+        if (attachment == null) {
+          const message = 'Attachment not found';
+          return res.apiv3Err(message, 404);
+        }
+
+        if (attachment.creator != null && attachment.creator instanceof User) {
+          attachment.creator = serializeUserSecurely(attachment.creator);
+        }
+
+        return res.apiv3({ attachment });
+      }
+      catch (err) {
+        logger.error('Attachment retrieval failed', err);
+        return res.apiv3Err(err, 500);
+      }
+    });
+
+  /**
+   * @swagger
+   *
    *    /attachment/limit:
    *      get:
    *        tags: [Attachment]
@@ -269,46 +303,6 @@
     }
   });
 
-=======
-   *    /attachment/{id}:
-   *      get:
-   *        tags: [Attachment]
-   *        description: Get attachment
-   *        responses:
-   *          200:
-   *            description: Return attachment
-   *        parameters:
-   *          - name: id
-   *            in: path
-   *            required: true
-   *            description: attachment id
-   *            schema:
-   *              type: string
-   */
-  router.get('/:id', accessTokenParser, certifySharedPageAttachmentMiddleware, loginRequired, validator.retrieveAttachment, apiV3FormValidator,
-    async(req, res) => {
-      try {
-        const attachmentId = req.params.id;
-
-        const attachment = await Attachment.findById(attachmentId).populate('creator').exec();
-
-        if (attachment == null) {
-          const message = 'Attachment not found';
-          return res.apiv3Err(message, 404);
-        }
-
-        if (attachment.creator != null && attachment.creator instanceof User) {
-          attachment.creator = serializeUserSecurely(attachment.creator);
-        }
-
-        return res.apiv3({ attachment });
-      }
-      catch (err) {
-        logger.error('Attachment retrieval failed', err);
-        return res.apiv3Err(err, 500);
-      }
-    });
->>>>>>> 2723131a
 
   return router;
 };