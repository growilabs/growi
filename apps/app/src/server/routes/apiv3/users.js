--- conflicted
+++ resolved
@@ -356,42 +356,43 @@
    *                    paginateResult:
    *                      $ref: '#/components/schemas/PaginateResult'
    */
-  router.get('/:id/recent', accessTokenParser([SCOPE.READ.FEATURES.PAGE]), loginRequired, validator.recentCreatedByUser, apiV3FormValidator, async(req, res) => {
-    const { id } = req.params;
-
-    let user;
-
-    try {
-      user = await User.findById(id);
-    }
-    catch (err) {
-      const msg = 'Error occurred in find user';
-      logger.error('Error', err);
-      return res.apiv3Err(new ErrorV3(msg, 'retrieve-recent-created-pages-failed'), 500);
-    }
-
-    if (user == null) {
-      return res.apiv3Err(new ErrorV3('find-user-is-not-found'));
-    }
-
-    const limit = parseInt(req.query.limit) || await configManager.getConfig('customize:showPageLimitationM') || 30;
-    const page = req.query.page;
-    const offset = (page - 1) * limit;
-    const queryOptions = { offset, limit };
-
-    try {
-      const result = await Page.findListByCreator(user, req.user, queryOptions);
-
-      result.pages = result.pages.map(page => serializePageSecurely(page));
-
-      return res.apiv3(result);
-    }
-    catch (err) {
-      const msg = 'Error occurred in retrieve recent created pages for user';
-      logger.error('Error', err);
-      return res.apiv3Err(new ErrorV3(msg, 'retrieve-recent-created-pages-failed'), 500);
-    }
-  });
+  router.get('/:id/recent', accessTokenParser([SCOPE.READ.FEATURES.PAGE]), loginRequired,
+    validator.recentCreatedByUser, apiV3FormValidator, async(req, res) => {
+      const { id } = req.params;
+
+      let user;
+
+      try {
+        user = await User.findById(id);
+      }
+      catch (err) {
+        const msg = 'Error occurred in find user';
+        logger.error('Error', err);
+        return res.apiv3Err(new ErrorV3(msg, 'retrieve-recent-created-pages-failed'), 500);
+      }
+
+      if (user == null) {
+        return res.apiv3Err(new ErrorV3('find-user-is-not-found'));
+      }
+
+      const limit = parseInt(req.query.limit) || await configManager.getConfig('customize:showPageLimitationM') || 30;
+      const page = req.query.page;
+      const offset = (page - 1) * limit;
+      const queryOptions = { offset, limit };
+
+      try {
+        const result = await Page.findListByCreator(user, req.user, queryOptions);
+
+        result.pages = result.pages.map(page => serializePageSecurely(page));
+
+        return res.apiv3(result);
+      }
+      catch (err) {
+        const msg = 'Error occurred in retrieve recent created pages for user';
+        logger.error('Error', err);
+        return res.apiv3Err(new ErrorV3(msg, 'retrieve-recent-created-pages-failed'), 500);
+      }
+    });
 
   validator.inviteEmail = [
     // isEmail prevents line breaks, so use isString
@@ -1236,9 +1237,6 @@
     return res.apiv3(data);
   });
 
-<<<<<<< HEAD
-  router.get('/usernames', accessTokenParser([SCOPE.READ.USER_SETTINGS.INFO]), loginRequired, validator.usernames, apiV3FormValidator, async(req, res) => {
-=======
   /**
     * @swagger
     *
@@ -1314,8 +1312,7 @@
     *                        items:
     *                          type: string
     */
-  router.get('/usernames', accessTokenParser(), loginRequired, validator.usernames, apiV3FormValidator, async(req, res) => {
->>>>>>> 48a2ccbb
+  router.get('/usernames', accessTokenParser([SCOPE.READ.USER_SETTINGS.INFO]), loginRequired, validator.usernames, apiV3FormValidator, async(req, res) => {
     const q = req.query.q;
     const offset = +req.query.offset || 0;
     const limit = +req.query.limit || 10;
