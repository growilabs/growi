--- conflicted
+++ resolved
@@ -1,9 +1,6 @@
-<<<<<<< HEAD
-=======
 
 import path from 'path';
 
->>>>>>> b3c445e7
 import { ErrorV3 } from '@growi/core/dist/models';
 import { serializeUserSecurely } from '@growi/core/dist/models/serializers';
 import { userHomepagePath } from '@growi/core/dist/utils/page-path-utils';
