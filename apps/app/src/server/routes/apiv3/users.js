import { ErrorV3 } from '@growi/core';

import { SupportedAction } from '~/interfaces/activity';
import Activity from '~/server/models/activity';
import loggerFactory from '~/utils/logger';

import { generateAddActivityMiddleware } from '../../middlewares/add-activity';
import { apiV3FormValidator } from '../../middlewares/apiv3-form-validator';


const logger = loggerFactory('growi:routes:apiv3:users');

const express = require('express');

const router = express.Router();

const path = require('path');

const { body, query } = require('express-validator');
const { isEmail } = require('validator');

const { serializePageSecurely } = require('../../models/serializers/page-serializer');
const { serializeUserSecurely } = require('../../models/serializers/user-serializer');

const PAGE_ITEMS = 50;

const validator = {};

/**
 * @swagger
 *  tags:
 *    name: Users
 */

/**
 * @swagger
 *
 *  components:
 *    schemas:
 *      User:
 *        description: User
 *        type: object
 *        properties:
 *          _id:
 *            type: string
 *            description: user ID
 *            example: 5ae5fccfc5577b0004dbd8ab
 *          lang:
 *            type: string
 *            description: language
 *            example: 'en_US'
 *          status:
 *            type: integer
 *            description: status
 *            example: 0
 *          admin:
 *            type: boolean
 *            description: whether the admin
 *            example: false
 *          email:
 *            type: string
 *            description: E-Mail address
 *            example: alice@aaa.aaa
 *          username:
 *            type: string
 *            description: username
 *            example: alice
 *          name:
 *            type: string
 *            description: full name
 *            example: Alice
 *          createdAt:
 *            type: string
 *            description: date created at
 *            example: 2010-01-01T00:00:00.000Z
 */

module.exports = (crowi) => {
  const accessTokenParser = require('../../middlewares/access-token-parser')(crowi);
  const loginRequired = require('../../middlewares/login-required')(crowi, true);
  const loginRequiredStrictly = require('../../middlewares/login-required')(crowi);
  const adminRequired = require('../../middlewares/admin-required')(crowi);
  const addActivity = generateAddActivityMiddleware(crowi);

  const activityEvent = crowi.event('activity');

  const {
    User,
    Page,
    ExternalAccount,
    UserGroupRelation,
  } = crowi.models;


  const statusNo = {
    registered: User.STATUS_REGISTERED,
    active: User.STATUS_ACTIVE,
    suspended: User.STATUS_SUSPENDED,
    invited: User.STATUS_INVITED,
  };

  validator.statusList = [
    query('selectedStatusList').if(value => value != null).custom((value, { req }) => {

      const { user } = req;

      if (user != null && user.admin) {
        return value;
      }
      throw new Error('the param \'selectedStatusList\' is not allowed to use by the users except administrators');
    }),
    // validate sortOrder : asc or desc
    query('sortOrder').isIn(['asc', 'desc']),
    // validate sort : what column you will sort
    query('sort').isIn(['id', 'status', 'username', 'name', 'email', 'createdAt', 'lastLoginAt']),
    query('page').isInt({ min: 1 }),
    query('forceIncludeAttributes').toArray().custom((value, { req }) => {
      // only the admin user can specify forceIncludeAttributes
      if (value.length === 0) {
        return true;
      }
      return req.user.admin;
    }),
  ];

  validator.recentCreatedByUser = [
    query('limit').if(value => value != null).isInt({ max: 300 }).withMessage('You should set less than 300 or not to set limit.'),
  ];

  validator.usernames = [
    query('q').isString().withMessage('q is required'),
    query('offset').optional().isInt().withMessage('offset must be a number'),
    query('limit').optional().isInt({ max: 20 }).withMessage('You should set less than 20 or not to set limit.'),
    query('options').optional().isString().withMessage('options must be string'),
  ];

  // express middleware
  const certifyUserOperationOtherThenYourOwn = (req, res, next) => {
    const { id } = req.params;

    if (req.user._id.toString() === id) {
      const msg = 'This API is not available for your own users';
      logger.error(msg);
      return res.apiv3Err(new ErrorV3(msg), 400);
    }

    next();
  };

  const sendEmailByUserList = async(userList) => {
    const { appService, mailService } = crowi;
    const appTitle = appService.getAppTitle();
    const failedToSendEmailList = [];

    for (const user of userList) {
      try {
        // eslint-disable-next-line no-await-in-loop
        await mailService.send({
          to: user.email,
          subject: `Invitation to ${appTitle}`,
          template: path.join(crowi.localeDir, 'en_US/admin/userInvitation.txt'),
          vars: {
            email: user.email,
            password: user.password,
            url: crowi.appService.getSiteUrl(),
            appTitle,
          },
        });
        // eslint-disable-next-line no-await-in-loop
        await User.updateIsInvitationEmailSended(user.user.id);
      }
      catch (err) {
        logger.error(err);
        failedToSendEmailList.push({
          email: user.email,
          reason: err.message,
        });
      }
    }

    return { failedToSendEmailList };
  };

<<<<<<< HEAD
=======
  const sendEmailByUser = async(user) => {
    const { appService, mailService } = crowi;
    const appTitle = appService.getAppTitle();

    await mailService.send({
      to: user.email,
      subject: `New password for ${appTitle}`,
      template: path.join(crowi.localeDir, 'en_US/admin/userResetPassword.txt'),
      vars: {
        email: user.email,
        password: user.password,
        url: crowi.appService.getSiteUrl(),
        appTitle,
      },
    });
  };

>>>>>>> 1b07a775
  /**
   * @swagger
   *
   *  paths:
   *    /users:
   *      get:
   *        tags: [Users]
   *        operationId: listUsers
   *        summary: /users
   *        description: Select selected columns from users order by asc or desc
   *        parameters:
   *          - name: page
   *            in: query
   *            description: page number
   *            schema:
   *              type: number
   *          - name: selectedStatusList
   *            in: query
   *            description: status list
   *            schema:
   *              type: string
   *          - name: searchText
   *            in: query
   *            description: For incremental search value from input box
   *            schema:
   *              type: string
   *          - name: sortOrder
   *            in: query
   *            description: asc or desc
   *            schema:
   *              type: string
   *          - name: sort
   *            in: query
   *            description: sorting column
   *            schema:
   *              type: string
   *        responses:
   *          200:
   *            description: users are fetched
   *            content:
   *              application/json:
   *                schema:
   *                  properties:
   *                    paginateResult:
   *                      $ref: '#/components/schemas/PaginateResult'
   */

  router.get('/', accessTokenParser, loginRequired, validator.statusList, apiV3FormValidator, async(req, res) => {

    const page = parseInt(req.query.page) || 1;
    // status
    const { forceIncludeAttributes } = req.query;
    const selectedStatusList = req.query.selectedStatusList || ['active'];

    const statusNoList = (selectedStatusList.includes('all')) ? Object.values(statusNo) : selectedStatusList.map(element => statusNo[element]);

    // Search from input
    const searchText = req.query.searchText || '';
    const searchWord = new RegExp(`${searchText}`);
    // Sort
    const { sort, sortOrder } = req.query;
    const sortOutput = {
      [sort]: (sortOrder === 'desc') ? -1 : 1,
    };

    //  For more information about the external specification of the User API, see here (https://dev.growi.org/5fd7466a31d89500488248e3)

    const orConditions = [
      { name: { $in: searchWord } },
      { username: { $in: searchWord } },
    ];

    const query = {
      $and: [
        { status: { $in: statusNoList } },
        {
          $or: orConditions,
        },
      ],
    };

    try {
      if (req.user != null) {
        orConditions.push(
          {
            $and: [
              { isEmailPublished: true },
              { email: { $in: searchWord } },
            ],
          },
        );
      }
      if (forceIncludeAttributes.includes('email')) {
        orConditions.push({ email: { $in: searchWord } });
      }

      const paginateResult = await User.paginate(
        query,
        {
          sort: sortOutput,
          page,
          limit: PAGE_ITEMS,
        },
      );

      paginateResult.docs = paginateResult.docs.map((doc) => {

        // return email only when specified by query
        const { email } = doc;
        const user = serializeUserSecurely(doc);
        if (forceIncludeAttributes.includes('email')) {
          user.email = email;
        }

        return user;
      });

      return res.apiv3({ paginateResult });
    }
    catch (err) {
      const msg = 'Error occurred in fetching user group list';
      logger.error('Error', err);
      return res.apiv3Err(new ErrorV3(msg, 'user-group-list-fetch-failed'), 500);
    }
  });

  /**
   * @swagger
   *
   *  paths:
   *    /{id}/recent:
   *      get:
   *        tags: [Users]
   *        operationId: recent created page of user id
   *        summary: /usersIdReacent
   *        parameters:
   *          - name: id
   *            in: path
   *            required: true
   *            description: id of user
   *            schema:
   *              type: string
   *        responses:
   *          200:
   *            description: users recent created pages are fetched
   *            content:
   *              application/json:
   *                schema:
   *                  properties:
   *                    paginateResult:
   *                      $ref: '#/components/schemas/PaginateResult'
   */
  router.get('/:id/recent', accessTokenParser, loginRequired, validator.recentCreatedByUser, apiV3FormValidator, async(req, res) => {
    const { id } = req.params;

    let user;

    try {
      user = await User.findById(id);
    }
    catch (err) {
      const msg = 'Error occurred in find user';
      logger.error('Error', err);
      return res.apiv3Err(new ErrorV3(msg, 'retrieve-recent-created-pages-failed'), 500);
    }

    if (user == null) {
      return res.apiv3Err(new ErrorV3('find-user-is-not-found'));
    }

    const limit = parseInt(req.query.limit) || await crowi.configManager.getConfig('crowi', 'customize:showPageLimitationM') || 30;
    const page = req.query.page;
    const offset = (page - 1) * limit;
    const queryOptions = { offset, limit };

    try {
      const result = await Page.findListByCreator(user, req.user, queryOptions);

      result.pages = result.pages.map(page => serializePageSecurely(page));

      return res.apiv3(result);
    }
    catch (err) {
      const msg = 'Error occurred in retrieve recent created pages for user';
      logger.error('Error', err);
      return res.apiv3Err(new ErrorV3(msg, 'retrieve-recent-created-pages-failed'), 500);
    }
  });

  validator.inviteEmail = [
    // isEmail prevents line breaks, so use isString
    body('shapedEmailList').custom((value) => {
      const array = value.filter((value) => { return isEmail(value) });
      if (array.length === 0) {
        throw new Error('At least one valid email address is required');
      }
      return array;
    }),
  ];

  /**
   * @swagger
   *
   *  paths:
   *    /users/invite:
   *      post:
   *        tags: [Users]
   *        operationId: inviteUser
   *        summary: /users/invite
   *        description: Create new users and send Emails
   *        parameters:
   *          - name: shapedEmailList
   *            in: query
   *            description: Invitation emailList
   *            schema:
   *              type: object
   *          - name: sendEmail
   *            in: query
   *            description: Whether to send mail
   *            schema:
   *              type: boolean
   *        responses:
   *          200:
   *            description: Inviting user success
   *            content:
   *              application/json:
   *                schema:
   *                  properties:
   *                    createdUserList:
   *                      type: object
   *                      description: Users successfully created
   *                    existingEmailList:
   *                      type: object
   *                      description: Users email that already exists
   *                    failedEmailList:
   *                      type: object
   *                      description: Users email that failed to create or send email
   */
  router.post('/invite', loginRequiredStrictly, adminRequired, addActivity, validator.inviteEmail, apiV3FormValidator, async(req, res) => {

    // Delete duplicate email addresses
    const emailList = Array.from(new Set(req.body.shapedEmailList));
    let failedEmailList = [];

    // Create users
    const createUser = await User.createUsersByEmailList(emailList);
    if (createUser.failedToCreateUserEmailList.length > 0) {
      failedEmailList = failedEmailList.concat(createUser.failedToCreateUserEmailList);
    }

    // Send email
    if (req.body.sendEmail) {
      const sendEmail = await sendEmailByUserList(createUser.createdUserList);
      if (sendEmail.failedToSendEmailList.length > 0) {
        failedEmailList = failedEmailList.concat(sendEmail.failedToSendEmailList);
      }
    }

    const parameters = { action: SupportedAction.ACTION_ADMIN_USERS_INVITE };
    activityEvent.emit('update', res.locals.activity._id, parameters);

    return res.apiv3({
      createdUserList: createUser.createdUserList,
      existingEmailList: createUser.existingEmailList,
      failedEmailList,
    }, 201);
  });

  /**
   * @swagger
   *
   *  paths:
   *    /users/{id}/giveAdmin:
   *      put:
   *        tags: [Users]
   *        operationId: giveAdminUser
   *        summary: /users/{id}/giveAdmin
   *        description: Give user admin
   *        parameters:
   *          - name: id
   *            in: path
   *            required: true
   *            description: id of user for admin
   *            schema:
   *              type: string
   *        responses:
   *          200:
   *            description: Give user admin success
   *            content:
   *              application/json:
   *                schema:
   *                  properties:
   *                    userData:
   *                      type: object
   *                      description: data of admin user
   */
  router.put('/:id/giveAdmin', loginRequiredStrictly, adminRequired, addActivity, async(req, res) => {
    const { id } = req.params;

    try {
      const userData = await User.findById(id);
      await userData.makeAdmin();

      const serializedUserData = serializeUserSecurely(userData);

      activityEvent.emit('update', res.locals.activity._id, { action: SupportedAction.ACTION_ADMIN_USERS_GIVE_ADMIN });

      return res.apiv3({ userData: serializedUserData });
    }
    catch (err) {
      logger.error('Error', err);
      return res.apiv3Err(new ErrorV3(err));
    }
  });

  /**
   * @swagger
   *
   *  paths:
   *    /users/{id}/removeAdmin:
   *      put:
   *        tags: [Users]
   *        operationId: removeAdminUser
   *        summary: /users/{id}/removeAdmin
   *        description: Remove user admin
   *        parameters:
   *          - name: id
   *            in: path
   *            required: true
   *            description: id of user for removing admin
   *            schema:
   *              type: string
   *        responses:
   *          200:
   *            description: Remove user admin success
   *            content:
   *              application/json:
   *                schema:
   *                  properties:
   *                    userData:
   *                      type: object
   *                      description: data of removed admin user
   */
  router.put('/:id/removeAdmin', loginRequiredStrictly, adminRequired, certifyUserOperationOtherThenYourOwn, addActivity, async(req, res) => {
    const { id } = req.params;

    try {
      const userData = await User.findById(id);
      await userData.removeFromAdmin();

      const serializedUserData = serializeUserSecurely(userData);

      activityEvent.emit('update', res.locals.activity._id, { action: SupportedAction.ACTION_ADMIN_USERS_REMOVE_ADMIN });

      return res.apiv3({ userData: serializedUserData });
    }
    catch (err) {
      logger.error('Error', err);
      return res.apiv3Err(new ErrorV3(err));
    }
  });

  /**
   * @swagger
   *
   *  paths:
   *    /users/{id}/grant-read-only:
   *      put:
   *        tags: [Users]
   *        operationId: ReadOnly
   *        summary: /users/{id}/grant-read-only
   *        description: Grant user read only access
   *        parameters:
   *          - name: id
   *            in: path
   *            required: true
   *            description: id of user for read only access
   *            schema:
   *              type: string
   *        responses:
   *          200:
   *            description: Grant user read only access success
   *            content:
   *              application/json:
   *                schema:
   *                  properties:
   *                    userData:
   *                      type: object
   *                      description: data of read only
   */
  router.put('/:id/grant-read-only', loginRequiredStrictly, adminRequired, addActivity, async(req, res) => {
    const { id } = req.params;

    try {
      const userData = await User.findById(id);

      if (userData == null) {
        return res.apiv3Err(new ErrorV3('User not found'), 404);
      }

      await userData.grantReadOnly();

      const serializedUserData = serializeUserSecurely(userData);

      activityEvent.emit('update', res.locals.activity._id, { action: SupportedAction.ACTION_ADMIN_USERS_GRANT_READ_ONLY });

      return res.apiv3({ userData: serializedUserData });
    }
    catch (err) {
      logger.error('Error', err);
      return res.apiv3Err(new ErrorV3(err));
    }
  });

  /**
   * @swagger
   *
   *  paths:
   *    /users/{id}/revoke-read-only:
   *      put:
   *        tags: [Users]
   *        operationId: revokeReadOnly
   *        summary: /users/{id}/revoke-read-only
   *        description: Revoke user read only access
   *        parameters:
   *          - name: id
   *            in: path
   *            required: true
   *            description: id of user for removing read only access
   *            schema:
   *              type: string
   *        responses:
   *          200:
   *            description: Revoke user read only access success
   *            content:
   *              application/json:
   *                schema:
   *                  properties:
   *                    userData:
   *                      type: object
   *                      description: data of revoke read only
   */
  router.put('/:id/revoke-read-only', loginRequiredStrictly, adminRequired, addActivity, async(req, res) => {
    const { id } = req.params;

    try {
      const userData = await User.findById(id);

      if (userData == null) {
        return res.apiv3Err(new ErrorV3('User not found'), 404);
      }

      await userData.revokeReadOnly();

      const serializedUserData = serializeUserSecurely(userData);

      activityEvent.emit('update', res.locals.activity._id, { action: SupportedAction.ACTION_ADMIN_USERS_REVOKE_READ_ONLY });

      return res.apiv3({ userData: serializedUserData });
    }
    catch (err) {
      logger.error('Error', err);
      return res.apiv3Err(new ErrorV3(err));
    }
  });

  /**
   * @swagger
   *
   *  paths:
   *    /users/{id}/activate:
   *      put:
   *        tags: [Users]
   *        operationId: activateUser
   *        summary: /users/{id}/activate
   *        description: Activate user
   *        parameters:
   *          - name: id
   *            in: path
   *            required: true
   *            description: id of activate user
   *            schema:
   *              type: string
   *        responses:
   *          200:
   *            description: Activationg user success
   *            content:
   *              application/json:
   *                schema:
   *                  properties:
   *                    userData:
   *                      type: object
   *                      description: data of activate user
   */
  router.put('/:id/activate', loginRequiredStrictly, adminRequired, addActivity, async(req, res) => {
    // check user upper limit
    const isUserCountExceedsUpperLimit = await User.isUserCountExceedsUpperLimit();
    if (isUserCountExceedsUpperLimit) {
      const msg = 'Unable to activate because user has reached limit';
      logger.error('Error', msg);
      return res.apiv3Err(new ErrorV3(msg));
    }

    const { id } = req.params;

    try {
      const userData = await User.findById(id);
      await userData.statusActivate();

      const serializedUserData = serializeUserSecurely(userData);

      activityEvent.emit('update', res.locals.activity._id, { action: SupportedAction.ACTION_ADMIN_USERS_ACTIVATE });

      return res.apiv3({ userData: serializedUserData });
    }
    catch (err) {
      logger.error('Error', err);
      return res.apiv3Err(new ErrorV3(err));
    }
  });
  /**
   * @swagger
   *
   *  paths:
   *    /users/{id}/deactivate:
   *      put:
   *        tags: [Users]
   *        operationId: deactivateUser
   *        summary: /users/{id}/deactivate
   *        description: Deactivate user
   *        parameters:
   *          - name: id
   *            in: path
   *            required: true
   *            description: id of deactivate user
   *            schema:
   *              type: string
   *        responses:
   *          200:
   *            description: Deactivationg user success
   *            content:
   *              application/json:
   *                schema:
   *                  properties:
   *                    userData:
   *                      type: object
   *                      description: data of deactivate user
   */
  router.put('/:id/deactivate', loginRequiredStrictly, adminRequired, certifyUserOperationOtherThenYourOwn, addActivity, async(req, res) => {
    const { id } = req.params;

    try {
      const userData = await User.findById(id);
      await userData.statusSuspend();

      const serializedUserData = serializeUserSecurely(userData);

      activityEvent.emit('update', res.locals.activity._id, { action: SupportedAction.ACTION_ADMIN_USERS_DEACTIVATE });

      return res.apiv3({ userData: serializedUserData });
    }
    catch (err) {
      logger.error('Error', err);
      return res.apiv3Err(new ErrorV3(err));
    }
  });
  /**
   * @swagger
   *
   *  paths:
   *    /users/{id}/remove:
   *      delete:
   *        tags: [Users]
   *        operationId: removeUser
   *        summary: /users/{id}/remove
   *        description: Delete user
   *        parameters:
   *          - name: id
   *            in: path
   *            required: true
   *            description: id of delete user
   *            schema:
   *              type: string
   *        responses:
   *          200:
   *            description: Deleting user success
   *            content:
   *              application/json:
   *                schema:
   *                  properties:
   *                    userData:
   *                      type: object
   *                      description: data of delete user
   */
  router.delete('/:id/remove', loginRequiredStrictly, adminRequired, certifyUserOperationOtherThenYourOwn, addActivity, async(req, res) => {
    const { id } = req.params;

    try {
      const userData = await User.findById(id);
      await UserGroupRelation.remove({ relatedUser: userData });
      await userData.statusDelete();
      await ExternalAccount.remove({ user: userData });
      await Page.removeByPath(`/user/${userData.username}`);

      const serializedUserData = serializeUserSecurely(userData);

      activityEvent.emit('update', res.locals.activity._id, { action: SupportedAction.ACTION_ADMIN_USERS_REMOVE });

      return res.apiv3({ userData: serializedUserData });
    }
    catch (err) {
      logger.error('Error', err);
      return res.apiv3Err(new ErrorV3(err));
    }
  });

  /**
   * @swagger
   *
   *  paths:
   *    /users/external-accounts:
   *      get:
   *        tags: [Users]
   *        operationId: listExternalAccountsUsers
   *        summary: /users/external-accounts
   *        description: Get external-account
   *        responses:
   *          200:
   *            description: external-account are fetched
   *            content:
   *              application/json:
   *                schema:
   *                  properties:
   *                    paginateResult:
   *                      $ref: '#/components/schemas/PaginateResult'
   */
  router.get('/external-accounts/', loginRequiredStrictly, adminRequired, async(req, res) => {
    const page = parseInt(req.query.page) || 1;
    try {
      const paginateResult = await ExternalAccount.findAllWithPagination({ page });
      return res.apiv3({ paginateResult });
    }
    catch (err) {
      const msg = 'Error occurred in fetching external-account list  ';
      logger.error(msg, err);
      return res.apiv3Err(new ErrorV3(msg + err.message, 'external-account-list-fetch-failed'), 500);
    }
  });

  /**
   * @swagger
   *
   *  paths:
   *    /users/external-accounts/{id}/remove:
   *      delete:
   *        tags: [Users]
   *        operationId: removeExternalAccountUser
   *        summary: /users/external-accounts/{id}/remove
   *        description: Delete ExternalAccount
   *        parameters:
   *          - name: id
   *            in: path
   *            required: true
   *            description: id of ExternalAccount
   *            schema:
   *              type: string
   *        responses:
   *          200:
   *            description:  External Account is removed
   *            content:
   *              application/json:
   *                schema:
   *                  properties:
   *                    externalAccount:
   *                      type: object
   *                      description: A result of `ExtenralAccount.findByIdAndRemove`
   */
  router.delete('/external-accounts/:id/remove', loginRequiredStrictly, adminRequired, apiV3FormValidator, async(req, res) => {
    const { id } = req.params;

    try {
      const externalAccount = await ExternalAccount.findByIdAndRemove(id);

      return res.apiv3({ externalAccount });
    }
    catch (err) {
      const msg = 'Error occurred in deleting a external account  ';
      logger.error(msg, err);
      return res.apiv3Err(new ErrorV3(msg + err.message, 'extenral-account-delete-failed'));
    }
  });

  /**
   * @swagger
   *
   *  paths:
   *    /users/update.imageUrlCache:
   *      put:
   *        tags: [Users]
   *        operationId: update.imageUrlCache
   *        summary: /users/update.imageUrlCache
   *        description: update imageUrlCache
   *        parameters:
   *          - name:  userIds
   *            in: query
   *            description: user id list
   *            schema:
   *              type: string
   *        responses:
   *          200:
   *            description: success creating imageUrlCached
   *            content:
   *              application/json:
   *                schema:
   *                  properties:
   *                    userData:
   *                      type: object
   *                      description: users updated with imageUrlCached
   */
  router.put('/update.imageUrlCache', loginRequiredStrictly, adminRequired, async(req, res) => {
    try {
      const userIds = req.body.userIds;
      const users = await User.find({ _id: { $in: userIds }, imageUrlCached: null });
      const requests = await Promise.all(users.map(async(user) => {
        return {
          updateOne: {
            filter: { _id: user._id },
            update: { $set: { imageUrlCached: await user.generateImageUrlCached() } },
          },
        };
      }));

      if (requests.length > 0) {
        await User.bulkWrite(requests);
      }

      return res.apiv3({});
    }
    catch (err) {
      logger.error('Error', err);
      return res.apiv3Err(new ErrorV3(err));
    }
  });

  /**
   * @swagger
   *
   *  paths:
   *    /users/reset-password:
   *      put:
   *        tags: [Users]
   *        operationId: resetPassword
   *        summary: /users/reset-password
   *        description: update imageUrlCache
   *        requestBody:
   *          content:
   *            application/json:
   *              schema:
   *                properties:
   *                  newPassword:
   *                    type: string
   *                  user:
   *                    type: string
   *                    description: user id for reset password
   *        responses:
   *          200:
   *            description: success reset password
   */
  router.put('/reset-password', loginRequiredStrictly, adminRequired, addActivity, async(req, res) => {
    const { id } = req.body;

    try {
      const [newPassword, user] = await Promise.all([
        await User.resetPasswordByRandomString(id),
        await User.findById(id)]);

      activityEvent.emit('update', res.locals.activity._id, { action: SupportedAction.ACTION_ADMIN_USERS_PASSWORD_RESET });
      return res.apiv3({ newPassword, user });
    }
    catch (err) {
      logger.error('Error', err);
      return res.apiv3Err(new ErrorV3(err));
    }
  });

<<<<<<< HEAD
=======
  /**
   * @swagger
   *
   *  paths:
   *    /users/reset-password-email:
   *      put:
   *        tags: [Users]
   *        operationId: resetPasswordEmail
   *        summary: /users/reset-password-email
   *        description: send new password email
   *        requestBody:
   *          content:
   *            application/json:
   *              schema:
   *                properties:
   *                  newPassword:
   *                    type: string
   *                  user:
   *                    type: string
   *                    description: user id for send new password email
   *        responses:
   *          200:
   *            description: success send new password email
   */
  router.put('/reset-password-email', loginRequiredStrictly, adminRequired, addActivity, async(req, res) => {
    const { id } = req.body;

    try {
      const user = await User.findById(id);
      if (user == null) {
        throw new Error('User not found');
      }
      const userInfo = {
        email: user.email,
        password: req.body.newPassword,
      };

      await sendEmailByUser(userInfo);
    }
    catch (err) {
      const msg = err.message;
      logger.error('Error', err);
      return res.apiv3Err(new ErrorV3(msg));
    }
  });

>>>>>>> 1b07a775
  /**
   * @swagger
   *
   *  paths:
   *    /users/send-invitation-email:
   *      put:
   *        tags: [Users]
   *        operationId: sendInvitationEmail
   *        summary: /users/send-invitation-email
   *        description: send invitation email
   *        requestBody:
   *          content:
   *            application/json:
   *              schema:
   *                properties:
   *                  id:
   *                    type: string
   *                    description: user id for send invitation email
   *        responses:
   *          200:
   *            description: success send invitation email
   *            content:
   *              application/json:
   *                schema:
   *                  properties:
   *                    failedToSendEmail:
   *                      type: object
   *                      description: email and reasons for email sending failure
   */
  router.put('/send-invitation-email', loginRequiredStrictly, adminRequired, addActivity, async(req, res) => {
    const { id } = req.body;

    try {
      const user = await User.findById(id);
      const newPassword = await User.resetPasswordByRandomString(id);
      const userList = [{
        email: user.email,
        password: newPassword,
        user: { id },
      }];
      const sendEmail = await sendEmailByUserList(userList);
      // return null if absent

      activityEvent.emit('update', res.locals.activity._id, { action: SupportedAction.ACTION_ADMIN_USERS_SEND_INVITATION_EMAIL });

      return res.apiv3({ failedToSendEmail: sendEmail.failedToSendEmailList[0] });
    }
    catch (err) {
      logger.error('Error', err);
      return res.apiv3Err(new ErrorV3(err));
    }
  });

  /**
   * @swagger
   *
   *    paths:
   *      /users/list:
   *        get:
   *          tags: [Users]
   *          summary: /users/list
   *          operationId: getUsersList
   *          description: Get list of users
   *          parameters:
   *            - in: query
   *              name: userIds
   *              schema:
   *                type: string
   *                description: user IDs
   *                example: 5e06fcc7516d64004dbf4da6,5e098d53baa2ac004e7d24ad
   *          responses:
   *            200:
   *              description: Succeeded to get list of users.
   *              content:
   *                application/json:
   *                  schema:
   *                    properties:
   *                      users:
   *                        type: array
   *                        items:
   *                          $ref: '#/components/schemas/User'
   *                        description: user list
   *            403:
   *              $ref: '#/components/responses/403'
   *            500:
   *              $ref: '#/components/responses/500'
   */
  router.get('/list', accessTokenParser, loginRequired, async(req, res) => {
    const userIds = req.query.userIds || null;

    let userFetcher;
    if (userIds !== null && userIds.split(',').length > 0) {
      userFetcher = User.findUsersByIds(userIds.split(','));
    }
    else {
      userFetcher = User.findAllUsers();
    }

    const data = {};
    try {
      const users = await userFetcher;
      data.users = users.map((user) => {
        // omit email
        if (user.isEmailPublished !== true) { // compare to 'true' because Crowi original data doesn't have 'isEmailPublished'
          user.email = undefined;
        }
        return user.toObject({ virtuals: true });
      });
    }
    catch (err) {
      return res.apiv3Err(new ErrorV3(err));
    }

    return res.apiv3(data);
  });

  router.get('/usernames', accessTokenParser, loginRequired, validator.usernames, apiV3FormValidator, async(req, res) => {
    const q = req.query.q;
    const offset = +req.query.offset || 0;
    const limit = +req.query.limit || 10;

    try {
      const options = JSON.parse(req.query.options || '{}');
      const data = {};

      if (options.isIncludeActiveUser == null || options.isIncludeActiveUser) {
        const activeUserData = await User.findUserByUsernameRegexWithTotalCount(q, [User.STATUS_ACTIVE], { offset, limit });
        const activeUsernames = activeUserData.users.map(user => user.username);
        Object.assign(data, { activeUser: { usernames: activeUsernames, totalCount: activeUserData.totalCount } });
      }

      if (options.isIncludeInactiveUser) {
        const inactiveUserStates = [User.STATUS_REGISTERED, User.STATUS_SUSPENDED, User.STATUS_INVITED];
        const inactiveUserData = await User.findUserByUsernameRegexWithTotalCount(q, inactiveUserStates, { offset, limit });
        const inactiveUsernames = inactiveUserData.users.map(user => user.username);
        Object.assign(data, { inactiveUser: { usernames: inactiveUsernames, totalCount: inactiveUserData.totalCount } });
      }

      if (options.isIncludeActivitySnapshotUser && req.user.admin) {
        const activitySnapshotUserData = await Activity.findSnapshotUsernamesByUsernameRegexWithTotalCount(q, { offset, limit });
        Object.assign(data, { activitySnapshotUser: activitySnapshotUserData });
      }

      // eslint-disable-next-line max-len
      const canIncludeMixedUsernames = (options.isIncludeMixedUsernames && req.user.admin) || (options.isIncludeMixedUsernames && !options.isIncludeActivitySnapshotUser);
      if (canIncludeMixedUsernames) {
        const allUsernames = [...data.activeUser?.usernames || [], ...data.inactiveUser?.usernames || [], ...data?.activitySnapshotUser?.usernames || []];
        const distinctUsernames = Array.from(new Set(allUsernames));
        Object.assign(data, { mixedUsernames: distinctUsernames });
      }

      return res.apiv3(data);
    }
    catch (err) {
      logger.error('Failed to get usernames', err);
      return res.apiv3Err(err);
    }
  });

  return router;
};<|MERGE_RESOLUTION|>--- conflicted
+++ resolved
@@ -181,8 +181,6 @@
     return { failedToSendEmailList };
   };
 
-<<<<<<< HEAD
-=======
   const sendEmailByUser = async(user) => {
     const { appService, mailService } = crowi;
     const appTitle = appService.getAppTitle();
@@ -200,7 +198,6 @@
     });
   };
 
->>>>>>> 1b07a775
   /**
    * @swagger
    *
@@ -986,32 +983,6 @@
     }
   });
 
-<<<<<<< HEAD
-=======
-  /**
-   * @swagger
-   *
-   *  paths:
-   *    /users/reset-password-email:
-   *      put:
-   *        tags: [Users]
-   *        operationId: resetPasswordEmail
-   *        summary: /users/reset-password-email
-   *        description: send new password email
-   *        requestBody:
-   *          content:
-   *            application/json:
-   *              schema:
-   *                properties:
-   *                  newPassword:
-   *                    type: string
-   *                  user:
-   *                    type: string
-   *                    description: user id for send new password email
-   *        responses:
-   *          200:
-   *            description: success send new password email
-   */
   router.put('/reset-password-email', loginRequiredStrictly, adminRequired, addActivity, async(req, res) => {
     const { id } = req.body;
 
@@ -1025,16 +996,16 @@
         password: req.body.newPassword,
       };
 
-      await sendEmailByUser(userInfo);
-    }
-    catch (err) {
-      const msg = err.message;
-      logger.error('Error', err);
-      return res.apiv3Err(new ErrorV3(msg));
-    }
-  });
-
->>>>>>> 1b07a775
+      const sendEmail = await sendEmailByUser(userInfo);
+
+      return res.apiv3({ user, failedToSendEmail: sendEmail.failedToSendEmailList[0] });
+    }
+    catch (err) {
+      logger.error('Error', err);
+      return res.apiv3Err(new ErrorV3(err));
+    }
+  });
+
   /**
    * @swagger
    *
