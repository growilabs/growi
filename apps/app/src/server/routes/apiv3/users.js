import { ErrorV3, pagePathUtils } from '@growi/core';

import { SupportedAction } from '~/interfaces/activity';
import Activity from '~/server/models/activity';
import loggerFactory from '~/utils/logger';

import { generateAddActivityMiddleware } from '../../middlewares/add-activity';
import { apiV3FormValidator } from '../../middlewares/apiv3-form-validator';
import { configManager } from '../../service/config-manager';

const logger = loggerFactory('growi:routes:apiv3:users');

const path = require('path');

const express = require('express');

const router = express.Router();

const { body, query } = require('express-validator');
const { isEmail } = require('validator');

const { serializePageSecurely } = require('../../models/serializers/page-serializer');
const { serializeUserSecurely } = require('../../models/serializers/user-serializer');

const PAGE_ITEMS = 50;

const validator = {};

/**
 * @swagger
 *  tags:
 *    name: Users
 */

/**
 * @swagger
 *
 *  components:
 *    schemas:
 *      User:
 *        description: User
 *        type: object
 *        properties:
 *          _id:
 *            type: string
 *            description: user ID
 *            example: 5ae5fccfc5577b0004dbd8ab
 *          lang:
 *            type: string
 *            description: language
 *            example: 'en_US'
 *          status:
 *            type: integer
 *            description: status
 *            example: 0
 *          admin:
 *            type: boolean
 *            description: whether the admin
 *            example: false
 *          email:
 *            type: string
 *            description: E-Mail address
 *            example: alice@aaa.aaa
 *          username:
 *            type: string
 *            description: username
 *            example: alice
 *          name:
 *            type: string
 *            description: full name
 *            example: Alice
 *          createdAt:
 *            type: string
 *            description: date created at
 *            example: 2010-01-01T00:00:00.000Z
 */

module.exports = (crowi) => {
  const accessTokenParser = require('../../middlewares/access-token-parser')(crowi);
  const loginRequired = require('../../middlewares/login-required')(crowi, true);
  const loginRequiredStrictly = require('../../middlewares/login-required')(crowi);
  const adminRequired = require('../../middlewares/admin-required')(crowi);
  const addActivity = generateAddActivityMiddleware(crowi);

  const activityEvent = crowi.event('activity');

  const {
    User,
    Page,
    ExternalAccount,
    UserGroupRelation,
  } = crowi.models;


  const statusNo = {
    registered: User.STATUS_REGISTERED,
    active: User.STATUS_ACTIVE,
    suspended: User.STATUS_SUSPENDED,
    invited: User.STATUS_INVITED,
  };

  validator.statusList = [
    query('selectedStatusList').if(value => value != null).custom((value, { req }) => {

      const { user } = req;

      if (user != null && user.admin) {
        return value;
      }
      throw new Error('the param \'selectedStatusList\' is not allowed to use by the users except administrators');
    }),
    // validate sortOrder : asc or desc
    query('sortOrder').isIn(['asc', 'desc']),
    // validate sort : what column you will sort
    query('sort').isIn(['id', 'status', 'username', 'name', 'email', 'createdAt', 'lastLoginAt']),
    query('page').isInt({ min: 1 }),
    query('forceIncludeAttributes').toArray().custom((value, { req }) => {
      // only the admin user can specify forceIncludeAttributes
      if (value.length === 0) {
        return true;
      }
      return req.user.admin;
    }),
  ];

  validator.recentCreatedByUser = [
    query('limit').if(value => value != null).isInt({ max: 300 }).withMessage('You should set less than 300 or not to set limit.'),
  ];

  validator.usernames = [
    query('q').isString().withMessage('q is required'),
    query('offset').optional().isInt().withMessage('offset must be a number'),
    query('limit').optional().isInt({ max: 20 }).withMessage('You should set less than 20 or not to set limit.'),
    query('options').optional().isString().withMessage('options must be string'),
  ];

  // express middleware
  const certifyUserOperationOtherThenYourOwn = (req, res, next) => {
    const { id } = req.params;

    if (req.user._id.toString() === id) {
      const msg = 'This API is not available for your own users';
      logger.error(msg);
      return res.apiv3Err(new ErrorV3(msg), 400);
    }

    next();
  };

  const sendEmailByUserList = async(userList) => {
    const { appService, mailService } = crowi;
    const appTitle = appService.getAppTitle();
    const failedToSendEmailList = [];

    for (const user of userList) {
      try {
        // eslint-disable-next-line no-await-in-loop
        await mailService.send({
          to: user.email,
          subject: `Invitation to ${appTitle}`,
          template: path.join(crowi.localeDir, 'en_US/admin/userInvitation.txt'),
          vars: {
            email: user.email,
            password: user.password,
            url: crowi.appService.getSiteUrl(),
            appTitle,
          },
        });
        // eslint-disable-next-line no-await-in-loop
        await User.updateIsInvitationEmailSended(user.user.id);
      }
      catch (err) {
        logger.error(err);
        failedToSendEmailList.push({
          email: user.email,
          reason: err.message,
        });
      }
    }

    return { failedToSendEmailList };
  };

  /**
   * @swagger
   *
   *  paths:
   *    /users:
   *      get:
   *        tags: [Users]
   *        operationId: listUsers
   *        summary: /users
   *        description: Select selected columns from users order by asc or desc
   *        parameters:
   *          - name: page
   *            in: query
   *            description: page number
   *            schema:
   *              type: number
   *          - name: selectedStatusList
   *            in: query
   *            description: status list
   *            schema:
   *              type: string
   *          - name: searchText
   *            in: query
   *            description: For incremental search value from input box
   *            schema:
   *              type: string
   *          - name: sortOrder
   *            in: query
   *            description: asc or desc
   *            schema:
   *              type: string
   *          - name: sort
   *            in: query
   *            description: sorting column
   *            schema:
   *              type: string
   *        responses:
   *          200:
   *            description: users are fetched
   *            content:
   *              application/json:
   *                schema:
   *                  properties:
   *                    paginateResult:
   *                      $ref: '#/components/schemas/PaginateResult'
   */

  router.get('/', accessTokenParser, loginRequired, validator.statusList, apiV3FormValidator, async(req, res) => {

    const page = parseInt(req.query.page) || 1;
    // status
    const { forceIncludeAttributes } = req.query;
    const selectedStatusList = req.query.selectedStatusList || ['active'];

    const statusNoList = (selectedStatusList.includes('all')) ? Object.values(statusNo) : selectedStatusList.map(element => statusNo[element]);

    // Search from input
    const searchText = req.query.searchText || '';
    const searchWord = new RegExp(`${searchText}`);
    // Sort
    const { sort, sortOrder } = req.query;
    const sortOutput = {
      [sort]: (sortOrder === 'desc') ? -1 : 1,
    };

    //  For more information about the external specification of the User API, see here (https://dev.growi.org/5fd7466a31d89500488248e3)

    const orConditions = [
      { name: { $in: searchWord } },
      { username: { $in: searchWord } },
    ];

    const query = {
      $and: [
        { status: { $in: statusNoList } },
        {
          $or: orConditions,
        },
      ],
    };

    try {
      if (req.user != null) {
        orConditions.push(
          {
            $and: [
              { isEmailPublished: true },
              { email: { $in: searchWord } },
            ],
          },
        );
      }
      if (forceIncludeAttributes.includes('email')) {
        orConditions.push({ email: { $in: searchWord } });
      }

      const paginateResult = await User.paginate(
        query,
        {
          sort: sortOutput,
          page,
          limit: PAGE_ITEMS,
        },
      );

      paginateResult.docs = paginateResult.docs.map((doc) => {

        // return email only when specified by query
        const { email } = doc;
        const user = serializeUserSecurely(doc);
        if (forceIncludeAttributes.includes('email')) {
          user.email = email;
        }

        return user;
      });

      return res.apiv3({ paginateResult });
    }
    catch (err) {
      const msg = 'Error occurred in fetching user group list';
      logger.error('Error', err);
      return res.apiv3Err(new ErrorV3(msg, 'user-group-list-fetch-failed'), 500);
    }
  });

  /**
   * @swagger
   *
   *  paths:
   *    /{id}/recent:
   *      get:
   *        tags: [Users]
   *        operationId: recent created page of user id
   *        summary: /usersIdReacent
   *        parameters:
   *          - name: id
   *            in: path
   *            required: true
   *            description: id of user
   *            schema:
   *              type: string
   *        responses:
   *          200:
   *            description: users recent created pages are fetched
   *            content:
   *              application/json:
   *                schema:
   *                  properties:
   *                    paginateResult:
   *                      $ref: '#/components/schemas/PaginateResult'
   */
  router.get('/:id/recent', accessTokenParser, loginRequired, validator.recentCreatedByUser, apiV3FormValidator, async(req, res) => {
    const { id } = req.params;

    let user;

    try {
      user = await User.findById(id);
    }
    catch (err) {
      const msg = 'Error occurred in find user';
      logger.error('Error', err);
      return res.apiv3Err(new ErrorV3(msg, 'retrieve-recent-created-pages-failed'), 500);
    }

    if (user == null) {
      return res.apiv3Err(new ErrorV3('find-user-is-not-found'));
    }

    const limit = parseInt(req.query.limit) || await configManager.getConfig('crowi', 'customize:showPageLimitationM') || 30;
    const page = req.query.page;
    const offset = (page - 1) * limit;
    const queryOptions = { offset, limit };

    try {
      const result = await Page.findListByCreator(user, req.user, queryOptions);

      result.pages = result.pages.map(page => serializePageSecurely(page));

      return res.apiv3(result);
    }
    catch (err) {
      const msg = 'Error occurred in retrieve recent created pages for user';
      logger.error('Error', err);
      return res.apiv3Err(new ErrorV3(msg, 'retrieve-recent-created-pages-failed'), 500);
    }
  });

  validator.inviteEmail = [
    // isEmail prevents line breaks, so use isString
    body('shapedEmailList').custom((value) => {
      const array = value.filter((value) => { return isEmail(value) });
      if (array.length === 0) {
        throw new Error('At least one valid email address is required');
      }
      return array;
    }),
  ];

  /**
   * @swagger
   *
   *  paths:
   *    /users/invite:
   *      post:
   *        tags: [Users]
   *        operationId: inviteUser
   *        summary: /users/invite
   *        description: Create new users and send Emails
   *        parameters:
   *          - name: shapedEmailList
   *            in: query
   *            description: Invitation emailList
   *            schema:
   *              type: object
   *          - name: sendEmail
   *            in: query
   *            description: Whether to send mail
   *            schema:
   *              type: boolean
   *        responses:
   *          200:
   *            description: Inviting user success
   *            content:
   *              application/json:
   *                schema:
   *                  properties:
   *                    createdUserList:
   *                      type: object
   *                      description: Users successfully created
   *                    existingEmailList:
   *                      type: object
   *                      description: Users email that already exists
   *                    failedEmailList:
   *                      type: object
   *                      description: Users email that failed to create or send email
   */
  router.post('/invite', loginRequiredStrictly, adminRequired, addActivity, validator.inviteEmail, apiV3FormValidator, async(req, res) => {

    // Delete duplicate email addresses
    const emailList = Array.from(new Set(req.body.shapedEmailList));
    let failedEmailList = [];

    // Create users
    const createUser = await User.createUsersByEmailList(emailList);
    if (createUser.failedToCreateUserEmailList.length > 0) {
      failedEmailList = failedEmailList.concat(createUser.failedToCreateUserEmailList);
    }

    // Send email
    if (req.body.sendEmail) {
      const sendEmail = await sendEmailByUserList(createUser.createdUserList);
      if (sendEmail.failedToSendEmailList.length > 0) {
        failedEmailList = failedEmailList.concat(sendEmail.failedToSendEmailList);
      }
    }

    const parameters = { action: SupportedAction.ACTION_ADMIN_USERS_INVITE };
    activityEvent.emit('update', res.locals.activity._id, parameters);

    return res.apiv3({
      createdUserList: createUser.createdUserList,
      existingEmailList: createUser.existingEmailList,
      failedEmailList,
    }, 201);
  });

  /**
   * @swagger
   *
   *  paths:
   *    /users/{id}/grant-admin:
   *      put:
   *        tags: [Users]
   *        operationId: grantAdminUser
   *        summary: /users/{id}/grant-admin
   *        description: Grant user admin
   *        parameters:
   *          - name: id
   *            in: path
   *            required: true
   *            description: id of user for admin
   *            schema:
   *              type: string
   *        responses:
   *          200:
   *            description: Grant user admin success
   *            content:
   *              application/json:
   *                schema:
   *                  properties:
   *                    userData:
   *                      type: object
   *                      description: data of admin user
   */
  router.put('/:id/grant-admin', loginRequiredStrictly, adminRequired, addActivity, async(req, res) => {
    const { id } = req.params;

    try {
      const userData = await User.findById(id);
      await userData.grantAdmin();

      const serializedUserData = serializeUserSecurely(userData);

      activityEvent.emit('update', res.locals.activity._id, { action: SupportedAction.ACTION_ADMIN_USERS_GRANT_ADMIN });

      return res.apiv3({ userData: serializedUserData });
    }
    catch (err) {
      logger.error('Error', err);
      return res.apiv3Err(new ErrorV3(err));
    }
  });

  /**
   * @swagger
   *
   *  paths:
   *    /users/{id}/revoke-admin:
   *      put:
   *        tags: [Users]
   *        operationId: revokeAdminUser
   *        summary: /users/{id}/revoke-admin
   *        description: Revoke user admin
   *        parameters:
   *          - name: id
   *            in: path
   *            required: true
   *            description: id of user for revoking admin
   *            schema:
   *              type: string
   *        responses:
   *          200:
   *            description: Revoke user admin success
   *            content:
   *              application/json:
   *                schema:
   *                  properties:
   *                    userData:
   *                      type: object
   *                      description: data of revoked admin user
   */
  router.put('/:id/revoke-admin', loginRequiredStrictly, adminRequired, certifyUserOperationOtherThenYourOwn, addActivity, async(req, res) => {
    const { id } = req.params;

    try {
      const userData = await User.findById(id);
      await userData.revokeAdmin();

      const serializedUserData = serializeUserSecurely(userData);

      activityEvent.emit('update', res.locals.activity._id, { action: SupportedAction.ACTION_ADMIN_USERS_REVOKE_ADMIN });

      return res.apiv3({ userData: serializedUserData });
    }
    catch (err) {
      logger.error('Error', err);
      return res.apiv3Err(new ErrorV3(err));
    }
  });

  /**
   * @swagger
   *
   *  paths:
   *    /users/{id}/grant-read-only:
   *      put:
   *        tags: [Users]
   *        operationId: ReadOnly
   *        summary: /users/{id}/grant-read-only
   *        description: Grant user read only access
   *        parameters:
   *          - name: id
   *            in: path
   *            required: true
   *            description: id of user for read only access
   *            schema:
   *              type: string
   *        responses:
   *          200:
   *            description: Grant user read only access success
   *            content:
   *              application/json:
   *                schema:
   *                  properties:
   *                    userData:
   *                      type: object
   *                      description: data of read only
   */
  router.put('/:id/grant-read-only', loginRequiredStrictly, adminRequired, addActivity, async(req, res) => {
    const { id } = req.params;

    try {
      const userData = await User.findById(id);

      if (userData == null) {
        return res.apiv3Err(new ErrorV3('User not found'), 404);
      }

      await userData.grantReadOnly();

      const serializedUserData = serializeUserSecurely(userData);

      activityEvent.emit('update', res.locals.activity._id, { action: SupportedAction.ACTION_ADMIN_USERS_GRANT_READ_ONLY });

      return res.apiv3({ userData: serializedUserData });
    }
    catch (err) {
      logger.error('Error', err);
      return res.apiv3Err(new ErrorV3(err));
    }
  });

  /**
   * @swagger
   *
   *  paths:
   *    /users/{id}/revoke-read-only:
   *      put:
   *        tags: [Users]
   *        operationId: revokeReadOnly
   *        summary: /users/{id}/revoke-read-only
   *        description: Revoke user read only access
   *        parameters:
   *          - name: id
   *            in: path
   *            required: true
   *            description: id of user for removing read only access
   *            schema:
   *              type: string
   *        responses:
   *          200:
   *            description: Revoke user read only access success
   *            content:
   *              application/json:
   *                schema:
   *                  properties:
   *                    userData:
   *                      type: object
   *                      description: data of revoke read only
   */
  router.put('/:id/revoke-read-only', loginRequiredStrictly, adminRequired, addActivity, async(req, res) => {
    const { id } = req.params;

    try {
      const userData = await User.findById(id);

      if (userData == null) {
        return res.apiv3Err(new ErrorV3('User not found'), 404);
      }

      await userData.revokeReadOnly();

      const serializedUserData = serializeUserSecurely(userData);

      activityEvent.emit('update', res.locals.activity._id, { action: SupportedAction.ACTION_ADMIN_USERS_REVOKE_READ_ONLY });

      return res.apiv3({ userData: serializedUserData });
    }
    catch (err) {
      logger.error('Error', err);
      return res.apiv3Err(new ErrorV3(err));
    }
  });

  /**
   * @swagger
   *
   *  paths:
   *    /users/{id}/activate:
   *      put:
   *        tags: [Users]
   *        operationId: activateUser
   *        summary: /users/{id}/activate
   *        description: Activate user
   *        parameters:
   *          - name: id
   *            in: path
   *            required: true
   *            description: id of activate user
   *            schema:
   *              type: string
   *        responses:
   *          200:
   *            description: Activationg user success
   *            content:
   *              application/json:
   *                schema:
   *                  properties:
   *                    userData:
   *                      type: object
   *                      description: data of activate user
   */
  router.put('/:id/activate', loginRequiredStrictly, adminRequired, addActivity, async(req, res) => {
    // check user upper limit
    const isUserCountExceedsUpperLimit = await User.isUserCountExceedsUpperLimit();
    if (isUserCountExceedsUpperLimit) {
      const msg = 'Unable to activate because user has reached limit';
      logger.error('Error', msg);
      return res.apiv3Err(new ErrorV3(msg));
    }

    const { id } = req.params;

    try {
      const userData = await User.findById(id);
      await userData.statusActivate();

      const serializedUserData = serializeUserSecurely(userData);

      activityEvent.emit('update', res.locals.activity._id, { action: SupportedAction.ACTION_ADMIN_USERS_ACTIVATE });

      return res.apiv3({ userData: serializedUserData });
    }
    catch (err) {
      logger.error('Error', err);
      return res.apiv3Err(new ErrorV3(err));
    }
  });
  /**
   * @swagger
   *
   *  paths:
   *    /users/{id}/deactivate:
   *      put:
   *        tags: [Users]
   *        operationId: deactivateUser
   *        summary: /users/{id}/deactivate
   *        description: Deactivate user
   *        parameters:
   *          - name: id
   *            in: path
   *            required: true
   *            description: id of deactivate user
   *            schema:
   *              type: string
   *        responses:
   *          200:
   *            description: Deactivationg user success
   *            content:
   *              application/json:
   *                schema:
   *                  properties:
   *                    userData:
   *                      type: object
   *                      description: data of deactivate user
   */
  router.put('/:id/deactivate', loginRequiredStrictly, adminRequired, certifyUserOperationOtherThenYourOwn, addActivity, async(req, res) => {
    const { id } = req.params;

    try {
      const userData = await User.findById(id);
      await userData.statusSuspend();

      const serializedUserData = serializeUserSecurely(userData);

      activityEvent.emit('update', res.locals.activity._id, { action: SupportedAction.ACTION_ADMIN_USERS_DEACTIVATE });

      return res.apiv3({ userData: serializedUserData });
    }
    catch (err) {
      logger.error('Error', err);
      return res.apiv3Err(new ErrorV3(err));
    }
  });

  /**
   * @swagger
   *
   *  paths:
   *    /users/{id}/remove:
   *      delete:
   *        tags: [Users]
   *        operationId: removeUser
   *        summary: /users/{id}/remove
   *        description: Delete user and if isUsersHomepageDeletionEnabled delete user homepage and subpages
   *        parameters:
   *          - name: id
   *            in: path
   *            required: true
   *            description: id of delete user
   *            schema:
   *              type: string
   *        responses:
   *          200:
   *            description: Deleting user success and if isUsersHomepageDeletionEnabled delete user homepage and subpages success
   *            content:
   *              application/json:
   *                schema:
   *                  properties:
   *                    user:
   *                      type: object
   *                      description: data of deleted user
   *                    userHomepagePath:
   *                      type: string
   *                      description: a user homepage path
   *                    isUsersHomepageDeletionEnabled:
   *                      type: boolean
   *                      description: is users homepage deletion enabled
   */
  router.delete('/:id/remove', loginRequiredStrictly, adminRequired, certifyUserOperationOtherThenYourOwn, addActivity, async(req, res) => {
    const { id } = req.params;
    const isUsersHomepageDeletionEnabled = configManager.getConfig('crowi', 'security:isUsersHomepageDeletionEnabled');

    try {
      const user = await User.findById(id);
      // !! DO NOT MOVE userHomepagePath FROM THIS POSITION !! -- 05.31.2023
      // catch username before delete user because username will be change to deleted_at_*
      const userHomepagePath = pagePathUtils.userHomepagePath(user);

      await UserGroupRelation.remove({ relatedUser: user });
      await user.statusDelete();
      await ExternalAccount.remove({ user });

      const serializedUser = serializeUserSecurely(user);

      activityEvent.emit('update', res.locals.activity._id, { action: SupportedAction.ACTION_ADMIN_USERS_REMOVE });

<<<<<<< HEAD
      if (isUsersHomePageDeletionEnabled) {
        crowi.pageService.deleteCompletelyUserHomeBySystem(userHomePagePath);
=======
      if (isUsersHomepageDeletionEnabled) {
        crowi.pageService.deleteCompletelyUserHomeBySystem(req.user, userHomepagePath);
>>>>>>> a2227d11
      }

      return res.apiv3({ user: serializedUser });
    }
    catch (err) {
      logger.error('Error', err);
      return res.apiv3Err(new ErrorV3(err));
    }
  });

  /**
   * @swagger
   *
   *  paths:
   *    /users/external-accounts:
   *      get:
   *        tags: [Users]
   *        operationId: listExternalAccountsUsers
   *        summary: /users/external-accounts
   *        description: Get external-account
   *        responses:
   *          200:
   *            description: external-account are fetched
   *            content:
   *              application/json:
   *                schema:
   *                  properties:
   *                    paginateResult:
   *                      $ref: '#/components/schemas/PaginateResult'
   */
  router.get('/external-accounts/', loginRequiredStrictly, adminRequired, async(req, res) => {
    const page = parseInt(req.query.page) || 1;
    try {
      const paginateResult = await ExternalAccount.findAllWithPagination({ page });
      return res.apiv3({ paginateResult });
    }
    catch (err) {
      const msg = 'Error occurred in fetching external-account list  ';
      logger.error(msg, err);
      return res.apiv3Err(new ErrorV3(msg + err.message, 'external-account-list-fetch-failed'), 500);
    }
  });

  /**
   * @swagger
   *
   *  paths:
   *    /users/external-accounts/{id}/remove:
   *      delete:
   *        tags: [Users]
   *        operationId: removeExternalAccountUser
   *        summary: /users/external-accounts/{id}/remove
   *        description: Delete ExternalAccount
   *        parameters:
   *          - name: id
   *            in: path
   *            required: true
   *            description: id of ExternalAccount
   *            schema:
   *              type: string
   *        responses:
   *          200:
   *            description:  External Account is removed
   *            content:
   *              application/json:
   *                schema:
   *                  properties:
   *                    externalAccount:
   *                      type: object
   *                      description: A result of `ExtenralAccount.findByIdAndRemove`
   */
  router.delete('/external-accounts/:id/remove', loginRequiredStrictly, adminRequired, apiV3FormValidator, async(req, res) => {
    const { id } = req.params;

    try {
      const externalAccount = await ExternalAccount.findByIdAndRemove(id);

      return res.apiv3({ externalAccount });
    }
    catch (err) {
      const msg = 'Error occurred in deleting a external account  ';
      logger.error(msg, err);
      return res.apiv3Err(new ErrorV3(msg + err.message, 'extenral-account-delete-failed'));
    }
  });

  /**
   * @swagger
   *
   *  paths:
   *    /users/update.imageUrlCache:
   *      put:
   *        tags: [Users]
   *        operationId: update.imageUrlCache
   *        summary: /users/update.imageUrlCache
   *        description: update imageUrlCache
   *        parameters:
   *          - name:  userIds
   *            in: query
   *            description: user id list
   *            schema:
   *              type: string
   *        responses:
   *          200:
   *            description: success creating imageUrlCached
   *            content:
   *              application/json:
   *                schema:
   *                  properties:
   *                    userData:
   *                      type: object
   *                      description: users updated with imageUrlCached
   */
  router.put('/update.imageUrlCache', loginRequiredStrictly, adminRequired, async(req, res) => {
    try {
      const userIds = req.body.userIds;
      const users = await User.find({ _id: { $in: userIds }, imageUrlCached: null });
      const requests = await Promise.all(users.map(async(user) => {
        return {
          updateOne: {
            filter: { _id: user._id },
            update: { $set: { imageUrlCached: await user.generateImageUrlCached() } },
          },
        };
      }));

      if (requests.length > 0) {
        await User.bulkWrite(requests);
      }

      return res.apiv3({});
    }
    catch (err) {
      logger.error('Error', err);
      return res.apiv3Err(new ErrorV3(err));
    }
  });

  /**
   * @swagger
   *
   *  paths:
   *    /users/reset-password:
   *      put:
   *        tags: [Users]
   *        operationId: resetPassword
   *        summary: /users/reset-password
   *        description: update imageUrlCache
   *        requestBody:
   *          content:
   *            application/json:
   *              schema:
   *                properties:
   *                  newPassword:
   *                    type: string
   *                  user:
   *                    type: string
   *                    description: user id for reset password
   *        responses:
   *          200:
   *            description: success resrt password
   */
  router.put('/reset-password', loginRequiredStrictly, adminRequired, addActivity, async(req, res) => {
    const { id } = req.body;

    try {
      const [newPassword, user] = await Promise.all([
        await User.resetPasswordByRandomString(id),
        await User.findById(id)]);

      activityEvent.emit('update', res.locals.activity._id, { action: SupportedAction.ACTION_ADMIN_USERS_PASSWORD_RESET });
      return res.apiv3({ newPassword, user });
    }
    catch (err) {
      logger.error('Error', err);
      return res.apiv3Err(new ErrorV3(err));
    }
  });

  /**
   * @swagger
   *
   *  paths:
   *    /users/send-invitation-email:
   *      put:
   *        tags: [Users]
   *        operationId: sendInvitationEmail
   *        summary: /users/send-invitation-email
   *        description: send invitation email
   *        requestBody:
   *          content:
   *            application/json:
   *              schema:
   *                properties:
   *                  id:
   *                    type: string
   *                    description: user id for send invitation email
   *        responses:
   *          200:
   *            description: success send invitation email
   *            content:
   *              application/json:
   *                schema:
   *                  properties:
   *                    failedToSendEmail:
   *                      type: object
   *                      description: email and reasons for email sending failure
   */
  router.put('/send-invitation-email', loginRequiredStrictly, adminRequired, addActivity, async(req, res) => {
    const { id } = req.body;

    try {
      const user = await User.findById(id);
      const newPassword = await User.resetPasswordByRandomString(id);
      const userList = [{
        email: user.email,
        password: newPassword,
        user: { id },
      }];
      const sendEmail = await sendEmailByUserList(userList);
      // return null if absent

      activityEvent.emit('update', res.locals.activity._id, { action: SupportedAction.ACTION_ADMIN_USERS_SEND_INVITATION_EMAIL });

      return res.apiv3({ failedToSendEmail: sendEmail.failedToSendEmailList[0] });
    }
    catch (err) {
      logger.error('Error', err);
      return res.apiv3Err(new ErrorV3(err));
    }
  });

  /**
   * @swagger
   *
   *    paths:
   *      /users/list:
   *        get:
   *          tags: [Users]
   *          summary: /users/list
   *          operationId: getUsersList
   *          description: Get list of users
   *          parameters:
   *            - in: query
   *              name: userIds
   *              schema:
   *                type: string
   *                description: user IDs
   *                example: 5e06fcc7516d64004dbf4da6,5e098d53baa2ac004e7d24ad
   *          responses:
   *            200:
   *              description: Succeeded to get list of users.
   *              content:
   *                application/json:
   *                  schema:
   *                    properties:
   *                      users:
   *                        type: array
   *                        items:
   *                          $ref: '#/components/schemas/User'
   *                        description: user list
   *            403:
   *              $ref: '#/components/responses/403'
   *            500:
   *              $ref: '#/components/responses/500'
   */
  router.get('/list', accessTokenParser, loginRequired, async(req, res) => {
    const userIds = req.query.userIds || null;

    let userFetcher;
    if (userIds !== null && userIds.split(',').length > 0) {
      userFetcher = User.findUsersByIds(userIds.split(','));
    }
    else {
      userFetcher = User.findAllUsers();
    }

    const data = {};
    try {
      const users = await userFetcher;
      data.users = users.map((user) => {
        // omit email
        if (user.isEmailPublished !== true) { // compare to 'true' because Crowi original data doesn't have 'isEmailPublished'
          user.email = undefined;
        }
        return user.toObject({ virtuals: true });
      });
    }
    catch (err) {
      return res.apiv3Err(new ErrorV3(err));
    }

    return res.apiv3(data);
  });

  router.get('/usernames', accessTokenParser, loginRequired, validator.usernames, apiV3FormValidator, async(req, res) => {
    const q = req.query.q;
    const offset = +req.query.offset || 0;
    const limit = +req.query.limit || 10;

    try {
      const options = JSON.parse(req.query.options || '{}');
      const data = {};

      if (options.isIncludeActiveUser == null || options.isIncludeActiveUser) {
        const activeUserData = await User.findUserByUsernameRegexWithTotalCount(q, [User.STATUS_ACTIVE], { offset, limit });
        const activeUsernames = activeUserData.users.map(user => user.username);
        Object.assign(data, { activeUser: { usernames: activeUsernames, totalCount: activeUserData.totalCount } });
      }

      if (options.isIncludeInactiveUser) {
        const inactiveUserStates = [User.STATUS_REGISTERED, User.STATUS_SUSPENDED, User.STATUS_INVITED];
        const inactiveUserData = await User.findUserByUsernameRegexWithTotalCount(q, inactiveUserStates, { offset, limit });
        const inactiveUsernames = inactiveUserData.users.map(user => user.username);
        Object.assign(data, { inactiveUser: { usernames: inactiveUsernames, totalCount: inactiveUserData.totalCount } });
      }

      if (options.isIncludeActivitySnapshotUser && req.user.admin) {
        const activitySnapshotUserData = await Activity.findSnapshotUsernamesByUsernameRegexWithTotalCount(q, { offset, limit });
        Object.assign(data, { activitySnapshotUser: activitySnapshotUserData });
      }

      // eslint-disable-next-line max-len
      const canIncludeMixedUsernames = (options.isIncludeMixedUsernames && req.user.admin) || (options.isIncludeMixedUsernames && !options.isIncludeActivitySnapshotUser);
      if (canIncludeMixedUsernames) {
        const allUsernames = [...data.activeUser?.usernames || [], ...data.inactiveUser?.usernames || [], ...data?.activitySnapshotUser?.usernames || []];
        const distinctUsernames = Array.from(new Set(allUsernames));
        Object.assign(data, { mixedUsernames: distinctUsernames });
      }

      return res.apiv3(data);
    }
    catch (err) {
      logger.error('Failed to get usernames', err);
      return res.apiv3Err(err);
    }
  });

  return router;
};<|MERGE_RESOLUTION|>--- conflicted
+++ resolved
@@ -800,13 +800,8 @@
 
       activityEvent.emit('update', res.locals.activity._id, { action: SupportedAction.ACTION_ADMIN_USERS_REMOVE });
 
-<<<<<<< HEAD
-      if (isUsersHomePageDeletionEnabled) {
-        crowi.pageService.deleteCompletelyUserHomeBySystem(userHomePagePath);
-=======
       if (isUsersHomepageDeletionEnabled) {
-        crowi.pageService.deleteCompletelyUserHomeBySystem(req.user, userHomepagePath);
->>>>>>> a2227d11
+        crowi.pageService.deleteCompletelyUserHomeBySystem(userHomepagePath);
       }
 
       return res.apiv3({ user: serializedUser });
