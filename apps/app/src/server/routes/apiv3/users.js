import { ErrorV3 } from '@growi/core';

import { SupportedAction } from '~/interfaces/activity';
import Activity from '~/server/models/activity';
import loggerFactory from '~/utils/logger';

import { generateAddActivityMiddleware } from '../../middlewares/add-activity';
import { apiV3FormValidator } from '../../middlewares/apiv3-form-validator';
import { configManager } from '../../service/config-manager';

const logger = loggerFactory('growi:routes:apiv3:users');

const path = require('path');

const express = require('express');

const router = express.Router();

const { body, query } = require('express-validator');
const { isEmail } = require('validator');

const { serializePageSecurely } = require('../../models/serializers/page-serializer');
const { serializeUserSecurely } = require('../../models/serializers/user-serializer');

const PAGE_ITEMS = 50;

const validator = {};

/**
 * @swagger
 *  tags:
 *    name: Users
 */

/**
 * @swagger
 *
 *  components:
 *    schemas:
 *      User:
 *        description: User
 *        type: object
 *        properties:
 *          _id:
 *            type: string
 *            description: user ID
 *            example: 5ae5fccfc5577b0004dbd8ab
 *          lang:
 *            type: string
 *            description: language
 *            example: 'en_US'
 *          status:
 *            type: integer
 *            description: status
 *            example: 0
 *          admin:
 *            type: boolean
 *            description: whether the admin
 *            example: false
 *          email:
 *            type: string
 *            description: E-Mail address
 *            example: alice@aaa.aaa
 *          username:
 *            type: string
 *            description: username
 *            example: alice
 *          name:
 *            type: string
 *            description: full name
 *            example: Alice
 *          createdAt:
 *            type: string
 *            description: date created at
 *            example: 2010-01-01T00:00:00.000Z
 */

module.exports = (crowi) => {
  const accessTokenParser = require('../../middlewares/access-token-parser')(crowi);
  const loginRequired = require('../../middlewares/login-required')(crowi, true);
  const loginRequiredStrictly = require('../../middlewares/login-required')(crowi);
  const adminRequired = require('../../middlewares/admin-required')(crowi);
  const addActivity = generateAddActivityMiddleware(crowi);

  const activityEvent = crowi.event('activity');

  const {
    User,
    Page,
    ExternalAccount,
    UserGroupRelation,
  } = crowi.models;


  const statusNo = {
    registered: User.STATUS_REGISTERED,
    active: User.STATUS_ACTIVE,
    suspended: User.STATUS_SUSPENDED,
    invited: User.STATUS_INVITED,
  };

  validator.statusList = [
    query('selectedStatusList').if(value => value != null).custom((value, { req }) => {

      const { user } = req;

      if (user != null && user.admin) {
        return value;
      }
      throw new Error('the param \'selectedStatusList\' is not allowed to use by the users except administrators');
    }),
    // validate sortOrder : asc or desc
    query('sortOrder').isIn(['asc', 'desc']),
    // validate sort : what column you will sort
    query('sort').isIn(['id', 'status', 'username', 'name', 'email', 'createdAt', 'lastLoginAt']),
    query('page').isInt({ min: 1 }),
    query('forceIncludeAttributes').toArray().custom((value, { req }) => {
      // only the admin user can specify forceIncludeAttributes
      if (value.length === 0) {
        return true;
      }
      return req.user.admin;
    }),
  ];

  validator.recentCreatedByUser = [
    query('limit').if(value => value != null).isInt({ max: 300 }).withMessage('You should set less than 300 or not to set limit.'),
  ];

  validator.usernames = [
    query('q').isString().withMessage('q is required'),
    query('offset').optional().isInt().withMessage('offset must be a number'),
    query('limit').optional().isInt({ max: 20 }).withMessage('You should set less than 20 or not to set limit.'),
    query('options').optional().isString().withMessage('options must be string'),
  ];

  // express middleware
  const certifyUserOperationOtherThenYourOwn = (req, res, next) => {
    const { id } = req.params;

    if (req.user._id.toString() === id) {
      const msg = 'This API is not available for your own users';
      logger.error(msg);
      return res.apiv3Err(new ErrorV3(msg), 400);
    }

    next();
  };

  const sendEmailByUserList = async(userList) => {
    const { appService, mailService } = crowi;
    const appTitle = appService.getAppTitle();
    const failedToSendEmailList = [];

    for (const user of userList) {
      try {
        // eslint-disable-next-line no-await-in-loop
        await mailService.send({
          to: user.email,
          subject: `Invitation to ${appTitle}`,
          template: path.join(crowi.localeDir, 'en_US/admin/userInvitation.txt'),
          vars: {
            email: user.email,
            password: user.password,
            url: crowi.appService.getSiteUrl(),
            appTitle,
          },
        });
        // eslint-disable-next-line no-await-in-loop
        await User.updateIsInvitationEmailSended(user.user.id);
      }
      catch (err) {
        logger.error(err);
        failedToSendEmailList.push({
          email: user.email,
          reason: err.message,
        });
      }
    }

    return { failedToSendEmailList };
  };

  /**
   * @swagger
   *
   *  paths:
   *    /users:
   *      get:
   *        tags: [Users]
   *        operationId: listUsers
   *        summary: /users
   *        description: Select selected columns from users order by asc or desc
   *        parameters:
   *          - name: page
   *            in: query
   *            description: page number
   *            schema:
   *              type: number
   *          - name: selectedStatusList
   *            in: query
   *            description: status list
   *            schema:
   *              type: string
   *          - name: searchText
   *            in: query
   *            description: For incremental search value from input box
   *            schema:
   *              type: string
   *          - name: sortOrder
   *            in: query
   *            description: asc or desc
   *            schema:
   *              type: string
   *          - name: sort
   *            in: query
   *            description: sorting column
   *            schema:
   *              type: string
   *        responses:
   *          200:
   *            description: users are fetched
   *            content:
   *              application/json:
   *                schema:
   *                  properties:
   *                    paginateResult:
   *                      $ref: '#/components/schemas/PaginateResult'
   */

  router.get('/', accessTokenParser, loginRequired, validator.statusList, apiV3FormValidator, async(req, res) => {

    const page = parseInt(req.query.page) || 1;
    // status
    const { forceIncludeAttributes } = req.query;
    const selectedStatusList = req.query.selectedStatusList || ['active'];

    const statusNoList = (selectedStatusList.includes('all')) ? Object.values(statusNo) : selectedStatusList.map(element => statusNo[element]);

    // Search from input
    const searchText = req.query.searchText || '';
    const searchWord = new RegExp(`${searchText}`);
    // Sort
    const { sort, sortOrder } = req.query;
    const sortOutput = {
      [sort]: (sortOrder === 'desc') ? -1 : 1,
    };

    //  For more information about the external specification of the User API, see here (https://dev.growi.org/5fd7466a31d89500488248e3)

    const orConditions = [
      { name: { $in: searchWord } },
      { username: { $in: searchWord } },
    ];

    const query = {
      $and: [
        { status: { $in: statusNoList } },
        {
          $or: orConditions,
        },
      ],
    };

    try {
      if (req.user != null) {
        orConditions.push(
          {
            $and: [
              { isEmailPublished: true },
              { email: { $in: searchWord } },
            ],
          },
        );
      }
      if (forceIncludeAttributes.includes('email')) {
        orConditions.push({ email: { $in: searchWord } });
      }

      const paginateResult = await User.paginate(
        query,
        {
          sort: sortOutput,
          page,
          limit: PAGE_ITEMS,
        },
      );

      paginateResult.docs = paginateResult.docs.map((doc) => {

        // return email only when specified by query
        const { email } = doc;
        const user = serializeUserSecurely(doc);
        if (forceIncludeAttributes.includes('email')) {
          user.email = email;
        }

        return user;
      });

      return res.apiv3({ paginateResult });
    }
    catch (err) {
      const msg = 'Error occurred in fetching user group list';
      logger.error('Error', err);
      return res.apiv3Err(new ErrorV3(msg, 'user-group-list-fetch-failed'), 500);
    }
  });

  /**
   * @swagger
   *
   *  paths:
   *    /{id}/recent:
   *      get:
   *        tags: [Users]
   *        operationId: recent created page of user id
   *        summary: /usersIdReacent
   *        parameters:
   *          - name: id
   *            in: path
   *            required: true
   *            description: id of user
   *            schema:
   *              type: string
   *        responses:
   *          200:
   *            description: users recent created pages are fetched
   *            content:
   *              application/json:
   *                schema:
   *                  properties:
   *                    paginateResult:
   *                      $ref: '#/components/schemas/PaginateResult'
   */
  router.get('/:id/recent', accessTokenParser, loginRequired, validator.recentCreatedByUser, apiV3FormValidator, async(req, res) => {
    const { id } = req.params;

    let user;

    try {
      user = await User.findById(id);
    }
    catch (err) {
      const msg = 'Error occurred in find user';
      logger.error('Error', err);
      return res.apiv3Err(new ErrorV3(msg, 'retrieve-recent-created-pages-failed'), 500);
    }

    if (user == null) {
      return res.apiv3Err(new ErrorV3('find-user-is-not-found'));
    }

    const limit = parseInt(req.query.limit) || await configManager.getConfig('crowi', 'customize:showPageLimitationM') || 30;
    const page = req.query.page;
    const offset = (page - 1) * limit;
    const queryOptions = { offset, limit };

    try {
      const result = await Page.findListByCreator(user, req.user, queryOptions);

      result.pages = result.pages.map(page => serializePageSecurely(page));

      return res.apiv3(result);
    }
    catch (err) {
      const msg = 'Error occurred in retrieve recent created pages for user';
      logger.error('Error', err);
      return res.apiv3Err(new ErrorV3(msg, 'retrieve-recent-created-pages-failed'), 500);
    }
  });

  validator.inviteEmail = [
    // isEmail prevents line breaks, so use isString
    body('shapedEmailList').custom((value) => {
      const array = value.filter((value) => { return isEmail(value) });
      if (array.length === 0) {
        throw new Error('At least one valid email address is required');
      }
      return array;
    }),
  ];

  /**
   * @swagger
   *
   *  paths:
   *    /users/invite:
   *      post:
   *        tags: [Users]
   *        operationId: inviteUser
   *        summary: /users/invite
   *        description: Create new users and send Emails
   *        parameters:
   *          - name: shapedEmailList
   *            in: query
   *            description: Invitation emailList
   *            schema:
   *              type: object
   *          - name: sendEmail
   *            in: query
   *            description: Whether to send mail
   *            schema:
   *              type: boolean
   *        responses:
   *          200:
   *            description: Inviting user success
   *            content:
   *              application/json:
   *                schema:
   *                  properties:
   *                    createdUserList:
   *                      type: object
   *                      description: Users successfully created
   *                    existingEmailList:
   *                      type: object
   *                      description: Users email that already exists
   *                    failedEmailList:
   *                      type: object
   *                      description: Users email that failed to create or send email
   */
  router.post('/invite', loginRequiredStrictly, adminRequired, addActivity, validator.inviteEmail, apiV3FormValidator, async(req, res) => {

    // Delete duplicate email addresses
    const emailList = Array.from(new Set(req.body.shapedEmailList));
    let failedEmailList = [];

    // Create users
    const createUser = await User.createUsersByEmailList(emailList);
    if (createUser.failedToCreateUserEmailList.length > 0) {
      failedEmailList = failedEmailList.concat(createUser.failedToCreateUserEmailList);
    }

    // Send email
    if (req.body.sendEmail) {
      const sendEmail = await sendEmailByUserList(createUser.createdUserList);
      if (sendEmail.failedToSendEmailList.length > 0) {
        failedEmailList = failedEmailList.concat(sendEmail.failedToSendEmailList);
      }
    }

    const parameters = { action: SupportedAction.ACTION_ADMIN_USERS_INVITE };
    activityEvent.emit('update', res.locals.activity._id, parameters);

    return res.apiv3({
      createdUserList: createUser.createdUserList,
      existingEmailList: createUser.existingEmailList,
      failedEmailList,
    }, 201);
  });

  /**
   * @swagger
   *
   *  paths:
   *    /users/{id}/grant-admin:
   *      put:
   *        tags: [Users]
   *        operationId: grantAdminUser
   *        summary: /users/{id}/grant-admin
   *        description: Grant user admin
   *        parameters:
   *          - name: id
   *            in: path
   *            required: true
   *            description: id of user for admin
   *            schema:
   *              type: string
   *        responses:
   *          200:
   *            description: Grant user admin success
   *            content:
   *              application/json:
   *                schema:
   *                  properties:
   *                    userData:
   *                      type: object
   *                      description: data of admin user
   */
  router.put('/:id/grant-admin', loginRequiredStrictly, adminRequired, addActivity, async(req, res) => {
    const { id } = req.params;

    try {
      const userData = await User.findById(id);
      await userData.grantAdmin();

      const serializedUserData = serializeUserSecurely(userData);

      activityEvent.emit('update', res.locals.activity._id, { action: SupportedAction.ACTION_ADMIN_USERS_GRANT_ADMIN });

      return res.apiv3({ userData: serializedUserData });
    }
    catch (err) {
      logger.error('Error', err);
      return res.apiv3Err(new ErrorV3(err));
    }
  });

  /**
   * @swagger
   *
   *  paths:
   *    /users/{id}/revoke-admin:
   *      put:
   *        tags: [Users]
   *        operationId: revokeAdminUser
   *        summary: /users/{id}/revoke-admin
   *        description: Revoke user admin
   *        parameters:
   *          - name: id
   *            in: path
   *            required: true
   *            description: id of user for revoking admin
   *            schema:
   *              type: string
   *        responses:
   *          200:
   *            description: Revoke user admin success
   *            content:
   *              application/json:
   *                schema:
   *                  properties:
   *                    userData:
   *                      type: object
   *                      description: data of revoked admin user
   */
  router.put('/:id/revoke-admin', loginRequiredStrictly, adminRequired, certifyUserOperationOtherThenYourOwn, addActivity, async(req, res) => {
    const { id } = req.params;

    try {
      const userData = await User.findById(id);
      await userData.revokeAdmin();

      const serializedUserData = serializeUserSecurely(userData);

      activityEvent.emit('update', res.locals.activity._id, { action: SupportedAction.ACTION_ADMIN_USERS_REVOKE_ADMIN });

      return res.apiv3({ userData: serializedUserData });
    }
    catch (err) {
      logger.error('Error', err);
      return res.apiv3Err(new ErrorV3(err));
    }
  });

  /**
   * @swagger
   *
   *  paths:
   *    /users/{id}/grant-read-only:
   *      put:
   *        tags: [Users]
   *        operationId: ReadOnly
   *        summary: /users/{id}/grant-read-only
   *        description: Grant user read only access
   *        parameters:
   *          - name: id
   *            in: path
   *            required: true
   *            description: id of user for read only access
   *            schema:
   *              type: string
   *        responses:
   *          200:
   *            description: Grant user read only access success
   *            content:
   *              application/json:
   *                schema:
   *                  properties:
   *                    userData:
   *                      type: object
   *                      description: data of read only
   */
  router.put('/:id/grant-read-only', loginRequiredStrictly, adminRequired, addActivity, async(req, res) => {
    const { id } = req.params;

    try {
      const userData = await User.findById(id);

      if (userData == null) {
        return res.apiv3Err(new ErrorV3('User not found'), 404);
      }

      await userData.grantReadOnly();

      const serializedUserData = serializeUserSecurely(userData);

      activityEvent.emit('update', res.locals.activity._id, { action: SupportedAction.ACTION_ADMIN_USERS_GRANT_READ_ONLY });

      return res.apiv3({ userData: serializedUserData });
    }
    catch (err) {
      logger.error('Error', err);
      return res.apiv3Err(new ErrorV3(err));
    }
  });

  /**
   * @swagger
   *
   *  paths:
   *    /users/{id}/revoke-read-only:
   *      put:
   *        tags: [Users]
   *        operationId: revokeReadOnly
   *        summary: /users/{id}/revoke-read-only
   *        description: Revoke user read only access
   *        parameters:
   *          - name: id
   *            in: path
   *            required: true
   *            description: id of user for removing read only access
   *            schema:
   *              type: string
   *        responses:
   *          200:
   *            description: Revoke user read only access success
   *            content:
   *              application/json:
   *                schema:
   *                  properties:
   *                    userData:
   *                      type: object
   *                      description: data of revoke read only
   */
  router.put('/:id/revoke-read-only', loginRequiredStrictly, adminRequired, addActivity, async(req, res) => {
    const { id } = req.params;

    try {
      const userData = await User.findById(id);

      if (userData == null) {
        return res.apiv3Err(new ErrorV3('User not found'), 404);
      }

      await userData.revokeReadOnly();

      const serializedUserData = serializeUserSecurely(userData);

      activityEvent.emit('update', res.locals.activity._id, { action: SupportedAction.ACTION_ADMIN_USERS_REVOKE_READ_ONLY });

      return res.apiv3({ userData: serializedUserData });
    }
    catch (err) {
      logger.error('Error', err);
      return res.apiv3Err(new ErrorV3(err));
    }
  });

  /**
   * @swagger
   *
   *  paths:
   *    /users/{id}/activate:
   *      put:
   *        tags: [Users]
   *        operationId: activateUser
   *        summary: /users/{id}/activate
   *        description: Activate user
   *        parameters:
   *          - name: id
   *            in: path
   *            required: true
   *            description: id of activate user
   *            schema:
   *              type: string
   *        responses:
   *          200:
   *            description: Activationg user success
   *            content:
   *              application/json:
   *                schema:
   *                  properties:
   *                    userData:
   *                      type: object
   *                      description: data of activate user
   */
  router.put('/:id/activate', loginRequiredStrictly, adminRequired, addActivity, async(req, res) => {
    // check user upper limit
    const isUserCountExceedsUpperLimit = await User.isUserCountExceedsUpperLimit();
    if (isUserCountExceedsUpperLimit) {
      const msg = 'Unable to activate because user has reached limit';
      logger.error('Error', msg);
      return res.apiv3Err(new ErrorV3(msg));
    }

    const { id } = req.params;

    try {
      const userData = await User.findById(id);
      await userData.statusActivate();

      const serializedUserData = serializeUserSecurely(userData);

      activityEvent.emit('update', res.locals.activity._id, { action: SupportedAction.ACTION_ADMIN_USERS_ACTIVATE });

      return res.apiv3({ userData: serializedUserData });
    }
    catch (err) {
      logger.error('Error', err);
      return res.apiv3Err(new ErrorV3(err));
    }
  });
  /**
   * @swagger
   *
   *  paths:
   *    /users/{id}/deactivate:
   *      put:
   *        tags: [Users]
   *        operationId: deactivateUser
   *        summary: /users/{id}/deactivate
   *        description: Deactivate user
   *        parameters:
   *          - name: id
   *            in: path
   *            required: true
   *            description: id of deactivate user
   *            schema:
   *              type: string
   *        responses:
   *          200:
   *            description: Deactivationg user success
   *            content:
   *              application/json:
   *                schema:
   *                  properties:
   *                    userData:
   *                      type: object
   *                      description: data of deactivate user
   */
  router.put('/:id/deactivate', loginRequiredStrictly, adminRequired, certifyUserOperationOtherThenYourOwn, addActivity, async(req, res) => {
    const { id } = req.params;

    try {
      const userData = await User.findById(id);
      await userData.statusSuspend();

      const serializedUserData = serializeUserSecurely(userData);

      activityEvent.emit('update', res.locals.activity._id, { action: SupportedAction.ACTION_ADMIN_USERS_DEACTIVATE });

      return res.apiv3({ userData: serializedUserData });
    }
    catch (err) {
      logger.error('Error', err);
      return res.apiv3Err(new ErrorV3(err));
    }
  });

  /**
   * @swagger
   *
   *  paths:
   *    /users/{id}/remove:
   *      delete:
   *        tags: [Users]
   *        operationId: removeUser
   *        summary: /users/{id}/remove
   *        description: Delete user and if isUsersHomepageDeletionEnabled delete user homepage and subpages
   *        parameters:
   *          - name: id
   *            in: path
   *            required: true
   *            description: id of delete user
   *            schema:
   *              type: string
   *        responses:
   *          200:
   *            description: Deleting user success and if isUsersHomepageDeletionEnabled delete user homepage and subpages success
   *            content:
   *              application/json:
   *                schema:
   *                  properties:
   *                    user:
   *                      type: object
   *                      description: data of deleted user
   *                    userHomepagePath:
   *                      type: string
   *                      description: a user homepage path
   *                    isUsersHomepageDeletionEnabled:
   *                      type: boolean
   *                      description: is users homepage deletion enabled
   */
  router.delete('/:id/remove', loginRequiredStrictly, adminRequired, certifyUserOperationOtherThenYourOwn, addActivity, async(req, res) => {
    const { id } = req.params;
    const isUsersHomepageDeletionEnabled = configManager.getConfig('crowi', 'security:isUsersHomepageDeletionEnabled');

    try {
      const user = await User.findById(id);
      // !! DO NOT MOVE userHomepagePath FROM THIS POSITION !! -- 05.31.2023
      // catch username before delete user because username will be change to deleted_at_*
      const userHomepagePath = `/user/${user.username}`;

      await UserGroupRelation.remove({ relatedUser: user });
      await user.statusDelete();
      await ExternalAccount.remove({ user });

      const serializedUser = serializeUserSecurely(user);

      activityEvent.emit('update', res.locals.activity._id, { action: SupportedAction.ACTION_ADMIN_USERS_REMOVE });

<<<<<<< HEAD
      if (isUsersHomepageDeletionEnabled) {
        crowi.pageService.deleteCompletelyUserHomepageAndSubpages(req.user, userHomepagePath);
=======
      if (isUsersHomePageDeletionEnabled) {
        crowi.pageService.deleteCompletelyUserHomeBySystem(req.user, userHomePagePath);
>>>>>>> 82ca63b1
      }

      return res.apiv3({ user: serializedUser });
    }
    catch (err) {
      logger.error('Error', err);
      return res.apiv3Err(new ErrorV3(err));
    }
  });

  /**
   * @swagger
   *
   *  paths:
   *    /users/external-accounts:
   *      get:
   *        tags: [Users]
   *        operationId: listExternalAccountsUsers
   *        summary: /users/external-accounts
   *        description: Get external-account
   *        responses:
   *          200:
   *            description: external-account are fetched
   *            content:
   *              application/json:
   *                schema:
   *                  properties:
   *                    paginateResult:
   *                      $ref: '#/components/schemas/PaginateResult'
   */
  router.get('/external-accounts/', loginRequiredStrictly, adminRequired, async(req, res) => {
    const page = parseInt(req.query.page) || 1;
    try {
      const paginateResult = await ExternalAccount.findAllWithPagination({ page });
      return res.apiv3({ paginateResult });
    }
    catch (err) {
      const msg = 'Error occurred in fetching external-account list  ';
      logger.error(msg, err);
      return res.apiv3Err(new ErrorV3(msg + err.message, 'external-account-list-fetch-failed'), 500);
    }
  });

  /**
   * @swagger
   *
   *  paths:
   *    /users/external-accounts/{id}/remove:
   *      delete:
   *        tags: [Users]
   *        operationId: removeExternalAccountUser
   *        summary: /users/external-accounts/{id}/remove
   *        description: Delete ExternalAccount
   *        parameters:
   *          - name: id
   *            in: path
   *            required: true
   *            description: id of ExternalAccount
   *            schema:
   *              type: string
   *        responses:
   *          200:
   *            description:  External Account is removed
   *            content:
   *              application/json:
   *                schema:
   *                  properties:
   *                    externalAccount:
   *                      type: object
   *                      description: A result of `ExtenralAccount.findByIdAndRemove`
   */
  router.delete('/external-accounts/:id/remove', loginRequiredStrictly, adminRequired, apiV3FormValidator, async(req, res) => {
    const { id } = req.params;

    try {
      const externalAccount = await ExternalAccount.findByIdAndRemove(id);

      return res.apiv3({ externalAccount });
    }
    catch (err) {
      const msg = 'Error occurred in deleting a external account  ';
      logger.error(msg, err);
      return res.apiv3Err(new ErrorV3(msg + err.message, 'extenral-account-delete-failed'));
    }
  });

  /**
   * @swagger
   *
   *  paths:
   *    /users/update.imageUrlCache:
   *      put:
   *        tags: [Users]
   *        operationId: update.imageUrlCache
   *        summary: /users/update.imageUrlCache
   *        description: update imageUrlCache
   *        parameters:
   *          - name:  userIds
   *            in: query
   *            description: user id list
   *            schema:
   *              type: string
   *        responses:
   *          200:
   *            description: success creating imageUrlCached
   *            content:
   *              application/json:
   *                schema:
   *                  properties:
   *                    userData:
   *                      type: object
   *                      description: users updated with imageUrlCached
   */
  router.put('/update.imageUrlCache', loginRequiredStrictly, adminRequired, async(req, res) => {
    try {
      const userIds = req.body.userIds;
      const users = await User.find({ _id: { $in: userIds }, imageUrlCached: null });
      const requests = await Promise.all(users.map(async(user) => {
        return {
          updateOne: {
            filter: { _id: user._id },
            update: { $set: { imageUrlCached: await user.generateImageUrlCached() } },
          },
        };
      }));

      if (requests.length > 0) {
        await User.bulkWrite(requests);
      }

      return res.apiv3({});
    }
    catch (err) {
      logger.error('Error', err);
      return res.apiv3Err(new ErrorV3(err));
    }
  });

  /**
   * @swagger
   *
   *  paths:
   *    /users/reset-password:
   *      put:
   *        tags: [Users]
   *        operationId: resetPassword
   *        summary: /users/reset-password
   *        description: update imageUrlCache
   *        requestBody:
   *          content:
   *            application/json:
   *              schema:
   *                properties:
   *                  newPassword:
   *                    type: string
   *                  user:
   *                    type: string
   *                    description: user id for reset password
   *        responses:
   *          200:
   *            description: success resrt password
   */
  router.put('/reset-password', loginRequiredStrictly, adminRequired, addActivity, async(req, res) => {
    const { id } = req.body;

    try {
      const [newPassword, user] = await Promise.all([
        await User.resetPasswordByRandomString(id),
        await User.findById(id)]);

      activityEvent.emit('update', res.locals.activity._id, { action: SupportedAction.ACTION_ADMIN_USERS_PASSWORD_RESET });
      return res.apiv3({ newPassword, user });
    }
    catch (err) {
      logger.error('Error', err);
      return res.apiv3Err(new ErrorV3(err));
    }
  });

  /**
   * @swagger
   *
   *  paths:
   *    /users/send-invitation-email:
   *      put:
   *        tags: [Users]
   *        operationId: sendInvitationEmail
   *        summary: /users/send-invitation-email
   *        description: send invitation email
   *        requestBody:
   *          content:
   *            application/json:
   *              schema:
   *                properties:
   *                  id:
   *                    type: string
   *                    description: user id for send invitation email
   *        responses:
   *          200:
   *            description: success send invitation email
   *            content:
   *              application/json:
   *                schema:
   *                  properties:
   *                    failedToSendEmail:
   *                      type: object
   *                      description: email and reasons for email sending failure
   */
  router.put('/send-invitation-email', loginRequiredStrictly, adminRequired, addActivity, async(req, res) => {
    const { id } = req.body;

    try {
      const user = await User.findById(id);
      const newPassword = await User.resetPasswordByRandomString(id);
      const userList = [{
        email: user.email,
        password: newPassword,
        user: { id },
      }];
      const sendEmail = await sendEmailByUserList(userList);
      // return null if absent

      activityEvent.emit('update', res.locals.activity._id, { action: SupportedAction.ACTION_ADMIN_USERS_SEND_INVITATION_EMAIL });

      return res.apiv3({ failedToSendEmail: sendEmail.failedToSendEmailList[0] });
    }
    catch (err) {
      logger.error('Error', err);
      return res.apiv3Err(new ErrorV3(err));
    }
  });

  /**
   * @swagger
   *
   *    paths:
   *      /users/list:
   *        get:
   *          tags: [Users]
   *          summary: /users/list
   *          operationId: getUsersList
   *          description: Get list of users
   *          parameters:
   *            - in: query
   *              name: userIds
   *              schema:
   *                type: string
   *                description: user IDs
   *                example: 5e06fcc7516d64004dbf4da6,5e098d53baa2ac004e7d24ad
   *          responses:
   *            200:
   *              description: Succeeded to get list of users.
   *              content:
   *                application/json:
   *                  schema:
   *                    properties:
   *                      users:
   *                        type: array
   *                        items:
   *                          $ref: '#/components/schemas/User'
   *                        description: user list
   *            403:
   *              $ref: '#/components/responses/403'
   *            500:
   *              $ref: '#/components/responses/500'
   */
  router.get('/list', accessTokenParser, loginRequired, async(req, res) => {
    const userIds = req.query.userIds || null;

    let userFetcher;
    if (userIds !== null && userIds.split(',').length > 0) {
      userFetcher = User.findUsersByIds(userIds.split(','));
    }
    else {
      userFetcher = User.findAllUsers();
    }

    const data = {};
    try {
      const users = await userFetcher;
      data.users = users.map((user) => {
        // omit email
        if (user.isEmailPublished !== true) { // compare to 'true' because Crowi original data doesn't have 'isEmailPublished'
          user.email = undefined;
        }
        return user.toObject({ virtuals: true });
      });
    }
    catch (err) {
      return res.apiv3Err(new ErrorV3(err));
    }

    return res.apiv3(data);
  });

  router.get('/usernames', accessTokenParser, loginRequired, validator.usernames, apiV3FormValidator, async(req, res) => {
    const q = req.query.q;
    const offset = +req.query.offset || 0;
    const limit = +req.query.limit || 10;

    try {
      const options = JSON.parse(req.query.options || '{}');
      const data = {};

      if (options.isIncludeActiveUser == null || options.isIncludeActiveUser) {
        const activeUserData = await User.findUserByUsernameRegexWithTotalCount(q, [User.STATUS_ACTIVE], { offset, limit });
        const activeUsernames = activeUserData.users.map(user => user.username);
        Object.assign(data, { activeUser: { usernames: activeUsernames, totalCount: activeUserData.totalCount } });
      }

      if (options.isIncludeInactiveUser) {
        const inactiveUserStates = [User.STATUS_REGISTERED, User.STATUS_SUSPENDED, User.STATUS_INVITED];
        const inactiveUserData = await User.findUserByUsernameRegexWithTotalCount(q, inactiveUserStates, { offset, limit });
        const inactiveUsernames = inactiveUserData.users.map(user => user.username);
        Object.assign(data, { inactiveUser: { usernames: inactiveUsernames, totalCount: inactiveUserData.totalCount } });
      }

      if (options.isIncludeActivitySnapshotUser && req.user.admin) {
        const activitySnapshotUserData = await Activity.findSnapshotUsernamesByUsernameRegexWithTotalCount(q, { offset, limit });
        Object.assign(data, { activitySnapshotUser: activitySnapshotUserData });
      }

      // eslint-disable-next-line max-len
      const canIncludeMixedUsernames = (options.isIncludeMixedUsernames && req.user.admin) || (options.isIncludeMixedUsernames && !options.isIncludeActivitySnapshotUser);
      if (canIncludeMixedUsernames) {
        const allUsernames = [...data.activeUser?.usernames || [], ...data.inactiveUser?.usernames || [], ...data?.activitySnapshotUser?.usernames || []];
        const distinctUsernames = Array.from(new Set(allUsernames));
        Object.assign(data, { mixedUsernames: distinctUsernames });
      }

      return res.apiv3(data);
    }
    catch (err) {
      logger.error('Failed to get usernames', err);
      return res.apiv3Err(err);
    }
  });

  return router;
};<|MERGE_RESOLUTION|>--- conflicted
+++ resolved
@@ -800,13 +800,8 @@
 
       activityEvent.emit('update', res.locals.activity._id, { action: SupportedAction.ACTION_ADMIN_USERS_REMOVE });
 
-<<<<<<< HEAD
       if (isUsersHomepageDeletionEnabled) {
-        crowi.pageService.deleteCompletelyUserHomepageAndSubpages(req.user, userHomepagePath);
-=======
-      if (isUsersHomePageDeletionEnabled) {
-        crowi.pageService.deleteCompletelyUserHomeBySystem(req.user, userHomePagePath);
->>>>>>> 82ca63b1
+        crowi.pageService.deleteCompletelyUserHomeBySystem(req.user, userHomepagePath);
       }
 
       return res.apiv3({ user: serializedUser });
