--- conflicted
+++ resolved
@@ -1,8 +1,4 @@
-<<<<<<< HEAD
-import { ConfigSource, SCOPE } from '@growi/core/dist/interfaces';
-=======
-import { ConfigSource, toNonBlankStringOrUndefined } from '@growi/core/dist/interfaces';
->>>>>>> ac7a33b4
+import { ConfigSource, toNonBlankStringOrUndefined, SCOPE } from '@growi/core/dist/interfaces';
 import { ErrorV3 } from '@growi/core/dist/models';
 import xss from 'xss';
 
@@ -1279,31 +1275,17 @@
    *                    securitySettingParams:
    *                      $ref: '#/components/schemas/GoogleOAuthSetting'
    */
-<<<<<<< HEAD
   router.put('/google-oauth', accessTokenParser([SCOPE.WRITE.ADMIN.SECURITY]), loginRequiredStrictly, adminRequired, addActivity,
     validator.googleOAuth, apiV3FormValidator,
     async(req, res) => {
-      const requestParams = {
-        'security:passport-google:clientId': req.body.googleClientId,
-        'security:passport-google:clientSecret': req.body.googleClientSecret,
-        'security:passport-google:isSameEmailTreatedAsIdenticalUser': req.body.isSameEmailTreatedAsIdenticalUser,
-      };
-
-
       try {
-        await updateAndReloadStrategySettings('google', requestParams);
-=======
-  router.put('/google-oauth', loginRequiredStrictly, adminRequired, addActivity, validator.googleOAuth, apiV3FormValidator, async(req, res) => {
-
-    try {
-      await updateAndReloadStrategySettings('google', {
-        'security:passport-google:isSameEmailTreatedAsIdenticalUser': req.body.isSameEmailTreatedAsIdenticalUser,
-      });
-      await updateAndReloadStrategySettings('google', {
-        'security:passport-google:clientId': toNonBlankStringOrUndefined(req.body.googleClientId),
-        'security:passport-google:clientSecret': toNonBlankStringOrUndefined(req.body.googleClientSecret),
-      }, { removeIfUndefined: true });
->>>>>>> ac7a33b4
+        await updateAndReloadStrategySettings('google', {
+          'security:passport-google:isSameEmailTreatedAsIdenticalUser': req.body.isSameEmailTreatedAsIdenticalUser,
+        });
+        await updateAndReloadStrategySettings('google', {
+          'security:passport-google:clientId': toNonBlankStringOrUndefined(req.body.googleClientId),
+          'security:passport-google:clientSecret': toNonBlankStringOrUndefined(req.body.googleClientSecret),
+        }, { removeIfUndefined: true });
 
         const securitySettingParams = {
           googleClientId: await configManager.getConfig('security:passport-google:clientId'),
