<<<<<<< HEAD
import { ErrorV3 } from '@growi/core/dist/models';
=======
import { ErrorV3 } from '@growi/core';
import xss from 'xss';
>>>>>>> a261a38e

import { SupportedAction } from '~/interfaces/activity';
import { PageDeleteConfigValue } from '~/interfaces/page-delete-config';
import { generateAddActivityMiddleware } from '~/server/middlewares/add-activity';
import { apiV3FormValidator } from '~/server/middlewares/apiv3-form-validator';
import { configManager } from '~/server/service/config-manager';
import loggerFactory from '~/utils/logger';
import { validateDeleteConfigs, prepareDeleteConfigValuesForCalc } from '~/utils/page-delete-config';

import { checkSetupStrategiesHasAdmin } from './checkSetupStrategiesHasAdmin';


const logger = loggerFactory('growi:routes:apiv3:security-setting');

const express = require('express');

const router = express.Router();

const { body } = require('express-validator');

const validator = {
  generalSetting: [
    body('sessionMaxAge').optional({ checkFalsy: true }).trim().isInt(),
    body('restrictGuestMode').if(value => value != null).isString().isIn([
      'Deny', 'Readonly',
    ]),
    body('pageCompleteDeletionAuthority').if(value => value != null).isString().isIn(Object.values(PageDeleteConfigValue)),
    body('hideRestrictedByOwner').if(value => value != null).isBoolean(),
    body('hideRestrictedByGroup').if(value => value != null).isBoolean(),
    body('isUsersHomepageDeletionEnabled').if(value => value != null).isBoolean(),
  ],
  shareLinkSetting: [
    body('disableLinkSharing').if(value => value != null).isBoolean(),
  ],
  authenticationSetting: [
    body('isEnabled').if(value => value != null).isBoolean(),
    body('authId').isString().isIn([
      'local', 'ldap', 'saml', 'oidc', 'google', 'github',
    ]),
  ],
  localSetting: [
    body('registrationMode').isString().isIn([
      'Open', 'Restricted', 'Closed',
    ]),
    body('registrationWhitelist').if(value => value != null).isArray().customSanitizer((value, { req }) => {
      return value.filter(email => email !== '');
    }),
  ],
  ldapAuth: [
    body('serverUrl').if(value => value != null).isString(),
    body('isUserBind').if(value => value != null).isBoolean(),
    body('ldapBindDN').if(value => value != null).isString(),
    body('ldapBindDNPassword').if(value => value != null).isString(),
    body('ldapSearchFilter').if(value => value != null).isString(),
    body('ldapAttrMapUsername').if(value => value != null).isString(),
    body('isSameUsernameTreatedAsIdenticalUser').if(value => value != null).isBoolean(),
    body('ldapAttrMapMail').if(value => value != null).isString(),
    body('ldapAttrMapName').if(value => value != null).isString(),
    body('ldapGroupSearchBase').if(value => value != null).isString(),
    body('ldapGroupSearchFilter').if(value => value != null).isString(),
    body('ldapGroupDnProperty').if(value => value != null).isString(),
  ],
  samlAuth: [
    body('entryPoint').if(value => value != null).isString(),
    body('issuer').if(value => value != null).isString(),
    body('cert').if(value => value != null).isString(),
    body('attrMapId').if(value => value != null).isString(),
    body('attrMapUsername').if(value => value != null).isString(),
    body('attrMapMail').if(value => value != null).isString(),
    body('attrMapFirstName').if(value => value != null).isString(),
    body('attrMapLastName').if(value => value != null).isString(),
    body('isSameUsernameTreatedAsIdenticalUser').if(value => value != null).isBoolean(),
    body('isSameEmailTreatedAsIdenticalUser').if(value => value != null).isBoolean(),
    body('ABLCRule').if(value => value != null).isString(),
  ],
  oidcAuth: [
    body('oidcProviderName').if(value => value != null).isString(),
    body('oidcIssuerHost').if(value => value != null).isString(),
    body('oidcAuthorizationEndpoint').if(value => value != null).isString(),
    body('oidcTokenEndpoint').if(value => value != null).isString(),
    body('oidcRevocationEndpoint').if(value => value != null).isString(),
    body('oidcIntrospectionEndpoint').if(value => value != null).isString(),
    body('oidcUserInfoEndpoint').if(value => value != null).isString(),
    body('oidcEndSessionEndpoint').if(value => value != null).isString(),
    body('oidcRegistrationEndpoint').if(value => value != null).isString(),
    body('oidcJWKSUri').if(value => value != null).isString(),
    body('oidcClientId').if(value => value != null).isString(),
    body('oidcClientSecret').if(value => value != null).isString(),
    body('oidcAttrMapId').if(value => value != null).isString(),
    body('oidcAttrMapUserName').if(value => value != null).isString(),
    body('oidcAttrMapEmail').if(value => value != null).isString(),
    body('isSameUsernameTreatedAsIdenticalUser').if(value => value != null).isBoolean(),
    body('isSameEmailTreatedAsIdenticalUser').if(value => value != null).isBoolean(),
  ],
  googleOAuth: [
    body('googleClientId').if(value => value != null).isString(),
    body('googleClientSecret').if(value => value != null).isString(),
    body('isSameUsernameTreatedAsIdenticalUser').if(value => value != null).isBoolean(),
  ],
  githubOAuth: [
    body('githubClientId').if(value => value != null).isString(),
    body('githubClientSecret').if(value => value != null).isString(),
    body('isSameUsernameTreatedAsIdenticalUser').if(value => value != null).isBoolean(),
  ],
};

/**
 * @swagger
 *  tags:
 *    name: SecuritySetting
 */


/**
 * @swagger
 *
 *  components:
 *    schemas:
 *      GeneralSetting:
 *        type: object
 *        properties:
 *          restrictGuestMode:
 *            type: string
 *            description: type of restrictGuestMode
 *          pageCompleteDeletionAuthority:
 *            type: string
 *            description: type of pageDeletionAuthority
 *          hideRestrictedByOwner:
 *            type: boolean
 *            description: enable hide by owner
 *          hideRestrictedByGroup:
 *            type: boolean
 *            description: enable hide by group
 *      ShareLinkSetting:
 *        type: object
 *        properties:
 *          disableLinkSharing:
 *            type: boolean
 *            description: disable link sharing
 *      LocalSetting:
 *        type: object
 *        properties:
 *          isLocalEnabled:
 *            type: boolean
 *            description: local setting mode
 *          registrationMode:
 *            type: string
 *            description: type of registrationMode
 *          registrationWhitelist:
 *            type: array
 *            description: array of regsitrationList
 *            items:
 *              type: string
 *              description: registration whitelist
 *      LdapAuthSetting:
 *        type: object
 *        properties:
 *          serverUrl:
 *            type: string
 *            description: server url for ldap
 *          isUserBind:
 *            type: boolean
 *            description: enable user bind
 *          ldapBindDN:
 *            type: string
 *            description: the query used to bind with the directory service
 *          ldapBindDNPassword:
 *            type: string
 *            description: the password that is entered in the login page will be used to bind
 *          ldapSearchFilter:
 *            type: string
 *            description: the query used to locate the authenticated user
 *          ldapAttrMapUsername:
 *            type: string
 *            description: specification of mappings for username when creating new users
 *          isSameUsernameTreatedAsIdenticalUser:
 *            type: boolean
 *            description: local account automatically linked the user name matched
 *          ldapAttrMapMail:
 *            type: string
 *            description: specification of mappings for mail address when creating new users
 *          ldapAttrMapName:
 *            type: string
 *            description: Specification of mappings for full name address when creating new users
 *          ldapGroupSearchBase:
 *            type: string
 *            description: the base DN from which to search for groups.
 *          ldapGroupSearchFilter:
 *            type: string
 *            description: the query used to filter for groups
 *          ldapGroupDnProperty:
 *            type: string
 *            description: The property of user object to use in dn interpolation of Group Search Filter
 *      SamlAuthSetting:
 *        type: object
 *        properties:
 *          samlEntryPoint:
 *            type: string
 *            description: entry point for saml
 *          samlIssuer:
 *            type: string
 *            description: issuer for saml
 *          samlCert:
 *            type: string
 *            description: certificate for saml
 *          samlAttrMapId:
 *            type: string
 *            description: attribute mapping id for saml
 *          samlAttrMapUserName:
 *            type: string
 *            description: attribute mapping user name for saml
 *          samlAttrMapMail:
 *            type: string
 *            description: attribute mapping mail for saml
 *          samlAttrMapFirstName:
 *            type: string
 *            description: attribute mapping first name for saml
 *          samlAttrMapLastName:
 *            type: string
 *            description: attribute mapping last name for saml
 *          isSameUsernameTreatedAsIdenticalUser:
 *            type: boolean
 *            description: local account automatically linked the user name matched
 *          isSameEmailTreatedAsIdenticalUser:
 *            type: boolean
 *            description: local account automatically linked the email matched
 *          samlABLCRule:
 *            type: string
 *            description: ABLCRule for saml
 *      OidcAuthSetting:
 *        type: object
 *        properties:
 *          oidcProviderName:
 *            type: string
 *            description: provider name for oidc
 *          oidcIssuerHost:
 *            type: string
 *            description: issuer host for oidc
 *          oidcAuthorizationEndpoint:
 *            type: string
 *            description: authorization endpoint for oidc
 *          oidcTokenEndpoint:
 *            type: string
 *            description: token endpoint for oidc
 *          oidcRevocationEndpoint:
 *            type: string
 *            description: revocation endpoint for oidc
 *          oidcIntrospectionEndpoint:
 *            type: string
 *            description: introspection endpoint for oidc
 *          oidcUserInfoEndpoint:
 *            type: string
 *            description: userinfo endpoint for oidc
 *          oidcEndSessionEndpoint:
 *            type: string
 *            description: end session endpoint for oidc
 *          oidcRegistrationEndpoint:
 *            type: string
 *            description: registration endpoint for oidc
 *          oidcJWKSUri:
 *            type: string
 *            description: JSON Web Key Set URI for oidc
 *          oidcClientId:
 *            type: string
 *            description: client id for oidc
 *          oidcClientSecret:
 *            type: string
 *            description: client secret for oidc
 *          oidcAttrMapId:
 *            type: string
 *            description: attr map id for oidc
 *          oidcAttrMapUserName:
 *            type: string
 *            description: attr map username for oidc
 *          oidcAttrMapName:
 *            type: string
 *            description: attr map name for oidc
 *          oidcAttrMapMail:
 *            type: string
 *            description: attr map mail for oidc
 *          isSameUsernameTreatedAsIdenticalUser:
 *            type: boolean
 *            description: local account automatically linked the user name matched
 *          isSameEmailTreatedAsIdenticalUser:
 *            type: boolean
 *            description: local account automatically linked the email matched
 *      GitHubOAuthSetting:
 *        type: object
 *        properties:
 *          githubClientId:
 *            type: string
 *            description: key of comsumer
 *          githubClientSecret:
 *            type: string
 *            description: password of comsumer
 *          isSameUsernameTreatedAsIdenticalUser:
 *            type: boolean
 *            description: local account automatically linked the email matched
 *      GoogleOAuthSetting:
 *        type: object
 *        properties:
 *          googleClientId:
 *            type: string
 *            description: key of comsumer
 *          googleClientSecret:
 *            type: string
 *            description: password of comsumer
 *          isSameUsernameTreatedAsIdenticalUser:
 *            type: boolean
 *            description: local account automatically linked the email matched
 */
module.exports = (crowi) => {
  const loginRequiredStrictly = require('~/server/middlewares/login-required')(crowi);
  const adminRequired = require('~/server/middlewares/admin-required')(crowi);
  const addActivity = generateAddActivityMiddleware(crowi);

  const activityEvent = crowi.event('activity');

  async function updateAndReloadStrategySettings(authId, params) {
    const { passportService } = crowi;

    // update config without publishing S2sMessage
    await configManager.updateConfigsInTheSameNamespace('crowi', params, true);

    await passportService.setupStrategyById(authId);
    passportService.publishUpdatedMessage(authId);
  }

  /**
   * @swagger
   *
   *    /_api/v3/security-setting/:
   *      get:
   *        tags: [SecuritySetting, apiv3]
   *        description: Get security paramators
   *        responses:
   *          200:
   *            description: params of security
   *            content:
   *              application/json:
   *                schema:
   *                  properties:
   *                    securityParams:
   *                      type: object
   *                      description: security params
   */
  router.get('/', loginRequiredStrictly, adminRequired, async(req, res) => {

    const securityParams = {
      generalSetting: {
        restrictGuestMode: crowi.aclService.getGuestModeValue(),
        pageDeletionAuthority: await configManager.getConfig('crowi', 'security:pageDeletionAuthority'),
        pageCompleteDeletionAuthority: await configManager.getConfig('crowi', 'security:pageCompleteDeletionAuthority'),
        pageRecursiveDeletionAuthority: await configManager.getConfig('crowi', 'security:pageRecursiveDeletionAuthority'),
        pageRecursiveCompleteDeletionAuthority: await configManager.getConfig('crowi', 'security:pageRecursiveCompleteDeletionAuthority'),
        hideRestrictedByOwner: await configManager.getConfig('crowi', 'security:list-policy:hideRestrictedByOwner'),
        hideRestrictedByGroup: await configManager.getConfig('crowi', 'security:list-policy:hideRestrictedByGroup'),
        isUsersHomepageDeletionEnabled: await configManager.getConfig('crowi', 'security:isUsersHomepageDeletionEnabled'),
        wikiMode: await configManager.getConfig('crowi', 'security:wikiMode'),
        sessionMaxAge: await configManager.getConfig('crowi', 'security:sessionMaxAge'),
      },
      shareLinkSetting: {
        disableLinkSharing: await configManager.getConfig('crowi', 'security:disableLinkSharing'),
      },
      localSetting: {
        useOnlyEnvVarsForSomeOptions: await configManager.getConfig('crowi', 'security:passport-local:useOnlyEnvVarsForSomeOptions'),
        registrationMode: await configManager.getConfig('crowi', 'security:registrationMode'),
        registrationWhitelist: await configManager.getConfig('crowi', 'security:registrationWhitelist'),
        isPasswordResetEnabled: await configManager.getConfig('crowi', 'security:passport-local:isPasswordResetEnabled'),
        isEmailAuthenticationEnabled: await configManager.getConfig('crowi', 'security:passport-local:isEmailAuthenticationEnabled'),
      },
      generalAuth: {
        isLocalEnabled: await configManager.getConfig('crowi', 'security:passport-local:isEnabled'),
        isLdapEnabled: await configManager.getConfig('crowi', 'security:passport-ldap:isEnabled'),
        isSamlEnabled: await configManager.getConfig('crowi', 'security:passport-saml:isEnabled'),
        isOidcEnabled: await configManager.getConfig('crowi', 'security:passport-oidc:isEnabled'),
        isGoogleEnabled: await configManager.getConfig('crowi', 'security:passport-google:isEnabled'),
        isGitHubEnabled: await configManager.getConfig('crowi', 'security:passport-github:isEnabled'),
      },
      ldapAuth: {
        serverUrl: await configManager.getConfig('crowi', 'security:passport-ldap:serverUrl'),
        isUserBind: await configManager.getConfig('crowi', 'security:passport-ldap:isUserBind'),
        ldapBindDN: await configManager.getConfig('crowi', 'security:passport-ldap:bindDN'),
        ldapBindDNPassword: await configManager.getConfig('crowi', 'security:passport-ldap:bindDNPassword'),
        ldapSearchFilter: await configManager.getConfig('crowi', 'security:passport-ldap:searchFilter'),
        ldapAttrMapUsername: await configManager.getConfig('crowi', 'security:passport-ldap:attrMapUsername'),
        isSameUsernameTreatedAsIdenticalUser: await configManager.getConfig('crowi', 'security:passport-ldap:isSameUsernameTreatedAsIdenticalUser'),
        ldapAttrMapMail: await configManager.getConfig('crowi', 'security:passport-ldap:attrMapMail'),
        ldapAttrMapName: await configManager.getConfig('crowi', 'security:passport-ldap:attrMapName'),
        ldapGroupSearchBase: await configManager.getConfig('crowi', 'security:passport-ldap:groupSearchBase'),
        ldapGroupSearchFilter: await configManager.getConfig('crowi', 'security:passport-ldap:groupSearchFilter'),
        ldapGroupDnProperty: await configManager.getConfig('crowi', 'security:passport-ldap:groupDnProperty'),
      },
      samlAuth: {
        missingMandatoryConfigKeys: await crowi.passportService.getSamlMissingMandatoryConfigKeys(),
        useOnlyEnvVarsForSomeOptions: await configManager.getConfigFromEnvVars('crowi', 'security:passport-saml:useOnlyEnvVarsForSomeOptions'),
        samlEntryPoint: await configManager.getConfigFromDB('crowi', 'security:passport-saml:entryPoint'),
        samlEnvVarEntryPoint: await configManager.getConfigFromEnvVars('crowi', 'security:passport-saml:entryPoint'),
        samlIssuer: await configManager.getConfigFromDB('crowi', 'security:passport-saml:issuer'),
        samlEnvVarIssuer: await configManager.getConfigFromEnvVars('crowi', 'security:passport-saml:issuer'),
        samlCert: await configManager.getConfigFromDB('crowi', 'security:passport-saml:cert'),
        samlEnvVarCert: await configManager.getConfigFromEnvVars('crowi', 'security:passport-saml:cert'),
        samlAttrMapId: await configManager.getConfigFromDB('crowi', 'security:passport-saml:attrMapId'),
        samlEnvVarAttrMapId: await configManager.getConfigFromEnvVars('crowi', 'security:passport-saml:attrMapId'),
        samlAttrMapUsername: await configManager.getConfigFromDB('crowi', 'security:passport-saml:attrMapUsername'),
        samlEnvVarAttrMapUsername: await configManager.getConfigFromEnvVars('crowi', 'security:passport-saml:attrMapUsername'),
        samlAttrMapMail: await configManager.getConfigFromDB('crowi', 'security:passport-saml:attrMapMail'),
        samlEnvVarAttrMapMail: await configManager.getConfigFromEnvVars('crowi', 'security:passport-saml:attrMapMail'),
        samlAttrMapFirstName: await configManager.getConfigFromDB('crowi', 'security:passport-saml:attrMapFirstName'),
        samlEnvVarAttrMapFirstName: await configManager.getConfigFromEnvVars('crowi', 'security:passport-saml:attrMapFirstName'),
        samlAttrMapLastName: await configManager.getConfigFromDB('crowi', 'security:passport-saml:attrMapLastName'),
        samlEnvVarAttrMapLastName: await configManager.getConfigFromEnvVars('crowi', 'security:passport-saml:attrMapLastName'),
        isSameUsernameTreatedAsIdenticalUser: await configManager.getConfig('crowi', 'security:passport-saml:isSameUsernameTreatedAsIdenticalUser'),
        isSameEmailTreatedAsIdenticalUser: await configManager.getConfig('crowi', 'security:passport-saml:isSameEmailTreatedAsIdenticalUser'),
        samlABLCRule: await configManager.getConfigFromDB('crowi', 'security:passport-saml:ABLCRule'),
        samlEnvVarABLCRule: await configManager.getConfigFromEnvVars('crowi', 'security:passport-saml:ABLCRule'),
      },
      oidcAuth: {
        oidcProviderName: await configManager.getConfig('crowi', 'security:passport-oidc:providerName'),
        oidcIssuerHost: await configManager.getConfig('crowi', 'security:passport-oidc:issuerHost'),
        oidcAuthorizationEndpoint: await configManager.getConfig('crowi', 'security:passport-oidc:authorizationEndpoint'),
        oidcTokenEndpoint: await configManager.getConfig('crowi', 'security:passport-oidc:tokenEndpoint'),
        oidcRevocationEndpoint: await configManager.getConfig('crowi', 'security:passport-oidc:revocationEndpoint'),
        oidcIntrospectionEndpoint: await configManager.getConfig('crowi', 'security:passport-oidc:introspectionEndpoint'),
        oidcUserInfoEndpoint: await configManager.getConfig('crowi', 'security:passport-oidc:userInfoEndpoint'),
        oidcEndSessionEndpoint: await configManager.getConfig('crowi', 'security:passport-oidc:endSessionEndpoint'),
        oidcRegistrationEndpoint: await configManager.getConfig('crowi', 'security:passport-oidc:registrationEndpoint'),
        oidcJWKSUri: await configManager.getConfig('crowi', 'security:passport-oidc:jwksUri'),
        oidcClientId: await configManager.getConfig('crowi', 'security:passport-oidc:clientId'),
        oidcClientSecret: await configManager.getConfig('crowi', 'security:passport-oidc:clientSecret'),
        oidcAttrMapId: await configManager.getConfig('crowi', 'security:passport-oidc:attrMapId'),
        oidcAttrMapUserName: await configManager.getConfig('crowi', 'security:passport-oidc:attrMapUserName'),
        oidcAttrMapName: await configManager.getConfig('crowi', 'security:passport-oidc:attrMapName'),
        oidcAttrMapEmail: await configManager.getConfig('crowi', 'security:passport-oidc:attrMapMail'),
        isSameUsernameTreatedAsIdenticalUser: await configManager.getConfig('crowi', 'security:passport-oidc:isSameUsernameTreatedAsIdenticalUser'),
        isSameEmailTreatedAsIdenticalUser: await configManager.getConfig('crowi', 'security:passport-oidc:isSameEmailTreatedAsIdenticalUser'),
      },
      googleOAuth: {
        googleClientId: await configManager.getConfig('crowi', 'security:passport-google:clientId'),
        googleClientSecret: await configManager.getConfig('crowi', 'security:passport-google:clientSecret'),
        isSameEmailTreatedAsIdenticalUser: await configManager.getConfig('crowi', 'security:passport-google:isSameEmailTreatedAsIdenticalUser'),
      },
      githubOAuth: {
        githubClientId: await configManager.getConfig('crowi', 'security:passport-github:clientId'),
        githubClientSecret: await configManager.getConfig('crowi', 'security:passport-github:clientSecret'),
        isSameUsernameTreatedAsIdenticalUser: await configManager.getConfig('crowi', 'security:passport-github:isSameUsernameTreatedAsIdenticalUser'),
      },
    };
    return res.apiv3({ securityParams });
  });

  /**
   * @swagger
   *
   *    /_api/v3/security-setting/authentication/enabled:
   *      put:
   *        tags: [SecuritySetting, apiv3]
   *        description: Update authentication isEnabled
   *        requestBody:
   *          required: true
   *          content:
   *            application/json:
   *              schema:
   *                type: object
   *                properties:
   *                  isEnabled:
   *                    type: boolean
   *                  target:
   *                    type: string
   *        responses:
   *          200:
   *            description: Succeeded to enable authentication
   *            content:
   *              application/json:
   *                schema:
   *                  type: object
   *                  description: updated param
   */
  // eslint-disable-next-line max-len
  router.put('/authentication/enabled', loginRequiredStrictly, adminRequired, addActivity, validator.authenticationSetting, apiV3FormValidator, async(req, res) => {
    const { isEnabled, authId } = req.body;

    let setupStrategies = await crowi.passportService.getSetupStrategies();

    const parameters = {};

    // Reflect request param
    setupStrategies = setupStrategies.filter(strategy => strategy !== authId);

    if (setupStrategies.length === 0) {
      return res.apiv3Err(new ErrorV3('Can not turn everything off'), 405);
    }

    if (!isEnabled) {
      const isSetupStrategiesHasAdmin = await checkSetupStrategiesHasAdmin(setupStrategies);

      // Return an error when disabling an strategy when there are no setup strategies with admin-enabled login
      if (!isSetupStrategiesHasAdmin) {
        return res.apiv3Err(new ErrorV3('Must have admin enabled authentication method'), 405);
      }
    }

    const enableParams = { [`security:passport-${authId}:isEnabled`]: isEnabled };

    try {
      await updateAndReloadStrategySettings(authId, enableParams);

      const responseParams = {
        [`security:passport-${authId}:isEnabled`]: await configManager.getConfig('crowi', `security:passport-${authId}:isEnabled`),
      };
      switch (authId) {
        case 'local':
          if (isEnabled) {
            parameters.action = SupportedAction.ACTION_ADMIN_AUTH_ID_PASS_ENABLED;
            break;
          }
          parameters.action = SupportedAction.ACTION_ADMIN_AUTH_ID_PASS_DISABLED;
          break;
        case 'ldap':
          if (isEnabled) {
            parameters.action = SupportedAction.ACTION_ADMIN_AUTH_LDAP_ENABLED;
            break;
          }
          parameters.action = SupportedAction.ACTION_ADMIN_AUTH_LDAP_DISABLED;
          break;
        case 'saml':
          if (isEnabled) {
            parameters.action = SupportedAction.ACTION_ADMIN_AUTH_SAML_ENABLED;
            break;
          }
          parameters.action = SupportedAction.ACTION_ADMIN_AUTH_SAML_DISABLED;
          break;
        case 'oidc':
          if (isEnabled) {
            parameters.action = SupportedAction.ACTION_ADMIN_AUTH_OIDC_ENABLED;
            break;
          }
          parameters.action = SupportedAction.ACTION_ADMIN_AUTH_OIDC_DISABLED;
          break;
        case 'google':
          if (isEnabled) {
            parameters.action = SupportedAction.ACTION_ADMIN_AUTH_GOOGLE_ENABLED;
            break;
          }
          parameters.action = SupportedAction.ACTION_ADMIN_AUTH_GOOGLE_DISABLED;
          break;
        case 'github':
          if (isEnabled) {
            parameters.action = SupportedAction.ACTION_ADMIN_AUTH_GITHUB_ENABLED;
            break;
          }
          parameters.action = SupportedAction.ACTION_ADMIN_AUTH_GITHUB_DISABLED;
          break;
      }
      activityEvent.emit('update', res.locals.activity._id, parameters);
      return res.apiv3({ responseParams });
    }
    catch (err) {
      const msg = 'Error occurred in updating enable setting';
      logger.error('Error', err);
      return res.apiv3Err(new ErrorV3(msg, 'update-enable-setting failed'));
    }


  });

  /**
   * @swagger
   *
   *    /_api/v3/security-setting/authentication:
   *      get:
   *        tags: [SecuritySetting, apiv3]
   *        description: Get setup strategies for passport
   *        responses:
   *          200:
   *            description: params of setup strategies
   *            content:
   *              application/json:
   *                schema:
   *                  properties:
   *                    setupStrategies:
   *                      type: array
   *                      description: setup strategies list
   *                      items:
   *                        type: string
   *                        description: setup strategie
   *                      example: ["local"]
   */
  router.get('/authentication/', loginRequiredStrictly, adminRequired, async(req, res) => {
    const setupStrategies = await crowi.passportService.getSetupStrategies();

    return res.apiv3({ setupStrategies });
  });

  /**
   * @swagger
   *
   *    /_api/v3/security-setting/general-setting:
   *      put:
   *        tags: [SecuritySetting, apiv3]
   *        description: Update GeneralSetting
   *        requestBody:
   *          required: true
   *          content:
   *            application/json:
   *              schema:
   *                $ref: '#/components/schemas/GeneralSetting'
   *        responses:
   *          200:
   *            description: Succeeded to update general Setting
   *            content:
   *              application/json:
   *                schema:
   *                  $ref: '#/components/schemas/GeneralSetting'
   */
  router.put('/general-setting', loginRequiredStrictly, adminRequired, addActivity, validator.generalSetting, apiV3FormValidator, async(req, res) => {
    const updateData = {
      'security:sessionMaxAge': parseInt(req.body.sessionMaxAge),
      'security:restrictGuestMode': req.body.restrictGuestMode,
      'security:pageDeletionAuthority': req.body.pageDeletionAuthority,
      'security:pageRecursiveDeletionAuthority': req.body.pageRecursiveDeletionAuthority,
      'security:pageCompleteDeletionAuthority': req.body.pageCompleteDeletionAuthority,
      'security:pageRecursiveCompleteDeletionAuthority': req.body.pageRecursiveCompleteDeletionAuthority,
      'security:list-policy:hideRestrictedByOwner': req.body.hideRestrictedByOwner,
      'security:list-policy:hideRestrictedByGroup': req.body.hideRestrictedByGroup,
      'security:isUsersHomepageDeletionEnabled': req.body.isUsersHomepageDeletionEnabled,
    };

    // Validate delete config
    const [singleAuthority1, recursiveAuthority1] = prepareDeleteConfigValuesForCalc(req.body.pageDeletionAuthority, req.body.pageRecursiveDeletionAuthority);
    // eslint-disable-next-line max-len
    const [singleAuthority2, recursiveAuthority2] = prepareDeleteConfigValuesForCalc(req.body.pageCompleteDeletionAuthority, req.body.pageRecursiveCompleteDeletionAuthority);
    const isDeleteConfigNormalized = validateDeleteConfigs(singleAuthority1, recursiveAuthority1)
      && validateDeleteConfigs(singleAuthority2, recursiveAuthority2);
    if (!isDeleteConfigNormalized) {
      return res.apiv3Err(new ErrorV3('Delete config values are not correct.', 'delete_config_not_normalized'));
    }

    const wikiMode = await configManager.getConfig('crowi', 'security:wikiMode');
    if (wikiMode === 'private' || wikiMode === 'public') {
      logger.debug('security:restrictGuestMode will not be changed because wiki mode is forced to set');
      delete updateData['security:restrictGuestMode'];
    }
    try {
      await configManager.updateConfigsInTheSameNamespace('crowi', updateData);
      const securitySettingParams = {
        sessionMaxAge: await configManager.getConfig('crowi', 'security:sessionMaxAge'),
        restrictGuestMode: await configManager.getConfig('crowi', 'security:restrictGuestMode'),
        pageDeletionAuthority: await configManager.getConfig('crowi', 'security:pageDeletionAuthority'),
        pageCompleteDeletionAuthority: await configManager.getConfig('crowi', 'security:pageCompleteDeletionAuthority'),
        pageRecursiveDeletionAuthority: await configManager.getConfig('crowi', 'security:pageRecursiveDeletionAuthority'),
        pageRecursiveCompleteDeletionAuthority: await configManager.getConfig('crowi', 'security:pageRecursiveCompleteDeletionAuthority'),
        hideRestrictedByOwner: await configManager.getConfig('crowi', 'security:list-policy:hideRestrictedByOwner'),
        hideRestrictedByGroup: await configManager.getConfig('crowi', 'security:list-policy:hideRestrictedByGroup'),
        isUsersHomepageDeletionEnabled: await configManager.getConfig('crowi', 'security:isUsersHomepageDeletionEnabled'),
      };

      const parameters = { action: SupportedAction.ACTION_ADMIN_SECURITY_SETTINGS_UPDATE };
      activityEvent.emit('update', res.locals.activity._id, parameters);

      return res.apiv3({ securitySettingParams });
    }
    catch (err) {
      const msg = 'Error occurred in updating security setting';
      logger.error('Error', err);
      return res.apiv3Err(new ErrorV3(msg, 'update-secuirty-setting failed'));
    }
  });

  /**
   * @swagger
   *
   *    /_api/v3/security-setting/share-link-setting:
   *      put:
   *        tags: [SecuritySetting, apiv3]
   *        description: Update ShareLink Setting
   *        requestBody:
   *          required: true
   *          content:
   *            application/json:
   *              schema:
   *                $ref: '#/components/schemas/ShareLinkSetting'
   *        responses:
   *          200:
   *            description: Succeeded to update ShareLink Setting
   *            content:
   *              application/json:
   *                schema:
   *                  $ref: '#/components/schemas/ShareLinkSetting'
   */
  router.put('/share-link-setting', loginRequiredStrictly, adminRequired, addActivity, validator.generalSetting, apiV3FormValidator, async(req, res) => {
    const updateData = {
      'security:disableLinkSharing': req.body.disableLinkSharing,
    };
    try {
      await configManager.updateConfigsInTheSameNamespace('crowi', updateData);
      const securitySettingParams = {
        disableLinkSharing: configManager.getConfig('crowi', 'security:disableLinkSharing'),
      };
      // eslint-disable-next-line max-len
      const parameters = { action: updateData['security:disableLinkSharing'] ? SupportedAction.ACTION_ADMIN_REJECT_SHARE_LINK : SupportedAction.ACTION_ADMIN_PERMIT_SHARE_LINK };
      activityEvent.emit('update', res.locals.activity._id, parameters);
      return res.apiv3({ securitySettingParams });
    }
    catch (err) {
      const msg = 'Error occurred in updating security setting';
      logger.error('Error', err);
      return res.apiv3Err(new ErrorV3(msg, 'update-secuirty-setting failed'));
    }
  });


  /**
   * @swagger
   *
   *    /_api/v3/security-setting/all-share-links:
   *      get:
   *        tags: [ShareLinkSettings, apiv3]
   *        description: Get All ShareLinks at Share Link Setting
   *        responses:
   *          200:
   *            description: all share links
   *            content:
   *              application/json:
   *                schema:
   *                  properties:
   *                    securityParams:
   *                      type: object
   *                      description: suceed to get all share links
   */
  router.get('/all-share-links/', loginRequiredStrictly, adminRequired, async(req, res) => {
    const ShareLink = crowi.model('ShareLink');
    const page = parseInt(req.query.page) || 1;
    const limit = 10;
    const linkQuery = {};
    try {
      const paginateResult = await ShareLink.paginate(
        linkQuery,
        {
          page,
          limit,
          populate: {
            path: 'relatedPage',
            select: 'path',
          },
        },
      );
      return res.apiv3({ paginateResult });
    }
    catch (err) {
      const msg = 'Error occured in get share link';
      logger.error('Error', err);
      return res.apiv3Err(new ErrorV3(msg, 'get-all-share-links-failed'));
    }
  });

  /**
   * @swagger
   *
   *    /_api/v3/security-setting/all-share-links:
   *      delete:
   *        tags: [ShareLinkSettings, apiv3]
   *        description: Delete All ShareLinks at Share Link Setting
   *        responses:
   *          200:
   *            description: succeed to delete all share links
   */

  router.delete('/all-share-links/', loginRequiredStrictly, adminRequired, async(req, res) => {
    const ShareLink = crowi.model('ShareLink');
    try {
      const removedAct = await ShareLink.remove({});
      const removeTotal = await removedAct.n;
      return res.apiv3({ removeTotal });
    }
    catch (err) {
      const msg = 'Error occured in delete all share links';
      logger.error('Error', err);
      return res.apiv3Err(new ErrorV3(msg, 'failed-to-delete-all-share-links'));
    }
  });

  /**
   * @swagger
   *
   *    /_api/v3/security-setting/local-setting:
   *      put:
   *        tags: [LocalSetting, apiv3]
   *        description: Update LocalSetting
   *        requestBody:
   *          required: true
   *          content:
   *            application/json:
   *              schema:
   *                $ref: '#/components/schemas/LocalSetting'
   *        responses:
   *          200:
   *            description: Succeeded to update local Setting
   *            content:
   *              application/json:
   *                schema:
   *                  $ref: '#/components/schemas/LocalSetting'
   */
  router.put('/local-setting', loginRequiredStrictly, adminRequired, addActivity, validator.localSetting, apiV3FormValidator, async(req, res) => {
    try {
      const sanitizedRegistrationWhitelist = req.body.registrationWhitelist
        .map(line => xss(line, { stripIgnoreTag: true }));

      const requestParams = {
        'security:registrationMode': req.body.registrationMode,
        'security:registrationWhitelist': sanitizedRegistrationWhitelist,
        'security:passport-local:isPasswordResetEnabled': req.body.isPasswordResetEnabled,
        'security:passport-local:isEmailAuthenticationEnabled': req.body.isEmailAuthenticationEnabled,
      };

      await updateAndReloadStrategySettings('local', requestParams);

      const localSettingParams = {
        registrationMode: await configManager.getConfig('crowi', 'security:registrationMode'),
        registrationWhitelist: await configManager.getConfig('crowi', 'security:registrationWhitelist'),
        isPasswordResetEnabled: await configManager.getConfig('crowi', 'security:passport-local:isPasswordResetEnabled'),
        isEmailAuthenticationEnabled: await configManager.getConfig('crowi', 'security:passport-local:isEmailAuthenticationEnabled'),
      };
      const parameters = { action: SupportedAction.ACTION_ADMIN_AUTH_ID_PASS_UPDATE };
      activityEvent.emit('update', res.locals.activity._id, parameters);
      return res.apiv3({ localSettingParams });
    }
    catch (err) {
      const msg = 'Error occurred in updating local setting';
      logger.error('Error', err);
      return res.apiv3Err(new ErrorV3(msg, 'update-local-setting failed'));
    }
  });

  /**
   * @swagger
   *
   *    /_api/v3/security-setting/ldap:
   *      put:
   *        tags: [SecuritySetting, apiv3]
   *        description: Update LDAP setting
   *        requestBody:
   *          required: true
   *          content:
   *            application/json:
   *              schema:
   *                $ref: '#/components/schemas/LdapAuthSetting'
   *        responses:
   *          200:
   *            description: Succeeded to update LDAP setting
   *            content:
   *              application/json:
   *                schema:
   *                  $ref: '#/components/schemas/LdapAuthSetting'
   */
  router.put('/ldap', loginRequiredStrictly, adminRequired, addActivity, validator.ldapAuth, apiV3FormValidator, async(req, res) => {
    const requestParams = {
      'security:passport-ldap:serverUrl': req.body.serverUrl,
      'security:passport-ldap:isUserBind': req.body.isUserBind,
      'security:passport-ldap:bindDN': req.body.ldapBindDN,
      'security:passport-ldap:bindDNPassword': req.body.ldapBindDNPassword,
      'security:passport-ldap:searchFilter': req.body.ldapSearchFilter,
      'security:passport-ldap:attrMapUsername': req.body.ldapAttrMapUsername,
      'security:passport-ldap:isSameUsernameTreatedAsIdenticalUser': req.body.isSameUsernameTreatedAsIdenticalUser,
      'security:passport-ldap:attrMapMail': req.body.ldapAttrMapMail,
      'security:passport-ldap:attrMapName': req.body.ldapAttrMapName,
      'security:passport-ldap:groupSearchBase': req.body.ldapGroupSearchBase,
      'security:passport-ldap:groupSearchFilter': req.body.ldapGroupSearchFilter,
      'security:passport-ldap:groupDnProperty': req.body.ldapGroupDnProperty,
    };

    try {
      await updateAndReloadStrategySettings('ldap', requestParams);

      const securitySettingParams = {
        serverUrl: await configManager.getConfig('crowi', 'security:passport-ldap:serverUrl'),
        isUserBind: await configManager.getConfig('crowi', 'security:passport-ldap:isUserBind'),
        ldapBindDN: await configManager.getConfig('crowi', 'security:passport-ldap:bindDN'),
        ldapBindDNPassword: await configManager.getConfig('crowi', 'security:passport-ldap:bindDNPassword'),
        ldapSearchFilter: await configManager.getConfig('crowi', 'security:passport-ldap:searchFilter'),
        ldapAttrMapUsername: await configManager.getConfig('crowi', 'security:passport-ldap:attrMapUsername'),
        isSameUsernameTreatedAsIdenticalUser: await configManager.getConfig('crowi', 'security:passport-ldap:isSameUsernameTreatedAsIdenticalUser'),
        ldapAttrMapMail: await configManager.getConfig('crowi', 'security:passport-ldap:attrMapMail'),
        ldapAttrMapName: await configManager.getConfig('crowi', 'security:passport-ldap:attrMapName'),
        ldapGroupSearchBase: await configManager.getConfig('crowi', 'security:passport-ldap:groupSearchBase'),
        ldapGroupSearchFilter: await configManager.getConfig('crowi', 'security:passport-ldap:groupSearchFilter'),
        ldapGroupDnProperty: await configManager.getConfig('crowi', 'security:passport-ldap:groupDnProperty'),
      };
      const parameters = { action: SupportedAction.ACTION_ADMIN_AUTH_LDAP_UPDATE };
      activityEvent.emit('update', res.locals.activity._id, parameters);
      return res.apiv3({ securitySettingParams });
    }
    catch (err) {
      const msg = 'Error occurred in updating SAML setting';
      logger.error('Error', err);
      return res.apiv3Err(new ErrorV3(msg, 'update-SAML-failed'));
    }
  });

  /**
   * @swagger
   *
   *    /_api/v3/security-setting/saml:
   *      put:
   *        tags: [SecuritySetting, apiv3]
   *        description: Update SAML setting
   *        requestBody:
   *          required: true
   *          content:
   *            application/json:
   *              schema:
   *                $ref: '#/components/schemas/SamlAuthSetting'
   *        responses:
   *          200:
   *            description: Succeeded to update SAML setting
   *            content:
   *              application/json:
   *                schema:
   *                  $ref: '#/components/schemas/SamlAuthSetting'
   */
  router.put('/saml', loginRequiredStrictly, adminRequired, addActivity, validator.samlAuth, apiV3FormValidator, async(req, res) => {

    //  For the value of each mandatory items,
    //  check whether it from the environment variables is empty and form value to update it is empty
    //  validate the syntax of a attribute - based login control rule
    const invalidValues = [];
    for (const configKey of crowi.passportService.mandatoryConfigKeysForSaml) {
      const key = configKey.replace('security:passport-saml:', '');
      const formValue = req.body[key];
      if (configManager.getConfigFromEnvVars('crowi', configKey) === null && formValue == null) {
        const formItemName = req.t(`security_setting.form_item_name.${key}`);
        invalidValues.push(req.t('form_validation.required', formItemName));
      }
    }
    if (invalidValues.length !== 0) {
      return res.apiv3Err(req.t('form_validation.error_message'), 400, invalidValues);
    }

    const rule = req.body.ABLCRule;
    // Empty string disables attribute-based login control.
    // So, when rule is empty string, validation is passed.
    if (rule != null) {
      try {
        crowi.passportService.parseABLCRule(rule);
      }
      catch (err) {
        return res.apiv3Err(req.t('form_validation.invalid_syntax', req.t('security_settings.form_item_name.ABLCRule')), 400);
      }
    }

    const requestParams = {
      'security:passport-saml:entryPoint': req.body.entryPoint,
      'security:passport-saml:issuer': req.body.issuer,
      'security:passport-saml:cert': req.body.cert,
      'security:passport-saml:attrMapId': req.body.attrMapId,
      'security:passport-saml:attrMapUsername': req.body.attrMapUsername,
      'security:passport-saml:attrMapMail': req.body.attrMapMail,
      'security:passport-saml:attrMapFirstName': req.body.attrMapFirstName,
      'security:passport-saml:attrMapLastName': req.body.attrMapLastName,
      'security:passport-saml:isSameUsernameTreatedAsIdenticalUser': req.body.isSameUsernameTreatedAsIdenticalUser,
      'security:passport-saml:isSameEmailTreatedAsIdenticalUser': req.body.isSameEmailTreatedAsIdenticalUser,
      'security:passport-saml:ABLCRule': req.body.ABLCRule,
    };

    try {
      await updateAndReloadStrategySettings('saml', requestParams);

      const securitySettingParams = {
        missingMandatoryConfigKeys: await crowi.passportService.getSamlMissingMandatoryConfigKeys(),
        samlEntryPoint: await configManager.getConfigFromDB('crowi', 'security:passport-saml:entryPoint'),
        samlIssuer: await configManager.getConfigFromDB('crowi', 'security:passport-saml:issuer'),
        samlCert: await configManager.getConfigFromDB('crowi', 'security:passport-saml:cert'),
        samlAttrMapId: await configManager.getConfigFromDB('crowi', 'security:passport-saml:attrMapId'),
        samlAttrMapUsername: await configManager.getConfigFromDB('crowi', 'security:passport-saml:attrMapUsername'),
        samlAttrMapMail: await configManager.getConfigFromDB('crowi', 'security:passport-saml:attrMapMail'),
        samlAttrMapFirstName: await configManager.getConfigFromDB('crowi', 'security:passport-saml:attrMapFirstName'),
        samlAttrMapLastName: await configManager.getConfigFromDB('crowi', 'security:passport-saml:attrMapLastName'),
        isSameUsernameTreatedAsIdenticalUser: await configManager.getConfig('crowi', 'security:passport-saml:isSameUsernameTreatedAsIdenticalUser'),
        isSameEmailTreatedAsIdenticalUser: await configManager.getConfig('crowi', 'security:passport-saml:isSameEmailTreatedAsIdenticalUser'),
        samlABLCRule: await configManager.getConfig('crowi', 'security:passport-saml:ABLCRule'),
      };
      const parameters = { action: SupportedAction.ACTION_ADMIN_AUTH_SAML_UPDATE };
      activityEvent.emit('update', res.locals.activity._id, parameters);
      return res.apiv3({ securitySettingParams });
    }
    catch (err) {
      const msg = 'Error occurred in updating SAML setting';
      logger.error('Error', err);
      return res.apiv3Err(new ErrorV3(msg, 'update-SAML-failed'));
    }
  });

  /**
   * @swagger
   *
   *    /_api/v3/security-setting/oidc:
   *      put:
   *        tags: [SecuritySetting, apiv3]
   *        description: Update OpenID Connect setting
   *        requestBody:
   *          required: true
   *          content:
   *            application/json:
   *              schema:
   *                $ref: '#/components/schemas/OidcAuthSetting'
   *        responses:
   *          200:
   *            description: Succeeded to update OpenID Connect setting
   *            content:
   *              application/json:
   *                schema:
   *                  $ref: '#/components/schemas/OidcAuthSetting'
   */
  router.put('/oidc', loginRequiredStrictly, adminRequired, addActivity, validator.oidcAuth, apiV3FormValidator, async(req, res) => {
    const requestParams = {
      'security:passport-oidc:providerName': req.body.oidcProviderName,
      'security:passport-oidc:issuerHost': req.body.oidcIssuerHost,
      'security:passport-oidc:authorizationEndpoint': req.body.oidcAuthorizationEndpoint,
      'security:passport-oidc:tokenEndpoint': req.body.oidcTokenEndpoint,
      'security:passport-oidc:revocationEndpoint': req.body.oidcRevocationEndpoint,
      'security:passport-oidc:introspectionEndpoint': req.body.oidcIntrospectionEndpoint,
      'security:passport-oidc:userInfoEndpoint': req.body.oidcUserInfoEndpoint,
      'security:passport-oidc:endSessionEndpoint': req.body.oidcEndSessionEndpoint,
      'security:passport-oidc:registrationEndpoint': req.body.oidcRegistrationEndpoint,
      'security:passport-oidc:jwksUri': req.body.oidcJWKSUri,
      'security:passport-oidc:clientId': req.body.oidcClientId,
      'security:passport-oidc:clientSecret': req.body.oidcClientSecret,
      'security:passport-oidc:attrMapId': req.body.oidcAttrMapId,
      'security:passport-oidc:attrMapUserName': req.body.oidcAttrMapUserName,
      'security:passport-oidc:attrMapName': req.body.oidcAttrMapName,
      'security:passport-oidc:attrMapMail': req.body.oidcAttrMapEmail,
      'security:passport-oidc:isSameUsernameTreatedAsIdenticalUser': req.body.isSameUsernameTreatedAsIdenticalUser,
      'security:passport-oidc:isSameEmailTreatedAsIdenticalUser': req.body.isSameEmailTreatedAsIdenticalUser,
    };

    try {
      await updateAndReloadStrategySettings('oidc', requestParams);

      const securitySettingParams = {
        oidcProviderName: await configManager.getConfig('crowi', 'security:passport-oidc:providerName'),
        oidcIssuerHost: await configManager.getConfig('crowi', 'security:passport-oidc:issuerHost'),
        oidcAuthorizationEndpoint: await configManager.getConfig('crowi', 'security:passport-oidc:authorizationEndpoint'),
        oidcTokenEndpoint: await configManager.getConfig('crowi', 'security:passport-oidc:tokenEndpoint'),
        oidcRevocationEndpoint: await configManager.getConfig('crowi', 'security:passport-oidc:revocationEndpoint'),
        oidcIntrospectionEndpoint: await configManager.getConfig('crowi', 'security:passport-oidc:introspectionEndpoint'),
        oidcUserInfoEndpoint: await configManager.getConfig('crowi', 'security:passport-oidc:userInfoEndpoint'),
        oidcEndSessionEndpoint: await configManager.getConfig('crowi', 'security:passport-oidc:endSessionEndpoint'),
        oidcRegistrationEndpoint: await configManager.getConfig('crowi', 'security:passport-oidc:registrationEndpoint'),
        oidcJWKSUri: await configManager.getConfig('crowi', 'security:passport-oidc:jwksUri'),
        oidcClientId: await configManager.getConfig('crowi', 'security:passport-oidc:clientId'),
        oidcClientSecret: await configManager.getConfig('crowi', 'security:passport-oidc:clientSecret'),
        oidcAttrMapId: await configManager.getConfig('crowi', 'security:passport-oidc:attrMapId'),
        oidcAttrMapUserName: await configManager.getConfig('crowi', 'security:passport-oidc:attrMapUserName'),
        oidcAttrMapName: await configManager.getConfig('crowi', 'security:passport-oidc:attrMapName'),
        oidcAttrMapEmail: await configManager.getConfig('crowi', 'security:passport-oidc:attrMapMail'),
        isSameUsernameTreatedAsIdenticalUser: await configManager.getConfig('crowi', 'security:passport-oidc:isSameUsernameTreatedAsIdenticalUser'),
        isSameEmailTreatedAsIdenticalUser: await configManager.getConfig('crowi', 'security:passport-oidc:isSameEmailTreatedAsIdenticalUser'),
      };
      const parameters = { action: SupportedAction.ACTION_ADMIN_AUTH_OIDC_UPDATE };
      activityEvent.emit('update', res.locals.activity._id, parameters);
      return res.apiv3({ securitySettingParams });
    }
    catch (err) {
      const msg = 'Error occurred in updating OpenIDConnect';
      logger.error('Error', err);
      return res.apiv3Err(new ErrorV3(msg, 'update-OpenIDConnect-failed'));
    }
  });

  /**
   * @swagger
   *
   *    /_api/v3/security-setting/google-oauth:
   *      put:
   *        tags: [SecuritySetting, apiv3]
   *        description: Update google OAuth
   *        requestBody:
   *          required: true
   *          content:
   *            application/json:
   *              schema:
   *                $ref: '#/components/schemas/GoogleOAuthSetting'
   *        responses:
   *          200:
   *            description: Succeeded to google OAuth
   *            content:
   *              application/json:
   *                schema:
   *                  $ref: '#/components/schemas/GoogleOAuthSetting'
   */
  router.put('/google-oauth', loginRequiredStrictly, adminRequired, addActivity, validator.googleOAuth, apiV3FormValidator, async(req, res) => {
    const requestParams = {
      'security:passport-google:clientId': req.body.googleClientId,
      'security:passport-google:clientSecret': req.body.googleClientSecret,
      'security:passport-google:isSameEmailTreatedAsIdenticalUser': req.body.isSameEmailTreatedAsIdenticalUser,
    };


    try {
      await updateAndReloadStrategySettings('google', requestParams);

      const securitySettingParams = {
        googleClientId: await configManager.getConfig('crowi', 'security:passport-google:clientId'),
        googleClientSecret: await configManager.getConfig('crowi', 'security:passport-google:clientSecret'),
        isSameEmailTreatedAsIdenticalUser: await configManager.getConfig('crowi', 'security:passport-google:isSameEmailTreatedAsIdenticalUser'),
      };
      const parameters = { action: SupportedAction.ACTION_ADMIN_AUTH_GOOGLE_UPDATE };
      activityEvent.emit('update', res.locals.activity._id, parameters);
      return res.apiv3({ securitySettingParams });
    }
    catch (err) {
      const msg = 'Error occurred in updating googleOAuth';
      logger.error('Error', err);
      return res.apiv3Err(new ErrorV3(msg, 'update-googleOAuth-failed'));
    }
  });

  /**
   * @swagger
   *
   *    /_api/v3/security-setting/github-oauth:
   *      put:
   *        tags: [SecuritySetting, apiv3]
   *        description: Update github OAuth
   *        requestBody:
   *          required: true
   *          content:
   *            application/json:
   *              schema:
   *                $ref: '#/components/schemas/GitHubOAuthSetting'
   *        responses:
   *          200:
   *            description: Succeeded to github OAuth
   *            content:
   *              application/json:
   *                schema:
   *                  $ref: '#/components/schemas/GitHubOAuthSetting'
   */
  router.put('/github-oauth', loginRequiredStrictly, adminRequired, addActivity, validator.githubOAuth, apiV3FormValidator, async(req, res) => {
    const requestParams = {
      'security:passport-github:clientId': req.body.githubClientId,
      'security:passport-github:clientSecret': req.body.githubClientSecret,
      'security:passport-github:isSameUsernameTreatedAsIdenticalUser': req.body.isSameUsernameTreatedAsIdenticalUser,
    };

    try {
      await updateAndReloadStrategySettings('github', requestParams);

      const securitySettingParams = {
        githubClientId: await configManager.getConfig('crowi', 'security:passport-github:clientId'),
        githubClientSecret: await configManager.getConfig('crowi', 'security:passport-github:clientSecret'),
        isSameUsernameTreatedAsIdenticalUser: await configManager.getConfig('crowi', 'security:passport-github:isSameUsernameTreatedAsIdenticalUser'),
      };
      const parameters = { action: SupportedAction.ACTION_ADMIN_AUTH_GITHUB_UPDATE };
      activityEvent.emit('update', res.locals.activity._id, parameters);
      return res.apiv3({ securitySettingParams });
    }
    catch (err) {
      // reset strategy
      await crowi.passportService.resetGitHubStrategy();
      const msg = 'Error occurred in updating githubOAuth';
      logger.error('Error', err);
      return res.apiv3Err(new ErrorV3(msg, 'update-githubOAuth-failed'));
    }
  });

  return router;
};<|MERGE_RESOLUTION|>--- conflicted
+++ resolved
@@ -1,9 +1,5 @@
-<<<<<<< HEAD
 import { ErrorV3 } from '@growi/core/dist/models';
-=======
-import { ErrorV3 } from '@growi/core';
 import xss from 'xss';
->>>>>>> a261a38e
 
 import { SupportedAction } from '~/interfaces/activity';
 import { PageDeleteConfigValue } from '~/interfaces/page-delete-config';
