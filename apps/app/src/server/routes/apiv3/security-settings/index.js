import { ErrorV3 } from '@growi/core/dist/models';
<<<<<<< HEAD
=======
import xss from 'xss';
>>>>>>> 349ded52

import { SupportedAction } from '~/interfaces/activity';
import { PageDeleteConfigValue } from '~/interfaces/page-delete-config';
import { generateAddActivityMiddleware } from '~/server/middlewares/add-activity';
import { apiV3FormValidator } from '~/server/middlewares/apiv3-form-validator';
import { configManager } from '~/server/service/config-manager';
import loggerFactory from '~/utils/logger';
import { validateDeleteConfigs, prepareDeleteConfigValuesForCalc } from '~/utils/page-delete-config';

import { checkSetupStrategiesHasAdmin } from './checkSetupStrategiesHasAdmin';


const logger = loggerFactory('growi:routes:apiv3:security-setting');

const express = require('express');

const router = express.Router();

const { body } = require('express-validator');

const validator = {
  generalSetting: [
    body('sessionMaxAge').optional({ checkFalsy: true }).trim().isInt(),
    body('restrictGuestMode').if(value => value != null).isString().isIn([
      'Deny', 'Readonly',
    ]),
    body('pageCompleteDeletionAuthority').if(value => value != null).isString().isIn(Object.values(PageDeleteConfigValue)),
    body('hideRestrictedByOwner').if(value => value != null).isBoolean(),
    body('hideRestrictedByGroup').if(value => value != null).isBoolean(),
    body('isUsersHomepageDeletionEnabled').if(value => value != null).isBoolean(),
  ],
  shareLinkSetting: [
    body('disableLinkSharing').if(value => value != null).isBoolean(),
  ],
  authenticationSetting: [
    body('isEnabled').if(value => value != null).isBoolean(),
    body('authId').isString().isIn([
      'local', 'ldap', 'saml', 'oidc', 'google', 'github',
    ]),
  ],
  localSetting: [
    body('registrationMode').isString().isIn([
      'Open', 'Restricted', 'Closed',
    ]),
    body('registrationWhitelist').if(value => value != null).isArray().customSanitizer((value, { req }) => {
      return value.filter(email => email !== '');
    }),
  ],
  ldapAuth: [
    body('serverUrl').if(value => value != null).isString(),
    body('isUserBind').if(value => value != null).isBoolean(),
    body('ldapBindDN').if(value => value != null).isString(),
    body('ldapBindDNPassword').if(value => value != null).isString(),
    body('ldapSearchFilter').if(value => value != null).isString(),
    body('ldapAttrMapUsername').if(value => value != null).isString(),
    body('isSameUsernameTreatedAsIdenticalUser').if(value => value != null).isBoolean(),
    body('ldapAttrMapMail').if(value => value != null).isString(),
    body('ldapAttrMapName').if(value => value != null).isString(),
    body('ldapGroupSearchBase').if(value => value != null).isString(),
    body('ldapGroupSearchFilter').if(value => value != null).isString(),
    body('ldapGroupDnProperty').if(value => value != null).isString(),
  ],
  samlAuth: [
    body('entryPoint').if(value => value != null).isString(),
    body('issuer').if(value => value != null).isString(),
    body('cert').if(value => value != null).isString(),
    body('attrMapId').if(value => value != null).isString(),
    body('attrMapUsername').if(value => value != null).isString(),
    body('attrMapMail').if(value => value != null).isString(),
    body('attrMapFirstName').if(value => value != null).isString(),
    body('attrMapLastName').if(value => value != null).isString(),
    body('isSameUsernameTreatedAsIdenticalUser').if(value => value != null).isBoolean(),
    body('isSameEmailTreatedAsIdenticalUser').if(value => value != null).isBoolean(),
    body('ABLCRule').if(value => value != null).isString(),
  ],
  oidcAuth: [
    body('oidcProviderName').if(value => value != null).isString(),
    body('oidcIssuerHost').if(value => value != null).isString(),
    body('oidcAuthorizationEndpoint').if(value => value != null).isString(),
    body('oidcTokenEndpoint').if(value => value != null).isString(),
    body('oidcRevocationEndpoint').if(value => value != null).isString(),
    body('oidcIntrospectionEndpoint').if(value => value != null).isString(),
    body('oidcUserInfoEndpoint').if(value => value != null).isString(),
    body('oidcEndSessionEndpoint').if(value => value != null).isString(),
    body('oidcRegistrationEndpoint').if(value => value != null).isString(),
    body('oidcJWKSUri').if(value => value != null).isString(),
    body('oidcClientId').if(value => value != null).isString(),
    body('oidcClientSecret').if(value => value != null).isString(),
    body('oidcAttrMapId').if(value => value != null).isString(),
    body('oidcAttrMapUserName').if(value => value != null).isString(),
    body('oidcAttrMapEmail').if(value => value != null).isString(),
    body('isSameUsernameTreatedAsIdenticalUser').if(value => value != null).isBoolean(),
    body('isSameEmailTreatedAsIdenticalUser').if(value => value != null).isBoolean(),
  ],
  googleOAuth: [
    body('googleClientId').if(value => value != null).isString(),
    body('googleClientSecret').if(value => value != null).isString(),
    body('isSameUsernameTreatedAsIdenticalUser').if(value => value != null).isBoolean(),
  ],
  githubOAuth: [
    body('githubClientId').if(value => value != null).isString(),
    body('githubClientSecret').if(value => value != null).isString(),
    body('isSameUsernameTreatedAsIdenticalUser').if(value => value != null).isBoolean(),
  ],
};

/**
 * @swagger
 *  tags:
 *    name: SecuritySetting
 */


/**
 * @swagger
 *
 *  components:
 *    schemas:
 *      GeneralSetting:
 *        type: object
 *        properties:
 *          restrictGuestMode:
 *            type: string
 *            description: type of restrictGuestMode
 *          pageCompleteDeletionAuthority:
 *            type: string
 *            description: type of pageDeletionAuthority
 *          hideRestrictedByOwner:
 *            type: boolean
 *            description: enable hide by owner
 *          hideRestrictedByGroup:
 *            type: boolean
 *            description: enable hide by group
 *      ShareLinkSetting:
 *        type: object
 *        properties:
 *          disableLinkSharing:
 *            type: boolean
 *            description: disable link sharing
 *      LocalSetting:
 *        type: object
 *        properties:
 *          isLocalEnabled:
 *            type: boolean
 *            description: local setting mode
 *          registrationMode:
 *            type: string
 *            description: type of registrationMode
 *          registrationWhitelist:
 *            type: array
 *            description: array of regsitrationList
 *            items:
 *              type: string
 *              description: registration whitelist
 *      LdapAuthSetting:
 *        type: object
 *        properties:
 *          serverUrl:
 *            type: string
 *            description: server url for ldap
 *          isUserBind:
 *            type: boolean
 *            description: enable user bind
 *          ldapBindDN:
 *            type: string
 *            description: the query used to bind with the directory service
 *          ldapBindDNPassword:
 *            type: string
 *            description: the password that is entered in the login page will be used to bind
 *          ldapSearchFilter:
 *            type: string
 *            description: the query used to locate the authenticated user
 *          ldapAttrMapUsername:
 *            type: string
 *            description: specification of mappings for username when creating new users
 *          isSameUsernameTreatedAsIdenticalUser:
 *            type: boolean
 *            description: local account automatically linked the user name matched
 *          ldapAttrMapMail:
 *            type: string
 *            description: specification of mappings for mail address when creating new users
 *          ldapAttrMapName:
 *            type: string
 *            description: Specification of mappings for full name address when creating new users
 *          ldapGroupSearchBase:
 *            type: string
 *            description: the base DN from which to search for groups.
 *          ldapGroupSearchFilter:
 *            type: string
 *            description: the query used to filter for groups
 *          ldapGroupDnProperty:
 *            type: string
 *            description: The property of user object to use in dn interpolation of Group Search Filter
 *      SamlAuthSetting:
 *        type: object
 *        properties:
 *          samlEntryPoint:
 *            type: string
 *            description: entry point for saml
 *          samlIssuer:
 *            type: string
 *            description: issuer for saml
 *          samlCert:
 *            type: string
 *            description: certificate for saml
 *          samlAttrMapId:
 *            type: string
 *            description: attribute mapping id for saml
 *          samlAttrMapUserName:
 *            type: string
 *            description: attribute mapping user name for saml
 *          samlAttrMapMail:
 *            type: string
 *            description: attribute mapping mail for saml
 *          samlAttrMapFirstName:
 *            type: string
 *            description: attribute mapping first name for saml
 *          samlAttrMapLastName:
 *            type: string
 *            description: attribute mapping last name for saml
 *          isSameUsernameTreatedAsIdenticalUser:
 *            type: boolean
 *            description: local account automatically linked the user name matched
 *          isSameEmailTreatedAsIdenticalUser:
 *            type: boolean
 *            description: local account automatically linked the email matched
 *          samlABLCRule:
 *            type: string
 *            description: ABLCRule for saml
 *      OidcAuthSetting:
 *        type: object
 *        properties:
 *          oidcProviderName:
 *            type: string
 *            description: provider name for oidc
 *          oidcIssuerHost:
 *            type: string
 *            description: issuer host for oidc
 *          oidcAuthorizationEndpoint:
 *            type: string
 *            description: authorization endpoint for oidc
 *          oidcTokenEndpoint:
 *            type: string
 *            description: token endpoint for oidc
 *          oidcRevocationEndpoint:
 *            type: string
 *            description: revocation endpoint for oidc
 *          oidcIntrospectionEndpoint:
 *            type: string
 *            description: introspection endpoint for oidc
 *          oidcUserInfoEndpoint:
 *            type: string
 *            description: userinfo endpoint for oidc
 *          oidcEndSessionEndpoint:
 *            type: string
 *            description: end session endpoint for oidc
 *          oidcRegistrationEndpoint:
 *            type: string
 *            description: registration endpoint for oidc
 *          oidcJWKSUri:
 *            type: string
 *            description: JSON Web Key Set URI for oidc
 *          oidcClientId:
 *            type: string
 *            description: client id for oidc
 *          oidcClientSecret:
 *            type: string
 *            description: client secret for oidc
 *          oidcAttrMapId:
 *            type: string
 *            description: attr map id for oidc
 *          oidcAttrMapUserName:
 *            type: string
 *            description: attr map username for oidc
 *          oidcAttrMapName:
 *            type: string
 *            description: attr map name for oidc
 *          oidcAttrMapMail:
 *            type: string
 *            description: attr map mail for oidc
 *          isSameUsernameTreatedAsIdenticalUser:
 *            type: boolean
 *            description: local account automatically linked the user name matched
 *          isSameEmailTreatedAsIdenticalUser:
 *            type: boolean
 *            description: local account automatically linked the email matched
 *      GitHubOAuthSetting:
 *        type: object
 *        properties:
 *          githubClientId:
 *            type: string
 *            description: key of comsumer
 *          githubClientSecret:
 *            type: string
 *            description: password of comsumer
 *          isSameUsernameTreatedAsIdenticalUser:
 *            type: boolean
 *            description: local account automatically linked the email matched
 *      GoogleOAuthSetting:
 *        type: object
 *        properties:
 *          googleClientId:
 *            type: string
 *            description: key of comsumer
 *          googleClientSecret:
 *            type: string
 *            description: password of comsumer
 *          isSameUsernameTreatedAsIdenticalUser:
 *            type: boolean
 *            description: local account automatically linked the email matched
 */
module.exports = (crowi) => {
  const loginRequiredStrictly = require('~/server/middlewares/login-required')(crowi);
  const adminRequired = require('~/server/middlewares/admin-required')(crowi);
  const addActivity = generateAddActivityMiddleware(crowi);

  const activityEvent = crowi.event('activity');

  async function updateAndReloadStrategySettings(authId, params) {
    const { passportService } = crowi;

    // update config without publishing S2sMessage
    await configManager.updateConfigsInTheSameNamespace('crowi', params, true);

    await passportService.setupStrategyById(authId);
    passportService.publishUpdatedMessage(authId);
  }

  /**
   * @swagger
   *
   *    /_api/v3/security-setting/:
   *      get:
   *        tags: [SecuritySetting, apiv3]
   *        description: Get security paramators
   *        responses:
   *          200:
   *            description: params of security
   *            content:
   *              application/json:
   *                schema:
   *                  properties:
   *                    securityParams:
   *                      type: object
   *                      description: security params
   */
  router.get('/', loginRequiredStrictly, adminRequired, async(req, res) => {

    const securityParams = {
      generalSetting: {
        restrictGuestMode: crowi.aclService.getGuestModeValue(),
        pageDeletionAuthority: await configManager.getConfig('crowi', 'security:pageDeletionAuthority'),
        pageCompleteDeletionAuthority: await configManager.getConfig('crowi', 'security:pageCompleteDeletionAuthority'),
        pageRecursiveDeletionAuthority: await configManager.getConfig('crowi', 'security:pageRecursiveDeletionAuthority'),
        pageRecursiveCompleteDeletionAuthority: await configManager.getConfig('crowi', 'security:pageRecursiveCompleteDeletionAuthority'),
        hideRestrictedByOwner: await configManager.getConfig('crowi', 'security:list-policy:hideRestrictedByOwner'),
        hideRestrictedByGroup: await configManager.getConfig('crowi', 'security:list-policy:hideRestrictedByGroup'),
        isUsersHomepageDeletionEnabled: await configManager.getConfig('crowi', 'security:isUsersHomepageDeletionEnabled'),
        wikiMode: await configManager.getConfig('crowi', 'security:wikiMode'),
        sessionMaxAge: await configManager.getConfig('crowi', 'security:sessionMaxAge'),
      },
      shareLinkSetting: {
        disableLinkSharing: await configManager.getConfig('crowi', 'security:disableLinkSharing'),
      },
      localSetting: {
        useOnlyEnvVarsForSomeOptions: await configManager.getConfig('crowi', 'security:passport-local:useOnlyEnvVarsForSomeOptions'),
        registrationMode: await configManager.getConfig('crowi', 'security:registrationMode'),
        registrationWhitelist: await configManager.getConfig('crowi', 'security:registrationWhitelist'),
        isPasswordResetEnabled: await configManager.getConfig('crowi', 'security:passport-local:isPasswordResetEnabled'),
        isEmailAuthenticationEnabled: await configManager.getConfig('crowi', 'security:passport-local:isEmailAuthenticationEnabled'),
      },
      generalAuth: {
        isLocalEnabled: await configManager.getConfig('crowi', 'security:passport-local:isEnabled'),
        isLdapEnabled: await configManager.getConfig('crowi', 'security:passport-ldap:isEnabled'),
        isSamlEnabled: await configManager.getConfig('crowi', 'security:passport-saml:isEnabled'),
        isOidcEnabled: await configManager.getConfig('crowi', 'security:passport-oidc:isEnabled'),
        isGoogleEnabled: await configManager.getConfig('crowi', 'security:passport-google:isEnabled'),
        isGitHubEnabled: await configManager.getConfig('crowi', 'security:passport-github:isEnabled'),
      },
      ldapAuth: {
        serverUrl: await configManager.getConfig('crowi', 'security:passport-ldap:serverUrl'),
        isUserBind: await configManager.getConfig('crowi', 'security:passport-ldap:isUserBind'),
        ldapBindDN: await configManager.getConfig('crowi', 'security:passport-ldap:bindDN'),
        ldapBindDNPassword: await configManager.getConfig('crowi', 'security:passport-ldap:bindDNPassword'),
        ldapSearchFilter: await configManager.getConfig('crowi', 'security:passport-ldap:searchFilter'),
        ldapAttrMapUsername: await configManager.getConfig('crowi', 'security:passport-ldap:attrMapUsername'),
        isSameUsernameTreatedAsIdenticalUser: await configManager.getConfig('crowi', 'security:passport-ldap:isSameUsernameTreatedAsIdenticalUser'),
        ldapAttrMapMail: await configManager.getConfig('crowi', 'security:passport-ldap:attrMapMail'),
        ldapAttrMapName: await configManager.getConfig('crowi', 'security:passport-ldap:attrMapName'),
        ldapGroupSearchBase: await configManager.getConfig('crowi', 'security:passport-ldap:groupSearchBase'),
        ldapGroupSearchFilter: await configManager.getConfig('crowi', 'security:passport-ldap:groupSearchFilter'),
        ldapGroupDnProperty: await configManager.getConfig('crowi', 'security:passport-ldap:groupDnProperty'),
      },
      samlAuth: {
        missingMandatoryConfigKeys: await crowi.passportService.getSamlMissingMandatoryConfigKeys(),
        useOnlyEnvVarsForSomeOptions: await configManager.getConfigFromEnvVars('crowi', 'security:passport-saml:useOnlyEnvVarsForSomeOptions'),
        samlEntryPoint: await configManager.getConfigFromDB('crowi', 'security:passport-saml:entryPoint'),
        samlEnvVarEntryPoint: await configManager.getConfigFromEnvVars('crowi', 'security:passport-saml:entryPoint'),
        samlIssuer: await configManager.getConfigFromDB('crowi', 'security:passport-saml:issuer'),
        samlEnvVarIssuer: await configManager.getConfigFromEnvVars('crowi', 'security:passport-saml:issuer'),
        samlCert: await configManager.getConfigFromDB('crowi', 'security:passport-saml:cert'),
        samlEnvVarCert: await configManager.getConfigFromEnvVars('crowi', 'security:passport-saml:cert'),
        samlAttrMapId: await configManager.getConfigFromDB('crowi', 'security:passport-saml:attrMapId'),
        samlEnvVarAttrMapId: await configManager.getConfigFromEnvVars('crowi', 'security:passport-saml:attrMapId'),
        samlAttrMapUsername: await configManager.getConfigFromDB('crowi', 'security:passport-saml:attrMapUsername'),
        samlEnvVarAttrMapUsername: await configManager.getConfigFromEnvVars('crowi', 'security:passport-saml:attrMapUsername'),
        samlAttrMapMail: await configManager.getConfigFromDB('crowi', 'security:passport-saml:attrMapMail'),
        samlEnvVarAttrMapMail: await configManager.getConfigFromEnvVars('crowi', 'security:passport-saml:attrMapMail'),
        samlAttrMapFirstName: await configManager.getConfigFromDB('crowi', 'security:passport-saml:attrMapFirstName'),
        samlEnvVarAttrMapFirstName: await configManager.getConfigFromEnvVars('crowi', 'security:passport-saml:attrMapFirstName'),
        samlAttrMapLastName: await configManager.getConfigFromDB('crowi', 'security:passport-saml:attrMapLastName'),
        samlEnvVarAttrMapLastName: await configManager.getConfigFromEnvVars('crowi', 'security:passport-saml:attrMapLastName'),
        isSameUsernameTreatedAsIdenticalUser: await configManager.getConfig('crowi', 'security:passport-saml:isSameUsernameTreatedAsIdenticalUser'),
        isSameEmailTreatedAsIdenticalUser: await configManager.getConfig('crowi', 'security:passport-saml:isSameEmailTreatedAsIdenticalUser'),
        samlABLCRule: await configManager.getConfigFromDB('crowi', 'security:passport-saml:ABLCRule'),
        samlEnvVarABLCRule: await configManager.getConfigFromEnvVars('crowi', 'security:passport-saml:ABLCRule'),
      },
      oidcAuth: {
        oidcProviderName: await configManager.getConfig('crowi', 'security:passport-oidc:providerName'),
        oidcIssuerHost: await configManager.getConfig('crowi', 'security:passport-oidc:issuerHost'),
        oidcAuthorizationEndpoint: await configManager.getConfig('crowi', 'security:passport-oidc:authorizationEndpoint'),
        oidcTokenEndpoint: await configManager.getConfig('crowi', 'security:passport-oidc:tokenEndpoint'),
        oidcRevocationEndpoint: await configManager.getConfig('crowi', 'security:passport-oidc:revocationEndpoint'),
        oidcIntrospectionEndpoint: await configManager.getConfig('crowi', 'security:passport-oidc:introspectionEndpoint'),
        oidcUserInfoEndpoint: await configManager.getConfig('crowi', 'security:passport-oidc:userInfoEndpoint'),
        oidcEndSessionEndpoint: await configManager.getConfig('crowi', 'security:passport-oidc:endSessionEndpoint'),
        oidcRegistrationEndpoint: await configManager.getConfig('crowi', 'security:passport-oidc:registrationEndpoint'),
        oidcJWKSUri: await configManager.getConfig('crowi', 'security:passport-oidc:jwksUri'),
        oidcClientId: await configManager.getConfig('crowi', 'security:passport-oidc:clientId'),
        oidcClientSecret: await configManager.getConfig('crowi', 'security:passport-oidc:clientSecret'),
        oidcAttrMapId: await configManager.getConfig('crowi', 'security:passport-oidc:attrMapId'),
        oidcAttrMapUserName: await configManager.getConfig('crowi', 'security:passport-oidc:attrMapUserName'),
        oidcAttrMapName: await configManager.getConfig('crowi', 'security:passport-oidc:attrMapName'),
        oidcAttrMapEmail: await configManager.getConfig('crowi', 'security:passport-oidc:attrMapMail'),
        isSameUsernameTreatedAsIdenticalUser: await configManager.getConfig('crowi', 'security:passport-oidc:isSameUsernameTreatedAsIdenticalUser'),
        isSameEmailTreatedAsIdenticalUser: await configManager.getConfig('crowi', 'security:passport-oidc:isSameEmailTreatedAsIdenticalUser'),
      },
      googleOAuth: {
        googleClientId: await configManager.getConfig('crowi', 'security:passport-google:clientId'),
        googleClientSecret: await configManager.getConfig('crowi', 'security:passport-google:clientSecret'),
        isSameEmailTreatedAsIdenticalUser: await configManager.getConfig('crowi', 'security:passport-google:isSameEmailTreatedAsIdenticalUser'),
      },
      githubOAuth: {
        githubClientId: await configManager.getConfig('crowi', 'security:passport-github:clientId'),
        githubClientSecret: await configManager.getConfig('crowi', 'security:passport-github:clientSecret'),
        isSameUsernameTreatedAsIdenticalUser: await configManager.getConfig('crowi', 'security:passport-github:isSameUsernameTreatedAsIdenticalUser'),
      },
    };
    return res.apiv3({ securityParams });
  });

  /**
   * @swagger
   *
   *    /_api/v3/security-setting/authentication/enabled:
   *      put:
   *        tags: [SecuritySetting, apiv3]
   *        description: Update authentication isEnabled
   *        requestBody:
   *          required: true
   *          content:
   *            application/json:
   *              schema:
   *                type: object
   *                properties:
   *                  isEnabled:
   *                    type: boolean
   *                  target:
   *                    type: string
   *        responses:
   *          200:
   *            description: Succeeded to enable authentication
   *            content:
   *              application/json:
   *                schema:
   *                  type: object
   *                  description: updated param
   */
  // eslint-disable-next-line max-len
  router.put('/authentication/enabled', loginRequiredStrictly, adminRequired, addActivity, validator.authenticationSetting, apiV3FormValidator, async(req, res) => {
    const { isEnabled, authId } = req.body;

    let setupStrategies = await crowi.passportService.getSetupStrategies();

    const parameters = {};

    // Reflect request param
    setupStrategies = setupStrategies.filter(strategy => strategy !== authId);

    if (setupStrategies.length === 0) {
      return res.apiv3Err(new ErrorV3('Can not turn everything off'), 405);
    }

    if (!isEnabled) {
      const isSetupStrategiesHasAdmin = await checkSetupStrategiesHasAdmin(setupStrategies);

      // Return an error when disabling an strategy when there are no setup strategies with admin-enabled login
      if (!isSetupStrategiesHasAdmin) {
        return res.apiv3Err(new ErrorV3('Must have admin enabled authentication method'), 405);
      }
    }

    const enableParams = { [`security:passport-${authId}:isEnabled`]: isEnabled };

    try {
      await updateAndReloadStrategySettings(authId, enableParams);

      const responseParams = {
        [`security:passport-${authId}:isEnabled`]: await configManager.getConfig('crowi', `security:passport-${authId}:isEnabled`),
      };
      switch (authId) {
        case 'local':
          if (isEnabled) {
            parameters.action = SupportedAction.ACTION_ADMIN_AUTH_ID_PASS_ENABLED;
            break;
          }
          parameters.action = SupportedAction.ACTION_ADMIN_AUTH_ID_PASS_DISABLED;
          break;
        case 'ldap':
          if (isEnabled) {
            parameters.action = SupportedAction.ACTION_ADMIN_AUTH_LDAP_ENABLED;
            break;
          }
          parameters.action = SupportedAction.ACTION_ADMIN_AUTH_LDAP_DISABLED;
          break;
        case 'saml':
          if (isEnabled) {
            parameters.action = SupportedAction.ACTION_ADMIN_AUTH_SAML_ENABLED;
            break;
          }
          parameters.action = SupportedAction.ACTION_ADMIN_AUTH_SAML_DISABLED;
          break;
        case 'oidc':
          if (isEnabled) {
            parameters.action = SupportedAction.ACTION_ADMIN_AUTH_OIDC_ENABLED;
            break;
          }
          parameters.action = SupportedAction.ACTION_ADMIN_AUTH_OIDC_DISABLED;
          break;
        case 'google':
          if (isEnabled) {
            parameters.action = SupportedAction.ACTION_ADMIN_AUTH_GOOGLE_ENABLED;
            break;
          }
          parameters.action = SupportedAction.ACTION_ADMIN_AUTH_GOOGLE_DISABLED;
          break;
        case 'github':
          if (isEnabled) {
            parameters.action = SupportedAction.ACTION_ADMIN_AUTH_GITHUB_ENABLED;
            break;
          }
          parameters.action = SupportedAction.ACTION_ADMIN_AUTH_GITHUB_DISABLED;
          break;
      }
      activityEvent.emit('update', res.locals.activity._id, parameters);
      return res.apiv3({ responseParams });
    }
    catch (err) {
      const msg = 'Error occurred in updating enable setting';
      logger.error('Error', err);
      return res.apiv3Err(new ErrorV3(msg, 'update-enable-setting failed'));
    }


  });

  /**
   * @swagger
   *
   *    /_api/v3/security-setting/authentication:
   *      get:
   *        tags: [SecuritySetting, apiv3]
   *        description: Get setup strategies for passport
   *        responses:
   *          200:
   *            description: params of setup strategies
   *            content:
   *              application/json:
   *                schema:
   *                  properties:
   *                    setupStrategies:
   *                      type: array
   *                      description: setup strategies list
   *                      items:
   *                        type: string
   *                        description: setup strategie
   *                      example: ["local"]
   */
  router.get('/authentication/', loginRequiredStrictly, adminRequired, async(req, res) => {
    const setupStrategies = await crowi.passportService.getSetupStrategies();

    return res.apiv3({ setupStrategies });
  });

  /**
   * @swagger
   *
   *    /_api/v3/security-setting/general-setting:
   *      put:
   *        tags: [SecuritySetting, apiv3]
   *        description: Update GeneralSetting
   *        requestBody:
   *          required: true
   *          content:
   *            application/json:
   *              schema:
   *                $ref: '#/components/schemas/GeneralSetting'
   *        responses:
   *          200:
   *            description: Succeeded to update general Setting
   *            content:
   *              application/json:
   *                schema:
   *                  $ref: '#/components/schemas/GeneralSetting'
   */
  router.put('/general-setting', loginRequiredStrictly, adminRequired, addActivity, validator.generalSetting, apiV3FormValidator, async(req, res) => {
    const updateData = {
      'security:sessionMaxAge': parseInt(req.body.sessionMaxAge),
      'security:restrictGuestMode': req.body.restrictGuestMode,
      'security:pageDeletionAuthority': req.body.pageDeletionAuthority,
      'security:pageRecursiveDeletionAuthority': req.body.pageRecursiveDeletionAuthority,
      'security:pageCompleteDeletionAuthority': req.body.pageCompleteDeletionAuthority,
      'security:pageRecursiveCompleteDeletionAuthority': req.body.pageRecursiveCompleteDeletionAuthority,
      'security:list-policy:hideRestrictedByOwner': req.body.hideRestrictedByOwner,
      'security:list-policy:hideRestrictedByGroup': req.body.hideRestrictedByGroup,
      'security:isUsersHomepageDeletionEnabled': req.body.isUsersHomepageDeletionEnabled,
    };

    // Validate delete config
    const [singleAuthority1, recursiveAuthority1] = prepareDeleteConfigValuesForCalc(req.body.pageDeletionAuthority, req.body.pageRecursiveDeletionAuthority);
    // eslint-disable-next-line max-len
    const [singleAuthority2, recursiveAuthority2] = prepareDeleteConfigValuesForCalc(req.body.pageCompleteDeletionAuthority, req.body.pageRecursiveCompleteDeletionAuthority);
    const isDeleteConfigNormalized = validateDeleteConfigs(singleAuthority1, recursiveAuthority1)
      && validateDeleteConfigs(singleAuthority2, recursiveAuthority2);
    if (!isDeleteConfigNormalized) {
      return res.apiv3Err(new ErrorV3('Delete config values are not correct.', 'delete_config_not_normalized'));
    }

    const wikiMode = await configManager.getConfig('crowi', 'security:wikiMode');
    if (wikiMode === 'private' || wikiMode === 'public') {
      logger.debug('security:restrictGuestMode will not be changed because wiki mode is forced to set');
      delete updateData['security:restrictGuestMode'];
    }
    try {
      await configManager.updateConfigsInTheSameNamespace('crowi', updateData);
      const securitySettingParams = {
        sessionMaxAge: await configManager.getConfig('crowi', 'security:sessionMaxAge'),
        restrictGuestMode: await configManager.getConfig('crowi', 'security:restrictGuestMode'),
        pageDeletionAuthority: await configManager.getConfig('crowi', 'security:pageDeletionAuthority'),
        pageCompleteDeletionAuthority: await configManager.getConfig('crowi', 'security:pageCompleteDeletionAuthority'),
        pageRecursiveDeletionAuthority: await configManager.getConfig('crowi', 'security:pageRecursiveDeletionAuthority'),
        pageRecursiveCompleteDeletionAuthority: await configManager.getConfig('crowi', 'security:pageRecursiveCompleteDeletionAuthority'),
        hideRestrictedByOwner: await configManager.getConfig('crowi', 'security:list-policy:hideRestrictedByOwner'),
        hideRestrictedByGroup: await configManager.getConfig('crowi', 'security:list-policy:hideRestrictedByGroup'),
        isUsersHomepageDeletionEnabled: await configManager.getConfig('crowi', 'security:isUsersHomepageDeletionEnabled'),
      };

      const parameters = { action: SupportedAction.ACTION_ADMIN_SECURITY_SETTINGS_UPDATE };
      activityEvent.emit('update', res.locals.activity._id, parameters);

      return res.apiv3({ securitySettingParams });
    }
    catch (err) {
      const msg = 'Error occurred in updating security setting';
      logger.error('Error', err);
      return res.apiv3Err(new ErrorV3(msg, 'update-secuirty-setting failed'));
    }
  });

  /**
   * @swagger
   *
   *    /_api/v3/security-setting/share-link-setting:
   *      put:
   *        tags: [SecuritySetting, apiv3]
   *        description: Update ShareLink Setting
   *        requestBody:
   *          required: true
   *          content:
   *            application/json:
   *              schema:
   *                $ref: '#/components/schemas/ShareLinkSetting'
   *        responses:
   *          200:
   *            description: Succeeded to update ShareLink Setting
   *            content:
   *              application/json:
   *                schema:
   *                  $ref: '#/components/schemas/ShareLinkSetting'
   */
  router.put('/share-link-setting', loginRequiredStrictly, adminRequired, addActivity, validator.generalSetting, apiV3FormValidator, async(req, res) => {
    const updateData = {
      'security:disableLinkSharing': req.body.disableLinkSharing,
    };
    try {
      await configManager.updateConfigsInTheSameNamespace('crowi', updateData);
      const securitySettingParams = {
        disableLinkSharing: configManager.getConfig('crowi', 'security:disableLinkSharing'),
      };
      // eslint-disable-next-line max-len
      const parameters = { action: updateData['security:disableLinkSharing'] ? SupportedAction.ACTION_ADMIN_REJECT_SHARE_LINK : SupportedAction.ACTION_ADMIN_PERMIT_SHARE_LINK };
      activityEvent.emit('update', res.locals.activity._id, parameters);
      return res.apiv3({ securitySettingParams });
    }
    catch (err) {
      const msg = 'Error occurred in updating security setting';
      logger.error('Error', err);
      return res.apiv3Err(new ErrorV3(msg, 'update-secuirty-setting failed'));
    }
  });


  /**
   * @swagger
   *
   *    /_api/v3/security-setting/all-share-links:
   *      get:
   *        tags: [ShareLinkSettings, apiv3]
   *        description: Get All ShareLinks at Share Link Setting
   *        responses:
   *          200:
   *            description: all share links
   *            content:
   *              application/json:
   *                schema:
   *                  properties:
   *                    securityParams:
   *                      type: object
   *                      description: suceed to get all share links
   */
  router.get('/all-share-links/', loginRequiredStrictly, adminRequired, async(req, res) => {
    const ShareLink = crowi.model('ShareLink');
    const page = parseInt(req.query.page) || 1;
    const limit = 10;
    const linkQuery = {};
    try {
      const paginateResult = await ShareLink.paginate(
        linkQuery,
        {
          page,
          limit,
          populate: {
            path: 'relatedPage',
            select: 'path',
          },
        },
      );
      return res.apiv3({ paginateResult });
    }
    catch (err) {
      const msg = 'Error occured in get share link';
      logger.error('Error', err);
      return res.apiv3Err(new ErrorV3(msg, 'get-all-share-links-failed'));
    }
  });

  /**
   * @swagger
   *
   *    /_api/v3/security-setting/all-share-links:
   *      delete:
   *        tags: [ShareLinkSettings, apiv3]
   *        description: Delete All ShareLinks at Share Link Setting
   *        responses:
   *          200:
   *            description: succeed to delete all share links
   */

  router.delete('/all-share-links/', loginRequiredStrictly, adminRequired, async(req, res) => {
    const ShareLink = crowi.model('ShareLink');
    try {
      const removedAct = await ShareLink.remove({});
      const removeTotal = await removedAct.n;
      return res.apiv3({ removeTotal });
    }
    catch (err) {
      const msg = 'Error occured in delete all share links';
      logger.error('Error', err);
      return res.apiv3Err(new ErrorV3(msg, 'failed-to-delete-all-share-links'));
    }
  });

  /**
   * @swagger
   *
   *    /_api/v3/security-setting/local-setting:
   *      put:
   *        tags: [LocalSetting, apiv3]
   *        description: Update LocalSetting
   *        requestBody:
   *          required: true
   *          content:
   *            application/json:
   *              schema:
   *                $ref: '#/components/schemas/LocalSetting'
   *        responses:
   *          200:
   *            description: Succeeded to update local Setting
   *            content:
   *              application/json:
   *                schema:
   *                  $ref: '#/components/schemas/LocalSetting'
   */
  router.put('/local-setting', loginRequiredStrictly, adminRequired, addActivity, validator.localSetting, apiV3FormValidator, async(req, res) => {
    try {
      const sanitizedRegistrationWhitelist = req.body.registrationWhitelist
        .map(line => xss(line, { stripIgnoreTag: true }));

      const requestParams = {
        'security:registrationMode': req.body.registrationMode,
        'security:registrationWhitelist': sanitizedRegistrationWhitelist,
        'security:passport-local:isPasswordResetEnabled': req.body.isPasswordResetEnabled,
        'security:passport-local:isEmailAuthenticationEnabled': req.body.isEmailAuthenticationEnabled,
      };

      await updateAndReloadStrategySettings('local', requestParams);

      const localSettingParams = {
        registrationMode: await configManager.getConfig('crowi', 'security:registrationMode'),
        registrationWhitelist: await configManager.getConfig('crowi', 'security:registrationWhitelist'),
        isPasswordResetEnabled: await configManager.getConfig('crowi', 'security:passport-local:isPasswordResetEnabled'),
        isEmailAuthenticationEnabled: await configManager.getConfig('crowi', 'security:passport-local:isEmailAuthenticationEnabled'),
      };
      const parameters = { action: SupportedAction.ACTION_ADMIN_AUTH_ID_PASS_UPDATE };
      activityEvent.emit('update', res.locals.activity._id, parameters);
      return res.apiv3({ localSettingParams });
    }
    catch (err) {
      const msg = 'Error occurred in updating local setting';
      logger.error('Error', err);
      return res.apiv3Err(new ErrorV3(msg, 'update-local-setting failed'));
    }
  });

  /**
   * @swagger
   *
   *    /_api/v3/security-setting/ldap:
   *      put:
   *        tags: [SecuritySetting, apiv3]
   *        description: Update LDAP setting
   *        requestBody:
   *          required: true
   *          content:
   *            application/json:
   *              schema:
   *                $ref: '#/components/schemas/LdapAuthSetting'
   *        responses:
   *          200:
   *            description: Succeeded to update LDAP setting
   *            content:
   *              application/json:
   *                schema:
   *                  $ref: '#/components/schemas/LdapAuthSetting'
   */
  router.put('/ldap', loginRequiredStrictly, adminRequired, addActivity, validator.ldapAuth, apiV3FormValidator, async(req, res) => {
    const requestParams = {
      'security:passport-ldap:serverUrl': req.body.serverUrl,
      'security:passport-ldap:isUserBind': req.body.isUserBind,
      'security:passport-ldap:bindDN': req.body.ldapBindDN,
      'security:passport-ldap:bindDNPassword': req.body.ldapBindDNPassword,
      'security:passport-ldap:searchFilter': req.body.ldapSearchFilter,
      'security:passport-ldap:attrMapUsername': req.body.ldapAttrMapUsername,
      'security:passport-ldap:isSameUsernameTreatedAsIdenticalUser': req.body.isSameUsernameTreatedAsIdenticalUser,
      'security:passport-ldap:attrMapMail': req.body.ldapAttrMapMail,
      'security:passport-ldap:attrMapName': req.body.ldapAttrMapName,
      'security:passport-ldap:groupSearchBase': req.body.ldapGroupSearchBase,
      'security:passport-ldap:groupSearchFilter': req.body.ldapGroupSearchFilter,
      'security:passport-ldap:groupDnProperty': req.body.ldapGroupDnProperty,
    };

    try {
      await updateAndReloadStrategySettings('ldap', requestParams);

      const securitySettingParams = {
        serverUrl: await configManager.getConfig('crowi', 'security:passport-ldap:serverUrl'),
        isUserBind: await configManager.getConfig('crowi', 'security:passport-ldap:isUserBind'),
        ldapBindDN: await configManager.getConfig('crowi', 'security:passport-ldap:bindDN'),
        ldapBindDNPassword: await configManager.getConfig('crowi', 'security:passport-ldap:bindDNPassword'),
        ldapSearchFilter: await configManager.getConfig('crowi', 'security:passport-ldap:searchFilter'),
        ldapAttrMapUsername: await configManager.getConfig('crowi', 'security:passport-ldap:attrMapUsername'),
        isSameUsernameTreatedAsIdenticalUser: await configManager.getConfig('crowi', 'security:passport-ldap:isSameUsernameTreatedAsIdenticalUser'),
        ldapAttrMapMail: await configManager.getConfig('crowi', 'security:passport-ldap:attrMapMail'),
        ldapAttrMapName: await configManager.getConfig('crowi', 'security:passport-ldap:attrMapName'),
        ldapGroupSearchBase: await configManager.getConfig('crowi', 'security:passport-ldap:groupSearchBase'),
        ldapGroupSearchFilter: await configManager.getConfig('crowi', 'security:passport-ldap:groupSearchFilter'),
        ldapGroupDnProperty: await configManager.getConfig('crowi', 'security:passport-ldap:groupDnProperty'),
      };
      const parameters = { action: SupportedAction.ACTION_ADMIN_AUTH_LDAP_UPDATE };
      activityEvent.emit('update', res.locals.activity._id, parameters);
      return res.apiv3({ securitySettingParams });
    }
    catch (err) {
      const msg = 'Error occurred in updating SAML setting';
      logger.error('Error', err);
      return res.apiv3Err(new ErrorV3(msg, 'update-SAML-failed'));
    }
  });

  /**
   * @swagger
   *
   *    /_api/v3/security-setting/saml:
   *      put:
   *        tags: [SecuritySetting, apiv3]
   *        description: Update SAML setting
   *        requestBody:
   *          required: true
   *          content:
   *            application/json:
   *              schema:
   *                $ref: '#/components/schemas/SamlAuthSetting'
   *        responses:
   *          200:
   *            description: Succeeded to update SAML setting
   *            content:
   *              application/json:
   *                schema:
   *                  $ref: '#/components/schemas/SamlAuthSetting'
   */
  router.put('/saml', loginRequiredStrictly, adminRequired, addActivity, validator.samlAuth, apiV3FormValidator, async(req, res) => {

    //  For the value of each mandatory items,
    //  check whether it from the environment variables is empty and form value to update it is empty
    //  validate the syntax of a attribute - based login control rule
    const invalidValues = [];
    for (const configKey of crowi.passportService.mandatoryConfigKeysForSaml) {
      const key = configKey.replace('security:passport-saml:', '');
      const formValue = req.body[key];
      if (configManager.getConfigFromEnvVars('crowi', configKey) === null && formValue == null) {
        const formItemName = req.t(`security_setting.form_item_name.${key}`);
        invalidValues.push(req.t('form_validation.required', formItemName));
      }
    }
    if (invalidValues.length !== 0) {
      return res.apiv3Err(req.t('form_validation.error_message'), 400, invalidValues);
    }

    const rule = req.body.ABLCRule;
    // Empty string disables attribute-based login control.
    // So, when rule is empty string, validation is passed.
    if (rule != null) {
      try {
        crowi.passportService.parseABLCRule(rule);
      }
      catch (err) {
        return res.apiv3Err(req.t('form_validation.invalid_syntax', req.t('security_settings.form_item_name.ABLCRule')), 400);
      }
    }

    const requestParams = {
      'security:passport-saml:entryPoint': req.body.entryPoint,
      'security:passport-saml:issuer': req.body.issuer,
      'security:passport-saml:cert': req.body.cert,
      'security:passport-saml:attrMapId': req.body.attrMapId,
      'security:passport-saml:attrMapUsername': req.body.attrMapUsername,
      'security:passport-saml:attrMapMail': req.body.attrMapMail,
      'security:passport-saml:attrMapFirstName': req.body.attrMapFirstName,
      'security:passport-saml:attrMapLastName': req.body.attrMapLastName,
      'security:passport-saml:isSameUsernameTreatedAsIdenticalUser': req.body.isSameUsernameTreatedAsIdenticalUser,
      'security:passport-saml:isSameEmailTreatedAsIdenticalUser': req.body.isSameEmailTreatedAsIdenticalUser,
      'security:passport-saml:ABLCRule': req.body.ABLCRule,
    };

    try {
      await updateAndReloadStrategySettings('saml', requestParams);

      const securitySettingParams = {
        missingMandatoryConfigKeys: await crowi.passportService.getSamlMissingMandatoryConfigKeys(),
        samlEntryPoint: await configManager.getConfigFromDB('crowi', 'security:passport-saml:entryPoint'),
        samlIssuer: await configManager.getConfigFromDB('crowi', 'security:passport-saml:issuer'),
        samlCert: await configManager.getConfigFromDB('crowi', 'security:passport-saml:cert'),
        samlAttrMapId: await configManager.getConfigFromDB('crowi', 'security:passport-saml:attrMapId'),
        samlAttrMapUsername: await configManager.getConfigFromDB('crowi', 'security:passport-saml:attrMapUsername'),
        samlAttrMapMail: await configManager.getConfigFromDB('crowi', 'security:passport-saml:attrMapMail'),
        samlAttrMapFirstName: await configManager.getConfigFromDB('crowi', 'security:passport-saml:attrMapFirstName'),
        samlAttrMapLastName: await configManager.getConfigFromDB('crowi', 'security:passport-saml:attrMapLastName'),
        isSameUsernameTreatedAsIdenticalUser: await configManager.getConfig('crowi', 'security:passport-saml:isSameUsernameTreatedAsIdenticalUser'),
        isSameEmailTreatedAsIdenticalUser: await configManager.getConfig('crowi', 'security:passport-saml:isSameEmailTreatedAsIdenticalUser'),
        samlABLCRule: await configManager.getConfig('crowi', 'security:passport-saml:ABLCRule'),
      };
      const parameters = { action: SupportedAction.ACTION_ADMIN_AUTH_SAML_UPDATE };
      activityEvent.emit('update', res.locals.activity._id, parameters);
      return res.apiv3({ securitySettingParams });
    }
    catch (err) {
      const msg = 'Error occurred in updating SAML setting';
      logger.error('Error', err);
      return res.apiv3Err(new ErrorV3(msg, 'update-SAML-failed'));
    }
  });

  /**
   * @swagger
   *
   *    /_api/v3/security-setting/oidc:
   *      put:
   *        tags: [SecuritySetting, apiv3]
   *        description: Update OpenID Connect setting
   *        requestBody:
   *          required: true
   *          content:
   *            application/json:
   *              schema:
   *                $ref: '#/components/schemas/OidcAuthSetting'
   *        responses:
   *          200:
   *            description: Succeeded to update OpenID Connect setting
   *            content:
   *              application/json:
   *                schema:
   *                  $ref: '#/components/schemas/OidcAuthSetting'
   */
  router.put('/oidc', loginRequiredStrictly, adminRequired, addActivity, validator.oidcAuth, apiV3FormValidator, async(req, res) => {
    const requestParams = {
      'security:passport-oidc:providerName': req.body.oidcProviderName,
      'security:passport-oidc:issuerHost': req.body.oidcIssuerHost,
      'security:passport-oidc:authorizationEndpoint': req.body.oidcAuthorizationEndpoint,
      'security:passport-oidc:tokenEndpoint': req.body.oidcTokenEndpoint,
      'security:passport-oidc:revocationEndpoint': req.body.oidcRevocationEndpoint,
      'security:passport-oidc:introspectionEndpoint': req.body.oidcIntrospectionEndpoint,
      'security:passport-oidc:userInfoEndpoint': req.body.oidcUserInfoEndpoint,
      'security:passport-oidc:endSessionEndpoint': req.body.oidcEndSessionEndpoint,
      'security:passport-oidc:registrationEndpoint': req.body.oidcRegistrationEndpoint,
      'security:passport-oidc:jwksUri': req.body.oidcJWKSUri,
      'security:passport-oidc:clientId': req.body.oidcClientId,
      'security:passport-oidc:clientSecret': req.body.oidcClientSecret,
      'security:passport-oidc:attrMapId': req.body.oidcAttrMapId,
      'security:passport-oidc:attrMapUserName': req.body.oidcAttrMapUserName,
      'security:passport-oidc:attrMapName': req.body.oidcAttrMapName,
      'security:passport-oidc:attrMapMail': req.body.oidcAttrMapEmail,
      'security:passport-oidc:isSameUsernameTreatedAsIdenticalUser': req.body.isSameUsernameTreatedAsIdenticalUser,
      'security:passport-oidc:isSameEmailTreatedAsIdenticalUser': req.body.isSameEmailTreatedAsIdenticalUser,
    };

    try {
      await updateAndReloadStrategySettings('oidc', requestParams);

      const securitySettingParams = {
        oidcProviderName: await configManager.getConfig('crowi', 'security:passport-oidc:providerName'),
        oidcIssuerHost: await configManager.getConfig('crowi', 'security:passport-oidc:issuerHost'),
        oidcAuthorizationEndpoint: await configManager.getConfig('crowi', 'security:passport-oidc:authorizationEndpoint'),
        oidcTokenEndpoint: await configManager.getConfig('crowi', 'security:passport-oidc:tokenEndpoint'),
        oidcRevocationEndpoint: await configManager.getConfig('crowi', 'security:passport-oidc:revocationEndpoint'),
        oidcIntrospectionEndpoint: await configManager.getConfig('crowi', 'security:passport-oidc:introspectionEndpoint'),
        oidcUserInfoEndpoint: await configManager.getConfig('crowi', 'security:passport-oidc:userInfoEndpoint'),
        oidcEndSessionEndpoint: await configManager.getConfig('crowi', 'security:passport-oidc:endSessionEndpoint'),
        oidcRegistrationEndpoint: await configManager.getConfig('crowi', 'security:passport-oidc:registrationEndpoint'),
        oidcJWKSUri: await configManager.getConfig('crowi', 'security:passport-oidc:jwksUri'),
        oidcClientId: await configManager.getConfig('crowi', 'security:passport-oidc:clientId'),
        oidcClientSecret: await configManager.getConfig('crowi', 'security:passport-oidc:clientSecret'),
        oidcAttrMapId: await configManager.getConfig('crowi', 'security:passport-oidc:attrMapId'),
        oidcAttrMapUserName: await configManager.getConfig('crowi', 'security:passport-oidc:attrMapUserName'),
        oidcAttrMapName: await configManager.getConfig('crowi', 'security:passport-oidc:attrMapName'),
        oidcAttrMapEmail: await configManager.getConfig('crowi', 'security:passport-oidc:attrMapMail'),
        isSameUsernameTreatedAsIdenticalUser: await configManager.getConfig('crowi', 'security:passport-oidc:isSameUsernameTreatedAsIdenticalUser'),
        isSameEmailTreatedAsIdenticalUser: await configManager.getConfig('crowi', 'security:passport-oidc:isSameEmailTreatedAsIdenticalUser'),
      };
      const parameters = { action: SupportedAction.ACTION_ADMIN_AUTH_OIDC_UPDATE };
      activityEvent.emit('update', res.locals.activity._id, parameters);
      return res.apiv3({ securitySettingParams });
    }
    catch (err) {
      const msg = 'Error occurred in updating OpenIDConnect';
      logger.error('Error', err);
      return res.apiv3Err(new ErrorV3(msg, 'update-OpenIDConnect-failed'));
    }
  });

  /**
   * @swagger
   *
   *    /_api/v3/security-setting/google-oauth:
   *      put:
   *        tags: [SecuritySetting, apiv3]
   *        description: Update google OAuth
   *        requestBody:
   *          required: true
   *          content:
   *            application/json:
   *              schema:
   *                $ref: '#/components/schemas/GoogleOAuthSetting'
   *        responses:
   *          200:
   *            description: Succeeded to google OAuth
   *            content:
   *              application/json:
   *                schema:
   *                  $ref: '#/components/schemas/GoogleOAuthSetting'
   */
  router.put('/google-oauth', loginRequiredStrictly, adminRequired, addActivity, validator.googleOAuth, apiV3FormValidator, async(req, res) => {
    const requestParams = {
      'security:passport-google:clientId': req.body.googleClientId,
      'security:passport-google:clientSecret': req.body.googleClientSecret,
      'security:passport-google:isSameEmailTreatedAsIdenticalUser': req.body.isSameEmailTreatedAsIdenticalUser,
    };


    try {
      await updateAndReloadStrategySettings('google', requestParams);

      const securitySettingParams = {
        googleClientId: await configManager.getConfig('crowi', 'security:passport-google:clientId'),
        googleClientSecret: await configManager.getConfig('crowi', 'security:passport-google:clientSecret'),
        isSameEmailTreatedAsIdenticalUser: await configManager.getConfig('crowi', 'security:passport-google:isSameEmailTreatedAsIdenticalUser'),
      };
      const parameters = { action: SupportedAction.ACTION_ADMIN_AUTH_GOOGLE_UPDATE };
      activityEvent.emit('update', res.locals.activity._id, parameters);
      return res.apiv3({ securitySettingParams });
    }
    catch (err) {
      const msg = 'Error occurred in updating googleOAuth';
      logger.error('Error', err);
      return res.apiv3Err(new ErrorV3(msg, 'update-googleOAuth-failed'));
    }
  });

  /**
   * @swagger
   *
   *    /_api/v3/security-setting/github-oauth:
   *      put:
   *        tags: [SecuritySetting, apiv3]
   *        description: Update github OAuth
   *        requestBody:
   *          required: true
   *          content:
   *            application/json:
   *              schema:
   *                $ref: '#/components/schemas/GitHubOAuthSetting'
   *        responses:
   *          200:
   *            description: Succeeded to github OAuth
   *            content:
   *              application/json:
   *                schema:
   *                  $ref: '#/components/schemas/GitHubOAuthSetting'
   */
  router.put('/github-oauth', loginRequiredStrictly, adminRequired, addActivity, validator.githubOAuth, apiV3FormValidator, async(req, res) => {
    const requestParams = {
      'security:passport-github:clientId': req.body.githubClientId,
      'security:passport-github:clientSecret': req.body.githubClientSecret,
      'security:passport-github:isSameUsernameTreatedAsIdenticalUser': req.body.isSameUsernameTreatedAsIdenticalUser,
    };

    try {
      await updateAndReloadStrategySettings('github', requestParams);

      const securitySettingParams = {
        githubClientId: await configManager.getConfig('crowi', 'security:passport-github:clientId'),
        githubClientSecret: await configManager.getConfig('crowi', 'security:passport-github:clientSecret'),
        isSameUsernameTreatedAsIdenticalUser: await configManager.getConfig('crowi', 'security:passport-github:isSameUsernameTreatedAsIdenticalUser'),
      };
      const parameters = { action: SupportedAction.ACTION_ADMIN_AUTH_GITHUB_UPDATE };
      activityEvent.emit('update', res.locals.activity._id, parameters);
      return res.apiv3({ securitySettingParams });
    }
    catch (err) {
      // reset strategy
      await crowi.passportService.resetGitHubStrategy();
      const msg = 'Error occurred in updating githubOAuth';
      logger.error('Error', err);
      return res.apiv3Err(new ErrorV3(msg, 'update-githubOAuth-failed'));
    }
  });

  return router;
};<|MERGE_RESOLUTION|>--- conflicted
+++ resolved
@@ -1,8 +1,5 @@
 import { ErrorV3 } from '@growi/core/dist/models';
-<<<<<<< HEAD
-=======
 import xss from 'xss';
->>>>>>> 349ded52
 
 import { SupportedAction } from '~/interfaces/activity';
 import { PageDeleteConfigValue } from '~/interfaces/page-delete-config';
