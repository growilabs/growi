--- conflicted
+++ resolved
@@ -188,13 +188,8 @@
   const addActivity = generateAddActivityMiddleware(crowi);
 
   const globalNotificationService = crowi.getGlobalNotificationService();
-<<<<<<< HEAD
-  const { Page } = crowi.models;
-  const { pageService } = crowi;
-=======
   const Page = mongoose.model<IPage, PageModel>('Page');
   const { pageService, exportService } = crowi;
->>>>>>> ecd9dd36
 
   const activityEvent = crowi.event('activity');
 
