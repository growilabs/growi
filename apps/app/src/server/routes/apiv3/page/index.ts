--- conflicted
+++ resolved
@@ -267,10 +267,8 @@
     return res.apiv3({ page, pages });
   });
 
-<<<<<<< HEAD
   router.get('/page-paths-with-descendant-count', getPagePathsWithDescendantCountFactory(crowi));
 
-=======
   /**
    * @swagger
    *   /page/exist:
@@ -296,7 +294,6 @@
    *                   isExist:
    *                     type: boolean
    */
->>>>>>> 7df0e0e5
   router.get('/exist', checkPageExistenceHandlersFactory(crowi));
 
   /**
