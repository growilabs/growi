import { createReadStream } from 'fs';
import path from 'path';

import { ErrorV3 } from '@growi/core/dist/models';
import type { NextFunction, Request, Router } from 'express';
import express from 'express';
import { body } from 'express-validator';
import multer from 'multer';

import { isG2GTransferError } from '~/server/models/vo/g2g-transfer-error';
<<<<<<< HEAD
import { exportService } from '~/server/service/export';
import { IDataGROWIInfo, X_GROWI_TRANSFER_KEY_HEADER_NAME } from '~/server/service/g2g-transfer';
=======
import { configManager } from '~/server/service/config-manager';
import type { IDataGROWIInfo } from '~/server/service/g2g-transfer';
import { X_GROWI_TRANSFER_KEY_HEADER_NAME } from '~/server/service/g2g-transfer';
>>>>>>> b8b86180
import loggerFactory from '~/utils/logger';
import { TransferKey } from '~/utils/vo/transfer-key';


import type Crowi from '../../crowi';
import { apiV3FormValidator } from '../../middlewares/apiv3-form-validator';

import type { ApiV3Response } from './interfaces/apiv3-response';

interface AuthorizedRequest extends Request {
  user?: any
}

const logger = loggerFactory('growi:routes:apiv3:transfer');

const validator = {
  transfer: [
    body('transferKey').isString().withMessage('transferKey is required'),
    body('collections').isArray().withMessage('collections is required'),
    body('optionsMap').isObject().withMessage('optionsMap is required'),
  ],
};

/*
 * Routes
 */
module.exports = (crowi: Crowi): Router => {
  const {
<<<<<<< HEAD
    g2gTransferPusherService, g2gTransferReceiverService, importService,
    growiBridgeService, configManager,
=======
    g2gTransferPusherService, g2gTransferReceiverService, exportService, importService,
    growiBridgeService,
>>>>>>> b8b86180
  } = crowi;
  if (g2gTransferPusherService == null || g2gTransferReceiverService == null || exportService == null || importService == null
    || growiBridgeService == null || configManager == null) {
    throw Error('GROWI is not ready for g2g transfer');
  }

  const uploads = multer({
    storage: multer.diskStorage({
      destination: (req, file, cb) => {
        cb(null, importService.baseDir);
      },
      filename(req, file, cb) {
        // to prevent hashing the file name. files with same name will be overwritten.
        cb(null, file.originalname);
      },
    }),
    fileFilter: (req, file, cb) => {
      if (path.extname(file.originalname) === '.zip') {
        return cb(null, true);
      }
      cb(new Error('Only ".zip" is allowed'));
    },
  });

  const uploadsForAttachment = multer({
    storage: multer.diskStorage({
      destination: (req, file, cb) => {
        cb(null, importService.baseDir);
      },
      filename(req, file, cb) {
        // to prevent hashing the file name. files with same name will be overwritten.
        cb(null, file.originalname);
      },
    }),
  });

  const isInstalled = crowi.configManager?.getConfig('crowi', 'app:installed');

  const accessTokenParser = require('../../middlewares/access-token-parser')(crowi);
  const adminRequired = require('../../middlewares/admin-required')(crowi);
  const loginRequiredStrictly = require('../../middlewares/login-required')(crowi);

  // Middleware
  const adminRequiredIfInstalled = (req: Request, res: ApiV3Response, next: NextFunction) => {
    if (!isInstalled) {
      next();
      return;
    }

    return adminRequired(req, res, next);
  };

  // Middleware
  const appSiteUrlRequiredIfNotInstalled = (req: Request, res: ApiV3Response, next: NextFunction) => {
    if (!isInstalled && req.body.appSiteUrl != null) {
      next();
      return;
    }

    if (crowi.configManager?.getConfig('crowi', 'app:siteUrl') != null || req.body.appSiteUrl != null) {
      next();
      return;
    }

    return res.apiv3Err(new ErrorV3('Body param "appSiteUrl" is required when GROWI is NOT installed yet'), 400);
  };

  // Local middleware to check if key is valid or not
  const validateTransferKey = async(req: Request, res: ApiV3Response, next: NextFunction) => {
    const transferKey = req.headers[X_GROWI_TRANSFER_KEY_HEADER_NAME] as string;

    try {
      await g2gTransferReceiverService.validateTransferKey(transferKey);
    }
    catch (err) {
      return res.apiv3Err(new ErrorV3('Invalid transfer key', 'invalid_transfer_key'), 403);
    }

    next();
  };

  const router = express.Router();
  const receiveRouter = express.Router();
  const pushRouter = express.Router();

  // eslint-disable-next-line max-len
  receiveRouter.get('/files', validateTransferKey, async(req: Request, res: ApiV3Response) => {
    const files = await crowi.fileUploadService.listFiles();
    return res.apiv3({ files });
  });

  // Auto import
  // eslint-disable-next-line max-len
  receiveRouter.post('/', uploads.single('transferDataZipFile'), validateTransferKey, async(req: Request & { file: any; }, res: ApiV3Response) => {
    const { file } = req;
    const {
      collections: strCollections,
      optionsMap: strOptionsMap,
      operatorUserId,
      uploadConfigs: strUploadConfigs,
    } = req.body;

    /*
     * parse multipart form data
     */
    let collections;
    let optionsMap;
    let sourceGROWIUploadConfigs;
    try {
      collections = JSON.parse(strCollections);
      optionsMap = JSON.parse(strOptionsMap);
      sourceGROWIUploadConfigs = JSON.parse(strUploadConfigs);
    }
    catch (err) {
      logger.error(err);
      return res.apiv3Err(new ErrorV3('Failed to parse request body.', 'parse_failed'), 500);
    }

    /*
     * unzip and parse
     */
    let meta;
    let innerFileStats;
    try {
      const zipFile = importService.getFile(file.filename);
      await importService.unzip(zipFile);

      const zipFileStat = await growiBridgeService.parseZipFile(zipFile);
      innerFileStats = zipFileStat?.innerFileStats;
      meta = zipFileStat?.meta;
    }
    catch (err) {
      logger.error(err);
      return res.apiv3Err(new ErrorV3('Failed to validate transfer data file.', 'validation_failed'), 500);
    }

    /*
     * validate meta.json
     */
    try {
      importService.validate(meta);
    }
    catch (err) {
      logger.error(err);
      return res.apiv3Err(
        new ErrorV3(
          'The version of this GROWI and the uploaded GROWI data are not the same',
          'version_incompatible',
        ),
        500,
      );
    }

    /*
     * generate maps of ImportSettings to import
     */
    let importSettingsMap;
    try {
      importSettingsMap = g2gTransferReceiverService.getImportSettingMap(innerFileStats, optionsMap, operatorUserId);
    }
    catch (err) {
      logger.error(err);
      return res.apiv3Err(new ErrorV3('Import settings are invalid. See GROWI docs about details.', 'import_settings_invalid'));
    }

    try {
      await g2gTransferReceiverService.importCollections(collections, importSettingsMap, sourceGROWIUploadConfigs);
    }
    catch (err) {
      logger.error(err);
      return res.apiv3Err(new ErrorV3('Failed to import MongoDB collections', 'mongo_collection_import_failure'), 500);
    }

    return res.apiv3({ message: 'Successfully started to receive transfer data.' });
  });

  // This endpoint uses multer's MemoryStorage since the received data should be persisted directly on attachment storage.
  receiveRouter.post('/attachment', uploadsForAttachment.single('content'), validateTransferKey,
    async(req: Request & { file: any; }, res: ApiV3Response) => {
      const { file } = req;
      const { attachmentMetadata } = req.body;

      let attachmentMap;
      try {
        attachmentMap = JSON.parse(attachmentMetadata);
      }
      catch (err) {
        logger.error(err);
        return res.apiv3Err(new ErrorV3('Failed to parse body.', 'parse_failed'), 500);
      }

      const fileStream = createReadStream(file.path, {
        flags: 'r', mode: 0o666, autoClose: true,
      });
      try {
        await g2gTransferReceiverService.receiveAttachment(fileStream, attachmentMap);
      }
      catch (err) {
        logger.error(err);
        return res.apiv3Err(new ErrorV3('Failed to upload.', 'upload_failed'), 500);
      }

      return res.apiv3({ message: 'Successfully imported attached file.' });
    });

  receiveRouter.get('/growi-info', validateTransferKey, async(req: Request, res: ApiV3Response) => {
    let growiInfo: IDataGROWIInfo;
    try {
      growiInfo = await g2gTransferReceiverService.answerGROWIInfo();
    }
    catch (err) {
      logger.error(err);

      if (!isG2GTransferError(err)) {
        return res.apiv3Err(new ErrorV3('Failed to prepare GROWI info', 'failed_to_prepare_growi_info'), 500);
      }

      return res.apiv3Err(new ErrorV3(err.message, err.code), 500);
    }

    return res.apiv3({ growiInfo });
  });

  // eslint-disable-next-line max-len
  receiveRouter.post('/generate-key', accessTokenParser, adminRequiredIfInstalled, appSiteUrlRequiredIfNotInstalled, async(req: Request, res: ApiV3Response) => {
    const appSiteUrl = req.body.appSiteUrl ?? crowi.configManager?.getConfig('crowi', 'app:siteUrl');

    let appSiteUrlOrigin: string;
    try {
      appSiteUrlOrigin = new URL(appSiteUrl).origin;
    }
    catch (err) {
      logger.error(err);
      return res.apiv3Err(new ErrorV3('appSiteUrl may be wrong', 'failed_to_generate_key_string'));
    }

    // Save TransferKey document
    let transferKeyString: string;
    try {
      transferKeyString = await g2gTransferReceiverService.createTransferKey(appSiteUrlOrigin);
    }
    catch (err) {
      logger.error(err);
      return res.apiv3Err(new ErrorV3('Error occurred while generating transfer key.', 'failed_to_generate_key'));
    }

    return res.apiv3({ transferKey: transferKeyString });
  });

  // eslint-disable-next-line max-len
  pushRouter.post('/transfer', accessTokenParser, loginRequiredStrictly, adminRequired, validator.transfer, apiV3FormValidator, async(req: AuthorizedRequest, res: ApiV3Response) => {
    const { transferKey, collections, optionsMap } = req.body;

    // Parse transfer key
    let tk: TransferKey;
    try {
      tk = TransferKey.parse(transferKey);
    }
    catch (err) {
      logger.error(err);
      return res.apiv3Err(new ErrorV3('Transfer key is invalid', 'transfer_key_invalid'), 400);
    }

    // get growi info
    let destGROWIInfo: IDataGROWIInfo;
    try {
      destGROWIInfo = await g2gTransferPusherService.askGROWIInfo(tk);
    }
    catch (err) {
      logger.error(err);
      return res.apiv3Err(new ErrorV3('Error occurred while asking GROWI info.', 'failed_to_ask_growi_info'));
    }

    // Check if can transfer
    const transferability = await g2gTransferPusherService.getTransferability(destGROWIInfo);
    if (!transferability.canTransfer) {
      return res.apiv3Err(new ErrorV3(transferability.reason, 'growi_incompatible_to_transfer'));
    }

    // Start transfer
    // DO NOT "await". Let it run in the background.
    // Errors should be emitted through websocket.
    g2gTransferPusherService.startTransfer(tk, req.user, collections, optionsMap, destGROWIInfo);

    return res.apiv3({ message: 'Successfully requested auto transfer.' });
  });

  // Merge receiveRouter and pushRouter
  router.use(receiveRouter, pushRouter);

  return router;
};<|MERGE_RESOLUTION|>--- conflicted
+++ resolved
@@ -8,14 +8,10 @@
 import multer from 'multer';
 
 import { isG2GTransferError } from '~/server/models/vo/g2g-transfer-error';
-<<<<<<< HEAD
+import { configManager } from '~/server/service/config-manager';
 import { exportService } from '~/server/service/export';
-import { IDataGROWIInfo, X_GROWI_TRANSFER_KEY_HEADER_NAME } from '~/server/service/g2g-transfer';
-=======
-import { configManager } from '~/server/service/config-manager';
 import type { IDataGROWIInfo } from '~/server/service/g2g-transfer';
 import { X_GROWI_TRANSFER_KEY_HEADER_NAME } from '~/server/service/g2g-transfer';
->>>>>>> b8b86180
 import loggerFactory from '~/utils/logger';
 import { TransferKey } from '~/utils/vo/transfer-key';
 
@@ -44,13 +40,8 @@
  */
 module.exports = (crowi: Crowi): Router => {
   const {
-<<<<<<< HEAD
     g2gTransferPusherService, g2gTransferReceiverService, importService,
-    growiBridgeService, configManager,
-=======
-    g2gTransferPusherService, g2gTransferReceiverService, exportService, importService,
     growiBridgeService,
->>>>>>> b8b86180
   } = crowi;
   if (g2gTransferPusherService == null || g2gTransferReceiverService == null || exportService == null || importService == null
     || growiBridgeService == null || configManager == null) {
