--- conflicted
+++ resolved
@@ -41,11 +41,7 @@
  */
 module.exports = (crowi: Crowi): Router => {
   const {
-<<<<<<< HEAD
-    g2gTransferPusherService, g2gTransferReceiverService, importService,
-=======
-    g2gTransferPusherService, g2gTransferReceiverService, exportService,
->>>>>>> 87e1b5e9
+    g2gTransferPusherService, g2gTransferReceiverService,
     growiBridgeService,
   } = crowi;
 
