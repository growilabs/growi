--- conflicted
+++ resolved
@@ -893,9 +893,8 @@
    *                      type: object
    *                      $ref: '#/components/schemas/FileUploadSettingParams'
    */
-  router.put('/file-upload-setting',
-    accessTokenParser([SCOPE.WRITE.ADMIN.APP]), loginRequiredStrictly, adminRequired,
-    addActivity, validator.fileUploadSetting, apiV3FormValidator, async(req, res) => {
+  router.put('/file-upload-setting', accessTokenParser([SCOPE.WRITE.ADMIN.APP]),
+    loginRequiredStrictly, adminRequired, addActivity, validator.fileUploadSetting, apiV3FormValidator, async(req, res) => {
       const { fileUploadType } = req.body;
 
       if (fileUploadType === 'aws') {
@@ -920,7 +919,7 @@
           },
           { skipPubsub: true });
           await configManager.updateConfigs({
-            'app:s3CustomEndpoint': toNonBlankStringOrUndefined(req.body.s3CustomEndpoint),
+            'aws:s3CustomEndpoint': toNonBlankStringOrUndefined(req.body.s3CustomEndpoint),
             'aws:s3AccessKeyId': toNonBlankStringOrUndefined(req.body.s3AccessKeyId),
             'aws:s3SecretAccessKey': toNonBlankStringOrUndefined(req.body.s3SecretAccessKey),
           },
@@ -955,25 +954,6 @@
           logger.error('Error', err);
           return res.apiv3Err(new ErrorV3(msg, 'update-fileUploadType-failed'));
         }
-<<<<<<< HEAD
-=======
-        await configManager.updateConfigs({
-          'app:fileUploadType': fileUploadType,
-          'aws:s3Region': toNonBlankString(req.body.s3Region),
-          'aws:s3Bucket': toNonBlankString(req.body.s3Bucket),
-          'aws:referenceFileWithRelayMode': req.body.s3ReferenceFileWithRelayMode,
-        },
-        { skipPubsub: true });
-        await configManager.updateConfigs({
-          'aws:s3CustomEndpoint': toNonBlankStringOrUndefined(req.body.s3CustomEndpoint),
-          'aws:s3AccessKeyId': toNonBlankStringOrUndefined(req.body.s3AccessKeyId),
-          'aws:s3SecretAccessKey': toNonBlankStringOrUndefined(req.body.s3SecretAccessKey),
-        },
-        {
-          skipPubsub: true,
-          removeIfUndefined: true,
-        });
->>>>>>> b6f11843
       }
 
       if (fileUploadType === 'azure') {
@@ -1038,6 +1018,7 @@
         logger.error('Error', err);
         return res.apiv3Err(new ErrorV3(msg, 'update-fileUploadType-failed'));
       }
+
     });
 
   /**
