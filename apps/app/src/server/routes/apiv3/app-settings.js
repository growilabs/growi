--- conflicted
+++ resolved
@@ -872,29 +872,25 @@
    *                      type: object
    *                      $ref: '#/components/schemas/FileUploadSettingParams'
    */
+  //  eslint-disable-next-line max-len
   router.put('/file-upload-setting', accessTokenParser([SCOPE.WRITE.ADMIN.APP]),
     loginRequiredStrictly, adminRequired, addActivity, validator.fileUploadSetting, apiV3FormValidator, async(req, res) => {
       const { fileUploadType } = req.body;
 
-<<<<<<< HEAD
+      if (fileUploadType === 'local' || fileUploadType === 'gridfs') {
+        try {
+          await configManager.updateConfigs({
+            'app:fileUploadType': fileUploadType,
+          }, { skipPubsub: true });
+        }
+        catch (err) {
+          const msg = `Error occurred in updating ${fileUploadType} settings: ${err.message}`;
+          logger.error('Error', err);
+          return res.apiv3Err(new ErrorV3(msg, 'update-fileUploadType-failed'));
+        }
+      }
+
       if (fileUploadType === 'aws') {
-=======
-    if (fileUploadType === 'local' || fileUploadType === 'gridfs') {
-      try {
-        await configManager.updateConfigs({
-          'app:fileUploadType': fileUploadType,
-        }, { skipPubsub: true });
-      }
-      catch (err) {
-        const msg = `Error occurred in updating ${fileUploadType} settings: ${err.message}`;
-        logger.error('Error', err);
-        return res.apiv3Err(new ErrorV3(msg, 'update-fileUploadType-failed'));
-      }
-    }
-
-    if (fileUploadType === 'aws') {
-      try {
->>>>>>> 43b45ed9
         try {
           try {
             toNonBlankString(req.body.s3Bucket);
@@ -1018,70 +1014,9 @@
 
     });
 
-<<<<<<< HEAD
-  /**
-   * @swagger
-   *
-   *    /app-settings/questionnaire-settings:
-   *      put:
-   *        tags: [AppSettings]
-   *        security:
-   *          - cookieAuth: []
-   *        summary: /app-settings/questionnaire-settings
-   *        description: Update QuestionnaireSetting
-   *        requestBody:
-   *          required: true
-   *          content:
-   *            application/json:
-   *              schema:
-   *                $ref: '#/components/schemas/QuestionnaireSettingParams'
-   *        responses:
-   *          200:
-   *            description: Succeeded to update QuestionnaireSetting
-   *            content:
-   *              application/json:
-   *                schema:
-   *                  type: object
-   *                  properties:
-   *                    responseParams:
-   *                      type: object
-   *                      $ref: '#/components/schemas/QuestionnaireSettingParams'
-   */
-  router.put('/questionnaire-settings',
-    accessTokenParser([SCOPE.WRITE.ADMIN.APP]), loginRequiredStrictly, adminRequired, addActivity,
-    validator.questionnaireSettings, apiV3FormValidator, async(req, res) => {
-      const { isQuestionnaireEnabled, isAppSiteUrlHashed } = req.body;
-
-      const requestParams = {
-        'questionnaire:isQuestionnaireEnabled': isQuestionnaireEnabled,
-        'questionnaire:isAppSiteUrlHashed': isAppSiteUrlHashed,
-      };
-
-      try {
-        await configManager.updateConfigs(requestParams, { skipPubsub: true });
-
-        const responseParams = {
-          isQuestionnaireEnabled: configManager.getConfig('questionnaire:isQuestionnaireEnabled'),
-          isAppSiteUrlHashed: configManager.getConfig('questionnaire:isAppSiteUrlHashed'),
-        };
-
-        const parameters = { action: SupportedAction.ACTION_ADMIN_QUESTIONNAIRE_SETTINGS_UPDATE };
-        activityEvent.emit('update', res.locals.activity._id, parameters);
-        return res.apiv3({ responseParams });
-      }
-      catch (err) {
-        const msg = 'Error occurred in updating questionnaire settings';
-        logger.error('Error', err);
-        return res.apiv3Err(new ErrorV3(msg, 'update-questionnaire-settings-failed'));
-      }
-
-    });
 
   router.put('/page-bulk-export-settings',
     accessTokenParser([SCOPE.WRITE.ADMIN.APP]), loginRequiredStrictly, adminRequired, addActivity, validator.pageBulkExportSettings, apiV3FormValidator,
-=======
-  router.put('/page-bulk-export-settings', loginRequiredStrictly, adminRequired, addActivity, validator.pageBulkExportSettings, apiV3FormValidator,
->>>>>>> 43b45ed9
     async(req, res) => {
       const requestParams = {
         'app:isBulkExportPagesEnabled': req.body.isBulkExportPagesEnabled,
