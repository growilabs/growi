--- conflicted
+++ resolved
@@ -899,131 +899,90 @@
     addActivity, validator.fileUploadSetting, apiV3FormValidator, async(req, res) => {
       const { fileUploadType } = req.body;
 
-<<<<<<< HEAD
-      const requestParams = {
-        'app:fileUploadType': fileUploadType,
-      };
+      if (fileUploadType === 'aws') {
+        try {
+          try {
+            toNonBlankString(req.body.s3Bucket);
+          }
+          catch (err) {
+            throw new Error('S3 Bucket name is required');
+          }
+          try {
+            toNonBlankString(req.body.s3Region);
+          }
+          catch (err) {
+            throw new Error('S3 Region is required');
+          }
+          await configManager.updateConfigs({
+            'app:fileUploadType': fileUploadType,
+            'aws:s3Region': toNonBlankString(req.body.s3Region),
+            'aws:s3Bucket': toNonBlankString(req.body.s3Bucket),
+            'aws:referenceFileWithRelayMode': req.body.s3ReferenceFileWithRelayMode,
+          },
+          { skipPubsub: true });
+          await configManager.updateConfigs({
+            'app:s3CustomEndpoint': toNonBlankStringOrUndefined(req.body.s3CustomEndpoint),
+            'aws:s3AccessKeyId': toNonBlankStringOrUndefined(req.body.s3AccessKeyId),
+            'aws:s3SecretAccessKey': toNonBlankStringOrUndefined(req.body.s3SecretAccessKey),
+          },
+          {
+            skipPubsub: true,
+            removeIfUndefined: true,
+          });
+        }
+        catch (err) {
+          const msg = `Error occurred in updating AWS S3 settings: ${err.message}`;
+          logger.error('Error', err);
+          return res.apiv3Err(new ErrorV3(msg, 'update-fileUploadType-failed'));
+        }
+      }
 
       if (fileUploadType === 'gcs') {
-        requestParams['gcs:apiKeyJsonPath'] = req.body.gcsApiKeyJsonPath;
-        requestParams['gcs:bucket'] = req.body.gcsBucket;
-        requestParams['gcs:uploadNamespace'] = req.body.gcsUploadNamespace;
-        requestParams['gcs:referenceFileWithRelayMode'] = req.body.gcsReferenceFileWithRelayMode;
-      }
-
-      if (fileUploadType === 'aws') {
-        requestParams['aws:s3Region'] = req.body.s3Region;
-        requestParams['aws:s3CustomEndpoint'] = req.body.s3CustomEndpoint;
-        requestParams['aws:s3Bucket'] = req.body.s3Bucket;
-        requestParams['aws:s3AccessKeyId'] = req.body.s3AccessKeyId;
-        requestParams['aws:referenceFileWithRelayMode'] = req.body.s3ReferenceFileWithRelayMode;
+        try {
+          await configManager.updateConfigs({
+            'app:fileUploadType': fileUploadType,
+            'gcs:referenceFileWithRelayMode': req.body.gcsReferenceFileWithRelayMode,
+          },
+          { skipPubsub: true });
+          await configManager.updateConfigs({
+            'gcs:apiKeyJsonPath': toNonBlankStringOrUndefined(req.body.gcsApiKeyJsonPath),
+            'gcs:bucket': toNonBlankStringOrUndefined(req.body.gcsBucket),
+            'gcs:uploadNamespace': toNonBlankStringOrUndefined(req.body.gcsUploadNamespace),
+          },
+          { skipPubsub: true, removeIfUndefined: true });
+        }
+        catch (err) {
+          const msg = `Error occurred in updating GCS settings: ${err.message}`;
+          logger.error('Error', err);
+          return res.apiv3Err(new ErrorV3(msg, 'update-fileUploadType-failed'));
+        }
       }
 
       if (fileUploadType === 'azure') {
-        requestParams['azure:tenantId'] = req.body.azureTenantId;
-        requestParams['azure:clientId'] = req.body.azureClientId;
-        requestParams['azure:clientSecret'] = req.body.azureClientSecret;
-        requestParams['azure:storageAccountName'] = req.body.azureStorageAccountName;
-        requestParams['azure:storageContainerName'] = req.body.azureStorageContainerName;
-        requestParams['azure:referenceFileWithRelayMode'] = req.body.azureReferenceFileWithRelayMode;
+        try {
+          await configManager.updateConfigs({
+            'app:fileUploadType': fileUploadType,
+            'azure:referenceFileWithRelayMode': req.body.azureReferenceFileWithRelayMode,
+          },
+          { skipPubsub: true });
+          await configManager.updateConfigs({
+            'azure:tenantId': toNonBlankStringOrUndefined(req.body.azureTenantId),
+            'azure:clientId': toNonBlankStringOrUndefined(req.body.azureClientId),
+            'azure:clientSecret': toNonBlankStringOrUndefined(req.body.azureClientSecret),
+            'azure:storageAccountName': toNonBlankStringOrUndefined(req.body.azureStorageAccountName),
+            'azure:storageContainerName': toNonBlankStringOrUndefined(req.body.azureStorageContainerName),
+          }, { skipPubsub: true, removeIfUndefined: true });
+        }
+        catch (err) {
+          const msg = `Error occurred in updating Azure settings: ${err.message}`;
+          logger.error('Error', err);
+          return res.apiv3Err(new ErrorV3(msg, 'update-fileUploadType-failed'));
+        }
       }
 
       try {
-        await configManager.updateConfigs(requestParams, { skipPubsub: true });
-
-        const s3SecretAccessKey = req.body.s3SecretAccessKey;
-        if (fileUploadType === 'aws' && s3SecretAccessKey != null && s3SecretAccessKey.trim() !== '') {
-          await configManager.updateConfigs({ 'aws:s3SecretAccessKey': s3SecretAccessKey }, { skipPubsub: true });
-        }
-
         await crowi.setUpFileUpload(true);
         crowi.fileUploaderSwitchService.publishUpdatedMessage();
-=======
-    if (fileUploadType === 'aws') {
-      try {
-        try {
-          toNonBlankString(req.body.s3Bucket);
-        }
-        catch (err) {
-          throw new Error('S3 Bucket name is required');
-        }
-        try {
-          toNonBlankString(req.body.s3Region);
-        }
-        catch (err) {
-          throw new Error('S3 Region is required');
-        }
-        await configManager.updateConfigs({
-          'app:fileUploadType': fileUploadType,
-          'aws:s3Region': toNonBlankString(req.body.s3Region),
-          'aws:s3Bucket': toNonBlankString(req.body.s3Bucket),
-          'aws:referenceFileWithRelayMode': req.body.s3ReferenceFileWithRelayMode,
-        },
-        { skipPubsub: true });
-        await configManager.updateConfigs({
-          'app:s3CustomEndpoint': toNonBlankStringOrUndefined(req.body.s3CustomEndpoint),
-          'aws:s3AccessKeyId': toNonBlankStringOrUndefined(req.body.s3AccessKeyId),
-          'aws:s3SecretAccessKey': toNonBlankStringOrUndefined(req.body.s3SecretAccessKey),
-        },
-        {
-          skipPubsub: true,
-          removeIfUndefined: true,
-        });
-      }
-      catch (err) {
-        const msg = `Error occurred in updating AWS S3 settings: ${err.message}`;
-        logger.error('Error', err);
-        return res.apiv3Err(new ErrorV3(msg, 'update-fileUploadType-failed'));
-      }
-    }
-
-    if (fileUploadType === 'gcs') {
-      try {
-        await configManager.updateConfigs({
-          'app:fileUploadType': fileUploadType,
-          'gcs:referenceFileWithRelayMode': req.body.gcsReferenceFileWithRelayMode,
-        },
-        { skipPubsub: true });
-        await configManager.updateConfigs({
-          'gcs:apiKeyJsonPath': toNonBlankStringOrUndefined(req.body.gcsApiKeyJsonPath),
-          'gcs:bucket': toNonBlankStringOrUndefined(req.body.gcsBucket),
-          'gcs:uploadNamespace': toNonBlankStringOrUndefined(req.body.gcsUploadNamespace),
-        },
-        { skipPubsub: true, removeIfUndefined: true });
-      }
-      catch (err) {
-        const msg = `Error occurred in updating GCS settings: ${err.message}`;
-        logger.error('Error', err);
-        return res.apiv3Err(new ErrorV3(msg, 'update-fileUploadType-failed'));
-      }
-    }
-
-    if (fileUploadType === 'azure') {
-      try {
-        await configManager.updateConfigs({
-          'app:fileUploadType': fileUploadType,
-          'azure:referenceFileWithRelayMode': req.body.azureReferenceFileWithRelayMode,
-        },
-        { skipPubsub: true });
-        await configManager.updateConfigs({
-          'azure:tenantId': toNonBlankStringOrUndefined(req.body.azureTenantId),
-          'azure:clientId': toNonBlankStringOrUndefined(req.body.azureClientId),
-          'azure:clientSecret': toNonBlankStringOrUndefined(req.body.azureClientSecret),
-          'azure:storageAccountName': toNonBlankStringOrUndefined(req.body.azureStorageAccountName),
-          'azure:storageContainerName': toNonBlankStringOrUndefined(req.body.azureStorageContainerName),
-        }, { skipPubsub: true, removeIfUndefined: true });
-      }
-      catch (err) {
-        const msg = `Error occurred in updating Azure settings: ${err.message}`;
-        logger.error('Error', err);
-        return res.apiv3Err(new ErrorV3(msg, 'update-fileUploadType-failed'));
-      }
-    }
-
-    try {
-      await crowi.setUpFileUpload(true);
-      crowi.fileUploaderSwitchService.publishUpdatedMessage();
->>>>>>> 8941d007
 
         const responseParams = {
           fileUploadType: configManager.getConfig('app:fileUploadType'),
@@ -1057,23 +1016,10 @@
         return res.apiv3({ responseParams });
       }
       catch (err) {
-        const msg = 'Error occurred in updating fileUploadType';
+        const msg = 'Error occurred in retrieving file upload configurations';
         logger.error('Error', err);
         return res.apiv3Err(new ErrorV3(msg, 'update-fileUploadType-failed'));
       }
-<<<<<<< HEAD
-=======
-      const parameters = { action: SupportedAction.ACTION_ADMIN_FILE_UPLOAD_CONFIG_UPDATE };
-      activityEvent.emit('update', res.locals.activity._id, parameters);
-      return res.apiv3({ responseParams });
-    }
-    catch (err) {
-      const msg = 'Error occurred in retrieving file upload configurations';
-      logger.error('Error', err);
-      return res.apiv3Err(new ErrorV3(msg, 'update-fileUploadType-failed'));
-    }
->>>>>>> 8941d007
-
     });
 
   /**
