
import { PageGrant } from '@growi/core';
import { ErrorV3 } from '@growi/core/dist/models';
import { serializeUserSecurely } from '@growi/core/dist/models/serializers';
import { isCreatablePage, isTrashPage, isUserPage } from '@growi/core/dist/utils/page-path-utils';
import { normalizePath, addHeadingSlash } from '@growi/core/dist/utils/path-utils';
import express from 'express';
import { body, query } from 'express-validator';

import { SupportedTargetModel, SupportedAction } from '~/interfaces/activity';
import { subscribeRuleNames } from '~/interfaces/in-app-notification';
import { SCOPE } from '~/interfaces/scope';
import { accessTokenParser } from '~/server/middlewares/access-token-parser';
import { GlobalNotificationSettingEvent } from '~/server/models/GlobalNotificationSetting';
import PageTagRelation from '~/server/models/page-tag-relation';
import { configManager } from '~/server/service/config-manager';
import { preNotifyService } from '~/server/service/pre-notify';
import loggerFactory from '~/utils/logger';

import { generateAddActivityMiddleware } from '../../../middlewares/add-activity';
import { apiV3FormValidator } from '../../../middlewares/apiv3-form-validator';
import { excludeReadOnlyUser } from '../../../middlewares/exclude-read-only-user';
import { serializePageSecurely } from '../../../models/serializers/page-serializer';
import { isV5ConversionError } from '../../../models/vo/v5-conversion-error';


const logger = loggerFactory('growi:routes:apiv3:pages'); // eslint-disable-line no-unused-vars
const router = express.Router();

const LIMIT_FOR_LIST = 10;
const LIMIT_FOR_MULTIPLE_PAGE_OP = 20;

/**
 * @swagger
 *
 *  components:
 *    schemas:
 *      Tags:
 *        description: Tags
 *        type: array
 *        items:
 *          $ref: '#/components/schemas/Tag/properties/name'
 *        example: ['daily', 'report', 'tips']
 *
 *      Tag:
 *        description: Tag
 *        type: object
 *        properties:
 *          _id:
 *            type: string
 *            description: tag ID
 *            example: 5e2d6aede35da4004ef7e0b7
 *          name:
 *            type: string
 *            description: tag name
 *            example: daily
 *          count:
 *            type: number
 *            description: Count of tagged pages
 *            example: 3
 */
/** @param {import('~/server/crowi').default} crowi Crowi instance */
module.exports = (crowi) => {
  const loginRequired = require('../../../middlewares/login-required')(crowi, true);
  const loginRequiredStrictly = require('../../../middlewares/login-required')(crowi);
  const adminRequired = require('../../../middlewares/admin-required')(crowi);

  const Page = crowi.model('Page');
  const User = crowi.model('User');

  const activityEvent = crowi.event('activity');

  const globalNotificationService = crowi.getGlobalNotificationService();

  const addActivity = generateAddActivityMiddleware(crowi);

  const validator = {
    recent: [
      query('limit').optional().isInt().withMessage('limit must be integer'),
      query('offset').optional().isInt().withMessage('offset must be integer'),
      query('includeWipPage').optional().isBoolean().withMessage('includeWipPage must be boolean'),
    ],
    renamePage: [
      body('pageId').isMongoId().withMessage('pageId is required'),
      body('revisionId').optional({ nullable: true }).isMongoId().withMessage('revisionId is required'), // required when v4
      body('newPagePath').isLength({ min: 1 }).withMessage('newPagePath is required'),
      body('isRecursively').if(value => value != null).isBoolean().withMessage('isRecursively must be boolean'),
      body('isRenameRedirect').if(value => value != null).isBoolean().withMessage('isRenameRedirect must be boolean'),
      body('updateMetadata').if(value => value != null).isBoolean().withMessage('updateMetadata must be boolean'),
    ],
    resumeRenamePage: [
      body('pageId').isMongoId().withMessage('pageId is required'),
    ],
    list: [
      query('path').optional(),
      query('page').optional().isInt().withMessage('page must be integer'),
      query('limit').optional().isInt().withMessage('limit must be integer'),
    ],
    duplicatePage: [
      body('pageId').isMongoId().withMessage('pageId is required'),
      body('pageNameInput').trim().isLength({ min: 1 }).withMessage('pageNameInput is required'),
      body('isRecursively').if(value => value != null).isBoolean().withMessage('isRecursively must be boolean'),
    ],
    deletePages: [
      body('pageIdToRevisionIdMap')
        .exists()
        .withMessage('The body property "pageIdToRevisionIdMap" must be an json map with pageId as key and revisionId as value.'),
      body('isCompletely')
        .custom(v => v === 'true' || v === true || v == null)
        .withMessage('The body property "isCompletely" must be "true" or true. (Omit param for false)'),
      body('isRecursively')
        .custom(v => v === 'true' || v === true || v == null)
        .withMessage('The body property "isRecursively" must be "true" or true. (Omit param for false)'),
      body('isAnyoneWithTheLink')
        .custom(v => v === 'true' || v === true || v == null)
        .withMessage('The body property "isAnyoneWithTheLink" must be "true" or true. (Omit param for false)'),
    ],
    legacyPagesMigration: [
      body('convertPath').optional().isString().withMessage('convertPath must be a string'),
      body('pageIds').optional().isArray().withMessage('pageIds must be an array'),
      body('isRecursively')
        .optional()
        .custom(v => v === 'true' || v === true || v == null)
        .withMessage('The body property "isRecursively" must be "true" or true. (Omit param for false)'),
    ],
    convertPagesByPath: [
      body('convertPath').optional().isString().withMessage('convertPath must be a string'),
    ],
  };

  /**
   * @swagger
   *
   *    /pages/recent:
   *      get:
   *        tags: [Pages]
   *        description: Get recently updated pages
   *        parameters:
   *          - name: limit
   *            in: query
   *            description: Limit of acquisitions
   *            schema:
   *              type: number
   *            example: 10
   *          - name: offset
   *            in: query
   *            description: Offset of acquisitions
   *            schema:
   *              type: number
   *            example: 0
   *          - name: includeWipPage
   *            in: query
   *            description: Whether to include WIP pages
   *            schema:
   *              type: string
   *        responses:
   *          200:
   *            description: Return pages recently updated
   */
  router.get('/recent', accessTokenParser([SCOPE.READ.FEATURES.PAGE]), loginRequired, validator.recent, apiV3FormValidator, async(req, res) => {
    const limit = parseInt(req.query.limit) || 20;
    const offset = parseInt(req.query.offset) || 0;
    const includeWipPage = req.query.includeWipPage === 'true'; // Need validation using express-validator

    const hideRestrictedByOwner = configManager.getConfig('security:list-policy:hideRestrictedByOwner');
    const hideRestrictedByGroup = configManager.getConfig('security:list-policy:hideRestrictedByGroup');

    /**
    * @type {import('~/server/models/page').FindRecentUpdatedPagesOption}
    */
    const queryOptions = {
      offset,
      limit,
      includeWipPage,
      includeTrashed: false,
      isRegExpEscapedFromPath: true,
      sort: 'updatedAt',
      desc: -1,
      hideRestrictedByOwner,
      hideRestrictedByGroup,
    };

    try {
      const result = await Page.findRecentUpdatedPages('/', req.user, queryOptions);
      if (result.pages.length > limit) {
        result.pages.pop();
      }

      result.pages.forEach((page) => {
        if (page.lastUpdateUser != null && page.lastUpdateUser instanceof User) {
          page.lastUpdateUser = serializeUserSecurely(page.lastUpdateUser);
        }
      });

      const ids = result.pages.map((page) => { return page._id });
      const relations = await PageTagRelation.find({ relatedPage: { $in: ids } }).populate('relatedTag');

      // { pageId: [{ tag }, ...] }
      const relationsMap = new Map();
      // increment relationsMap
      relations.forEach((relation) => {
        const pageId = relation.relatedPage.toString();
        if (!relationsMap.has(pageId)) {
          relationsMap.set(pageId, []);
        }
        if (relation.relatedTag != null) {
          relationsMap.get(pageId).push(relation.relatedTag);
        }
      });
      // add tags to each page
      result.pages.forEach((page) => {
        const pageId = page._id.toString();
        page.tags = relationsMap.has(pageId) ? relationsMap.get(pageId) : [];
      });

      return res.apiv3(result);
    }
    catch (err) {
      logger.error('Failed to get recent pages', err);
      return res.apiv3Err(new ErrorV3('Failed to get recent pages', 'unknown'), 500);
    }
  });

  /**
   * @swagger
   *
   *
   *    /pages/rename:
   *      post:
   *        tags: [Pages]
   *        operationId: renamePage
   *        description: Rename page
   *        requestBody:
   *          content:
   *            application/json:
   *              schema:
   *                properties:
   *                  pageId:
   *                    $ref: '#/components/schemas/Page/properties/_id'
   *                  path:
   *                    $ref: '#/components/schemas/Page/properties/path'
   *                  revisionId:
   *                    type: string
   *                    description: revision ID
   *                    example: 5e07345972560e001761fa63
   *                  newPagePath:
   *                    type: string
   *                    description: new path
   *                    example: /user/alice/new_test
   *                  isRenameRedirect:
   *                    type: boolean
   *                    description: whether redirect page
   *                  updateMetadata:
   *                    type: boolean
   *                    description: whether update meta data
   *                  isRecursively:
   *                    type: boolean
   *                    description: whether rename page with descendants
   *                required:
   *                  - pageId
   *                  - revisionId
   *        responses:
   *          200:
   *            description: Succeeded to rename page.
   *            content:
   *              application/json:
   *                schema:
   *                  properties:
   *                    page:
   *                      $ref: '#/components/schemas/Page'
   *          401:
   *            description: page id is invalid
   *          409:
   *            description: page path is already existed
   */
  router.put(
    '/rename',
    accessTokenParser([SCOPE.WRITE.FEATURES.PAGE]),
    loginRequiredStrictly,
    excludeReadOnlyUser,
    validator.renamePage,
    apiV3FormValidator,
    async(req, res) => {
      const { pageId, revisionId } = req.body;

      let newPagePath = normalizePath(req.body.newPagePath);

<<<<<<< HEAD
      const options = {
        isRecursively: req.body.isRecursively,
        createRedirectPage: req.body.isRenameRedirect,
        updateMetadata: req.body.updateMetadata,
        isMoveMode: req.body.isMoveMode,
      };
=======
    const options = {
      isRecursively: req.body.isRecursively,
      createRedirectPage: req.body.isRenameRedirect,
      updateMetadata: req.body.updateMetadata,
    };
>>>>>>> 4ec80450

      const activityParameters = {
        ip: req.ip,
        endpoint: req.originalUrl,
      };

      if (!isCreatablePage(newPagePath)) {
        return res.apiv3Err(new ErrorV3(`Could not use the path '${newPagePath}'`, 'invalid_path'), 409);
      }

      if (isUserPage(newPagePath)) {
        const isExistUser = await User.isExistUserByUserPagePath(newPagePath);
        if (!isExistUser) {
          return res.apiv3Err("Unable to rename a page under a non-existent user's user page");
        }
      }

      // check whether path starts slash
      newPagePath = addHeadingSlash(newPagePath);

      const isExist = await Page.exists({ path: newPagePath, isEmpty: false });
      if (isExist) {
      // if page found, cannot rename to that path
        return res.apiv3Err(new ErrorV3(`${newPagePath} already exists`, 'already_exists'), 409);
      }

      let page;
      let renamedPage;

      try {
        page = await Page.findByIdAndViewer(pageId, req.user, null, true);
        options.isRecursively = page.descendantCount > 0;

        if (page == null) {
          return res.apiv3Err(new ErrorV3(`Page '${pageId}' is not found or forbidden`, 'notfound_or_forbidden'), 401);
        }

        // empty page does not require revisionId validation
        if (!page.isEmpty && revisionId == null) {
          return res.apiv3Err(new ErrorV3('revisionId must be a mongoId', 'invalid_body'), 400);
        }

        if (!page.isEmpty && !page.isUpdatable(revisionId)) {
          return res.apiv3Err(new ErrorV3('Someone could update this page, so couldn\'t delete.', 'notfound_or_forbidden'), 409);
        }
        renamedPage = await crowi.pageService.renamePage(page, newPagePath, req.user, options, activityParameters);

        // Respond before sending notification
        const result = { page: serializePageSecurely(renamedPage ?? page) };
        res.apiv3(result);
      }
      catch (err) {
        logger.error(err);
        return res.apiv3Err(new ErrorV3('Failed to update page.', 'unknown'), 500);
      }

      try {
      // global notification
        await globalNotificationService.fire(GlobalNotificationSettingEvent.PAGE_MOVE, renamedPage, req.user, {
          oldPath: page.path,
        });
      }
      catch (err) {
        logger.error('Move notification failed', err);
      }
    },
  );

  /**
    * @swagger
    *    /pages/resume-rename:
    *      post:
    *        tags: [Pages]
    *        operationId: resumeRenamePage
    *        description: Resume rename page operation
    *        requestBody:
    *          content:
    *            application/json:
    *              schema:
    *                properties:
    *                  pageId:
    *                    $ref: '#/components/schemas/Page/properties/_id'
    *                required:
    *                  - pageId
    *        responses:
    *          200:
    *            description: Succeeded to resume rename page operation.
    *            content:
    *              application/json:
    *                schema:
    *                  type: object
    */
  router.post(
    '/resume-rename',
    accessTokenParser([SCOPE.WRITE.FEATURES.PAGE]),
    loginRequiredStrictly,
    validator.resumeRenamePage,
    apiV3FormValidator,
    async(req, res) => {

      const { pageId } = req.body;
      const { user } = req;

      // The user has permission to resume rename operation if page is returned.
      const page = await Page.findByIdAndViewer(pageId, user, null, true);
      if (page == null) {
        const msg = 'The operation is forbidden for this user';
        const code = 'forbidden-user';
        return res.apiv3Err(new ErrorV3(msg, code), 403);
      }

      const pageOp = await crowi.pageOperationService.getRenameSubOperationByPageId(page._id);
      if (pageOp == null) {
        const msg = 'PageOperation document for Rename Sub operation not found.';
        const code = 'document_not_found';
        return res.apiv3Err(new ErrorV3(msg, code), 404);
      }

      try {
        await crowi.pageService.resumeRenameSubOperation(page, pageOp);
      }
      catch (err) {
        logger.error(err);
        return res.apiv3Err(err, 500);
      }
      return res.apiv3();
    },
  );

  /**
   * @swagger
   *
   *    /pages/empty-trash:
   *      delete:
   *        tags: [Pages]
   *        description: empty trash
   *        responses:
   *          200:
   *            description: Succeeded to remove all trash pages
   *            content:
   *              application/json:
   *                schema:
   *                  properties:
   *                    deletablePages:
   *                      type: array
   *                      items:
   *                        $ref: '#/components/schemas/Page'
   */
  router.delete(
    '/empty-trash',
    accessTokenParser([SCOPE.WRITE.FEATURES.PAGE]),
    loginRequired,
    excludeReadOnlyUser,
    addActivity,
    apiV3FormValidator,
    async(req, res) => {
      const options = {};

      const pagesInTrash = await crowi.pageService.findAllTrashPages(req.user);

      const deletablePages = crowi.pageService.filterPagesByCanDeleteCompletely(pagesInTrash, req.user, true);

      if (deletablePages.length === 0) {
        const msg = 'No pages can be deleted.';
        return res.apiv3Err(new ErrorV3(msg), 500);
      }

      const parameters = { action: SupportedAction.ACTION_PAGE_EMPTY_TRASH };

      // when some pages are not deletable
      if (deletablePages.length < pagesInTrash.length) {
        try {
          const options = { isCompletely: true, isRecursively: true };
          await crowi.pageService.deleteMultiplePages(deletablePages, req.user, options);

          activityEvent.emit('update', res.locals.activity._id, parameters);

          return res.apiv3({ deletablePages });
        }
        catch (err) {
          logger.error(err);
          return res.apiv3Err(new ErrorV3('Failed to update page.', 'unknown'), 500);
        }
      }
      // when all pages are deletable
      else {
        try {
          const activityParameters = {
            ip: req.ip,
            endpoint: req.originalUrl,
          };
          const pages = await crowi.pageService.emptyTrashPage(req.user, options, activityParameters);

          activityEvent.emit('update', res.locals.activity._id, parameters);

          return res.apiv3({ pages });
        }
        catch (err) {
          logger.error(err);
          return res.apiv3Err(new ErrorV3('Failed to update page.', 'unknown'), 500);
        }
      }
    },
  );

  validator.displayList = [
    query('limit').if(value => value != null).isInt({ max: 100 }).withMessage('You should set less than 100 or not to set limit.'),
  ];

  /**
    * @swagger
    *
    *    /pages/list:
    *      get:
    *        tags: [Pages]
    *        operationId: getList
    *        description: Get list of pages
    *        parameters:
    *          - name: path
    *            in: query
    *            description: Path to search
    *            schema:
    *              type: string
    *          - name: limit
    *            in: query
    *            description: Limit of acquisitions
    *            schema:
    *              type: number
    *          - name: page
    *            in: query
    *            description: Page number
    *            schema:
    *              type: number
    *        responses:
    *          200:
    *            description: Succeeded to retrieve pages.
    *            content:
    *              application/json:
    *                schema:
    *                  properties:
    *                    totalCount:
    *                      type: number
    *                      description: Total count of pages
    *                      example: 3
    *                    offset:
    *                      type: number
    *                      description: Offset of pages
    *                      example: 0
    *                    limit:
    *                      type: number
    *                      description: Limit of pages
    *                      example: 10
    *                    pages:
    *                      type: array
    *                      items:
    *                        allOf:
    *                          - $ref: '#/components/schemas/Page'
    *                          - type: object
    *                            properties:
    *                              lastUpdateUser:
    *                                $ref: '#/components/schemas/User'
    */
  router.get('/list', accessTokenParser([SCOPE.READ.FEATURES.PAGE]), loginRequired, validator.list, apiV3FormValidator, async(req, res) => {

    const path = normalizePath(req.query.path ?? '/');
    const limit = parseInt(req.query.limit ?? configManager.getConfig('customize:showPageLimitationS'));
    const page = req.query.page || 1;
    const offset = (page - 1) * limit;
    let includeTrashed = false;

    if (isTrashPage(path)) {
      includeTrashed = true;
    }

    const queryOptions = {
      offset,
      limit,
      includeTrashed,
    };

    try {
      const result = await Page.findListWithDescendants(path, req.user, queryOptions);

      result.pages.forEach((page) => {
        if (page.lastUpdateUser != null && page.lastUpdateUser instanceof User) {
          page.lastUpdateUser = serializeUserSecurely(page.lastUpdateUser);
        }
      });

      return res.apiv3(result);
    }
    catch (err) {
      logger.error('Failed to get Descendants Pages', err);
      return res.apiv3Err(err, 500);
    }
  });

  /**
   * @swagger
   *
   *
   *    /pages/duplicate:
   *      post:
   *        tags: [Pages]
   *        operationId: duplicatePage
   *        description: Duplicate page
   *        requestBody:
   *          content:
   *            application/json:
   *              schema:
   *                properties:
   *                  pageId:
   *                    $ref: '#/components/schemas/Page/properties/_id'
   *                  pageNameInput:
   *                    $ref: '#/components/schemas/Page/properties/path'
   *                  isRecursively:
   *                    type: boolean
   *                    description: whether duplicate page with descendants
   *                  onlyDuplicateUserRelatedResources:
   *                    type: boolean
   *                    description: whether duplicate only user related resources
   *                required:
   *                  - pageId
   *        responses:
   *          200:
   *            description: Succeeded to duplicate page.
   *            content:
   *              application/json:
   *                schema:
   *                  properties:
   *                    page:
   *                      $ref: '#/components/schemas/Page'
   *
   *          403:
   *            description: Forbidden to duplicate page.
   *          500:
   *            description: Internal server error.
   */
  router.post(
    '/duplicate',
    accessTokenParser([SCOPE.WRITE.FEATURES.PAGE]),
    loginRequiredStrictly,
    excludeReadOnlyUser,
    addActivity,
    validator.duplicatePage,
    apiV3FormValidator,
    async(req, res) => {
      const { pageId, isRecursively, onlyDuplicateUserRelatedResources } = req.body;

      const newPagePath = normalizePath(req.body.pageNameInput);

      const isCreatable = isCreatablePage(newPagePath);
      if (!isCreatable) {
        return res.apiv3Err(new ErrorV3('This page path is invalid', 'invalid_path'), 400);
      }

      if (isUserPage(newPagePath)) {
        const isExistUser = await User.isExistUserByUserPagePath(newPagePath);
        if (!isExistUser) {
          return res.apiv3Err("Unable to duplicate a page under a non-existent user's user page");
        }
      }

      // check page existence
      const isExist = (await Page.exists({ path: newPagePath, isEmpty: false }));
      if (isExist) {
        return res.apiv3Err(new ErrorV3(`Page exists '${newPagePath})'`, 'already_exists'), 409);
      }

      const page = await Page.findByIdAndViewer(pageId, req.user, null, true);

      const isEmptyAndNotRecursively = page?.isEmpty && !isRecursively;
      if (page == null || isEmptyAndNotRecursively) {
        res.code = 'Page is not found';
        logger.error('Failed to find the pages');
        return res.apiv3Err(new ErrorV3(`Page '${pageId}' is not found or forbidden`, 'notfound_or_forbidden'), 401);
      }

      const newParentPage = await crowi.pageService.duplicate(page, newPagePath, req.user, isRecursively, onlyDuplicateUserRelatedResources);
      const result = { page: serializePageSecurely(newParentPage) };

      // copy the page since it's used and updated in crowi.pageService.duplicate
      const copyPage = { ...page };
      copyPage.path = newPagePath;
      try {
        await globalNotificationService.fire(GlobalNotificationSettingEvent.PAGE_CREATE, copyPage, req.user);
      }
      catch (err) {
        logger.error('Create grobal notification failed', err);
      }

      // create subscription (parent page only)
      try {
        await crowi.inAppNotificationService.createSubscription(req.user.id, newParentPage._id, subscribeRuleNames.PAGE_CREATE);
      }
      catch (err) {
        logger.error('Failed to create subscription document', err);
      }

      const parameters = {
        targetModel: SupportedTargetModel.MODEL_PAGE,
        target: page,
        action: SupportedAction.ACTION_PAGE_DUPLICATE,
      };

      activityEvent.emit('update', res.locals.activity._id, parameters, page, preNotifyService.generatePreNotify);

      return res.apiv3(result);
    },
  );

  /**
   * @swagger
   *
   *
   *    /pages/subordinated-list:
   *      get:
   *        tags: [Pages]
   *        operationId: subordinatedList
   *        description: Get subordinated pages
   *        parameters:
   *          - name: path
   *            in: query
   *            description: Parent path of search
   *            schema:
   *              type: string
   *          - name: limit
   *            in: query
   *            description: Limit of acquisitions
   *            schema:
   *              type: number
   *        responses:
   *          200:
   *            description: Succeeded to retrieve pages.
   *            content:
   *              application/json:
   *                schema:
   *                  properties:
   *                    subordinatedPages:
   *                      type: array
   *                      items:
   *                        $ref: '#/components/schemas/Page'
   */
  router.get(
    '/subordinated-list',
    accessTokenParser([SCOPE.READ.FEATURES.PAGE]),
    loginRequired,
    async(req, res) => {
      const { path } = req.query;
      const limit = parseInt(req.query.limit) || LIMIT_FOR_LIST;

      try {
        const pageData = await Page.findByPath(path, true);
        const result = await Page.findManageableListWithDescendants(pageData, req.user, { limit });

        return res.apiv3({ subordinatedPages: result });
      }
      catch (err) {
        return res.apiv3Err(new ErrorV3('Failed to update page.', 'unknown'), 500);
      }
    },
  );

  /**
    * @swagger
    *    /pages/delete:
    *      post:
    *        tags: [Pages]
    *        operationId: deletePages
    *        description: Delete pages
    *        requestBody:
    *          content:
    *            application/json:
    *              schema:
    *                properties:
    *                  pageIdToRevisionIdMap:
    *                    type: object
    *                    description: Map of page IDs to revision IDs
    *                    example: { "5e2d6aede35da4004ef7e0b7": "5e07345972560e001761fa63" }
    *                  isCompletely:
    *                    type: boolean
    *                    description: Whether to delete pages completely
    *                  isRecursively:
    *                    type: boolean
    *                    description: Whether to delete pages recursively
    *                  isAnyoneWithTheLink:
    *                    type: boolean
    *                    description: Whether the page is restricted to anyone with the link
    *        responses:
    *          200:
    *            description: Succeeded to delete pages.
    *            content:
    *              application/json:
    *                schema:
    *                  properties:
    *                    paths:
    *                      type: array
    *                      items:
    *                        type: string
    *                      description: List of deleted page paths
    *                    isRecursively:
    *                      type: boolean
    *                      description: Whether pages were deleted recursively
    *                    isCompletely:
    *                      type: boolean
    *                      description: Whether pages were deleted completely
    */
  router.post(
    '/delete',
    accessTokenParser([SCOPE.WRITE.FEATURES.PAGE]),
    loginRequiredStrictly,
    excludeReadOnlyUser,
    validator.deletePages,
    apiV3FormValidator,
    async(req, res) => {
      const {
        pageIdToRevisionIdMap, isCompletely, isRecursively, isAnyoneWithTheLink,
      } = req.body;

      const pageIds = Object.keys(pageIdToRevisionIdMap);

      if (pageIds.length === 0) {
        return res.apiv3Err(new ErrorV3('Select pages to delete.', 'no_page_selected'), 400);
      }
      if (isAnyoneWithTheLink && pageIds.length !== 1) {
        return res.apiv3Err(new ErrorV3('Only one restricted page can be selected', 'not_single_page'), 400);
      }
      if (pageIds.length > LIMIT_FOR_MULTIPLE_PAGE_OP) {
        return res.apiv3Err(new ErrorV3(`The maximum number of pages you can select is ${LIMIT_FOR_MULTIPLE_PAGE_OP}.`, 'exceeded_maximum_number'), 400);
      }

      let pagesToDelete;
      try {
        pagesToDelete = await Page.findByIdsAndViewer(pageIds, req.user, null, true, isAnyoneWithTheLink);
      }
      catch (err) {
        logger.error('Failed to find pages to delete.', err);
        return res.apiv3Err(new ErrorV3('Failed to find pages to delete.'));
      }
      if (isAnyoneWithTheLink && pagesToDelete[0].grant !== PageGrant.GRANT_RESTRICTED) {
        return res.apiv3Err(new ErrorV3('The grant of the retrieved page is not restricted'), 500);
      }

      let pagesCanBeDeleted;
      if (isCompletely) {
        pagesCanBeDeleted = await crowi.pageService.filterPagesByCanDeleteCompletely(pagesToDelete, req.user, isRecursively);
      }
      else {
        const filteredPages = pagesToDelete.filter(p => p.isEmpty || p.isUpdatable(pageIdToRevisionIdMap[p._id].toString()));
        pagesCanBeDeleted = await crowi.pageService.filterPagesByCanDelete(filteredPages, req.user, isRecursively);
      }

      if (pagesCanBeDeleted.length === 0) {
        const msg = 'No pages can be deleted.';
        return res.apiv3Err(new ErrorV3(msg), 500);
      }

      // run delete
      const activityParameters = {
        ip: req.ip,
        endpoint: req.originalUrl,
      };
      const options = { isCompletely, isRecursively };
      crowi.pageService.deleteMultiplePages(pagesCanBeDeleted, req.user, options, activityParameters);

      return res.apiv3({ paths: pagesCanBeDeleted.map(p => p.path), isRecursively, isCompletely });
    },
  );

  /**
   * @swagger
   *
   *    /pages/convert-pages-by-path:
   *      post:
   *        tags: [Pages]
   *        operationId: convertPagesByPath
   *        description: Convert pages by path
   *        requestBody:
   *          content:
   *            application/json:
   *              schema:
   *                properties:
   *                  convertPath:
   *                    type: string
   *                    description: Path to convert
   *                    example: /user/alice
   *        responses:
   *          200:
   *            description: Succeeded to convert pages.
   *            content:
   *              application/json:
   *                schema:
   *                  type: object
   *                  description: Empty object
   */
  // eslint-disable-next-line max-len
  router.post(
    '/convert-pages-by-path',
    accessTokenParser([SCOPE.WRITE.FEATURES.PAGE]),
    loginRequiredStrictly,
    excludeReadOnlyUser,
    adminRequired,
    validator.convertPagesByPath,
    apiV3FormValidator,
    async(req, res) => {
      const { convertPath } = req.body;

      // Convert by path
      const normalizedPath = normalizePath(convertPath);
      try {
        await crowi.pageService.normalizeParentByPath(normalizedPath, req.user);
      }
      catch (err) {
        logger.error(err);

        if (isV5ConversionError(err)) {
          return res.apiv3Err(new ErrorV3(err.message, err.code), 400);
        }

        return res.apiv3Err(new ErrorV3('Failed to convert pages.'), 400);
      }

      return res.apiv3({});
    },
  );

  /**
   * @swagger
   *
   *    /pages/legacy-pages-migration:
   *      post:
   *        tags: [Pages]
   *        operationId: legacyPagesMigration
   *        description: Migrate legacy pages
   *        requestBody:
   *          content:
   *            application/json:
   *              schema:
   *                properties:
   *                  pageIds:
   *                    type: array
   *                    items:
   *                      type: string
   *                    description: List of page IDs to migrate
   *                  isRecursively:
   *                    type: boolean
   *                    description: Whether to migrate pages recursively
   *        responses:
   *          200:
   *            description: Succeeded to migrate legacy pages.
   *            content:
   *              application/json:
   *                schema:
   *                  type: object
   *                  description: Empty object
  */
  // eslint-disable-next-line max-len
  router.post(
    '/legacy-pages-migration',
    accessTokenParser([SCOPE.WRITE.FEATURES.PAGE]),
    loginRequired,
    excludeReadOnlyUser,
    validator.legacyPagesMigration,
    apiV3FormValidator,
    async(req, res) => {
      const { pageIds: _pageIds, isRecursively } = req.body;

      // Convert by pageIds
      const pageIds = _pageIds == null ? [] : _pageIds;

      if (pageIds.length > LIMIT_FOR_MULTIPLE_PAGE_OP) {
        return res.apiv3Err(new ErrorV3(`The maximum number of pages you can select is ${LIMIT_FOR_MULTIPLE_PAGE_OP}.`, 'exceeded_maximum_number'), 400);
      }
      if (pageIds.length === 0) {
        return res.apiv3Err(new ErrorV3('No page is selected.'), 400);
      }

      try {
        if (isRecursively) {
          await crowi.pageService.normalizeParentByPageIdsRecursively(pageIds, req.user);
        }
        else {
          await crowi.pageService.normalizeParentByPageIds(pageIds, req.user);
        }
      }
      catch (err) {
        return res.apiv3Err(new ErrorV3(`Failed to migrate pages: ${err.message}`), 500);
      }

      return res.apiv3({});
    },
  );

  /**
   * @swagger
   *
   *    /pages/v5-migration-status:
   *      get:
   *        tags: [Pages]
   *        description: Get V5 migration status
   *        responses:
   *          200:
   *            description: Return V5 migration status
   *            content:
   *              application/json:
   *                schema:
   *                  properties:
   *                    isV5Compatible:
   *                      type: boolean
   *                      description: Whether the app is V5 compatible
   *                    migratablePagesCount:
   *                      type: number
   *                      description: Number of pages that can be migrated
   */
  router.get('/v5-migration-status', accessTokenParser([SCOPE.READ.FEATURES.PAGE]), loginRequired, async(req, res) => {
    try {
      const isV5Compatible = configManager.getConfig('app:isV5Compatible');
      const migratablePagesCount = req.user != null ? await crowi.pageService.countPagesCanNormalizeParentByUser(req.user) : null; // null check since not using loginRequiredStrictly
      return res.apiv3({ isV5Compatible, migratablePagesCount });
    }
    catch (err) {
      return res.apiv3Err(new ErrorV3('Failed to obtain migration status'));
    }
  });

  return router;
};<|MERGE_RESOLUTION|>--- conflicted
+++ resolved
@@ -285,20 +285,11 @@
 
       let newPagePath = normalizePath(req.body.newPagePath);
 
-<<<<<<< HEAD
       const options = {
         isRecursively: req.body.isRecursively,
         createRedirectPage: req.body.isRenameRedirect,
         updateMetadata: req.body.updateMetadata,
-        isMoveMode: req.body.isMoveMode,
       };
-=======
-    const options = {
-      isRecursively: req.body.isRecursively,
-      createRedirectPage: req.body.isRenameRedirect,
-      updateMetadata: req.body.updateMetadata,
-    };
->>>>>>> 4ec80450
 
       const activityParameters = {
         ip: req.ip,
