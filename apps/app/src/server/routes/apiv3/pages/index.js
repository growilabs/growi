--- conflicted
+++ resolved
@@ -557,56 +557,40 @@
     *                              lastUpdateUser:
     *                                $ref: '#/components/schemas/User'
     */
-<<<<<<< HEAD
-  router.get(
-    '/list',
-    accessTokenParser([SCOPE.READ.FEATURES.PAGE]),
-    loginRequired,
-    validator.displayList,
-    apiV3FormValidator,
-    async(req, res) => {
-      const { path } = req.query;
-      const limit = parseInt(req.query.limit) || await crowi.configManager.getConfig('customize:showPageLimitationS') || 10;
-      const page = req.query.page || 1;
-      const offset = (page - 1) * limit;
-=======
-  router.get('/list', accessTokenParser, loginRequired, validator.list, apiV3FormValidator, async(req, res) => {
+  router.get('/list', accessTokenParser([SCOPE.READ.FEATURES.PAGE]), loginRequired, validator.list, apiV3FormValidator, async(req, res) => {
 
     const path = normalizePath(req.query.path ?? '/');
     const limit = parseInt(req.query.limit ?? configManager.getConfig('customize:showPageLimitationS'));
     const page = req.query.page || 1;
     const offset = (page - 1) * limit;
->>>>>>> 621bc60d
-
-      let includeTrashed = false;
-
-      if (isTrashPage(path)) {
-        includeTrashed = true;
-      }
-
-      const queryOptions = {
-        offset,
-        limit,
-        includeTrashed,
-      };
-
-      try {
-        const result = await Page.findListWithDescendants(path, req.user, queryOptions);
-
-        result.pages.forEach((page) => {
-          if (page.lastUpdateUser != null && page.lastUpdateUser instanceof User) {
-            page.lastUpdateUser = serializeUserSecurely(page.lastUpdateUser);
-          }
-        });
-
-        return res.apiv3(result);
-      }
-      catch (err) {
-        logger.error('Failed to get Descendants Pages', err);
-        return res.apiv3Err(err, 500);
-      }
-    },
-  );
+    let includeTrashed = false;
+
+    if (isTrashPage(path)) {
+      includeTrashed = true;
+    }
+
+    const queryOptions = {
+      offset,
+      limit,
+      includeTrashed,
+    };
+
+    try {
+      const result = await Page.findListWithDescendants(path, req.user, queryOptions);
+
+      result.pages.forEach((page) => {
+        if (page.lastUpdateUser != null && page.lastUpdateUser instanceof User) {
+          page.lastUpdateUser = serializeUserSecurely(page.lastUpdateUser);
+        }
+      });
+
+      return res.apiv3(result);
+    }
+    catch (err) {
+      logger.error('Failed to get Descendants Pages', err);
+      return res.apiv3Err(err, 500);
+    }
+  });
 
   /**
    * @swagger
@@ -1025,24 +1009,7 @@
    *                      type: number
    *                      description: Number of pages that can be migrated
    */
-<<<<<<< HEAD
-  router.get(
-    '/v5-migration-status',
-    accessTokenParser([SCOPE.READ.FEATURES.PAGE]),
-    loginRequired,
-    async(req, res) => {
-      try {
-        const isV5Compatible = crowi.configManager.getConfig('app:isV5Compatible');
-        const migratablePagesCount = req.user != null ? await crowi.pageService.countPagesCanNormalizeParentByUser(req.user) : null; // null check since not using loginRequiredStrictly
-        return res.apiv3({ isV5Compatible, migratablePagesCount });
-      }
-      catch (err) {
-        return res.apiv3Err(new ErrorV3('Failed to obtain migration status'));
-      }
-    },
-  );
-=======
-  router.get('/v5-migration-status', accessTokenParser, loginRequired, async(req, res) => {
+  router.get('/v5-migration-status', accessTokenParser([SCOPE.READ.FEATURES.PAGE]), loginRequired, async(req, res) => {
     try {
       const isV5Compatible = configManager.getConfig('app:isV5Compatible');
       const migratablePagesCount = req.user != null ? await crowi.pageService.countPagesCanNormalizeParentByUser(req.user) : null; // null check since not using loginRequiredStrictly
@@ -1052,7 +1019,6 @@
       return res.apiv3Err(new ErrorV3('Failed to obtain migration status'));
     }
   });
->>>>>>> 621bc60d
 
   return router;
 };