import { serializeUserSecurely } from '@growi/core/dist/models/serializers';
import express from 'express';

import { SupportedAction } from '~/interfaces/activity';
import type { CrowiRequest } from '~/interfaces/crowi-request';
import { accessTokenParser } from '~/server/middlewares/access-token-parser';
import { generateAddActivityMiddleware } from '~/server/middlewares/add-activity';

import type { IInAppNotification } from '../../../interfaces/in-app-notification';

import type { ApiV3Response } from './interfaces/apiv3-response';


const router = express.Router();

<<<<<<< HEAD

/**
 * @swagger
 * components:
 *   schemas:
 *     InAppNotificationListResponse:
 *       type: object
 *       properties:
 *         docs:
 *           type: array
 *           items:
 *             $ref: '#/components/schemas/Document'
 *         totalDocs:
 *           type: integer
 *           description: Total number of documents
 *         offset:
 *           type: integer
 *           description: Offset value
 *         limit:
 *           type: integer
 *           description: Limit per page
 *         totalPages:
 *           type: integer
 *           description: Total pages available
 *         page:
 *           type: integer
 *           description: Current page number
 *         hasPrevPage:
 *           type: boolean
 *           description: Indicator for previous page
 *         hasNextPage:
 *           type: boolean
 *           description: Indicator for next page
 *         prevPage:
 *           type: string
 *           description: Previous page number or null
 *         nextPage:
 *           type: string
 *           description: Next page number or null
 *     Document:
 *       type: object
 *       properties:
 *         _id:
 *           type: string
 *           description: Document ID
 *         action:
 *           type: string
 *           description: Action performed on the document
 *         snapshot:
 *           type: string
 *           description: Snapshot details in JSON format
 *         target:
 *           $ref: '#/components/schemas/Page'
 *         user:
 *           $ref: '#/components/schemas/User'
 *         createdAt:
 *           type: string
 *           format: date-time
 *           description: Creation timestamp
 *         status:
 *           type: string
 *           description: Status of the document
 *         targetModel:
 *           type: string
 *           description: Model of the target
 *         id:
 *           type: string
 *           description: Document ID
 *         actionUsers:
 *           type: array
 *           items:
 *             $ref: '#/components/schemas/User'
 */
=======
/** @param {import('~/server/crowi').default} crowi Crowi instance */
>>>>>>> 1a53323b
module.exports = (crowi) => {
  const loginRequiredStrictly = require('../../middlewares/login-required')(crowi);
  const addActivity = generateAddActivityMiddleware();

  const inAppNotificationService = crowi.inAppNotificationService;

  const User = crowi.model('User');

  const activityEvent = crowi.event('activity');

  /**
   * @swagger
   *
   *  /in-app-notification/list:
   *    get:
   *      tags: [NotificationSetting]
   *      security:
   *        - api_key: []
   *      operationId: getInAppNotificationList
   *      summary: /in-app-notification/list
   *      description: Get the list of in-app notifications
   *      parameters:
   *        - name: limit
   *          in: query
   *          description: The number of notifications to get
   *          schema:
   *            type: integer
   *        - name: offset
   *          in: query
   *          description: The number of notifications to skip
   *          schema:
   *            type: integer
   *        - name: status
   *          in: query
   *          description: The status to categorize. 'UNOPENED' or 'OPENED'.
   *          schema:
   *            type: string
   *      responses:
   *        200:
   *          description: The list of in-app notifications
   *          content:
   *            application/json:
   *              schema:
   *                $ref: '#/components/schemas/InAppNotificationListResponse'
   */
  router.get('/list', accessTokenParser, loginRequiredStrictly, async(req: CrowiRequest, res: ApiV3Response) => {
    // user must be set by loginRequiredStrictly
    // eslint-disable-next-line @typescript-eslint/no-non-null-assertion
    const user = req.user!;

    const limit = req.query.limit != null
      ? parseInt(req.query.limit.toString()) || 10
      : 10;

    let offset = 0;
    if (req.query.offset != null) {
      offset = parseInt(req.query.offset.toString(), 10);
    }

    const queryOptions = {
      offset,
      limit,
    };

    // set in-app-notification status to categorize
    if (req.query.status != null) {
      Object.assign(queryOptions, { status: req.query.status });
    }

    const paginationResult = await inAppNotificationService.getLatestNotificationsByUser(user._id, queryOptions);


    const getActionUsersFromActivities = function(activities) {
      return activities.map(({ user }) => user).filter((user, i, self) => self.indexOf(user) === i);
    };

    const serializedDocs: Array<IInAppNotification> = paginationResult.docs.map((doc) => {
      if (doc.user != null && doc.user instanceof User) {
        doc.user = serializeUserSecurely(doc.user);
      }
      // To add a new property into mongoose doc, need to change the format of doc to an object
      const docObj: IInAppNotification = doc.toObject();
      const actionUsersNew = getActionUsersFromActivities(doc.activities);

      const serializedActionUsers = actionUsersNew.map((actionUser) => {
        return serializeUserSecurely(actionUser);
      });

      docObj.actionUsers = serializedActionUsers;
      return docObj;
    });

    const serializedPaginationResult = {
      ...paginationResult,
      docs: serializedDocs,
    };

    return res.apiv3(serializedPaginationResult);
  });

  /**
   * @swagger
   *
   *  /in-app-notification/status:
   *    get:
   *      tags: [NotificationSetting]
   *      security:
   *        - api_key: []
   *      operationId: getInAppNotificationStatus
   *      summary: /in-app-notification/status
   *      description: Get the status of in-app notifications
   *      responses:
   *        200:
   *          description: Get count of unread notifications
   *          content:
   *            application/json:
   *              schema:
   *                properties:
   *                  count:
   *                    type: integer
   *                    description: Count of unread notifications
   */
  router.get('/status', accessTokenParser, loginRequiredStrictly, async(req: CrowiRequest, res: ApiV3Response) => {
    // user must be set by loginRequiredStrictly
    // eslint-disable-next-line @typescript-eslint/no-non-null-assertion
    const user = req.user!;

    try {
      const count = await inAppNotificationService.getUnreadCountByUser(user._id);
      return res.apiv3({ count });
    }
    catch (err) {
      return res.apiv3Err(err);
    }
  });

  /**
   * @swagger
   *
   *  /in-app-notification/open:
   *    post:
   *      tags: [NotificationSetting]
   *      security:
   *        - api_key: []
   *      operationId: openInAppNotification
   *      summary: /in-app-notification/open
   *      description: Open the in-app notification
   *      requestBody:
   *        content:
   *          application/json:
   *            schema:
   *              properties:
   *                id:
   *                  type: string
   *                  description: Notification ID
   *              required:
   *                - id
   *      responses:
   *        200:
   *          description: Notification opened successfully
   *          content:
   *            application/json:
   *              schema:
   *                type: object
   */
  router.post('/open', accessTokenParser, loginRequiredStrictly, async(req: CrowiRequest, res: ApiV3Response) => {
    // user must be set by loginRequiredStrictly
    // eslint-disable-next-line @typescript-eslint/no-non-null-assertion
    const user = req.user!;

    const id = req.body.id;

    try {
      const notification = await inAppNotificationService.open(user, id);
      const result = { notification };
      return res.apiv3(result);
    }
    catch (err) {
      return res.apiv3Err(err);
    }
  });

  /**
   * @swagger
   *
   *  /in-app-notification/all-statuses-open:
   *    put:
   *      tags: [NotificationSetting]
   *      security:
   *        - api_key: []
   *      operationId: openAllInAppNotification
   *      summary: /in-app-notification/all-statuses-open
   *      description: Open all in-app notifications
   *      responses:
   *        200:
   *          description: All notifications opened successfully
   */
  router.put('/all-statuses-open', accessTokenParser, loginRequiredStrictly, addActivity, async(req: CrowiRequest, res: ApiV3Response) => {
    // user must be set by loginRequiredStrictly
    // eslint-disable-next-line @typescript-eslint/no-non-null-assertion
    const user = req.user!;

    try {
      await inAppNotificationService.updateAllNotificationsAsOpened(user);

      activityEvent.emit('update', res.locals.activity._id, { action: SupportedAction.ACTION_IN_APP_NOTIFICATION_ALL_STATUSES_OPEN });

      return res.apiv3();
    }
    catch (err) {
      return res.apiv3Err(err);
    }
  });

  return router;
};<|MERGE_RESOLUTION|>--- conflicted
+++ resolved
@@ -12,8 +12,6 @@
 
 
 const router = express.Router();
-
-<<<<<<< HEAD
 
 /**
  * @swagger
@@ -87,9 +85,7 @@
  *           items:
  *             $ref: '#/components/schemas/User'
  */
-=======
 /** @param {import('~/server/crowi').default} crowi Crowi instance */
->>>>>>> 1a53323b
 module.exports = (crowi) => {
   const loginRequiredStrictly = require('../../middlewares/login-required')(crowi);
   const addActivity = generateAddActivityMiddleware();
