--- conflicted
+++ resolved
@@ -192,7 +192,6 @@
    *                        type: object
    *                      description: userGroup objects
    */
-<<<<<<< HEAD
   router.get('/ancestors',
     accessTokenParser([SCOPE.READ.ADMIN.USER_GROUP_MANAGEMENT]), loginRequiredStrictly, adminRequired,
     validator.ancestorGroup,
@@ -210,41 +209,6 @@
         return res.apiv3Err(new ErrorV3(msg, 'user-groups-search-failed'));
       }
     });
-
-  router.get('/children',
-    accessTokenParser([SCOPE.READ.ADMIN.USER_GROUP_MANAGEMENT]), loginRequiredStrictly, adminRequired,
-    validator.listChildren,
-    async(req, res) => {
-      try {
-        const { parentIds, includeGrandChildren = false } = req.query;
-
-        const userGroupsResult = await UserGroup.findChildrenByParentIds(parentIds, includeGrandChildren);
-        return res.apiv3({
-          childUserGroups: userGroupsResult.childUserGroups,
-          grandChildUserGroups: userGroupsResult.grandChildUserGroups,
-        });
-      }
-      catch (err) {
-        const msg = 'Error occurred in fetching child user group list';
-        logger.error(msg, err);
-        return res.apiv3Err(new ErrorV3(msg, 'child-user-group-list-fetch-failed'));
-      }
-    });
-=======
-  router.get('/ancestors', loginRequiredStrictly, adminRequired, validator.ancestorGroup, async(req, res) => {
-    const { groupId } = req.query;
-
-    try {
-      const userGroup = await UserGroup.findById(groupId);
-      const ancestorUserGroups = await UserGroup.findGroupsWithAncestorsRecursively(userGroup);
-      return res.apiv3({ ancestorUserGroups });
-    }
-    catch (err) {
-      const msg = 'Error occurred while searching user groups';
-      logger.error(msg, err);
-      return res.apiv3Err(new ErrorV3(msg, 'user-groups-search-failed'));
-    }
-  });
 
   /**
    * @swagger
@@ -290,23 +254,25 @@
    *                          type: object
    *                        description: Grandchild user group objects
    */
-  router.get('/children', loginRequiredStrictly, adminRequired, validator.listChildren, async(req, res) => {
-    try {
-      const { parentIds, includeGrandChildren = false } = req.query;
-
-      const userGroupsResult = await UserGroup.findChildrenByParentIds(parentIds, includeGrandChildren);
-      return res.apiv3({
-        childUserGroups: userGroupsResult.childUserGroups,
-        grandChildUserGroups: userGroupsResult.grandChildUserGroups,
-      });
-    }
-    catch (err) {
-      const msg = 'Error occurred in fetching child user group list';
-      logger.error(msg, err);
-      return res.apiv3Err(new ErrorV3(msg, 'child-user-group-list-fetch-failed'));
-    }
-  });
->>>>>>> 48a2ccbb
+  router.get('/children',
+    accessTokenParser([SCOPE.READ.ADMIN.USER_GROUP_MANAGEMENT]), loginRequiredStrictly, adminRequired,
+    validator.listChildren,
+    async(req, res) => {
+      try {
+        const { parentIds, includeGrandChildren = false } = req.query;
+
+        const userGroupsResult = await UserGroup.findChildrenByParentIds(parentIds, includeGrandChildren);
+        return res.apiv3({
+          childUserGroups: userGroupsResult.childUserGroups,
+          grandChildUserGroups: userGroupsResult.grandChildUserGroups,
+        });
+      }
+      catch (err) {
+        const msg = 'Error occurred in fetching child user group list';
+        logger.error(msg, err);
+        return res.apiv3Err(new ErrorV3(msg, 'child-user-group-list-fetch-failed'));
+      }
+    });
 
 
   /**
