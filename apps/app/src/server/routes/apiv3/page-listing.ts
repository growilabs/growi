import type {
  IPageInfoForListing, IPageInfo, IPage,
} from '@growi/core';
import { getIdForRef, isIPageInfoForEntity } from '@growi/core';
import { ErrorV3 } from '@growi/core/dist/models';
import type { Request, Router } from 'express';
import express from 'express';
import { query, oneOf } from 'express-validator';
import type { HydratedDocument } from 'mongoose';
import mongoose from 'mongoose';

import { SCOPE } from '~/interfaces/scope';
import { accessTokenParser } from '~/server/middlewares/access-token-parser';
import { configManager } from '~/server/service/config-manager';
import type { IPageGrantService } from '~/server/service/page-grant';
import loggerFactory from '~/utils/logger';

import type Crowi from '../../crowi';
import { apiV3FormValidator } from '../../middlewares/apiv3-form-validator';
import type { PageDocument, PageModel } from '../../models/page';

import type { ApiV3Response } from './interfaces/apiv3-response';


const logger = loggerFactory('growi:routes:apiv3:page-tree');

/*
 * Types & Interfaces
 */
interface AuthorizedRequest extends Request {
  user?: any
}

/*
 * Validators
 */
const validator = {
  pagePathRequired: [
    query('path').isString().withMessage('path is required'),
  ],
  pageIdOrPathRequired: oneOf([
    query('id').isMongoId(),
    query('path').isString(),
  ], 'id or path is required'),
  pageIdsOrPathRequired: [
    // type check independent of existence check
    query('pageIds').isArray().optional(),
    query('path').isString().optional(),
    // existence check
    oneOf([
      query('pageIds').exists(),
      query('path').exists(),
    ], 'pageIds or path is required'),
  ],
  infoParams: [
    query('attachBookmarkCount').isBoolean().optional(),
    query('attachShortBody').isBoolean().optional(),
  ],
};

/*
 * Routes
 */
const routerFactory = (crowi: Crowi): Router => {
  const loginRequired = require('../../middlewares/login-required')(crowi, true);

  const router = express.Router();

<<<<<<< HEAD

  router.get('/root', accessTokenParser([SCOPE.READ.FEATURES.PAGE]), loginRequired, async(req: AuthorizedRequest, res: ApiV3Response) => {
=======
  /**
   * @swagger
   *
   * /page-listing/root:
   *   get:
   *     tags: [PageListing]
   *     security:
   *       - api_key: []
   *     summary: /page-listing/root
   *     description: Get the root page
   *     responses:
   *       200:
   *         description: Success
   *         content:
   *           application/json:
   *             schema:
   *               type: object
   *               properties:
   *                 rootPage:
   *                   $ref: '#/components/schemas/Page'
   */
  router.get('/root', accessTokenParser, loginRequired, async(req: AuthorizedRequest, res: ApiV3Response) => {
>>>>>>> c720b57b
    const Page = mongoose.model<IPage, PageModel>('Page');

    let rootPage;
    try {
      rootPage = await Page.findByPathAndViewer('/', req.user, null, true);
    }
    catch (err) {
      return res.apiv3Err(new ErrorV3('rootPage not found'));
    }

    return res.apiv3({ rootPage });
  });

  /**
   * @swagger
   *
   * /page-listing/ancestors-children:
   *   get:
   *     tags: [PageListing]
   *     security:
   *       - api_key: []
   *     summary: /page-listing/ancestors-children
   *     description: Get the ancestors and children of a page
   *     parameters:
   *       - name: path
   *         in: query
   *         required: true
   *         type: string
   *     responses:
   *       200:
   *         description: Get the ancestors and children of a page
   *         content:
   *           application/json:
   *             schema:
   *               type: object
   *               properties:
   *                 ancestorsChildren:
   *                   type: object
   *                   additionalProperties:
   *                     type: object
   *                     properties:
   *                       _id:
   *                         type: string
   *                         description: Document ID
   *                       descendantCount:
   *                         type: integer
   *                         description: Number of descendants
   *                       isEmpty:
   *                         type: boolean
   *                         description: Indicates if the node is empty
   *                       grant:
   *                         type: integer
   *                         description: Access level
   *                       path:
   *                         type: string
   *                         description: Path string
   *                       revision:
   *                         type: string
   *                         nullable: true
   *                         description: Revision ID (nullable)
   */
  // eslint-disable-next-line max-len
  router.get('/ancestors-children', accessTokenParser([SCOPE.READ.FEATURES.PAGE]), loginRequired, ...validator.pagePathRequired, apiV3FormValidator, async(req: AuthorizedRequest, res: ApiV3Response): Promise<any> => {
    const { path } = req.query;

    const pageService = crowi.pageService;
    try {
      const ancestorsChildren = await pageService.findAncestorsChildrenByPathAndViewer(path as string, req.user);
      return res.apiv3({ ancestorsChildren });
    }
    catch (err) {
      logger.error('Failed to get ancestorsChildren.', err);
      return res.apiv3Err(new ErrorV3('Failed to get ancestorsChildren.'));
    }

  });

  /**
   * @swagger
   *
   * /page-listing/children:
   *   get:
   *     tags: [PageListing]
   *     security:
   *       - api_key: []
   *     summary: /page-listing/children
   *     description: Get the children of a page
   *     parameters:
   *       - name: id
   *         in: query
   *         type: string
   *       - name: path
   *         in: query
   *         type: string
   *     responses:
   *       200:
   *         description: Get the children of a page
   *         content:
   *           application/json:
   *             schema:
   *               type: object
   *               properties:
   *                 children:
   *                   type: array
   *                   items:
   *                     $ref: '#/components/schemas/Page'
   */
  /*
   * In most cases, using id should be prioritized
   */
  // eslint-disable-next-line max-len
  router.get('/children', accessTokenParser([SCOPE.READ.FEATURES.PAGE]), loginRequired, validator.pageIdOrPathRequired, apiV3FormValidator, async(req: AuthorizedRequest, res: ApiV3Response) => {
    const { id, path } = req.query;

    const pageService = crowi.pageService;

    const hideRestrictedByOwner = await configManager.getConfig('security:list-policy:hideRestrictedByOwner');
    const hideRestrictedByGroup = await configManager.getConfig('security:list-policy:hideRestrictedByGroup');

    try {
      const pages = await pageService.findChildrenByParentPathOrIdAndViewer(
        (id || path)as string, req.user, undefined, !hideRestrictedByOwner, !hideRestrictedByGroup,
      );
      return res.apiv3({ children: pages });
    }
    catch (err) {
      logger.error('Error occurred while finding children.', err);
      return res.apiv3Err(new ErrorV3('Error occurred while finding children.'));
    }
  });

  /**
   * @swagger
   *
   * /page-listing/info:
   *   get:
   *     tags: [PageListing]
   *     security:
   *       - api_key: []
   *     summary: /page-listing/info
   *     description: Get the information of a page
   *     parameters:
   *       - name: pageIds
   *         in: query
   *         type: array
   *       - name: path
   *         in: query
   *         type: string
   *       - name: attachBookmarkCount
   *         in: query
   *         type: boolean
   *       - name: attachShortBody
   *         in: query
   *         type: boolean
   *     responses:
   *       200:
   *         description: Get the information of a page
   *         content:
   *           application/json:
   *             schema:
   *               type: object
   *               properties:
   *                 idToPageInfoMap:
   *                   type: object
   *                   additionalProperties:
   *                     type: object
   *                     properties:
   *                       commentCount:
   *                         type: integer
   *                       contentAge:
   *                         type: integer
   *                       descendantCount:
   *                         type: integer
   *                       isAbleToDeleteCompletely:
   *                         type: boolean
   *                       isDeletable:
   *                         type: boolean
   *                       isEmpty:
   *                         type: boolean
   *                       isMovable:
   *                         type: boolean
   *                       isRevertible:
   *                         type: boolean
   *                       isV5Compatible:
   *                         type: boolean
   *                       likerIds:
   *                         type: array
   *                         items:
   *                           type: string
   *                       seenUserIds:
   *                         type: array
   *                         items:
   *                           type: string
   *                       sumOfLikers:
   *                         type: integer
   *                       sumOfSeenUsers:
   *                         type: integer
   */
  // eslint-disable-next-line max-len
  router.get('/info', accessTokenParser([SCOPE.READ.FEATURES.PAGE]), loginRequired, validator.pageIdsOrPathRequired, validator.infoParams, apiV3FormValidator, async(req: AuthorizedRequest, res: ApiV3Response) => {
    const {
      pageIds, path, attachBookmarkCount: attachBookmarkCountParam, attachShortBody: attachShortBodyParam,
    } = req.query;

    const attachBookmarkCount: boolean = attachBookmarkCountParam === 'true';
    const attachShortBody: boolean = attachShortBodyParam === 'true';

    const Page = mongoose.model<HydratedDocument<PageDocument>, PageModel>('Page');
    // eslint-disable-next-line @typescript-eslint/no-explicit-any
    const Bookmark = mongoose.model<any, any>('Bookmark');
    // eslint-disable-next-line @typescript-eslint/no-non-null-assertion
    const pageService = crowi.pageService;
    // eslint-disable-next-line @typescript-eslint/no-non-null-assertion
    const pageGrantService: IPageGrantService = crowi.pageGrantService!;

    try {
      const pages = pageIds != null
        ? await Page.findByIdsAndViewer(pageIds as string[], req.user, null, true)
        : await Page.findByPathAndViewer(path as string, req.user, null, false, true);

      const foundIds = pages.map(page => page._id);

      let shortBodiesMap;
      if (attachShortBody) {
        shortBodiesMap = await pageService.shortBodiesMapByPageIds(foundIds, req.user);
      }

      let bookmarkCountMap;
      if (attachBookmarkCount) {
        bookmarkCountMap = await Bookmark.getPageIdToCountMap(foundIds) as Record<string, number>;
      }

      const idToPageInfoMap: Record<string, IPageInfo | IPageInfoForListing> = {};

      const isGuestUser = req.user == null;

      const userRelatedGroups = await pageGrantService.getUserRelatedGroups(req.user);

      for (const page of pages) {
        // construct isIPageInfoForListing
        const basicPageInfo = pageService.constructBasicPageInfo(page, isGuestUser);

        // TODO: use pageService.getCreatorIdForCanDelete to get creatorId (https://redmine.weseek.co.jp/issues/140574)
        const canDeleteCompletely = pageService.canDeleteCompletely(
          page,
          page.creator == null ? null : getIdForRef(page.creator),
          req.user,
          false,
          userRelatedGroups,
        ); // use normal delete config

        const pageInfo = (!isIPageInfoForEntity(basicPageInfo))
          ? basicPageInfo
          // create IPageInfoForListing
          : {
            ...basicPageInfo,
            isAbleToDeleteCompletely: canDeleteCompletely,
            bookmarkCount: bookmarkCountMap != null ? bookmarkCountMap[page._id.toString()] : undefined,
            revisionShortBody: shortBodiesMap != null ? shortBodiesMap[page._id.toString()] : undefined,
          } as IPageInfoForListing;

        idToPageInfoMap[page._id.toString()] = pageInfo;
      }

      return res.apiv3(idToPageInfoMap);
    }
    catch (err) {
      logger.error('Error occurred while fetching page informations.', err);
      return res.apiv3Err(new ErrorV3('Error occurred while fetching page informations.'));
    }
  });

  return router;
};

export default routerFactory;<|MERGE_RESOLUTION|>--- conflicted
+++ resolved
@@ -66,10 +66,7 @@
 
   const router = express.Router();
 
-<<<<<<< HEAD
-
-  router.get('/root', accessTokenParser([SCOPE.READ.FEATURES.PAGE]), loginRequired, async(req: AuthorizedRequest, res: ApiV3Response) => {
-=======
+
   /**
    * @swagger
    *
@@ -91,8 +88,7 @@
    *                 rootPage:
    *                   $ref: '#/components/schemas/Page'
    */
-  router.get('/root', accessTokenParser, loginRequired, async(req: AuthorizedRequest, res: ApiV3Response) => {
->>>>>>> c720b57b
+  router.get('/root', accessTokenParser([SCOPE.READ.FEATURES.PAGE]), loginRequired, async(req: AuthorizedRequest, res: ApiV3Response) => {
     const Page = mongoose.model<IPage, PageModel>('Page');
 
     let rootPage;
