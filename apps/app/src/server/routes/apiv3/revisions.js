--- conflicted
+++ resolved
@@ -18,7 +18,6 @@
 
 const MIGRATION_FILE_NAME = '20211227060705-revision-path-to-page-id-schema-migration--fixed-7549';
 
-<<<<<<< HEAD
 /**
  * @swagger
  * components:
@@ -54,10 +53,7 @@
  *           type: integer
  *           description: The version key of the revision
  */
-
-=======
 /** @param {import('~/server/crowi').default} crowi Crowi instance */
->>>>>>> 9ee1476b
 module.exports = (crowi) => {
   const certifySharedPage = require('../../middlewares/certify-shared-page')(crowi);
   const loginRequired = require('../../middlewares/login-required')(crowi, true);
