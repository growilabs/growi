--- conflicted
+++ resolved
@@ -139,17 +139,9 @@
   apiV1Router.post('/comments.update'    , comment.api.validators.add(), accessTokenParser , loginRequiredStrictly , excludeReadOnlyUser, addActivity, comment.api.update);
   apiV1Router.post('/comments.remove'    , accessTokenParser , loginRequiredStrictly , excludeReadOnlyUser, addActivity, comment.api.remove);
 
-<<<<<<< HEAD
   apiV1Router.post('/attachments.uploadProfileImage'   , uploads.single('file'), autoReap, accessTokenParser, loginRequiredStrictly , excludeReadOnlyUser, attachment.api.uploadProfileImage);
   apiV1Router.post('/attachments.remove'               , accessTokenParser , loginRequiredStrictly , excludeReadOnlyUser, addActivity ,attachment.api.remove);
   apiV1Router.post('/attachments.removeProfileImage'   , accessTokenParser , loginRequiredStrictly , excludeReadOnlyUser, attachment.api.removeProfileImage);
-=======
-  apiV1Router.post('/attachments.add'                  , uploads.single('file'), autoReap, accessTokenParser, loginRequiredStrictly , excludeReadOnlyUser, addActivity , attachmentApi.add);
-  apiV1Router.post('/attachments.uploadProfileImage'   , uploads.single('file'), autoReap, accessTokenParser, loginRequiredStrictly , excludeReadOnlyUser, attachmentApi.uploadProfileImage);
-  apiV1Router.post('/attachments.remove'               , accessTokenParser , loginRequiredStrictly , excludeReadOnlyUser, addActivity ,attachmentApi.remove);
-  apiV1Router.post('/attachments.removeProfileImage'   , accessTokenParser , loginRequiredStrictly , excludeReadOnlyUser, attachmentApi.removeProfileImage);
-  apiV1Router.get('/attachments.limit'   , accessTokenParser , loginRequiredStrictly, attachmentApi.limit);
->>>>>>> 2723131a
 
   // API v1
   app.use('/_api', unavailableWhenMaintenanceModeForApi, apiV1Router);
