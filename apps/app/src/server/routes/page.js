import { body } from 'express-validator';
import mongoose from 'mongoose';

import XssOption from '~/services/xss/xssOption';
import loggerFactory from '~/utils/logger';

import { GlobalNotificationSettingEvent } from '../models';
import { PathAlreadyExistsError } from '../models/errors';
import PageTagRelation from '../models/page-tag-relation';
import UpdatePost from '../models/update-post';
import { configManager } from '../service/config-manager';

/**
 * @swagger
 *  tags:
 *    name: Pages
 */

/**
 * @swagger
 *
 *  components:
 *    schemas:
 *      Page:
 *        description: Page
 *        type: object
 *        properties:
 *          _id:
 *            type: string
 *            description: page ID
 *            example: 5e07345972560e001761fa63
 *          __v:
 *            type: number
 *            description: DB record version
 *            example: 0
 *          commentCount:
 *            type: number
 *            description: count of comments
 *            example: 3
 *          createdAt:
 *            type: string
 *            description: date created at
 *            example: 2010-01-01T00:00:00.000Z
 *          creator:
 *            $ref: '#/components/schemas/User'
 *          extended:
 *            type: object
 *            description: extend data
 *            example: {}
 *          grant:
 *            type: number
 *            description: grant
 *            example: 1
 *          grantedUsers:
 *            type: array
 *            description: granted users
 *            items:
 *              type: string
 *              description: user ID
 *            example: ["5ae5fccfc5577b0004dbd8ab"]
 *          lastUpdateUser:
 *            $ref: '#/components/schemas/User'
 *          liker:
 *            type: array
 *            description: granted users
 *            items:
 *              type: string
 *              description: user ID
 *            example: []
 *          path:
 *            type: string
 *            description: page path
 *            example: /
 *          revision:
 *            $ref: '#/components/schemas/Revision'
 *          status:
 *            type: string
 *            description: status
 *            enum:
 *              - 'wip'
 *              - 'published'
 *              - 'deleted'
 *              - 'deprecated'
 *            example: published
 *          updatedAt:
 *            type: string
 *            description: date updated at
 *            example: 2010-01-01T00:00:00.000Z
 *
 *      UpdatePost:
 *        description: UpdatePost
 *        type: object
 *        properties:
 *          _id:
 *            type: string
 *            description: update post ID
 *            example: 5e0734e472560e001761fa68
 *          __v:
 *            type: number
 *            description: DB record version
 *            example: 0
 *          pathPattern:
 *            type: string
 *            description: path pattern
 *            example: /test
 *          patternPrefix:
 *            type: string
 *            description: patternPrefix prefix
 *            example: /
 *          patternPrefix2:
 *            type: string
 *            description: path
 *            example: test
 *          channel:
 *            type: string
 *            description: channel
 *            example: general
 *          provider:
 *            type: string
 *            description: provider
 *            enum:
 *              - slack
 *            example: slack
 *          creator:
 *            $ref: '#/components/schemas/User'
 *          createdAt:
 *            type: string
 *            description: date created at
 *            example: 2010-01-01T00:00:00.000Z
 */

/* eslint-disable no-use-before-define */
/**
 * @type { (crowi: import('../crowi').default, app) => any }
 */
module.exports = function(crowi, app) {
  const debug = require('debug')('growi:routes:page');
  const logger = loggerFactory('growi:routes:page');

  const { pagePathUtils } = require('@growi/core/dist/utils');

  /** @type {import('../models/page').PageModel} */
  const Page = crowi.model('Page');

  const PageRedirect = mongoose.model('PageRedirect');

  const ApiResponse = require('../util/apiResponse');

  const { xssService } = crowi;
  const globalNotificationService = crowi.getGlobalNotificationService();

  const Xss = require('~/services/xss/index');
  const initializedConfig = {
    isEnabledXssPrevention: configManager.getConfig('markdown', 'markdown:xss:isEnabledPrevention'),
    tagWhitelist: xssService.getTagWhitelist(),
    attrWhitelist: xssService.getAttrWhitelist(),
  };
  const xssOption = new XssOption(initializedConfig);
  const xss = new Xss(xssOption);


  const actions = {};

  // async function showPageForPresentation(req, res, next) {
  //   const id = req.params.id;
  //   const { revisionId } = req.query;

  //   let page = await Page.findByIdAndViewer(id, req.user, null, true, true);

  //   if (page == null) {
  //     next();
  //   }

  //   // empty page
  //   if (page.isEmpty) {
  //     // redirect to page (path) url
  //     const url = new URL('https://dummy.origin');
  //     url.pathname = page.path;
  //     Object.entries(req.query).forEach(([key, value], i) => {
  //       url.searchParams.append(key, value);
  //     });
  //     return res.safeRedirect(urljoin(url.pathname, url.search));

  //   }

  //   const renderVars = {};

  //   // populate
  //   page = await page.populateDataToMakePresentation(revisionId);

  //   if (page != null) {
  //     addRenderVarsForPresentation(renderVars, page);
  //   }

  //   return res.render('page_presentation', renderVars);
  // }


  /**
   * switch action
   *   - presentation mode
   *   - by behaviorType
   */
  // actions.showPage = async function(req, res, next) {
  //   // presentation mode
  //   if (req.query.presentation) {
  //     return showPageForPresentation(req, res, next);
  //   }
  //   // delegate to showPageForGrowiBehavior
  //   return showPageForGrowiBehavior(req, res, next);
  // };


  const api = {};
  const validator = {};

  actions.api = api;
  actions.validator = validator;

  /**
   * @swagger
   *
   *    /pages.getPageTag:
   *      get:
   *        tags: [Pages]
   *        operationId: getPageTag
   *        summary: /pages.getPageTag
   *        description: Get page tag
   *        parameters:
   *          - in: query
   *            name: pageId
   *            schema:
   *              $ref: '#/components/schemas/Page/properties/_id'
   *        responses:
   *          200:
   *            description: Succeeded to get page tags.
   *            content:
   *              application/json:
   *                schema:
   *                  properties:
   *                    ok:
   *                      $ref: '#/components/schemas/V1Response/properties/ok'
   *                    tags:
   *                      $ref: '#/components/schemas/Tags'
   *          403:
   *            $ref: '#/components/responses/403'
   *          500:
   *            $ref: '#/components/responses/500'
   */
  /**
   * @api {get} /pages.getPageTag get page tags
   * @apiName GetPageTag
   * @apiGroup Page
   *
   * @apiParam {String} pageId
   */
  api.getPageTag = async function(req, res) {
    const result = {};
    try {
      result.tags = await PageTagRelation.listTagNamesByPage(req.query.pageId);
    }
    catch (err) {
      return res.json(ApiResponse.error(err));
    }
    return res.json(ApiResponse.success(result));
  };

  /**
   * @swagger
   *
   *    /pages.updatePost:
   *      get:
   *        tags: [Pages, CrowiCompatibles]
   *        operationId: getUpdatePostPage
   *        summary: /pages.updatePost
   *        description: Get UpdatePost setting list
   *        parameters:
   *          - in: query
   *            name: path
   *            schema:
   *              $ref: '#/components/schemas/Page/properties/path'
   *        responses:
   *          200:
   *            description: Succeeded to get UpdatePost setting list.
   *            content:
   *              application/json:
   *                schema:
   *                  properties:
   *                    ok:
   *                      $ref: '#/components/schemas/V1Response/properties/ok'
   *                    updatePost:
   *                      $ref: '#/components/schemas/UpdatePost'
   *          403:
   *            $ref: '#/components/responses/403'
   *          500:
   *            $ref: '#/components/responses/500'
   */
  /**
   * @api {get} /pages.updatePost
   * @apiName Get UpdatePost setting list
   * @apiGroup Page
   *
   * @apiParam {String} path
   */
  api.getUpdatePost = function(req, res) {
    const path = req.query.path;

    if (!path) {
      return res.json(ApiResponse.error({}));
    }

    UpdatePost.findSettingsByPath(path)
      .then((data) => {
        // eslint-disable-next-line no-param-reassign
        data = data.map((e) => {
          return e.channel;
        });
        debug('Found updatePost data', data);
        const result = { updatePost: data };
        return res.json(ApiResponse.success(result));
      })
      .catch((err) => {
        debug('Error occured while get setting', err);
        return res.json(ApiResponse.error({}));
      });
  };

  validator.remove = [
    body('completely')
      .custom(v => v === 'true' || v === true || v == null)
      .withMessage('The body property "completely" must be "true" or true. (Omit param for false)'),
    body('recursively')
      .custom(v => v === 'true' || v === true || v == null)
      .withMessage('The body property "recursively" must be "true" or true. (Omit param for false)'),
  ];

  /**
   * @api {post} /pages.remove Remove page
   * @apiName RemovePage
   * @apiGroup Page
   *
   * @apiParam {String} page_id Page Id.
   * @apiParam {String} revision_id
   */
  api.remove = async function(req, res) {
    const pageId = req.body.page_id;
    const previousRevision = req.body.revision_id || null;

    const { recursively: isRecursively, completely: isCompletely } = req.body;

    const options = {};

    const activityParameters = {
      ip: req.ip,
      endpoint: req.originalUrl,
    };

    /** @type {import('../models/page').PageDocument | undefined} */
    const page = await Page.findByIdAndViewer(pageId, req.user, null, true);

    if (page == null) {
      return res.json(ApiResponse.error(`Page '${pageId}' is not found or forbidden`, 'notfound_or_forbidden'));
    }

    if (page.isEmpty && !isRecursively) {
      return res.json(ApiResponse.error('Empty pages cannot be single deleted', 'single_deletion_empty_pages'));
    }

<<<<<<< HEAD
    const creatorId = await crowi.pageService.getCreatorIdForCanDelete(page);
=======
    // -- canDelete no longer needs creator,
    //  however it might be required to retrieve the closest non-empty ancestor page's owner -- 2024.02.09 Yuki Takei
    //
    // let creator;
    // if (page.isEmpty) {
    //   // If empty, the creator is inherited from the closest non-empty ancestor page.
    //   const notEmptyClosestAncestor = await Page.findNonEmptyClosestAncestor(page.path);
    //   creator = notEmptyClosestAncestor.creator;
    // }
    // else {
    //   creator = page.creator;
    // }
>>>>>>> 6a396810

    debug('Delete page', page._id, page.path);

    try {
      if (isCompletely) {
        const userRelatedGroups = await crowi.pageGrantService.getUserRelatedGroups(req.user);
        const canDeleteCompletely = crowi.pageService.canDeleteCompletely(page, creatorId, req.user, isRecursively, userRelatedGroups);
        if (!canDeleteCompletely) {
          return res.json(ApiResponse.error('You cannot delete this page completely', 'complete_deletion_not_allowed_for_user'));
        }

        if (pagePathUtils.isUsersHomepage(page.path)) {
          if (!crowi.pageService.canDeleteUserHomepageByConfig()) {
            return res.json(ApiResponse.error('Could not delete user homepage'));
          }
          if (!await crowi.pageService.isUsersHomepageOwnerAbsent(page.path)) {
            return res.json(ApiResponse.error('Could not delete user homepage'));
          }
        }

        await crowi.pageService.deleteCompletely(page, req.user, options, isRecursively, false, activityParameters);
      }
      else {
        // behave like not found
        const notRecursivelyAndEmpty = page.isEmpty && !isRecursively;
        if (notRecursivelyAndEmpty) {
          return res.json(ApiResponse.error(`Page '${pageId}' is not found.`, 'notfound'));
        }

        if (!page.isEmpty && !page.isUpdatable(previousRevision)) {
          return res.json(ApiResponse.error('Someone could update this page, so couldn\'t delete.', 'outdated'));
        }

<<<<<<< HEAD
        if (!crowi.pageService.canDelete(page, creatorId, req.user, isRecursively)) {
          return res.json(ApiResponse.error('You cannot delete this page', 'user_not_admin'));
=======
        if (!crowi.pageService.canDelete(page, req.user, isRecursively)) {
          return res.json(ApiResponse.error('You can not delete this page', 'user_not_admin'));
>>>>>>> 6a396810
        }

        if (pagePathUtils.isUsersHomepage(page.path)) {
          if (!crowi.pageService.canDeleteUserHomepageByConfig()) {
            return res.json(ApiResponse.error('Could not delete user homepage'));
          }
          if (!await crowi.pageService.isUsersHomepageOwnerAbsent(page.path)) {
            return res.json(ApiResponse.error('Could not delete user homepage'));
          }
        }

        await crowi.pageService.deletePage(page, req.user, options, isRecursively, activityParameters);
      }
    }
    catch (err) {
      logger.error('Error occured while get setting', err);
      return res.json(ApiResponse.error('Failed to delete page.', err.message));
    }

    debug('Page deleted', page.path);
    const result = {};
    result.path = page.path;
    result.isRecursively = isRecursively;
    result.isCompletely = isCompletely;

    res.json(ApiResponse.success(result));

    try {
      // global notification
      await globalNotificationService.fire(GlobalNotificationSettingEvent.PAGE_DELETE, page, req.user);
    }
    catch (err) {
      logger.error('Delete notification failed', err);
    }
  };

  validator.revertRemove = [
    body('recursively')
      .optional()
      .custom(v => v === 'true' || v === true || v == null)
      .withMessage('The body property "recursively" must be "true" or true. (Omit param for false)'),
  ];

  /**
   * @api {post} /pages.revertRemove Revert removed page
   * @apiName RevertRemovePage
   * @apiGroup Page
   *
   * @apiParam {String} page_id Page Id.
   */
  api.revertRemove = async function(req, res, options) {
    const pageId = req.body.page_id;

    // get recursively flag
    const isRecursively = req.body.recursively;

    const activityParameters = {
      ip: req.ip,
      endpoint: req.originalUrl,
    };

    let page;
    try {
      page = await Page.findByIdAndViewer(pageId, req.user);
      if (page == null) {
        throw new Error(`Page '${pageId}' is not found or forbidden`, 'notfound_or_forbidden');
      }
      page = await crowi.pageService.revertDeletedPage(page, req.user, {}, isRecursively, activityParameters);
    }
    catch (err) {
      if (err instanceof PathAlreadyExistsError) {
        logger.error('Path already exists', err);
        return res.json(ApiResponse.error(err, 'already_exists', err.targetPath));
      }
      logger.error('Error occured while get setting', err);
      return res.json(ApiResponse.error(err));
    }

    const result = {};
    result.page = page; // TODO consider to use serializePageSecurely method -- 2018.08.06 Yuki Takei

    return res.json(ApiResponse.success(result));
  };

  /**
   * @api {post} /pages.unlink Remove the redirecting page
   * @apiName UnlinkPage
   * @apiGroup Page
   *
   * @apiParam {String} page_id Page Id.
   * @apiParam {String} revision_id
   */
  api.unlink = async function(req, res) {
    const path = req.body.path;

    try {
      await PageRedirect.removePageRedirectsByToPath(path);
      logger.debug('Redirect Page deleted', path);
    }
    catch (err) {
      logger.error('Error occured while get setting', err);
      return res.json(ApiResponse.error('Failed to delete redirect page.'));
    }

    const result = { path };
    return res.json(ApiResponse.success(result));
  };

  return actions;
};<|MERGE_RESOLUTION|>--- conflicted
+++ resolved
@@ -366,22 +366,7 @@
       return res.json(ApiResponse.error('Empty pages cannot be single deleted', 'single_deletion_empty_pages'));
     }
 
-<<<<<<< HEAD
     const creatorId = await crowi.pageService.getCreatorIdForCanDelete(page);
-=======
-    // -- canDelete no longer needs creator,
-    //  however it might be required to retrieve the closest non-empty ancestor page's owner -- 2024.02.09 Yuki Takei
-    //
-    // let creator;
-    // if (page.isEmpty) {
-    //   // If empty, the creator is inherited from the closest non-empty ancestor page.
-    //   const notEmptyClosestAncestor = await Page.findNonEmptyClosestAncestor(page.path);
-    //   creator = notEmptyClosestAncestor.creator;
-    // }
-    // else {
-    //   creator = page.creator;
-    // }
->>>>>>> 6a396810
 
     debug('Delete page', page._id, page.path);
 
@@ -415,13 +400,8 @@
           return res.json(ApiResponse.error('Someone could update this page, so couldn\'t delete.', 'outdated'));
         }
 
-<<<<<<< HEAD
         if (!crowi.pageService.canDelete(page, creatorId, req.user, isRecursively)) {
           return res.json(ApiResponse.error('You cannot delete this page', 'user_not_admin'));
-=======
-        if (!crowi.pageService.canDelete(page, req.user, isRecursively)) {
-          return res.json(ApiResponse.error('You can not delete this page', 'user_not_admin'));
->>>>>>> 6a396810
         }
 
         if (pagePathUtils.isUsersHomepage(page.path)) {
