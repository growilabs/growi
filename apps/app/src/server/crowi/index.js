/* eslint-disable @typescript-eslint/no-this-alias */
import http from 'http';
import path from 'path';

import { createTerminus } from '@godaddy/terminus';
import attachmentRoutes from '@growi/remark-attachment-refs/dist/server';
import lsxRoutes from '@growi/remark-lsx/dist/server/index.cjs';
import mongoose from 'mongoose';
import next from 'next';

import pkg from '^/package.json';

import { KeycloakUserGroupSyncService } from '~/features/external-user-group/server/service/keycloak-user-group-sync';
import { LdapUserGroupSyncService } from '~/features/external-user-group/server/service/ldap-user-group-sync';
import OpenaiThreadDeletionCronService from '~/features/openai/server/services/thread-deletion-cron';
import OpenaiVectorStoreFileDeletionCronService from '~/features/openai/server/services/vector-store-file-deletion-cron';
import QuestionnaireService from '~/features/questionnaire/server/service/questionnaire';
import QuestionnaireCronService from '~/features/questionnaire/server/service/questionnaire-cron';
import loggerFactory from '~/utils/logger';
import { projectRoot } from '~/utils/project-dir-utils';

import { instanciate as instanciateAnnouncementService } from '../../features/announcement/server/service/announcement';
import UserEvent from '../events/user';
import { accessTokenParser } from '../middlewares/access-token-parser';
import { aclService as aclServiceSingletonInstance } from '../service/acl';
import AppService from '../service/app';
import AttachmentService from '../service/attachment';
import { configManager as configManagerSingletonInstance } from '../service/config-manager';
import { instanciate, instanciate as instanciateExternalAccountService } from '../service/external-account';
import { FileUploader, getUploader } from '../service/file-uploader'; // eslint-disable-line no-unused-vars
import { G2GTransferPusherService, G2GTransferReceiverService } from '../service/g2g-transfer';
import { initializeImportService } from '../service/import';
import { InstallerService } from '../service/installer';
import { normalizeData } from '../service/normalize-data';
import PageService from '../service/page';
import PageGrantService from '../service/page-grant';
import PageOperationService from '../service/page-operation';
import PassportService from '../service/passport';
import SearchService from '../service/search';
import { SlackIntegrationService } from '../service/slack-integration';
import { SocketIoService } from '../service/socket-io';
import UserGroupService from '../service/user-group';
import { UserNotificationService } from '../service/user-notification';
import { initializeYjsService } from '../service/yjs';
import { getModelSafely, getMongoUri, mongoOptions } from '../util/mongoose-utils';

import { setupModelsDependentOnCrowi } from './setup-models';


const logger = loggerFactory('growi:crowi');
const httpErrorHandler = require('../middlewares/http-error-handler');

const sep = path.sep;

class Crowi {

  /**
   * For retrieving other packages
   * @type {(req: import('express').Request, res: import('express').Response, next: import('express').NextFunction) => Promise<void>}
   */
  accessTokenParser;

  /** @type {AppService} */
  appService;

  /** @type {import('../service/page').IPageService} */
  pageService;

  /** @type UserNotificationService */
  userNotificationService;

  /** @type {FileUploader} */
  fileUploadService;

  /** @type {SocketIoService} */
  socketIoService;

  constructor() {
    this.version = pkg.version;
    this.runtimeVersions = undefined; // initialized by scanRuntimeVersions()

    this.publicDir = path.join(projectRoot, 'public') + sep;
    this.resourceDir = path.join(projectRoot, 'resource') + sep;
    this.localeDir = path.join(this.resourceDir, 'locales') + sep;
    this.viewsDir = path.resolve(__dirname, '../views') + sep;
    this.tmpDir = path.join(projectRoot, 'tmp') + sep;
    this.cacheDir = path.join(this.tmpDir, 'cache');

    this.express = null;

    this.accessTokenParser = accessTokenParser;

    this.config = {};
    this.configManager = null;
    this.s2sMessagingService = null;
    this.g2gTransferPusherService = null;
    this.g2gTransferReceiverService = null;
    this.mailService = null;
    this.passportService = null;
    this.globalNotificationService = null;
    this.aclService = null;
    this.appService = null;
    this.fileUploadService = null;
    this.restQiitaAPIService = null;
    this.growiBridgeService = null;
    this.exportService = null;
    this.pluginService = null;
    this.searchService = null;
    this.socketIoService = null;
    this.syncPageStatusService = null;
    this.slackIntegrationService = null;
    this.inAppNotificationService = null;
    this.activityService = null;
    this.commentService = null;
    this.questionnaireService = null;
    this.questionnaireCronService = null;
<<<<<<< HEAD
    this.announcementService = null;
=======
    this.openaiThreadDeletionCronService = null;
    this.openaiVectorStoreFileDeletionCronService = null;
>>>>>>> 1b6af1a4

    this.tokens = null;

    /** @type {import('./setup-models').ModelsMapDependentOnCrowi} */
    this.models = {};

    this.env = process.env;
    this.node_env = this.env.NODE_ENV || 'development';

    this.port = this.env.PORT || 3000;

    this.events = {
      user: new UserEvent(this),
      page: new (require('../events/page'))(this),
      activity: new (require('../events/activity'))(this),
      bookmark: new (require('../events/bookmark'))(this),
      tag: new (require('../events/tag'))(this),
      admin: new (require('../events/admin'))(this),
    };
  }

}

Crowi.prototype.init = async function() {
  await this.setupDatabase();
  this.models = await setupModelsDependentOnCrowi(this);
  await this.setupConfigManager();
  await this.setupSessionConfig();
  this.setupCron();

  // setup messaging services
  await this.setupS2sMessagingService();
  await this.setupSocketIoService();

  // customizeService depends on AppService
  // passportService depends on appService
  // export and import depends on setUpGrowiBridge
  await Promise.all([
    this.setUpApp(),
    this.setUpGrowiBridge(),
  ]);

  await Promise.all([
    this.scanRuntimeVersions(),
    this.setupPassport(),
    this.setupSearcher(),
    this.setupMailer(),
    this.setupSlackIntegrationService(),
    this.setupG2GTransferService(),
    this.setUpFileUpload(),
    this.setUpFileUploaderSwitchService(),
    this.setupAttachmentService(),
    this.setUpAcl(),
    this.setUpRestQiitaAPI(),
    this.setupUserGroupService(),
    this.setupExport(),
    this.setupImport(),
    this.setupGrowiPluginService(),
    this.setupPageService(),
    this.setupInAppNotificationService(),
    this.setupActivityService(),
    this.setupCommentService(),
    this.setupSyncPageStatusService(),
    this.setupQuestionnaireService(),
    this.setUpCustomize(), // depends on pluginService
    this.setupAnnouncementService(),
  ]);

  await Promise.all([
    // globalNotification depends on slack and mailer
    this.setUpGlobalNotification(),
    this.setUpUserNotification(),
    // depends on passport service
    this.setupExternalAccountService(),
    this.setupExternalUserGroupSyncService(),
  ]);

  await normalizeData();
};

/**
 * Execute functions that should be run after the express server is ready.
 */
Crowi.prototype.asyncAfterExpressServerReady = async function() {
  if (this.pageOperationService != null) {
    await this.pageOperationService.afterExpressServerReady();
  }
};


Crowi.prototype.isPageId = function(pageId) {
  if (!pageId) {
    return false;
  }

  if (typeof pageId === 'string' && pageId.match(/^[\da-f]{24}$/)) {
    return true;
  }

  return false;
};

Crowi.prototype.setConfig = function(config) {
  this.config = config;
};

Crowi.prototype.getConfig = function() {
  return this.config;
};

Crowi.prototype.getEnv = function() {
  return this.env;
};

/**
 * Wrapper function of mongoose.model()
 * @param {string} modelName
 * @returns {mongoose.Model}
 */
Crowi.prototype.model = function(modelName) {
  return getModelSafely(modelName);
};

// getter/setter of event instance
Crowi.prototype.event = function(name, event) {
  if (event) {
    this.events[name] = event;
  }

  return this.events[name];
};

Crowi.prototype.setupDatabase = function() {
  mongoose.Promise = global.Promise;

  // mongoUri = mongodb://user:password@host/dbname
  const mongoUri = getMongoUri();

  return mongoose.connect(mongoUri, mongoOptions);
};

Crowi.prototype.setupSessionConfig = async function() {
  const session = require('express-session');
  const sessionMaxAge = this.configManager.getConfig('crowi', 'security:sessionMaxAge') || 2592000000; // default: 30days
  const redisUrl = this.env.REDISTOGO_URL || this.env.REDIS_URI || this.env.REDIS_URL || null;
  const uid = require('uid-safe').sync;

  // generate pre-defined uid for healthcheck
  const healthcheckUid = uid(24);

  const sessionConfig = {
    rolling: true,
    secret: this.env.SECRET_TOKEN || 'this is default session secret',
    resave: false,
    saveUninitialized: true,
    cookie: {
      maxAge: sessionMaxAge,
    },
    genid(req) {
      // return pre-defined uid when healthcheck
      if (req.path === '/_api/v3/healthcheck') {
        return healthcheckUid;
      }
      return uid(24);
    },
  };

  if (this.env.SESSION_NAME) {
    sessionConfig.name = this.env.SESSION_NAME;
  }

  // use Redis for session store
  if (redisUrl) {
    const redis = require('redis');
    const redisClient = redis.createClient({ url: redisUrl });
    const RedisStore = require('connect-redis')(session);
    sessionConfig.store = new RedisStore({ client: redisClient });
  }
  // use MongoDB for session store
  else {
    const MongoStore = require('connect-mongo');
    sessionConfig.store = MongoStore.create({ client: mongoose.connection.getClient() });
  }

  this.sessionConfig = sessionConfig;
};

Crowi.prototype.setupConfigManager = async function() {
  this.configManager = configManagerSingletonInstance;
  return this.configManager.loadConfigs();
};

Crowi.prototype.setupS2sMessagingService = async function() {
  const s2sMessagingService = require('../service/s2s-messaging')(this);
  if (s2sMessagingService != null) {
    s2sMessagingService.subscribe();
    this.configManager.setS2sMessagingService(s2sMessagingService);
    // add as a message handler
    s2sMessagingService.addMessageHandler(this.configManager);

    this.s2sMessagingService = s2sMessagingService;
  }
};

Crowi.prototype.setupSocketIoService = async function() {
  this.socketIoService = new SocketIoService(this);
};

Crowi.prototype.setupCron = function() {
  this.questionnaireCronService = new QuestionnaireCronService(this);
  this.questionnaireCronService.startCron();

  this.openaiThreadDeletionCronService = new OpenaiThreadDeletionCronService();
  this.openaiThreadDeletionCronService.startCron();

  this.openaiThreadDeletionCronService = new OpenaiVectorStoreFileDeletionCronService();
  this.openaiThreadDeletionCronService.startCron();
};

Crowi.prototype.setupQuestionnaireService = function() {
  this.questionnaireService = new QuestionnaireService(this);
};

Crowi.prototype.scanRuntimeVersions = async function() {
  const self = this;

  const check = require('check-node-version');
  return new Promise((resolve, reject) => {
    check((err, result) => {
      if (err) {
        reject(err);
      }
      self.runtimeVersions = result;
      resolve();
    });
  });
};

Crowi.prototype.getSlack = function() {
  return this.slack;
};

Crowi.prototype.getSlackLegacy = function() {
  return this.slackLegacy;
};

Crowi.prototype.getGlobalNotificationService = function() {
  return this.globalNotificationService;
};

Crowi.prototype.getUserNotificationService = function() {
  return this.userNotificationService;
};

Crowi.prototype.getRestQiitaAPIService = function() {
  return this.restQiitaAPIService;
};

Crowi.prototype.setupPassport = async function() {
  logger.debug('Passport is enabled');

  // initialize service
  if (this.passportService == null) {
    this.passportService = new PassportService(this);
  }
  this.passportService.setupSerializer();
  // setup strategies
  try {
    this.passportService.setupStrategyById('local');
    this.passportService.setupStrategyById('ldap');
    this.passportService.setupStrategyById('saml');
    this.passportService.setupStrategyById('oidc');
    this.passportService.setupStrategyById('google');
    this.passportService.setupStrategyById('github');
  }
  catch (err) {
    logger.error(err);
  }

  // add as a message handler
  if (this.s2sMessagingService != null) {
    this.s2sMessagingService.addMessageHandler(this.passportService);
  }

  return Promise.resolve();
};

Crowi.prototype.setupSearcher = async function() {
  this.searchService = new SearchService(this);
};

Crowi.prototype.setupMailer = async function() {
  const MailService = require('~/server/service/mail');
  this.mailService = new MailService(this);

  // add as a message handler
  if (this.s2sMessagingService != null) {
    this.s2sMessagingService.addMessageHandler(this.mailService);
  }
};

Crowi.prototype.autoInstall = async function() {
  const isInstalled = this.configManager.getConfig('crowi', 'app:installed');
  const username = this.configManager.getConfig('crowi', 'autoInstall:adminUsername');

  if (isInstalled || username == null) {
    return;
  }

  logger.info('Start automatic installation');

  const firstAdminUserToSave = {
    username,
    name: this.configManager.getConfig('crowi', 'autoInstall:adminName'),
    email: this.configManager.getConfig('crowi', 'autoInstall:adminEmail'),
    password: this.configManager.getConfig('crowi', 'autoInstall:adminPassword'),
    admin: true,
  };
  const globalLang = this.configManager.getConfig('crowi', 'autoInstall:globalLang');
  const allowGuestMode = this.configManager.getConfig('crowi', 'autoInstall:allowGuestMode');
  const serverDate = this.configManager.getConfig('crowi', 'autoInstall:serverDate');

  const installerService = new InstallerService(this);

  try {
    await installerService.install(firstAdminUserToSave, globalLang ?? 'en_US', {
      allowGuestMode,
      serverDate,
    });
  }
  catch (err) {
    logger.warn('Automatic installation failed.', err);
  }
};

Crowi.prototype.getTokens = function() {
  return this.tokens;
};

Crowi.prototype.start = async function() {
  const dev = process.env.NODE_ENV !== 'production';

  await this.init();
  await this.buildServer();

  // setup Next.js
  this.nextApp = next({ dev });
  await this.nextApp.prepare();

  // setup CrowiDev
  if (dev) {
    const CrowiDev = require('./dev');
    this.crowiDev = new CrowiDev(this);
    this.crowiDev.init();
  }

  const { express } = this;

  const app = (this.node_env === 'development') ? this.crowiDev.setupServer(express) : express;

  const httpServer = http.createServer(app);

  // setup terminus
  this.setupTerminus(httpServer);

  // attach to socket.io
  this.socketIoService.attachServer(httpServer);

  // Initialization YjsService
  initializeYjsService(this.socketIoService.io);

  await this.autoInstall();

  // listen
  const serverListening = httpServer.listen(this.port, () => {
    logger.info(`[${this.node_env}] Express server is listening on port ${this.port}`);
    if (this.node_env === 'development') {
      this.crowiDev.setupExpressAfterListening(express);
    }
  });

  // setup Express Routes
  this.setupRoutesForPlugins();
  this.setupRoutesAtLast();

  // setup Global Error Handlers
  this.setupGlobalErrorHandlers();

  // Execute this asynchronously after the express server is ready so it does not block the ongoing process
  this.asyncAfterExpressServerReady();

  return serverListening;
};

Crowi.prototype.buildServer = async function() {
  const env = this.node_env;
  const express = require('express')();

  require('./express-init')(this, express);

  // use bunyan
  if (env === 'production') {
    const expressBunyanLogger = require('express-bunyan-logger');
    const logger = loggerFactory('express');
    express.use(expressBunyanLogger({
      logger,
      excludes: ['*'],
    }));
  }
  // use morgan
  else {
    const morgan = require('morgan');
    express.use(morgan('dev'));
  }

  this.express = express;
};

Crowi.prototype.setupTerminus = function(server) {
  createTerminus(server, {
    signals: ['SIGINT', 'SIGTERM'],
    onSignal: async() => {
      logger.info('Server is starting cleanup');

      await mongoose.disconnect();
      return;
    },
    onShutdown: async() => {
      logger.info('Cleanup finished, server is shutting down');
    },
  });
};

Crowi.prototype.setupRoutesForPlugins = function() {
  lsxRoutes(this, this.express);
  attachmentRoutes(this, this.express);
};

/**
 * setup Express Routes
 * !! this must be at last because it includes '/*' route !!
 */
Crowi.prototype.setupRoutesAtLast = function() {
  require('../routes')(this, this.express);
};

/**
 * setup global error handlers
 * !! this must be after the Routes setup !!
 */
Crowi.prototype.setupGlobalErrorHandlers = function() {
  this.express.use(httpErrorHandler);
};

/**
 * require API for plugins
 *
 * @param {string} modulePath relative path from /lib/crowi/index.js
 * @return {module}
 *
 * @memberof Crowi
 */
Crowi.prototype.require = function(modulePath) {
  return require(modulePath);
};

/**
 * setup GlobalNotificationService
 */
Crowi.prototype.setUpGlobalNotification = async function() {
  const GlobalNotificationService = require('../service/global-notification');
  if (this.globalNotificationService == null) {
    this.globalNotificationService = new GlobalNotificationService(this);
  }
};

/**
 * setup UserNotificationService
 */
Crowi.prototype.setUpUserNotification = async function() {
  if (this.userNotificationService == null) {
    this.userNotificationService = new UserNotificationService(this);
  }
};

/**
 * setup AclService
 */
Crowi.prototype.setUpAcl = async function() {
  this.aclService = aclServiceSingletonInstance;
};

/**
 * setup CustomizeService
 */
Crowi.prototype.setUpCustomize = async function() {
  const CustomizeService = require('../service/customize');
  if (this.customizeService == null) {
    this.customizeService = new CustomizeService(this);
    this.customizeService.initCustomCss();
    this.customizeService.initCustomTitle();
    this.customizeService.initGrowiTheme();

    // add as a message handler
    if (this.s2sMessagingService != null) {
      this.s2sMessagingService.addMessageHandler(this.customizeService);
    }
  }
};

/**
 * setup AppService
 */
Crowi.prototype.setUpApp = async function() {
  if (this.appService == null) {
    this.appService = new AppService(this);

    // add as a message handler
    const isInstalled = this.configManager.getConfig('crowi', 'app:installed');
    if (this.s2sMessagingService != null && !isInstalled) {
      this.s2sMessagingService.addMessageHandler(this.appService);
    }
  }
};

/**
 * setup FileUploadService
 */
Crowi.prototype.setUpFileUpload = async function(isForceUpdate = false) {
  if (this.fileUploadService == null || isForceUpdate) {
    this.fileUploadService = getUploader(this);
  }
};

/**
 * setup FileUploaderSwitchService
 */
Crowi.prototype.setUpFileUploaderSwitchService = async function() {
  const FileUploaderSwitchService = require('../service/file-uploader-switch');
  this.fileUploaderSwitchService = new FileUploaderSwitchService(this);
  // add as a message handler
  if (this.s2sMessagingService != null) {
    this.s2sMessagingService.addMessageHandler(this.fileUploaderSwitchService);
  }
};

/**
 * setup AttachmentService
 */
Crowi.prototype.setupAttachmentService = async function() {
  if (this.attachmentService == null) {
    this.attachmentService = new AttachmentService(this);
  }
};

/**
 * setup RestQiitaAPIService
 */
Crowi.prototype.setUpRestQiitaAPI = async function() {
  const RestQiitaAPIService = require('../service/rest-qiita-API');
  if (this.restQiitaAPIService == null) {
    this.restQiitaAPIService = new RestQiitaAPIService(this);
  }
};

Crowi.prototype.setupUserGroupService = async function() {
  if (this.userGroupService == null) {
    this.userGroupService = new UserGroupService(this);
    return this.userGroupService.init();
  }
};

Crowi.prototype.setUpGrowiBridge = async function() {
  const GrowiBridgeService = require('../service/growi-bridge');
  if (this.growiBridgeService == null) {
    this.growiBridgeService = new GrowiBridgeService(this);
  }
};

Crowi.prototype.setupExport = async function() {
  const ExportService = require('../service/export');
  if (this.exportService == null) {
    this.exportService = new ExportService(this);
  }
};

Crowi.prototype.setupImport = async function() {
  initializeImportService(this);
};

Crowi.prototype.setupGrowiPluginService = async function() {
  const growiPluginService = await import('~/features/growi-plugin/server/services').then(mod => mod.growiPluginService);

  // download plugin repositories, if document exists but there is no repository
  // TODO: Cannot download unless connected to the Internet at setup.
  await growiPluginService.downloadNotExistPluginRepositories();
};

Crowi.prototype.setupPageService = async function() {
  if (this.pageGrantService == null) {
    this.pageGrantService = new PageGrantService(this);
  }
  // initialize after pageGrantService since pageService uses pageGrantService in constructor
  if (this.pageService == null) {
    this.pageService = new PageService(this);
    await this.pageService.createTtlIndex();
  }
  if (this.pageOperationService == null) {
    this.pageOperationService = new PageOperationService(this);
    await this.pageOperationService.init();
  }
};

Crowi.prototype.setupInAppNotificationService = async function() {
  const InAppNotificationService = require('../service/in-app-notification');
  if (this.inAppNotificationService == null) {
    this.inAppNotificationService = new InAppNotificationService(this);
  }
};

Crowi.prototype.setupActivityService = async function() {
  const ActivityService = require('../service/activity');
  if (this.activityService == null) {
    this.activityService = new ActivityService(this);
    await this.activityService.createTtlIndex();
  }
};

Crowi.prototype.setupCommentService = async function() {
  const CommentService = require('../service/comment');
  if (this.commentService == null) {
    this.commentService = new CommentService(this);
  }
};

Crowi.prototype.setupSyncPageStatusService = async function() {
  const SyncPageStatusService = require('../service/system-events/sync-page-status');
  if (this.syncPageStatusService == null) {
    this.syncPageStatusService = new SyncPageStatusService(this, this.s2sMessagingService, this.socketIoService);

    // add as a message handler
    if (this.s2sMessagingService != null) {
      this.s2sMessagingService.addMessageHandler(this.syncPageStatusService);
    }
  }
};

Crowi.prototype.setupSlackIntegrationService = async function() {
  if (this.slackIntegrationService == null) {
    this.slackIntegrationService = new SlackIntegrationService(this);
  }

  // add as a message handler
  if (this.s2sMessagingService != null) {
    this.s2sMessagingService.addMessageHandler(this.slackIntegrationService);
  }
};

Crowi.prototype.setupG2GTransferService = async function() {
  if (this.g2gTransferPusherService == null) {
    this.g2gTransferPusherService = new G2GTransferPusherService(this);
  }
  if (this.g2gTransferReceiverService == null) {
    this.g2gTransferReceiverService = new G2GTransferReceiverService(this);
  }
};

Crowi.prototype.setupAnnouncementService = async function() {
  instanciateAnnouncementService(this);
};

// execute after setupPassport
Crowi.prototype.setupExternalAccountService = function() {
  instanciateExternalAccountService(this.passportService);
};

// execute after setupPassport, s2sMessagingService, socketIoService
Crowi.prototype.setupExternalUserGroupSyncService = function() {
  this.ldapUserGroupSyncService = new LdapUserGroupSyncService(this.passportService, this.s2sMessagingService, this.socketIoService);
  this.keycloakUserGroupSyncService = new KeycloakUserGroupSyncService(this.s2sMessagingService, this.socketIoService);
};

export default Crowi;<|MERGE_RESOLUTION|>--- conflicted
+++ resolved
@@ -114,12 +114,9 @@
     this.commentService = null;
     this.questionnaireService = null;
     this.questionnaireCronService = null;
-<<<<<<< HEAD
     this.announcementService = null;
-=======
     this.openaiThreadDeletionCronService = null;
     this.openaiVectorStoreFileDeletionCronService = null;
->>>>>>> 1b6af1a4
 
     this.tokens = null;
 
