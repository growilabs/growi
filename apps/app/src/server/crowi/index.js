--- conflicted
+++ resolved
@@ -44,69 +44,6 @@
 
 const sep = path.sep;
 
-<<<<<<< HEAD
-function Crowi() {
-  this.version = pkg.version;
-  this.runtimeVersions = undefined; // initialized by scanRuntimeVersions()
-
-  this.publicDir = path.join(projectRoot, 'public') + sep;
-  this.resourceDir = path.join(projectRoot, 'resource') + sep;
-  this.localeDir = path.join(this.resourceDir, 'locales') + sep;
-  this.viewsDir = path.resolve(__dirname, '../views') + sep;
-  this.tmpDir = path.join(projectRoot, 'tmp') + sep;
-  this.cacheDir = path.join(this.tmpDir, 'cache');
-
-  this.express = null;
-
-  this.config = {};
-  this.configManager = null;
-  this.s2sMessagingService = null;
-  this.g2gTransferPusherService = null;
-  this.g2gTransferReceiverService = null;
-  this.mailService = null;
-  this.passportService = null;
-  this.globalNotificationService = null;
-  this.userNotificationService = null;
-  this.xssService = null;
-  this.aclService = null;
-  this.appService = null;
-  this.fileUploadService = null;
-  this.restQiitaAPIService = null;
-  this.growiBridgeService = null;
-  this.exportService = null;
-  this.importService = null;
-  this.pluginService = null;
-  this.searchService = null;
-  this.socketIoService = null;
-  this.pageService = null;
-  this.syncPageStatusService = null;
-  this.cdnResourcesService = new CdnResourcesService();
-  this.slackIntegrationService = null;
-  this.inAppNotificationService = null;
-  this.activityService = null;
-  this.commentService = null;
-  this.xss = new Xss();
-  this.questionnaireService = null;
-  this.questionnaireCronService = null;
-
-  this.tokens = null;
-
-  this.models = {};
-
-  this.env = process.env;
-  this.node_env = this.env.NODE_ENV || 'development';
-
-  this.port = this.env.PORT || 3000;
-
-  this.events = {
-    user: new UserEvent(this),
-    page: new (require('../events/page'))(this),
-    activity: new (require('../events/activity'))(this),
-    bookmark: new (require('../events/bookmark'))(this),
-    tag: new (require('../events/tag'))(this),
-    admin: new (require('../events/admin'))(this),
-  };
-=======
 class Crowi {
 
   /** @type {AppService} */
@@ -173,13 +110,11 @@
       page: new (require('../events/page'))(this),
       activity: new (require('../events/activity'))(this),
       bookmark: new (require('../events/bookmark'))(this),
-      comment: new (require('../events/comment'))(this),
       tag: new (require('../events/tag'))(this),
       admin: new (require('../events/admin'))(this),
     };
   }
 
->>>>>>> c8b93f12
 }
 
 Crowi.prototype.init = async function() {
