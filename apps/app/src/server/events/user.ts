import EventEmitter from 'events';

import { type IUserHasId, pagePathUtils } from '@growi/core';

import loggerFactory from '~/utils/logger';

const logger = loggerFactory('growi:events:user');

class UserEvent extends EventEmitter {

  crowi: any;

  // eslint-disable-next-line @typescript-eslint/explicit-module-boundary-types
  constructor(crowi: any) {
    super();
    this.crowi = crowi;
  }

  async onActivated(user: IUserHasId): Promise<void> {
    if (this.crowi.pageService === null) {
      logger.warn('crowi pageService is null');
      return;
    }

    const Page = this.crowi.model('Page');
<<<<<<< HEAD
    const userHomePagePath = `/user/${user.username}`;
    let page = await Page.findByPath(userHomePagePath, true);
=======
    const userHomePagePath = pagePathUtils.userHomepagePath(user);
    // TODO: Delete user arg.
    // see: https://redmine.weseek.co.jp/issues/124326
    let page = await Page.findByPath(userHomePagePath, user);
>>>>>>> 579e6f64

    if (page !== null && page.creator.toString() !== user._id.toString()) {
      await this.crowi.pageService.deleteCompletelyUserHomeBySystem(userHomePagePath);
      page = null;
    }

    if (page == null) {
      const body = `# ${user.username}\nThis is ${user.username}'s page`;

      try {
        await this.crowi.pageService.create(userHomePagePath, body, user, {});
        logger.debug('User page created', page);
      }
      catch (err) {
        logger.error('Failed to create user page', err);
      }
    }
  }

}

export default UserEvent;<|MERGE_RESOLUTION|>--- conflicted
+++ resolved
@@ -23,15 +23,8 @@
     }
 
     const Page = this.crowi.model('Page');
-<<<<<<< HEAD
-    const userHomePagePath = `/user/${user.username}`;
+    const userHomePagePath = pagePathUtils.userHomepagePath(user);
     let page = await Page.findByPath(userHomePagePath, true);
-=======
-    const userHomePagePath = pagePathUtils.userHomepagePath(user);
-    // TODO: Delete user arg.
-    // see: https://redmine.weseek.co.jp/issues/124326
-    let page = await Page.findByPath(userHomePagePath, user);
->>>>>>> 579e6f64
 
     if (page !== null && page.creator.toString() !== user._id.toString()) {
       await this.crowi.pageService.deleteCompletelyUserHomeBySystem(userHomePagePath);
