import EventEmitter from 'events';

import type { IUserHasId } from '@growi/core';

import loggerFactory from '~/utils/logger';

const logger = loggerFactory('growi:events:user');

class UserEvent extends EventEmitter {

  crowi: any;

  constructor(crowi: any) {
    super();
    this.crowi = crowi;
  }

  async onActivated(user: IUserHasId): Promise<void> {
    if (this.crowi.pageService === null) {
      logger.warn('crowi pageService is null');
      return;
    }

    const Page = this.crowi.model('Page');
    const userHomepagePath = `/user/${user.username}`;
    // TODO: Delete user arg.
    // see: https://redmine.weseek.co.jp/issues/124326
    let page = await Page.findByPath(userHomepagePath, user);

    if (page !== null && page.creator.toString() !== user._id.toString()) {
<<<<<<< HEAD
      await this.crowi.pageService?.deleteCompletelyUserHomeBySystem(user, userHomepagePath);
=======
      await this.crowi.pageService.deleteCompletelyUserHomeBySystem(user, userHomePagePath);
>>>>>>> ceb23c62
      page = null;
    }

    if (page == null) {
      const body = `# ${user.username}\nThis is ${user.username}'s page`;

      try {
<<<<<<< HEAD
        await this.crowi.pageService?.create(userHomepagePath, body, user, {});
=======
        await this.crowi.pageService.create(userHomePagePath, body, user, {});
>>>>>>> ceb23c62
        logger.debug('User page created', page);
      }
      catch (err) {
        logger.error('Failed to create user page', err);
      }
    }
  }

}

export default UserEvent;<|MERGE_RESOLUTION|>--- conflicted
+++ resolved
@@ -28,11 +28,7 @@
     let page = await Page.findByPath(userHomepagePath, user);
 
     if (page !== null && page.creator.toString() !== user._id.toString()) {
-<<<<<<< HEAD
-      await this.crowi.pageService?.deleteCompletelyUserHomeBySystem(user, userHomepagePath);
-=======
-      await this.crowi.pageService.deleteCompletelyUserHomeBySystem(user, userHomePagePath);
->>>>>>> ceb23c62
+      await this.crowi.pageService.deleteCompletelyUserHomeBySystem(user, userHomepagePath);
       page = null;
     }
 
@@ -40,11 +36,7 @@
       const body = `# ${user.username}\nThis is ${user.username}'s page`;
 
       try {
-<<<<<<< HEAD
-        await this.crowi.pageService?.create(userHomepagePath, body, user, {});
-=======
-        await this.crowi.pageService.create(userHomePagePath, body, user, {});
->>>>>>> ceb23c62
+        await this.crowi.pageService.create(userHomepagePath, body, user, {});
         logger.debug('User page created', page);
       }
       catch (err) {
