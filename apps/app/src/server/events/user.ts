import EventEmitter from 'events';

import { type IUserHasId, pagePathUtils } from '@growi/core';

import loggerFactory from '~/utils/logger';

const logger = loggerFactory('growi:events:user');

class UserEvent extends EventEmitter {

  crowi: any;

  // eslint-disable-next-line @typescript-eslint/explicit-module-boundary-types
  constructor(crowi: any) {
    super();
    this.crowi = crowi;
  }

  async onActivated(user: IUserHasId): Promise<void> {
    if (this.crowi.pageService === null) {
      logger.warn('crowi pageService is null');
      return;
    }

    const Page = this.crowi.model('Page');
<<<<<<< HEAD
    const userHomePagePath = pagePathUtils.userHomepagePath(user);
    let page = await Page.findByPath(userHomePagePath, true);

    if (page !== null && page.creator.toString() !== user._id.toString()) {
      await this.crowi.pageService.deleteCompletelyUserHomeBySystem(userHomePagePath);
=======
    const userHomepagePath = pagePathUtils.userHomepagePath(user);

    // TODO: Delete user arg.
    // see: https://redmine.weseek.co.jp/issues/124326
    let page = await Page.findByPath(userHomepagePath, user);

    if (page !== null && page.creator.toString() !== user._id.toString()) {
      await this.crowi.pageService.deleteCompletelyUserHomeBySystem(user, userHomepagePath);
>>>>>>> a2227d11
      page = null;
    }

    if (page == null) {
      const body = `# ${user.username}\nThis is ${user.username}'s page`;

      try {
        await this.crowi.pageService.create(userHomepagePath, body, user, {});
        logger.debug('User page created', page);
      }
      catch (err) {
        logger.error('Failed to create user page', err);
      }
    }
  }

}

export default UserEvent;<|MERGE_RESOLUTION|>--- conflicted
+++ resolved
@@ -23,22 +23,11 @@
     }
 
     const Page = this.crowi.model('Page');
-<<<<<<< HEAD
-    const userHomePagePath = pagePathUtils.userHomepagePath(user);
-    let page = await Page.findByPath(userHomePagePath, true);
+    const userHomepagePath = pagePathUtils.userHomepagePath(user);
+    let page = await Page.findByPath(userHomepagePath, true);
 
     if (page !== null && page.creator.toString() !== user._id.toString()) {
-      await this.crowi.pageService.deleteCompletelyUserHomeBySystem(userHomePagePath);
-=======
-    const userHomepagePath = pagePathUtils.userHomepagePath(user);
-
-    // TODO: Delete user arg.
-    // see: https://redmine.weseek.co.jp/issues/124326
-    let page = await Page.findByPath(userHomepagePath, user);
-
-    if (page !== null && page.creator.toString() !== user._id.toString()) {
-      await this.crowi.pageService.deleteCompletelyUserHomeBySystem(user, userHomepagePath);
->>>>>>> a2227d11
+      await this.crowi.pageService.deleteCompletelyUserHomeBySystem(userHomepagePath);
       page = null;
     }
 
