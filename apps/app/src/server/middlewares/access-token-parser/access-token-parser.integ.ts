--- conflicted
+++ resolved
@@ -189,11 +189,7 @@
     expect(nextMock).toHaveBeenCalled();
   });
 
-<<<<<<< HEAD
-  it('should authenticate with no scopes', async() => {
-=======
   it('should authenticate with specific scope', async() => {
->>>>>>> 9da9502b
     // arrange
     const reqMock = mock<AccessTokenParserReq>({
       user: undefined,
@@ -259,11 +255,7 @@
     reqMock.query.access_token = token;
     await accessTokenParser([SCOPE.WRITE.USER.INFO])(reqMock, resMock, nextMock);
 
-<<<<<<< HEAD
-    // assert
-=======
     // // assert
->>>>>>> 9da9502b
     expect(reqMock.user).toBeUndefined();
     expect(serializeUserSecurely).not.toHaveBeenCalled();
     expect(nextMock).toHaveBeenCalled();
@@ -330,11 +322,7 @@
 
     // act - try to access with read:user:info scope
     reqMock.query.access_token = token;
-<<<<<<< HEAD
-    await accessTokenParser([SCOPE.READ.USER.INFO])(reqMock, resMock, nextMock);
-=======
     await accessTokenParser([SCOPE.READ.USER.INFO, SCOPE.READ.USER.API.ACCESS_TOKEN])(reqMock, resMock, nextMock);
->>>>>>> 9da9502b
 
     // assert
     expect(reqMock.user).toBeDefined();
