--- conflicted
+++ resolved
@@ -132,8 +132,6 @@
     expect(nextMock).toHaveBeenCalled();
   });
 
-<<<<<<< HEAD
-=======
 });
 
 
@@ -155,7 +153,6 @@
     User = userModelFactory(crowiMock);
   });
 
->>>>>>> 50d8e01c
   it('should set req.user with a valid access token in query', async() => {
     // arrange
     const reqMock = mock<AccessTokenParserReq>({
