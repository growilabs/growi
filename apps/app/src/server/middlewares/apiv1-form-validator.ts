import type { NextFunction, Request, Response } from 'express';
import { validationResult } from 'express-validator';
<<<<<<< HEAD
import type { NextFunction, Request, Response } from 'express';
=======
>>>>>>> c3ea9adb

import loggerFactory from '~/utils/logger';

import ApiResponse from '../util/apiResponse';

const logger = loggerFactory('growi:middlewares:ApiV1FormValidator');

export default (req: Request, res: Response, next: NextFunction): void => {
  logger.debug('req.query', req.query);
  logger.debug('req.params', req.params);
  logger.debug('req.body', req.body);

  const errObjArray = validationResult(req);
  if (errObjArray.isEmpty()) {
    return next();
  }

  const errs = errObjArray.array().map((err) => {
    logger.error(`${err.location}.${err.param}: ${err.msg}`);
    return ApiResponse.error(`${err.param}: ${err.msg}`, 'validation_failed');
  });

  res.json(errs);
};<|MERGE_RESOLUTION|>--- conflicted
+++ resolved
@@ -1,9 +1,5 @@
 import type { NextFunction, Request, Response } from 'express';
 import { validationResult } from 'express-validator';
-<<<<<<< HEAD
-import type { NextFunction, Request, Response } from 'express';
-=======
->>>>>>> c3ea9adb
 
 import loggerFactory from '~/utils/logger';
 
