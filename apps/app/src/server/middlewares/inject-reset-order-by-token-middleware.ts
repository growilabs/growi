import type { NextFunction, Request, Response } from 'express';
import createError from 'http-errors';

import { forgotPasswordErrorCode } from '~/interfaces/errors/forgot-password';
import loggerFactory from '~/utils/logger';

<<<<<<< HEAD
import PasswordResetOrder, { type IPasswordResetOrder } from '../models/password-reset-order';
=======
import type { IPasswordResetOrder } from '../models/password-reset-order';
import PasswordResetOrder from '../models/password-reset-order';
>>>>>>> c3ea9adb

const logger = loggerFactory('growi:routes:forgot-password');

export type ReqWithPasswordResetOrder = Request & {
  passwordResetOrder: IPasswordResetOrder,
};

// eslint-disable-next-line import/no-anonymous-default-export
<<<<<<< HEAD
export default async(req: ReqWithPasswordResetOrder, _res: Response, next: NextFunction): Promise<void> => {
  const token = req.params.token || req.body.token;
=======
export default async(req: ReqWithPasswordResetOrder, res: Response, next: NextFunction): Promise<void> => {
  const token: string = req.params.token || req.body.token;
>>>>>>> c3ea9adb

  if (token == null) {
    logger.error('Token not found');
    return next(createError(400, 'Token not found', { code: forgotPasswordErrorCode.TOKEN_NOT_FOUND }));
  }

  const passwordResetOrder = await PasswordResetOrder.findOne({ token: { $eq: token } });

  // check if the token is valid
  if (passwordResetOrder == null || passwordResetOrder.isExpired() || passwordResetOrder.isRevoked) {
    const message = 'passwordResetOrder is null or expired or revoked';
    logger.error(message);
    return next(createError(
      400,
      'passwordResetOrder is null or expired or revoked',
      { code: forgotPasswordErrorCode.PASSWORD_RESET_ORDER_IS_NOT_APPROPRIATE },
    ));
  }

  req.passwordResetOrder = passwordResetOrder;

  return next();
};<|MERGE_RESOLUTION|>--- conflicted
+++ resolved
@@ -4,12 +4,7 @@
 import { forgotPasswordErrorCode } from '~/interfaces/errors/forgot-password';
 import loggerFactory from '~/utils/logger';
 
-<<<<<<< HEAD
 import PasswordResetOrder, { type IPasswordResetOrder } from '../models/password-reset-order';
-=======
-import type { IPasswordResetOrder } from '../models/password-reset-order';
-import PasswordResetOrder from '../models/password-reset-order';
->>>>>>> c3ea9adb
 
 const logger = loggerFactory('growi:routes:forgot-password');
 
@@ -18,13 +13,8 @@
 };
 
 // eslint-disable-next-line import/no-anonymous-default-export
-<<<<<<< HEAD
-export default async(req: ReqWithPasswordResetOrder, _res: Response, next: NextFunction): Promise<void> => {
-  const token = req.params.token || req.body.token;
-=======
 export default async(req: ReqWithPasswordResetOrder, res: Response, next: NextFunction): Promise<void> => {
   const token: string = req.params.token || req.body.token;
->>>>>>> c3ea9adb
 
   if (token == null) {
     logger.error('Token not found');
