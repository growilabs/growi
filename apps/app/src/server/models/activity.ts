<<<<<<< HEAD
import type { Ref, IPage, IUser } from '@growi/core';
=======
import type { Ref, IUser } from '@growi/core';
>>>>>>> cdc3a5a7
import type {
  Types, Document, Model, SortOrder,
} from 'mongoose';
import { Schema } from 'mongoose';
import mongoosePaginate from 'mongoose-paginate-v2';

import type {
  IActivity, ISnapshot, SupportedActionType, SupportedTargetModelType, SupportedEventModelType,
} from '~/interfaces/activity';
import {
  AllSupportedActions,
  AllSupportedTargetModels,
  AllSupportedEventModels,
} from '~/interfaces/activity';

import loggerFactory from '../../utils/logger';
import { getOrCreateModel } from '../util/mongoose-utils';


const logger = loggerFactory('growi:models:activity');

export interface ActivityDocument extends Document {
  _id: Types.ObjectId
  user: Ref<IUser>
  ip: string
  endpoint: string
  targetModel: SupportedTargetModelType
  target: Types.ObjectId
  eventModel: SupportedEventModelType
  event: Types.ObjectId
  action: SupportedActionType
  snapshot: ISnapshot
}

export interface ActivityModel extends Model<ActivityDocument> {
  [x:string]: any
  getActionUsersFromActivities(activities: ActivityDocument[]): any[]
}

const snapshotSchema = new Schema<ISnapshot>({
  username: { type: String, index: true },
});

// TODO: add revision id
const activitySchema = new Schema<ActivityDocument, ActivityModel>({
  user: {
    type: Schema.Types.ObjectId,
    ref: 'User',
    index: true,
  },
  ip: {
    type: String,
  },
  endpoint: {
    type: String,
  },
  targetModel: {
    type: String,
    enum: AllSupportedTargetModels,
  },
  target: {
    type: Schema.Types.ObjectId,
    refPath: 'targetModel',
  },
  eventModel: {
    type: String,
    enum: AllSupportedEventModels,
  },
  event: {
    type: Schema.Types.ObjectId,
  },
  action: {
    type: String,
    enum: AllSupportedActions,
    required: true,
  },
  snapshot: snapshotSchema,
}, {
  timestamps: {
    createdAt: true,
    updatedAt: false,
  },
});
// activitySchema.index({ createdAt: 1 }); // Do not create index here because it is created by ActivityService as TTL index
activitySchema.index({ target: 1, action: 1 });
activitySchema.index({
  user: 1, target: 1, action: 1, createdAt: 1,
}, { unique: true });
activitySchema.plugin(mongoosePaginate);

activitySchema.post('save', function() {
  logger.debug('activity has been created', this);
});

activitySchema.statics.createByParameters = async function(parameters): Promise<IActivity> {
  const activity = await this.create(parameters) as unknown as IActivity;

  return activity;
};

// When using this method, ensure that activity updates are allowed using ActivityService.shoudUpdateActivity
activitySchema.statics.updateByParameters = async function(activityId: string, parameters): Promise<ActivityDocument | null> {
  const activity = await this.findOneAndUpdate({ _id: activityId }, parameters, { new: true }).exec();

  return activity;
};

activitySchema.statics.findSnapshotUsernamesByUsernameRegexWithTotalCount = async function(
    q: string, option: { sortOpt: SortOrder, offset: number, limit: number},
): Promise<{usernames: string[], totalCount: number}> {
  const opt = option || {};
  const sortOpt = opt.sortOpt || 1;
  const offset = opt.offset || 0;
  const limit = opt.limit || 10;

  const conditions = { 'snapshot.username': { $regex: q, $options: 'i' } };

  const usernames = await this.aggregate()
    .skip(0)
    .limit(10000) // Narrow down the search target
    .match(conditions)
    .group({ _id: '$snapshot.username' })
    .sort({ _id: sortOpt }) // Sort "snapshot.username" in ascending order
    .skip(offset)
    .limit(limit);

  const totalCount = (await this.find(conditions).distinct('snapshot.username')).length;

  return { usernames: usernames.map(r => r._id), totalCount };
};

export default getOrCreateModel<ActivityDocument, ActivityModel>('Activity', activitySchema);<|MERGE_RESOLUTION|>--- conflicted
+++ resolved
@@ -1,8 +1,4 @@
-<<<<<<< HEAD
-import type { Ref, IPage, IUser } from '@growi/core';
-=======
 import type { Ref, IUser } from '@growi/core';
->>>>>>> cdc3a5a7
 import type {
   Types, Document, Model, SortOrder,
 } from 'mongoose';
