<<<<<<< HEAD
import { GrantedGroup } from '@growi/core';

import { PageGrant } from '~/interfaces/page';
=======
import { PageGrant } from '@growi/core';
>>>>>>> 87c94897

import { ObjectIdLike } from '../../interfaces/mongoose-utils';

export type IPageForResuming = {
  _id: ObjectIdLike,
  path: string,
  isEmpty: boolean,
  parent?: ObjectIdLike,
  grant?: number,
  grantedUsers?: ObjectIdLike[],
  grantedGroups: GrantedGroup[],
  descendantCount: number,
  status?: number,
  revision?: ObjectIdLike,
  lastUpdateUser?: ObjectIdLike,
  creator?: ObjectIdLike,
};

export type IUserForResuming = {
  _id: ObjectIdLike,
};

export type IOptionsForUpdate = {
  grant?: PageGrant,
  grantUserGroupIds?: GrantedGroup[],
  isSyncRevisionToHackmd?: boolean,
  overwriteScopesOfDescendants?: boolean,
};

export type IOptionsForCreate = {
  format?: string,
  grantUserGroupIds?: GrantedGroup[],
  grant?: PageGrant,
  overwriteScopesOfDescendants?: boolean,
  isSynchronously?: boolean,
};

export type IOptionsForResuming = {
  updateMetadata?: boolean,
  createRedirectPage?: boolean,
  prevDescendantCount?: number,
} & IOptionsForUpdate & IOptionsForCreate;<|MERGE_RESOLUTION|>--- conflicted
+++ resolved
@@ -1,10 +1,4 @@
-<<<<<<< HEAD
-import { GrantedGroup } from '@growi/core';
-
-import { PageGrant } from '~/interfaces/page';
-=======
-import { PageGrant } from '@growi/core';
->>>>>>> 87c94897
+import { PageGrant, GrantedGroup } from '@growi/core';
 
 import { ObjectIdLike } from '../../interfaces/mongoose-utils';
 
