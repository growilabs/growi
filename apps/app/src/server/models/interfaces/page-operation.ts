import { PageGrant, type IGrantedGroup } from '@growi/core';

import { ObjectIdLike } from '../../interfaces/mongoose-utils';

export type IPageForResuming = {
  _id: ObjectIdLike,
  path: string,
  isEmpty: boolean,
  parent?: ObjectIdLike,
  grant?: number,
  grantedUsers?: ObjectIdLike[],
  grantedGroups: IGrantedGroup[],
  descendantCount: number,
  status?: number,
  revision?: ObjectIdLike,
  lastUpdateUser?: ObjectIdLike,
  creator?: ObjectIdLike,
};

export type IUserForResuming = {
  _id: ObjectIdLike,
};

export type IOptionsForUpdate = {
  grant?: PageGrant,
<<<<<<< HEAD
  grantUserGroupId?: ObjectIdLike,
=======
  grantUserGroupIds?: IGrantedGroup[],
  isSyncRevisionToHackmd?: boolean,
>>>>>>> c8b93f12
  overwriteScopesOfDescendants?: boolean,
};

export type IOptionsForCreate = {
  format?: string,
  grantUserGroupIds?: IGrantedGroup[],
  grant?: PageGrant,
  overwriteScopesOfDescendants?: boolean,
  isSynchronously?: boolean,
};

export type IOptionsForResuming = {
  updateMetadata?: boolean,
  createRedirectPage?: boolean,
  prevDescendantCount?: number,
} & IOptionsForUpdate & IOptionsForCreate;<|MERGE_RESOLUTION|>--- conflicted
+++ resolved
@@ -23,12 +23,8 @@
 
 export type IOptionsForUpdate = {
   grant?: PageGrant,
-<<<<<<< HEAD
-  grantUserGroupId?: ObjectIdLike,
-=======
   grantUserGroupIds?: IGrantedGroup[],
   isSyncRevisionToHackmd?: boolean,
->>>>>>> c8b93f12
   overwriteScopesOfDescendants?: boolean,
 };
 
