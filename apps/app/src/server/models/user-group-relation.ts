<<<<<<< HEAD
import { isPopulated, type IUserGroupHasId, type IUserGroupRelation } from '@growi/core';
=======
import {
  getIdForRef, isPopulated, type IUserGroupHasId, type IUserGroupRelation,
} from '@growi/core';
>>>>>>> 51c3d540
import type { Model, Document } from 'mongoose';
import mongoose, { Schema } from 'mongoose';

import type { ObjectIdLike } from '../interfaces/mongoose-utils';
import { getOrCreateModel } from '../util/mongoose-utils';

import type { UserGroupDocument } from './user-group';

const debug = require('debug')('growi:models:userGroupRelation');
const mongoosePaginate = require('mongoose-paginate-v2');
const uniqueValidator = require('mongoose-unique-validator');

const ObjectId = Schema.Types.ObjectId;

export interface UserGroupRelationDocument extends IUserGroupRelation, Document {}

export interface UserGroupRelationModel extends Model<UserGroupRelationDocument> {
  [x:string]: any, // for old methods

  PAGE_ITEMS: 50,

  removeAllByUserGroups: (groupsToDelete: UserGroupDocument[]) => Promise<any>,

  findAllUserIdsForUserGroups: (userGroupIds: ObjectIdLike[]) => Promise<string[]>,

  findGroupsWithDescendantsByGroupAndUser: (group: UserGroupDocument, user) => Promise<UserGroupDocument[]>,

  countByGroupIdsAndUser: (userGroupIds: ObjectIdLike[], userData) => Promise<number>

  findAllGroupsForUser: (user) => Promise<UserGroupDocument[]>

  findAllUserGroupIdsRelatedToUser: (user) => Promise<string[]>
}

/*
 * define schema
 */
const schema = new Schema<UserGroupRelationDocument, UserGroupRelationModel>({
  relatedGroup: { type: ObjectId, ref: 'UserGroup', required: true },
  relatedUser: { type: ObjectId, ref: 'User', required: true },
}, {
  timestamps: { createdAt: true, updatedAt: false },
});
schema.plugin(mongoosePaginate);
schema.plugin(uniqueValidator);

/**
 * remove all invalid relations that has reference to unlinked document
 */
schema.statics.removeAllInvalidRelations = function() {
  return this.findAllRelation()
    .then((relations) => {
      // filter invalid documents
      return relations.filter((relation) => {
        return relation.relatedUser == null || relation.relatedGroup == null;
      });
    })
    .then((invalidRelations) => {
      const ids = invalidRelations.map((relation) => { return relation._id });
      return this.deleteMany({ _id: { $in: ids } });
    });
};

/**
   * find all user and group relation
   *
   * @static
   * @returns {Promise<UserGroupRelation[]>}
   * @memberof UserGroupRelation
   */
schema.statics.findAllRelation = function() {
  return this
    .find()
    .populate('relatedUser')
    .populate('relatedGroup')
    .exec();
};

/**
 * find all user and group relation of UserGroup
 *
 * @static
 * @param {UserGroup} userGroup
 * @returns {Promise<UserGroupRelation[]>}
 * @memberof UserGroupRelation
 */
schema.statics.findAllRelationForUserGroup = function(userGroup) {
  debug('findAllRelationForUserGroup is called', userGroup);
  return this
    .find({ relatedGroup: userGroup })
    .populate('relatedUser')
    .exec();
};

schema.statics.findAllUserIdsForUserGroups = async function(userGroupIds: ObjectIdLike[]): Promise<string[]> {
  const relations = await this
    .find({ relatedGroup: { $in: userGroupIds } })
    .select('relatedUser')
    .exec();

  // return unique ids
  return [...new Set(relations.map(r => r.relatedUser.toString()))];
};

/**
 * find all user and group relation of UserGroups
 *
 * @static
 * @param {UserGroup[]} userGroups
 * @returns {Promise<UserGroupRelation[]>}
 * @memberof UserGroupRelation
 */
schema.statics.findAllRelationForUserGroups = function(userGroups) {
  return this
    .find({ relatedGroup: { $in: userGroups } })
    .populate('relatedUser')
    .exec();
};

/**
 * find all groups of User
 *
 * @static
 * @param {User} user
 * @returns {Promise<UserGroupDocument[]>}
 * @memberof UserGroupRelation
 */
schema.statics.findAllGroupsForUser = async function(user): Promise<UserGroupDocument[]> {
  const userGroupRelations = await this.find({ relatedUser: user.id }).populate('relatedGroup');
  const userGroups = userGroupRelations.map((relation) => {
    return isPopulated(relation.relatedGroup) ? relation.relatedGroup as UserGroupDocument : null;
  });
  return userGroups.filter((group): group is NonNullable<UserGroupDocument> => group != null);
};

/**
 * find all UserGroup IDs that related to specified User
 *
 * @static
 * @param {User} user
 * @returns {Promise<ObjectId[]>}
 */
schema.statics.findAllUserGroupIdsRelatedToUser = async function(user): Promise<string[]> {
  const relations = await this.find({ relatedUser: user._id })
    .select('relatedGroup')
    .exec();

  return relations.map((relation) => { return getIdForRef(relation.relatedGroup) });
};

/**
 * count by related group id and related user
 *
 * @static
 * @param {string} userGroupId find query param for relatedGroup
 * @param {User} userData find query param for relatedUser
 * @returns {Promise<number>}
 */
schema.statics.countByGroupIdsAndUser = async function(userGroupIds: ObjectIdLike[], userData): Promise<number> {
  const query = {
    relatedGroup: { $in: userGroupIds },
    relatedUser: userData.id,
  };

  return this.count(query);
};

/**
 * find all "not" related user for UserGroup
 *
 * @static
 * @param {UserGroup} userGroup for find users not related
 * @returns {Promise<User>}
 * @memberof UserGroupRelation
 */
schema.statics.findUserByNotRelatedGroup = function(userGroup, queryOptions) {
  const User = mongoose.model('User') as any;
  let searchWord = new RegExp(`${queryOptions.searchWord}`);
  switch (queryOptions.searchType) {
    case 'forward':
      searchWord = new RegExp(`^${queryOptions.searchWord}`);
      break;
    case 'backword':
      searchWord = new RegExp(`${queryOptions.searchWord}$`);
      break;
  }
  const searthField: Record<string, RegExp>[] = [
    { username: searchWord },
  ];
  if (queryOptions.isAlsoMailSearched === 'true') { searthField.push({ email: searchWord }) }
  if (queryOptions.isAlsoNameSearched === 'true') { searthField.push({ name: searchWord }) }

  return this.findAllRelationForUserGroup(userGroup)
    .then((relations) => {
      const relatedUserIds = relations.map((relation) => {
        return relation.relatedUser.id;
      });
      const query = {
        _id: { $nin: relatedUserIds },
        status: User.STATUS_ACTIVE,
        $or: searthField,
      };

      debug('findUserByNotRelatedGroup ', query);
      return User.find(query).exec();
    });
};

/**
 * get if the user has relation for group
 *
 * @static
 * @param {UserGroup} userGroup
 * @param {User} user
 * @returns {Promise<boolean>} is user related for group(or not)
 * @memberof UserGroupRelation
 */
schema.statics.isRelatedUserForGroup = function(userGroup, user) {
  const query = {
    relatedGroup: userGroup.id,
    relatedUser: user.id,
  };

  return this
    .count(query)
    .exec()
    .then((count) => {
      // return true or false of the relation is exists(not count)
      return (count > 0);
    });
};

/**
 * create user and group relation
 *
 * @static
 * @param {UserGroup} userGroup
 * @param {User} user
 * @returns {Promise<UserGroupRelation>} created relation
 * @memberof UserGroupRelation
 */
schema.statics.createRelation = function(userGroup, user) {
  return this.create({
    relatedGroup: userGroup.id,
    relatedUser: user.id,
  });
};

schema.statics.createRelations = async function(userGroupIds, user) {
  const documentsToInsertMany = userGroupIds.map((groupId) => {
    return {
      relatedGroup: groupId,
      relatedUser: user._id,
      createdAt: new Date(),
    };
  });

  return this.insertMany(documentsToInsertMany);
};

/**
 * remove all relation for UserGroup
 *
 * @static
 * @param {UserGroup} userGroup related group for remove
 * @returns {Promise<any>}
 * @memberof UserGroupRelation
 */
schema.statics.removeAllByUserGroups = function(groupsToDelete: UserGroupDocument[]) {
  return this.deleteMany({ relatedGroup: { $in: groupsToDelete } });
};

/**
 * remove relation by id
 *
 * @static
 * @param {ObjectId} id
 * @returns {Promise<any>}
 * @memberof UserGroupRelation
 */
schema.statics.removeById = function(id) {
  return this.findById(id)
    .then((relationData) => {
      if (relationData == null) {
        throw new Error('UserGroupRelation data is not exists. id:', id);
      }
      else {
        relationData.remove();
      }
    });
};

schema.statics.findUserIdsByGroupId = async function(groupId) {
  const relations = await this.find({ relatedGroup: groupId }, { _id: 0, relatedUser: 1 }).lean().exec(); // .lean() to get not ObjectId but string

  return relations.map(relation => relation.relatedUser);
};

schema.statics.createByGroupIdsAndUserIds = async function(groupIds, userIds) {
  const insertOperations: any[] = [];

  groupIds.forEach((groupId) => {
    userIds.forEach((userId) => {
      insertOperations.push({
        insertOne: {
          document: {
            relatedGroup: groupId,
            relatedUser: userId,
          },
        },
      });
    });
  });

  await this.bulkWrite(insertOperations);
};

/**
 * Recursively finds descendant groups by populating relations.
 * @static
 * @param {UserGroupDocument} group
 * @param {UserDocument} user
 * @returns UserGroupDocument[]
 */
schema.statics.findGroupsWithDescendantsByGroupAndUser = async function(group: UserGroupDocument, user): Promise<UserGroupDocument[]> {
  const descendantGroups = [group];

  const incrementGroupsRecursively = async(groups, user) => {
    const groupIds = groups.map(g => g._id);

    const populatedRelations = await this.aggregate([
      {
        $match: {
          relatedUser: user._id,
        },
      },
      {
        $lookup: {
          from: this.collection.collectionName,
          localField: 'relatedGroup',
          foreignField: '_id',
          as: 'relatedGroup',
        },
      },
      {
        $unwind: {
          path: '$relatedGroup',
        },
      },
      {
        $match: {
          'relatedGroup.parent': { $in: groupIds },
        },
      },
    ]);

    const nextGroups = populatedRelations.map(d => d.relatedGroup);

    // End
    const shouldEnd = nextGroups.length === 0;
    if (shouldEnd) {
      return;
    }

    // Increment
    descendantGroups.push(...nextGroups);

    return incrementGroupsRecursively(nextGroups, user);
  };

  await incrementGroupsRecursively([group], user);

  return descendantGroups;
};

export default getOrCreateModel<UserGroupRelationDocument, UserGroupRelationModel>('UserGroupRelation', schema);<|MERGE_RESOLUTION|>--- conflicted
+++ resolved
@@ -1,10 +1,6 @@
-<<<<<<< HEAD
-import { isPopulated, type IUserGroupHasId, type IUserGroupRelation } from '@growi/core';
-=======
 import {
-  getIdForRef, isPopulated, type IUserGroupHasId, type IUserGroupRelation,
+  getIdForRef, isPopulated, type IUserGroupRelation,
 } from '@growi/core';
->>>>>>> 51c3d540
 import type { Model, Document } from 'mongoose';
 import mongoose, { Schema } from 'mongoose';
 
