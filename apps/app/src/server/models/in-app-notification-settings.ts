--- conflicted
+++ resolved
@@ -1,17 +1,9 @@
 import type { Model, Document, Types } from 'mongoose';
 import {
-<<<<<<< HEAD
-  Schema, type Model, type Document, type Types,
+  Schema,
 } from 'mongoose';
 
 import { type IInAppNotificationSettings, subscribeRuleNames } from '~/interfaces/in-app-notification';
-=======
-  Schema,
-} from 'mongoose';
-
-import type { IInAppNotificationSettings } from '~/interfaces/in-app-notification';
-import { subscribeRuleNames } from '~/interfaces/in-app-notification';
->>>>>>> c3ea9adb
 
 import { getOrCreateModel } from '../util/mongoose-utils';
 
