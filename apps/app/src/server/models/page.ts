/* eslint-disable @typescript-eslint/no-explicit-any */

import { GroupType, type HasObjectId, type IPage } from '@growi/core';
import type {
  IPagePopulatedToShowRevision,
  IUserHasId,
} from '@growi/core/dist/interfaces';
import { getIdForRef, isPopulated } from '@growi/core/dist/interfaces';
import { hasSlash, isTopPage } from '@growi/core/dist/utils/page-path-utils';
import {
  addTrailingSlash,
  normalizePath,
} from '@growi/core/dist/utils/path-utils';
import assert from 'assert';
import escapeStringRegexp from 'escape-string-regexp';
import type {
  AnyObject,
  Document,
  HydratedDocument,
  Model,
  Types,
} from 'mongoose';
import mongoose, { Schema } from 'mongoose';
import mongoosePaginate from 'mongoose-paginate-v2';
import uniqueValidator from 'mongoose-unique-validator';
import nodePath from 'path';

import type { ExternalUserGroupDocument } from '~/features/external-user-group/server/models/external-user-group';
import ExternalUserGroupRelation from '~/features/external-user-group/server/models/external-user-group-relation';
import type {
  IOptionsForCreate,
  IPagePathWithDescendantCount,
} from '~/interfaces/page';
import type { ObjectIdLike } from '~/server/interfaces/mongoose-utils';

import loggerFactory from '../../utils/logger';
import type Crowi from '../crowi';
import { collectAncestorPaths } from '../util/collect-ancestor-paths';
import { getOrCreateModel } from '../util/mongoose-utils';
import {
  extractToAncestorsPaths,
  getPageSchema,
  populateDataToShowRevision,
} from './obsolete-page';
import type { UserGroupDocument } from './user-group';
import UserGroupRelation from './user-group-relation';

type ObjectId = mongoose.Types.ObjectId;

const logger = loggerFactory('growi:models:page');
/*
 * define schema
 */
const GRANT_PUBLIC = 1;
const GRANT_RESTRICTED = 2;
const GRANT_SPECIFIED = 3; // DEPRECATED
const GRANT_OWNER = 4;
const GRANT_USER_GROUP = 5;
const PAGE_GRANT_ERROR = 1;
const STATUS_PUBLISHED = 'published';
const STATUS_DELETED = 'deleted';

export interface PageDocument extends IPage, Document<Types.ObjectId> {
  [x: string]: any; // for obsolete methods
  getLatestRevisionBodyLength(): Promise<number | null | undefined>;
  calculateAndUpdateLatestRevisionBodyLength(this: PageDocument): Promise<void>;
  populateDataToShowRevision(
    shouldExcludeBody?: boolean,
  ): Promise<IPagePopulatedToShowRevision & PageDocument>;
}

type TargetAndAncestorsResult = {
  targetAndAncestors: PageDocument[];
  rootPage: PageDocument;
};

type PaginatedPages = {
  pages: PageDocument[];
  totalCount: number;
  limit: number;
  offset: number;
};

export type FindRecentUpdatedPagesOption = {
  offset: number;
  limit: number;
  includeWipPage: boolean;
  includeTrashed: boolean;
  isRegExpEscapedFromPath: boolean;
  sort: 'updatedAt';
  desc: number;
  hideRestrictedByOwner: boolean;
  hideRestrictedByGroup: boolean;
};

<<<<<<< HEAD
export type CreateMethod = (path: string, body: string, user, options: IOptionsForCreate) => Promise<HydratedDocument<PageDocument>>
type FindByPathAndViewerMethod =
  (this: PageModel, id: string | ObjectId, user, userGroups?, includeEmpty?: boolean) => Promise<HydratedDocument<PageDocument> | null>
type CountByPathAndViewerMethod =
  (this: PageModel, id: string | ObjectId, user, userGroups?, includeEmpty?: boolean) => Promise<number>

export interface PageModel extends Model<PageDocument> {
  [x: string]: any; // for obsolete static methods
  createEmptyPage(path: string, parent, descendantCount?: number): Promise<HydratedDocument<PageDocument>>
  findByIdAndViewer: FindByPathAndViewerMethod
  countByIdAndViewer: CountByPathAndViewerMethod
=======
export type CreateMethod = (
  path: string,
  body: string,
  user,
  options: IOptionsForCreate,
) => Promise<HydratedDocument<PageDocument>>;

export interface PageModel extends Model<PageDocument> {
  [x: string]: any; // for obsolete static methods
  createEmptyPage(
    path: string,
    parent,
    descendantCount?: number,
  ): Promise<HydratedDocument<PageDocument>>;
  findByIdAndViewer(
    pageId: ObjectIdLike,
    user,
    userGroups?,
    includeEmpty?: boolean,
  ): Promise<HydratedDocument<PageDocument> | null>;
>>>>>>> 51599c92
  findByIdsAndViewer(
    pageIds: ObjectIdLike[],
    user,
    userGroups?,
    includeEmpty?: boolean,
    includeAnyoneWithTheLink?: boolean,
  ): Promise<HydratedDocument<PageDocument>[]>;
  findByPath(
    path: string,
    includeEmpty?: boolean,
  ): Promise<HydratedDocument<PageDocument> | null>;
  findByPathAndViewer(
    path: string | null,
    user,
    userGroups?,
    useFindOne?: true,
    includeEmpty?: boolean,
  ): Promise<HydratedDocument<PageDocument> | null>;
  findByPathAndViewer(
    path: string | null,
    user,
    userGroups?,
    useFindOne?: false,
    includeEmpty?: boolean,
  ): Promise<HydratedDocument<PageDocument>[]>;
  descendantCountByPaths(
    paths: string[],
    user: IUserHasId,
    userGroups?,
    includeEmpty?: boolean,
    includeAnyoneWithTheLink?: boolean,
  ): Promise<IPagePathWithDescendantCount[]>;
  findParentByPath(
    path: string | null,
  ): Promise<HydratedDocument<PageDocument> | null>;
  findTargetAndAncestorsByPathOrId(
    pathOrId: string,
  ): Promise<TargetAndAncestorsResult>;
  findRecentUpdatedPages(
    path: string,
    user,
    option: FindRecentUpdatedPagesOption,
    includeEmpty?: boolean,
  ): Promise<PaginatedPages>;
  generateGrantCondition(
    user,
    userGroups: ObjectIdLike[] | null,
    includeAnyoneWithTheLink?: boolean,
    showPagesRestrictedByOwner?: boolean,
    showPagesRestrictedByGroup?: boolean,
  ): { $or: any[] };
  findNonEmptyClosestAncestor(
    path: string,
  ): Promise<HydratedDocument<PageDocument> | null>;
  findNotEmptyParentByPathRecursively(
    path: string,
  ): Promise<HydratedDocument<PageDocument> | null>;
  removeLeafEmptyPagesRecursively(pageId: ObjectIdLike): Promise<void>;
  findTemplate(path: string): Promise<{
    templateBody?: string;
    templateTags?: string[];
  }>;
  removeGroupsToDeleteFromPages(
    pages: PageDocument[],
    groupsToDelete: UserGroupDocument[] | ExternalUserGroupDocument[],
  ): Promise<void>;

  PageQueryBuilder: typeof PageQueryBuilder;

  GRANT_PUBLIC;
  GRANT_RESTRICTED;
  GRANT_SPECIFIED;
  GRANT_OWNER;
  GRANT_USER_GROUP;
  PAGE_GRANT_ERROR;
  STATUS_PUBLISHED;
  STATUS_DELETED;
}

const schema = new Schema<PageDocument, PageModel>(
  {
    parent: {
      type: Schema.Types.ObjectId,
      ref: 'Page',
      index: true,
      default: null,
    },
    descendantCount: { type: Number, default: 0 },
    isEmpty: { type: Boolean, default: false },
    path: {
      type: String,
      required: true,
      index: true,
    },
    revision: { type: Schema.Types.ObjectId, ref: 'Revision' },
    latestRevisionBodyLength: { type: Number },
    status: { type: String, default: STATUS_PUBLISHED, index: true },
    grant: { type: Number, default: GRANT_PUBLIC, index: true },
    grantedUsers: [{ type: Schema.Types.ObjectId, ref: 'User' }],
    grantedGroups: {
      type: [
        {
          type: {
            type: String,
            enum: Object.values(GroupType),
            required: true,
            default: 'UserGroup',
          },
          item: {
            type: Schema.Types.ObjectId,
            refPath: 'grantedGroups.type',
            required: true,
            index: true,
          },
        },
      ],
      validate: [
        (arr) => {
          if (arr == null) return true;
          const uniqueItemValues = new Set(arr.map((e) => e.item));
          return arr.length === uniqueItemValues.size;
        },
        'grantedGroups contains non unique item',
      ],
      default: [],
      required: true,
    },
    creator: { type: Schema.Types.ObjectId, ref: 'User', index: true },
    lastUpdateUser: { type: Schema.Types.ObjectId, ref: 'User' },
    liker: [{ type: Schema.Types.ObjectId, ref: 'User' }],
    seenUsers: [{ type: Schema.Types.ObjectId, ref: 'User' }],
    commentCount: { type: Number, default: 0 },
    expandContentWidth: { type: Boolean },
    wip: { type: Boolean },
    ttlTimestamp: { type: Date },
    updatedAt: { type: Date, default: Date.now }, // Do not use timetamps for updatedAt because it breaks 'updateMetadata: false' option
    deleteUser: { type: Schema.Types.ObjectId, ref: 'User' },
    deletedAt: { type: Date },
  },
  {
    timestamps: { createdAt: true, updatedAt: false },
    toJSON: { getters: true },
    toObject: { getters: true },
  },
);
// indexes
schema.index({ createdAt: 1 });
schema.index({ updatedAt: 1 });
// apply plugins
schema.plugin(mongoosePaginate);
schema.plugin(uniqueValidator);

export class PageQueryBuilder {
  query: any;

  constructor(query, includeEmpty = false) {
    this.query = query;
    if (!includeEmpty) {
      this.query = this.query.and({
        $or: [
          { isEmpty: false },
          { isEmpty: null }, // for v4 compatibility
        ],
      });
    }
  }

  /**
   * Used for filtering the pages at specified paths not to include unintentional pages.
   * @param pathsToFilter The paths to have additional filters as to be applicable
   * @returns PageQueryBuilder
   */
  addConditionToFilterByApplicableAncestors(
    pathsToFilter: string[],
  ): PageQueryBuilder {
    this.query = this.query.and({
      $or: [
        { path: '/' },
        {
          path: { $in: pathsToFilter },
          grant: GRANT_PUBLIC,
          status: STATUS_PUBLISHED,
        },
        {
          path: { $in: pathsToFilter },
          parent: { $ne: null },
          status: STATUS_PUBLISHED,
        },
        { path: { $nin: pathsToFilter }, status: STATUS_PUBLISHED },
      ],
    });

    return this;
  }

  addConditionToExcludeTrashed(): PageQueryBuilder {
    this.query = this.query.and({
      $or: [{ status: null }, { status: STATUS_PUBLISHED }],
    });

    return this;
  }

  addConditionToExcludeWipPage(): PageQueryBuilder {
    this.query = this.query.and({
      $or: [{ wip: undefined }, { wip: false }],
    });

    return this;
  }

  /**
   * generate the query to find the pages '{path}/*' and '{path}' self.
   * If top page, return without doing anything.
   */
  addConditionToListWithDescendants(path: string, option?): PageQueryBuilder {
    // No request is set for the top page
    if (isTopPage(path)) {
      return this;
    }

    const pathNormalized = normalizePath(path);
    const pathWithTrailingSlash = addTrailingSlash(path);

    const startsPattern = escapeStringRegexp(pathWithTrailingSlash);

    this.query = this.query.and({
      $or: [
        { path: pathNormalized },
        { path: new RegExp(`^${startsPattern}`) },
      ],
    });

    return this;
  }

  /**
   * generate the query to find the pages '{path}/*' (exclude '{path}' self).
   */
  addConditionToListOnlyDescendants(path: string): PageQueryBuilder {
    // exclude the target page
    this.query = this.query.and({ path: { $ne: path } });

    if (isTopPage(path)) {
      return this;
    }

    const pathWithTrailingSlash = addTrailingSlash(path);

    const startsPattern = escapeStringRegexp(pathWithTrailingSlash);

    this.query = this.query.and({ path: new RegExp(`^${startsPattern}`) });

    return this;
  }

  addConditionToListOnlyAncestors(path: string): PageQueryBuilder {
    const pathNormalized = normalizePath(path);
    const ancestorsPaths = extractToAncestorsPaths(pathNormalized);

    this.query = this.query
      // exclude the target page
      .and({ path: { $ne: path } })
      .and({ path: { $in: ancestorsPaths } });

    return this;
  }

  /**
   * generate the query to find pages that start with `path`
   *
   * In normal case, returns '{path}/*' and '{path}' self.
   * If top page, return without doing anything.
   *
   * *option*
   *   Left for backward compatibility
   */
  addConditionToListByStartWith(str: string): PageQueryBuilder {
    const path = normalizePath(str);

    // No request is set for the top page
    if (isTopPage(path)) {
      return this;
    }

    const startsPattern = escapeStringRegexp(path);

    this.query = this.query.and({ path: new RegExp(`^${startsPattern}`) });

    return this;
  }

  addConditionToListByNotStartWith(str: string): PageQueryBuilder {
    const path = normalizePath(str);

    // No request is set for the top page
    if (isTopPage(path)) {
      return this;
    }

    const startsPattern = escapeStringRegexp(str);

    this.query = this.query.and({
      path: new RegExp(`^(?!${startsPattern}).*$`),
    });

    return this;
  }

  addConditionToListByMatch(str: string): PageQueryBuilder {
    // No request is set for "/"
    if (str === '/') {
      return this;
    }

    const match = escapeStringRegexp(str);

    this.query = this.query.and({ path: new RegExp(`^(?=.*${match}).*$`) });

    return this;
  }

  addConditionToListByNotMatch(str: string): PageQueryBuilder {
    // No request is set for "/"
    if (str === '/') {
      return this;
    }

    const match = escapeStringRegexp(str);

    this.query = this.query.and({ path: new RegExp(`^(?!.*${match}).*$`) });

    return this;
  }

  async addConditionForParentNormalization(user): Promise<PageQueryBuilder> {
    // determine UserGroup condition
    const userGroups =
      user != null
        ? [
            ...(await UserGroupRelation.findAllUserGroupIdsRelatedToUser(user)),
            ...(await ExternalUserGroupRelation.findAllUserGroupIdsRelatedToUser(
              user,
            )),
          ]
        : null;

    const grantConditions: any[] = [{ grant: null }, { grant: GRANT_PUBLIC }];

    if (user != null) {
      grantConditions.push({ grant: GRANT_OWNER, grantedUsers: user._id });
    }

    if (userGroups != null && userGroups.length > 0) {
      grantConditions.push({
        grant: GRANT_USER_GROUP,
        grantedGroups: { $elemMatch: { item: { $in: userGroups } } },
      });
    }

    this.query = this.query.and({
      $or: grantConditions,
    });

    return this;
  }

  async addConditionAsMigratablePages(user): Promise<PageQueryBuilder> {
    this.query = this.query.and({
      $or: [
        { grant: { $ne: GRANT_RESTRICTED } },
        { grant: { $ne: GRANT_SPECIFIED } },
      ],
    });
    this.addConditionAsRootOrNotOnTree();
    this.addConditionAsNonRootPage();
    this.addConditionToExcludeTrashed();
    await this.addConditionForParentNormalization(user);

    return this;
  }

  // add viewer condition to PageQueryBuilder instance
  async addViewerCondition(
    user,
    userGroups = null,
    includeAnyoneWithTheLink = false,
    showPagesRestrictedByOwner = false,
    showPagesRestrictedByGroup = false,
  ): Promise<PageQueryBuilder> {
    const relatedUserGroups =
      user != null && userGroups == null
        ? [
            ...(await UserGroupRelation.findAllUserGroupIdsRelatedToUser(user)),
            ...(await ExternalUserGroupRelation.findAllUserGroupIdsRelatedToUser(
              user,
            )),
          ]
        : userGroups;

    this.addConditionToFilteringByViewer(
      user,
      relatedUserGroups,
      includeAnyoneWithTheLink,
      showPagesRestrictedByOwner,
      showPagesRestrictedByGroup,
    );
    return this;
  }

  addConditionToFilteringByViewer(
    user,
    userGroups: ObjectIdLike[] | null,
    includeAnyoneWithTheLink = false,
    showPagesRestrictedByOwner = false,
    showPagesRestrictedByGroup = false,
  ): PageQueryBuilder {
    const condition = generateGrantCondition(
      user,
      userGroups,
      includeAnyoneWithTheLink,
      showPagesRestrictedByOwner,
      showPagesRestrictedByGroup,
    );

    this.query = this.query.and(condition);

    return this;
  }

  addConditionForSystemDeletion(): PageQueryBuilder {
    const condition = generateGrantConditionForSystemDeletion();
    this.query = this.query.and(condition);
    return this;
  }

  addConditionToPagenate(offset, limit, sortOpt?): PageQueryBuilder {
    this.query = this.query.sort(sortOpt).skip(offset).limit(limit); // eslint-disable-line newline-per-chained-call

    return this;
  }

  addConditionAsNonRootPage(): PageQueryBuilder {
    this.query = this.query.and({ path: { $ne: '/' } });

    return this;
  }

  addConditionAsRootOrNotOnTree(): PageQueryBuilder {
    this.query = this.query.and({ parent: null });

    return this;
  }

  addConditionAsOnTree(): PageQueryBuilder {
    this.query = this.query.and({
      $or: [{ parent: { $ne: null } }, { path: '/' }],
    });

    return this;
  }

  /*
   * Add this condition when get any ancestor pages including the target's parent
   */
  addConditionToSortPagesByDescPath(): PageQueryBuilder {
    this.query = this.query.sort('-path');

    return this;
  }

  addConditionToSortPagesByAscPath(): PageQueryBuilder {
    this.query = this.query.sort('path');

    return this;
  }

  addConditionToMinimizeDataForRendering(): PageQueryBuilder {
    this.query = this.query.select(
      '_id path isEmpty grant revision descendantCount',
    );

    return this;
  }

  addConditionToListByPathsArray(paths): PageQueryBuilder {
    this.query = this.query.and({
      path: {
        $in: paths,
      },
    });

    return this;
  }

  addConditionToListByPageIdsArray(pageIds): PageQueryBuilder {
    this.query = this.query.and({
      _id: {
        $in: pageIds,
      },
    });

    return this;
  }

  addConditionToExcludeByPageIdsArray(pageIds): PageQueryBuilder {
    this.query = this.query.and({
      _id: {
        $nin: pageIds,
      },
    });

    return this;
  }

  populateDataToList(userPublicFields): PageQueryBuilder {
    this.query = this.query.populate({
      path: 'lastUpdateUser',
      select: userPublicFields,
    });
    return this;
  }

  populateDataToShowRevision(userPublicFields): PageQueryBuilder {
    this.query = populateDataToShowRevision(this.query, userPublicFields);
    return this;
  }

  addConditionToFilteringByParentId(parentId): PageQueryBuilder {
    this.query = this.query.and({ parent: parentId });
    return this;
  }
}

schema.statics.createEmptyPage = async function (
  path: string,
  parent: any,
  descendantCount = 0,
): Promise<HydratedDocument<PageDocument>> {
  if (parent == null) {
    throw Error('parent must not be null');
  }

  const page = new this();
  page.path = path;
  page.isEmpty = true;
  page.parent = parent;
  page.descendantCount = descendantCount;

  return page.save();
};

const findByIdAndViewer: FindByPathAndViewerMethod = async function(this, id, user, userGroups = null, includeEmpty = false) {
  const baseQuery = this.findOne({ _id: id });

  const relatedUserGroups = (user != null && userGroups == null) ? [
    ...(await UserGroupRelation.findAllUserGroupIdsRelatedToUser(user)),
    ...(await ExternalUserGroupRelation.findAllUserGroupIdsRelatedToUser(user)),
  ] : userGroups;

  const queryBuilder = new this.PageQueryBuilder(baseQuery, includeEmpty);
  queryBuilder.addConditionToFilteringByViewer(user, relatedUserGroups, true);

  return queryBuilder.query.exec();
};
schema.statics.findByIdAndViewer = findByIdAndViewer;

const countByIdAndViewer: CountByPathAndViewerMethod = async function(this, id, user, userGroups = null, includeEmpty = false) {
  const baseQuery = this.countDocuments({ _id: id });

  const relatedUserGroups = (user != null && userGroups == null) ? [
    ...(await UserGroupRelation.findAllUserGroupIdsRelatedToUser(user)),
    ...(await ExternalUserGroupRelation.findAllUserGroupIdsRelatedToUser(user)),
  ] : userGroups;

  const queryBuilder = new this.PageQueryBuilder(baseQuery, includeEmpty);
  queryBuilder.addConditionToFilteringByViewer(user, relatedUserGroups, true);

  return queryBuilder.query.exec();
};
schema.statics.countByIdAndViewer = countByIdAndViewer;

/**
 * Replace an existing page with an empty page.
 * It updates the children's parent to the new empty page's _id.
 * @param exPage a page document to be replaced
 * @returns Promise<void>
 */
schema.statics.replaceTargetWithPage = async function (
  exPage,
  pageToReplaceWith?,
  deleteExPageIfEmpty = false,
) {
  // find parent
  const parent = await this.findOne({ _id: exPage.parent });
  if (parent == null) {
    throw Error('parent to update does not exist. Prepare parent first.');
  }

  // create empty page at path
  const newTarget =
    pageToReplaceWith == null
      ? await this.createEmptyPage(exPage.path, parent, exPage.descendantCount)
      : pageToReplaceWith;

  // find children by ex-page _id
  const children = await this.find({ parent: exPage._id });

  // bulkWrite
  const operationForNewTarget = {
    updateOne: {
      filter: { _id: newTarget._id },
      update: {
        parent: parent._id,
      },
    },
  };
  const operationsForChildren = {
    updateMany: {
      filter: {
        _id: { $in: children.map((d) => d._id) },
      },
      update: {
        parent: newTarget._id,
      },
    },
  };

  await this.bulkWrite([operationForNewTarget, operationsForChildren]);

  const isExPageEmpty = exPage.isEmpty;
  if (deleteExPageIfEmpty && isExPageEmpty) {
    await this.deleteOne({ _id: exPage._id });
    logger.warn('Deleted empty page since it was replaced with another page.');
  }

  return this.findById(newTarget._id);
};

/*
 * Find pages by ID and viewer.
 */
schema.statics.findByIdsAndViewer = async function (
  pageIds: string[],
  user,
  userGroups?,
  includeEmpty?: boolean,
  includeAnyoneWithTheLink?: boolean,
): Promise<PageDocument[]> {
  const baseQuery = this.find({ _id: { $in: pageIds } });
  const queryBuilder = new PageQueryBuilder(baseQuery, includeEmpty);

  await queryBuilder.addViewerCondition(
    user,
    userGroups,
    includeAnyoneWithTheLink,
  );

  return queryBuilder.query.exec();
};

/*
 * Find a page by path and viewer. Pass true to useFindOne to use findOne method.
 */
schema.statics.findByPathAndViewer = async function (
  path: string | null,
  user,
  userGroups = null,
  useFindOne = false,
  includeEmpty = false,
): Promise<((PageDocument | PageDocument[]) & HasObjectId) | null> {
  if (path == null) {
    throw new Error('path is required.');
  }

  const baseQuery = useFindOne ? this.findOne({ path }) : this.find({ path });
  const includeAnyoneWithTheLink = useFindOne;
  const queryBuilder = new PageQueryBuilder(baseQuery, includeEmpty);

  await queryBuilder.addViewerCondition(
    user,
    userGroups,
    includeAnyoneWithTheLink,
  );

  return queryBuilder.query.exec();
};

schema.statics.descendantCountByPaths = async function (
  paths: string[],
  user: IUserHasId,
  userGroups = null,
  includeEmpty = false,
  includeAnyoneWithTheLink = false,
): Promise<IPagePathWithDescendantCount[]> {
  if (paths.length === 0) {
    throw new Error('paths are required');
  }

  const baseQuery = this.find({ path: { $in: paths } });
  const queryBuilder = new PageQueryBuilder(baseQuery, includeEmpty);

  await queryBuilder.addViewerCondition(
    user,
    userGroups,
    includeAnyoneWithTheLink,
  );

  const conditions = queryBuilder.query._conditions;

  const aggregationPipeline = [
    {
      $match: conditions,
    },
    {
      $project: {
        _id: 0,
        path: 1,
        descendantCount: 1,
      },
    },
    {
      $group: {
        _id: '$path',
        descendantCount: { $first: '$descendantCount' },
      },
    },
    {
      $project: {
        _id: 0,
        path: '$_id',
        descendantCount: 1,
      },
    },
  ];

  const pages =
    await this.aggregate<IPagePathWithDescendantCount>(aggregationPipeline);
  return pages;
};

schema.statics.countByPathAndViewer = async function (
  path: string | null,
  user,
  userGroups = null,
  includeEmpty = false,
): Promise<number> {
  if (path == null) {
    throw new Error('path is required.');
  }

  const baseQuery = this.count({ path });
  const queryBuilder = new PageQueryBuilder(baseQuery, includeEmpty);

  await queryBuilder.addViewerCondition(user, userGroups);

  return queryBuilder.query.exec();
};

schema.statics.findRecentUpdatedPages = async function (
  path: string,
  user,
  options: FindRecentUpdatedPagesOption,
  includeEmpty = false,
): Promise<PaginatedPages> {
  const sortOpt = {};
  sortOpt[options.sort] = options.desc;
  const User = mongoose.model('User') as any;

  if (path == null) {
    throw new Error('path is required.');
  }

  const baseQuery = this.find({});
  const queryBuilder = new PageQueryBuilder(baseQuery, includeEmpty);

  if (!options.includeTrashed) {
    queryBuilder.addConditionToExcludeTrashed();
  }

  if (!options.includeWipPage) {
    queryBuilder.addConditionToExcludeWipPage();
  }

  queryBuilder.addConditionToListWithDescendants(path, options);
  queryBuilder.populateDataToList(User.USER_FIELDS_EXCEPT_CONFIDENTIAL);
  await queryBuilder.addViewerCondition(
    user,
    undefined,
    undefined,
    !options.hideRestrictedByOwner,
    !options.hideRestrictedByGroup,
  );
  const pages = await this.paginate(queryBuilder.query.clone(), {
    lean: true,
    sort: sortOpt,
    offset: options.offset,
    limit: options.limit,
  });
  const results = {
    pages: pages.docs,
    totalCount: pages.totalDocs,
    offset: options.offset,
    limit: options.limit,
  };

  return results;
};

/*
 * Find all ancestor pages by path. When duplicate pages found, it uses the oldest page as a result
 * The result will include the target as well
 */
schema.statics.findTargetAndAncestorsByPathOrId = async function (
  pathOrId: string,
  user,
  userGroups,
): Promise<TargetAndAncestorsResult> {
  let path: string;
  if (!hasSlash(pathOrId)) {
    const _id = pathOrId;
    const page = await this.findOne({ _id });

    path = page == null ? '/' : page.path;
  } else {
    path = pathOrId;
  }

  const ancestorPaths = collectAncestorPaths(path);
  ancestorPaths.push(path); // include target

  // Do not populate
  const queryBuilder = new PageQueryBuilder(this.find(), true);
  await queryBuilder.addViewerCondition(user, userGroups);

  const _targetAndAncestors: PageDocument[] = await queryBuilder
    .addConditionAsOnTree()
    .addConditionToListByPathsArray(ancestorPaths)
    .addConditionToMinimizeDataForRendering()
    .addConditionToSortPagesByDescPath()
    .query.lean()
    .exec();

  // no same path pages
  const ancestorsMap = new Map<string, PageDocument>();
  _targetAndAncestors.forEach((page) => {
    ancestorsMap.set(page.path, page);
  });
  const targetAndAncestors = Array.from(ancestorsMap.values());
  const rootPage = targetAndAncestors[targetAndAncestors.length - 1];

  return { targetAndAncestors, rootPage };
};

/**
 * Create empty pages at paths at which no pages exist
 * @param paths Page paths
 * @param aggrPipelineForExistingPages AggregationPipeline object to find existing pages at paths
 */
schema.statics.createEmptyPagesByPaths = async function (
  paths: string[],
  aggrPipelineForExistingPages: any[],
): Promise<void> {
  const existingPages = await this.aggregate(aggrPipelineForExistingPages);

  const existingPagePaths = existingPages.map((page) => page.path);
  const notExistingPagePaths = paths.filter(
    (path) => !existingPagePaths.includes(path),
  );

  await this.insertMany(
    notExistingPagePaths.map((path) => ({ path, isEmpty: true })),
  );
};

/**
 * Find a parent page by path
 */
schema.statics.findParentByPath = async function (
  path: string,
): Promise<HydratedDocument<PageDocument> | null> {
  const parentPath = nodePath.dirname(path);

  const builder = new PageQueryBuilder(this.find({ path: parentPath }), true);
  const pagesCanBeParent = await builder.addConditionAsOnTree().query.exec();

  if (pagesCanBeParent.length >= 1) {
    return pagesCanBeParent[0]; // the earliest page will be the result
  }

  return null;
};

/*
 * Utils from obsolete-page.js
 */
export async function pushRevision(pageData, newRevision, user) {
  await newRevision.save();

  pageData.revision = newRevision;
  pageData.latestRevisionBodyLength = newRevision.body.length;
  pageData.lastUpdateUser = user?._id ?? user;
  pageData.updatedAt = Date.now();

  return pageData.save();
}

/**
 * add/subtract descendantCount of pages with provided paths by increment.
 * increment can be negative number
 */
schema.statics.incrementDescendantCountOfPageIds = async function (
  pageIds: ObjectIdLike[],
  increment: number,
): Promise<void> {
  await this.updateMany(
    { _id: { $in: pageIds } },
    { $inc: { descendantCount: increment } },
  );
};

/**
 * recount descendantCount of a page with the provided id and return it
 */
schema.statics.recountDescendantCount = async function (
  id: ObjectIdLike,
): Promise<number> {
  const res = await this.aggregate([
    {
      $match: {
        parent: id,
      },
    },
    {
      $project: {
        parent: 1,
        isEmpty: 1,
        descendantCount: 1,
      },
    },
    {
      $group: {
        _id: '$parent',
        sumOfDescendantCount: {
          $sum: '$descendantCount',
        },
        sumOfDocsCount: {
          $sum: {
            // biome-ignore lint/suspicious/noThenProperty: ignore
            $cond: { if: { $eq: ['$isEmpty', true] }, then: 0, else: 1 }, // exclude isEmpty true page from sumOfDocsCount
          },
        },
      },
    },
    {
      $set: {
        descendantCount: {
          $sum: ['$sumOfDescendantCount', '$sumOfDocsCount'],
        },
      },
    },
  ]);

  return res.length === 0 ? 0 : res[0].descendantCount;
};

schema.statics.findAncestorsUsingParentRecursively = async function (
  pageId: ObjectIdLike,
  shouldIncludeTarget: boolean,
) {
  const self = this;
  const target = await this.findById(pageId);
  if (target == null) {
    throw Error('Target not found');
  }

  async function findAncestorsRecursively(
    target,
    ancestors = shouldIncludeTarget ? [target] : [],
  ) {
    const parent = await self.findOne({ _id: target.parent });
    if (parent == null) {
      return ancestors;
    }

    return findAncestorsRecursively(parent, [...ancestors, parent]);
  }

  return findAncestorsRecursively(target);
};

// TODO: write test code
/**
 * Recursively removes empty pages at leaf position.
 * @param pageId ObjectIdLike
 * @returns Promise<void>
 */
schema.statics.removeLeafEmptyPagesRecursively = async function (
  pageId: ObjectIdLike,
): Promise<void> {
  const self = this;

  const initialPage = await this.findById(pageId);

  if (initialPage == null) {
    return;
  }

  if (!initialPage.isEmpty) {
    return;
  }

  async function generatePageIdsToRemove(
    childPage,
    page,
    pageIds: ObjectIdLike[] = [],
  ): Promise<ObjectIdLike[]> {
    if (!page.isEmpty) {
      return pageIds;
    }

    const isChildrenOtherThanTargetExist = await self.exists({
      _id: { $ne: childPage?._id },
      parent: page._id,
    });
    if (isChildrenOtherThanTargetExist) {
      return pageIds;
    }

    pageIds.push(page._id);

    const nextPage = await self.findById(page.parent);

    if (nextPage == null) {
      return pageIds;
    }

    return generatePageIdsToRemove(page, nextPage, pageIds);
  }

  const pageIdsToRemove = await generatePageIdsToRemove(null, initialPage);

  await this.deleteMany({ _id: { $in: pageIdsToRemove } });
};

schema.statics.normalizeDescendantCountById = async function (pageId) {
  const children = await this.find({ parent: pageId });

  const sumChildrenDescendantCount = children
    .map((d) => d.descendantCount)
    .reduce((c1, c2) => c1 + c2);
  const sumChildPages = children.filter((p) => !p.isEmpty).length;

  return this.updateOne(
    { _id: pageId },
    { $set: { descendantCount: sumChildrenDescendantCount + sumChildPages } },
    { new: true },
  );
};

schema.statics.takeOffFromTree = async function (pageId: ObjectIdLike) {
  return this.findByIdAndUpdate(pageId, { $set: { parent: null } });
};

schema.statics.removeEmptyPages = async function (
  pageIdsToNotRemove: ObjectIdLike[],
  paths: string[],
): Promise<void> {
  await this.deleteMany({
    _id: {
      $nin: pageIdsToNotRemove,
    },
    path: {
      $in: paths,
    },
    isEmpty: true,
  });
};

/**
 * Find a not empty parent recursively.
 * @param {string} path
 * @returns {Promise<PageDocument | null>}
 */
schema.statics.findNotEmptyParentByPathRecursively = async function (
  path: string,
): Promise<PageDocument | null> {
  const parent = await this.findParentByPath(path);
  if (parent == null) {
    return null;
  }

  const recursive = async (page: PageDocument): Promise<PageDocument> => {
    if (!page.isEmpty) {
      return page;
    }

    const next = await this.findById(page.parent);

    if (next == null || isTopPage(next.path)) {
      return page;
    }

    return recursive(next);
  };

  const notEmptyParent = await recursive(parent);

  return notEmptyParent;
};

schema.statics.findParent = async function (
  pageId,
): Promise<PageDocument | null> {
  return this.findOne({ _id: pageId });
};

schema.statics.PageQueryBuilder = PageQueryBuilder as any; // mongoose does not support constructor type as statics attrs type

export function generateGrantCondition(
  user,
  userGroups: ObjectIdLike[] | null,
  includeAnyoneWithTheLink = false,
  showPagesRestrictedByOwner = false,
  showPagesRestrictedByGroup = false,
): { $or: any[] } {
  const grantConditions: AnyObject[] = [
    { grant: null },
    { grant: GRANT_PUBLIC },
  ];

  if (includeAnyoneWithTheLink) {
    grantConditions.push({ grant: GRANT_RESTRICTED });
  }

  if (showPagesRestrictedByOwner) {
    grantConditions.push({ grant: GRANT_SPECIFIED }, { grant: GRANT_OWNER });
  } else if (user != null) {
    grantConditions.push(
      { grant: GRANT_SPECIFIED, grantedUsers: user._id },
      { grant: GRANT_OWNER, grantedUsers: user._id },
    );
  }

  if (showPagesRestrictedByGroup) {
    grantConditions.push({ grant: GRANT_USER_GROUP });
  } else if (userGroups != null && userGroups.length > 0) {
    grantConditions.push({
      grant: GRANT_USER_GROUP,
      grantedGroups: { $elemMatch: { item: { $in: userGroups } } },
    });
  }

  return {
    $or: grantConditions,
  };
}

schema.statics.generateGrantCondition = generateGrantCondition;

function generateGrantConditionForSystemDeletion(): { $or: any[] } {
  const grantCondition: AnyObject[] = [
    { grant: null },
    { grant: GRANT_PUBLIC },
    { grant: GRANT_RESTRICTED },
    { grant: GRANT_SPECIFIED },
    { grant: GRANT_OWNER },
    { grant: GRANT_USER_GROUP },
  ];

  return {
    $or: grantCondition,
  };
}

schema.statics.generateGrantConditionForSystemDeletion =
  generateGrantConditionForSystemDeletion;

// find ancestor page with isEmpty: false. If parameter path is '/', return null
schema.statics.findNonEmptyClosestAncestor = async function (
  path: string,
): Promise<PageDocument | null> {
  if (path === '/') {
    return null;
  }

  const builderForAncestors = new PageQueryBuilder(this.find(), false); // empty page not included

  const ancestors = await builderForAncestors
    .addConditionToListOnlyAncestors(path) // only ancestor paths
    .addConditionToSortPagesByDescPath() // sort by path in Desc. Long to Short.
    .query.exec();

  return ancestors[0] ?? null;
};

schema.statics.removeGroupsToDeleteFromPages = async function (
  pages: PageDocument[],
  groupsToDelete: UserGroupDocument[] | ExternalUserGroupDocument[],
) {
  const groupsToDeleteIds = groupsToDelete.map((group) => group._id.toString());
  const pageGroups = pages.reduce(
    (
      acc: { canPublicize: PageDocument[]; cannotPublicize: PageDocument[] },
      page,
    ) => {
      const canPublicize = page.grantedGroups.every((group) =>
        groupsToDeleteIds.includes(getIdForRef(group.item).toString()),
      );
      acc[canPublicize ? 'canPublicize' : 'cannotPublicize'].push(page);
      return acc;
    },
    { canPublicize: [], cannotPublicize: [] },
  );

  // Only publicize pages that can only be accessed by the groups to be deleted
  const publicizeQueries = pageGroups.canPublicize.map((page) => {
    return {
      updateOne: {
        filter: { _id: page._id },
        update: {
          grantedGroups: [],
          grant: this.GRANT_PUBLIC,
        },
      },
    };
  });
  // Remove the groups to be deleted from the grantedGroups of the pages that can be accessed by other groups
  const removeFromGrantedGroupsQueries = pageGroups.cannotPublicize.map(
    (page) => {
      return {
        updateOne: {
          filter: { _id: page._id },
          update: {
            $set: {
              grantedGroups: page.grantedGroups.filter(
                (group) =>
                  !groupsToDeleteIds.includes(
                    getIdForRef(group.item).toString(),
                  ),
              ),
            },
          },
        },
      };
    },
  );

  await this.bulkWrite([
    ...publicizeQueries,
    ...removeFromGrantedGroupsQueries,
  ]);
};

/*
 * get latest revision body length
 */
schema.methods.getLatestRevisionBodyLength = async function (
  this: PageDocument,
): Promise<number | null | undefined> {
  if (!this.isLatestRevision() || this.revision == null) {
    return null;
  }

  if (this.latestRevisionBodyLength == null) {
    await this.calculateAndUpdateLatestRevisionBodyLength();
  }

  return this.latestRevisionBodyLength;
};

/*
 * calculate and update latestRevisionBodyLength
 */
schema.methods.calculateAndUpdateLatestRevisionBodyLength = async function (
  this: PageDocument,
): Promise<void> {
  if (!this.isLatestRevision() || this.revision == null) {
    logger.error('revision field is required.');
    return;
  }

  // eslint-disable-next-line rulesdir/no-populate
  const populatedPageDocument = await this.populate<PageDocument>(
    'revision',
    'body',
  );

  assert(populatedPageDocument.revision != null);
  assert(isPopulated(populatedPageDocument.revision));

  this.latestRevisionBodyLength = populatedPageDocument.revision.body.length;
  await this.save();
};

schema.methods.publish = function () {
  this.wip = undefined;
  this.ttlTimestamp = undefined;
};

schema.methods.unpublish = function () {
  this.wip = true;
  this.ttlTimestamp = undefined;
};

schema.methods.makeWip = function (disableTtl: boolean) {
  this.wip = true;

  if (!disableTtl) {
    this.ttlTimestamp = new Date();
  }
};

/*
 * Merge obsolete page model methods and define new methods which depend on crowi instance
 */

export default function PageModel(crowi: Crowi | null): any {
  // add old page schema methods
  const pageSchema = getPageSchema(crowi);
  schema.methods = { ...pageSchema.methods, ...schema.methods };
  schema.statics = { ...pageSchema.statics, ...schema.statics };

  return getOrCreateModel<PageDocument, PageModel>('Page', schema as any); // TODO: improve type
}<|MERGE_RESOLUTION|>--- conflicted
+++ resolved
@@ -93,25 +93,26 @@
   hideRestrictedByGroup: boolean;
 };
 
-<<<<<<< HEAD
-export type CreateMethod = (path: string, body: string, user, options: IOptionsForCreate) => Promise<HydratedDocument<PageDocument>>
-type FindByPathAndViewerMethod =
-  (this: PageModel, id: string | ObjectId, user, userGroups?, includeEmpty?: boolean) => Promise<HydratedDocument<PageDocument> | null>
-type CountByPathAndViewerMethod =
-  (this: PageModel, id: string | ObjectId, user, userGroups?, includeEmpty?: boolean) => Promise<number>
-
-export interface PageModel extends Model<PageDocument> {
-  [x: string]: any; // for obsolete static methods
-  createEmptyPage(path: string, parent, descendantCount?: number): Promise<HydratedDocument<PageDocument>>
-  findByIdAndViewer: FindByPathAndViewerMethod
-  countByIdAndViewer: CountByPathAndViewerMethod
-=======
 export type CreateMethod = (
   path: string,
   body: string,
   user,
   options: IOptionsForCreate,
 ) => Promise<HydratedDocument<PageDocument>>;
+type FindByPathAndViewerMethod = (
+  this: PageModel,
+  id: string | ObjectId,
+  user,
+  userGroups?,
+  includeEmpty?: boolean,
+) => Promise<HydratedDocument<PageDocument> | null>;
+type CountByPathAndViewerMethod = (
+  this: PageModel,
+  id: string | ObjectId,
+  user,
+  userGroups?,
+  includeEmpty?: boolean,
+) => Promise<number>;
 
 export interface PageModel extends Model<PageDocument> {
   [x: string]: any; // for obsolete static methods
@@ -120,13 +121,8 @@
     parent,
     descendantCount?: number,
   ): Promise<HydratedDocument<PageDocument>>;
-  findByIdAndViewer(
-    pageId: ObjectIdLike,
-    user,
-    userGroups?,
-    includeEmpty?: boolean,
-  ): Promise<HydratedDocument<PageDocument> | null>;
->>>>>>> 51599c92
+  findByIdAndViewer: FindByPathAndViewerMethod;
+  countByIdAndViewer: CountByPathAndViewerMethod;
   findByIdsAndViewer(
     pageIds: ObjectIdLike[],
     user,
@@ -679,13 +675,24 @@
   return page.save();
 };
 
-const findByIdAndViewer: FindByPathAndViewerMethod = async function(this, id, user, userGroups = null, includeEmpty = false) {
+const findByIdAndViewer: FindByPathAndViewerMethod = async function (
+  this,
+  id,
+  user,
+  userGroups = null,
+  includeEmpty = false,
+) {
   const baseQuery = this.findOne({ _id: id });
 
-  const relatedUserGroups = (user != null && userGroups == null) ? [
-    ...(await UserGroupRelation.findAllUserGroupIdsRelatedToUser(user)),
-    ...(await ExternalUserGroupRelation.findAllUserGroupIdsRelatedToUser(user)),
-  ] : userGroups;
+  const relatedUserGroups =
+    user != null && userGroups == null
+      ? [
+          ...(await UserGroupRelation.findAllUserGroupIdsRelatedToUser(user)),
+          ...(await ExternalUserGroupRelation.findAllUserGroupIdsRelatedToUser(
+            user,
+          )),
+        ]
+      : userGroups;
 
   const queryBuilder = new this.PageQueryBuilder(baseQuery, includeEmpty);
   queryBuilder.addConditionToFilteringByViewer(user, relatedUserGroups, true);
@@ -694,13 +701,24 @@
 };
 schema.statics.findByIdAndViewer = findByIdAndViewer;
 
-const countByIdAndViewer: CountByPathAndViewerMethod = async function(this, id, user, userGroups = null, includeEmpty = false) {
+const countByIdAndViewer: CountByPathAndViewerMethod = async function (
+  this,
+  id,
+  user,
+  userGroups = null,
+  includeEmpty = false,
+) {
   const baseQuery = this.countDocuments({ _id: id });
 
-  const relatedUserGroups = (user != null && userGroups == null) ? [
-    ...(await UserGroupRelation.findAllUserGroupIdsRelatedToUser(user)),
-    ...(await ExternalUserGroupRelation.findAllUserGroupIdsRelatedToUser(user)),
-  ] : userGroups;
+  const relatedUserGroups =
+    user != null && userGroups == null
+      ? [
+          ...(await UserGroupRelation.findAllUserGroupIdsRelatedToUser(user)),
+          ...(await ExternalUserGroupRelation.findAllUserGroupIdsRelatedToUser(
+            user,
+          )),
+        ]
+      : userGroups;
 
   const queryBuilder = new this.PageQueryBuilder(baseQuery, includeEmpty);
   queryBuilder.addConditionToFilteringByViewer(user, relatedUserGroups, true);
