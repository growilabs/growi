/* eslint-disable @typescript-eslint/no-explicit-any */

import assert from 'assert';
import nodePath from 'path';

import {
  type IPage,
  GroupType, type HasObjectId,
} from '@growi/core';
<<<<<<< HEAD
import { getIdForRef, isPopulated } from '@growi/core/dist/interfaces';
import { isTopPage, hasSlash, collectAncestorPaths } from '@growi/core/dist/utils/page-path-utils';
=======
import { isPopulated } from '@growi/core/dist/interfaces';
import { isTopPage, hasSlash } from '@growi/core/dist/utils/page-path-utils';
>>>>>>> 3b0c3e8b
import { addTrailingSlash, normalizePath } from '@growi/core/dist/utils/path-utils';
import escapeStringRegexp from 'escape-string-regexp';
import type { Model, Document, AnyObject } from 'mongoose';
import mongoose, {
  Schema,
} from 'mongoose';
import mongoosePaginate from 'mongoose-paginate-v2';
import uniqueValidator from 'mongoose-unique-validator';

import type { ExternalUserGroupDocument } from '~/features/external-user-group/server/models/external-user-group';
import ExternalUserGroupRelation from '~/features/external-user-group/server/models/external-user-group-relation';
import type { IOptionsForCreate } from '~/interfaces/page';
import type { ObjectIdLike } from '~/server/interfaces/mongoose-utils';

import loggerFactory from '../../utils/logger';
import { collectAncestorPaths } from '../util/collect-ancestor-paths';
import { getOrCreateModel } from '../util/mongoose-utils';

import { getPageSchema, extractToAncestorsPaths, populateDataToShowRevision } from './obsolete-page';
import type { UserGroupDocument } from './user-group';
import UserGroupRelation from './user-group-relation';

const logger = loggerFactory('growi:models:page');
/*
 * define schema
 */
const GRANT_PUBLIC = 1;
const GRANT_RESTRICTED = 2;
const GRANT_SPECIFIED = 3; // DEPRECATED
const GRANT_OWNER = 4;
const GRANT_USER_GROUP = 5;
const PAGE_GRANT_ERROR = 1;
const STATUS_PUBLISHED = 'published';
const STATUS_DELETED = 'deleted';

export interface PageDocument extends IPage, Document {
  [x:string]: any // for obsolete methods
  getLatestRevisionBodyLength(): Promise<number | null | undefined>
  calculateAndUpdateLatestRevisionBodyLength(this: PageDocument): Promise<void>
}


type TargetAndAncestorsResult = {
  targetAndAncestors: PageDocument[]
  rootPage: PageDocument
}

type PaginatedPages = {
  pages: PageDocument[],
  totalCount: number,
  limit: number,
  offset: number
}

export type CreateMethod = (path: string, body: string, user, options: IOptionsForCreate) => Promise<PageDocument & { _id: any }>

export interface PageModel extends Model<PageDocument> {
  [x: string]: any; // for obsolete static methods
  findByIdsAndViewer(pageIds: ObjectIdLike[], user, userGroups?, includeEmpty?: boolean, includeAnyoneWithTheLink?: boolean): Promise<PageDocument[]>
  findByPath(path: string, includeEmpty?: boolean): Promise<PageDocument | null>
  findByPathAndViewer(path: string | null, user, userGroups?, useFindOne?: true, includeEmpty?: boolean): Promise<PageDocument & HasObjectId | null>
  findByPathAndViewer(path: string | null, user, userGroups?, useFindOne?: false, includeEmpty?: boolean): Promise<(PageDocument & HasObjectId)[]>
  countByPathAndViewer(path: string | null, user, userGroups?, includeEmpty?:boolean): Promise<number>
  findTargetAndAncestorsByPathOrId(pathOrId: string): Promise<TargetAndAncestorsResult>
  findRecentUpdatedPages(path: string, user, option, includeEmpty?: boolean): Promise<PaginatedPages>
  generateGrantCondition(
    user, userGroups, includeAnyoneWithTheLink?: boolean, showPagesRestrictedByOwner?: boolean, showPagesRestrictedByGroup?: boolean,
  ): { $or: any[] }
  findNonEmptyClosestAncestor(path: string): Promise<PageDocument | undefined>
  findNotEmptyParentByPathRecursively(path: string): Promise<PageDocument | undefined>
  removeLeafEmptyPagesRecursively(pageId: ObjectIdLike): Promise<void>
  findTemplate(path: string): Promise<{
    templateBody?: string,
    templateTags?: string[],
  }>
  removeGroupsToDeleteFromPages(pages: PageDocument[], groupsToDelete: UserGroupDocument[] | ExternalUserGroupDocument[]): Promise<void>

  PageQueryBuilder: typeof PageQueryBuilder

  GRANT_PUBLIC
  GRANT_RESTRICTED
  GRANT_SPECIFIED
  GRANT_OWNER
  GRANT_USER_GROUP
  PAGE_GRANT_ERROR
  STATUS_PUBLISHED
  STATUS_DELETED
}

const ObjectId = mongoose.Schema.Types.ObjectId;

const schema = new Schema<PageDocument, PageModel>({
  parent: {
    type: ObjectId, ref: 'Page', index: true, default: null,
  },
  descendantCount: { type: Number, default: 0 },
  isEmpty: { type: Boolean, default: false },
  path: {
    type: String, required: true, index: true,
  },
  revision: { type: ObjectId, ref: 'Revision' },
  latestRevisionBodyLength: { type: Number },
  status: { type: String, default: STATUS_PUBLISHED, index: true },
  grant: { type: Number, default: GRANT_PUBLIC, index: true },
  grantedUsers: [{ type: ObjectId, ref: 'User' }],
  grantedGroups: {
    type: [{
      type: {
        type: String,
        enum: Object.values(GroupType),
        required: true,
        default: 'UserGroup',
      },
      item: {
        type: ObjectId,
        refPath: 'grantedGroups.type',
        required: true,
        index: true,
      },
    }],
    validate: [function(arr) {
      if (arr == null) return true;
      const uniqueItemValues = new Set(arr.map(e => e.item));
      return arr.length === uniqueItemValues.size;
    }, 'grantedGroups contains non unique item'],
    default: [],
    required: true,
  },
  creator: { type: ObjectId, ref: 'User', index: true },
  lastUpdateUser: { type: ObjectId, ref: 'User' },
  liker: [{ type: ObjectId, ref: 'User' }],
  seenUsers: [{ type: ObjectId, ref: 'User' }],
  commentCount: { type: Number, default: 0 },
  expandContentWidth: { type: Boolean },
  wip: { type: Boolean },
  ttlTimestamp: { type: Date, index: true },
  updatedAt: { type: Date, default: Date.now }, // Do not use timetamps for updatedAt because it breaks 'updateMetadata: false' option
  deleteUser: { type: ObjectId, ref: 'User' },
  deletedAt: { type: Date },
}, {
  timestamps: { createdAt: true, updatedAt: false },
  toJSON: { getters: true },
  toObject: { getters: true },
});
// apply plugins
schema.plugin(mongoosePaginate);
schema.plugin(uniqueValidator);


export class PageQueryBuilder {

  query: any;

  constructor(query, includeEmpty = false) {
    this.query = query;
    if (!includeEmpty) {
      this.query = this.query
        .and({
          $or: [
            { isEmpty: false },
            { isEmpty: null }, // for v4 compatibility
          ],
        });
    }
  }

  /**
   * Used for filtering the pages at specified paths not to include unintentional pages.
   * @param pathsToFilter The paths to have additional filters as to be applicable
   * @returns PageQueryBuilder
   */
  addConditionToFilterByApplicableAncestors(pathsToFilter: string[]): PageQueryBuilder {
    this.query = this.query
      .and(
        {
          $or: [
            { path: '/' },
            { path: { $in: pathsToFilter }, grant: GRANT_PUBLIC, status: STATUS_PUBLISHED },
            { path: { $in: pathsToFilter }, parent: { $ne: null }, status: STATUS_PUBLISHED },
            { path: { $nin: pathsToFilter }, status: STATUS_PUBLISHED },
          ],
        },
      );

    return this;
  }

  addConditionToExcludeTrashed(): PageQueryBuilder {
    this.query = this.query
      .and({
        $or: [
          { status: null },
          { status: STATUS_PUBLISHED },
        ],
      });

    return this;
  }

  addConditionToExcludeWipPage(): PageQueryBuilder {
    this.query = this.query
      .and({
        $or: [
          { wip: undefined },
          { wip: false },
        ],
      });

    return this;
  }

  /**
   * generate the query to find the pages '{path}/*' and '{path}' self.
   * If top page, return without doing anything.
   */
  addConditionToListWithDescendants(path: string, option?): PageQueryBuilder {
    // No request is set for the top page
    if (isTopPage(path)) {
      return this;
    }

    const pathNormalized = normalizePath(path);
    const pathWithTrailingSlash = addTrailingSlash(path);

    const startsPattern = escapeStringRegexp(pathWithTrailingSlash);

    this.query = this.query
      .and({
        $or: [
          { path: pathNormalized },
          { path: new RegExp(`^${startsPattern}`) },
        ],
      });

    return this;
  }

  /**
   * generate the query to find the pages '{path}/*' (exclude '{path}' self).
   */
  addConditionToListOnlyDescendants(path: string, option): PageQueryBuilder {
    // exclude the target page
    this.query = this.query.and({ path: { $ne: path } });

    if (isTopPage(path)) {
      return this;
    }

    const pathWithTrailingSlash = addTrailingSlash(path);

    const startsPattern = escapeStringRegexp(pathWithTrailingSlash);

    this.query = this.query
      .and(
        { path: new RegExp(`^${startsPattern}`) },
      );

    return this;

  }

  addConditionToListOnlyAncestors(path: string): PageQueryBuilder {
    const pathNormalized = normalizePath(path);
    const ancestorsPaths = extractToAncestorsPaths(pathNormalized);

    this.query = this.query
      // exclude the target page
      .and({ path: { $ne: path } })
      .and(
        { path: { $in: ancestorsPaths } },
      );

    return this;

  }

  /**
   * generate the query to find pages that start with `path`
   *
   * In normal case, returns '{path}/*' and '{path}' self.
   * If top page, return without doing anything.
   *
   * *option*
   *   Left for backward compatibility
   */
  addConditionToListByStartWith(str: string): PageQueryBuilder {
    const path = normalizePath(str);

    // No request is set for the top page
    if (isTopPage(path)) {
      return this;
    }

    const startsPattern = escapeStringRegexp(path);

    this.query = this.query
      .and({ path: new RegExp(`^${startsPattern}`) });

    return this;
  }

  addConditionToListByNotStartWith(str: string): PageQueryBuilder {
    const path = normalizePath(str);

    // No request is set for the top page
    if (isTopPage(path)) {
      return this;
    }

    const startsPattern = escapeStringRegexp(str);

    this.query = this.query
      .and({ path: new RegExp(`^(?!${startsPattern}).*$`) });

    return this;
  }

  addConditionToListByMatch(str: string): PageQueryBuilder {
    // No request is set for "/"
    if (str === '/') {
      return this;
    }

    const match = escapeStringRegexp(str);

    this.query = this.query
      .and({ path: new RegExp(`^(?=.*${match}).*$`) });

    return this;
  }

  addConditionToListByNotMatch(str: string): PageQueryBuilder {
    // No request is set for "/"
    if (str === '/') {
      return this;
    }

    const match = escapeStringRegexp(str);

    this.query = this.query
      .and({ path: new RegExp(`^(?!.*${match}).*$`) });

    return this;
  }

  async addConditionForParentNormalization(user): Promise<PageQueryBuilder> {
    // determine UserGroup condition
    const userGroups = user != null ? [
      ...(await UserGroupRelation.findAllUserGroupIdsRelatedToUser(user)),
      ...(await ExternalUserGroupRelation.findAllUserGroupIdsRelatedToUser(user)),
    ] : null;

    const grantConditions: any[] = [
      { grant: null },
      { grant: GRANT_PUBLIC },
    ];

    if (user != null) {
      grantConditions.push(
        { grant: GRANT_OWNER, grantedUsers: user._id },
      );
    }

    if (userGroups != null && userGroups.length > 0) {
      grantConditions.push(
        {
          grant: GRANT_USER_GROUP,
          grantedGroups: { $elemMatch: { item: { $in: userGroups } } },
        },
      );
    }

    this.query = this.query
      .and({
        $or: grantConditions,
      });

    return this;
  }

  async addConditionAsMigratablePages(user): Promise<PageQueryBuilder> {
    this.query = this.query
      .and({
        $or: [
          { grant: { $ne: GRANT_RESTRICTED } },
          { grant: { $ne: GRANT_SPECIFIED } },
        ],
      });
    this.addConditionAsRootOrNotOnTree();
    this.addConditionAsNonRootPage();
    this.addConditionToExcludeTrashed();
    await this.addConditionForParentNormalization(user);

    return this;
  }

  // add viewer condition to PageQueryBuilder instance
  async addViewerCondition(user, userGroups = null, includeAnyoneWithTheLink = false): Promise<PageQueryBuilder> {
    const relatedUserGroups = (user != null && userGroups == null) ? [
      ...(await UserGroupRelation.findAllUserGroupIdsRelatedToUser(user)),
      ...(await ExternalUserGroupRelation.findAllUserGroupIdsRelatedToUser(user)),
    ] : userGroups;

    this.addConditionToFilteringByViewer(user, relatedUserGroups, includeAnyoneWithTheLink);
    return this;
  }

  addConditionToFilteringByViewer(
      user, userGroups, includeAnyoneWithTheLink = false, showPagesRestrictedByOwner = false, showPagesRestrictedByGroup = false,
  ): PageQueryBuilder {
    const condition = generateGrantCondition(user, userGroups, includeAnyoneWithTheLink, showPagesRestrictedByOwner, showPagesRestrictedByGroup);

    this.query = this.query
      .and(condition);

    return this;
  }

  addConditionForSystemDeletion(): PageQueryBuilder {
    const condition = generateGrantConditionForSystemDeletion();
    this.query = this.query.and(condition);
    return this;
  }

  addConditionToPagenate(offset, limit, sortOpt?): PageQueryBuilder {
    this.query = this.query
      .sort(sortOpt).skip(offset).limit(limit); // eslint-disable-line newline-per-chained-call

    return this;
  }

  addConditionAsNonRootPage(): PageQueryBuilder {
    this.query = this.query.and({ path: { $ne: '/' } });

    return this;
  }

  addConditionAsRootOrNotOnTree(): PageQueryBuilder {
    this.query = this.query
      .and({ parent: null });

    return this;
  }

  addConditionAsOnTree(): PageQueryBuilder {
    this.query = this.query
      .and(
        {
          $or: [
            { parent: { $ne: null } },
            { path: '/' },
          ],
        },
      );

    return this;
  }

  /*
   * Add this condition when get any ancestor pages including the target's parent
   */
  addConditionToSortPagesByDescPath(): PageQueryBuilder {
    this.query = this.query.sort('-path');

    return this;
  }

  addConditionToSortPagesByAscPath(): PageQueryBuilder {
    this.query = this.query.sort('path');

    return this;
  }

  addConditionToMinimizeDataForRendering(): PageQueryBuilder {
    this.query = this.query.select('_id path isEmpty grant revision descendantCount');

    return this;
  }

  addConditionToListByPathsArray(paths): PageQueryBuilder {
    this.query = this.query
      .and({
        path: {
          $in: paths,
        },
      });

    return this;
  }

  addConditionToListByPageIdsArray(pageIds): PageQueryBuilder {
    this.query = this.query
      .and({
        _id: {
          $in: pageIds,
        },
      });

    return this;
  }

  addConditionToExcludeByPageIdsArray(pageIds): PageQueryBuilder {
    this.query = this.query
      .and({
        _id: {
          $nin: pageIds,
        },
      });

    return this;
  }

  populateDataToList(userPublicFields): PageQueryBuilder {
    this.query = this.query
      .populate({
        path: 'lastUpdateUser',
        select: userPublicFields,
      });
    return this;
  }

  populateDataToShowRevision(userPublicFields): PageQueryBuilder {
    this.query = populateDataToShowRevision(this.query, userPublicFields);
    return this;
  }

  addConditionToFilteringByParentId(parentId): PageQueryBuilder {
    this.query = this.query.and({ parent: parentId });
    return this;
  }

}

schema.statics.createEmptyPage = async function(
    path: string, parent: any, descendantCount = 0, // TODO: improve type including IPage at https://redmine.weseek.co.jp/issues/86506
): Promise<PageDocument & { _id: any }> {
  if (parent == null) {
    throw Error('parent must not be null');
  }

  const Page = this;
  const page = new Page();
  page.path = path;
  page.isEmpty = true;
  page.parent = parent;
  page.descendantCount = descendantCount;

  return page.save();
};

/**
 * Replace an existing page with an empty page.
 * It updates the children's parent to the new empty page's _id.
 * @param exPage a page document to be replaced
 * @returns Promise<void>
 */
schema.statics.replaceTargetWithPage = async function(exPage, pageToReplaceWith?, deleteExPageIfEmpty = false) {
  // find parent
  const parent = await this.findOne({ _id: exPage.parent });
  if (parent == null) {
    throw Error('parent to update does not exist. Prepare parent first.');
  }

  // create empty page at path
  const newTarget = pageToReplaceWith == null ? await this.createEmptyPage(exPage.path, parent, exPage.descendantCount) : pageToReplaceWith;

  // find children by ex-page _id
  const children = await this.find({ parent: exPage._id });

  // bulkWrite
  const operationForNewTarget = {
    updateOne: {
      filter: { _id: newTarget._id },
      update: {
        parent: parent._id,
      },
    },
  };
  const operationsForChildren = {
    updateMany: {
      filter: {
        _id: { $in: children.map(d => d._id) },
      },
      update: {
        parent: newTarget._id,
      },
    },
  };

  await this.bulkWrite([operationForNewTarget, operationsForChildren]);

  const isExPageEmpty = exPage.isEmpty;
  if (deleteExPageIfEmpty && isExPageEmpty) {
    await this.deleteOne({ _id: exPage._id });
    logger.warn('Deleted empty page since it was replaced with another page.');
  }

  return this.findById(newTarget._id);
};

/*
 * Find pages by ID and viewer.
 */
schema.statics.findByIdsAndViewer = async function(
    pageIds: string[], user, userGroups?, includeEmpty?: boolean, includeAnyoneWithTheLink?: boolean,
): Promise<PageDocument[]> {
  const baseQuery = this.find({ _id: { $in: pageIds } });
  const queryBuilder = new PageQueryBuilder(baseQuery, includeEmpty);

  await queryBuilder.addViewerCondition(user, userGroups, includeAnyoneWithTheLink);

  return queryBuilder.query.exec();
};

/*
 * Find a page by path and viewer. Pass true to useFindOne to use findOne method.
 */
schema.statics.findByPathAndViewer = async function(
    path: string | null, user, userGroups = null, useFindOne = false, includeEmpty = false,
): Promise<(PageDocument | PageDocument[]) & HasObjectId | null> {
  if (path == null) {
    throw new Error('path is required.');
  }

  const baseQuery = useFindOne ? this.findOne({ path }) : this.find({ path });
  const includeAnyoneWithTheLink = useFindOne;
  const queryBuilder = new PageQueryBuilder(baseQuery, includeEmpty);

  await queryBuilder.addViewerCondition(user, userGroups, includeAnyoneWithTheLink);

  return queryBuilder.query.exec();
};

schema.statics.countByPathAndViewer = async function(path: string | null, user, userGroups = null, includeEmpty = false): Promise<number> {
  if (path == null) {
    throw new Error('path is required.');
  }

  const baseQuery = this.count({ path });
  const queryBuilder = new PageQueryBuilder(baseQuery, includeEmpty);

  await queryBuilder.addViewerCondition(user, userGroups);

  return queryBuilder.query.exec();
};

schema.statics.findRecentUpdatedPages = async function(
    path: string, user, options, includeEmpty = false,
): Promise<PaginatedPages> {

  const sortOpt = {};
  sortOpt[options.sort] = options.desc;

  const Page = this;
  const User = mongoose.model('User') as any;

  if (path == null) {
    throw new Error('path is required.');
  }

  const baseQuery = this.find({});
  const queryBuilder = new PageQueryBuilder(baseQuery, includeEmpty);

  if (!options.includeTrashed) {
    queryBuilder.addConditionToExcludeTrashed();
  }

  if (!options.includeWipPage) {
    queryBuilder.addConditionToExcludeWipPage();
  }

  queryBuilder.addConditionToListWithDescendants(path, options);
  queryBuilder.populateDataToList(User.USER_FIELDS_EXCEPT_CONFIDENTIAL);
  await queryBuilder.addViewerCondition(user);
  const pages = await Page.paginate(queryBuilder.query.clone(), {
    lean: true, sort: sortOpt, offset: options.offset, limit: options.limit,
  });
  const results = {
    pages: pages.docs, totalCount: pages.totalDocs, offset: options.offset, limit: options.limit,
  };

  return results;
};


/*
 * Find all ancestor pages by path. When duplicate pages found, it uses the oldest page as a result
 * The result will include the target as well
 */
schema.statics.findTargetAndAncestorsByPathOrId = async function(pathOrId: string, user, userGroups): Promise<TargetAndAncestorsResult> {
  let path;
  if (!hasSlash(pathOrId)) {
    const _id = pathOrId;
    const page = await this.findOne({ _id });

    path = page == null ? '/' : page.path;
  }
  else {
    path = pathOrId;
  }

  const ancestorPaths = collectAncestorPaths(path);
  ancestorPaths.push(path); // include target

  // Do not populate
  const queryBuilder = new PageQueryBuilder(this.find(), true);
  await queryBuilder.addViewerCondition(user, userGroups);

  const _targetAndAncestors: PageDocument[] = await queryBuilder
    .addConditionAsOnTree()
    .addConditionToListByPathsArray(ancestorPaths)
    .addConditionToMinimizeDataForRendering()
    .addConditionToSortPagesByDescPath()
    .query
    .lean()
    .exec();

  // no same path pages
  const ancestorsMap = new Map<string, PageDocument>();
  _targetAndAncestors.forEach(page => ancestorsMap.set(page.path, page));
  const targetAndAncestors = Array.from(ancestorsMap.values());
  const rootPage = targetAndAncestors[targetAndAncestors.length - 1];

  return { targetAndAncestors, rootPage };
};

/**
 * Create empty pages at paths at which no pages exist
 * @param paths Page paths
 * @param aggrPipelineForExistingPages AggregationPipeline object to find existing pages at paths
 */
schema.statics.createEmptyPagesByPaths = async function(paths: string[], aggrPipelineForExistingPages: any[]): Promise<void> {
  const existingPages = await this.aggregate(aggrPipelineForExistingPages);

  const existingPagePaths = existingPages.map(page => page.path);
  const notExistingPagePaths = paths.filter(path => !existingPagePaths.includes(path));

  await this.insertMany(notExistingPagePaths.map(path => ({ path, isEmpty: true })));
};

/**
 * Find a parent page by path
 * @param {string} path
 * @returns {Promise<PageDocument | null>}
 */
schema.statics.findParentByPath = async function(path: string): Promise<PageDocument | null> {
  const parentPath = nodePath.dirname(path);

  const builder = new PageQueryBuilder(this.find({ path: parentPath }), true);
  const pagesCanBeParent = await builder
    .addConditionAsOnTree()
    .query
    .exec();

  if (pagesCanBeParent.length >= 1) {
    return pagesCanBeParent[0]; // the earliest page will be the result
  }

  return null;
};

/*
 * Utils from obsolete-page.js
 */
export async function pushRevision(pageData, newRevision, user) {
  await newRevision.save();

  pageData.revision = newRevision;
  pageData.latestRevisionBodyLength = newRevision.body.length;
  pageData.lastUpdateUser = user?._id ?? user;
  pageData.updatedAt = Date.now();

  return pageData.save();
}

/**
 * add/subtract descendantCount of pages with provided paths by increment.
 * increment can be negative number
 */
schema.statics.incrementDescendantCountOfPageIds = async function(pageIds: ObjectIdLike[], increment: number): Promise<void> {
  await this.updateMany({ _id: { $in: pageIds } }, { $inc: { descendantCount: increment } });
};

/**
 * recount descendantCount of a page with the provided id and return it
 */
schema.statics.recountDescendantCount = async function(id: ObjectIdLike): Promise<number> {
  const res = await this.aggregate(
    [
      {
        $match: {
          parent: id,
        },
      },
      {
        $project: {
          parent: 1,
          isEmpty: 1,
          descendantCount: 1,
        },
      },
      {
        $group: {
          _id: '$parent',
          sumOfDescendantCount: {
            $sum: '$descendantCount',
          },
          sumOfDocsCount: {
            $sum: {
              $cond: { if: { $eq: ['$isEmpty', true] }, then: 0, else: 1 }, // exclude isEmpty true page from sumOfDocsCount
            },
          },
        },
      },
      {
        $set: {
          descendantCount: {
            $sum: ['$sumOfDescendantCount', '$sumOfDocsCount'],
          },
        },
      },
    ],
  );

  return res.length === 0 ? 0 : res[0].descendantCount;
};

schema.statics.findAncestorsUsingParentRecursively = async function(pageId: ObjectIdLike, shouldIncludeTarget: boolean) {
  const self = this;
  const target = await this.findById(pageId);
  if (target == null) {
    throw Error('Target not found');
  }

  async function findAncestorsRecursively(target, ancestors = shouldIncludeTarget ? [target] : []) {
    const parent = await self.findOne({ _id: target.parent });
    if (parent == null) {
      return ancestors;
    }

    return findAncestorsRecursively(parent, [...ancestors, parent]);
  }

  return findAncestorsRecursively(target);
};

// TODO: write test code
/**
 * Recursively removes empty pages at leaf position.
 * @param pageId ObjectIdLike
 * @returns Promise<void>
 */
schema.statics.removeLeafEmptyPagesRecursively = async function(pageId: ObjectIdLike): Promise<void> {
  const self = this;

  const initialPage = await this.findById(pageId);

  if (initialPage == null) {
    return;
  }

  if (!initialPage.isEmpty) {
    return;
  }

  async function generatePageIdsToRemove(childPage, page, pageIds: ObjectIdLike[] = []): Promise<ObjectIdLike[]> {
    if (!page.isEmpty) {
      return pageIds;
    }

    const isChildrenOtherThanTargetExist = await self.exists({ _id: { $ne: childPage?._id }, parent: page._id });
    if (isChildrenOtherThanTargetExist) {
      return pageIds;
    }

    pageIds.push(page._id);

    const nextPage = await self.findById(page.parent);

    if (nextPage == null) {
      return pageIds;
    }

    return generatePageIdsToRemove(page, nextPage, pageIds);
  }

  const pageIdsToRemove = await generatePageIdsToRemove(null, initialPage);

  await this.deleteMany({ _id: { $in: pageIdsToRemove } });
};

schema.statics.normalizeDescendantCountById = async function(pageId) {
  const children = await this.find({ parent: pageId });

  const sumChildrenDescendantCount = children.map(d => d.descendantCount).reduce((c1, c2) => c1 + c2);
  const sumChildPages = children.filter(p => !p.isEmpty).length;

  return this.updateOne({ _id: pageId }, { $set: { descendantCount: sumChildrenDescendantCount + sumChildPages } }, { new: true });
};

schema.statics.takeOffFromTree = async function(pageId: ObjectIdLike) {
  return this.findByIdAndUpdate(pageId, { $set: { parent: null } });
};

schema.statics.removeEmptyPages = async function(pageIdsToNotRemove: ObjectIdLike[], paths: string[]): Promise<void> {
  await this.deleteMany({
    _id: {
      $nin: pageIdsToNotRemove,
    },
    path: {
      $in: paths,
    },
    isEmpty: true,
  });
};

/**
 * Find a not empty parent recursively.
 * @param {string} path
 * @returns {Promise<PageDocument | null>}
 */
schema.statics.findNotEmptyParentByPathRecursively = async function(path: string): Promise<PageDocument | null> {
  const parent = await this.findParentByPath(path);
  if (parent == null) {
    return null;
  }

  const recursive = async(page: PageDocument): Promise<PageDocument> => {
    if (!page.isEmpty) {
      return page;
    }

    const next = await this.findById(page.parent);

    if (next == null || isTopPage(next.path)) {
      return page;
    }

    return recursive(next);
  };

  const notEmptyParent = await recursive(parent);

  return notEmptyParent;
};

schema.statics.findParent = async function(pageId): Promise<PageDocument | null> {
  return this.findOne({ _id: pageId });
};

schema.statics.PageQueryBuilder = PageQueryBuilder as any; // mongoose does not support constructor type as statics attrs type

export function generateGrantCondition(
    user, userGroups, includeAnyoneWithTheLink = false, showPagesRestrictedByOwner = false, showPagesRestrictedByGroup = false,
): { $or: any[] } {
  const grantConditions: AnyObject[] = [
    { grant: null },
    { grant: GRANT_PUBLIC },
  ];

  if (includeAnyoneWithTheLink) {
    grantConditions.push({ grant: GRANT_RESTRICTED });
  }

  if (showPagesRestrictedByOwner) {
    grantConditions.push(
      { grant: GRANT_SPECIFIED },
      { grant: GRANT_OWNER },
    );
  }
  else if (user != null) {
    grantConditions.push(
      { grant: GRANT_SPECIFIED, grantedUsers: user._id },
      { grant: GRANT_OWNER, grantedUsers: user._id },
    );
  }

  if (showPagesRestrictedByGroup) {
    grantConditions.push(
      { grant: GRANT_USER_GROUP },
    );
  }
  else if (userGroups != null && userGroups.length > 0) {
    grantConditions.push(
      {
        grant: GRANT_USER_GROUP,
        grantedGroups: { $elemMatch: { item: { $in: userGroups } } },
      },
    );
  }

  return {
    $or: grantConditions,
  };
}

schema.statics.generateGrantCondition = generateGrantCondition;

function generateGrantConditionForSystemDeletion(): { $or: any[] } {
  const grantCondition: AnyObject[] = [
    { grant: null },
    { grant: GRANT_PUBLIC },
    { grant: GRANT_RESTRICTED },
    { grant: GRANT_SPECIFIED },
    { grant: GRANT_OWNER },
    { grant: GRANT_USER_GROUP },
  ];

  return {
    $or: grantCondition,
  };
}

schema.statics.generateGrantConditionForSystemDeletion = generateGrantConditionForSystemDeletion;

// find ancestor page with isEmpty: false. If parameter path is '/', return undefined
schema.statics.findNonEmptyClosestAncestor = async function(path: string): Promise<PageDocument | undefined> {
  if (path === '/') {
    return;
  }

  const builderForAncestors = new PageQueryBuilder(this.find(), false); // empty page not included

  const ancestors = await builderForAncestors
    .addConditionToListOnlyAncestors(path) // only ancestor paths
    .addConditionToSortPagesByDescPath() // sort by path in Desc. Long to Short.
    .query
    .exec();

  return ancestors[0];
};

schema.statics.removeGroupsToDeleteFromPages = async function(pages: PageDocument[], groupsToDelete: UserGroupDocument[] | ExternalUserGroupDocument[]) {
  const groupsToDeleteIds = groupsToDelete.map(group => group._id.toString());
  const pageGroups = pages.reduce((acc: { canPublicize: PageDocument[], cannotPublicize: PageDocument[] }, page) => {
    const canPublicize = page.grantedGroups.every(group => groupsToDeleteIds.includes(getIdForRef(group.item).toString()));
    acc[canPublicize ? 'canPublicize' : 'cannotPublicize'].push(page);
    return acc;
  }, { canPublicize: [], cannotPublicize: [] });

  // Only publicize pages that can only be accessed by the groups to be deleted
  const publicizeQueries = pageGroups.canPublicize.map((page) => {
    return {
      updateOne: {
        filter: { _id: page._id },
        update: {
          grantedGroups: [],
          grant: this.GRANT_PUBLIC,
        },
      },
    };
  });
  await this.bulkWrite(publicizeQueries);

  // Remove the groups to be deleted from the grantedGroups of the pages that can be accessed by other groups
  const removeFromGrantedGroupsQueries = pageGroups.cannotPublicize.map((page) => {
    return {
      updateOne: {
        filter: { _id: page._id },
        update: { $set: { grantedGroups: page.grantedGroups.filter(group => !groupsToDeleteIds.includes(getIdForRef(group.item).toString())) } },
      },
    };
  });
  await this.bulkWrite(removeFromGrantedGroupsQueries);
};

/*
 * get latest revision body length
 */
schema.methods.getLatestRevisionBodyLength = async function(this: PageDocument): Promise<number | null | undefined> {
  if (!this.isLatestRevision() || this.revision == null) {
    return null;
  }

  if (this.latestRevisionBodyLength == null) {
    await this.calculateAndUpdateLatestRevisionBodyLength();
  }

  return this.latestRevisionBodyLength;
};

/*
 * calculate and update latestRevisionBodyLength
 */
schema.methods.calculateAndUpdateLatestRevisionBodyLength = async function(this: PageDocument): Promise<void> {
  if (!this.isLatestRevision() || this.revision == null) {
    logger.error('revision field is required.');
    return;
  }

  // eslint-disable-next-line rulesdir/no-populate
  const populatedPageDocument = await this.populate<PageDocument>('revision', 'body');

  assert(populatedPageDocument.revision != null);
  assert(isPopulated(populatedPageDocument.revision));

  this.latestRevisionBodyLength = populatedPageDocument.revision.body.length;
  await this.save();
};

schema.methods.publish = function() {
  this.wip = undefined;
  this.ttlTimestamp = undefined;
};

schema.methods.unpublish = function() {
  this.wip = true;
  this.ttlTimestamp = undefined;
};

schema.methods.makeWip = function(disableTtl: boolean) {
  this.wip = true;

  if (!disableTtl) {
    this.ttlTimestamp = new Date();
  }
};

/*
 * Merge obsolete page model methods and define new methods which depend on crowi instance
 */
export default function PageModel(crowi): any {
  // add old page schema methods
  const pageSchema = getPageSchema(crowi);
  schema.methods = { ...pageSchema.methods, ...schema.methods };
  schema.statics = { ...pageSchema.statics, ...schema.statics };

  return getOrCreateModel<PageDocument, PageModel>('Page', schema as any); // TODO: improve type
}<|MERGE_RESOLUTION|>--- conflicted
+++ resolved
@@ -7,13 +7,8 @@
   type IPage,
   GroupType, type HasObjectId,
 } from '@growi/core';
-<<<<<<< HEAD
 import { getIdForRef, isPopulated } from '@growi/core/dist/interfaces';
-import { isTopPage, hasSlash, collectAncestorPaths } from '@growi/core/dist/utils/page-path-utils';
-=======
-import { isPopulated } from '@growi/core/dist/interfaces';
 import { isTopPage, hasSlash } from '@growi/core/dist/utils/page-path-utils';
->>>>>>> 3b0c3e8b
 import { addTrailingSlash, normalizePath } from '@growi/core/dist/utils/path-utils';
 import escapeStringRegexp from 'escape-string-regexp';
 import type { Model, Document, AnyObject } from 'mongoose';
