/* eslint-disable @typescript-eslint/no-explicit-any */

import assert from 'assert';
import nodePath from 'path';

import {
  type IPage,
  type GrantedGroup,
  GroupType, type HasObjectId,
} from '@growi/core';
import { isPopulated } from '@growi/core/dist/interfaces';
import { isTopPage, hasSlash, collectAncestorPaths } from '@growi/core/dist/utils/page-path-utils';
import { addTrailingSlash, normalizePath } from '@growi/core/dist/utils/path-utils';
import escapeStringRegexp from 'escape-string-regexp';
import mongoose, {
  Schema, Model, Document, AnyObject,
} from 'mongoose';
import mongoosePaginate from 'mongoose-paginate-v2';
import uniqueValidator from 'mongoose-unique-validator';

import ExternalUserGroupRelation from '~/features/external-user-group/server/models/external-user-group-relation';
import type { ObjectIdLike } from '~/server/interfaces/mongoose-utils';

import loggerFactory from '../../utils/logger';
import { getOrCreateModel } from '../util/mongoose-utils';

import { getPageSchema, extractToAncestorsPaths, populateDataToShowRevision } from './obsolete-page';
import UserGroupRelation from './user-group-relation';

const logger = loggerFactory('growi:models:page');
/*
 * define schema
 */
const GRANT_PUBLIC = 1;
const GRANT_RESTRICTED = 2;
const GRANT_SPECIFIED = 3; // DEPRECATED
const GRANT_OWNER = 4;
const GRANT_USER_GROUP = 5;
const PAGE_GRANT_ERROR = 1;
const STATUS_PUBLISHED = 'published';
const STATUS_DELETED = 'deleted';

export interface PageDocument extends IPage, Document {
  [x:string]: any // for obsolete methods
  getLatestRevisionBodyLength(): Promise<number | null | undefined>
  calculateAndUpdateLatestRevisionBodyLength(this: PageDocument): Promise<void>
}


type TargetAndAncestorsResult = {
  targetAndAncestors: PageDocument[]
  rootPage: PageDocument
}

type PaginatedPages = {
  pages: PageDocument[],
  totalCount: number,
  limit: number,
  offset: number
}

export type CreateMethod = (path: string, body: string, user, options: PageCreateOptions) => Promise<PageDocument & { _id: any }>
export interface PageModel extends Model<PageDocument> {
  [x: string]: any; // for obsolete static methods
  findByIdsAndViewer(pageIds: ObjectIdLike[], user, userGroups?, includeEmpty?: boolean, includeAnyoneWithTheLink?: boolean): Promise<PageDocument[]>
  findByPathAndViewer(path: string | null, user, userGroups?, useFindOne?: true, includeEmpty?: boolean): Promise<PageDocument & HasObjectId | null>
  findByPathAndViewer(path: string | null, user, userGroups?, useFindOne?: false, includeEmpty?: boolean): Promise<(PageDocument & HasObjectId)[]>
  countByPathAndViewer(path: string | null, user, userGroups?, includeEmpty?:boolean): Promise<number>
  findTargetAndAncestorsByPathOrId(pathOrId: string): Promise<TargetAndAncestorsResult>
  findRecentUpdatedPages(path: string, user, option, includeEmpty?: boolean): Promise<PaginatedPages>
  generateGrantCondition(
    user, userGroups, includeAnyoneWithTheLink?: boolean, showPagesRestrictedByOwner?: boolean, showPagesRestrictedByGroup?: boolean,
  ): { $or: any[] }

  PageQueryBuilder: typeof PageQueryBuilder

  GRANT_PUBLIC
  GRANT_RESTRICTED
  GRANT_SPECIFIED
  GRANT_OWNER
  GRANT_USER_GROUP
  PAGE_GRANT_ERROR
  STATUS_PUBLISHED
  STATUS_DELETED
}

type IObjectId = mongoose.Types.ObjectId;
const ObjectId = mongoose.Schema.Types.ObjectId;

const schema = new Schema<PageDocument, PageModel>({
  parent: {
    type: ObjectId, ref: 'Page', index: true, default: null,
  },
  descendantCount: { type: Number, default: 0 },
  isEmpty: { type: Boolean, default: false },
  path: {
    type: String, required: true, index: true,
  },
  revision: { type: ObjectId, ref: 'Revision' },
  latestRevisionBodyLength: { type: Number },
  status: { type: String, default: STATUS_PUBLISHED, index: true },
  grant: { type: Number, default: GRANT_PUBLIC, index: true },
  grantedUsers: [{ type: ObjectId, ref: 'User' }],
  grantedGroups: {
    type: [{
      type: {
        type: String,
        enum: Object.values(GroupType),
        required: true,
        default: 'UserGroup',
      },
      item: {
        type: ObjectId,
        refPath: 'grantedGroups.type',
        required: true,
        index: true,
      },
    }],
<<<<<<< HEAD
    validate: [function(arr) {
      if (arr == null) return true;
      const uniqueItemValues = new Set(arr.map(e => e.item));
      return arr.length === uniqueItemValues.size;
    }, 'grantedGroups contains non unique item'],
=======
    default: [],
>>>>>>> 524f4960
  },
  creator: { type: ObjectId, ref: 'User', index: true },
  lastUpdateUser: { type: ObjectId, ref: 'User' },
  liker: [{ type: ObjectId, ref: 'User' }],
  seenUsers: [{ type: ObjectId, ref: 'User' }],
  commentCount: { type: Number, default: 0 },
  pageIdOnHackmd: { type: String },
  revisionHackmdSynced: { type: ObjectId, ref: 'Revision' }, // the revision that is synced to HackMD
  hasDraftOnHackmd: { type: Boolean }, // set true if revision and revisionHackmdSynced are same but HackMD document has modified
  expandContentWidth: { type: Boolean },
  updatedAt: { type: Date, default: Date.now }, // Do not use timetamps for updatedAt because it breaks 'updateMetadata: false' option
  deleteUser: { type: ObjectId, ref: 'User' },
  deletedAt: { type: Date },
}, {
  timestamps: { createdAt: true, updatedAt: false },
  toJSON: { getters: true },
  toObject: { getters: true },
});
// apply plugins
schema.plugin(mongoosePaginate);
schema.plugin(uniqueValidator);


export class PageQueryBuilder {

  query: any;

  constructor(query, includeEmpty = false) {
    this.query = query;
    if (!includeEmpty) {
      this.query = this.query
        .and({
          $or: [
            { isEmpty: false },
            { isEmpty: null }, // for v4 compatibility
          ],
        });
    }
  }

  /**
   * Used for filtering the pages at specified paths not to include unintentional pages.
   * @param pathsToFilter The paths to have additional filters as to be applicable
   * @returns PageQueryBuilder
   */
  addConditionToFilterByApplicableAncestors(pathsToFilter: string[]): PageQueryBuilder {
    this.query = this.query
      .and(
        {
          $or: [
            { path: '/' },
            { path: { $in: pathsToFilter }, grant: GRANT_PUBLIC, status: STATUS_PUBLISHED },
            { path: { $in: pathsToFilter }, parent: { $ne: null }, status: STATUS_PUBLISHED },
            { path: { $nin: pathsToFilter }, status: STATUS_PUBLISHED },
          ],
        },
      );

    return this;
  }

  addConditionToExcludeTrashed(): PageQueryBuilder {
    this.query = this.query
      .and({
        $or: [
          { status: null },
          { status: STATUS_PUBLISHED },
        ],
      });

    return this;
  }

  /**
   * generate the query to find the pages '{path}/*' and '{path}' self.
   * If top page, return without doing anything.
   */
  addConditionToListWithDescendants(path: string, option?): PageQueryBuilder {
    // No request is set for the top page
    if (isTopPage(path)) {
      return this;
    }

    const pathNormalized = normalizePath(path);
    const pathWithTrailingSlash = addTrailingSlash(path);

    const startsPattern = escapeStringRegexp(pathWithTrailingSlash);

    this.query = this.query
      .and({
        $or: [
          { path: pathNormalized },
          { path: new RegExp(`^${startsPattern}`) },
        ],
      });

    return this;
  }

  /**
   * generate the query to find the pages '{path}/*' (exclude '{path}' self).
   */
  addConditionToListOnlyDescendants(path: string, option): PageQueryBuilder {
    // exclude the target page
    this.query = this.query.and({ path: { $ne: path } });

    if (isTopPage(path)) {
      return this;
    }

    const pathWithTrailingSlash = addTrailingSlash(path);

    const startsPattern = escapeStringRegexp(pathWithTrailingSlash);

    this.query = this.query
      .and(
        { path: new RegExp(`^${startsPattern}`) },
      );

    return this;

  }

  addConditionToListOnlyAncestors(path: string): PageQueryBuilder {
    const pathNormalized = normalizePath(path);
    const ancestorsPaths = extractToAncestorsPaths(pathNormalized);

    this.query = this.query
      // exclude the target page
      .and({ path: { $ne: path } })
      .and(
        { path: { $in: ancestorsPaths } },
      );

    return this;

  }

  /**
   * generate the query to find pages that start with `path`
   *
   * In normal case, returns '{path}/*' and '{path}' self.
   * If top page, return without doing anything.
   *
   * *option*
   *   Left for backward compatibility
   */
  addConditionToListByStartWith(str: string): PageQueryBuilder {
    const path = normalizePath(str);

    // No request is set for the top page
    if (isTopPage(path)) {
      return this;
    }

    const startsPattern = escapeStringRegexp(path);

    this.query = this.query
      .and({ path: new RegExp(`^${startsPattern}`) });

    return this;
  }

  addConditionToListByNotStartWith(str: string): PageQueryBuilder {
    const path = normalizePath(str);

    // No request is set for the top page
    if (isTopPage(path)) {
      return this;
    }

    const startsPattern = escapeStringRegexp(str);

    this.query = this.query
      .and({ path: new RegExp(`^(?!${startsPattern}).*$`) });

    return this;
  }

  addConditionToListByMatch(str: string): PageQueryBuilder {
    // No request is set for "/"
    if (str === '/') {
      return this;
    }

    const match = escapeStringRegexp(str);

    this.query = this.query
      .and({ path: new RegExp(`^(?=.*${match}).*$`) });

    return this;
  }

  addConditionToListByNotMatch(str: string): PageQueryBuilder {
    // No request is set for "/"
    if (str === '/') {
      return this;
    }

    const match = escapeStringRegexp(str);

    this.query = this.query
      .and({ path: new RegExp(`^(?!.*${match}).*$`) });

    return this;
  }

  async addConditionForParentNormalization(user): Promise<PageQueryBuilder> {
    // determine UserGroup condition
    const userGroups = user != null ? [
      ...(await UserGroupRelation.findAllUserGroupIdsRelatedToUser(user)),
      ...(await ExternalUserGroupRelation.findAllUserGroupIdsRelatedToUser(user)),
    ] : null;

    const grantConditions: any[] = [
      { grant: null },
      { grant: GRANT_PUBLIC },
    ];

    if (user != null) {
      grantConditions.push(
        { grant: GRANT_OWNER, grantedUsers: user._id },
      );
    }

    if (userGroups != null && userGroups.length > 0) {
      grantConditions.push(
        {
          grant: GRANT_USER_GROUP,
          grantedGroups: { $elemMatch: { item: { $in: userGroups } } },
        },
      );
    }

    this.query = this.query
      .and({
        $or: grantConditions,
      });

    return this;
  }

  async addConditionAsMigratablePages(user): Promise<PageQueryBuilder> {
    this.query = this.query
      .and({
        $or: [
          { grant: { $ne: GRANT_RESTRICTED } },
          { grant: { $ne: GRANT_SPECIFIED } },
        ],
      });
    this.addConditionAsRootOrNotOnTree();
    this.addConditionAsNonRootPage();
    this.addConditionToExcludeTrashed();
    await this.addConditionForParentNormalization(user);

    return this;
  }

  // add viewer condition to PageQueryBuilder instance
  async addViewerCondition(user, userGroups = null, includeAnyoneWithTheLink = false): Promise<PageQueryBuilder> {
    const relatedUserGroups = (user != null && userGroups == null) ? [
      ...(await UserGroupRelation.findAllUserGroupIdsRelatedToUser(user)),
      ...(await ExternalUserGroupRelation.findAllUserGroupIdsRelatedToUser(user)),
    ] : userGroups;

    this.addConditionToFilteringByViewer(user, relatedUserGroups, includeAnyoneWithTheLink);
    return this;
  }

  addConditionToFilteringByViewer(
      user, userGroups, includeAnyoneWithTheLink = false, showPagesRestrictedByOwner = false, showPagesRestrictedByGroup = false,
  ): PageQueryBuilder {
    const condition = generateGrantCondition(user, userGroups, includeAnyoneWithTheLink, showPagesRestrictedByOwner, showPagesRestrictedByGroup);

    this.query = this.query
      .and(condition);

    return this;
  }

  addConditionForSystemDeletion(): PageQueryBuilder {
    const condition = generateGrantConditionForSystemDeletion();
    this.query = this.query.and(condition);
    return this;
  }

  addConditionToPagenate(offset, limit, sortOpt?): PageQueryBuilder {
    this.query = this.query
      .sort(sortOpt).skip(offset).limit(limit); // eslint-disable-line newline-per-chained-call

    return this;
  }

  addConditionAsNonRootPage(): PageQueryBuilder {
    this.query = this.query.and({ path: { $ne: '/' } });

    return this;
  }

  addConditionAsRootOrNotOnTree(): PageQueryBuilder {
    this.query = this.query
      .and({ parent: null });

    return this;
  }

  addConditionAsOnTree(): PageQueryBuilder {
    this.query = this.query
      .and(
        {
          $or: [
            { parent: { $ne: null } },
            { path: '/' },
          ],
        },
      );

    return this;
  }

  /*
   * Add this condition when get any ancestor pages including the target's parent
   */
  addConditionToSortPagesByDescPath(): PageQueryBuilder {
    this.query = this.query.sort('-path');

    return this;
  }

  addConditionToSortPagesByAscPath(): PageQueryBuilder {
    this.query = this.query.sort('path');

    return this;
  }

  addConditionToMinimizeDataForRendering(): PageQueryBuilder {
    this.query = this.query.select('_id path isEmpty grant revision descendantCount');

    return this;
  }

  addConditionToListByPathsArray(paths): PageQueryBuilder {
    this.query = this.query
      .and({
        path: {
          $in: paths,
        },
      });

    return this;
  }

  addConditionToListByPageIdsArray(pageIds): PageQueryBuilder {
    this.query = this.query
      .and({
        _id: {
          $in: pageIds,
        },
      });

    return this;
  }

  addConditionToExcludeByPageIdsArray(pageIds): PageQueryBuilder {
    this.query = this.query
      .and({
        _id: {
          $nin: pageIds,
        },
      });

    return this;
  }

  populateDataToList(userPublicFields): PageQueryBuilder {
    this.query = this.query
      .populate({
        path: 'lastUpdateUser',
        select: userPublicFields,
      });
    return this;
  }

  populateDataToShowRevision(userPublicFields): PageQueryBuilder {
    this.query = populateDataToShowRevision(this.query, userPublicFields);
    return this;
  }

  addConditionToFilteringByParentId(parentId): PageQueryBuilder {
    this.query = this.query.and({ parent: parentId });
    return this;
  }

}

schema.statics.createEmptyPage = async function(
    path: string, parent: any, descendantCount = 0, // TODO: improve type including IPage at https://redmine.weseek.co.jp/issues/86506
): Promise<PageDocument & { _id: any }> {
  if (parent == null) {
    throw Error('parent must not be null');
  }

  const Page = this;
  const page = new Page();
  page.path = path;
  page.isEmpty = true;
  page.parent = parent;
  page.descendantCount = descendantCount;

  return page.save();
};

/**
 * Replace an existing page with an empty page.
 * It updates the children's parent to the new empty page's _id.
 * @param exPage a page document to be replaced
 * @returns Promise<void>
 */
schema.statics.replaceTargetWithPage = async function(exPage, pageToReplaceWith?, deleteExPageIfEmpty = false) {
  // find parent
  const parent = await this.findOne({ _id: exPage.parent });
  if (parent == null) {
    throw Error('parent to update does not exist. Prepare parent first.');
  }

  // create empty page at path
  const newTarget = pageToReplaceWith == null ? await this.createEmptyPage(exPage.path, parent, exPage.descendantCount) : pageToReplaceWith;

  // find children by ex-page _id
  const children = await this.find({ parent: exPage._id });

  // bulkWrite
  const operationForNewTarget = {
    updateOne: {
      filter: { _id: newTarget._id },
      update: {
        parent: parent._id,
      },
    },
  };
  const operationsForChildren = {
    updateMany: {
      filter: {
        _id: { $in: children.map(d => d._id) },
      },
      update: {
        parent: newTarget._id,
      },
    },
  };

  await this.bulkWrite([operationForNewTarget, operationsForChildren]);

  const isExPageEmpty = exPage.isEmpty;
  if (deleteExPageIfEmpty && isExPageEmpty) {
    await this.deleteOne({ _id: exPage._id });
    logger.warn('Deleted empty page since it was replaced with another page.');
  }

  return this.findById(newTarget._id);
};

/*
 * Find pages by ID and viewer.
 */
schema.statics.findByIdsAndViewer = async function(
    pageIds: string[], user, userGroups?, includeEmpty?: boolean, includeAnyoneWithTheLink?: boolean,
): Promise<PageDocument[]> {
  const baseQuery = this.find({ _id: { $in: pageIds } });
  const queryBuilder = new PageQueryBuilder(baseQuery, includeEmpty);

  await queryBuilder.addViewerCondition(user, userGroups, includeAnyoneWithTheLink);

  return queryBuilder.query.exec();
};

/*
 * Find a page by path and viewer. Pass true to useFindOne to use findOne method.
 */
schema.statics.findByPathAndViewer = async function(
    path: string | null, user, userGroups = null, useFindOne = false, includeEmpty = false,
): Promise<(PageDocument | PageDocument[]) & HasObjectId | null> {
  if (path == null) {
    throw new Error('path is required.');
  }

  const baseQuery = useFindOne ? this.findOne({ path }) : this.find({ path });
  const includeAnyoneWithTheLink = useFindOne;
  const queryBuilder = new PageQueryBuilder(baseQuery, includeEmpty);

  await queryBuilder.addViewerCondition(user, userGroups, includeAnyoneWithTheLink);

  return queryBuilder.query.exec();
};

schema.statics.countByPathAndViewer = async function(path: string | null, user, userGroups = null, includeEmpty = false): Promise<number> {
  if (path == null) {
    throw new Error('path is required.');
  }

  const baseQuery = this.count({ path });
  const queryBuilder = new PageQueryBuilder(baseQuery, includeEmpty);

  await queryBuilder.addViewerCondition(user, userGroups);

  return queryBuilder.query.exec();
};

schema.statics.findRecentUpdatedPages = async function(
    path: string, user, options, includeEmpty = false,
): Promise<PaginatedPages> {

  const sortOpt = {};
  sortOpt[options.sort] = options.desc;

  const Page = this;
  const User = mongoose.model('User') as any;

  if (path == null) {
    throw new Error('path is required.');
  }

  const baseQuery = this.find({});
  const queryBuilder = new PageQueryBuilder(baseQuery, includeEmpty);
  if (!options.includeTrashed) {
    queryBuilder.addConditionToExcludeTrashed();
  }

  queryBuilder.addConditionToListWithDescendants(path, options);
  queryBuilder.populateDataToList(User.USER_FIELDS_EXCEPT_CONFIDENTIAL);
  await queryBuilder.addViewerCondition(user);
  const pages = await Page.paginate(queryBuilder.query.clone(), {
    lean: true, sort: sortOpt, offset: options.offset, limit: options.limit,
  });
  const results = {
    pages: pages.docs, totalCount: pages.totalDocs, offset: options.offset, limit: options.limit,
  };

  return results;
};


/*
 * Find all ancestor pages by path. When duplicate pages found, it uses the oldest page as a result
 * The result will include the target as well
 */
schema.statics.findTargetAndAncestorsByPathOrId = async function(pathOrId: string, user, userGroups): Promise<TargetAndAncestorsResult> {
  let path;
  if (!hasSlash(pathOrId)) {
    const _id = pathOrId;
    const page = await this.findOne({ _id });

    path = page == null ? '/' : page.path;
  }
  else {
    path = pathOrId;
  }

  const ancestorPaths = collectAncestorPaths(path);
  ancestorPaths.push(path); // include target

  // Do not populate
  const queryBuilder = new PageQueryBuilder(this.find(), true);
  await queryBuilder.addViewerCondition(user, userGroups);

  const _targetAndAncestors: PageDocument[] = await queryBuilder
    .addConditionAsOnTree()
    .addConditionToListByPathsArray(ancestorPaths)
    .addConditionToMinimizeDataForRendering()
    .addConditionToSortPagesByDescPath()
    .query
    .lean()
    .exec();

  // no same path pages
  const ancestorsMap = new Map<string, PageDocument>();
  _targetAndAncestors.forEach(page => ancestorsMap.set(page.path, page));
  const targetAndAncestors = Array.from(ancestorsMap.values());
  const rootPage = targetAndAncestors[targetAndAncestors.length - 1];

  return { targetAndAncestors, rootPage };
};

/**
 * Create empty pages at paths at which no pages exist
 * @param paths Page paths
 * @param aggrPipelineForExistingPages AggregationPipeline object to find existing pages at paths
 */
schema.statics.createEmptyPagesByPaths = async function(paths: string[], aggrPipelineForExistingPages: any[]): Promise<void> {
  const existingPages = await this.aggregate(aggrPipelineForExistingPages);

  const existingPagePaths = existingPages.map(page => page.path);
  const notExistingPagePaths = paths.filter(path => !existingPagePaths.includes(path));

  await this.insertMany(notExistingPagePaths.map(path => ({ path, isEmpty: true })));
};

/**
 * Find a parent page by path
 * @param {string} path
 * @returns {Promise<PageDocument | null>}
 */
schema.statics.findParentByPath = async function(path: string): Promise<PageDocument | null> {
  const parentPath = nodePath.dirname(path);

  const builder = new PageQueryBuilder(this.find({ path: parentPath }), true);
  const pagesCanBeParent = await builder
    .addConditionAsOnTree()
    .query
    .exec();

  if (pagesCanBeParent.length >= 1) {
    return pagesCanBeParent[0]; // the earliest page will be the result
  }

  return null;
};

/*
 * Utils from obsolete-page.js
 */
export async function pushRevision(pageData, newRevision, user) {
  await newRevision.save();

  pageData.revision = newRevision;
  pageData.latestRevisionBodyLength = newRevision.body.length;
  pageData.lastUpdateUser = user?._id ?? user;
  pageData.updatedAt = Date.now();

  return pageData.save();
}

/**
 * add/subtract descendantCount of pages with provided paths by increment.
 * increment can be negative number
 */
schema.statics.incrementDescendantCountOfPageIds = async function(pageIds: ObjectIdLike[], increment: number): Promise<void> {
  await this.updateMany({ _id: { $in: pageIds } }, { $inc: { descendantCount: increment } });
};

/**
 * recount descendantCount of a page with the provided id and return it
 */
schema.statics.recountDescendantCount = async function(id: ObjectIdLike): Promise<number> {
  const res = await this.aggregate(
    [
      {
        $match: {
          parent: id,
        },
      },
      {
        $project: {
          parent: 1,
          isEmpty: 1,
          descendantCount: 1,
        },
      },
      {
        $group: {
          _id: '$parent',
          sumOfDescendantCount: {
            $sum: '$descendantCount',
          },
          sumOfDocsCount: {
            $sum: {
              $cond: { if: { $eq: ['$isEmpty', true] }, then: 0, else: 1 }, // exclude isEmpty true page from sumOfDocsCount
            },
          },
        },
      },
      {
        $set: {
          descendantCount: {
            $sum: ['$sumOfDescendantCount', '$sumOfDocsCount'],
          },
        },
      },
    ],
  );

  return res.length === 0 ? 0 : res[0].descendantCount;
};

schema.statics.findAncestorsUsingParentRecursively = async function(pageId: ObjectIdLike, shouldIncludeTarget: boolean) {
  const self = this;
  const target = await this.findById(pageId);
  if (target == null) {
    throw Error('Target not found');
  }

  async function findAncestorsRecursively(target, ancestors = shouldIncludeTarget ? [target] : []) {
    const parent = await self.findOne({ _id: target.parent });
    if (parent == null) {
      return ancestors;
    }

    return findAncestorsRecursively(parent, [...ancestors, parent]);
  }

  return findAncestorsRecursively(target);
};

// TODO: write test code
/**
 * Recursively removes empty pages at leaf position.
 * @param pageId ObjectIdLike
 * @returns Promise<void>
 */
schema.statics.removeLeafEmptyPagesRecursively = async function(pageId: ObjectIdLike): Promise<void> {
  const self = this;

  const initialPage = await this.findById(pageId);

  if (initialPage == null) {
    return;
  }

  if (!initialPage.isEmpty) {
    return;
  }

  async function generatePageIdsToRemove(childPage, page, pageIds: ObjectIdLike[] = []): Promise<ObjectIdLike[]> {
    if (!page.isEmpty) {
      return pageIds;
    }

    const isChildrenOtherThanTargetExist = await self.exists({ _id: { $ne: childPage?._id }, parent: page._id });
    if (isChildrenOtherThanTargetExist) {
      return pageIds;
    }

    pageIds.push(page._id);

    const nextPage = await self.findById(page.parent);

    if (nextPage == null) {
      return pageIds;
    }

    return generatePageIdsToRemove(page, nextPage, pageIds);
  }

  const pageIdsToRemove = await generatePageIdsToRemove(null, initialPage);

  await this.deleteMany({ _id: { $in: pageIdsToRemove } });
};

schema.statics.normalizeDescendantCountById = async function(pageId) {
  const children = await this.find({ parent: pageId });

  const sumChildrenDescendantCount = children.map(d => d.descendantCount).reduce((c1, c2) => c1 + c2);
  const sumChildPages = children.filter(p => !p.isEmpty).length;

  return this.updateOne({ _id: pageId }, { $set: { descendantCount: sumChildrenDescendantCount + sumChildPages } }, { new: true });
};

schema.statics.takeOffFromTree = async function(pageId: ObjectIdLike) {
  return this.findByIdAndUpdate(pageId, { $set: { parent: null } });
};

schema.statics.removeEmptyPages = async function(pageIdsToNotRemove: ObjectIdLike[], paths: string[]): Promise<void> {
  await this.deleteMany({
    _id: {
      $nin: pageIdsToNotRemove,
    },
    path: {
      $in: paths,
    },
    isEmpty: true,
  });
};

/**
 * Find a not empty parent recursively.
 * @param {string} path
 * @returns {Promise<PageDocument | null>}
 */
schema.statics.findNotEmptyParentByPathRecursively = async function(path: string): Promise<PageDocument | null> {
  const parent = await this.findParentByPath(path);
  if (parent == null) {
    return null;
  }

  const recursive = async(page: PageDocument): Promise<PageDocument> => {
    if (!page.isEmpty) {
      return page;
    }

    const next = await this.findById(page.parent);

    if (next == null || isTopPage(next.path)) {
      return page;
    }

    return recursive(next);
  };

  const notEmptyParent = await recursive(parent);

  return notEmptyParent;
};

schema.statics.findParent = async function(pageId): Promise<PageDocument | null> {
  return this.findOne({ _id: pageId });
};

schema.statics.PageQueryBuilder = PageQueryBuilder as any; // mongoose does not support constructor type as statics attrs type

export function generateGrantCondition(
    user, userGroups, includeAnyoneWithTheLink = false, showPagesRestrictedByOwner = false, showPagesRestrictedByGroup = false,
): { $or: any[] } {
  const grantConditions: AnyObject[] = [
    { grant: null },
    { grant: GRANT_PUBLIC },
  ];

  if (includeAnyoneWithTheLink) {
    grantConditions.push({ grant: GRANT_RESTRICTED });
  }

  if (showPagesRestrictedByOwner) {
    grantConditions.push(
      { grant: GRANT_SPECIFIED },
      { grant: GRANT_OWNER },
    );
  }
  else if (user != null) {
    grantConditions.push(
      { grant: GRANT_SPECIFIED, grantedUsers: user._id },
      { grant: GRANT_OWNER, grantedUsers: user._id },
    );
  }

  if (showPagesRestrictedByGroup) {
    grantConditions.push(
      { grant: GRANT_USER_GROUP },
    );
  }
  else if (userGroups != null && userGroups.length > 0) {
    grantConditions.push(
      {
        grant: GRANT_USER_GROUP,
        grantedGroups: { $elemMatch: { item: { $in: userGroups } } },
      },
    );
  }

  return {
    $or: grantConditions,
  };
}

schema.statics.generateGrantCondition = generateGrantCondition;

function generateGrantConditionForSystemDeletion(): { $or: any[] } {
  const grantCondition: AnyObject[] = [
    { grant: null },
    { grant: GRANT_PUBLIC },
    { grant: GRANT_RESTRICTED },
    { grant: GRANT_SPECIFIED },
    { grant: GRANT_OWNER },
    { grant: GRANT_USER_GROUP },
  ];

  return {
    $or: grantCondition,
  };
}

schema.statics.generateGrantConditionForSystemDeletion = generateGrantConditionForSystemDeletion;

// find ancestor page with isEmpty: false. If parameter path is '/', return undefined
schema.statics.findNonEmptyClosestAncestor = async function(path: string): Promise<PageDocument | undefined> {
  if (path === '/') {
    return;
  }

  const builderForAncestors = new PageQueryBuilder(this.find(), false); // empty page not included

  const ancestors = await builderForAncestors
    .addConditionToListOnlyAncestors(path) // only ancestor paths
    .addConditionToSortPagesByDescPath() // sort by path in Desc. Long to Short.
    .query
    .exec();

  return ancestors[0];
};

/*
 * get latest revision body length
 */
schema.methods.getLatestRevisionBodyLength = async function(this: PageDocument): Promise<number | null | undefined> {
  if (!this.isLatestRevision() || this.revision == null) {
    return null;
  }

  if (this.latestRevisionBodyLength == null) {
    await this.calculateAndUpdateLatestRevisionBodyLength();
  }

  return this.latestRevisionBodyLength;
};

/*
 * calculate and update latestRevisionBodyLength
 */
schema.methods.calculateAndUpdateLatestRevisionBodyLength = async function(this: PageDocument): Promise<void> {
  if (!this.isLatestRevision() || this.revision == null) {
    logger.error('revision field is required.');
    return;
  }

  // eslint-disable-next-line rulesdir/no-populate
  const populatedPageDocument = await this.populate<PageDocument>('revision', 'body');

  assert(isPopulated(populatedPageDocument.revision));

  this.latestRevisionBodyLength = populatedPageDocument.revision.body.length;
  await this.save();
};

export type PageCreateOptions = {
  format?: string
  grantUserGroupIds?: GrantedGroup[],
  grant?: number
  overwriteScopesOfDescendants?: boolean
}

/*
 * Merge obsolete page model methods and define new methods which depend on crowi instance
 */
export default function PageModel(crowi): any {
  // add old page schema methods
  const pageSchema = getPageSchema(crowi);
  schema.methods = { ...pageSchema.methods, ...schema.methods };
  schema.statics = { ...pageSchema.statics, ...schema.statics };

  return getOrCreateModel<PageDocument, PageModel>('Page', schema as any); // TODO: improve type
}<|MERGE_RESOLUTION|>--- conflicted
+++ resolved
@@ -116,15 +116,12 @@
         index: true,
       },
     }],
-<<<<<<< HEAD
     validate: [function(arr) {
       if (arr == null) return true;
       const uniqueItemValues = new Set(arr.map(e => e.item));
       return arr.length === uniqueItemValues.size;
     }, 'grantedGroups contains non unique item'],
-=======
     default: [],
->>>>>>> 524f4960
   },
   creator: { type: ObjectId, ref: 'User', index: true },
   lastUpdateUser: { type: ObjectId, ref: 'User' },
