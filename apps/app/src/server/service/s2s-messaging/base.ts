--- conflicted
+++ resolved
@@ -1,10 +1,7 @@
 import crypto from 'crypto';
 
 import type S2sMessage from '~/server/models/vo/s2s-message';
-<<<<<<< HEAD
-=======
 import loggerFactory from '~/utils/logger';
->>>>>>> c3ea9adb
 
 import type { S2sMessageHandlable } from './handlable';
 
