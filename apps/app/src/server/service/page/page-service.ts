--- conflicted
+++ resolved
@@ -32,9 +32,4 @@
     page: PageDocument, creatorId: ObjectIdLike | null, operator: any | null, userRelatedGroups: PopulatedGrantedGroup[]
   ): boolean,
   getYjsData(pageId: string, revisionBody?: string): Promise<CurrentPageYjsData>,
-<<<<<<< HEAD
-  syncLatestRevisionBodyToYjsDraft(pageId: string): Promise<void>,
-  hasRevisionBodyDiff(pageId: string, comparisonTarget?: string): Promise<boolean>,
-=======
->>>>>>> cca5d3ef
 }