--- conflicted
+++ resolved
@@ -1,22 +1,17 @@
+import type { EventEmitter } from 'node:events';
 import type {
   HasObjectId,
   IDataWithRequiredMeta,
   IGrantedGroup,
-<<<<<<< HEAD
   IPage,
-  IPageInfo,
   IPageInfoExt,
+  IPageInfoForEmpty,
   IPageInfoForEntity,
   IPageNotFoundInfo,
   IUser,
   IUserHasId,
   PageGrant,
-} from '@growi/core';
-import type EventEmitter from 'events';
-=======
-  IPageInfoForEntity, IPageNotFoundInfo, IUser, IPageInfoExt, IPage, PageGrant, IUserHasId, IPageInfoForEmpty,
 } from '@growi/core/dist/interfaces';
->>>>>>> 657427ac
 import type { HydratedDocument, Types } from 'mongoose';
 
 import type { ExternalUserGroupDocument } from '~/features/external-user-group/server/models/external-user-group';
@@ -95,16 +90,23 @@
     action: PageActionOnGroupDelete,
     transferToUserGroup: IGrantedGroup | undefined,
     user: IUser,
-<<<<<<< HEAD
   ): Promise<void>;
   shortBodiesMapByPageIds(
     pageIds?: Types.ObjectId[],
     user?,
   ): Promise<Record<string, string | null>>;
   constructBasicPageInfo(
-    page: PageDocument,
+    page: HydratedDocument<PageDocument>,
     isGuestUser?: boolean,
-  ): Omit<IPageInfo | IPageInfoForEntity, 'bookmarkCount'>;
+  ):
+    | Omit<
+        IPageInfoForEmpty,
+        'bookmarkCount' | 'isDeletable' | 'isAbleToDeleteCompletely'
+      >
+    | Omit<
+        IPageInfoForEntity,
+        'bookmarkCount' | 'isDeletable' | 'isAbleToDeleteCompletely'
+      >;
   normalizeAllPublicPages(): Promise<void>;
   canDelete(
     page: PageDocument,
@@ -112,15 +114,6 @@
     operator: any | null,
     isRecursively: boolean,
   ): boolean;
-=======
-): Promise<void>
-  shortBodiesMapByPageIds(pageIds?: Types.ObjectId[], user?): Promise<Record<string, string | null>>,
-  constructBasicPageInfo(page: HydratedDocument<PageDocument>, isGuestUser?: boolean): |
-    Omit<IPageInfoForEmpty, 'bookmarkCount' | 'isDeletable' | 'isAbleToDeleteCompletely'> |
-    Omit<IPageInfoForEntity, 'bookmarkCount' | 'isDeletable' | 'isAbleToDeleteCompletely'>,
-  normalizeAllPublicPages(): Promise<void>,
-  canDelete(page: PageDocument, creatorId: ObjectIdLike | null, operator: any | null, isRecursively: boolean): boolean,
->>>>>>> 657427ac
   canDeleteCompletely(
     page: PageDocument,
     creatorId: ObjectIdLike | null,
