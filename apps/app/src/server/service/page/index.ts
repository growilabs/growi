import type EventEmitter from 'events';
import pathlib from 'path';
import { Readable, Writable } from 'stream';

import type {
  Ref, HasObjectId, IUserHasId, IUser,
  IPage, IPageInfo, IPageInfoAll, IPageInfoForEntity, IPageWithMeta, IGrantedGroup, IRevisionHasId,
} from '@growi/core';
import {
  PageGrant, PageStatus, getIdForRef,
} from '@growi/core';
import {
  pagePathUtils, pathUtils,
} from '@growi/core/dist/utils';
import escapeStringRegexp from 'escape-string-regexp';
import type { ObjectId, Cursor } from 'mongoose';
import mongoose from 'mongoose';
import streamToPromise from 'stream-to-promise';

import { Comment } from '~/features/comment/server';
import type { ExternalUserGroupDocument } from '~/features/external-user-group/server/models/external-user-group';
import ExternalUserGroupRelation from '~/features/external-user-group/server/models/external-user-group-relation';
import { SupportedAction } from '~/interfaces/activity';
import { V5ConversionErrCode } from '~/interfaces/errors/v5-conversion-error';
import type { IOptionsForCreate, IOptionsForUpdate } from '~/interfaces/page';
import type { IPageDeleteConfigValueToProcessValidation } from '~/interfaces/page-delete-config';
import {
  PageDeleteConfigValue, PageSingleDeleteCompConfigValue,
} from '~/interfaces/page-delete-config';
import type { PopulatedGrantedGroup } from '~/interfaces/page-grant';
import {
  type IPageOperationProcessInfo, type IPageOperationProcessData, PageActionStage, PageActionType,
} from '~/interfaces/page-operation';
import { PageActionOnGroupDelete } from '~/interfaces/user-group';
import { SocketEventName, type PageMigrationErrorData, type UpdateDescCountRawData } from '~/interfaces/websocket';
import type { CurrentPageYjsData } from '~/interfaces/yjs';
import type { CreateMethod } from '~/server/models/page';
import {
  type PageModel, type PageDocument, pushRevision, PageQueryBuilder,
} from '~/server/models/page';
import type { PageTagRelationDocument } from '~/server/models/page-tag-relation';
import PageTagRelation from '~/server/models/page-tag-relation';
import type { UserGroupDocument } from '~/server/models/user-group';
import { createBatchStream } from '~/server/util/batch-stream';
import { collectAncestorPaths } from '~/server/util/collect-ancestor-paths';
import { generalXssFilter } from '~/services/general-xss-filter';
import loggerFactory from '~/utils/logger';
import { prepareDeleteConfigValuesForCalc } from '~/utils/page-delete-config';

import type { ObjectIdLike } from '../../interfaces/mongoose-utils';
import { Attachment } from '../../models/attachment';
import { PathAlreadyExistsError } from '../../models/errors';
import type { PageOperationDocument } from '../../models/page-operation';
import PageOperation from '../../models/page-operation';
import PageRedirect from '../../models/page-redirect';
import { Revision } from '../../models/revision';
import { serializePageSecurely } from '../../models/serializers/page-serializer';
import ShareLink from '../../models/share-link';
import Subscription from '../../models/subscription';
import UserGroupRelation from '../../models/user-group-relation';
import { V5ConversionError } from '../../models/vo/v5-conversion-error';
import { divideByType } from '../../util/granted-group';
import { configManager } from '../config-manager';
import type { IPageGrantService } from '../page-grant';
import { preNotifyService } from '../pre-notify';
import { getYjsService } from '../yjs';

import { BULK_REINDEX_SIZE, LIMIT_FOR_MULTIPLE_PAGE_OP } from './consts';
import type { IPageService } from './page-service';
import { shouldUseV4Process } from './should-use-v4-process';

export * from './page-service';


const debug = require('debug')('growi:services:page');

const logger = loggerFactory('growi:services:page');
const {
  isTrashPage, isTopPage, omitDuplicateAreaPageFromPages, getUsernameByPath,
  canMoveByPath, isUsersTopPage, isMovablePage, isUsersHomepage, hasSlash, generateChildrenRegExp,
} = pagePathUtils;

const { addTrailingSlash } = pathUtils;

// TODO: improve type
class PageCursorsForDescendantsFactory {

  private user: any; // TODO: Typescriptize model

  private rootPage: any; // TODO: wait for mongoose update

  private shouldIncludeEmpty: boolean;

  private initialCursor: Cursor<any> | never[]; // TODO: wait for mongoose update

  private Page: PageModel;

  constructor(user: any, rootPage: any, shouldIncludeEmpty: boolean) {
    this.user = user;
    this.rootPage = rootPage;
    this.shouldIncludeEmpty = shouldIncludeEmpty;

    this.Page = mongoose.model('Page') as unknown as PageModel;
  }

  // prepare initial cursor
  private async init() {
    const initialCursor = await this.generateCursorToFindChildren(this.rootPage);
    this.initialCursor = initialCursor;
  }

  /**
   * Returns Iterable that yields only descendant pages unorderedly
   * @returns Promise<AsyncGenerator>
   */
  async generateIterable(): Promise<AsyncGenerator | never[]> {
    // initialize cursor
    await this.init();

    return this.isNeverArray(this.initialCursor) ? [] : this.generateOnlyDescendants(this.initialCursor);
  }

  /**
   * Returns Readable that produces only descendant pages unorderedly
   * @returns Promise<Readable>
   */
  async generateReadable(): Promise<Readable> {
    return Readable.from(await this.generateIterable());
  }

  /**
   * Generator that unorderedly yields descendant pages
   */
  private async* generateOnlyDescendants(cursor: Cursor<any>) {
    for await (const page of cursor) {
      const nextCursor = await this.generateCursorToFindChildren(page);
      if (!this.isNeverArray(nextCursor)) {
        yield* this.generateOnlyDescendants(nextCursor); // recursively yield
      }

      yield page;
    }
  }

  private async generateCursorToFindChildren(page: any): Promise<Cursor<any> | never[]> {
    if (page == null) {
      return [];
    }

    const { PageQueryBuilder } = this.Page;

    const builder = new PageQueryBuilder(this.Page.find(), this.shouldIncludeEmpty);
    builder.addConditionToFilteringByParentId(page._id);

    const cursor = builder.query.lean().cursor({ batchSize: BULK_REINDEX_SIZE }) as Cursor<any>;

    return cursor;
  }

  private isNeverArray(val: Cursor<any> | never[]): val is never[] {
    return 'length' in val && val.length === 0;
  }

}


class PageService implements IPageService {

  crowi: any;

  pageEvent: EventEmitter & {
    onCreate,
    onCreateMany,
    onAddSeenUsers,
  };

  tagEvent: any;

  activityEvent: any;

  pageGrantService: IPageGrantService;

  constructor(crowi) {
    this.crowi = crowi;
    this.pageEvent = crowi.event('page');
    this.tagEvent = crowi.event('tag');
    this.activityEvent = crowi.event('activity');
    this.pageGrantService = crowi.pageGrantService;

    // init
    this.initPageEvent();
    this.canDeleteCompletely = this.canDeleteCompletely.bind(this);
    this.canDelete = this.canDelete.bind(this);
  }

  private initPageEvent() {
    // create
    this.pageEvent.on('create', this.pageEvent.onCreate);

    // createMany
    this.pageEvent.on('createMany', this.pageEvent.onCreateMany);
    this.pageEvent.on('addSeenUsers', this.pageEvent.onAddSeenUsers);
  }

  getEventEmitter(): EventEmitter {
    return this.pageEvent;
  }

  /**
   * Check if page can be deleted completely.
   * Use the following methods before execution of canDeleteCompletely to get params.
   *   - pageService.getCreatorIdForCanDelete: creatorId
   *   - pageGrantService.getUserRelatedGroups: userRelatedGroups
   * Do NOT make this method async as for now, because canDeleteCompletely is called in /page-listing/info in a for loop,
   * and /page-listing/info should not be an execution heavy API.
   */
  canDeleteCompletely(
      page: PageDocument,
      creatorId: ObjectIdLike | null,
      operator: any | null,
      isRecursively: boolean,
      userRelatedGroups: PopulatedGrantedGroup[],
  ): boolean {
    if (operator == null || isTopPage(page.path) || isUsersTopPage(page.path)) return false;

    const pageCompleteDeletionAuthority = this.crowi.configManager.getConfig('crowi', 'security:pageCompleteDeletionAuthority');
    const pageRecursiveCompleteDeletionAuthority = this.crowi.configManager.getConfig('crowi', 'security:pageRecursiveCompleteDeletionAuthority');

    if (!this.canDeleteCompletelyAsMultiGroupGrantedPage(page, creatorId, operator, userRelatedGroups)) return false;

    const [singleAuthority, recursiveAuthority] = prepareDeleteConfigValuesForCalc(pageCompleteDeletionAuthority, pageRecursiveCompleteDeletionAuthority);

    return this.canDeleteLogic(creatorId, operator, isRecursively, singleAuthority, recursiveAuthority);
  }

  /**
   * If page is multi-group granted, check if operator is allowed to completely delete the page.
   * see: https://dev.growi.org/656745fa52eafe1cf1879508#%E5%AE%8C%E5%85%A8%E3%81%AB%E5%89%8A%E9%99%A4%E3%81%99%E3%82%8B%E6%93%8D%E4%BD%9C
   * creatorId must be obtained by getCreatorIdForCanDelete
   */
  canDeleteCompletelyAsMultiGroupGrantedPage(
      page: PageDocument, creatorId: ObjectIdLike | null, operator: any | null, userRelatedGroups: PopulatedGrantedGroup[],
  ): boolean {
    const pageCompleteDeletionAuthority = this.crowi.configManager.getConfig('crowi', 'security:pageCompleteDeletionAuthority');
    const isAllGroupMembershipRequiredForPageCompleteDeletion = this.crowi.configManager.getConfig(
      'crowi', 'security:isAllGroupMembershipRequiredForPageCompleteDeletion',
    );

    const isAdmin = operator?.admin ?? false;
    const isAuthor = operator?._id == null ? false : operator._id.equals(creatorId);
    const isAdminOrAuthor = isAdmin || isAuthor;

    if (page.grant === PageGrant.GRANT_USER_GROUP
      && !isAdminOrAuthor && pageCompleteDeletionAuthority === PageSingleDeleteCompConfigValue.Anyone
      && isAllGroupMembershipRequiredForPageCompleteDeletion) {
      const userRelatedGrantedGroups = this.pageGrantService.getUserRelatedGrantedGroupsSyncronously(userRelatedGroups, page);
      if (userRelatedGrantedGroups.length !== page.grantedGroups.length) {
        return false;
      }
    }

    return true;
  }

  // When page is empty, the 'canDelete' judgement should be done using the creator of the closest non-empty ancestor page.
  async getCreatorIdForCanDelete(page: PageDocument): Promise<ObjectIdLike | null> {
    if (page.isEmpty) {
      const Page = mongoose.model<IPage, PageModel>('Page');
      const notEmptyClosestAncestor = await Page.findNonEmptyClosestAncestor(page.path);
      return notEmptyClosestAncestor?.creator == null
        ? null
        : getIdForRef(notEmptyClosestAncestor.creator);
    }

    return page.creator == null
      ? null
      : getIdForRef(page.creator);
  }

  // Use getCreatorIdForCanDelete before execution of canDelete to get creatorId.
  canDelete(page: PageDocument, creatorId: ObjectIdLike | null, operator: any | null, isRecursively: boolean): boolean {
    if (operator == null || isTopPage(page.path) || isUsersTopPage(page.path)) return false;

    const pageDeletionAuthority = this.crowi.configManager.getConfig('crowi', 'security:pageDeletionAuthority');
    const pageRecursiveDeletionAuthority = this.crowi.configManager.getConfig('crowi', 'security:pageRecursiveDeletionAuthority');

    const [singleAuthority, recursiveAuthority] = prepareDeleteConfigValuesForCalc(pageDeletionAuthority, pageRecursiveDeletionAuthority);

    return this.canDeleteLogic(creatorId, operator, isRecursively, singleAuthority, recursiveAuthority);
  }

  canDeleteUserHomepageByConfig(): boolean {
    return configManager.getConfig('crowi', 'security:user-homepage-deletion:isEnabled') ?? false;
  }

  async isUsersHomepageOwnerAbsent(path: string): Promise<boolean> {
    const User = mongoose.model('User');
    const username = getUsernameByPath(path);
    if (username == null) {
      throw new Error('Cannot found username by path');
    }
    const ownerExists = await User.exists({ username });
    return ownerExists === null;
  }

  private canDeleteLogic(
      creatorId: ObjectIdLike | null,
      operator,
      isRecursively: boolean,
      authority: IPageDeleteConfigValueToProcessValidation | null,
      recursiveAuthority: IPageDeleteConfigValueToProcessValidation | null,
  ): boolean {
    const isAdmin = operator?.admin ?? false;
    const isAuthor = operator?._id == null ? false : operator._id.equals(creatorId);

    if (isRecursively) {
      return this.compareDeleteConfig(isAdmin, isAuthor, recursiveAuthority);
    }

    return this.compareDeleteConfig(isAdmin, isAuthor, authority);
  }

  private compareDeleteConfig(isAdmin: boolean, isAuthor: boolean, authority: IPageDeleteConfigValueToProcessValidation | null): boolean {
    if (isAdmin) {
      return true;
    }

    if (authority === PageDeleteConfigValue.Anyone || authority == null) {
      return true;
    }
    if (authority === PageDeleteConfigValue.AdminAndAuthor && isAuthor) {
      return true;
    }

    return false;
  }

  private async getAbsenseUserHomeList(pages: PageDocument[]): Promise<string[]> {
    const userHomepages = pages.filter(p => isUsersHomepage(p.path));

    const User = mongoose.model<IUser>('User');
    const usernames = userHomepages
      .map(page => getUsernameByPath(page.path))
      // see: https://zenn.dev/kimuson/articles/filter_safety_type_guard
      .filter((username): username is Exclude<typeof username, null> => username !== null);
    const existingUsernames = await User.distinct<string>('username', { username: { $in: usernames } });

    return userHomepages.filter((page) => {
      const username = getUsernameByPath(page.path);
      if (username == null) {
        throw new Error('Cannot found username by path');
      }
      return !existingUsernames.includes(username);
    }).map(p => p.path);
  }

  private async filterPages(
      pages: PageDocument[],
      user: IUserHasId,
      isRecursively: boolean,
      canDeleteFunction: (
        page: PageDocument, creatorId: ObjectIdLike | null, operator: any, isRecursively: boolean, userRelatedGroups: PopulatedGrantedGroup[]
      ) => boolean,
  ): Promise<PageDocument[]> {
    const userRelatedGroups = await this.pageGrantService.getUserRelatedGroups(user);
    const filteredPages = pages.filter(async(p) => {
      if (p.isEmpty) return true;
      const canDelete = canDeleteFunction(
        p,
        p.creator == null ? null : getIdForRef(p.creator),
        user,
        isRecursively,
        userRelatedGroups,
      );
      return canDelete;
    });

    if (!this.canDeleteUserHomepageByConfig()) {
      return filteredPages.filter(p => !isUsersHomepage(p.path));
    }

    // Confirmation of deletion of user homepages is an asynchronous process,
    // so it is processed separately for performance optimization.
    const absenseUserHomeList = await this.getAbsenseUserHomeList(filteredPages);

    const excludeActiveUserHomepage = (path: string) => {
      if (!isUsersHomepage(path)) {
        return true;
      }
      return absenseUserHomeList.includes(path);
    };

    return filteredPages
      .filter(p => excludeActiveUserHomepage(p.path));
  }

  async filterPagesByCanDeleteCompletely(pages: PageDocument[], user: IUserHasId, isRecursively: boolean): Promise<PageDocument[]> {
    return this.filterPages(pages, user, isRecursively, this.canDeleteCompletely);
  }

  async filterPagesByCanDelete(pages: PageDocument[], user: IUserHasId, isRecursively: boolean): Promise<PageDocument[]> {
    return this.filterPages(pages, user, isRecursively, this.canDelete);
  }

  // eslint-disable-next-line @typescript-eslint/explicit-module-boundary-types
  async findPageAndMetaDataByViewer(
      pageId: string, path: string, user: IUserHasId, includeEmpty = false, isSharedPage = false,
  ): Promise<IPageWithMeta<IPageInfoAll>|null> {

    const Page = this.crowi.model('Page') as PageModel;

    let page: PageDocument & HasObjectId | null;
    if (pageId != null) { // prioritized
      page = await Page.findByIdAndViewer(pageId, user, null, includeEmpty);
    }
    else {
      page = await Page.findByPathAndViewer(path, user, null, true, includeEmpty);
    }

    if (page == null) {
      return null;
    }

    if (isSharedPage) {
      return {
        data: page,
        meta: {
          isV5Compatible: isTopPage(page.path) || page.parent != null,
          isEmpty: page.isEmpty,
          isMovable: false,
          isDeletable: false,
          isAbleToDeleteCompletely: false,
          isRevertible: false,
        },
      };
    }

    const isGuestUser = user == null;
    const pageInfo = this.constructBasicPageInfo(page, isGuestUser);

    const Bookmark = this.crowi.model('Bookmark');
    const bookmarkCount = await Bookmark.countByPageId(pageId);

    const metadataForGuest = {
      ...pageInfo,
      bookmarkCount,
    };

    if (isGuestUser) {
      return {
        data: page,
        meta: metadataForGuest,
      };
    }

    const isBookmarked: boolean = (await Bookmark.findByPageIdAndUserId(pageId, user._id)) != null;
    const isLiked: boolean = page.isLiked(user);

    const subscription = await Subscription.findByUserIdAndTargetId(user._id, pageId);

    const creatorId = await this.getCreatorIdForCanDelete(page);

    const userRelatedGroups = await this.pageGrantService.getUserRelatedGroups(user);

    const isDeletable = this.canDelete(page, creatorId, user, false);
    const isAbleToDeleteCompletely = this.canDeleteCompletely(page, creatorId, user, false, userRelatedGroups); // use normal delete config

    return {
      data: page,
      meta: {
        ...metadataForGuest,
        isDeletable,
        isAbleToDeleteCompletely,
        isBookmarked,
        isLiked,
        subscriptionStatus: subscription?.status,
      },
    };
  }

  private shouldUseV4ProcessForRevert(page): boolean {
    const Page = mongoose.model('Page') as unknown as PageModel;

    const isV5Compatible = this.crowi.configManager.getConfig('crowi', 'app:isV5Compatible');
    const isPageRestricted = page.grant === Page.GRANT_RESTRICTED;

    const shouldUseV4Process = !isV5Compatible || isPageRestricted;

    return shouldUseV4Process;
  }

  private shouldNormalizeParent(page): boolean {
    const Page = mongoose.model('Page') as unknown as PageModel;

    return page.grant !== Page.GRANT_RESTRICTED && page.grant !== Page.GRANT_SPECIFIED;
  }

  /**
   * Generate read stream to operate descendants of the specified page path
   * @param {string} targetPagePath
   * @param {User} viewer
   */
  private async generateReadStreamToOperateOnlyDescendants(targetPagePath, userToOperate) {

    const Page = this.crowi.model('Page');
    const { PageQueryBuilder } = Page;

    const builder = new PageQueryBuilder(Page.find(), true)
      .addConditionAsRootOrNotOnTree() // to avoid affecting v5 pages
      .addConditionToListOnlyDescendants(targetPagePath);

    await Page.addConditionToFilteringByViewerToEdit(builder, userToOperate);
    return builder
      .query
      .lean()
      .cursor({ batchSize: BULK_REINDEX_SIZE });
  }

  async renamePage(page: IPage, newPagePath, user, options, activityParameters): Promise<PageDocument | null> {
    /*
     * Common Operation
     */
    const Page = mongoose.model('Page') as unknown as PageModel;

    const parameters = {
      ip: activityParameters.ip,
      endpoint: activityParameters.endpoint,
      action: page.descendantCount > 0 ? SupportedAction.ACTION_PAGE_RECURSIVELY_RENAME : SupportedAction.ACTION_PAGE_RENAME,
      user,
      targetModel: 'Page',
      target: page,
      snapshot: {
        username: user.username,
      },
    };

    const activity = await this.crowi.activityService.createActivity(parameters);

    const isExist = await Page.exists({ path: newPagePath, isEmpty: false });
    if (isExist) {
      throw Error(`Page already exists at ${newPagePath}`);
    }

    if (isTopPage(page.path)) {
      throw Error('It is forbidden to rename the top page');
    }

    // Separate v4 & v5 process
    const isShouldUseV4Process = shouldUseV4Process(page);
    if (isShouldUseV4Process) {
      return this.renamePageV4(page, newPagePath, user, options);
    }

    if (options.isMoveMode) {
      const fromPath = page.path;
      const toPath = newPagePath;
      const canMove = canMoveByPath(fromPath, toPath) && await Page.exists({ path: newPagePath });

      if (!canMove) {
        throw Error('Cannot move to this path.');
      }
    }

    const canOperate = await this.crowi.pageOperationService.canOperate(true, page.path, newPagePath);
    if (!canOperate) {
      throw Error(`Cannot operate rename to path "${newPagePath}" right now.`);
    }

    /*
     * Resumable Operation
     */
    let pageOp;
    try {
      pageOp = await PageOperation.create({
        actionType: PageActionType.Rename,
        actionStage: PageActionStage.Main,
        page,
        user,
        fromPath: page.path,
        toPath: newPagePath,
        options,
      });
    }
    catch (err) {
      logger.error('Failed to create PageOperation document.', err);
      throw err;
    }
    let renamedPage: PageDocument | null = null;
    try {
      renamedPage = await this.renameMainOperation(page, newPagePath, user, options, pageOp._id, activity);
    }
    catch (err) {
      logger.error('Error occurred while running renameMainOperation', err);

      // cleanup
      await PageOperation.deleteOne({ _id: pageOp._id });

      throw err;
    }
    if (page.descendantCount < 1) {
      const preNotify = preNotifyService.generatePreNotify(activity);

      this.activityEvent.emit('updated', activity, page, preNotify);
    }

    this.disableAncestorPagesTtl(newPagePath);
    return renamedPage;
  }

  async renameMainOperation(page, newPagePath: string, user, options, pageOpId: ObjectIdLike, activity?): Promise<PageDocument | null> {
    const Page = mongoose.model('Page') as unknown as PageModel;

    const updateMetadata = options.updateMetadata || false;
    // sanitize path
    newPagePath = generalXssFilter.process(newPagePath); // eslint-disable-line no-param-reassign

    // UserGroup & Owner validation
    // use the parent's grant when target page is an empty page
    let grant;
    let grantedUserIds;
    let grantedGroupIds;
    if (page.isEmpty) {
      const parent = await Page.findOne({ _id: page.parent });
      if (parent == null) {
        throw Error('parent not found');
      }
      grant = parent.grant;
      grantedUserIds = parent.grantedUsers;
      grantedGroupIds = parent.grantedGroups;
    }
    else {
      grant = page.grant;
      grantedUserIds = page.grantedUsers;
      grantedGroupIds = page.grantedGroups;
    }

    if (grant !== Page.GRANT_RESTRICTED) {
      let isGrantNormalized = false;
      try {
        isGrantNormalized = await this.pageGrantService.isGrantNormalized(user, newPagePath, grant, grantedUserIds, grantedGroupIds, false);
      }
      catch (err) {
        logger.error(`Failed to validate grant of page at "${newPagePath}" when renaming`, err);
        throw err;
      }
      if (!isGrantNormalized) {
        throw Error(`This page cannot be renamed to "${newPagePath}" since the selected grant or grantedGroup is not assignable to this page.`);
      }
    }

    // 1. Take target off from tree
    await Page.takeOffFromTree(page._id);

    // 2. Find new parent
    let newParent;
    // If renaming to under target, run getParentAndforceCreateEmptyTree to fill new ancestors
    if (this.isRenamingToUnderTarget(page.path, newPagePath)) {
      newParent = await this.getParentAndforceCreateEmptyTree(page, newPagePath);
    }
    else {
      newParent = await this.getParentAndFillAncestorsByUser(user, newPagePath);
    }

    // 3. Put back target page to tree (also update the other attrs)
    const update: Partial<IPage> = {};
    update.path = newPagePath;
    update.parent = newParent._id;
    if (updateMetadata) {
      update.lastUpdateUser = user;
      update.updatedAt = new Date();
    }
    const renamedPage = await Page.findByIdAndUpdate(page._id, { $set: update }, { new: true });

    // 5.increase parent's descendantCount.
    // see: https://dev.growi.org/62149d019311629d4ecd91cf#Handling%20of%20descendantCount%20in%20case%20of%20unexpected%20process%20interruption
    const nToIncreaseForOperationInterruption = 1;
    await Page.incrementDescendantCountOfPageIds([newParent._id], nToIncreaseForOperationInterruption);

    // create page redirect
    if (options.createRedirectPage) {
      await PageRedirect.create({ fromPath: page.path, toPath: newPagePath });
    }
    this.pageEvent.emit('rename');

    // Set to Sub
    const pageOp = await PageOperation.findByIdAndUpdatePageActionStage(pageOpId, PageActionStage.Sub);
    if (pageOp == null) {
      throw Error('PageOperation document not found');
    }

    /*
     * Sub Operation
     */
    this.renameSubOperation(page, newPagePath, user, options, renamedPage, pageOp._id, activity);

    return renamedPage;
  }

  async renameSubOperation(page, newPagePath: string, user, options, renamedPage, pageOpId: ObjectIdLike, activity?): Promise<void> {
    const Page = mongoose.model('Page') as unknown as PageModel;

    const exParentId = page.parent;

    const timerObj = this.crowi.pageOperationService.autoUpdateExpiryDate(pageOpId);
    try {
    // update descendants first
      const descendantsSubscribedSets = new Set();
      await this.renameDescendantsWithStream(page, newPagePath, user, options, false, descendantsSubscribedSets);
      const descendantsSubscribedUsers = Array.from(descendantsSubscribedSets) as Ref<IUser>[];

      const preNotify = preNotifyService.generatePreNotify(activity, () => { return descendantsSubscribedUsers });

      this.activityEvent.emit('updated', activity, page, preNotify);
    }
    catch (err) {
      logger.warn(err);
      throw Error(err);
    }
    finally {
      this.crowi.pageOperationService.clearAutoUpdateInterval(timerObj);
    }

    // reduce parent's descendantCount
    // see: https://dev.growi.org/62149d019311629d4ecd91cf#Handling%20of%20descendantCount%20in%20case%20of%20unexpected%20process%20interruption
    const nToReduceForOperationInterruption = -1;
    await Page.incrementDescendantCountOfPageIds([renamedPage.parent], nToReduceForOperationInterruption);

    const nToReduce = -1 * ((page.isEmpty ? 0 : 1) + page.descendantCount);
    await this.updateDescendantCountOfAncestors(exParentId, nToReduce, true);

    // increase ancestore's descendantCount
    const nToIncrease = (renamedPage.isEmpty ? 0 : 1) + page.descendantCount;
    await this.updateDescendantCountOfAncestors(renamedPage._id, nToIncrease, false);

    // Remove leaf empty pages if not moving to under the ex-target position
    if (!this.isRenamingToUnderTarget(page.path, newPagePath)) {
      // remove empty pages at leaf position
      await Page.removeLeafEmptyPagesRecursively(page.parent);
    }

    await PageOperation.findByIdAndDelete(pageOpId);
  }

  async resumeRenameSubOperation(renamedPage: PageDocument, pageOp: PageOperationDocument, activity?): Promise<void> {
    const isProcessable = pageOp.isProcessable();
    if (!isProcessable) {
      throw Error('This page operation is currently being processed');
    }
    if (pageOp.toPath == null) {
      throw Error(`Property toPath is missing which is needed to resume rename operation(${pageOp._id})`);
    }

    const {
      page, fromPath, toPath, options, user,
    } = pageOp;

    this.fixPathsAndDescendantCountOfAncestors(page, user, options, renamedPage, pageOp._id, fromPath, toPath, activity);
  }

  /**
   * Renaming paths and fixing descendantCount of ancestors. It shoud be run synchronously.
   * `renameSubOperation` to restart rename operation
   * `updateDescendantCountOfPagesWithPaths` to fix descendantCount of ancestors
   */
  private async fixPathsAndDescendantCountOfAncestors(page, user, options, renamedPage, pageOpId, fromPath, toPath, activity?): Promise<void> {
    await this.renameSubOperation(page, toPath, user, options, renamedPage, pageOpId, activity);
    const ancestorsPaths = this.crowi.pageOperationService.getAncestorsPathsByFromAndToPath(fromPath, toPath);
    await this.updateDescendantCountOfPagesWithPaths(ancestorsPaths);
  }

  private isRenamingToUnderTarget(fromPath: string, toPath: string): boolean {
    const pathToTest = escapeStringRegexp(addTrailingSlash(fromPath));
    const pathToBeTested = toPath;

    return (new RegExp(`^${pathToTest}`, 'i')).test(pathToBeTested);
  }

  private async getParentAndforceCreateEmptyTree(originalPage, toPath: string) {
    const Page = mongoose.model('Page') as unknown as PageModel;

    const fromPath = originalPage.path;
    const newParentPath = pathlib.dirname(toPath);

    // local util
    const collectAncestorPathsUntilFromPath = (path: string, paths: string[] = []): string[] => {
      if (path === fromPath) return paths;

      const parentPath = pathlib.dirname(path);
      paths.push(parentPath);
      return collectAncestorPathsUntilFromPath(parentPath, paths);
    };

    const pathsToInsert = collectAncestorPathsUntilFromPath(toPath);
    const originalParent = await Page.findById(originalPage.parent);
    if (originalParent == null) {
      throw Error('Original parent not found');
    }
    const insertedPages = await Page.insertMany(pathsToInsert.map((path) => {
      return {
        path,
        isEmpty: true,
      };
    }));

    const pages = [...insertedPages, originalParent];

    const ancestorsMap = new Map<string, PageDocument & {_id: any}>(pages.map(p => [p.path, p]));

    // bulkWrite to update ancestors
    const operations = insertedPages.map((page) => {
      const parentPath = pathlib.dirname(page.path);
      const op = {
        updateOne: {
          filter: {
            _id: page._id,
          },
          update: {
            $set: {
              parent: ancestorsMap.get(parentPath)?._id,
              descedantCount: originalParent.descendantCount,
            },
          },
        },
      };

      return op;
    });
    await Page.bulkWrite(operations);

    const newParent = ancestorsMap.get(newParentPath);
    return newParent;
  }

  private async renamePageV4(page, newPagePath, user, options) {
    const Page = this.crowi.model('Page');
    const {
      isRecursively = false,
      createRedirectPage = false,
      updateMetadata = false,
    } = options;

    // sanitize path
    newPagePath = generalXssFilter.process(newPagePath); // eslint-disable-line no-param-reassign

    // create descendants first
    if (isRecursively) {
      await this.renameDescendantsWithStream(page, newPagePath, user, options);
    }


    const update: any = {};
    // update Page
    update.path = newPagePath;
    if (updateMetadata) {
      update.lastUpdateUser = user;
      update.updatedAt = Date.now();
    }
    const renamedPage = await Page.findByIdAndUpdate(page._id, { $set: update }, { new: true });

    // update Rivisions
    await Revision.updateRevisionListByPageId(renamedPage._id, { pageId: renamedPage._id });

    if (createRedirectPage) {
      await PageRedirect.create({ fromPath: page.path, toPath: newPagePath });
    }

    this.pageEvent.emit('rename');

    return renamedPage;
  }

  private async renameDescendants(pages, user, options, oldPagePathPrefix, newPagePathPrefix, shouldUseV4Process = true) {
    // v4 compatible process
    if (shouldUseV4Process) {
      return this.renameDescendantsV4(pages, user, options, oldPagePathPrefix, newPagePathPrefix);
    }

    const Page = mongoose.model('Page') as unknown as PageModel;

    const { updateMetadata, createRedirectPage } = options;

    const updatePathOperations: any[] = [];
    const insertPageRedirectOperations: any[] = [];

    pages.forEach((page) => {
      const newPagePath = page.path.replace(oldPagePathPrefix, newPagePathPrefix);

      // increment updatePathOperations
      let update;
      if (!page.isEmpty && updateMetadata) {
        update = {
          $set: { path: newPagePath, lastUpdateUser: user._id, updatedAt: new Date() },
        };

      }
      else {
        update = {
          $set: { path: newPagePath },
        };
      }

      if (!page.isEmpty && createRedirectPage) {
        // insert PageRedirect
        insertPageRedirectOperations.push({
          insertOne: {
            document: {
              fromPath: page.path,
              toPath: newPagePath,
            },
          },
        });
      }

      updatePathOperations.push({
        updateOne: {
          filter: {
            _id: page._id,
          },
          update,
        },
      });
    });

    try {
      await Page.bulkWrite(updatePathOperations);
    }
    catch (err) {
      if (err.code !== 11000) {
        throw new Error(`Failed to rename pages: ${err}`);
      }
    }

    try {
      await PageRedirect.bulkWrite(insertPageRedirectOperations);
    }
    catch (err) {
      if (err.code !== 11000) {
        throw Error(`Failed to create PageRedirect documents: ${err}`);
      }
    }

    this.pageEvent.emit('updateMany', pages, user);
  }

  private async renameDescendantsV4(pages, user, options, oldPagePathPrefix, newPagePathPrefix) {
    const pageCollection = mongoose.connection.collection('pages');
    const { updateMetadata, createRedirectPage } = options;

    const unorderedBulkOp = pageCollection.initializeUnorderedBulkOp();
    const insertPageRedirectOperations: any[] = [];

    pages.forEach((page) => {
      const newPagePath = page.path.replace(oldPagePathPrefix, newPagePathPrefix);

      if (updateMetadata) {
        unorderedBulkOp
          .find({ _id: page._id })
          .update({ $set: { path: newPagePath, lastUpdateUser: user._id, updatedAt: new Date() } });
      }
      else {
        unorderedBulkOp.find({ _id: page._id }).update({ $set: { path: newPagePath } });
      }
      // insert PageRedirect
      if (!page.isEmpty && createRedirectPage) {
        insertPageRedirectOperations.push({
          insertOne: {
            document: {
              fromPath: page.path,
              toPath: newPagePath,
            },
          },
        });
      }
    });

    try {
      await unorderedBulkOp.execute();
    }
    catch (err) {
      if (err.code !== 11000) {
        throw new Error(`Failed to rename pages: ${err}`);
      }
    }

    try {
      await PageRedirect.bulkWrite(insertPageRedirectOperations);
    }
    catch (err) {
      if (err.code !== 11000) {
        throw Error(`Failed to create PageRedirect documents: ${err}`);
      }
    }

    this.pageEvent.emit('updateMany', pages, user);
  }

  private async renameDescendantsWithStream(targetPage, newPagePath, user, options = {}, shouldUseV4Process = true, descendantsSubscribedSets?) {
    // v4 compatible process
    if (shouldUseV4Process) {
      return this.renameDescendantsWithStreamV4(targetPage, newPagePath, user, options);
    }

    const factory = new PageCursorsForDescendantsFactory(user, targetPage, true);
    const readStream = await factory.generateReadable();

    const newPagePathPrefix = newPagePath;
    const pathRegExp = new RegExp(`^${escapeStringRegexp(targetPage.path)}`, 'i');

    const renameDescendants = this.renameDescendants.bind(this);
    const pageEvent = this.pageEvent;
    let count = 0;
    const writeStream = new Writable({
      objectMode: true,
      async write(batch, encoding, callback) {
        try {
          count += batch.length;
          await renameDescendants(
            batch, user, options, pathRegExp, newPagePathPrefix, shouldUseV4Process,
          );
          const subscribedUsers = await Subscription.getSubscriptions(batch);
          subscribedUsers.forEach((eachUser) => {
            descendantsSubscribedSets.add(eachUser);
          });
          logger.debug(`Renaming pages progressing: (count=${count})`);
        }
        catch (err) {
          logger.error('Renaming error on add anyway: ', err);
        }

        callback();
      },
      async final(callback) {
        logger.debug(`Renaming pages has completed: (totalCount=${count})`);

        // update path
        targetPage.path = newPagePath;
        pageEvent.emit('syncDescendantsUpdate', targetPage, user);

        callback();
      },
    });

    readStream
      .pipe(createBatchStream(BULK_REINDEX_SIZE))
      .pipe(writeStream);

    await streamToPromise(writeStream);
  }

  private async renameDescendantsWithStreamV4(targetPage, newPagePath, user, options = {}) {

    const readStream = await this.generateReadStreamToOperateOnlyDescendants(targetPage.path, user);

    const newPagePathPrefix = newPagePath;
    const pathRegExp = new RegExp(`^${escapeStringRegexp(targetPage.path)}`, 'i');

    const renameDescendants = this.renameDescendants.bind(this);
    const pageEvent = this.pageEvent;
    let count = 0;
    const writeStream = new Writable({
      objectMode: true,
      async write(batch, encoding, callback) {
        try {
          count += batch.length;
          await renameDescendants(batch, user, options, pathRegExp, newPagePathPrefix);
          logger.debug(`Renaming pages progressing: (count=${count})`);
        }
        catch (err) {
          logger.error('renameDescendants error on add anyway: ', err);
        }

        callback();
      },
      final(callback) {
        logger.debug(`Renaming pages has completed: (totalCount=${count})`);
        // update  path
        targetPage.path = newPagePath;
        pageEvent.emit('syncDescendantsUpdate', targetPage, user);
        callback();
      },
    });

    readStream
      .pipe(createBatchStream(BULK_REINDEX_SIZE))
      .pipe(writeStream);

    await streamToPromise(writeStream);
  }

  /*
   * Duplicate
   */
  async duplicate(page: PageDocument, newPagePath: string, user, isRecursively: boolean, onlyDuplicateUserRelatedResources: boolean) {
    /*
     * Common Operation
     */
    const isEmptyAndNotRecursively = page?.isEmpty && !isRecursively;
    if (page == null || isEmptyAndNotRecursively) {
      throw new Error('Cannot find or duplicate the empty page');
    }

    const Page = mongoose.model('Page') as unknown as PageModel;

    if (!isRecursively && page.isEmpty) {
      throw Error('Page not found.');
    }

    newPagePath = generalXssFilter.process(newPagePath); // eslint-disable-line no-param-reassign

    // 1. Separate v4 & v5 process
    const isShouldUseV4Process = shouldUseV4Process(page);
    if (isShouldUseV4Process) {
      return this.duplicateV4(page, newPagePath, user, isRecursively, onlyDuplicateUserRelatedResources);
    }

    const canOperate = await this.crowi.pageOperationService.canOperate(isRecursively, page.path, newPagePath);
    if (!canOperate) {
      throw Error(`Cannot operate duplicate to path "${newPagePath}" right now.`);
    }

    // 2. UserGroup & Owner validation
    // use the parent's grant when target page is an empty page
    let grant: PageGrant;
    let grantedUserIds;
    let grantedGroupIds: IGrantedGroup[];

    if (page.isEmpty) {
      const parent = await Page.findOne({ _id: page.parent });
      if (parent == null) {
        throw Error('parent not found');
      }
      grant = parent.grant;
      grantedUserIds = parent.grantedUsers;
      grantedGroupIds = onlyDuplicateUserRelatedResources ? (await this.pageGrantService.getUserRelatedGrantedGroups(parent, user)) : parent.grantedGroups;
    }
    else {
      grant = page.grant;
      grantedUserIds = page.grantedUsers;
      grantedGroupIds = onlyDuplicateUserRelatedResources ? (await this.pageGrantService.getUserRelatedGrantedGroups(page, user)) : page.grantedGroups;
    }

    if (grant !== Page.GRANT_RESTRICTED) {
      let isGrantNormalized = false;
      try {
        isGrantNormalized = await this.pageGrantService.isGrantNormalized(user, newPagePath, grant, grantedUserIds, grantedGroupIds, false);
      }
      catch (err) {
        logger.error(`Failed to validate grant of page at "${newPagePath}" when duplicating`, err);
        throw err;
      }
      if (!isGrantNormalized) {
        throw Error(`This page cannot be duplicated to "${newPagePath}" since the selected grant or grantedGroup is not assignable to this page.`);
      }
    }

    // copy & populate (reason why copy: SubOperation only allows non-populated page document)
    const copyPage = { ...page };

    // 3. Duplicate target
    const options: IOptionsForCreate = {
      grant,
      grantUserGroupIds: grantedGroupIds,
    };
    let duplicatedTarget;
    if (page.isEmpty) {
      const parent = await this.getParentAndFillAncestorsByUser(user, newPagePath);
      duplicatedTarget = await Page.createEmptyPage(newPagePath, parent);
    }
    else {
      const populatedPage = await page.populate<{revision: IRevisionHasId | null}>({ path: 'revision', model: 'Revision', select: 'body' });
      duplicatedTarget = await (this.create as CreateMethod)(
        newPagePath, populatedPage?.revision?.body ?? '', user, options,
      );
    }
    this.pageEvent.emit('duplicate', page, user);

    // 4. Take over tags
    const originTags = await page.findRelatedTagsById();
    let savedTags: PageTagRelationDocument[] = [];
    if (originTags.length !== 0) {
      await PageTagRelation.updatePageTags(duplicatedTarget._id, originTags);
      savedTags = await PageTagRelation.listTagNamesByPage(duplicatedTarget._id);
      this.tagEvent.emit('update', duplicatedTarget, savedTags);
    }

    if (isRecursively) {
      /*
       * Resumable Operation
       */
      let pageOp;
      try {
        pageOp = await PageOperation.create({
          actionType: PageActionType.Duplicate,
          actionStage: PageActionStage.Main,
          page: copyPage,
          user,
          fromPath: page.path,
          toPath: newPagePath,
        });
      }
      catch (err) {
        logger.error('Failed to create PageOperation document.', err);
        throw err;
      }

      (async() => {
        try {
          await this.duplicateRecursivelyMainOperation(page, newPagePath, user, pageOp._id, onlyDuplicateUserRelatedResources);
        }
        catch (err) {
          logger.error('Error occurred while running duplicateRecursivelyMainOperation.', err);

          // cleanup
          await PageOperation.deleteOne({ _id: pageOp._id });

          throw err;
        }
      })();
    }

    const result = serializePageSecurely(duplicatedTarget);
    result.tags = savedTags;
    return result;
  }

  async duplicateRecursivelyMainOperation(
      page: PageDocument,
      newPagePath: string,
      user,
      pageOpId: ObjectIdLike,
      onlyDuplicateUserRelatedResources: boolean,
  ): Promise<void> {
    const nDuplicatedPages = await this.duplicateDescendantsWithStream(page, newPagePath, user, onlyDuplicateUserRelatedResources, false);

    // normalize parent of descendant pages
    const shouldNormalize = this.shouldNormalizeParent(page);
    if (shouldNormalize) {
      try {
        await this.normalizeParentAndDescendantCountOfDescendants(newPagePath, user, true);
        logger.info(`Successfully normalized duplicated descendant pages under "${newPagePath}"`);
      }
      catch (err) {
        logger.error('Failed to normalize descendants afrer duplicate:', err);
        throw err;
      }
    }

    // Set to Sub
    const pageOp = await PageOperation.findByIdAndUpdatePageActionStage(pageOpId, PageActionStage.Sub);
    if (pageOp == null) {
      throw Error('PageOperation document not found');
    }

    /*
     * Sub Operation
     */
    await this.duplicateRecursivelySubOperation(newPagePath, nDuplicatedPages, pageOp._id);
  }

  async duplicateRecursivelySubOperation(newPagePath: string, nDuplicatedPages: number, pageOpId: ObjectIdLike): Promise<void> {
    const Page = mongoose.model('Page');
    const newTarget = await Page.findOne({ path: newPagePath }); // only one page will be found since duplicating to existing path is forbidden
    if (newTarget == null) {
      throw Error('No duplicated page found. Something might have gone wrong in duplicateRecursivelyMainOperation.');
    }

    await this.updateDescendantCountOfAncestors(newTarget._id, nDuplicatedPages, false);

    await PageOperation.findByIdAndDelete(pageOpId);
  }

  async duplicateV4(page, newPagePath, user, isRecursively, onlyDuplicateUserRelatedResources: boolean) {
    // populate
    await page.populate({ path: 'revision', model: 'Revision', select: 'body' });

    // create option
    const options: any = { page };
    options.grant = page.grant;
    options.grantUserGroupIds = page.grantedGroups;
    options.grantedUserIds = page.grantedUsers;

    newPagePath = generalXssFilter.process(newPagePath); // eslint-disable-line no-param-reassign

    const createdPage = await this.create(
      newPagePath, page.revision.body, user, options,
    );
    this.pageEvent.emit('duplicate', page, user);

    if (isRecursively) {
      this.duplicateDescendantsWithStream(page, newPagePath, user, onlyDuplicateUserRelatedResources);
    }

    // take over tags
    const originTags = await page.findRelatedTagsById();
    let savedTags: PageTagRelationDocument[] = [];
    if (originTags != null) {
      await PageTagRelation.updatePageTags(createdPage.id, originTags);
      savedTags = await PageTagRelation.listTagNamesByPage(createdPage.id);
      this.tagEvent.emit('update', createdPage, savedTags);
    }
    const result = serializePageSecurely(createdPage);
    result.tags = savedTags;

    return result;
  }

  /**
   * Receive the object with oldPageId and newPageId and duplicate the tags from oldPage to newPage
   * @param {Object} pageIdMapping e.g. key: oldPageId, value: newPageId
   */
  private async duplicateTags(pageIdMapping) {
    // convert pageId from string to ObjectId
    const pageIds = Object.keys(pageIdMapping);
    const stage = { $or: pageIds.map((pageId) => { return { relatedPage: new mongoose.Types.ObjectId(pageId) } }) };

    const pagesAssociatedWithTag = await PageTagRelation.aggregate([
      {
        $match: stage,
      },
      {
        $group: {
          _id: '$relatedTag',
          relatedPages: { $push: '$relatedPage' },
        },
      },
    ]);

    const newPageTagRelation: any[] = [];
    pagesAssociatedWithTag.forEach(({ _id, relatedPages }) => {
      // relatedPages
      relatedPages.forEach((pageId) => {
        newPageTagRelation.push({
          relatedPage: pageIdMapping[pageId], // newPageId
          relatedTag: _id,
        });
      });
    });

    return PageTagRelation.insertMany(newPageTagRelation, { ordered: false });
  }

  private async duplicateDescendants(
      pages, user, oldPagePathPrefix, newPagePathPrefix,
      onlyDuplicateUserRelatedResources: boolean, shouldUseV4Process = true,
  ) {
    if (shouldUseV4Process) {
      return this.duplicateDescendantsV4(pages, user, oldPagePathPrefix, newPagePathPrefix);
    }

    const Page = this.crowi.model('Page');

    const pageIds = pages.map(page => page._id);
    const revisions = await Revision.find({ pageId: { $in: pageIds } });

    // Mapping to set to the body of the new revision
    const pageIdRevisionMapping = {};
    revisions.forEach((revision) => {
      pageIdRevisionMapping[getIdForRef(revision.pageId)] = revision;
    });

    // key: oldPageId, value: newPageId
    const pageIdMapping = {};
    const newPages: any[] = [];
    const newRevisions: any[] = [];

    const userRelatedGroups = await this.pageGrantService.getUserRelatedGroups(user);

    // no need to save parent here
    pages.forEach((page) => {
      const newPageId = new mongoose.Types.ObjectId();
      const newPagePath = page.path.replace(oldPagePathPrefix, newPagePathPrefix);
      const revisionId = new mongoose.Types.ObjectId();
      pageIdMapping[page._id] = newPageId;

      const isDuplicateTarget = !page.isEmpty
      && (!onlyDuplicateUserRelatedResources || this.pageGrantService.isUserGrantedPageAccess(page, user, userRelatedGroups));

      if (isDuplicateTarget) {
        const grantedGroups = onlyDuplicateUserRelatedResources
          ? this.pageGrantService.getUserRelatedGrantedGroupsSyncronously(userRelatedGroups, page)
          : page.grantedGroups;
        const newPage = {
          _id: newPageId,
          path: newPagePath,
          creator: user._id,
          grant: page.grant,
          grantedGroups,
          grantedUsers: page.grantedUsers,
          lastUpdateUser: user._id,
          revision: revisionId,
        };
        newRevisions.push({
          _id: revisionId, pageId: newPageId, body: pageIdRevisionMapping[page._id].body, author: user._id, format: 'markdown',
        });
        newPages.push(newPage);
      }
    });

    await Page.insertMany(newPages, { ordered: false });
    await Revision.insertMany(newRevisions, { ordered: false });
    await this.duplicateTags(pageIdMapping);
  }

  private async duplicateDescendantsV4(pages, user, oldPagePathPrefix, newPagePathPrefix) {
    const Page = this.crowi.model('Page');

    const pageIds = pages.map(page => page._id);
    const revisions = await Revision.find({ pageId: { $in: pageIds } });

    // Mapping to set to the body of the new revision
    const pageIdRevisionMapping = {};
    revisions.forEach((revision) => {
      pageIdRevisionMapping[getIdForRef(revision.pageId)] = revision;
    });

    // key: oldPageId, value: newPageId
    const pageIdMapping = {};
    const newPages: any[] = [];
    const newRevisions: any[] = [];

    pages.forEach((page) => {
      const newPageId = new mongoose.Types.ObjectId();
      const newPagePath = page.path.replace(oldPagePathPrefix, newPagePathPrefix);
      const revisionId = new mongoose.Types.ObjectId();
      pageIdMapping[page._id] = newPageId;

      newPages.push({
        _id: newPageId,
        path: newPagePath,
        creator: user._id,
        grant: page.grant,
        grantedGroups: page.grantedGroups,
        grantedUsers: page.grantedUsers,
        lastUpdateUser: user._id,
        revision: revisionId,
      });

      newRevisions.push({
        _id: revisionId, pageId: newPageId, body: pageIdRevisionMapping[page._id].body, author: user._id, format: 'markdown',
      });

    });

    await Page.insertMany(newPages, { ordered: false });
    await Revision.insertMany(newRevisions, { ordered: false });
    await this.duplicateTags(pageIdMapping);
  }

  private async duplicateDescendantsWithStream(page, newPagePath, user, onlyDuplicateUserRelatedResources: boolean, shouldUseV4Process = true) {
    if (shouldUseV4Process) {
      return this.duplicateDescendantsWithStreamV4(page, newPagePath, user, onlyDuplicateUserRelatedResources);
    }

    const iterableFactory = new PageCursorsForDescendantsFactory(user, page, true);
    const readStream = await iterableFactory.generateReadable();

    const newPagePathPrefix = newPagePath;
    const pathRegExp = new RegExp(`^${escapeStringRegexp(page.path)}`, 'i');

    const duplicateDescendants = this.duplicateDescendants.bind(this);
    const pageEvent = this.pageEvent;
    let count = 0;
    let nNonEmptyDuplicatedPages = 0;
    const writeStream = new Writable({
      objectMode: true,
      async write(batch, encoding, callback) {
        try {
          count += batch.length;
          nNonEmptyDuplicatedPages += batch.filter(page => !page.isEmpty).length;
          await duplicateDescendants(batch, user, pathRegExp, newPagePathPrefix, onlyDuplicateUserRelatedResources, shouldUseV4Process);
          logger.debug(`Adding pages progressing: (count=${count})`);
        }
        catch (err) {
          logger.error('addAllPages error on add anyway: ', err);
        }

        callback();
      },
      async final(callback) {
        logger.debug(`Adding pages has completed: (totalCount=${count})`);
        // update  path
        page.path = newPagePath;
        pageEvent.emit('syncDescendantsUpdate', page, user);
        callback();
      },
    });

    readStream
      .pipe(createBatchStream(BULK_REINDEX_SIZE))
      .pipe(writeStream);

    await streamToPromise(writeStream);

    return nNonEmptyDuplicatedPages;
  }

  private async duplicateDescendantsWithStreamV4(page, newPagePath, user, onlyDuplicateUserRelatedResources: boolean) {
    const readStream = await this.generateReadStreamToOperateOnlyDescendants(page.path, user);

    const newPagePathPrefix = newPagePath;
    const pathRegExp = new RegExp(`^${escapeStringRegexp(page.path)}`, 'i');

    const duplicateDescendants = this.duplicateDescendants.bind(this);
    const pageEvent = this.pageEvent;
    let count = 0;
    const writeStream = new Writable({
      objectMode: true,
      async write(batch, encoding, callback) {
        try {
          count += batch.length;
          await duplicateDescendants(batch, user, pathRegExp, newPagePathPrefix, onlyDuplicateUserRelatedResources);
          logger.debug(`Adding pages progressing: (count=${count})`);
        }
        catch (err) {
          logger.error('addAllPages error on add anyway: ', err);
        }

        callback();
      },
      final(callback) {
        logger.debug(`Adding pages has completed: (totalCount=${count})`);
        // update  path
        page.path = newPagePath;
        pageEvent.emit('syncDescendantsUpdate', page, user);
        callback();
      },
    });

    readStream
      .pipe(createBatchStream(BULK_REINDEX_SIZE))
      .pipe(writeStream);

    await streamToPromise(writeStream);

    return count;
  }

  /*
   * Delete
   */
  async deletePage(page, user, options = {}, isRecursively = false, activityParameters) {
    /*
     * Common Operation
     */
    const Page = mongoose.model('Page') as PageModel;

    // Separate v4 & v5 process
    const isShouldUseV4Process = shouldUseV4Process(page);
    if (isShouldUseV4Process) {
      return this.deletePageV4(page, user, options, isRecursively);
    }
    // Validate
    if (page.isEmpty && !isRecursively) {
      throw Error('Page not found.');
    }
    const isTrashed = isTrashPage(page.path);
    if (isTrashed) {
      throw new Error('This method does NOT support deleting trashed pages.');
    }

    if (isTopPage(page.path) || isUsersTopPage(page.path)) {
      throw new Error('Page is not deletable.');
    }

    if (pagePathUtils.isUsersHomepage(page.path)) {
      if (!this.canDeleteUserHomepageByConfig()) {
        throw new Error('User Homepage is not deletable.');
      }
      if (!await this.isUsersHomepageOwnerAbsent(page.path)) {
        throw new Error('User Homepage is not deletable.');
      }
    }

    const newPath = Page.getDeletedPageName(page.path);

    const canOperate = await this.crowi.pageOperationService.canOperate(isRecursively, page.path, newPath);
    if (!canOperate) {
      throw Error(`Cannot operate delete to path "${newPath}" right now.`);
    }

    // Replace with an empty page
    const isChildrenExist = await Page.exists({ parent: page._id });
    const shouldReplace = !isRecursively && isChildrenExist;
    if (shouldReplace) {
      await Page.replaceTargetWithPage(page, null, true);
    }

    const parameters = {
      ip: activityParameters.ip,
      endpoint: activityParameters.endpoint,
      action: page.descendantCount > 0 ? SupportedAction.ACTION_PAGE_RECURSIVELY_DELETE : SupportedAction.ACTION_PAGE_DELETE,
      user,
      target: page,
      targetModel: 'Page',
      snapshot: {
        username: user.username,
      },
    };

    const activity = await this.crowi.activityService.createActivity(parameters);

    // Delete target (only updating an existing document's properties )
    let deletedPage;
    if (!page.isEmpty) {
      deletedPage = await this.deleteNonEmptyTarget(page, user);
    }
    else { // always recursive
      deletedPage = page;
      await Page.deleteOne({ _id: page._id, isEmpty: true });
    }

    // 1. Update descendantCount
    if (isRecursively) {
      const inc = page.isEmpty ? -page.descendantCount : -(page.descendantCount + 1);
      await this.updateDescendantCountOfAncestors(page.parent, inc, true);
    }
    else {
      // update descendantCount of ancestors'
      await this.updateDescendantCountOfAncestors(page.parent, -1, true);
    }
    // 2. Delete leaf empty pages
    await Page.removeLeafEmptyPagesRecursively(page.parent);

    if (isRecursively) {
      let pageOp;
      try {
        pageOp = await PageOperation.create({
          actionType: PageActionType.Delete,
          actionStage: PageActionStage.Main,
          page,
          user,
          fromPath: page.path,
          toPath: newPath,
        });
      }
      catch (err) {
        logger.error('Failed to create PageOperation document.', err);
        throw err;
      }
      /*
       * Resumable Operation
       */
      (async() => {
        try {
          await this.deleteRecursivelyMainOperation(page, user, pageOp._id, activity);
        }
        catch (err) {
          logger.error('Error occurred while running deleteRecursivelyMainOperation.', err);

          // cleanup
          await PageOperation.deleteOne({ _id: pageOp._id });

          throw err;
        }
        finally {
          this.pageEvent.emit('syncDescendantsUpdate', deletedPage, user);
        }
      })();
    }
    else {
      const preNotify = preNotifyService.generatePreNotify(activity);

      this.activityEvent.emit('updated', activity, page, preNotify);
    }

    return deletedPage;
  }

  private async deleteNonEmptyTarget(page, user) {
    const Page = mongoose.model('Page') as unknown as PageModel;
    const newPath = Page.getDeletedPageName(page.path);

    const deletedPage = await Page.findByIdAndUpdate(page._id, {
      $set: {
        path: newPath, status: Page.STATUS_DELETED, deleteUser: user._id, deletedAt: Date.now(), parent: null, descendantCount: 0, // set parent as null
      },
    }, { new: true });

    await PageTagRelation.updateMany({ relatedPage: page._id }, { $set: { isPageTrashed: true } });
    try {
      await PageRedirect.create({ fromPath: page.path, toPath: newPath });
    }
    catch (err) {
      if (err.code !== 11000) {
        throw err;
      }
    }
    this.pageEvent.emit('delete', page, deletedPage, user);

    return deletedPage;
  }

  async deleteRecursivelyMainOperation(page, user, pageOpId: ObjectIdLike, activity?): Promise<void> {
    const descendantsSubscribedSets = new Set();
    await this.deleteDescendantsWithStream(page, user, false, descendantsSubscribedSets);

    const descendantsSubscribedUsers = Array.from(descendantsSubscribedSets) as Ref<IUser>[];

    const preNotify = preNotifyService.generatePreNotify(activity, () => { return descendantsSubscribedUsers });

    this.activityEvent.emit('updated', activity, page, preNotify);

    await PageOperation.findByIdAndDelete(pageOpId);

    // no sub operation available
  }

  private async deletePageV4(page, user, options = {}, isRecursively = false) {
    const Page = mongoose.model('Page') as PageModel;

    const newPath = Page.getDeletedPageName(page.path);
    const isTrashed = isTrashPage(page.path);

    if (isTrashed) {
      throw new Error('This method does NOT support deleting trashed pages.');
    }

    if (!isMovablePage(page.path)) {
      throw new Error('Page is not deletable.');
    }

    if (isRecursively) {
      this.deleteDescendantsWithStream(page, user);
    }

    // update Revisions
    await Revision.updateRevisionListByPageId(page._id, { pageId: page._id });
    const deletedPage = await Page.findByIdAndUpdate(page._id, {
      $set: {
        path: newPath, status: Page.STATUS_DELETED, deleteUser: user._id, deletedAt: Date.now(),
      },
    }, { new: true });
    await PageTagRelation.updateMany({ relatedPage: page._id }, { $set: { isPageTrashed: true } });

    try {
      await PageRedirect.create({ fromPath: page.path, toPath: newPath });
    }
    catch (err) {
      if (err.code !== 11000) {
        throw err;
      }
    }

    this.pageEvent.emit('delete', page, deletedPage, user);

    return deletedPage;
  }

  private async deleteDescendants(pages, user) {
    const Page = mongoose.model('Page') as unknown as PageModel;

    const deletePageOperations: any[] = [];
    const insertPageRedirectOperations: any[] = [];

    pages.forEach((page) => {
      const newPath = Page.getDeletedPageName(page.path);

      let operation;
      // if empty, delete completely
      if (page.isEmpty) {
        operation = {
          deleteOne: {
            filter: { _id: page._id },
          },
        };
      }
      // if not empty, set parent to null and update to trash
      else {
        operation = {
          updateOne: {
            filter: { _id: page._id },
            update: {
              $set: {
                path: newPath, status: Page.STATUS_DELETED, deleteUser: user._id, deletedAt: Date.now(), parent: null, descendantCount: 0, // set parent as null
              },
            },
          },
        };

        insertPageRedirectOperations.push({
          insertOne: {
            document: {
              fromPath: page.path,
              toPath: newPath,
            },
          },
        });
      }

      deletePageOperations.push(operation);
    });

    try {
      await Page.bulkWrite(deletePageOperations);
    }
    catch (err) {
      if (err.code !== 11000) {
        throw new Error(`Failed to delete pages: ${err}`);
      }
    }
    finally {
      this.pageEvent.emit('syncDescendantsDelete', pages, user);
    }

    try {
      await PageRedirect.bulkWrite(insertPageRedirectOperations);
    }
    catch (err) {
      if (err.code !== 11000) {
        throw Error(`Failed to create PageRedirect documents: ${err}`);
      }
    }
  }

  /**
   * Create delete stream and return deleted document count
   */
  private async deleteDescendantsWithStream(targetPage, user, shouldUseV4Process = true, descendantsSubscribedSets?): Promise<number> {
    let readStream;
    if (shouldUseV4Process) {
      readStream = await this.generateReadStreamToOperateOnlyDescendants(targetPage.path, user);
    }
    else {
      const factory = new PageCursorsForDescendantsFactory(user, targetPage, true);
      readStream = await factory.generateReadable();
    }


    const deleteDescendants = this.deleteDescendants.bind(this);
    let count = 0;
    let nDeletedNonEmptyPages = 0; // used for updating descendantCount

    const writeStream = new Writable({
      objectMode: true,
      async write(batch, encoding, callback) {
        nDeletedNonEmptyPages += batch.filter(d => !d.isEmpty).length;

        try {
          count += batch.length;
          await deleteDescendants(batch, user);
          const subscribedUsers = await Subscription.getSubscriptions(batch);
          subscribedUsers.forEach((eachUser) => {
            descendantsSubscribedSets.add(eachUser);
          });
          logger.debug(`Deleting pages progressing: (count=${count})`);
        }
        catch (err) {
          logger.error('deleteDescendants error on add anyway: ', err);
        }

        callback();
      },
      final(callback) {
        logger.debug(`Deleting pages has completed: (totalCount=${count})`);

        callback();
      },
    });

    readStream
      .pipe(createBatchStream(BULK_REINDEX_SIZE))
      .pipe(writeStream);

    await streamToPromise(writeStream);

    return nDeletedNonEmptyPages;
  }

  async deleteCompletelyOperation(pageIds, pagePaths): Promise<void> {
    // Delete Attachments, Revisions, Pages and emit delete
    const Page = this.crowi.model('Page');

    const { attachmentService } = this.crowi;
    const attachments = await Attachment.find({ page: { $in: pageIds } });

    await Promise.all([
      Comment.deleteMany({ page: { $in: pageIds } }),
      PageTagRelation.deleteMany({ relatedPage: { $in: pageIds } }),
      ShareLink.deleteMany({ relatedPage: { $in: pageIds } }),
      Revision.deleteMany({ pageId: { $in: pageIds } }),
      Page.deleteMany({ _id: { $in: pageIds } }),
      PageRedirect.deleteMany({ $or: [{ fromPath: { $in: pagePaths } }, { toPath: { $in: pagePaths } }] }),
      attachmentService.removeAllAttachments(attachments),

      // Leave bookmarks without deleting -- 2024.05.17 Yuki Takei
    ]);
  }

  // delete multiple pages
  async deleteMultipleCompletely(pages, user) {
    const ids = pages.map(page => (page._id));
    const paths = pages.map(page => (page.path));

    logger.debug('Deleting completely', paths);

    await this.deleteCompletelyOperation(ids, paths);

    this.pageEvent.emit('syncDescendantsDelete', pages, user); // update as renamed page

    return;
  }

  async deleteCompletely(page, user, options = {}, isRecursively = false, preventEmitting = false, activityParameters) {
    /*
     * Common Operation
     */
    const Page = mongoose.model('Page') as PageModel;

    if (isTopPage(page.path)) {
      throw Error('It is forbidden to delete the top page');
    }

    if (page.isEmpty && !isRecursively) {
      throw Error('Page not found.');
    }

    // v4 compatible process
    const isShouldUseV4Process = shouldUseV4Process(page);
    if (isShouldUseV4Process) {
      return this.deleteCompletelyV4(page, user, options, isRecursively, preventEmitting);
    }

    const canOperate = await this.crowi.pageOperationService.canOperate(isRecursively, page.path, null);
    if (!canOperate) {
      throw Error(`Cannot operate deleteCompletely from path "${page.path}" right now.`);
    }

    const ids = [page._id];
    const paths = [page.path];

    logger.debug('Deleting completely', paths);

    const parameters = {
      ip: activityParameters.ip,
      endpoint: activityParameters.endpoint,
      action: page.descendantCount > 0 ? SupportedAction.ACTION_PAGE_RECURSIVELY_DELETE_COMPLETELY : SupportedAction.ACTION_PAGE_DELETE_COMPLETELY,
      user,
      target: page,
      targetModel: 'Page',
      snapshot: {
        username: user.username,
      },
    };

    const activity = await this.crowi.activityService.createActivity(parameters);

    // 1. update descendantCount
    if (isRecursively) {
      const inc = page.isEmpty ? -page.descendantCount : -(page.descendantCount + 1);
      await this.updateDescendantCountOfAncestors(page.parent, inc, true);
    }
    else {
      // replace with an empty page
      const shouldReplace = await Page.exists({ parent: page._id });
      let pageToUpdateDescendantCount = page;
      if (shouldReplace) {
        pageToUpdateDescendantCount = await Page.replaceTargetWithPage(page);
      }
      await this.updateDescendantCountOfAncestors(pageToUpdateDescendantCount.parent, -1, true);
    }
    // 2. then delete target completely
    await this.deleteCompletelyOperation(ids, paths);

    // delete leaf empty pages
    await Page.removeLeafEmptyPagesRecursively(page.parent);

    if (!page.isEmpty && !preventEmitting) {
      this.pageEvent.emit('deleteCompletely', page, user);
    }

    if (isRecursively) {
      let pageOp;
      try {
        pageOp = await PageOperation.create({
          actionType: PageActionType.DeleteCompletely,
          actionStage: PageActionStage.Main,
          page,
          user,
          fromPath: page.path,
          options,
        });
      }
      catch (err) {
        logger.error('Failed to create PageOperation document.', err);
        throw err;
      }
      /*
       * Main Operation
       */
      (async() => {
        try {
          await this.deleteCompletelyRecursivelyMainOperation(page, user, options, pageOp._id, activity);
        }
        catch (err) {
          logger.error('Error occurred while running deleteCompletelyRecursivelyMainOperation.', err);

          // cleanup
          await PageOperation.deleteOne({ _id: pageOp._id });

          throw err;
        }
      })();
    }
    else {
      const preNotify = preNotifyService.generatePreNotify(activity);

      this.activityEvent.emit('updated', activity, page, preNotify);
    }

    return;
  }

  async deleteCompletelyRecursivelyMainOperation(page, user, options, pageOpId: ObjectIdLike, activity?): Promise<void> {
    const descendantsSubscribedSets = new Set();
    await this.deleteCompletelyDescendantsWithStream(page, user, options, false, descendantsSubscribedSets);
    const descendantsSubscribedUsers = Array.from(descendantsSubscribedSets) as Ref<IUser>[];

    const preNotify = preNotifyService.generatePreNotify(activity, () => { return descendantsSubscribedUsers });

    this.activityEvent.emit('updated', activity, page, preNotify);

    await PageOperation.findByIdAndDelete(pageOpId);

    // no sub operation available
  }

  private async deleteCompletelyV4(page, user, options = {}, isRecursively = false, preventEmitting = false) {
    const ids = [page._id];
    const paths = [page.path];

    logger.debug('Deleting completely', paths);

    await this.deleteCompletelyOperation(ids, paths);

    if (isRecursively) {
      this.deleteCompletelyDescendantsWithStream(page, user, options);
    }

    if (!page.isEmpty && !preventEmitting) {
      this.pageEvent.emit('deleteCompletely', page, user);
    }

    return;
  }

  async emptyTrashPage(user, options = {}, activityParameters) {
    const page = { path: '/trash' };

    const parameters = {
      ...activityParameters,
      action: SupportedAction.ACTION_PAGE_RECURSIVELY_DELETE_COMPLETELY,
      user,
      targetModel: 'Page',
      snapshot: {
        username: user.username,
      },
    };

    const activity = await this.crowi.activityService.createActivity(parameters);

    const descendantsSubscribedSets = new Set();
    const pages = await this.deleteCompletelyDescendantsWithStream(page, user, options, true, descendantsSubscribedSets);
    const descendantsSubscribedUsers = Array.from(descendantsSubscribedSets) as Ref<IUser>[];

    const preNotify = preNotifyService.generatePreNotify(activity, () => { return descendantsSubscribedUsers });

    this.activityEvent.emit('updated', activity, page, preNotify);

    return pages;
  }

  /**
   * Create delete completely stream
   */
  private async deleteCompletelyDescendantsWithStream(targetPage, user, options = {}, shouldUseV4Process = true, descendantsSubscribedSets?): Promise<number> {
    let readStream;

    if (shouldUseV4Process) { // pages don't have parents
      readStream = await this.generateReadStreamToOperateOnlyDescendants(targetPage.path, user);
    }
    else {
      const factory = new PageCursorsForDescendantsFactory(user, targetPage, true);
      readStream = await factory.generateReadable();
    }

    let count = 0;
    let nDeletedNonEmptyPages = 0; // used for updating descendantCount

    const deleteMultipleCompletely = this.deleteMultipleCompletely.bind(this);
    const writeStream = new Writable({
      objectMode: true,
      async write(batch, encoding, callback) {
        nDeletedNonEmptyPages += batch.filter(d => !d.isEmpty).length;

        try {
          count += batch.length;
          await deleteMultipleCompletely(batch, user);
          const subscribedUsers = await Subscription.getSubscriptions(batch);
          subscribedUsers.forEach((eachUser) => {
            descendantsSubscribedSets.add(eachUser);
          });
          logger.debug(`Adding pages progressing: (count=${count})`);
        }
        catch (err) {
          logger.error('addAllPages error on add anyway: ', err);
        }

        callback();
      },
      final(callback) {
        logger.debug(`Adding pages has completed: (totalCount=${count})`);

        callback();
      },
    });

    readStream
      .pipe(createBatchStream(BULK_REINDEX_SIZE))
      .pipe(writeStream);

    await streamToPromise(writeStream);

    return nDeletedNonEmptyPages;
  }

  // no need to separate Main Sub since it is devided into single page operations
  async deleteMultiplePages(pagesToDelete, user, options, activityParameters): Promise<void> {
    const { isRecursively, isCompletely } = options;

    if (pagesToDelete.length > LIMIT_FOR_MULTIPLE_PAGE_OP) {
      throw Error(`The maximum number of pages is ${LIMIT_FOR_MULTIPLE_PAGE_OP}.`);
    }

    // omit duplicate paths if isRecursively true, omit empty pages if isRecursively false
    const pages = isRecursively ? omitDuplicateAreaPageFromPages(pagesToDelete) : pagesToDelete.filter(p => !p.isEmpty);

    if (isCompletely) {
      for await (const page of pages) {
        await this.deleteCompletely(page, user, {}, isRecursively, false, activityParameters);
      }
    }
    else {
      for await (const page of pages) {
        await this.deletePage(page, user, {}, isRecursively, activityParameters);
      }
    }
  }

  // use the same process in both v4 and v5
  private async revertDeletedDescendants(pages, user) {
    const Page = this.crowi.model('Page');

    const revertPageOperations: any[] = [];
    const fromPathsToDelete: string[] = [];

    pages.forEach((page) => {
      // e.g. page.path = /trash/test, toPath = /test
      const toPath = Page.getRevertDeletedPageName(page.path);
      revertPageOperations.push({
        updateOne: {
          filter: { _id: page._id },
          update: {
            $set: {
              path: toPath, status: Page.STATUS_PUBLISHED, lastUpdateUser: user._id, deleteUser: null, deletedAt: null,
            },
          },
        },
      });

      fromPathsToDelete.push(page.path);
    });

    try {
      await Page.bulkWrite(revertPageOperations);
      await PageRedirect.deleteMany({ fromPath: { $in: fromPathsToDelete } });
    }
    catch (err) {
      if (err.code !== 11000) {
        throw new Error(`Failed to revert pages: ${err}`);
      }
    }
  }

  async revertDeletedPage(page, user, options = {}, isRecursively = false, activityParameters?) {
    /*
     * Common Operation
     */
    const Page = this.crowi.model('Page');

    const parameters = {
      ip: activityParameters.ip,
      endpoint: activityParameters.endpoint,
      action: page.descendantCount > 0 ? SupportedAction.ACTION_PAGE_RECURSIVELY_REVERT : SupportedAction.ACTION_PAGE_REVERT,
      user,
      target: page,
      targetModel: 'Page',
      snapshot: {
        username: user.username,
      },
    };

    const activity = await this.crowi.activityService.createActivity(parameters);

    // 1. Separate v4 & v5 process
    const shouldUseV4Process = this.shouldUseV4ProcessForRevert(page);
    if (shouldUseV4Process) {
      return this.revertDeletedPageV4(page, user, options, isRecursively);
    }

    const newPath = Page.getRevertDeletedPageName(page.path);

    const canOperate = await this.crowi.pageOperationService.canOperate(isRecursively, page.path, newPath);
    if (!canOperate) {
      throw Error(`Cannot operate revert from path "${page.path}" right now.`);
    }

    const includeEmpty = true;
    const originPage = await Page.findByPath(newPath, includeEmpty);

    // throw if any page already exists when recursively operation
    if (originPage != null && (!originPage.isEmpty || isRecursively)) {
      throw new PathAlreadyExistsError('already_exists', originPage.path);
    }

    // 2. Revert target
    const parent = await this.getParentAndFillAncestorsByUser(user, newPath);
    const shouldReplace = originPage != null && originPage.isEmpty;
    let updatedPage = await Page.findByIdAndUpdate(page._id, {
      $set: {
        path: newPath,
        status: Page.STATUS_PUBLISHED,
        lastUpdateUser: user._id,
        deleteUser: null,
        deletedAt: null,
        parent: parent._id,
        descendantCount: shouldReplace ? originPage.descendantCount : 0,
      },
    }, { new: true });

    if (shouldReplace) {
      updatedPage = await Page.replaceTargetWithPage(originPage, updatedPage, true);
    }

    await PageTagRelation.updateMany({ relatedPage: page._id }, { $set: { isPageTrashed: false } });

    this.pageEvent.emit('revert', page, updatedPage, user);

    if (!isRecursively) {
      await this.updateDescendantCountOfAncestors(parent._id, 1, true);

      const preNotify = preNotifyService.generatePreNotify(activity);

      this.activityEvent.emit('updated', activity, page, preNotify);
    }
    else {
      let pageOp;
      try {
        pageOp = await PageOperation.create({
          actionType: PageActionType.Revert,
          actionStage: PageActionStage.Main,
          page,
          user,
          fromPath: page.path,
          toPath: newPath,
          options,
        });
      }
      catch (err) {
        logger.error('Failed to create PageOperation document.', err);
        throw err;
      }
      /*
       * Resumable Operation
       */
      (async() => {
        try {
          await this.revertRecursivelyMainOperation(page, user, options, pageOp._id, activity);
          this.pageEvent.emit('syncDescendantsUpdate', updatedPage, user);
        }
        catch (err) {
          logger.error('Error occurred while running revertRecursivelyMainOperation.', err);

          // cleanup
          await PageOperation.deleteOne({ _id: pageOp._id });

          throw err;
        }
      })();
    }

    return updatedPage;
  }

  async revertRecursivelyMainOperation(page, user, options, pageOpId: ObjectIdLike, activity?): Promise<void> {
    const Page = mongoose.model('Page') as unknown as PageModel;

    const descendantsSubscribedSets = new Set();
    await this.revertDeletedDescendantsWithStream(page, user, options, false, descendantsSubscribedSets);
    const descendantsSubscribedUsers = Array.from(descendantsSubscribedSets) as Ref<IUser>[];

    const preNotify = preNotifyService.generatePreNotify(activity, () => { return descendantsSubscribedUsers });

    this.activityEvent.emit('updated', activity, page, preNotify);

    const newPath = Page.getRevertDeletedPageName(page.path);
    // normalize parent of descendant pages
    const shouldNormalize = this.shouldNormalizeParent(page);
    if (shouldNormalize) {
      try {
        await this.normalizeParentAndDescendantCountOfDescendants(newPath, user);
        logger.info(`Successfully normalized reverted descendant pages under "${newPath}"`);
      }
      catch (err) {
        logger.error('Failed to normalize descendants afrer revert:', err);
        throw err;
      }
    }

    // Set to Sub
    const pageOp = await PageOperation.findByIdAndUpdatePageActionStage(pageOpId, PageActionStage.Sub);
    if (pageOp == null) {
      throw Error('PageOperation document not found');
    }

    /*
     * Sub Operation
     */
    await this.revertRecursivelySubOperation(newPath, pageOp._id);
  }

  async revertRecursivelySubOperation(newPath: string, pageOpId: ObjectIdLike): Promise<void> {
    const Page = mongoose.model('Page') as unknown as PageModel;

    const newTarget = await Page.findOne({ path: newPath }); // only one page will be found since duplicating to existing path is forbidden

    if (newTarget == null) {
      throw Error('No reverted page found. Something might have gone wrong in revertRecursivelyMainOperation.');
    }

    // update descendantCount of ancestors'
    await this.updateDescendantCountOfAncestors(newTarget.parent as ObjectIdLike, newTarget.descendantCount + 1, true);

    await PageOperation.findByIdAndDelete(pageOpId);
  }

  private async revertDeletedPageV4(page, user, options = {}, isRecursively = false) {
    const Page = this.crowi.model('Page');

    const newPath = Page.getRevertDeletedPageName(page.path);
    const originPage = await Page.findByPath(newPath);
    if (originPage != null) {
      throw new PathAlreadyExistsError('already_exists', originPage.path);
    }

    if (isRecursively) {
      this.revertDeletedDescendantsWithStream(page, user, options);
    }

    page.status = Page.STATUS_PUBLISHED;
    page.lastUpdateUser = user;
    debug('Revert deleted the page', page, newPath);
    const updatedPage = await Page.findByIdAndUpdate(page._id, {
      $set: {
        path: newPath, status: Page.STATUS_PUBLISHED, lastUpdateUser: user._id, deleteUser: null, deletedAt: null,
      },
    }, { new: true });
    await PageTagRelation.updateMany({ relatedPage: page._id }, { $set: { isPageTrashed: false } });

    this.pageEvent.emit('revert', page, updatedPage, user);

    return updatedPage;
  }

  private async applyScopesToDescendantsWithStream(parentPage, user, isV4 = false) {
    const Page = this.crowi.model('Page');
    const builder = new Page.PageQueryBuilder(Page.find());
    builder.addConditionToListOnlyDescendants(parentPage.path);

    if (isV4) {
      builder.addConditionAsRootOrNotOnTree();
    }
    else {
      builder.addConditionAsOnTree();
    }

    // add grant conditions
    await Page.addConditionToFilteringByViewerToEdit(builder, user);

    const grant = parentPage.grant;

    const userRelatedGroups = await this.pageGrantService.getUserRelatedGroups(user);
    const userRelatedParentGrantedGroups = this.pageGrantService.getUserRelatedGrantedGroupsSyncronously(
      userRelatedGroups, parentPage,
    );

    const childPagesReadableStream = builder.query.cursor({ batchSize: BULK_REINDEX_SIZE });

    const childPagesWritable = new Writable({
      objectMode: true,
      write: async(batch, encoding, callback) => {
        await this.updateChildPagesGrant(batch, grant, user, userRelatedGroups, userRelatedParentGrantedGroups);
        callback();
      },
    });

    childPagesReadableStream
      .pipe(createBatchStream(BULK_REINDEX_SIZE))
      .pipe(childPagesWritable);
    await streamToPromise(childPagesWritable);
  }

  async updateChildPagesGrant(
      pages: PageDocument[], grant: PageGrant, user, userRelatedGroups: PopulatedGrantedGroup[], userRelatedParentGrantedGroups: IGrantedGroup[],
  ): Promise<void> {
    const Page = this.crowi.model('Page');
    const operations: any = [];

    pages.forEach((childPage) => {
      let newChildGrantedGroups: IGrantedGroup[] = [];
      if (grant === PageGrant.GRANT_USER_GROUP) {
        newChildGrantedGroups = this.getNewGrantedGroupsSyncronously(userRelatedGroups, userRelatedParentGrantedGroups, childPage);
      }
      const canChangeGrant = this.pageGrantService
        .validateGrantChangeSyncronously(userRelatedGroups, childPage.grantedGroups, grant, newChildGrantedGroups);
      if (canChangeGrant) {
        operations.push({
          updateOne: {
            filter: { _id: childPage._id },
            update: { $set: { grant, grantedUsers: grant === PageGrant.GRANT_OWNER ? [user._id] : [], grantedGroups: newChildGrantedGroups } },
          },
        });
      }
    });
    await Page.bulkWrite(operations);
  }

  /**
   * Create revert stream
   */
  private async revertDeletedDescendantsWithStream(targetPage, user, options = {}, shouldUseV4Process = true, descendantsSubscribedSets?): Promise<number> {
    if (shouldUseV4Process) {
      return this.revertDeletedDescendantsWithStreamV4(targetPage, user, options);
    }

    const readStream = await this.generateReadStreamToOperateOnlyDescendants(targetPage.path, user);

    const revertDeletedDescendants = this.revertDeletedDescendants.bind(this);
    let count = 0;
    const writeStream = new Writable({
      objectMode: true,
      async write(batch, encoding, callback) {
        try {
          count += batch.length;
          await revertDeletedDescendants(batch, user);
          const subscribedUsers = await Subscription.getSubscriptions(batch);
          subscribedUsers.forEach((eachUser) => {
            descendantsSubscribedSets.add(eachUser);
          });
          logger.debug(`Reverting pages progressing: (count=${count})`);
        }
        catch (err) {
          logger.error('revertPages error on add anyway: ', err);
        }

        callback();
      },
      async final(callback) {
        logger.debug(`Reverting pages has completed: (totalCount=${count})`);

        callback();
      },
    });

    readStream
      .pipe(createBatchStream(BULK_REINDEX_SIZE))
      .pipe(writeStream);

    await streamToPromise(writeStream);

    return count;
  }

  private async revertDeletedDescendantsWithStreamV4(targetPage, user, options = {}) {
    const readStream = await this.generateReadStreamToOperateOnlyDescendants(targetPage.path, user);

    const revertDeletedDescendants = this.revertDeletedDescendants.bind(this);
    let count = 0;
    const writeStream = new Writable({
      objectMode: true,
      async write(batch, encoding, callback) {
        try {
          count += batch.length;
          await revertDeletedDescendants(batch, user);
          logger.debug(`Reverting pages progressing: (count=${count})`);
        }
        catch (err) {
          logger.error('revertPages error on add anyway: ', err);
        }

        callback();
      },
      final(callback) {
        logger.debug(`Reverting pages has completed: (totalCount=${count})`);

        callback();
      },
    });

    readStream
      .pipe(createBatchStream(BULK_REINDEX_SIZE))
      .pipe(writeStream);

    await streamToPromise(readStream);

    return count;
  }


  async handlePrivatePagesForGroupsToDelete(
      groupsToDelete: UserGroupDocument[] | ExternalUserGroupDocument[], action: PageActionOnGroupDelete, transferToUserGroup: IGrantedGroup, user,
  ): Promise<void> {
    const Page = mongoose.model<IPage, PageModel>('Page');
    const pages = await Page.find({ grantedGroups: { $elemMatch: { item: { $in: groupsToDelete } } } });

    switch (action) {
      case PageActionOnGroupDelete.publicize:
        await Page.removeGroupsToDeleteFromPages(pages, groupsToDelete);
        break;
      case PageActionOnGroupDelete.delete:
        return this.deleteMultipleCompletely(pages, user);
      case PageActionOnGroupDelete.transfer:
        await Page.transferPagesToGroup(pages, transferToUserGroup);
        break;
      default:
        throw new Error('Unknown action for private pages');
    }
  }

  private extractStringIds(refs: Ref<HasObjectId>[]) {
    return refs.map((ref: Ref<HasObjectId>) => {
      return (typeof ref === 'string') ? ref : ref._id.toString();
    });
  }

  constructBasicPageInfo(page: PageDocument, isGuestUser?: boolean): IPageInfo | IPageInfoForEntity {
    const isMovable = isGuestUser ? false : isMovablePage(page.path);
    const isDeletable = !(isGuestUser || isTopPage(page.path) || isUsersTopPage(page.path));

    if (page.isEmpty) {
      return {
        isV5Compatible: true,
        isEmpty: true,
        isMovable,
        isDeletable: false,
        isAbleToDeleteCompletely: false,
        isRevertible: false,
      };
    }

    const likers = page.liker.slice(0, 15) as Ref<IUserHasId>[];
    const seenUsers = page.seenUsers.slice(0, 15) as Ref<IUserHasId>[];

    return {
      isV5Compatible: isTopPage(page.path) || page.parent != null,
      isEmpty: false,
      sumOfLikers: page.liker.length,
      likerIds: this.extractStringIds(likers),
      seenUserIds: this.extractStringIds(seenUsers),
      sumOfSeenUsers: page.seenUsers.length,
      isMovable,
      isDeletable,
      isAbleToDeleteCompletely: false,
      isRevertible: isTrashPage(page.path),
      contentAge: page.getContentAge(),
      descendantCount: page.descendantCount,
      commentCount: page.commentCount,
    };

  }

  async shortBodiesMapByPageIds(pageIds: ObjectId[] = [], user?): Promise<Record<string, string | null>> {
    const Page = mongoose.model('Page') as unknown as PageModel;
    const MAX_LENGTH = 350;

    // aggregation options
    const userGroups = user != null ? [
      ...(await UserGroupRelation.findAllUserGroupIdsRelatedToUser(user)),
      ...(await ExternalUserGroupRelation.findAllUserGroupIdsRelatedToUser(user)),
    ] : null;
    const viewerCondition = Page.generateGrantCondition(user, userGroups);
    const filterByIds = {
      _id: { $in: pageIds },
    };

    let pages;
    try {
      pages = await Page
        .aggregate([
          // filter by pageIds
          {
            $match: filterByIds,
          },
          // filter by viewer
          {
            $match: viewerCondition,
          },
          // lookup: https://docs.mongodb.com/v4.4/reference/operator/aggregation/lookup/
          {
            $lookup: {
              from: 'revisions',
              let: { localRevision: '$revision' },
              pipeline: [
                {
                  $match: {
                    $expr: {
                      $eq: ['$_id', '$$localRevision'],
                    },
                  },
                },
                {
                  $project: {
                    // What is $substrCP?
                    // see: https://stackoverflow.com/questions/43556024/mongodb-error-substrbytes-invalid-range-ending-index-is-in-the-middle-of-a-ut/43556249
                    revision: { $substrCP: ['$body', 0, MAX_LENGTH] },
                  },
                },
              ],
              as: 'revisionData',
            },
          },
          // projection
          {
            $project: {
              _id: 1,
              revisionData: 1,
            },
          },
        ]).exec();
    }
    catch (err) {
      logger.error('Error occurred while generating shortBodiesMap');
      throw err;
    }

    const shortBodiesMap = {};
    pages.forEach((page) => {
      shortBodiesMap[page._id] = page.revisionData?.[0]?.revision;
    });

    return shortBodiesMap;
  }

  async normalizeParentByPath(path: string, user): Promise<void> {
    const Page = mongoose.model<PageDocument, PageModel>('Page');
    const { PageQueryBuilder } = Page;

    // This validation is not 100% correct since it ignores user to count
    const builder = new PageQueryBuilder(Page.find());
    builder.addConditionAsRootOrNotOnTree();
    builder.addConditionToListWithDescendants(path);
    const nEstimatedNormalizationTarget: number = await builder.query.exec('count');
    if (nEstimatedNormalizationTarget === 0) {
      throw Error('No page is available for conversion');
    }

    const pages = await Page.findByPathAndViewer(path, user, null, false);
    if (pages == null || !Array.isArray(pages)) {
      throw Error('Something went wrong while converting pages.');
    }


    if (pages.length === 0) {
      const isForbidden = await Page.count({ path, isEmpty: false }) > 0;
      if (isForbidden) {
        throw new V5ConversionError('It is not allowed to convert this page.', V5ConversionErrCode.FORBIDDEN);
      }
    }
    if (pages.length > 1) {
      throw new V5ConversionError(
        `There are more than two pages at the path "${path}". Please rename or delete the page first.`,
        V5ConversionErrCode.DUPLICATE_PAGES_FOUND,
      );
    }

    let page;
    let systematicallyCreatedPage;

    const shouldCreateNewPage = pages[0] == null;
    if (shouldCreateNewPage) {
      const notEmptyParent = await Page.findNotEmptyParentByPathRecursively(path);

      systematicallyCreatedPage = await this.forceCreateBySystem(
        path,
        '',
        {
          grant: notEmptyParent?.grant,
          grantUserIds: notEmptyParent?.grantedUsers.map(u => getIdForRef(u)),
          grantUserGroupIds: notEmptyParent?.grantedGroups,
        },
      );
      page = systematicallyCreatedPage;
    }
    else {
      page = pages[0];
    }

    const grant = page.grant;
    const grantedUserIds = page.grantedUsers;
    const grantedGroupIds = page.grantedGroups;

    /*
     * UserGroup & Owner validation
     */
    let isGrantNormalized = false;
    try {
      const shouldCheckDescendants = true;

      isGrantNormalized = await this.pageGrantService.isGrantNormalized(user, path, grant, grantedUserIds, grantedGroupIds, shouldCheckDescendants);
    }
    catch (err) {
      logger.error(`Failed to validate grant of page at "${path}"`, err);
      throw err;
    }
    if (!isGrantNormalized) {
      throw new V5ConversionError(
        'This page cannot be migrated since the selected grant or grantedGroup is not assignable to this page.',
        V5ConversionErrCode.GRANT_INVALID,
      );
    }

    let pageOp;
    try {
      pageOp = await PageOperation.create({
        actionType: PageActionType.NormalizeParent,
        actionStage: PageActionStage.Main,
        page,
        user,
        fromPath: page.path,
        toPath: page.path,
      });
    }
    catch (err) {
      logger.error('Failed to create PageOperation document.', err);
      throw err;
    }

    (async() => {
      try {
        await this.normalizeParentRecursivelyMainOperation(page, user, pageOp._id);
      }
      catch (err) {
        logger.error('Error occurred while running normalizeParentRecursivelyMainOperation.', err);

        // cleanup
        await PageOperation.deleteOne({ _id: pageOp._id });

        throw err;
      }
    })();
  }

  async normalizeParentByPageIdsRecursively(pageIds: ObjectIdLike[], user): Promise<void> {
    const Page = mongoose.model('Page') as unknown as PageModel;

    const pages = await Page.findByIdsAndViewer(pageIds, user, null);

    if (pages == null || pages.length === 0) {
      throw Error('pageIds is null or 0 length.');
    }

    if (pages.length > LIMIT_FOR_MULTIPLE_PAGE_OP) {
      throw Error(`The maximum number of pageIds allowed is ${LIMIT_FOR_MULTIPLE_PAGE_OP}.`);
    }

    await this.normalizeParentRecursivelyByPages(pages, user);

    return;
  }

  async normalizeParentByPageIds(pageIds: ObjectIdLike[], user): Promise<void> {
    const Page = await mongoose.model('Page') as unknown as PageModel;

    const socket = this.crowi.socketIoService.getDefaultSocket();

    for await (const pageId of pageIds) {
      const page = await Page.findById(pageId);
      if (page == null) {
        continue;
      }

      const errorData: PageMigrationErrorData = { paths: [page.path] };

      try {
        const canOperate = await this.crowi.pageOperationService.canOperate(false, page.path, page.path);
        if (!canOperate) {
          throw Error(`Cannot operate normalizeParent to path "${page.path}" right now.`);
        }

        const normalizedPage = await this.normalizeParentByPage(page, user);

        if (normalizedPage == null) {
          socket.emit(SocketEventName.PageMigrationError, errorData);
          logger.error(`Failed to update descendantCount of page of id: "${pageId}"`);
        }
      }
      catch (err) {
        socket.emit(SocketEventName.PageMigrationError, errorData);
        logger.error('Something went wrong while normalizing parent.', err);
      }
    }
    socket.emit(SocketEventName.PageMigrationSuccess);
  }

  private async normalizeParentByPage(page, user) {
    const Page = mongoose.model('Page') as unknown as PageModel;

    const {
      path, grant, grantedUsers: grantedUserIds, grantedGroups: grantedGroupIds,
    } = page;

    // check if any page exists at target path already
    const existingPage = await Page.findOne({ path, parent: { $ne: null } });
    if (existingPage != null && !existingPage.isEmpty) {
      throw Error('Page already exists. Please rename the page to continue.');
    }

    /*
     * UserGroup & Owner validation
     */
    if (grant !== Page.GRANT_RESTRICTED) {
      let isGrantNormalized = false;
      try {
        const shouldCheckDescendants = true;

        isGrantNormalized = await this.pageGrantService.isGrantNormalized(user, path, grant, grantedUserIds, grantedGroupIds, shouldCheckDescendants);
      }
      catch (err) {
        logger.error(`Failed to validate grant of page at "${path}"`, err);
        throw err;
      }
      if (!isGrantNormalized) {
        throw Error('This page cannot be migrated since the selected grant or grantedGroup is not assignable to this page.');
      }
    }
    else {
      throw Error('Restricted pages can not be migrated');
    }

    let normalizedPage;

    // replace if empty page exists
    if (existingPage != null && existingPage.isEmpty) {
      // Inherit descendantCount from the empty page
      const updatedPage = await Page.findOneAndUpdate({ _id: page._id }, { descendantCount: existingPage.descendantCount }, { new: true });
      await Page.replaceTargetWithPage(existingPage, updatedPage, true);
      normalizedPage = await Page.findById(page._id);
    }
    else {
      const parent = await this.getParentAndFillAncestorsByUser(user, page.path);
      normalizedPage = await Page.findOneAndUpdate({ _id: page._id }, { parent: parent._id }, { new: true });
    }

    // Update descendantCount
    const inc = 1;
    await this.updateDescendantCountOfAncestors(normalizedPage.parent, inc, true);

    return normalizedPage;
  }

  async normalizeParentRecursivelyByPages(pages, user): Promise<void> {
    /*
     * Main Operation
     */
    const socket = this.crowi.socketIoService.getDefaultSocket();

    const pagesToNormalize = omitDuplicateAreaPageFromPages(pages);

    let normalizablePages;
    let nonNormalizablePages;
    try {
      [normalizablePages, nonNormalizablePages] = await this.pageGrantService.separateNormalizableAndNotNormalizablePages(user, pagesToNormalize);
    }
    catch (err) {
      socket.emit(SocketEventName.PageMigrationError);
      throw err;
    }

    if (normalizablePages.length === 0) {
      socket.emit(SocketEventName.PageMigrationError);
      return;
    }

    if (nonNormalizablePages.length !== 0) {
      const nonNormalizablePagePaths: string[] = nonNormalizablePages.map(p => p.path);
      socket.emit(SocketEventName.PageMigrationError, { paths: nonNormalizablePagePaths });
      logger.debug('Some pages could not be converted.', nonNormalizablePagePaths);
    }

    /*
     * Main Operation (s)
     */
    const errorPagePaths: string[] = [];
    for await (const page of normalizablePages) {
      const canOperate = await this.crowi.pageOperationService.canOperate(true, page.path, page.path);
      if (!canOperate) {
        errorPagePaths.push(page.path);
        throw Error(`Cannot operate normalizeParentRecursiively to path "${page.path}" right now.`);
      }

      const Page = mongoose.model('Page') as unknown as PageModel;
      const { PageQueryBuilder } = Page;
      const builder = new PageQueryBuilder(Page.findOne());
      builder.addConditionAsOnTree();
      builder.addConditionToListByPathsArray([page.path]);
      const existingPage = await builder.query.exec();

      if (existingPage?.parent != null) {
        errorPagePaths.push(page.path);
        throw Error('This page has already converted.');
      }

      let pageOp;
      try {
        pageOp = await PageOperation.create({
          actionType: PageActionType.NormalizeParent,
          actionStage: PageActionStage.Main,
          page,
          user,
          fromPath: page.path,
          toPath: page.path,
        });
      }
      catch (err) {
        errorPagePaths.push(page.path);
        logger.error('Failed to create PageOperation document.', err);
        throw err;
      }

      try {
        await this.normalizeParentRecursivelyMainOperation(page, user, pageOp._id);
      }
      catch (err) {
        errorPagePaths.push(page.path);
        logger.error('Failed to run normalizeParentRecursivelyMainOperation.', err);

        // cleanup
        await PageOperation.deleteOne({ _id: pageOp._id });

        throw err;
      }
    }
    if (errorPagePaths.length === 0) {
      socket.emit(SocketEventName.PageMigrationSuccess);
    }
    else {
      socket.emit(SocketEventName.PageMigrationError, { paths: errorPagePaths });
    }
  }

  async normalizeParentRecursivelyMainOperation(page, user, pageOpId: ObjectIdLike): Promise<number> {
    // Save prevDescendantCount for sub-operation
    const Page = mongoose.model('Page') as unknown as PageModel;
    const { PageQueryBuilder } = Page;
    const builder = new PageQueryBuilder(Page.findOne(), true);
    builder.addConditionAsOnTree();
    builder.addConditionToListByPathsArray([page.path]);
    const exPage = await builder.query.exec();
    const options = { prevDescendantCount: exPage?.descendantCount ?? 0 };

    let count: number;
    try {
      count = await this.normalizeParentRecursively([page.path], user);
    }
    catch (err) {
      logger.error('V5 initial miration failed.', err);
      // socket.emit('normalizeParentRecursivelyByPageIds', { error: err.message }); TODO: use socket to tell user

      throw err;
    }

    // Set to Sub
    const pageOp = await PageOperation.findByIdAndUpdatePageActionStage(pageOpId, PageActionStage.Sub);
    if (pageOp == null) {
      throw Error('PageOperation document not found');
    }

    await this.normalizeParentRecursivelySubOperation(page, user, pageOp._id, options);

    return count;
  }

  async normalizeParentRecursivelySubOperation(page, user, pageOpId: ObjectIdLike, options: {prevDescendantCount: number}): Promise<void> {
    const Page = mongoose.model('Page') as unknown as PageModel;

    try {
      // update descendantCount of self and descendant pages first
      await this.updateDescendantCountOfSelfAndDescendants(page.path);

      // find pages again to get updated descendantCount
      // then calculate inc
      const pageAfterUpdatingDescendantCount = await Page.findByIdAndViewer(page._id, user);
      if (pageAfterUpdatingDescendantCount == null) {
        throw Error('Page not found after updating descendantCount');
      }

      const { prevDescendantCount } = options;
      const newDescendantCount = pageAfterUpdatingDescendantCount.descendantCount;
      let inc = newDescendantCount - prevDescendantCount;
      const isAlreadyConverted = page.parent != null;
      if (!isAlreadyConverted) {
        inc += 1;
      }
      await this.updateDescendantCountOfAncestors(page._id, inc, false);
    }
    catch (err) {
      logger.error('Failed to update descendantCount after normalizing parent:', err);
      throw Error(`Failed to update descendantCount after normalizing parent: ${err}`);
    }

    await PageOperation.findByIdAndDelete(pageOpId);
  }

  async _isPagePathIndexUnique() {
    const Page = this.crowi.model('Page');
    const now = (new Date()).toString();
    const path = `growi_check_is_path_index_unique_${now}`;

    let isUnique = false;

    try {
      await Page.insertMany([
        { path },
        { path },
      ]);
    }
    catch (err) {
      if (err?.code === 11000) { // Error code 11000 indicates the index is unique
        isUnique = true;
        logger.info('Page path index is unique.');
      }
      else {
        throw err;
      }
    }
    finally {
      await Page.deleteMany({ path: { $regex: new RegExp('growi_check_is_path_index_unique', 'g') } });
    }


    return isUnique;
  }

  async normalizeAllPublicPages() {
    let isUnique;
    try {
      isUnique = await this._isPagePathIndexUnique();
    }
    catch (err) {
      logger.error('Failed to check path index status', err);
      throw err;
    }

    // drop unique index first
    if (isUnique) {
      try {
        await this._v5NormalizeIndex();
      }
      catch (err) {
        logger.error('V5 index normalization failed.', err);
        throw err;
      }
    }

    // then migrate
    try {
      await this.normalizeParentRecursively(['/'], null, false, true);
    }
    catch (err) {
      logger.error('V5 initial miration failed.', err);

      throw err;
    }

    // update descendantCount of all public pages
    try {
      await this.updateDescendantCountOfSelfAndDescendants('/');
      logger.info('Successfully updated all descendantCount of public pages.');
    }
    catch (err) {
      logger.error('Failed updating descendantCount of public pages.', err);
      throw err;
    }

    await this._setIsV5CompatibleTrue();
  }

  private async _setIsV5CompatibleTrue() {
    try {
      await this.crowi.configManager.updateConfigsInTheSameNamespace('crowi', {
        'app:isV5Compatible': true,
      });
      logger.info('Successfully migrated all public pages.');
    }
    catch (err) {
      logger.warn('Failed to update app:isV5Compatible to true.');
      throw err;
    }
  }

  private async normalizeParentAndDescendantCountOfDescendants(path: string, user, isDuplicateOperation = false): Promise<void> {
    await this.normalizeParentRecursively([path], user, isDuplicateOperation);

    // update descendantCount of descendant pages
    await this.updateDescendantCountOfSelfAndDescendants(path);
  }

  /**
   * Normalize parent attribute by passing paths and user.
   * @param paths Pages under this paths value will be updated.
   * @param user To be used to filter pages to update. If null, only public pages will be updated.
   * @returns Promise<void>
   */
  async normalizeParentRecursively(paths: string[], user: any | null, isDuplicateOperation = false, shouldEmitProgress = false): Promise<number> {
    const Page = mongoose.model('Page') as unknown as PageModel;

    const ancestorPaths = paths.flatMap(p => collectAncestorPaths(p, []));
    // targets' descendants
    const pathAndRegExpsToNormalize: (RegExp | string)[] = paths
      .map(p => new RegExp(`^${escapeStringRegexp(addTrailingSlash(p))}`, 'i'));
    // include targets' path
    pathAndRegExpsToNormalize.push(...paths);

    // determine UserGroup condition
    const userGroups = user != null ? [
      ...(await UserGroupRelation.findAllUserGroupIdsRelatedToUser(user)),
      ...(await ExternalUserGroupRelation.findAllUserGroupIdsRelatedToUser(user)),
    ] : null;

    const grantFiltersByUser: { $or: any[] } | null = !isDuplicateOperation ? Page.generateGrantCondition(user, userGroups) : null;

    return this._normalizeParentRecursively(pathAndRegExpsToNormalize, ancestorPaths, user, grantFiltersByUser, shouldEmitProgress);
  }

  private buildFilterForNormalizeParentRecursively(
      pathOrRegExps: (RegExp | string)[], publicPathsToNormalize: string[], grantFiltersByUser?: { $or: any[] } | null,
  ) {
    const Page = mongoose.model('Page') as unknown as PageModel;

    const andFilter: any = {
      $and: [
        {
          parent: null,
          status: Page.STATUS_PUBLISHED,
          path: { $ne: '/' },
        },
      ],
    };
    const orFilter: any = { $or: [] };
    // specified pathOrRegExps
    if (pathOrRegExps.length > 0) {
      orFilter.$or.push(
        {
          path: { $in: pathOrRegExps },
        },
      );
    }
    // not specified but ancestors of specified pathOrRegExps
    if (publicPathsToNormalize.length > 0) {
      orFilter.$or.push(
        {
          path: { $in: publicPathsToNormalize },
          grant: Page.GRANT_PUBLIC, // use only public pages to complete the tree
        },
      );
    }

    // Merge filters
    const mergedFilter = {
      $and: [
        { $and: grantFiltersByUser != null ? [grantFiltersByUser, ...andFilter.$and] : [...andFilter.$and] },
        { $or: orFilter.$or },
      ],
    };

    return mergedFilter;
  }

  private async _normalizeParentRecursively(
      pathOrRegExps: (RegExp | string)[],
      publicPathsToNormalize: string[],
      user,
      grantFiltersByUser: { $or: any[] } | null,
      shouldEmitProgress = false,
      count = 0,
      skiped = 0,
      isFirst = true,
  ): Promise<number> {
    const BATCH_SIZE = 100;
    const PAGES_LIMIT = 1000;

    const socket = shouldEmitProgress ? this.crowi.socketIoService.getAdminSocket() : null;

    const Page = mongoose.model('Page') as unknown as PageModel;
    const { PageQueryBuilder } = Page;

    // Build filter
    const matchFilter = this.buildFilterForNormalizeParentRecursively(pathOrRegExps, publicPathsToNormalize, grantFiltersByUser);

    let baseAggregation = Page
      .aggregate([
        { $match: matchFilter },
        {
          $project: { // minimize data to fetch
            _id: 1,
            path: 1,
          },
        },
      ]);

    // Limit pages to get
    const total = await Page.countDocuments(matchFilter);
    if (isFirst) {
      socket?.emit(SocketEventName.PMStarted, { total });
    }
    if (total > PAGES_LIMIT) {
      baseAggregation = baseAggregation.limit(Math.floor(total * 0.3));
    }

    const pagesStream = await baseAggregation.cursor({ batchSize: BATCH_SIZE });
    const batchStream = createBatchStream(BATCH_SIZE);

    let shouldContinue = true;
    let nextCount = count;
    let nextSkiped = skiped;

    // eslint-disable-next-line max-len
    const buildPipelineToCreateEmptyPagesByUser = this.buildPipelineToCreateEmptyPagesByUser.bind(this);

    const migratePagesStream = new Writable({
      objectMode: true,
      async write(pages, encoding, callback) {
        const parentPaths = Array.from(new Set<string>(pages.map(p => pathlib.dirname(p.path))));

        // 1. Remove unnecessary empty pages & reset parent for pages which had had those empty pages
        const pageIdsToNotDelete = pages.map(p => p._id);
        const emptyPagePathsToDelete = pages.map(p => p.path);

        const builder1 = new PageQueryBuilder(Page.find({ isEmpty: true }, { _id: 1 }), true);
        builder1.addConditionToListByPathsArray(emptyPagePathsToDelete);
        builder1.addConditionToExcludeByPageIdsArray(pageIdsToNotDelete);

        const emptyPagesToDelete = await builder1.query.lean().exec();
        const resetParentOperations = emptyPagesToDelete.map((p) => {
          return {
            updateOne: {
              filter: {
                parent: p._id,
              },
              update: {
                parent: null,
              },
            },
          };
        });

        await Page.bulkWrite(resetParentOperations);
        await Page.removeEmptyPages(pageIdsToNotDelete, emptyPagePathsToDelete);

        // 2. Create lacking parents as empty pages
        const orFilters = [
          { path: '/' },
          { path: { $in: publicPathsToNormalize }, grant: Page.GRANT_PUBLIC, status: Page.STATUS_PUBLISHED },
          { path: { $in: publicPathsToNormalize }, parent: { $ne: null }, status: Page.STATUS_PUBLISHED },
          { path: { $nin: publicPathsToNormalize }, status: Page.STATUS_PUBLISHED },
        ];
        const filterForApplicableAncestors = { $or: orFilters };
        const aggregationPipeline = await buildPipelineToCreateEmptyPagesByUser(user, parentPaths, false, filterForApplicableAncestors);
        await Page.createEmptyPagesByPaths(parentPaths, aggregationPipeline);

        // 3. Find parents
        const builder2 = new PageQueryBuilder(Page.find(), true);
        if (grantFiltersByUser != null) {
          builder2.query = builder2.query.and(grantFiltersByUser);
        }
        const parents = await builder2
          .addConditionToListByPathsArray(parentPaths)
          .addConditionToFilterByApplicableAncestors(publicPathsToNormalize)
          .query
          .lean()
          .exec();

        // Normalize all siblings for each page
        const updateManyOperations = parents.map((parent) => {
          const parentId = parent._id;

          // Build filter
          const parentPathEscaped = escapeStringRegexp(parent.path === '/' ? '' : parent.path); // adjust the path for RegExp
          const filter: any = {
            $and: [
              {
                path: { $regex: new RegExp(`^${parentPathEscaped}(\\/[^/]+)\\/?$`, 'i') }, // see: regexr.com/6889f (e.g. /parent/any_child or /any_level1)
              },
              {
                path: { $in: pathOrRegExps.concat(publicPathsToNormalize) },
              },
              filterForApplicableAncestors,
            ],
          };
          if (grantFiltersByUser != null) {
            filter.$and.push(grantFiltersByUser);
          }

          return {
            updateMany: {
              filter,
              update: {
                parent: parentId,
              },
            },
          };
        });
        try {
          const res = await Page.bulkWrite(updateManyOperations);

          nextCount += res.result.nModified;
          nextSkiped += res.result.writeErrors.length;
          logger.info(`Page migration processing: (migratedPages=${res.result.nModified})`);

          socket?.emit(SocketEventName.PMMigrating, { count: nextCount });
          socket?.emit(SocketEventName.PMErrorCount, { skip: nextSkiped });

          // Throw if any error is found
          if (res.result.writeErrors.length > 0) {
            logger.error('Failed to migrate some pages', res.result.writeErrors);
            socket?.emit(SocketEventName.PMEnded, { isSucceeded: false });
            throw Error('Failed to migrate some pages');
          }

          // Finish migration if no modification occurred
          if (res.result.nModified === 0 && res.result.nMatched === 0) {
            shouldContinue = false;
            logger.error('Migration is unable to continue', 'parentPaths:', parentPaths, 'bulkWriteResult:', res);
            socket?.emit(SocketEventName.PMEnded, { isSucceeded: false });
          }
        }
        catch (err) {
          logger.error('Failed to update page.parent.', err);
          throw err;
        }

        callback();
      },
      final(callback) {
        callback();
      },
    });

    pagesStream
      .pipe(batchStream)
      .pipe(migratePagesStream);

    await streamToPromise(migratePagesStream);

    if (await Page.exists(matchFilter) && shouldContinue) {
      return this._normalizeParentRecursively(
        pathOrRegExps,
        publicPathsToNormalize,
        user,
        grantFiltersByUser,
        shouldEmitProgress,
        nextCount,
        nextSkiped,
        false,
      );
    }

    // End
    socket?.emit(SocketEventName.PMEnded, { isSucceeded: true });

    return nextCount;
  }

  private async _v5NormalizeIndex() {
    const collection = mongoose.connection.collection('pages');

    try {
      // drop pages.path_1 indexes
      await collection.dropIndex('path_1');
      logger.info('Succeeded to drop unique indexes from pages.path.');
    }
    catch (err) {
      logger.warn('Failed to drop unique indexes from pages.path.', err);
      throw err;
    }

    try {
      // create indexes without
      await collection.createIndex({ path: 1 }, { unique: false });
      logger.info('Succeeded to create non-unique indexes on pages.path.');
    }
    catch (err) {
      logger.warn('Failed to create non-unique indexes on pages.path.', err);
      throw err;
    }
  }

  async countPagesCanNormalizeParentByUser(user): Promise<number> {
    if (user == null) {
      throw Error('user is required');
    }

    const Page = mongoose.model('Page') as unknown as PageModel;
    const { PageQueryBuilder } = Page;

    const builder = new PageQueryBuilder(Page.count(), false);
    await builder.addConditionAsMigratablePages(user);

    const nMigratablePages = await builder.query.exec();

    return nMigratablePages;
  }

  /**
   * update descendantCount of the following pages
   * - page that has the same path as the provided path
   * - pages that are descendants of the above page
   */
  async updateDescendantCountOfSelfAndDescendants(path: string): Promise<void> {
    const BATCH_SIZE = 200;
    const Page = this.crowi.model('Page');
    const { PageQueryBuilder } = Page;

    const builder = new PageQueryBuilder(Page.find(), true);
    builder.addConditionAsOnTree();
    builder.addConditionToListWithDescendants(path);
    builder.addConditionToSortPagesByDescPath();

    const aggregatedPages = await builder.query.lean().cursor({ batchSize: BATCH_SIZE });
    await this.recountAndUpdateDescendantCountOfPages(aggregatedPages, BATCH_SIZE);
  }

  /**
   * update descendantCount of the pages sequentially from longer path to shorter path
   */
  async updateDescendantCountOfPagesWithPaths(paths: string[]): Promise<void> {
    const BATCH_SIZE = 200;
    const Page = this.crowi.model('Page');
    const { PageQueryBuilder } = Page;

    const builder = new PageQueryBuilder(Page.find(), true);
    builder.addConditionToListByPathsArray(paths); // find by paths
    builder.addConditionToSortPagesByDescPath(); // sort in DESC

    const aggregatedPages = await builder.query.lean().cursor({ batchSize: BATCH_SIZE });
    await this.recountAndUpdateDescendantCountOfPages(aggregatedPages, BATCH_SIZE);
  }

  /**
   * Recount descendantCount of pages one by one
   */
  async recountAndUpdateDescendantCountOfPages(pageCursor: Cursor<any>, batchSize:number): Promise<void> {
    const Page = this.crowi.model('Page');
    const recountWriteStream = new Writable({
      objectMode: true,
      async write(pageDocuments, encoding, callback) {
        for await (const document of pageDocuments) {
          const descendantCount = await Page.recountDescendantCount(document._id);
          await Page.findByIdAndUpdate(document._id, { descendantCount });
        }
        callback();
      },
      final(callback) {
        callback();
      },
    });
    pageCursor
      .pipe(createBatchStream(batchSize))
      .pipe(recountWriteStream);

    await streamToPromise(recountWriteStream);
  }

  // update descendantCount of all pages that are ancestors of a provided pageId by count
  async updateDescendantCountOfAncestors(pageId: ObjectIdLike, inc: number, shouldIncludeTarget: boolean): Promise<void> {
    const Page = this.crowi.model('Page');
    const ancestors = await Page.findAncestorsUsingParentRecursively(pageId, shouldIncludeTarget);
    const ancestorPageIds = ancestors.map(p => p._id);

    await Page.incrementDescendantCountOfPageIds(ancestorPageIds, inc);

    const updateDescCountData: UpdateDescCountRawData = Object.fromEntries(ancestors.map(p => [p._id.toString(), p.descendantCount + inc]));
    this.emitUpdateDescCount(updateDescCountData);
  }

  private emitUpdateDescCount(data: UpdateDescCountRawData): void {
    const socket = this.crowi.socketIoService.getDefaultSocket();

    socket.emit(SocketEventName.UpdateDescCount, data);
  }

  /**
   * Build the base aggregation pipeline for fillAncestors--- methods
   * @param onlyMigratedAsExistingPages Determine whether to include non-migrated pages as existing pages. If a page exists,
   * an empty page will not be created at that page's path.
   */
  private buildBasePipelineToCreateEmptyPages(paths: string[], onlyMigratedAsExistingPages = true, andFilter?): any[] {
    const aggregationPipeline: any[] = [];

    const Page = mongoose.model('Page') as unknown as PageModel;

    // -- Filter by paths
    aggregationPipeline.push({ $match: { path: { $in: paths } } });
    // -- Normalized condition
    if (onlyMigratedAsExistingPages) {
      aggregationPipeline.push({
        $match: {
          $or: [
            { grant: Page.GRANT_PUBLIC },
            { parent: { $ne: null } },
            { path: '/' },
          ],
        },
      });
    }
    // -- Add custom pipeline
    if (andFilter != null) {
      aggregationPipeline.push({ $match: andFilter });
    }

    return aggregationPipeline;
  }

  private async buildPipelineToCreateEmptyPagesByUser(user, paths: string[], onlyMigratedAsExistingPages = true, andFilter?): Promise<any[]> {
    const Page = mongoose.model('Page') as unknown as PageModel;

    const pipeline = this.buildBasePipelineToCreateEmptyPages(paths, onlyMigratedAsExistingPages, andFilter);
    const userGroups = user != null ? [
      ...(await UserGroupRelation.findAllUserGroupIdsRelatedToUser(user)),
      ...(await ExternalUserGroupRelation.findAllUserGroupIdsRelatedToUser(user)),
    ] : null;
    const grantCondition = Page.generateGrantCondition(user, userGroups);
    pipeline.push({ $match: grantCondition });

    return pipeline;
  }

  private buildPipelineToCreateEmptyPagesBySystem(paths: string[]): any[] {
    return this.buildBasePipelineToCreateEmptyPages(paths);
  }

  private async connectPageTree(path: string): Promise<void> {
    const Page = mongoose.model('Page') as unknown as PageModel;
    const { PageQueryBuilder } = Page;

    const ancestorPaths = collectAncestorPaths(path);

    // Find ancestors
    const builder = new PageQueryBuilder(Page.find(), true);
    builder.addConditionToFilterByApplicableAncestors(ancestorPaths); // avoid including not normalized pages
    const ancestors = await builder
      .addConditionToListByPathsArray(ancestorPaths)
      .addConditionToSortPagesByDescPath()
      .query
      .exec();

    // Update parent attrs
    const ancestorsMap = new Map(); // Map<path, page>
    ancestors.forEach(page => !ancestorsMap.has(page.path) && ancestorsMap.set(page.path, page)); // the earlier element should be the true ancestor

    const nonRootAncestors = ancestors.filter(page => !isTopPage(page.path));
    const operations = nonRootAncestors.map((page) => {
      const parentPath = pathlib.dirname(page.path);
      return {
        updateOne: {
          filter: {
            _id: page._id,
          },
          update: {
            parent: ancestorsMap.get(parentPath)._id,
          },
        },
      };
    });
    await Page.bulkWrite(operations);
  }

  /**
   * Find parent or create parent if not exists.
   * It also updates parent of ancestors
   * @param path string
   * @returns Promise<PageDocument>
   */
  async getParentAndFillAncestorsByUser(user, path: string): Promise<PageDocument> {
    const Page = mongoose.model('Page') as unknown as PageModel;

    // Find parent
    const parent = await Page.findParentByPath(path);
    if (parent != null) {
      return parent;
    }

    const ancestorPaths = collectAncestorPaths(path);

    // Fill ancestors
    const aggregationPipeline: any[] = await this.buildPipelineToCreateEmptyPagesByUser(user, ancestorPaths);

    await Page.createEmptyPagesByPaths(ancestorPaths, aggregationPipeline);

    // Connect ancestors
    await this.connectPageTree(path);

    // Return the created parent
    const createdParent = await Page.findParentByPath(path);
    if (createdParent == null) {
      throw Error('Failed to find the created parent by getParentAndFillAncestorsByUser');
    }
    return createdParent;
  }

  async getParentAndFillAncestorsBySystem(path: string): Promise<PageDocument> {
    const Page = mongoose.model('Page') as unknown as PageModel;

    // Find parent
    const parent = await Page.findParentByPath(path);
    if (parent != null) {
      return parent;
    }

    // Fill ancestors
    const ancestorPaths = collectAncestorPaths(path);
    const aggregationPipeline: any[] = this.buildPipelineToCreateEmptyPagesBySystem(ancestorPaths);

    await Page.createEmptyPagesByPaths(ancestorPaths, aggregationPipeline);

    // Connect ancestors
    await this.connectPageTree(path);

    // Return the created parent
    const createdParent = await Page.findParentByPath(path);
    if (createdParent == null) {
      throw Error('Failed to find the created parent by getParentAndFillAncestorsByUser');
    }

    return createdParent;
  }

  // --------- Create ---------

  private async preparePageDocumentToCreate(path: string, shouldNew: boolean): Promise<PageDocument> {
    const Page = mongoose.model('Page') as unknown as PageModel;

    const emptyPage = await Page.findOne({ path, isEmpty: true });

    // Use empty page if exists, if not, create a new page
    let page;
    if (shouldNew) {
      page = new Page();
    }
    else if (emptyPage != null) {
      page = emptyPage;
      const descendantCount = await Page.recountDescendantCount(page._id);

      page.descendantCount = descendantCount;
      page.isEmpty = false;
    }
    else {
      page = new Page();
    }

    return page;
  }

  private setFieldExceptForGrantRevisionParent(
      pageDocument: PageDocument,
      path: string,
      user?,
  ): void {
    const Page = mongoose.model('Page') as unknown as PageModel;

    pageDocument.path = path;
    pageDocument.creator = user;
    pageDocument.lastUpdateUser = user;
    pageDocument.status = Page.STATUS_PUBLISHED;
  }

  private async validateAppliedScope(user, grant, grantUserGroupIds: IGrantedGroup[]) {
    if (grant === PageGrant.GRANT_USER_GROUP && grantUserGroupIds == null) {
      throw new Error('grantUserGroupIds is not specified');
    }

    if (grant === PageGrant.GRANT_USER_GROUP) {
      const { grantedUserGroups: grantedUserGroupIds, grantedExternalUserGroups: grantedExternalUserGroupIds } = divideByType(grantUserGroupIds);
      const count = await UserGroupRelation.countByGroupIdsAndUser(grantedUserGroupIds, user)
        + await ExternalUserGroupRelation.countByGroupIdsAndUser(grantedExternalUserGroupIds, user);

      if (count === 0) {
        throw new Error('no relations were exist for group and user.');
      }
    }
  }

  private async canProcessCreate(
      path: string,
      grantData: {
        grant?: PageGrant,
        grantUserIds?: ObjectIdLike[],
        grantUserGroupIds?: IGrantedGroup[],
      },
      shouldValidateGrant: boolean,
      user?,
      options?: IOptionsForCreate,
  ): Promise<boolean> {
    const Page = mongoose.model('Page') as unknown as PageModel;

    // Operatability validation
    const canOperate = await this.crowi.pageOperationService.canOperate(false, null, path);
    if (!canOperate) {
      logger.error(`Cannot operate create to path "${path}" right now.`);
      return false;
    }

    // Existance validation
    const isExist = (await Page.count({ path, isEmpty: false })) > 0; // not validate empty page
    if (isExist) {
      logger.error('Cannot create new page to existed path');
      return false;
    }

    // UserGroup & Owner validation
    const { grant, grantUserIds, grantUserGroupIds } = grantData;
    if (shouldValidateGrant) {
      if (user == null) {
        throw Error('user is required to validate grant');
      }

      let isGrantNormalized = false;
      try {
        // It must check descendants as well if emptyTarget is not null
        const isEmptyPageAlreadyExist = await Page.count({ path, isEmpty: true }) > 0;
        const shouldCheckDescendants = isEmptyPageAlreadyExist && !options?.overwriteScopesOfDescendants;

        isGrantNormalized = await this.pageGrantService.isGrantNormalized(user, path, grant, grantUserIds, grantUserGroupIds, shouldCheckDescendants);
      }
      catch (err) {
        logger.error(`Failed to validate grant of page at "${path}" of grant ${grant}:`, err);
        throw err;
      }
      if (!isGrantNormalized) {
        throw Error('The selected grant or grantedGroup is not assignable to this page.');
      }

      if (options?.overwriteScopesOfDescendants) {
        const updateGrantInfo = await this.pageGrantService.generateUpdateGrantInfoToOverwriteDescendants(user, grant, options.grantUserGroupIds);
        const canOverwriteDescendants = await this.pageGrantService.canOverwriteDescendants(path, user, updateGrantInfo);

        if (!canOverwriteDescendants) {
          throw Error('Cannot overwrite scopes of descendants.');
        }
      }
    }

    return true;
  }

  /**
   * Create a page
   * Set options.isSynchronously to true to await all process when you want to run this method multiple times at short intervals.
   */
  async create(_path: string, body: string, user: HasObjectId, options: IOptionsForCreate = {}): Promise<PageDocument> {
    // Switch method
    const isV5Compatible = this.crowi.configManager.getConfig('crowi', 'app:isV5Compatible');
    if (!isV5Compatible) {
      return this.createV4(_path, body, user, options);
    }

    // Values
    const path: string = generalXssFilter.process(_path); // sanitize path

    // Retrieve closest ancestor document
    const Page = mongoose.model<PageDocument, PageModel>('Page');
    const closestAncestor = await Page.findNonEmptyClosestAncestor(path);

    // Determine grantData
    const grant = options.grant ?? closestAncestor?.grant ?? PageGrant.GRANT_PUBLIC;
    const grantUserIds = grant === PageGrant.GRANT_OWNER ? [user._id] : undefined;
    const getGrantedGroupsFromClosestAncestor = async() => {
      if (closestAncestor == null) return undefined;
      if (options.onlyInheritUserRelatedGrantedGroups) {
        return this.pageGrantService.getUserRelatedGrantedGroups(closestAncestor, user);
      }
      return closestAncestor.grantedGroups;
    };
    const grantUserGroupIds = options.grantUserGroupIds ?? await getGrantedGroupsFromClosestAncestor();
    const grantData = {
      grant,
      grantUserIds,
      grantUserGroupIds,
    };

    const isGrantRestricted = grant === PageGrant.GRANT_RESTRICTED;

    // Validate
    const shouldValidateGrant = !isGrantRestricted;
    const canProcessCreate = await this.canProcessCreate(path, grantData, shouldValidateGrant, user, options);
    if (!canProcessCreate) {
      throw Error('Cannot process create');
    }

    // Prepare a page document
    const shouldNew = isGrantRestricted;
    const page = await this.preparePageDocumentToCreate(path, shouldNew);

    // Set field
    this.setFieldExceptForGrantRevisionParent(page, path, user);

    // Apply scope
    page.applyScope(user, grant, grantUserGroupIds);

    // Set parent
    if (isTopPage(path) || isGrantRestricted) { // set parent to null when GRANT_RESTRICTED
      page.parent = null;
    }
    else {
      const parent = await this.getParentAndFillAncestorsByUser(user, path);
      page.parent = parent._id;
    }

    // Make WIP
    if (options.wip) {
      const hasChildren = await Page.exists({ parent: page._id });
      page.makeWip(hasChildren != null); // disableTtl = hasChildren != null
    }

    // Save
    let savedPage = await page.save();

    // Create revision
    const newRevision = Revision.prepareRevision(savedPage, body, null, user, options.origin);
    savedPage = await pushRevision(savedPage, newRevision, user);
    await savedPage.populateDataToShowRevision();

    // Emit create event
    this.pageEvent.emit('create', savedPage, user);

    // Directly run sub operation for now since it might be complex to handle main operation for creating pages -- Taichi Masuyama 2022.11.08
    let pageOp;
    try {
      pageOp = await PageOperation.create({
        actionType: PageActionType.Create,
        actionStage: PageActionStage.Sub,
        page: savedPage,
        user,
        fromPath: path,
        options,
      });
    }
    catch (err) {
      logger.error('Failed to create PageOperation document.', err);
      throw err;
    }

    this.createSubOperation(savedPage, user, options, pageOp._id);

    return savedPage;
  }

  /**
   * Used to run sub operation in create method
   */
  async createSubOperation(page, user, options: IOptionsForCreate, pageOpId: ObjectIdLike): Promise<void> {
    await this.disableAncestorPagesTtl(page.path);

    // Update descendantCount
    await this.updateDescendantCountOfAncestors(page._id, 1, false);

    // Delete PageRedirect if exists
    try {
      await PageRedirect.deleteOne({ fromPath: page.path });
      logger.warn(`Deleted page redirect after creating a new page at path "${page.path}".`);
    }
    catch (err) {
      // no throw
      logger.error('Failed to delete PageRedirect');
    }

    // update scopes for descendants
    if (options.overwriteScopesOfDescendants) {
      await this.applyScopesToDescendantsWithStream(page, user);
    }

    await PageOperation.findByIdAndDelete(pageOpId);
  }

  /**
   * V4 compatible create method
   */
  private async createV4(path, body, user, options: any = {}) {
    const Page = mongoose.model('Page') as unknown as PageModel;

    const format = options.format || 'markdown';
    const grantUserGroupIds = options.grantUserGroupIds || null;
    const expandContentWidth = this.crowi.configManager.getConfig('crowi', 'customize:isContainerFluid');

    // sanitize path
    path = generalXssFilter.process(path); // eslint-disable-line no-param-reassign

    let grant = options.grant;
    // force public
    if (isTopPage(path)) {
      grant = PageGrant.GRANT_PUBLIC;
    }

    const isExist = await Page.count({ path });

    if (isExist) {
      throw new Error('Cannot create new page to existed path');
    }

    const page = new Page();
    page.path = path;
    page.creator = user;
    page.lastUpdateUser = user;
    page.status = PageStatus.STATUS_PUBLISHED;
    if (expandContentWidth != null) {
      page.expandContentWidth = expandContentWidth;
    }
    await this.validateAppliedScope(user, grant, grantUserGroupIds);
    page.applyScope(user, grant, grantUserGroupIds);

    let savedPage = await page.save();
    const newRevision = Revision.prepareRevision(savedPage, body, null, user, undefined, { format });
    savedPage = await pushRevision(savedPage, newRevision, user);
    await savedPage.populateDataToShowRevision();

    this.pageEvent.emit('create', savedPage, user);

    // update scopes for descendants
    if (options.overwriteScopesOfDescendants) {
      this.applyScopesToDescendantsWithStream(savedPage, user, true);
    }

    return savedPage;
  }

  private async canProcessForceCreateBySystem(
      path: string,
      grantData: {
        grant: PageGrant,
        grantUserIds?: ObjectIdLike[],
        grantUserGroupId?: ObjectIdLike,
      },
  ): Promise<boolean> {
    return this.canProcessCreate(path, grantData, false);
  }

  private async disableAncestorPagesTtl(path: string): Promise<void> {
    const Page = mongoose.model<PageDocument, PageModel>('Page');

    const ancestorPaths = collectAncestorPaths(path);
    const ancestorPageIds = await Page.aggregate([
      { $match: { path: { $in: ancestorPaths, $nin: ['/'] }, isEmpty: false } },
      { $project: { _id: 1 } },
    ]);

    await Page.updateMany({ _id: { $in: ancestorPageIds } }, { $unset: { ttlTimestamp: true } });
  }

  /**
   * @private
   * This method receives the same arguments as the PageService.create method does except for the added type '{ grantUserIds?: ObjectIdLike[] }'.
   * This additional value is used to determine the grantedUser of the page to be created by system.
   * This method must not run isGrantNormalized method to validate grant. **If necessary, run it before use this method.**
   * -- Reason 1: This is because it is not expected to use this method when the grant validation is required.
   * -- Reason 2: This is because it is not expected to use this method when the program cannot determine the operator.
   */
  async forceCreateBySystem(path: string, body: string, options: IOptionsForCreate & { grantUserIds?: ObjectIdLike[] }): Promise<PageDocument> {
    const Page = mongoose.model('Page') as unknown as PageModel;

    const isV5Compatible = this.crowi.configManager.getConfig('crowi', 'app:isV5Compatible');
    if (!isV5Compatible) {
      throw Error('This method is available only when v5 compatible');
    }

    // Values
    // eslint-disable-next-line no-param-reassign
    path = generalXssFilter.process(path); // sanitize path

    const {
      grantUserGroupIds, grantUserIds,
    } = options;
    const grant = isTopPage(path) ? Page.GRANT_PUBLIC : options.grant;

    const isGrantRestricted = grant === Page.GRANT_RESTRICTED;
    const isGrantOwner = grant === Page.GRANT_OWNER;

    const grantData = {
      grant,
      grantUserIds: isGrantOwner ? grantUserIds : undefined,
      grantUserGroupIds,
    };

    // Validate
    if (isGrantOwner && grantUserIds?.length !== 1) {
      throw Error('grantedUser must exist when grant is GRANT_OWNER');
    }
    const canProcessForceCreateBySystem = await this.canProcessForceCreateBySystem(path, grantData);
    if (!canProcessForceCreateBySystem) {
      throw Error('Cannot process forceCreateBySystem');
    }

    // Prepare a page document
    const shouldNew = isGrantRestricted;
    const page = await this.preparePageDocumentToCreate(path, shouldNew);

    // Set field
    this.setFieldExceptForGrantRevisionParent(page, path);

    // Apply scope
    page.applyScope({ _id: grantUserIds?.[0] }, grant, grantUserGroupIds);

    // Set parent
    if (isTopPage(path) || isGrantRestricted) { // set parent to null when GRANT_RESTRICTED
      page.parent = null;
    }
    else {
      const parent = await this.getParentAndFillAncestorsBySystem(path);
      page.parent = parent._id;
    }

    // Save
    let savedPage = await page.save();

    // Create revision
    const dummyUser: HasObjectId = { _id: new mongoose.Types.ObjectId().toString() };
    const newRevision = Revision.prepareRevision(savedPage, body, null, dummyUser);
    savedPage = await pushRevision(savedPage, newRevision, dummyUser);

    // Update descendantCount
    await this.updateDescendantCountOfAncestors(savedPage._id, 1, false);

    // Emit create event
    this.pageEvent.emit('create', savedPage, dummyUser);

    return savedPage;
  }

  private shouldUseUpdatePageV4(grant: number, isV5Compatible: boolean, isOnTree: boolean): boolean {
    const isRestricted = grant === PageGrant.GRANT_RESTRICTED;
    return !isRestricted && (!isV5Compatible || !isOnTree);
  }

  /**
   * A wrapper method of updatePage for updating grant only.
   * @param {PageDocument} page
   * @param {UserDocument} user
   * @param options
   */
  async updateGrant(page, user, grantData: {grant: PageGrant, userRelatedGrantedGroups: IGrantedGroup[]}): Promise<PageDocument> {
    const { grant, userRelatedGrantedGroups } = grantData;

    const options: IOptionsForUpdate = {
      grant,
      userRelatedGrantUserGroupIds: userRelatedGrantedGroups,
    };

    return this.updatePage(page, null, null, user, options);
  }

  async updatePageSubOperation(page, user, exPage, options: IOptionsForUpdate, pageOpId: ObjectIdLike): Promise<void> {
    const Page = mongoose.model('Page') as unknown as PageModel;

    const currentPage = page;

    const exParent = exPage.parent;
    const wasOnTree = exPage.parent != null || isTopPage(exPage.path);
    const shouldBeOnTree = currentPage.grant !== PageGrant.GRANT_RESTRICTED;
    const isChildrenExist = await Page.count({ path: new RegExp(`^${escapeStringRegexp(addTrailingSlash(currentPage.path))}`), parent: { $ne: null } });

    // 1. Update descendantCount
    const shouldPlusDescCount = !wasOnTree && shouldBeOnTree;
    const shouldMinusDescCount = wasOnTree && !shouldBeOnTree;
    if (shouldPlusDescCount) {
      await this.updateDescendantCountOfAncestors(currentPage._id, 1, false);
      const newDescendantCount = await Page.recountDescendantCount(currentPage._id);
      await Page.updateOne({ _id: currentPage._id }, { descendantCount: newDescendantCount });
    }
    else if (shouldMinusDescCount) {
      // Update from parent. Parent is null if currentPage.grant is RESTRECTED.
      if (currentPage.grant === PageGrant.GRANT_RESTRICTED) {
        await this.updateDescendantCountOfAncestors(exParent, -1, true);
      }
    }

    // 2. Delete unnecessary empty pages
    const shouldRemoveLeafEmpPages = wasOnTree && !isChildrenExist;
    if (shouldRemoveLeafEmpPages) {
      await Page.removeLeafEmptyPagesRecursively(exParent);
    }

    // 3. Update scopes for descendants
    if (options.overwriteScopesOfDescendants) {
      await this.applyScopesToDescendantsWithStream(currentPage, user);
    }

    await PageOperation.findByIdAndDelete(pageOpId);
  }

  /**
   * Get the new GrantedGroups for the page going through an update operation.
   * It will include the groups specified by the operator, and groups which the user does not belong to, but was related to the page before the update.
   * @param userRelatedGrantedGroups The groups specified by the operator
   * @param page The page going through an update operation
   * @param user The operator
   * @returns The new GrantedGroups array to be set to the page
   */
  async getNewGrantedGroups(userRelatedGrantedGroups: IGrantedGroup[], page: PageDocument, user): Promise<IGrantedGroup[]> {
    const userRelatedGroups = await this.pageGrantService.getUserRelatedGroups(user);
    return this.getNewGrantedGroupsSyncronously(userRelatedGroups, userRelatedGrantedGroups, page);
  }

  /**
   * Use when you do not want to use getNewGrantedGroups with async/await (e.g inside loops that process a large amount of pages)
   * Specification of userRelatedGroups is necessary to avoid the cost of fetching userRelatedGroups from DB every time.
   */
  getNewGrantedGroupsSyncronously(userRelatedGroups: PopulatedGrantedGroup[], userRelatedGrantedGroups: IGrantedGroup[], page: PageDocument): IGrantedGroup[] {
    const previousGrantedGroups = page.grantedGroups;
    const userRelatedPreviousGrantedGroups = this.pageGrantService.getUserRelatedGrantedGroupsSyncronously(
      userRelatedGroups, page,
    ).map(g => getIdForRef(g.item));
    const userUnrelatedPreviousGrantedGroups = previousGrantedGroups.filter(g => !userRelatedPreviousGrantedGroups.includes(getIdForRef(g.item)));
    return [...userUnrelatedPreviousGrantedGroups, ...userRelatedGrantedGroups];
  }

  async updatePage(
      pageData: PageDocument,
      body: string | null,
      previousBody: string | null,
      user: IUserHasId,
      options: IOptionsForUpdate = {},
  ): Promise<PageDocument> {
    const Page = mongoose.model('Page') as unknown as PageModel;

    const wasOnTree = pageData.parent != null || isTopPage(pageData.path);
    const isV5Compatible = this.crowi.configManager.getConfig('crowi', 'app:isV5Compatible');

    const shouldUseV4Process = this.shouldUseUpdatePageV4(pageData.grant, isV5Compatible, wasOnTree);
    if (shouldUseV4Process) {
      // v4 compatible process
      return this.updatePageV4(pageData, body, previousBody, user, options);
    }

    // Clone page document
    const clonedPageData = Page.hydrate(pageData.toObject());
    const newPageData = pageData;

    // Once updated it's exempt from automatic deletion
    if (options.wip == null) {
      newPageData.ttlTimestamp = undefined;
    }
    else if (options.wip) {
      newPageData.unpublish();
    }
    else {
      newPageData.publish();
    }

    // use the previous data if absent
    const grant = options.grant ?? clonedPageData.grant;
    const grantUserGroupIds = options.userRelatedGrantUserGroupIds != null
      ? (await this.getNewGrantedGroups(options.userRelatedGrantUserGroupIds, clonedPageData, user))
      : clonedPageData.grantedGroups;

    const grantedUserIds = clonedPageData.grantedUserIds || [user._id];
    const shouldBeOnTree = grant !== PageGrant.GRANT_RESTRICTED;
    const isChildrenExist = await Page.count({ path: new RegExp(`^${escapeStringRegexp(addTrailingSlash(clonedPageData.path))}`), parent: { $ne: null } });

    const isGrantChangeable = await this.pageGrantService.validateGrantChange(user, pageData.grantedGroups, grant, grantUserGroupIds);
    if (!isGrantChangeable) {
      throw Error('The selected grant or grantedGroup is not assignable to this page.');
    }

    if (shouldBeOnTree) {
      let isGrantNormalized = false;
      try {
        const shouldCheckDescendants = !options.overwriteScopesOfDescendants;
        // eslint-disable-next-line max-len
        isGrantNormalized = await this.pageGrantService.isGrantNormalized(user, clonedPageData.path, grant, grantedUserIds, grantUserGroupIds, shouldCheckDescendants, false);
      }
      catch (err) {
        logger.error(`Failed to validate grant of page at "${clonedPageData.path}" of grant ${grant}:`, err);
        throw err;
      }
      if (!isGrantNormalized) {
        throw Error('The selected grant or grantedGroup is not assignable to this page.');
      }

      if (options.overwriteScopesOfDescendants) {
        const updateGrantInfo = await this.pageGrantService.generateUpdateGrantInfoToOverwriteDescendants(user, grant, options.userRelatedGrantUserGroupIds);
        const canOverwriteDescendants = await this.pageGrantService.canOverwriteDescendants(clonedPageData.path, user, updateGrantInfo);

        if (!canOverwriteDescendants) {
          throw Error('Cannot overwrite scopes of descendants.');
        }
      }

      if (!wasOnTree) {
        const newParent = await this.getParentAndFillAncestorsByUser(user, newPageData.path);
        newPageData.parent = newParent._id;
      }
    }
    else {
      if (wasOnTree && isChildrenExist) {
        // Update children's parent with new parent
        const newParentForChildren = await Page.createEmptyPage(clonedPageData.path, clonedPageData.parent, clonedPageData.descendantCount);
        await Page.updateMany(
          { parent: clonedPageData._id },
          { parent: newParentForChildren._id },
        );
      }

      newPageData.parent = null;
      newPageData.descendantCount = 0;
    }

    newPageData.applyScope(user, grant, grantUserGroupIds);

    // update existing page
    let savedPage = await newPageData.save();

    // Update body
    const isBodyPresent = body != null;
    const shouldUpdateBody = isBodyPresent;
    if (shouldUpdateBody) {
      const origin = options.origin;
      const newRevision = await Revision.prepareRevision(newPageData, body, previousBody, user, origin);
      savedPage = await pushRevision(savedPage, newRevision, user);
      await savedPage.populateDataToShowRevision();
    }

    this.pageEvent.emit('update', savedPage, user);

    // Update ex children's parent
    if (!wasOnTree && shouldBeOnTree) {
      const emptyPageAtSamePath = await Page.findOne({ path: clonedPageData.path, isEmpty: true }); // this page is necessary to find children

      if (isChildrenExist) {
        if (emptyPageAtSamePath != null) {
          // Update children's parent with new parent
          await Page.updateMany(
            { parent: emptyPageAtSamePath._id },
            { parent: savedPage._id },
          );
        }
      }

      await Page.findOneAndDelete({ path: clonedPageData.path, isEmpty: true }); // delete here
    }

    // Directly run sub operation for now since it might be complex to handle main operation for updating pages -- Taichi Masuyama 2022.11.08
    let pageOp;
    try {
      pageOp = await PageOperation.create({
        actionType: PageActionType.Update,
        actionStage: PageActionStage.Sub,
        page: savedPage,
        exPage: clonedPageData,
        user,
        fromPath: clonedPageData.path,
        options,
      });
    }
    catch (err) {
      logger.error('Failed to create PageOperation document.', err);
      throw err;
    }

    this.updatePageSubOperation(savedPage, user, clonedPageData, options, pageOp._id);

    return savedPage;
  }


  async updatePageV4(pageData: PageDocument, body, previousBody, user, options: IOptionsForUpdate = {}): Promise<PageDocument> {
    const Page = mongoose.model('Page') as unknown as PageModel;

    // use the previous data if absent
    const grant = options.grant || pageData.grant;
    const grantUserGroupIds = options.userRelatedGrantUserGroupIds != null
      ? (await this.getNewGrantedGroups(options.userRelatedGrantUserGroupIds, pageData, user))
      : pageData.grantedGroups;

    // validate multiple group grant before save using pageData and options
    await this.pageGrantService.validateGrantChange(user, pageData.grantedGroups, grant, grantUserGroupIds);

    await this.validateAppliedScope(user, grant, grantUserGroupIds);
    pageData.applyScope(user, grant, grantUserGroupIds);

    // update existing page
    let savedPage = await pageData.save();

    // Update revision
    const isBodyPresent = body != null && previousBody != null;
    const shouldUpdateBody = isBodyPresent;
    if (shouldUpdateBody) {
      const newRevision = await Revision.prepareRevision(pageData, body, previousBody, user);
      savedPage = await pushRevision(savedPage, newRevision, user);
      await savedPage.populateDataToShowRevision();
    }

    // update scopes for descendants
    if (options.overwriteScopesOfDescendants) {
      this.applyScopesToDescendantsWithStream(savedPage, user, true);
    }


    this.pageEvent.emit('update', savedPage, user);

    return savedPage;
  }

  /*
   * Find all children by parent's path or id. Using id should be prioritized
   */
  async findChildrenByParentPathOrIdAndViewer(parentPathOrId: string, user, userGroups = null): Promise<PageDocument[]> {
    const Page = mongoose.model('Page') as unknown as PageModel;
    let queryBuilder: PageQueryBuilder;
    if (hasSlash(parentPathOrId)) {
      const path = parentPathOrId;
      const regexp = generateChildrenRegExp(path);
      queryBuilder = new PageQueryBuilder(Page.find({ path: { $regex: regexp } }), true);
    }
    else {
      const parentId = parentPathOrId;
      // Use $eq for user-controlled sources. see: https://codeql.github.com/codeql-query-help/javascript/js-sql-injection/#recommendation
      queryBuilder = new PageQueryBuilder(Page.find({ parent: { $eq: parentId } } as any), true); // TODO: improve type
    }
    await queryBuilder.addViewerCondition(user, userGroups);

    const pages = await queryBuilder
      .addConditionToSortPagesByAscPath()
      .query
      .lean()
      .exec();

    await this.injectProcessDataIntoPagesByActionTypes(pages, [PageActionType.Rename]);

    return pages;
  }

  /**
   * Find all pages in trash page
   */
  async findAllTrashPages(user: IUserHasId, userGroups = null): Promise<PageDocument[]> {
    const Page = mongoose.model('Page') as unknown as PageModel;

    // https://regex101.com/r/KYZWls/1
    // ex. /trash/.*
    const regexp = new RegExp('^/trash\\/.*$');
    const queryBuilder = new PageQueryBuilder(Page.find({ path: { $regex: regexp } }), true);

    await queryBuilder.addViewerCondition(user, userGroups);

    const pages = await queryBuilder
      .addConditionToSortPagesByAscPath()
      .query
      .lean()
      .exec();

    await this.injectProcessDataIntoPagesByActionTypes(pages, [PageActionType.Rename]);

    return pages;
  }

  async findAncestorsChildrenByPathAndViewer(path: string, user, userGroups = null): Promise<Record<string, PageDocument[]>> {
    const Page = mongoose.model('Page') as unknown as PageModel;

    const ancestorPaths = isTopPage(path) ? ['/'] : collectAncestorPaths(path); // root path is necessary for rendering
    const regexps = ancestorPaths.map(path => new RegExp(generateChildrenRegExp(path))); // cannot use re2

    // get pages at once
    const queryBuilder = new PageQueryBuilder(Page.find({ path: { $in: regexps } }), true);
    await queryBuilder.addViewerCondition(user, userGroups);
    const pages = await queryBuilder
      .addConditionAsOnTree()
      .addConditionToMinimizeDataForRendering()
      .addConditionToSortPagesByAscPath()
      .query
      .lean()
      .exec();

    await this.injectProcessDataIntoPagesByActionTypes(pages, [PageActionType.Rename]);

    /*
     * If any non-migrated page is found during creating the pathToChildren map, it will stop incrementing at that moment
     */
    const pathToChildren: Record<string, PageDocument[]> = {};
    const sortedPaths = ancestorPaths.sort((a, b) => a.length - b.length); // sort paths by path.length
    sortedPaths.every((path) => {
      const children = pages.filter(page => pathlib.dirname(page.path) === path);
      if (children.length === 0) {
        return false; // break when children do not exist
      }
      pathToChildren[path] = children;
      return true;
    });

    return pathToChildren;
  }

  /**
   * Inject processData into page docuements
   * The processData is a combination of actionType as a key and information on whether the action is processable as a value.
   */
  private async injectProcessDataIntoPagesByActionTypes(
      pages: (PageDocument & { processData?: IPageOperationProcessData })[],
      actionTypes: PageActionType[],
  ): Promise<void> {

    const pageOperations = await PageOperation.find({ actionType: { $in: actionTypes } });
    if (pageOperations == null || pageOperations.length === 0) {
      return;
    }

    const processInfo: IPageOperationProcessInfo = this.crowi.pageOperationService.generateProcessInfo(pageOperations);
    const operatingPageIds: string[] = Object.keys(processInfo);

    // inject processData into pages
    pages.forEach((page) => {
      const pageId = page._id.toString();
      if (operatingPageIds.includes(pageId)) {
        const processData: IPageOperationProcessData = processInfo[pageId];
        page.processData = processData;
      }
    });
  }

  async getYjsData(pageId: string): Promise<CurrentPageYjsData> {
    const yjsService = getYjsService();

    const currentYdoc = yjsService.getCurrentYdoc(pageId);
    const hasYdocsNewerThanLatestRevision = await yjsService.hasYdocsNewerThanLatestRevision(pageId);

    return {
      hasYdocsNewerThanLatestRevision,
      awarenessStateSize: currentYdoc?.awareness.states.size,
    };
  }

<<<<<<< HEAD
=======
  async hasRevisionBodyDiff(pageId: string, comparisonTarget?: string): Promise<boolean> {
    if (comparisonTarget == null) {
      return false;
    }

    const revision = await Revision.findOne({ pageId }).sort({ createdAt: -1 });

    if (revision == null) {
      return false;
    }

    return revision.body !== comparisonTarget;
  }

>>>>>>> 6fdd2e6b
  async createTtlIndex(): Promise<void> {
    const wipPageExpirationSeconds = configManager.getConfig('crowi', 'app:wipPageExpirationSeconds') ?? 172800;
    const collection = mongoose.connection.collection('pages');

    try {
      const targetField = 'ttlTimestamp_1';

      const indexes = await collection.indexes();
      const foundTargetField = indexes.find(i => i.name === targetField);

      const isNotSpec = foundTargetField?.expireAfterSeconds == null || foundTargetField?.expireAfterSeconds !== wipPageExpirationSeconds;
      const shoudDropIndex = foundTargetField != null && isNotSpec;
      const shoudCreateIndex = foundTargetField == null || shoudDropIndex;

      if (shoudDropIndex) {
        await collection.dropIndex(targetField);
      }

      if (shoudCreateIndex) {
        await collection.createIndex({ ttlTimestamp: 1 }, { expireAfterSeconds: wipPageExpirationSeconds });
      }
    }
    catch (err) {
      logger.error('Failed to create TTL Index', err);
      throw err;
    }
  }

}

export default PageService;<|MERGE_RESOLUTION|>--- conflicted
+++ resolved
@@ -4446,23 +4446,6 @@
     };
   }
 
-<<<<<<< HEAD
-=======
-  async hasRevisionBodyDiff(pageId: string, comparisonTarget?: string): Promise<boolean> {
-    if (comparisonTarget == null) {
-      return false;
-    }
-
-    const revision = await Revision.findOne({ pageId }).sort({ createdAt: -1 });
-
-    if (revision == null) {
-      return false;
-    }
-
-    return revision.body !== comparisonTarget;
-  }
-
->>>>>>> 6fdd2e6b
   async createTtlIndex(): Promise<void> {
     const wipPageExpirationSeconds = configManager.getConfig('crowi', 'app:wipPageExpirationSeconds') ?? 172800;
     const collection = mongoose.connection.collection('pages');
