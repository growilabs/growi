--- conflicted
+++ resolved
@@ -68,7 +68,6 @@
 import { BULK_REINDEX_SIZE, LIMIT_FOR_MULTIPLE_PAGE_OP } from './consts';
 import type { IPageService } from './page-service';
 import { shouldUseV4Process } from './should-use-v4-process';
-import { syncLatestRevisionBodyToYjsDraft } from './sync-latest-revision-body-to-yjs-draft';
 
 export * from './page-service';
 
@@ -4447,28 +4446,6 @@
     };
   }
 
-<<<<<<< HEAD
-  async syncLatestRevisionBodyToYjsDraft(pageId: string): Promise<void> {
-    await syncLatestRevisionBodyToYjsDraft(pageId);
-  }
-
-  async hasRevisionBodyDiff(pageId: string, comparisonTarget?: string): Promise<boolean> {
-    if (comparisonTarget == null) {
-      return false;
-    }
-
-    const Revision = mongoose.model<IRevisionHasId>('Revision');
-    const revision = await Revision.findOne({ pageId }).sort({ createdAt: -1 });
-
-    if (revision == null) {
-      return false;
-    }
-
-    return revision.body !== comparisonTarget;
-  }
-
-=======
->>>>>>> cca5d3ef
   async createTtlIndex(): Promise<void> {
     const wipPageExpirationSeconds = configManager.getConfig('crowi', 'app:wipPageExpirationSeconds') ?? 172800;
     const collection = mongoose.connection.collection('pages');
