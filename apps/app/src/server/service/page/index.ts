import type EventEmitter from 'events';
import pathlib from 'path';
import { Readable, Writable } from 'stream';

import type {
  Ref, HasObjectId, IUserHasId, IUser,
  IPage, IPageInfo, IPageInfoAll, IPageInfoForEntity, IPageWithMeta, IGrantedGroup, IRevisionHasId,
} from '@growi/core';
import {
  PageGrant, PageStatus, getIdForRef,
} from '@growi/core';
import {
  pagePathUtils, pathUtils,
} from '@growi/core/dist/utils';
import escapeStringRegexp from 'escape-string-regexp';
import type { ObjectId, Cursor } from 'mongoose';
import mongoose from 'mongoose';
import streamToPromise from 'stream-to-promise';

import { Comment } from '~/features/comment/server';
import ExternalUserGroupRelation from '~/features/external-user-group/server/models/external-user-group-relation';
import { SupportedAction } from '~/interfaces/activity';
import { V5ConversionErrCode } from '~/interfaces/errors/v5-conversion-error';
import type { IOptionsForCreate, IOptionsForUpdate } from '~/interfaces/page';
import type { IPageDeleteConfigValueToProcessValidation } from '~/interfaces/page-delete-config';
import {
  PageDeleteConfigValue, PageSingleDeleteCompConfigValue,
} from '~/interfaces/page-delete-config';
import type { PopulatedGrantedGroup } from '~/interfaces/page-grant';
import {
  type IPageOperationProcessInfo, type IPageOperationProcessData, PageActionStage, PageActionType,
} from '~/interfaces/page-operation';
import { SocketEventName, type PageMigrationErrorData, type UpdateDescCountRawData } from '~/interfaces/websocket';
import type { CreateMethod } from '~/server/models/page';
import {
  type PageModel, type PageDocument, pushRevision, PageQueryBuilder,
} from '~/server/models/page';
import type { PageTagRelationDocument } from '~/server/models/page-tag-relation';
import PageTagRelation from '~/server/models/page-tag-relation';
import { createBatchStream } from '~/server/util/batch-stream';
import loggerFactory from '~/utils/logger';
import { prepareDeleteConfigValuesForCalc } from '~/utils/page-delete-config';

import type { ObjectIdLike } from '../../interfaces/mongoose-utils';
import { Attachment } from '../../models';
import { PathAlreadyExistsError } from '../../models/errors';
import type { PageOperationDocument } from '../../models/page-operation';
import PageOperation from '../../models/page-operation';
import PageRedirect from '../../models/page-redirect';
import { serializePageSecurely } from '../../models/serializers/page-serializer';
import ShareLink from '../../models/share-link';
import Subscription from '../../models/subscription';
import UserGroupRelation from '../../models/user-group-relation';
import { V5ConversionError } from '../../models/vo/v5-conversion-error';
import { divideByType } from '../../util/granted-group';
import { configManager } from '../config-manager';
import type { IPageGrantService } from '../page-grant';
import { preNotifyService } from '../pre-notify';

import { BULK_REINDEX_SIZE, LIMIT_FOR_MULTIPLE_PAGE_OP } from './consts';
import type { IPageService } from './page-service';
import { shouldUseV4Process } from './should-use-v4-process';

export * from './page-service';


const debug = require('debug')('growi:services:page');

const logger = loggerFactory('growi:services:page');
const {
  isTrashPage, isTopPage, omitDuplicateAreaPageFromPages, getUsernameByPath, collectAncestorPaths,
  canMoveByPath, isUsersTopPage, isMovablePage, isUsersHomepage, hasSlash, generateChildrenRegExp,
} = pagePathUtils;

const { addTrailingSlash } = pathUtils;

// TODO: improve type
class PageCursorsForDescendantsFactory {

  private user: any; // TODO: Typescriptize model

  private rootPage: any; // TODO: wait for mongoose update

  private shouldIncludeEmpty: boolean;

  private initialCursor: Cursor<any> | never[]; // TODO: wait for mongoose update

  private Page: PageModel;

  constructor(user: any, rootPage: any, shouldIncludeEmpty: boolean) {
    this.user = user;
    this.rootPage = rootPage;
    this.shouldIncludeEmpty = shouldIncludeEmpty;

    this.Page = mongoose.model('Page') as unknown as PageModel;
  }

  // prepare initial cursor
  private async init() {
    const initialCursor = await this.generateCursorToFindChildren(this.rootPage);
    this.initialCursor = initialCursor;
  }

  /**
   * Returns Iterable that yields only descendant pages unorderedly
   * @returns Promise<AsyncGenerator>
   */
  async generateIterable(): Promise<AsyncGenerator | never[]> {
    // initialize cursor
    await this.init();

    return this.isNeverArray(this.initialCursor) ? [] : this.generateOnlyDescendants(this.initialCursor);
  }

  /**
   * Returns Readable that produces only descendant pages unorderedly
   * @returns Promise<Readable>
   */
  async generateReadable(): Promise<Readable> {
    return Readable.from(await this.generateIterable());
  }

  /**
   * Generator that unorderedly yields descendant pages
   */
  private async* generateOnlyDescendants(cursor: Cursor<any>) {
    for await (const page of cursor) {
      const nextCursor = await this.generateCursorToFindChildren(page);
      if (!this.isNeverArray(nextCursor)) {
        yield* this.generateOnlyDescendants(nextCursor); // recursively yield
      }

      yield page;
    }
  }

  private async generateCursorToFindChildren(page: any): Promise<Cursor<any> | never[]> {
    if (page == null) {
      return [];
    }

    const { PageQueryBuilder } = this.Page;

    const builder = new PageQueryBuilder(this.Page.find(), this.shouldIncludeEmpty);
    builder.addConditionToFilteringByParentId(page._id);

    const cursor = builder.query.lean().cursor({ batchSize: BULK_REINDEX_SIZE }) as Cursor<any>;

    return cursor;
  }

  private isNeverArray(val: Cursor<any> | never[]): val is never[] {
    return 'length' in val && val.length === 0;
  }

}


class PageService implements IPageService {

  crowi: any;

  pageEvent: EventEmitter & {
    onCreate,
    onCreateMany,
    onAddSeenUsers,
  };

  tagEvent: any;

  activityEvent: any;

  pageGrantService: IPageGrantService;

  constructor(crowi) {
    this.crowi = crowi;
    this.pageEvent = crowi.event('page');
    this.tagEvent = crowi.event('tag');
    this.activityEvent = crowi.event('activity');
    this.pageGrantService = crowi.pageGrantService;

    // init
    this.initPageEvent();
    this.canDeleteCompletely = this.canDeleteCompletely.bind(this);
    this.canDelete = this.canDelete.bind(this);
  }

  private initPageEvent() {
    // create
    this.pageEvent.on('create', this.pageEvent.onCreate);

    // createMany
    this.pageEvent.on('createMany', this.pageEvent.onCreateMany);
    this.pageEvent.on('addSeenUsers', this.pageEvent.onAddSeenUsers);
  }

  getEventEmitter(): EventEmitter {
    return this.pageEvent;
  }

  /**
   * Check if page can be deleted completely.
   * Use the following methods before execution of canDeleteCompletely to get params.
   *   - pageService.getCreatorIdForCanDelete: creatorId
   *   - pageGrantService.getUserRelatedGroups: userRelatedGroups
   * Do NOT make this method async as for now, because canDeleteCompletely is called in /page-listing/info in a for loop,
   * and /page-listing/info should not be an execution heavy API.
   */
  canDeleteCompletely(
      page: PageDocument,
      creatorId: ObjectIdLike | null,
      operator: any | null,
      isRecursively: boolean,
      userRelatedGroups: PopulatedGrantedGroup[],
  ): boolean {
    if (operator == null || isTopPage(page.path) || isUsersTopPage(page.path)) return false;

    const pageCompleteDeletionAuthority = this.crowi.configManager.getConfig('crowi', 'security:pageCompleteDeletionAuthority');
    const pageRecursiveCompleteDeletionAuthority = this.crowi.configManager.getConfig('crowi', 'security:pageRecursiveCompleteDeletionAuthority');

    if (!this.canDeleteCompletelyAsMultiGroupGrantedPage(page, creatorId, operator, userRelatedGroups)) return false;

    const [singleAuthority, recursiveAuthority] = prepareDeleteConfigValuesForCalc(pageCompleteDeletionAuthority, pageRecursiveCompleteDeletionAuthority);

    return this.canDeleteLogic(creatorId, operator, isRecursively, singleAuthority, recursiveAuthority);
  }

  /**
   * If page is multi-group granted, check if operator is allowed to completely delete the page.
   * see: https://dev.growi.org/656745fa52eafe1cf1879508#%E5%AE%8C%E5%85%A8%E3%81%AB%E5%89%8A%E9%99%A4%E3%81%99%E3%82%8B%E6%93%8D%E4%BD%9C
   * creatorId must be obtained by getCreatorIdForCanDelete
   */
  canDeleteCompletelyAsMultiGroupGrantedPage(
      page: PageDocument, creatorId: ObjectIdLike | null, operator: any | null, userRelatedGroups: PopulatedGrantedGroup[],
  ): boolean {
    const pageCompleteDeletionAuthority = this.crowi.configManager.getConfig('crowi', 'security:pageCompleteDeletionAuthority');
    const isAllGroupMembershipRequiredForPageCompleteDeletion = this.crowi.configManager.getConfig(
      'crowi', 'security:isAllGroupMembershipRequiredForPageCompleteDeletion',
    );

    const isAdmin = operator?.admin ?? false;
    const isAuthor = operator?._id == null ? false : operator._id.equals(creatorId);
    const isAdminOrAuthor = isAdmin || isAuthor;

    if (page.grant === PageGrant.GRANT_USER_GROUP
      && !isAdminOrAuthor && pageCompleteDeletionAuthority === PageSingleDeleteCompConfigValue.Anyone
      && isAllGroupMembershipRequiredForPageCompleteDeletion) {
      const userRelatedGrantedGroups = this.pageGrantService.getUserRelatedGrantedGroupsSyncronously(userRelatedGroups, page);
      if (userRelatedGrantedGroups.length !== page.grantedGroups.length) {
        return false;
      }
    }

    return true;
  }

  // When page is empty, the 'canDelete' judgement should be done using the creator of the closest non-empty ancestor page.
  async getCreatorIdForCanDelete(page: PageDocument): Promise<ObjectIdLike | null> {
    if (page.isEmpty) {
      const Page = mongoose.model<IPage, PageModel>('Page');
      const notEmptyClosestAncestor = await Page.findNonEmptyClosestAncestor(page.path);
      return notEmptyClosestAncestor?.creator ?? null;
    }

    return page.creator ?? null;
  }

  // Use getCreatorIdForCanDelete before execution of canDelete to get creatorId.
  canDelete(page: PageDocument, creatorId: ObjectIdLike | null, operator: any | null, isRecursively: boolean): boolean {
    if (operator == null || isTopPage(page.path) || isUsersTopPage(page.path)) return false;

    const pageDeletionAuthority = this.crowi.configManager.getConfig('crowi', 'security:pageDeletionAuthority');
    const pageRecursiveDeletionAuthority = this.crowi.configManager.getConfig('crowi', 'security:pageRecursiveDeletionAuthority');

    const [singleAuthority, recursiveAuthority] = prepareDeleteConfigValuesForCalc(pageDeletionAuthority, pageRecursiveDeletionAuthority);

    return this.canDeleteLogic(creatorId, operator, isRecursively, singleAuthority, recursiveAuthority);
  }

  canDeleteUserHomepageByConfig(): boolean {
    return configManager.getConfig('crowi', 'security:user-homepage-deletion:isEnabled') ?? false;
  }

  async isUsersHomepageOwnerAbsent(path: string): Promise<boolean> {
    const User = mongoose.model('User');
    const username = getUsernameByPath(path);
    if (username == null) {
      throw new Error('Cannot found username by path');
    }
    const ownerExists = await User.exists({ username });
    return ownerExists === null;
  }

  private canDeleteLogic(
      creatorId: ObjectIdLike | null,
      operator,
      isRecursively: boolean,
      authority: IPageDeleteConfigValueToProcessValidation | null,
      recursiveAuthority: IPageDeleteConfigValueToProcessValidation | null,
  ): boolean {
    const isAdmin = operator?.admin ?? false;
    const isAuthor = operator?._id == null ? false : operator._id.equals(creatorId);

    if (isRecursively) {
      return this.compareDeleteConfig(isAdmin, isAuthor, recursiveAuthority);
    }

    return this.compareDeleteConfig(isAdmin, isAuthor, authority);
  }

  private compareDeleteConfig(isAdmin: boolean, isAuthor: boolean, authority: IPageDeleteConfigValueToProcessValidation | null): boolean {
    if (isAdmin) {
      return true;
    }

    if (authority === PageDeleteConfigValue.Anyone || authority == null) {
      return true;
    }
    if (authority === PageDeleteConfigValue.AdminAndAuthor && isAuthor) {
      return true;
    }

    return false;
  }

  private async getAbsenseUserHomeList(pages: PageDocument[]): Promise<string[]> {
    const userHomepages = pages.filter(p => isUsersHomepage(p.path));

    const User = mongoose.model<IUser>('User');
    const usernames = userHomepages
      .map(page => getUsernameByPath(page.path))
      // see: https://zenn.dev/kimuson/articles/filter_safety_type_guard
      .filter((username): username is Exclude<typeof username, null> => username !== null);
    const existingUsernames = await User.distinct<string>('username', { username: { $in: usernames } });

    return userHomepages.filter((page) => {
      const username = getUsernameByPath(page.path);
      if (username == null) {
        throw new Error('Cannot found username by path');
      }
      return !existingUsernames.includes(username);
    }).map(p => p.path);
  }

  private async filterPages(
      pages: PageDocument[],
      user: IUserHasId,
      isRecursively: boolean,
      canDeleteFunction: (
        page: PageDocument, creatorId: ObjectIdLike, operator: any, isRecursively: boolean, userRelatedGroups: PopulatedGrantedGroup[]
      ) => boolean,
  ): Promise<PageDocument[]> {
    const userRelatedGroups = await this.pageGrantService.getUserRelatedGroups(user);
    const filteredPages = pages.filter(async(p) => {
      if (p.isEmpty) return true;
      const canDelete = canDeleteFunction(p, p.creator, user, isRecursively, userRelatedGroups);
      return canDelete;
    });

    if (!this.canDeleteUserHomepageByConfig()) {
      return filteredPages.filter(p => !isUsersHomepage(p.path));
    }

    // Confirmation of deletion of user homepages is an asynchronous process,
    // so it is processed separately for performance optimization.
    const absenseUserHomeList = await this.getAbsenseUserHomeList(filteredPages);

    const excludeActiveUserHomepage = (path: string) => {
      if (!isUsersHomepage(path)) {
        return true;
      }
      return absenseUserHomeList.includes(path);
    };

    return filteredPages
      .filter(p => excludeActiveUserHomepage(p.path));
  }

  async filterPagesByCanDeleteCompletely(pages: PageDocument[], user: IUserHasId, isRecursively: boolean): Promise<PageDocument[]> {
    return this.filterPages(pages, user, isRecursively, this.canDeleteCompletely);
  }

  async filterPagesByCanDelete(pages: PageDocument[], user: IUserHasId, isRecursively: boolean): Promise<PageDocument[]> {
    return this.filterPages(pages, user, isRecursively, this.canDelete);
  }

  // eslint-disable-next-line @typescript-eslint/explicit-module-boundary-types
  async findPageAndMetaDataByViewer(
      pageId: string, path: string, user: IUserHasId, includeEmpty = false, isSharedPage = false,
  ): Promise<IPageWithMeta<IPageInfoAll>|null> {

    const Page = this.crowi.model('Page') as PageModel;

    let page: PageDocument & HasObjectId | null;
    if (pageId != null) { // prioritized
      page = await Page.findByIdAndViewer(pageId, user, null, includeEmpty);
    }
    else {
      page = await Page.findByPathAndViewer(path, user, null, true, includeEmpty);
    }

    if (page == null) {
      return null;
    }

    if (isSharedPage) {
      return {
        data: page,
        meta: {
          isV5Compatible: isTopPage(page.path) || page.parent != null,
          isEmpty: page.isEmpty,
          isMovable: false,
          isDeletable: false,
          isAbleToDeleteCompletely: false,
          isRevertible: false,
        },
      };
    }

    const isGuestUser = user == null;
    const pageInfo = this.constructBasicPageInfo(page, isGuestUser);

    const Bookmark = this.crowi.model('Bookmark');
    const bookmarkCount = await Bookmark.countByPageId(pageId);

    const metadataForGuest = {
      ...pageInfo,
      bookmarkCount,
    };

    if (isGuestUser) {
      return {
        data: page,
        meta: metadataForGuest,
      };
    }

    const isBookmarked: boolean = (await Bookmark.findByPageIdAndUserId(pageId, user._id)) != null;
    const isLiked: boolean = page.isLiked(user);

    const subscription = await Subscription.findByUserIdAndTargetId(user._id, pageId);

<<<<<<< HEAD
    const creatorId = await this.getCreatorIdForCanDelete(page);

=======
>>>>>>> 6a396810
    const userRelatedGroups = await this.pageGrantService.getUserRelatedGroups(user);

    const isDeletable = this.canDelete(page, creatorId, user, false);
    const isAbleToDeleteCompletely = this.canDeleteCompletely(page, creatorId, user, false, userRelatedGroups); // use normal delete config

    return {
      data: page,
      meta: {
        ...metadataForGuest,
        isDeletable,
        isAbleToDeleteCompletely,
        isBookmarked,
        isLiked,
        subscriptionStatus: subscription?.status,
      },
    };
  }

  private shouldUseV4ProcessForRevert(page): boolean {
    const Page = mongoose.model('Page') as unknown as PageModel;

    const isV5Compatible = this.crowi.configManager.getConfig('crowi', 'app:isV5Compatible');
    const isPageRestricted = page.grant === Page.GRANT_RESTRICTED;

    const shouldUseV4Process = !isV5Compatible || isPageRestricted;

    return shouldUseV4Process;
  }

  private shouldNormalizeParent(page): boolean {
    const Page = mongoose.model('Page') as unknown as PageModel;

    return page.grant !== Page.GRANT_RESTRICTED && page.grant !== Page.GRANT_SPECIFIED;
  }

  /**
   * Generate read stream to operate descendants of the specified page path
   * @param {string} targetPagePath
   * @param {User} viewer
   */
  private async generateReadStreamToOperateOnlyDescendants(targetPagePath, userToOperate) {

    const Page = this.crowi.model('Page');
    const { PageQueryBuilder } = Page;

    const builder = new PageQueryBuilder(Page.find(), true)
      .addConditionAsRootOrNotOnTree() // to avoid affecting v5 pages
      .addConditionToListOnlyDescendants(targetPagePath);

    await Page.addConditionToFilteringByViewerToEdit(builder, userToOperate);
    return builder
      .query
      .lean()
      .cursor({ batchSize: BULK_REINDEX_SIZE });
  }

  async renamePage(page: IPage, newPagePath, user, options, activityParameters): Promise<PageDocument | null> {
    /*
     * Common Operation
     */
    const Page = mongoose.model('Page') as unknown as PageModel;

    const parameters = {
      ip: activityParameters.ip,
      endpoint: activityParameters.endpoint,
      action: page.descendantCount > 0 ? SupportedAction.ACTION_PAGE_RECURSIVELY_RENAME : SupportedAction.ACTION_PAGE_RENAME,
      user,
      targetModel: 'Page',
      target: page,
      snapshot: {
        username: user.username,
      },
    };

    const activity = await this.crowi.activityService.createActivity(parameters);

    const isExist = await Page.exists({ path: newPagePath, isEmpty: false });
    if (isExist) {
      throw Error(`Page already exists at ${newPagePath}`);
    }

    if (isTopPage(page.path)) {
      throw Error('It is forbidden to rename the top page');
    }

    // Separate v4 & v5 process
    const isShouldUseV4Process = shouldUseV4Process(page);
    if (isShouldUseV4Process) {
      return this.renamePageV4(page, newPagePath, user, options);
    }

    if (options.isMoveMode) {
      const fromPath = page.path;
      const toPath = newPagePath;
      const canMove = canMoveByPath(fromPath, toPath) && await Page.exists({ path: newPagePath });

      if (!canMove) {
        throw Error('Cannot move to this path.');
      }
    }

    const canOperate = await this.crowi.pageOperationService.canOperate(true, page.path, newPagePath);
    if (!canOperate) {
      throw Error(`Cannot operate rename to path "${newPagePath}" right now.`);
    }

    /*
     * Resumable Operation
     */
    let pageOp;
    try {
      pageOp = await PageOperation.create({
        actionType: PageActionType.Rename,
        actionStage: PageActionStage.Main,
        page,
        user,
        fromPath: page.path,
        toPath: newPagePath,
        options,
      });
    }
    catch (err) {
      logger.error('Failed to create PageOperation document.', err);
      throw err;
    }
    let renamedPage: PageDocument | null = null;
    try {
      renamedPage = await this.renameMainOperation(page, newPagePath, user, options, pageOp._id, activity);
    }
    catch (err) {
      logger.error('Error occurred while running renameMainOperation', err);

      // cleanup
      await PageOperation.deleteOne({ _id: pageOp._id });

      throw err;
    }
    if (page.descendantCount < 1) {
      const preNotify = preNotifyService.generatePreNotify(activity);

      this.activityEvent.emit('updated', activity, page, preNotify);
    }
    return renamedPage;
  }

  async renameMainOperation(page, newPagePath: string, user, options, pageOpId: ObjectIdLike, activity?): Promise<PageDocument | null> {
    const Page = mongoose.model('Page') as unknown as PageModel;

    const updateMetadata = options.updateMetadata || false;
    // sanitize path
    newPagePath = this.crowi.xss.process(newPagePath); // eslint-disable-line no-param-reassign

    // UserGroup & Owner validation
    // use the parent's grant when target page is an empty page
    let grant;
    let grantedUserIds;
    let grantedGroupIds;
    if (page.isEmpty) {
      const parent = await Page.findOne({ _id: page.parent });
      if (parent == null) {
        throw Error('parent not found');
      }
      grant = parent.grant;
      grantedUserIds = parent.grantedUsers;
      grantedGroupIds = parent.grantedGroups;
    }
    else {
      grant = page.grant;
      grantedUserIds = page.grantedUsers;
      grantedGroupIds = page.grantedGroups;
    }

    if (grant !== Page.GRANT_RESTRICTED) {
      let isGrantNormalized = false;
      try {
        isGrantNormalized = await this.pageGrantService.isGrantNormalized(user, newPagePath, grant, grantedUserIds, grantedGroupIds, false);
      }
      catch (err) {
        logger.error(`Failed to validate grant of page at "${newPagePath}" when renaming`, err);
        throw err;
      }
      if (!isGrantNormalized) {
        throw Error(`This page cannot be renamed to "${newPagePath}" since the selected grant or grantedGroup is not assignable to this page.`);
      }
    }

    // 1. Take target off from tree
    await Page.takeOffFromTree(page._id);

    // 2. Find new parent
    let newParent;
    // If renaming to under target, run getParentAndforceCreateEmptyTree to fill new ancestors
    if (this.isRenamingToUnderTarget(page.path, newPagePath)) {
      newParent = await this.getParentAndforceCreateEmptyTree(page, newPagePath);
    }
    else {
      newParent = await this.getParentAndFillAncestorsByUser(user, newPagePath);
    }

    // 3. Put back target page to tree (also update the other attrs)
    const update: Partial<IPage> = {};
    update.path = newPagePath;
    update.parent = newParent._id;
    if (updateMetadata) {
      update.lastUpdateUser = user;
      update.updatedAt = new Date();
    }
    const renamedPage = await Page.findByIdAndUpdate(page._id, { $set: update }, { new: true });

    // 5.increase parent's descendantCount.
    // see: https://dev.growi.org/62149d019311629d4ecd91cf#Handling%20of%20descendantCount%20in%20case%20of%20unexpected%20process%20interruption
    const nToIncreaseForOperationInterruption = 1;
    await Page.incrementDescendantCountOfPageIds([newParent._id], nToIncreaseForOperationInterruption);

    // create page redirect
    if (options.createRedirectPage) {
      await PageRedirect.create({ fromPath: page.path, toPath: newPagePath });
    }
    this.pageEvent.emit('rename');

    // Set to Sub
    const pageOp = await PageOperation.findByIdAndUpdatePageActionStage(pageOpId, PageActionStage.Sub);
    if (pageOp == null) {
      throw Error('PageOperation document not found');
    }

    /*
     * Sub Operation
     */
    this.renameSubOperation(page, newPagePath, user, options, renamedPage, pageOp._id, activity);

    return renamedPage;
  }

  async renameSubOperation(page, newPagePath: string, user, options, renamedPage, pageOpId: ObjectIdLike, activity?): Promise<void> {
    const Page = mongoose.model('Page') as unknown as PageModel;

    const exParentId = page.parent;

    const timerObj = this.crowi.pageOperationService.autoUpdateExpiryDate(pageOpId);
    try {
    // update descendants first
      const descendantsSubscribedSets = new Set();
      await this.renameDescendantsWithStream(page, newPagePath, user, options, false, descendantsSubscribedSets);
      const descendantsSubscribedUsers = Array.from(descendantsSubscribedSets) as Ref<IUser>[];

      const preNotify = preNotifyService.generatePreNotify(activity, () => { return descendantsSubscribedUsers });

      this.activityEvent.emit('updated', activity, page, preNotify);
    }
    catch (err) {
      logger.warn(err);
      throw Error(err);
    }
    finally {
      this.crowi.pageOperationService.clearAutoUpdateInterval(timerObj);
    }

    // reduce parent's descendantCount
    // see: https://dev.growi.org/62149d019311629d4ecd91cf#Handling%20of%20descendantCount%20in%20case%20of%20unexpected%20process%20interruption
    const nToReduceForOperationInterruption = -1;
    await Page.incrementDescendantCountOfPageIds([renamedPage.parent], nToReduceForOperationInterruption);

    const nToReduce = -1 * ((page.isEmpty ? 0 : 1) + page.descendantCount);
    await this.updateDescendantCountOfAncestors(exParentId, nToReduce, true);

    // increase ancestore's descendantCount
    const nToIncrease = (renamedPage.isEmpty ? 0 : 1) + page.descendantCount;
    await this.updateDescendantCountOfAncestors(renamedPage._id, nToIncrease, false);

    // Remove leaf empty pages if not moving to under the ex-target position
    if (!this.isRenamingToUnderTarget(page.path, newPagePath)) {
      // remove empty pages at leaf position
      await Page.removeLeafEmptyPagesRecursively(page.parent);
    }

    await PageOperation.findByIdAndDelete(pageOpId);
  }

  async resumeRenameSubOperation(renamedPage: PageDocument, pageOp: PageOperationDocument, activity?): Promise<void> {
    const isProcessable = pageOp.isProcessable();
    if (!isProcessable) {
      throw Error('This page operation is currently being processed');
    }
    if (pageOp.toPath == null) {
      throw Error(`Property toPath is missing which is needed to resume rename operation(${pageOp._id})`);
    }

    const {
      page, fromPath, toPath, options, user,
    } = pageOp;

    this.fixPathsAndDescendantCountOfAncestors(page, user, options, renamedPage, pageOp._id, fromPath, toPath, activity);
  }

  /**
   * Renaming paths and fixing descendantCount of ancestors. It shoud be run synchronously.
   * `renameSubOperation` to restart rename operation
   * `updateDescendantCountOfPagesWithPaths` to fix descendantCount of ancestors
   */
  private async fixPathsAndDescendantCountOfAncestors(page, user, options, renamedPage, pageOpId, fromPath, toPath, activity?): Promise<void> {
    await this.renameSubOperation(page, toPath, user, options, renamedPage, pageOpId, activity);
    const ancestorsPaths = this.crowi.pageOperationService.getAncestorsPathsByFromAndToPath(fromPath, toPath);
    await this.updateDescendantCountOfPagesWithPaths(ancestorsPaths);
  }

  private isRenamingToUnderTarget(fromPath: string, toPath: string): boolean {
    const pathToTest = escapeStringRegexp(addTrailingSlash(fromPath));
    const pathToBeTested = toPath;

    return (new RegExp(`^${pathToTest}`, 'i')).test(pathToBeTested);
  }

  private async getParentAndforceCreateEmptyTree(originalPage, toPath: string) {
    const Page = mongoose.model('Page') as unknown as PageModel;

    const fromPath = originalPage.path;
    const newParentPath = pathlib.dirname(toPath);

    // local util
    const collectAncestorPathsUntilFromPath = (path: string, paths: string[] = []): string[] => {
      if (path === fromPath) return paths;

      const parentPath = pathlib.dirname(path);
      paths.push(parentPath);
      return collectAncestorPathsUntilFromPath(parentPath, paths);
    };

    const pathsToInsert = collectAncestorPathsUntilFromPath(toPath);
    const originalParent = await Page.findById(originalPage.parent);
    if (originalParent == null) {
      throw Error('Original parent not found');
    }
    const insertedPages = await Page.insertMany(pathsToInsert.map((path) => {
      return {
        path,
        isEmpty: true,
      };
    }));

    const pages = [...insertedPages, originalParent];

    const ancestorsMap = new Map<string, PageDocument & {_id: any}>(pages.map(p => [p.path, p]));

    // bulkWrite to update ancestors
    const operations = insertedPages.map((page) => {
      const parentPath = pathlib.dirname(page.path);
      const op = {
        updateOne: {
          filter: {
            _id: page._id,
          },
          update: {
            $set: {
              parent: ancestorsMap.get(parentPath)?._id,
              descedantCount: originalParent.descendantCount,
            },
          },
        },
      };

      return op;
    });
    await Page.bulkWrite(operations);

    const newParent = ancestorsMap.get(newParentPath);
    return newParent;
  }

  private async renamePageV4(page, newPagePath, user, options) {
    const Page = this.crowi.model('Page');
    const Revision = this.crowi.model('Revision');
    const {
      isRecursively = false,
      createRedirectPage = false,
      updateMetadata = false,
    } = options;

    // sanitize path
    newPagePath = this.crowi.xss.process(newPagePath); // eslint-disable-line no-param-reassign

    // create descendants first
    if (isRecursively) {
      await this.renameDescendantsWithStream(page, newPagePath, user, options);
    }


    const update: any = {};
    // update Page
    update.path = newPagePath;
    if (updateMetadata) {
      update.lastUpdateUser = user;
      update.updatedAt = Date.now();
    }
    const renamedPage = await Page.findByIdAndUpdate(page._id, { $set: update }, { new: true });

    // update Rivisions
    await Revision.updateRevisionListByPageId(renamedPage._id, { pageId: renamedPage._id });

    if (createRedirectPage) {
      await PageRedirect.create({ fromPath: page.path, toPath: newPagePath });
    }

    this.pageEvent.emit('rename');

    return renamedPage;
  }

  private async renameDescendants(pages, user, options, oldPagePathPrefix, newPagePathPrefix, shouldUseV4Process = true) {
    // v4 compatible process
    if (shouldUseV4Process) {
      return this.renameDescendantsV4(pages, user, options, oldPagePathPrefix, newPagePathPrefix);
    }

    const Page = mongoose.model('Page') as unknown as PageModel;

    const { updateMetadata, createRedirectPage } = options;

    const updatePathOperations: any[] = [];
    const insertPageRedirectOperations: any[] = [];

    pages.forEach((page) => {
      const newPagePath = page.path.replace(oldPagePathPrefix, newPagePathPrefix);

      // increment updatePathOperations
      let update;
      if (!page.isEmpty && updateMetadata) {
        update = {
          $set: { path: newPagePath, lastUpdateUser: user._id, updatedAt: new Date() },
        };

      }
      else {
        update = {
          $set: { path: newPagePath },
        };
      }

      if (!page.isEmpty && createRedirectPage) {
        // insert PageRedirect
        insertPageRedirectOperations.push({
          insertOne: {
            document: {
              fromPath: page.path,
              toPath: newPagePath,
            },
          },
        });
      }

      updatePathOperations.push({
        updateOne: {
          filter: {
            _id: page._id,
          },
          update,
        },
      });
    });

    try {
      await Page.bulkWrite(updatePathOperations);
    }
    catch (err) {
      if (err.code !== 11000) {
        throw new Error(`Failed to rename pages: ${err}`);
      }
    }

    try {
      await PageRedirect.bulkWrite(insertPageRedirectOperations);
    }
    catch (err) {
      if (err.code !== 11000) {
        throw Error(`Failed to create PageRedirect documents: ${err}`);
      }
    }

    this.pageEvent.emit('updateMany', pages, user);
  }

  private async renameDescendantsV4(pages, user, options, oldPagePathPrefix, newPagePathPrefix) {
    const pageCollection = mongoose.connection.collection('pages');
    const { updateMetadata, createRedirectPage } = options;

    const unorderedBulkOp = pageCollection.initializeUnorderedBulkOp();
    const insertPageRedirectOperations: any[] = [];

    pages.forEach((page) => {
      const newPagePath = page.path.replace(oldPagePathPrefix, newPagePathPrefix);

      if (updateMetadata) {
        unorderedBulkOp
          .find({ _id: page._id })
          .update({ $set: { path: newPagePath, lastUpdateUser: user._id, updatedAt: new Date() } });
      }
      else {
        unorderedBulkOp.find({ _id: page._id }).update({ $set: { path: newPagePath } });
      }
      // insert PageRedirect
      if (!page.isEmpty && createRedirectPage) {
        insertPageRedirectOperations.push({
          insertOne: {
            document: {
              fromPath: page.path,
              toPath: newPagePath,
            },
          },
        });
      }
    });

    try {
      await unorderedBulkOp.execute();
    }
    catch (err) {
      if (err.code !== 11000) {
        throw new Error(`Failed to rename pages: ${err}`);
      }
    }

    try {
      await PageRedirect.bulkWrite(insertPageRedirectOperations);
    }
    catch (err) {
      if (err.code !== 11000) {
        throw Error(`Failed to create PageRedirect documents: ${err}`);
      }
    }

    this.pageEvent.emit('updateMany', pages, user);
  }

  private async renameDescendantsWithStream(targetPage, newPagePath, user, options = {}, shouldUseV4Process = true, descendantsSubscribedSets?) {
    // v4 compatible process
    if (shouldUseV4Process) {
      return this.renameDescendantsWithStreamV4(targetPage, newPagePath, user, options);
    }

    const factory = new PageCursorsForDescendantsFactory(user, targetPage, true);
    const readStream = await factory.generateReadable();

    const newPagePathPrefix = newPagePath;
    const pathRegExp = new RegExp(`^${escapeStringRegexp(targetPage.path)}`, 'i');

    const renameDescendants = this.renameDescendants.bind(this);
    const pageEvent = this.pageEvent;
    let count = 0;
    const writeStream = new Writable({
      objectMode: true,
      async write(batch, encoding, callback) {
        try {
          count += batch.length;
          await renameDescendants(
            batch, user, options, pathRegExp, newPagePathPrefix, shouldUseV4Process,
          );
          const subscribedUsers = await Subscription.getSubscriptions(batch);
          subscribedUsers.forEach((eachUser) => {
            descendantsSubscribedSets.add(eachUser);
          });
          logger.debug(`Renaming pages progressing: (count=${count})`);
        }
        catch (err) {
          logger.error('Renaming error on add anyway: ', err);
        }

        callback();
      },
      async final(callback) {
        logger.debug(`Renaming pages has completed: (totalCount=${count})`);

        // update path
        targetPage.path = newPagePath;
        pageEvent.emit('syncDescendantsUpdate', targetPage, user);

        callback();
      },
    });

    readStream
      .pipe(createBatchStream(BULK_REINDEX_SIZE))
      .pipe(writeStream);

    await streamToPromise(writeStream);
  }

  private async renameDescendantsWithStreamV4(targetPage, newPagePath, user, options = {}) {

    const readStream = await this.generateReadStreamToOperateOnlyDescendants(targetPage.path, user);

    const newPagePathPrefix = newPagePath;
    const pathRegExp = new RegExp(`^${escapeStringRegexp(targetPage.path)}`, 'i');

    const renameDescendants = this.renameDescendants.bind(this);
    const pageEvent = this.pageEvent;
    let count = 0;
    const writeStream = new Writable({
      objectMode: true,
      async write(batch, encoding, callback) {
        try {
          count += batch.length;
          await renameDescendants(batch, user, options, pathRegExp, newPagePathPrefix);
          logger.debug(`Renaming pages progressing: (count=${count})`);
        }
        catch (err) {
          logger.error('renameDescendants error on add anyway: ', err);
        }

        callback();
      },
      final(callback) {
        logger.debug(`Renaming pages has completed: (totalCount=${count})`);
        // update  path
        targetPage.path = newPagePath;
        pageEvent.emit('syncDescendantsUpdate', targetPage, user);
        callback();
      },
    });

    readStream
      .pipe(createBatchStream(BULK_REINDEX_SIZE))
      .pipe(writeStream);

    await streamToPromise(writeStream);
  }

  /*
   * Duplicate
   */
  async duplicate(page: PageDocument, newPagePath: string, user, isRecursively: boolean, onlyDuplicateUserRelatedResources: boolean) {
    /*
     * Common Operation
     */
    const isEmptyAndNotRecursively = page?.isEmpty && !isRecursively;
    if (page == null || isEmptyAndNotRecursively) {
      throw new Error('Cannot find or duplicate the empty page');
    }

    const Page = mongoose.model('Page') as unknown as PageModel;

    if (!isRecursively && page.isEmpty) {
      throw Error('Page not found.');
    }

    newPagePath = this.crowi.xss.process(newPagePath); // eslint-disable-line no-param-reassign

    // 1. Separate v4 & v5 process
    const isShouldUseV4Process = shouldUseV4Process(page);
    if (isShouldUseV4Process) {
      return this.duplicateV4(page, newPagePath, user, isRecursively, onlyDuplicateUserRelatedResources);
    }

    const canOperate = await this.crowi.pageOperationService.canOperate(isRecursively, page.path, newPagePath);
    if (!canOperate) {
      throw Error(`Cannot operate duplicate to path "${newPagePath}" right now.`);
    }

    // 2. UserGroup & Owner validation
    // use the parent's grant when target page is an empty page
    let grant: PageGrant;
    let grantedUserIds;
    let grantedGroupIds: IGrantedGroup[];

    if (page.isEmpty) {
      const parent = await Page.findOne({ _id: page.parent });
      if (parent == null) {
        throw Error('parent not found');
      }
      grant = parent.grant;
      grantedUserIds = parent.grantedUsers;
      grantedGroupIds = onlyDuplicateUserRelatedResources ? (await this.pageGrantService.getUserRelatedGrantedGroups(parent, user)) : parent.grantedGroups;
    }
    else {
      grant = page.grant;
      grantedUserIds = page.grantedUsers;
      grantedGroupIds = onlyDuplicateUserRelatedResources ? (await this.pageGrantService.getUserRelatedGrantedGroups(page, user)) : page.grantedGroups;
    }

    if (grant !== Page.GRANT_RESTRICTED) {
      let isGrantNormalized = false;
      try {
        isGrantNormalized = await this.pageGrantService.isGrantNormalized(user, newPagePath, grant, grantedUserIds, grantedGroupIds, false);
      }
      catch (err) {
        logger.error(`Failed to validate grant of page at "${newPagePath}" when duplicating`, err);
        throw err;
      }
      if (!isGrantNormalized) {
        throw Error(`This page cannot be duplicated to "${newPagePath}" since the selected grant or grantedGroup is not assignable to this page.`);
      }
    }

    // copy & populate (reason why copy: SubOperation only allows non-populated page document)
    const copyPage = { ...page };

    // 3. Duplicate target
    const options: IOptionsForCreate = {
      grant,
      grantUserGroupIds: grantedGroupIds,
    };
    let duplicatedTarget;
    if (page.isEmpty) {
      const parent = await this.getParentAndFillAncestorsByUser(user, newPagePath);
      duplicatedTarget = await Page.createEmptyPage(newPagePath, parent);
    }
    else {
      const populatedPage = await page.populate<{revision: IRevisionHasId | null}>({ path: 'revision', model: 'Revision', select: 'body' });
      duplicatedTarget = await (this.create as CreateMethod)(
        newPagePath, populatedPage?.revision?.body ?? '', user, options,
      );
    }
    this.pageEvent.emit('duplicate', page, user);

    // 4. Take over tags
    const originTags = await page.findRelatedTagsById();
    let savedTags: PageTagRelationDocument[] = [];
    if (originTags.length !== 0) {
      await PageTagRelation.updatePageTags(duplicatedTarget._id, originTags);
      savedTags = await PageTagRelation.listTagNamesByPage(duplicatedTarget._id);
      this.tagEvent.emit('update', duplicatedTarget, savedTags);
    }

    if (isRecursively) {
      /*
       * Resumable Operation
       */
      let pageOp;
      try {
        pageOp = await PageOperation.create({
          actionType: PageActionType.Duplicate,
          actionStage: PageActionStage.Main,
          page: copyPage,
          user,
          fromPath: page.path,
          toPath: newPagePath,
        });
      }
      catch (err) {
        logger.error('Failed to create PageOperation document.', err);
        throw err;
      }

      (async() => {
        try {
          await this.duplicateRecursivelyMainOperation(page, newPagePath, user, pageOp._id, onlyDuplicateUserRelatedResources);
        }
        catch (err) {
          logger.error('Error occurred while running duplicateRecursivelyMainOperation.', err);

          // cleanup
          await PageOperation.deleteOne({ _id: pageOp._id });

          throw err;
        }
      })();
    }

    const result = serializePageSecurely(duplicatedTarget);
    result.tags = savedTags;
    return result;
  }

  async duplicateRecursivelyMainOperation(
      page: PageDocument,
      newPagePath: string,
      user,
      pageOpId: ObjectIdLike,
      onlyDuplicateUserRelatedResources: boolean,
  ): Promise<void> {
    const nDuplicatedPages = await this.duplicateDescendantsWithStream(page, newPagePath, user, onlyDuplicateUserRelatedResources, false);

    // normalize parent of descendant pages
    const shouldNormalize = this.shouldNormalizeParent(page);
    if (shouldNormalize) {
      try {
        await this.normalizeParentAndDescendantCountOfDescendants(newPagePath, user, true);
        logger.info(`Successfully normalized duplicated descendant pages under "${newPagePath}"`);
      }
      catch (err) {
        logger.error('Failed to normalize descendants afrer duplicate:', err);
        throw err;
      }
    }

    // Set to Sub
    const pageOp = await PageOperation.findByIdAndUpdatePageActionStage(pageOpId, PageActionStage.Sub);
    if (pageOp == null) {
      throw Error('PageOperation document not found');
    }

    /*
     * Sub Operation
     */
    await this.duplicateRecursivelySubOperation(newPagePath, nDuplicatedPages, pageOp._id);
  }

  async duplicateRecursivelySubOperation(newPagePath: string, nDuplicatedPages: number, pageOpId: ObjectIdLike): Promise<void> {
    const Page = mongoose.model('Page');
    const newTarget = await Page.findOne({ path: newPagePath }); // only one page will be found since duplicating to existing path is forbidden
    if (newTarget == null) {
      throw Error('No duplicated page found. Something might have gone wrong in duplicateRecursivelyMainOperation.');
    }

    await this.updateDescendantCountOfAncestors(newTarget._id, nDuplicatedPages, false);

    await PageOperation.findByIdAndDelete(pageOpId);
  }

  async duplicateV4(page, newPagePath, user, isRecursively, onlyDuplicateUserRelatedResources: boolean) {
    // populate
    await page.populate({ path: 'revision', model: 'Revision', select: 'body' });

    // create option
    const options: any = { page };
    options.grant = page.grant;
    options.grantUserGroupIds = page.grantedGroups;
    options.grantedUserIds = page.grantedUsers;

    newPagePath = this.crowi.xss.process(newPagePath); // eslint-disable-line no-param-reassign

    const createdPage = await this.create(
      newPagePath, page.revision.body, user, options,
    );
    this.pageEvent.emit('duplicate', page, user);

    if (isRecursively) {
      this.duplicateDescendantsWithStream(page, newPagePath, user, onlyDuplicateUserRelatedResources);
    }

    // take over tags
    const originTags = await page.findRelatedTagsById();
    let savedTags: PageTagRelationDocument[] = [];
    if (originTags != null) {
      await PageTagRelation.updatePageTags(createdPage.id, originTags);
      savedTags = await PageTagRelation.listTagNamesByPage(createdPage.id);
      this.tagEvent.emit('update', createdPage, savedTags);
    }
    const result = serializePageSecurely(createdPage);
    result.tags = savedTags;

    return result;
  }

  /**
   * Receive the object with oldPageId and newPageId and duplicate the tags from oldPage to newPage
   * @param {Object} pageIdMapping e.g. key: oldPageId, value: newPageId
   */
  private async duplicateTags(pageIdMapping) {
    // convert pageId from string to ObjectId
    const pageIds = Object.keys(pageIdMapping);
    const stage = { $or: pageIds.map((pageId) => { return { relatedPage: new mongoose.Types.ObjectId(pageId) } }) };

    const pagesAssociatedWithTag = await PageTagRelation.aggregate([
      {
        $match: stage,
      },
      {
        $group: {
          _id: '$relatedTag',
          relatedPages: { $push: '$relatedPage' },
        },
      },
    ]);

    const newPageTagRelation: any[] = [];
    pagesAssociatedWithTag.forEach(({ _id, relatedPages }) => {
      // relatedPages
      relatedPages.forEach((pageId) => {
        newPageTagRelation.push({
          relatedPage: pageIdMapping[pageId], // newPageId
          relatedTag: _id,
        });
      });
    });

    return PageTagRelation.insertMany(newPageTagRelation, { ordered: false });
  }

  private async duplicateDescendants(
      pages, user, oldPagePathPrefix, newPagePathPrefix,
      onlyDuplicateUserRelatedResources: boolean, shouldUseV4Process = true,
  ) {
    if (shouldUseV4Process) {
      return this.duplicateDescendantsV4(pages, user, oldPagePathPrefix, newPagePathPrefix);
    }

    const Page = this.crowi.model('Page');
    const Revision = this.crowi.model('Revision');

    const pageIds = pages.map(page => page._id);
    const revisions = await Revision.find({ pageId: { $in: pageIds } });

    // Mapping to set to the body of the new revision
    const pageIdRevisionMapping = {};
    revisions.forEach((revision) => {
      pageIdRevisionMapping[revision.pageId] = revision;
    });

    // key: oldPageId, value: newPageId
    const pageIdMapping = {};
    const newPages: any[] = [];
    const newRevisions: any[] = [];

    const userRelatedGroups = await this.pageGrantService.getUserRelatedGroups(user);

    // no need to save parent here
    pages.forEach((page) => {
      const newPageId = new mongoose.Types.ObjectId();
      const newPagePath = page.path.replace(oldPagePathPrefix, newPagePathPrefix);
      const revisionId = new mongoose.Types.ObjectId();
      pageIdMapping[page._id] = newPageId;

      const isDuplicateTarget = !page.isEmpty
      && (!onlyDuplicateUserRelatedResources || this.pageGrantService.isUserGrantedPageAccess(page, user, userRelatedGroups));

      if (isDuplicateTarget) {
        const grantedGroups = onlyDuplicateUserRelatedResources
          ? this.pageGrantService.getUserRelatedGrantedGroupsSyncronously(userRelatedGroups, page)
          : page.grantedGroups;
        const newPage = {
          _id: newPageId,
          path: newPagePath,
          creator: user._id,
          grant: page.grant,
          grantedGroups,
          grantedUsers: page.grantedUsers,
          lastUpdateUser: user._id,
          revision: revisionId,
        };
        newRevisions.push({
          _id: revisionId, pageId: newPageId, body: pageIdRevisionMapping[page._id].body, author: user._id, format: 'markdown',
        });
        newPages.push(newPage);
      }
    });

    await Page.insertMany(newPages, { ordered: false });
    await Revision.insertMany(newRevisions, { ordered: false });
    await this.duplicateTags(pageIdMapping);
  }

  private async duplicateDescendantsV4(pages, user, oldPagePathPrefix, newPagePathPrefix) {
    const Page = this.crowi.model('Page');
    const Revision = this.crowi.model('Revision');

    const pageIds = pages.map(page => page._id);
    const revisions = await Revision.find({ pageId: { $in: pageIds } });

    // Mapping to set to the body of the new revision
    const pageIdRevisionMapping = {};
    revisions.forEach((revision) => {
      pageIdRevisionMapping[revision.pageId] = revision;
    });

    // key: oldPageId, value: newPageId
    const pageIdMapping = {};
    const newPages: any[] = [];
    const newRevisions: any[] = [];

    pages.forEach((page) => {
      const newPageId = new mongoose.Types.ObjectId();
      const newPagePath = page.path.replace(oldPagePathPrefix, newPagePathPrefix);
      const revisionId = new mongoose.Types.ObjectId();
      pageIdMapping[page._id] = newPageId;

      newPages.push({
        _id: newPageId,
        path: newPagePath,
        creator: user._id,
        grant: page.grant,
        grantedGroups: page.grantedGroups,
        grantedUsers: page.grantedUsers,
        lastUpdateUser: user._id,
        revision: revisionId,
      });

      newRevisions.push({
        _id: revisionId, pageId: newPageId, body: pageIdRevisionMapping[page._id].body, author: user._id, format: 'markdown',
      });

    });

    await Page.insertMany(newPages, { ordered: false });
    await Revision.insertMany(newRevisions, { ordered: false });
    await this.duplicateTags(pageIdMapping);
  }

  private async duplicateDescendantsWithStream(page, newPagePath, user, onlyDuplicateUserRelatedResources: boolean, shouldUseV4Process = true) {
    if (shouldUseV4Process) {
      return this.duplicateDescendantsWithStreamV4(page, newPagePath, user, onlyDuplicateUserRelatedResources);
    }

    const iterableFactory = new PageCursorsForDescendantsFactory(user, page, true);
    const readStream = await iterableFactory.generateReadable();

    const newPagePathPrefix = newPagePath;
    const pathRegExp = new RegExp(`^${escapeStringRegexp(page.path)}`, 'i');

    const duplicateDescendants = this.duplicateDescendants.bind(this);
    const pageEvent = this.pageEvent;
    let count = 0;
    let nNonEmptyDuplicatedPages = 0;
    const writeStream = new Writable({
      objectMode: true,
      async write(batch, encoding, callback) {
        try {
          count += batch.length;
          nNonEmptyDuplicatedPages += batch.filter(page => !page.isEmpty).length;
          await duplicateDescendants(batch, user, pathRegExp, newPagePathPrefix, onlyDuplicateUserRelatedResources, shouldUseV4Process);
          logger.debug(`Adding pages progressing: (count=${count})`);
        }
        catch (err) {
          logger.error('addAllPages error on add anyway: ', err);
        }

        callback();
      },
      async final(callback) {
        logger.debug(`Adding pages has completed: (totalCount=${count})`);
        // update  path
        page.path = newPagePath;
        pageEvent.emit('syncDescendantsUpdate', page, user);
        callback();
      },
    });

    readStream
      .pipe(createBatchStream(BULK_REINDEX_SIZE))
      .pipe(writeStream);

    await streamToPromise(writeStream);

    return nNonEmptyDuplicatedPages;
  }

  private async duplicateDescendantsWithStreamV4(page, newPagePath, user, onlyDuplicateUserRelatedResources: boolean) {
    const readStream = await this.generateReadStreamToOperateOnlyDescendants(page.path, user);

    const newPagePathPrefix = newPagePath;
    const pathRegExp = new RegExp(`^${escapeStringRegexp(page.path)}`, 'i');

    const duplicateDescendants = this.duplicateDescendants.bind(this);
    const pageEvent = this.pageEvent;
    let count = 0;
    const writeStream = new Writable({
      objectMode: true,
      async write(batch, encoding, callback) {
        try {
          count += batch.length;
          await duplicateDescendants(batch, user, pathRegExp, newPagePathPrefix, onlyDuplicateUserRelatedResources);
          logger.debug(`Adding pages progressing: (count=${count})`);
        }
        catch (err) {
          logger.error('addAllPages error on add anyway: ', err);
        }

        callback();
      },
      final(callback) {
        logger.debug(`Adding pages has completed: (totalCount=${count})`);
        // update  path
        page.path = newPagePath;
        pageEvent.emit('syncDescendantsUpdate', page, user);
        callback();
      },
    });

    readStream
      .pipe(createBatchStream(BULK_REINDEX_SIZE))
      .pipe(writeStream);

    await streamToPromise(writeStream);

    return count;
  }

  /*
   * Delete
   */
  async deletePage(page, user, options = {}, isRecursively = false, activityParameters) {
    /*
     * Common Operation
     */
    const Page = mongoose.model('Page') as PageModel;

    // Separate v4 & v5 process
    const isShouldUseV4Process = shouldUseV4Process(page);
    if (isShouldUseV4Process) {
      return this.deletePageV4(page, user, options, isRecursively);
    }
    // Validate
    if (page.isEmpty && !isRecursively) {
      throw Error('Page not found.');
    }
    const isTrashed = isTrashPage(page.path);
    if (isTrashed) {
      throw new Error('This method does NOT support deleting trashed pages.');
    }

    if (isTopPage(page.path) || isUsersTopPage(page.path)) {
      throw new Error('Page is not deletable.');
    }

    if (pagePathUtils.isUsersHomepage(page.path)) {
      if (!this.canDeleteUserHomepageByConfig()) {
        throw new Error('User Homepage is not deletable.');
      }
      if (!await this.isUsersHomepageOwnerAbsent(page.path)) {
        throw new Error('User Homepage is not deletable.');
      }
    }

    const newPath = Page.getDeletedPageName(page.path);

    const canOperate = await this.crowi.pageOperationService.canOperate(isRecursively, page.path, newPath);
    if (!canOperate) {
      throw Error(`Cannot operate delete to path "${newPath}" right now.`);
    }

    // Replace with an empty page
    const isChildrenExist = await Page.exists({ parent: page._id });
    const shouldReplace = !isRecursively && isChildrenExist;
    if (shouldReplace) {
      await Page.replaceTargetWithPage(page, null, true);
    }

    const parameters = {
      ip: activityParameters.ip,
      endpoint: activityParameters.endpoint,
      action: page.descendantCount > 0 ? SupportedAction.ACTION_PAGE_RECURSIVELY_DELETE : SupportedAction.ACTION_PAGE_DELETE,
      user,
      target: page,
      targetModel: 'Page',
      snapshot: {
        username: user.username,
      },
    };

    const activity = await this.crowi.activityService.createActivity(parameters);

    // Delete target (only updating an existing document's properties )
    let deletedPage;
    if (!page.isEmpty) {
      deletedPage = await this.deleteNonEmptyTarget(page, user);
    }
    else { // always recursive
      deletedPage = page;
      await Page.deleteOne({ _id: page._id, isEmpty: true });
    }

    // 1. Update descendantCount
    if (isRecursively) {
      const inc = page.isEmpty ? -page.descendantCount : -(page.descendantCount + 1);
      await this.updateDescendantCountOfAncestors(page.parent, inc, true);
    }
    else {
      // update descendantCount of ancestors'
      await this.updateDescendantCountOfAncestors(page.parent, -1, true);
    }
    // 2. Delete leaf empty pages
    await Page.removeLeafEmptyPagesRecursively(page.parent);

    if (isRecursively) {
      let pageOp;
      try {
        pageOp = await PageOperation.create({
          actionType: PageActionType.Delete,
          actionStage: PageActionStage.Main,
          page,
          user,
          fromPath: page.path,
          toPath: newPath,
        });
      }
      catch (err) {
        logger.error('Failed to create PageOperation document.', err);
        throw err;
      }
      /*
       * Resumable Operation
       */
      (async() => {
        try {
          await this.deleteRecursivelyMainOperation(page, user, pageOp._id, activity);
        }
        catch (err) {
          logger.error('Error occurred while running deleteRecursivelyMainOperation.', err);

          // cleanup
          await PageOperation.deleteOne({ _id: pageOp._id });

          throw err;
        }
        finally {
          this.pageEvent.emit('syncDescendantsUpdate', deletedPage, user);
        }
      })();
    }
    else {
      const preNotify = preNotifyService.generatePreNotify(activity);

      this.activityEvent.emit('updated', activity, page, preNotify);
    }

    return deletedPage;
  }

  private async deleteNonEmptyTarget(page, user) {
    const Page = mongoose.model('Page') as unknown as PageModel;
    const newPath = Page.getDeletedPageName(page.path);

    const deletedPage = await Page.findByIdAndUpdate(page._id, {
      $set: {
        path: newPath, status: Page.STATUS_DELETED, deleteUser: user._id, deletedAt: Date.now(), parent: null, descendantCount: 0, // set parent as null
      },
    }, { new: true });

    await PageTagRelation.updateMany({ relatedPage: page._id }, { $set: { isPageTrashed: true } });
    try {
      await PageRedirect.create({ fromPath: page.path, toPath: newPath });
    }
    catch (err) {
      if (err.code !== 11000) {
        throw err;
      }
    }
    this.pageEvent.emit('delete', page, deletedPage, user);

    return deletedPage;
  }

  async deleteRecursivelyMainOperation(page, user, pageOpId: ObjectIdLike, activity?): Promise<void> {
    const descendantsSubscribedSets = new Set();
    await this.deleteDescendantsWithStream(page, user, false, descendantsSubscribedSets);

    const descendantsSubscribedUsers = Array.from(descendantsSubscribedSets) as Ref<IUser>[];

    const preNotify = preNotifyService.generatePreNotify(activity, () => { return descendantsSubscribedUsers });

    this.activityEvent.emit('updated', activity, page, preNotify);

    await PageOperation.findByIdAndDelete(pageOpId);

    // no sub operation available
  }

  private async deletePageV4(page, user, options = {}, isRecursively = false) {
    const Page = mongoose.model('Page') as PageModel;
    const Revision = mongoose.model('Revision') as any; // TODO: Typescriptize model

    const newPath = Page.getDeletedPageName(page.path);
    const isTrashed = isTrashPage(page.path);

    if (isTrashed) {
      throw new Error('This method does NOT support deleting trashed pages.');
    }

    if (!isMovablePage(page.path)) {
      throw new Error('Page is not deletable.');
    }

    if (isRecursively) {
      this.deleteDescendantsWithStream(page, user);
    }

    // update Revisions
    await Revision.updateRevisionListByPageId(page._id, { pageId: page._id });
    const deletedPage = await Page.findByIdAndUpdate(page._id, {
      $set: {
        path: newPath, status: Page.STATUS_DELETED, deleteUser: user._id, deletedAt: Date.now(),
      },
    }, { new: true });
    await PageTagRelation.updateMany({ relatedPage: page._id }, { $set: { isPageTrashed: true } });

    try {
      await PageRedirect.create({ fromPath: page.path, toPath: newPath });
    }
    catch (err) {
      if (err.code !== 11000) {
        throw err;
      }
    }

    this.pageEvent.emit('delete', page, deletedPage, user);

    return deletedPage;
  }

  private async deleteDescendants(pages, user) {
    const Page = mongoose.model('Page') as unknown as PageModel;

    const deletePageOperations: any[] = [];
    const insertPageRedirectOperations: any[] = [];

    pages.forEach((page) => {
      const newPath = Page.getDeletedPageName(page.path);

      let operation;
      // if empty, delete completely
      if (page.isEmpty) {
        operation = {
          deleteOne: {
            filter: { _id: page._id },
          },
        };
      }
      // if not empty, set parent to null and update to trash
      else {
        operation = {
          updateOne: {
            filter: { _id: page._id },
            update: {
              $set: {
                path: newPath, status: Page.STATUS_DELETED, deleteUser: user._id, deletedAt: Date.now(), parent: null, descendantCount: 0, // set parent as null
              },
            },
          },
        };

        insertPageRedirectOperations.push({
          insertOne: {
            document: {
              fromPath: page.path,
              toPath: newPath,
            },
          },
        });
      }

      deletePageOperations.push(operation);
    });

    try {
      await Page.bulkWrite(deletePageOperations);
    }
    catch (err) {
      if (err.code !== 11000) {
        throw new Error(`Failed to delete pages: ${err}`);
      }
    }
    finally {
      this.pageEvent.emit('syncDescendantsDelete', pages, user);
    }

    try {
      await PageRedirect.bulkWrite(insertPageRedirectOperations);
    }
    catch (err) {
      if (err.code !== 11000) {
        throw Error(`Failed to create PageRedirect documents: ${err}`);
      }
    }
  }

  /**
   * Create delete stream and return deleted document count
   */
  private async deleteDescendantsWithStream(targetPage, user, shouldUseV4Process = true, descendantsSubscribedSets?): Promise<number> {
    let readStream;
    if (shouldUseV4Process) {
      readStream = await this.generateReadStreamToOperateOnlyDescendants(targetPage.path, user);
    }
    else {
      const factory = new PageCursorsForDescendantsFactory(user, targetPage, true);
      readStream = await factory.generateReadable();
    }


    const deleteDescendants = this.deleteDescendants.bind(this);
    let count = 0;
    let nDeletedNonEmptyPages = 0; // used for updating descendantCount

    const writeStream = new Writable({
      objectMode: true,
      async write(batch, encoding, callback) {
        nDeletedNonEmptyPages += batch.filter(d => !d.isEmpty).length;

        try {
          count += batch.length;
          await deleteDescendants(batch, user);
          const subscribedUsers = await Subscription.getSubscriptions(batch);
          subscribedUsers.forEach((eachUser) => {
            descendantsSubscribedSets.add(eachUser);
          });
          logger.debug(`Deleting pages progressing: (count=${count})`);
        }
        catch (err) {
          logger.error('deleteDescendants error on add anyway: ', err);
        }

        callback();
      },
      final(callback) {
        logger.debug(`Deleting pages has completed: (totalCount=${count})`);

        callback();
      },
    });

    readStream
      .pipe(createBatchStream(BULK_REINDEX_SIZE))
      .pipe(writeStream);

    await streamToPromise(writeStream);

    return nDeletedNonEmptyPages;
  }

  async deleteCompletelyOperation(pageIds, pagePaths): Promise<void> {
    // Delete Bookmarks, Attachments, Revisions, Pages and emit delete
    const Bookmark = this.crowi.model('Bookmark');
    const Page = this.crowi.model('Page');
    const Revision = this.crowi.model('Revision');

    const { attachmentService } = this.crowi;
    const attachments = await Attachment.find({ page: { $in: pageIds } });

    await Promise.all([
      Bookmark.deleteMany({ page: { $in: pageIds } }),
      Comment.deleteMany({ page: { $in: pageIds } }),
      PageTagRelation.deleteMany({ relatedPage: { $in: pageIds } }),
      ShareLink.deleteMany({ relatedPage: { $in: pageIds } }),
      Revision.deleteMany({ pageId: { $in: pageIds } }),
      Page.deleteMany({ _id: { $in: pageIds } }),
      PageRedirect.deleteMany({ $or: [{ fromPath: { $in: pagePaths } }, { toPath: { $in: pagePaths } }] }),
      attachmentService.removeAllAttachments(attachments),
    ]);
  }

  // delete multiple pages
  async deleteMultipleCompletely(pages, user) {
    const ids = pages.map(page => (page._id));
    const paths = pages.map(page => (page.path));

    logger.debug('Deleting completely', paths);

    await this.deleteCompletelyOperation(ids, paths);

    this.pageEvent.emit('syncDescendantsDelete', pages, user); // update as renamed page

    return;
  }

  async deleteCompletely(page, user, options = {}, isRecursively = false, preventEmitting = false, activityParameters) {
    /*
     * Common Operation
     */
    const Page = mongoose.model('Page') as PageModel;

    if (isTopPage(page.path)) {
      throw Error('It is forbidden to delete the top page');
    }

    if (page.isEmpty && !isRecursively) {
      throw Error('Page not found.');
    }

    // v4 compatible process
    const isShouldUseV4Process = shouldUseV4Process(page);
    if (isShouldUseV4Process) {
      return this.deleteCompletelyV4(page, user, options, isRecursively, preventEmitting);
    }

    const canOperate = await this.crowi.pageOperationService.canOperate(isRecursively, page.path, null);
    if (!canOperate) {
      throw Error(`Cannot operate deleteCompletely from path "${page.path}" right now.`);
    }

    const ids = [page._id];
    const paths = [page.path];

    logger.debug('Deleting completely', paths);

    const parameters = {
      ip: activityParameters.ip,
      endpoint: activityParameters.endpoint,
      action: page.descendantCount > 0 ? SupportedAction.ACTION_PAGE_RECURSIVELY_DELETE_COMPLETELY : SupportedAction.ACTION_PAGE_DELETE_COMPLETELY,
      user,
      target: page,
      targetModel: 'Page',
      snapshot: {
        username: user.username,
      },
    };

    const activity = await this.crowi.activityService.createActivity(parameters);

    // 1. update descendantCount
    if (isRecursively) {
      const inc = page.isEmpty ? -page.descendantCount : -(page.descendantCount + 1);
      await this.updateDescendantCountOfAncestors(page.parent, inc, true);
    }
    else {
      // replace with an empty page
      const shouldReplace = await Page.exists({ parent: page._id });
      let pageToUpdateDescendantCount = page;
      if (shouldReplace) {
        pageToUpdateDescendantCount = await Page.replaceTargetWithPage(page);
      }
      await this.updateDescendantCountOfAncestors(pageToUpdateDescendantCount.parent, -1, true);
    }
    // 2. then delete target completely
    await this.deleteCompletelyOperation(ids, paths);

    // delete leaf empty pages
    await Page.removeLeafEmptyPagesRecursively(page.parent);

    if (!page.isEmpty && !preventEmitting) {
      this.pageEvent.emit('deleteCompletely', page, user);
    }

    if (isRecursively) {
      let pageOp;
      try {
        pageOp = await PageOperation.create({
          actionType: PageActionType.DeleteCompletely,
          actionStage: PageActionStage.Main,
          page,
          user,
          fromPath: page.path,
          options,
        });
      }
      catch (err) {
        logger.error('Failed to create PageOperation document.', err);
        throw err;
      }
      /*
       * Main Operation
       */
      (async() => {
        try {
          await this.deleteCompletelyRecursivelyMainOperation(page, user, options, pageOp._id, activity);
        }
        catch (err) {
          logger.error('Error occurred while running deleteCompletelyRecursivelyMainOperation.', err);

          // cleanup
          await PageOperation.deleteOne({ _id: pageOp._id });

          throw err;
        }
      })();
    }
    else {
      const preNotify = preNotifyService.generatePreNotify(activity);

      this.activityEvent.emit('updated', activity, page, preNotify);
    }

    return;
  }

  async deleteCompletelyRecursivelyMainOperation(page, user, options, pageOpId: ObjectIdLike, activity?): Promise<void> {
    const descendantsSubscribedSets = new Set();
    await this.deleteCompletelyDescendantsWithStream(page, user, options, false, descendantsSubscribedSets);
    const descendantsSubscribedUsers = Array.from(descendantsSubscribedSets) as Ref<IUser>[];

    const preNotify = preNotifyService.generatePreNotify(activity, () => { return descendantsSubscribedUsers });

    this.activityEvent.emit('updated', activity, page, preNotify);

    await PageOperation.findByIdAndDelete(pageOpId);

    // no sub operation available
  }

  private async deleteCompletelyV4(page, user, options = {}, isRecursively = false, preventEmitting = false) {
    const ids = [page._id];
    const paths = [page.path];

    logger.debug('Deleting completely', paths);

    await this.deleteCompletelyOperation(ids, paths);

    if (isRecursively) {
      this.deleteCompletelyDescendantsWithStream(page, user, options);
    }

    if (!page.isEmpty && !preventEmitting) {
      this.pageEvent.emit('deleteCompletely', page, user);
    }

    return;
  }

  async emptyTrashPage(user, options = {}, activityParameters) {
    const page = { path: '/trash' };

    const parameters = {
      ...activityParameters,
      action: SupportedAction.ACTION_PAGE_RECURSIVELY_DELETE_COMPLETELY,
      user,
      targetModel: 'Page',
      snapshot: {
        username: user.username,
      },
    };

    const activity = await this.crowi.activityService.createActivity(parameters);

    const descendantsSubscribedSets = new Set();
    const pages = await this.deleteCompletelyDescendantsWithStream(page, user, options, true, descendantsSubscribedSets);
    const descendantsSubscribedUsers = Array.from(descendantsSubscribedSets) as Ref<IUser>[];

    const preNotify = preNotifyService.generatePreNotify(activity, () => { return descendantsSubscribedUsers });

    this.activityEvent.emit('updated', activity, page, preNotify);

    return pages;
  }

  /**
   * Create delete completely stream
   */
  private async deleteCompletelyDescendantsWithStream(targetPage, user, options = {}, shouldUseV4Process = true, descendantsSubscribedSets?): Promise<number> {
    let readStream;

    if (shouldUseV4Process) { // pages don't have parents
      readStream = await this.generateReadStreamToOperateOnlyDescendants(targetPage.path, user);
    }
    else {
      const factory = new PageCursorsForDescendantsFactory(user, targetPage, true);
      readStream = await factory.generateReadable();
    }

    let count = 0;
    let nDeletedNonEmptyPages = 0; // used for updating descendantCount

    const deleteMultipleCompletely = this.deleteMultipleCompletely.bind(this);
    const writeStream = new Writable({
      objectMode: true,
      async write(batch, encoding, callback) {
        nDeletedNonEmptyPages += batch.filter(d => !d.isEmpty).length;

        try {
          count += batch.length;
          await deleteMultipleCompletely(batch, user);
          const subscribedUsers = await Subscription.getSubscriptions(batch);
          subscribedUsers.forEach((eachUser) => {
            descendantsSubscribedSets.add(eachUser);
          });
          logger.debug(`Adding pages progressing: (count=${count})`);
        }
        catch (err) {
          logger.error('addAllPages error on add anyway: ', err);
        }

        callback();
      },
      final(callback) {
        logger.debug(`Adding pages has completed: (totalCount=${count})`);

        callback();
      },
    });

    readStream
      .pipe(createBatchStream(BULK_REINDEX_SIZE))
      .pipe(writeStream);

    await streamToPromise(writeStream);

    return nDeletedNonEmptyPages;
  }

  // no need to separate Main Sub since it is devided into single page operations
  async deleteMultiplePages(pagesToDelete, user, options, activityParameters): Promise<void> {
    const { isRecursively, isCompletely } = options;

    if (pagesToDelete.length > LIMIT_FOR_MULTIPLE_PAGE_OP) {
      throw Error(`The maximum number of pages is ${LIMIT_FOR_MULTIPLE_PAGE_OP}.`);
    }

    // omit duplicate paths if isRecursively true, omit empty pages if isRecursively false
    const pages = isRecursively ? omitDuplicateAreaPageFromPages(pagesToDelete) : pagesToDelete.filter(p => !p.isEmpty);

    if (isCompletely) {
      for await (const page of pages) {
        await this.deleteCompletely(page, user, {}, isRecursively, false, activityParameters);
      }
    }
    else {
      for await (const page of pages) {
        await this.deletePage(page, user, {}, isRecursively, activityParameters);
      }
    }
  }

  // use the same process in both v4 and v5
  private async revertDeletedDescendants(pages, user) {
    const Page = this.crowi.model('Page');

    const revertPageOperations: any[] = [];
    const fromPathsToDelete: string[] = [];

    pages.forEach((page) => {
      // e.g. page.path = /trash/test, toPath = /test
      const toPath = Page.getRevertDeletedPageName(page.path);
      revertPageOperations.push({
        updateOne: {
          filter: { _id: page._id },
          update: {
            $set: {
              path: toPath, status: Page.STATUS_PUBLISHED, lastUpdateUser: user._id, deleteUser: null, deletedAt: null,
            },
          },
        },
      });

      fromPathsToDelete.push(page.path);
    });

    try {
      await Page.bulkWrite(revertPageOperations);
      await PageRedirect.deleteMany({ fromPath: { $in: fromPathsToDelete } });
    }
    catch (err) {
      if (err.code !== 11000) {
        throw new Error(`Failed to revert pages: ${err}`);
      }
    }
  }

  async revertDeletedPage(page, user, options = {}, isRecursively = false, activityParameters?) {
    /*
     * Common Operation
     */
    const Page = this.crowi.model('Page');

    const parameters = {
      ip: activityParameters.ip,
      endpoint: activityParameters.endpoint,
      action: page.descendantCount > 0 ? SupportedAction.ACTION_PAGE_RECURSIVELY_REVERT : SupportedAction.ACTION_PAGE_REVERT,
      user,
      target: page,
      targetModel: 'Page',
      snapshot: {
        username: user.username,
      },
    };

    const activity = await this.crowi.activityService.createActivity(parameters);

    // 1. Separate v4 & v5 process
    const shouldUseV4Process = this.shouldUseV4ProcessForRevert(page);
    if (shouldUseV4Process) {
      return this.revertDeletedPageV4(page, user, options, isRecursively);
    }

    const newPath = Page.getRevertDeletedPageName(page.path);

    const canOperate = await this.crowi.pageOperationService.canOperate(isRecursively, page.path, newPath);
    if (!canOperate) {
      throw Error(`Cannot operate revert from path "${page.path}" right now.`);
    }

    const includeEmpty = true;
    const originPage = await Page.findByPath(newPath, includeEmpty);

    // throw if any page already exists when recursively operation
    if (originPage != null && (!originPage.isEmpty || isRecursively)) {
      throw new PathAlreadyExistsError('already_exists', originPage.path);
    }

    // 2. Revert target
    const parent = await this.getParentAndFillAncestorsByUser(user, newPath);
    const shouldReplace = originPage != null && originPage.isEmpty;
    let updatedPage = await Page.findByIdAndUpdate(page._id, {
      $set: {
        path: newPath,
        status: Page.STATUS_PUBLISHED,
        lastUpdateUser: user._id,
        deleteUser: null,
        deletedAt: null,
        parent: parent._id,
        descendantCount: shouldReplace ? originPage.descendantCount : 0,
      },
    }, { new: true });

    if (shouldReplace) {
      updatedPage = await Page.replaceTargetWithPage(originPage, updatedPage, true);
    }

    await PageTagRelation.updateMany({ relatedPage: page._id }, { $set: { isPageTrashed: false } });

    this.pageEvent.emit('revert', page, updatedPage, user);

    if (!isRecursively) {
      await this.updateDescendantCountOfAncestors(parent._id, 1, true);

      const preNotify = preNotifyService.generatePreNotify(activity);

      this.activityEvent.emit('updated', activity, page, preNotify);
    }
    else {
      let pageOp;
      try {
        pageOp = await PageOperation.create({
          actionType: PageActionType.Revert,
          actionStage: PageActionStage.Main,
          page,
          user,
          fromPath: page.path,
          toPath: newPath,
          options,
        });
      }
      catch (err) {
        logger.error('Failed to create PageOperation document.', err);
        throw err;
      }
      /*
       * Resumable Operation
       */
      (async() => {
        try {
          await this.revertRecursivelyMainOperation(page, user, options, pageOp._id, activity);
          this.pageEvent.emit('syncDescendantsUpdate', updatedPage, user);
        }
        catch (err) {
          logger.error('Error occurred while running revertRecursivelyMainOperation.', err);

          // cleanup
          await PageOperation.deleteOne({ _id: pageOp._id });

          throw err;
        }
      })();
    }

    return updatedPage;
  }

  async revertRecursivelyMainOperation(page, user, options, pageOpId: ObjectIdLike, activity?): Promise<void> {
    const Page = mongoose.model('Page') as unknown as PageModel;

    const descendantsSubscribedSets = new Set();
    await this.revertDeletedDescendantsWithStream(page, user, options, false, descendantsSubscribedSets);
    const descendantsSubscribedUsers = Array.from(descendantsSubscribedSets) as Ref<IUser>[];

    const preNotify = preNotifyService.generatePreNotify(activity, () => { return descendantsSubscribedUsers });

    this.activityEvent.emit('updated', activity, page, preNotify);

    const newPath = Page.getRevertDeletedPageName(page.path);
    // normalize parent of descendant pages
    const shouldNormalize = this.shouldNormalizeParent(page);
    if (shouldNormalize) {
      try {
        await this.normalizeParentAndDescendantCountOfDescendants(newPath, user);
        logger.info(`Successfully normalized reverted descendant pages under "${newPath}"`);
      }
      catch (err) {
        logger.error('Failed to normalize descendants afrer revert:', err);
        throw err;
      }
    }

    // Set to Sub
    const pageOp = await PageOperation.findByIdAndUpdatePageActionStage(pageOpId, PageActionStage.Sub);
    if (pageOp == null) {
      throw Error('PageOperation document not found');
    }

    /*
     * Sub Operation
     */
    await this.revertRecursivelySubOperation(newPath, pageOp._id);
  }

  async revertRecursivelySubOperation(newPath: string, pageOpId: ObjectIdLike): Promise<void> {
    const Page = mongoose.model('Page') as unknown as PageModel;

    const newTarget = await Page.findOne({ path: newPath }); // only one page will be found since duplicating to existing path is forbidden

    if (newTarget == null) {
      throw Error('No reverted page found. Something might have gone wrong in revertRecursivelyMainOperation.');
    }

    // update descendantCount of ancestors'
    await this.updateDescendantCountOfAncestors(newTarget.parent as ObjectIdLike, newTarget.descendantCount + 1, true);

    await PageOperation.findByIdAndDelete(pageOpId);
  }

  private async revertDeletedPageV4(page, user, options = {}, isRecursively = false) {
    const Page = this.crowi.model('Page');

    const newPath = Page.getRevertDeletedPageName(page.path);
    const originPage = await Page.findByPath(newPath);
    if (originPage != null) {
      throw new PathAlreadyExistsError('already_exists', originPage.path);
    }

    if (isRecursively) {
      this.revertDeletedDescendantsWithStream(page, user, options);
    }

    page.status = Page.STATUS_PUBLISHED;
    page.lastUpdateUser = user;
    debug('Revert deleted the page', page, newPath);
    const updatedPage = await Page.findByIdAndUpdate(page._id, {
      $set: {
        path: newPath, status: Page.STATUS_PUBLISHED, lastUpdateUser: user._id, deleteUser: null, deletedAt: null,
      },
    }, { new: true });
    await PageTagRelation.updateMany({ relatedPage: page._id }, { $set: { isPageTrashed: false } });

    this.pageEvent.emit('revert', page, updatedPage, user);

    return updatedPage;
  }

  private async applyScopesToDescendantsWithStream(parentPage, user, isV4 = false) {
    const Page = this.crowi.model('Page');
    const builder = new Page.PageQueryBuilder(Page.find());
    builder.addConditionToListOnlyDescendants(parentPage.path);

    if (isV4) {
      builder.addConditionAsRootOrNotOnTree();
    }
    else {
      builder.addConditionAsOnTree();
    }

    // add grant conditions
    await Page.addConditionToFilteringByViewerToEdit(builder, user);

    const grant = parentPage.grant;

    const userRelatedGroups = await this.pageGrantService.getUserRelatedGroups(user);
    const userRelatedParentGrantedGroups = this.pageGrantService.getUserRelatedGrantedGroupsSyncronously(
      userRelatedGroups, parentPage,
    );

    const childPagesReadableStream = builder.query.cursor({ batchSize: BULK_REINDEX_SIZE });

    const childPagesWritable = new Writable({
      objectMode: true,
      write: async(batch, encoding, callback) => {
        await this.updateChildPagesGrant(batch, grant, user, userRelatedGroups, userRelatedParentGrantedGroups);
        callback();
      },
    });

    childPagesReadableStream
      .pipe(createBatchStream(BULK_REINDEX_SIZE))
      .pipe(childPagesWritable);
    await streamToPromise(childPagesWritable);
  }

  async updateChildPagesGrant(
      pages: PageDocument[], grant: PageGrant, user, userRelatedGroups: PopulatedGrantedGroup[], userRelatedParentGrantedGroups: IGrantedGroup[],
  ): Promise<void> {
    const Page = this.crowi.model('Page');
    const operations: any = [];

    pages.forEach((childPage) => {
      let newChildGrantedGroups: IGrantedGroup[] = [];
      if (grant === PageGrant.GRANT_USER_GROUP) {
        newChildGrantedGroups = this.getNewGrantedGroupsSyncronously(userRelatedGroups, userRelatedParentGrantedGroups, childPage);
      }
      const canChangeGrant = this.pageGrantService
        .validateGrantChangeSyncronously(userRelatedGroups, childPage.grantedGroups, PageGrant.GRANT_USER_GROUP, newChildGrantedGroups);
      if (canChangeGrant) {
        operations.push({
          updateOne: {
            filter: { _id: childPage._id },
            update: { $set: { grant, grantedUsers: grant === PageGrant.GRANT_OWNER ? [user._id] : [], grantedGroups: newChildGrantedGroups } },
          },
        });
      }
    });
    await Page.bulkWrite(operations);
  }

  /**
   * Create revert stream
   */
  private async revertDeletedDescendantsWithStream(targetPage, user, options = {}, shouldUseV4Process = true, descendantsSubscribedSets?): Promise<number> {
    if (shouldUseV4Process) {
      return this.revertDeletedDescendantsWithStreamV4(targetPage, user, options);
    }

    const readStream = await this.generateReadStreamToOperateOnlyDescendants(targetPage.path, user);

    const revertDeletedDescendants = this.revertDeletedDescendants.bind(this);
    let count = 0;
    const writeStream = new Writable({
      objectMode: true,
      async write(batch, encoding, callback) {
        try {
          count += batch.length;
          await revertDeletedDescendants(batch, user);
          const subscribedUsers = await Subscription.getSubscriptions(batch);
          subscribedUsers.forEach((eachUser) => {
            descendantsSubscribedSets.add(eachUser);
          });
          logger.debug(`Reverting pages progressing: (count=${count})`);
        }
        catch (err) {
          logger.error('revertPages error on add anyway: ', err);
        }

        callback();
      },
      async final(callback) {
        logger.debug(`Reverting pages has completed: (totalCount=${count})`);

        callback();
      },
    });

    readStream
      .pipe(createBatchStream(BULK_REINDEX_SIZE))
      .pipe(writeStream);

    await streamToPromise(writeStream);

    return count;
  }

  private async revertDeletedDescendantsWithStreamV4(targetPage, user, options = {}) {
    const readStream = await this.generateReadStreamToOperateOnlyDescendants(targetPage.path, user);

    const revertDeletedDescendants = this.revertDeletedDescendants.bind(this);
    let count = 0;
    const writeStream = new Writable({
      objectMode: true,
      async write(batch, encoding, callback) {
        try {
          count += batch.length;
          await revertDeletedDescendants(batch, user);
          logger.debug(`Reverting pages progressing: (count=${count})`);
        }
        catch (err) {
          logger.error('revertPages error on add anyway: ', err);
        }

        callback();
      },
      final(callback) {
        logger.debug(`Reverting pages has completed: (totalCount=${count})`);

        callback();
      },
    });

    readStream
      .pipe(createBatchStream(BULK_REINDEX_SIZE))
      .pipe(writeStream);

    await streamToPromise(readStream);

    return count;
  }


  async handlePrivatePagesForGroupsToDelete(groupsToDelete, action, transferToUserGroup: IGrantedGroup, user) {
    const Page = this.crowi.model('Page');
    const pages = await Page.find({
      grantedGroups: {
        $elemMatch: {
          item: { $in: groupsToDelete },
        },
      },
    });

    switch (action) {
      case 'public':
        await Page.publicizePages(pages);
        break;
      case 'delete':
        return this.deleteMultipleCompletely(pages, user);
      case 'transfer':
        await Page.transferPagesToGroup(pages, transferToUserGroup);
        break;
      default:
        throw new Error('Unknown action for private pages');
    }
  }

  private extractStringIds(refs: Ref<HasObjectId>[]) {
    return refs.map((ref: Ref<HasObjectId>) => {
      return (typeof ref === 'string') ? ref : ref._id.toString();
    });
  }

  constructBasicPageInfo(page: PageDocument, isGuestUser?: boolean): IPageInfo | IPageInfoForEntity {
    const isMovable = isGuestUser ? false : isMovablePage(page.path);
    const isDeletable = !(isGuestUser || isTopPage(page.path) || isUsersTopPage(page.path));

    if (page.isEmpty) {
      return {
        isV5Compatible: true,
        isEmpty: true,
        isMovable,
        isDeletable: false,
        isAbleToDeleteCompletely: false,
        isRevertible: false,
      };
    }

    const likers = page.liker.slice(0, 15) as Ref<IUserHasId>[];
    const seenUsers = page.seenUsers.slice(0, 15) as Ref<IUserHasId>[];

    return {
      isV5Compatible: isTopPage(page.path) || page.parent != null,
      isEmpty: false,
      sumOfLikers: page.liker.length,
      likerIds: this.extractStringIds(likers),
      seenUserIds: this.extractStringIds(seenUsers),
      sumOfSeenUsers: page.seenUsers.length,
      isMovable,
      isDeletable,
      isAbleToDeleteCompletely: false,
      isRevertible: isTrashPage(page.path),
      contentAge: page.getContentAge(),
      descendantCount: page.descendantCount,
      commentCount: page.commentCount,
    };

  }

  async shortBodiesMapByPageIds(pageIds: ObjectId[] = [], user?): Promise<Record<string, string | null>> {
    const Page = mongoose.model('Page') as unknown as PageModel;
    const MAX_LENGTH = 350;

    // aggregation options
    const userGroups = user != null ? [
      ...(await UserGroupRelation.findAllUserGroupIdsRelatedToUser(user)),
      ...(await ExternalUserGroupRelation.findAllUserGroupIdsRelatedToUser(user)),
    ] : null;
    const viewerCondition = Page.generateGrantCondition(user, userGroups);
    const filterByIds = {
      _id: { $in: pageIds },
    };

    let pages;
    try {
      pages = await Page
        .aggregate([
          // filter by pageIds
          {
            $match: filterByIds,
          },
          // filter by viewer
          {
            $match: viewerCondition,
          },
          // lookup: https://docs.mongodb.com/v4.4/reference/operator/aggregation/lookup/
          {
            $lookup: {
              from: 'revisions',
              let: { localRevision: '$revision' },
              pipeline: [
                {
                  $match: {
                    $expr: {
                      $eq: ['$_id', '$$localRevision'],
                    },
                  },
                },
                {
                  $project: {
                    // What is $substrCP?
                    // see: https://stackoverflow.com/questions/43556024/mongodb-error-substrbytes-invalid-range-ending-index-is-in-the-middle-of-a-ut/43556249
                    revision: { $substrCP: ['$body', 0, MAX_LENGTH] },
                  },
                },
              ],
              as: 'revisionData',
            },
          },
          // projection
          {
            $project: {
              _id: 1,
              revisionData: 1,
            },
          },
        ]).exec();
    }
    catch (err) {
      logger.error('Error occurred while generating shortBodiesMap');
      throw err;
    }

    const shortBodiesMap = {};
    pages.forEach((page) => {
      shortBodiesMap[page._id] = page.revisionData?.[0]?.revision;
    });

    return shortBodiesMap;
  }

  async normalizeParentByPath(path: string, user): Promise<void> {
    const Page = mongoose.model<PageDocument, PageModel>('Page');
    const { PageQueryBuilder } = Page;

    // This validation is not 100% correct since it ignores user to count
    const builder = new PageQueryBuilder(Page.find());
    builder.addConditionAsRootOrNotOnTree();
    builder.addConditionToListWithDescendants(path);
    const nEstimatedNormalizationTarget: number = await builder.query.exec('count');
    if (nEstimatedNormalizationTarget === 0) {
      throw Error('No page is available for conversion');
    }

    const pages = await Page.findByPathAndViewer(path, user, null, false);
    if (pages == null || !Array.isArray(pages)) {
      throw Error('Something went wrong while converting pages.');
    }


    if (pages.length === 0) {
      const isForbidden = await Page.count({ path, isEmpty: false }) > 0;
      if (isForbidden) {
        throw new V5ConversionError('It is not allowed to convert this page.', V5ConversionErrCode.FORBIDDEN);
      }
    }
    if (pages.length > 1) {
      throw new V5ConversionError(
        `There are more than two pages at the path "${path}". Please rename or delete the page first.`,
        V5ConversionErrCode.DUPLICATE_PAGES_FOUND,
      );
    }

    let page;
    let systematicallyCreatedPage;

    const shouldCreateNewPage = pages[0] == null;
    if (shouldCreateNewPage) {
      const notEmptyParent = await Page.findNotEmptyParentByPathRecursively(path);

      systematicallyCreatedPage = await this.forceCreateBySystem(
        path,
        '',
        {
          grant: notEmptyParent?.grant,
          grantUserIds: notEmptyParent?.grantedUsers.map(u => getIdForRef(u)),
          grantUserGroupIds: notEmptyParent?.grantedGroups,
        },
      );
      page = systematicallyCreatedPage;
    }
    else {
      page = pages[0];
    }

    const grant = page.grant;
    const grantedUserIds = page.grantedUsers;
    const grantedGroupIds = page.grantedGroups;

    /*
     * UserGroup & Owner validation
     */
    let isGrantNormalized = false;
    try {
      const shouldCheckDescendants = true;

      isGrantNormalized = await this.pageGrantService.isGrantNormalized(user, path, grant, grantedUserIds, grantedGroupIds, shouldCheckDescendants);
    }
    catch (err) {
      logger.error(`Failed to validate grant of page at "${path}"`, err);
      throw err;
    }
    if (!isGrantNormalized) {
      throw new V5ConversionError(
        'This page cannot be migrated since the selected grant or grantedGroup is not assignable to this page.',
        V5ConversionErrCode.GRANT_INVALID,
      );
    }

    let pageOp;
    try {
      pageOp = await PageOperation.create({
        actionType: PageActionType.NormalizeParent,
        actionStage: PageActionStage.Main,
        page,
        user,
        fromPath: page.path,
        toPath: page.path,
      });
    }
    catch (err) {
      logger.error('Failed to create PageOperation document.', err);
      throw err;
    }

    (async() => {
      try {
        await this.normalizeParentRecursivelyMainOperation(page, user, pageOp._id);
      }
      catch (err) {
        logger.error('Error occurred while running normalizeParentRecursivelyMainOperation.', err);

        // cleanup
        await PageOperation.deleteOne({ _id: pageOp._id });

        throw err;
      }
    })();
  }

  async normalizeParentByPageIdsRecursively(pageIds: ObjectIdLike[], user): Promise<void> {
    const Page = mongoose.model('Page') as unknown as PageModel;

    const pages = await Page.findByIdsAndViewer(pageIds, user, null);

    if (pages == null || pages.length === 0) {
      throw Error('pageIds is null or 0 length.');
    }

    if (pages.length > LIMIT_FOR_MULTIPLE_PAGE_OP) {
      throw Error(`The maximum number of pageIds allowed is ${LIMIT_FOR_MULTIPLE_PAGE_OP}.`);
    }

    await this.normalizeParentRecursivelyByPages(pages, user);

    return;
  }

  async normalizeParentByPageIds(pageIds: ObjectIdLike[], user): Promise<void> {
    const Page = await mongoose.model('Page') as unknown as PageModel;

    const socket = this.crowi.socketIoService.getDefaultSocket();

    for await (const pageId of pageIds) {
      const page = await Page.findById(pageId);
      if (page == null) {
        continue;
      }

      const errorData: PageMigrationErrorData = { paths: [page.path] };

      try {
        const canOperate = await this.crowi.pageOperationService.canOperate(false, page.path, page.path);
        if (!canOperate) {
          throw Error(`Cannot operate normalizeParent to path "${page.path}" right now.`);
        }

        const normalizedPage = await this.normalizeParentByPage(page, user);

        if (normalizedPage == null) {
          socket.emit(SocketEventName.PageMigrationError, errorData);
          logger.error(`Failed to update descendantCount of page of id: "${pageId}"`);
        }
      }
      catch (err) {
        socket.emit(SocketEventName.PageMigrationError, errorData);
        logger.error('Something went wrong while normalizing parent.', err);
      }
    }
    socket.emit(SocketEventName.PageMigrationSuccess);
  }

  private async normalizeParentByPage(page, user) {
    const Page = mongoose.model('Page') as unknown as PageModel;

    const {
      path, grant, grantedUsers: grantedUserIds, grantedGroups: grantedGroupIds,
    } = page;

    // check if any page exists at target path already
    const existingPage = await Page.findOne({ path, parent: { $ne: null } });
    if (existingPage != null && !existingPage.isEmpty) {
      throw Error('Page already exists. Please rename the page to continue.');
    }

    /*
     * UserGroup & Owner validation
     */
    if (grant !== Page.GRANT_RESTRICTED) {
      let isGrantNormalized = false;
      try {
        const shouldCheckDescendants = true;

        isGrantNormalized = await this.pageGrantService.isGrantNormalized(user, path, grant, grantedUserIds, grantedGroupIds, shouldCheckDescendants);
      }
      catch (err) {
        logger.error(`Failed to validate grant of page at "${path}"`, err);
        throw err;
      }
      if (!isGrantNormalized) {
        throw Error('This page cannot be migrated since the selected grant or grantedGroup is not assignable to this page.');
      }
    }
    else {
      throw Error('Restricted pages can not be migrated');
    }

    let normalizedPage;

    // replace if empty page exists
    if (existingPage != null && existingPage.isEmpty) {
      // Inherit descendantCount from the empty page
      const updatedPage = await Page.findOneAndUpdate({ _id: page._id }, { descendantCount: existingPage.descendantCount }, { new: true });
      await Page.replaceTargetWithPage(existingPage, updatedPage, true);
      normalizedPage = await Page.findById(page._id);
    }
    else {
      const parent = await this.getParentAndFillAncestorsByUser(user, page.path);
      normalizedPage = await Page.findOneAndUpdate({ _id: page._id }, { parent: parent._id }, { new: true });
    }

    // Update descendantCount
    const inc = 1;
    await this.updateDescendantCountOfAncestors(normalizedPage.parent, inc, true);

    return normalizedPage;
  }

  async normalizeParentRecursivelyByPages(pages, user): Promise<void> {
    /*
     * Main Operation
     */
    const socket = this.crowi.socketIoService.getDefaultSocket();

    const pagesToNormalize = omitDuplicateAreaPageFromPages(pages);

    let normalizablePages;
    let nonNormalizablePages;
    try {
      [normalizablePages, nonNormalizablePages] = await this.pageGrantService.separateNormalizableAndNotNormalizablePages(user, pagesToNormalize);
    }
    catch (err) {
      socket.emit(SocketEventName.PageMigrationError);
      throw err;
    }

    if (normalizablePages.length === 0) {
      socket.emit(SocketEventName.PageMigrationError);
      return;
    }

    if (nonNormalizablePages.length !== 0) {
      const nonNormalizablePagePaths: string[] = nonNormalizablePages.map(p => p.path);
      socket.emit(SocketEventName.PageMigrationError, { paths: nonNormalizablePagePaths });
      logger.debug('Some pages could not be converted.', nonNormalizablePagePaths);
    }

    /*
     * Main Operation (s)
     */
    const errorPagePaths: string[] = [];
    for await (const page of normalizablePages) {
      const canOperate = await this.crowi.pageOperationService.canOperate(true, page.path, page.path);
      if (!canOperate) {
        errorPagePaths.push(page.path);
        throw Error(`Cannot operate normalizeParentRecursiively to path "${page.path}" right now.`);
      }

      const Page = mongoose.model('Page') as unknown as PageModel;
      const { PageQueryBuilder } = Page;
      const builder = new PageQueryBuilder(Page.findOne());
      builder.addConditionAsOnTree();
      builder.addConditionToListByPathsArray([page.path]);
      const existingPage = await builder.query.exec();

      if (existingPage?.parent != null) {
        errorPagePaths.push(page.path);
        throw Error('This page has already converted.');
      }

      let pageOp;
      try {
        pageOp = await PageOperation.create({
          actionType: PageActionType.NormalizeParent,
          actionStage: PageActionStage.Main,
          page,
          user,
          fromPath: page.path,
          toPath: page.path,
        });
      }
      catch (err) {
        errorPagePaths.push(page.path);
        logger.error('Failed to create PageOperation document.', err);
        throw err;
      }

      try {
        await this.normalizeParentRecursivelyMainOperation(page, user, pageOp._id);
      }
      catch (err) {
        errorPagePaths.push(page.path);
        logger.error('Failed to run normalizeParentRecursivelyMainOperation.', err);

        // cleanup
        await PageOperation.deleteOne({ _id: pageOp._id });

        throw err;
      }
    }
    if (errorPagePaths.length === 0) {
      socket.emit(SocketEventName.PageMigrationSuccess);
    }
    else {
      socket.emit(SocketEventName.PageMigrationError, { paths: errorPagePaths });
    }
  }

  async normalizeParentRecursivelyMainOperation(page, user, pageOpId: ObjectIdLike): Promise<number> {
    // Save prevDescendantCount for sub-operation
    const Page = mongoose.model('Page') as unknown as PageModel;
    const { PageQueryBuilder } = Page;
    const builder = new PageQueryBuilder(Page.findOne(), true);
    builder.addConditionAsOnTree();
    builder.addConditionToListByPathsArray([page.path]);
    const exPage = await builder.query.exec();
    const options = { prevDescendantCount: exPage?.descendantCount ?? 0 };

    let count: number;
    try {
      count = await this.normalizeParentRecursively([page.path], user);
    }
    catch (err) {
      logger.error('V5 initial miration failed.', err);
      // socket.emit('normalizeParentRecursivelyByPageIds', { error: err.message }); TODO: use socket to tell user

      throw err;
    }

    // Set to Sub
    const pageOp = await PageOperation.findByIdAndUpdatePageActionStage(pageOpId, PageActionStage.Sub);
    if (pageOp == null) {
      throw Error('PageOperation document not found');
    }

    await this.normalizeParentRecursivelySubOperation(page, user, pageOp._id, options);

    return count;
  }

  async normalizeParentRecursivelySubOperation(page, user, pageOpId: ObjectIdLike, options: {prevDescendantCount: number}): Promise<void> {
    const Page = mongoose.model('Page') as unknown as PageModel;

    try {
      // update descendantCount of self and descendant pages first
      await this.updateDescendantCountOfSelfAndDescendants(page.path);

      // find pages again to get updated descendantCount
      // then calculate inc
      const pageAfterUpdatingDescendantCount = await Page.findByIdAndViewer(page._id, user);
      if (pageAfterUpdatingDescendantCount == null) {
        throw Error('Page not found after updating descendantCount');
      }

      const { prevDescendantCount } = options;
      const newDescendantCount = pageAfterUpdatingDescendantCount.descendantCount;
      let inc = newDescendantCount - prevDescendantCount;
      const isAlreadyConverted = page.parent != null;
      if (!isAlreadyConverted) {
        inc += 1;
      }
      await this.updateDescendantCountOfAncestors(page._id, inc, false);
    }
    catch (err) {
      logger.error('Failed to update descendantCount after normalizing parent:', err);
      throw Error(`Failed to update descendantCount after normalizing parent: ${err}`);
    }

    await PageOperation.findByIdAndDelete(pageOpId);
  }

  async _isPagePathIndexUnique() {
    const Page = this.crowi.model('Page');
    const now = (new Date()).toString();
    const path = `growi_check_is_path_index_unique_${now}`;

    let isUnique = false;

    try {
      await Page.insertMany([
        { path },
        { path },
      ]);
    }
    catch (err) {
      if (err?.code === 11000) { // Error code 11000 indicates the index is unique
        isUnique = true;
        logger.info('Page path index is unique.');
      }
      else {
        throw err;
      }
    }
    finally {
      await Page.deleteMany({ path: { $regex: new RegExp('growi_check_is_path_index_unique', 'g') } });
    }


    return isUnique;
  }

  async normalizeAllPublicPages() {
    let isUnique;
    try {
      isUnique = await this._isPagePathIndexUnique();
    }
    catch (err) {
      logger.error('Failed to check path index status', err);
      throw err;
    }

    // drop unique index first
    if (isUnique) {
      try {
        await this._v5NormalizeIndex();
      }
      catch (err) {
        logger.error('V5 index normalization failed.', err);
        throw err;
      }
    }

    // then migrate
    try {
      await this.normalizeParentRecursively(['/'], null, false, true);
    }
    catch (err) {
      logger.error('V5 initial miration failed.', err);

      throw err;
    }

    // update descendantCount of all public pages
    try {
      await this.updateDescendantCountOfSelfAndDescendants('/');
      logger.info('Successfully updated all descendantCount of public pages.');
    }
    catch (err) {
      logger.error('Failed updating descendantCount of public pages.', err);
      throw err;
    }

    await this._setIsV5CompatibleTrue();
  }

  private async _setIsV5CompatibleTrue() {
    try {
      await this.crowi.configManager.updateConfigsInTheSameNamespace('crowi', {
        'app:isV5Compatible': true,
      });
      logger.info('Successfully migrated all public pages.');
    }
    catch (err) {
      logger.warn('Failed to update app:isV5Compatible to true.');
      throw err;
    }
  }

  private async normalizeParentAndDescendantCountOfDescendants(path: string, user, isDuplicateOperation = false): Promise<void> {
    await this.normalizeParentRecursively([path], user, isDuplicateOperation);

    // update descendantCount of descendant pages
    await this.updateDescendantCountOfSelfAndDescendants(path);
  }

  /**
   * Normalize parent attribute by passing paths and user.
   * @param paths Pages under this paths value will be updated.
   * @param user To be used to filter pages to update. If null, only public pages will be updated.
   * @returns Promise<void>
   */
  async normalizeParentRecursively(paths: string[], user: any | null, isDuplicateOperation = false, shouldEmitProgress = false): Promise<number> {
    const Page = mongoose.model('Page') as unknown as PageModel;

    const ancestorPaths = paths.flatMap(p => collectAncestorPaths(p, []));
    // targets' descendants
    const pathAndRegExpsToNormalize: (RegExp | string)[] = paths
      .map(p => new RegExp(`^${escapeStringRegexp(addTrailingSlash(p))}`, 'i'));
    // include targets' path
    pathAndRegExpsToNormalize.push(...paths);

    // determine UserGroup condition
    const userGroups = user != null ? [
      ...(await UserGroupRelation.findAllUserGroupIdsRelatedToUser(user)),
      ...(await ExternalUserGroupRelation.findAllUserGroupIdsRelatedToUser(user)),
    ] : null;

    const grantFiltersByUser: { $or: any[] } | null = !isDuplicateOperation ? Page.generateGrantCondition(user, userGroups) : null;

    return this._normalizeParentRecursively(pathAndRegExpsToNormalize, ancestorPaths, user, grantFiltersByUser, shouldEmitProgress);
  }

  private buildFilterForNormalizeParentRecursively(
      pathOrRegExps: (RegExp | string)[], publicPathsToNormalize: string[], grantFiltersByUser?: { $or: any[] } | null,
  ) {
    const Page = mongoose.model('Page') as unknown as PageModel;

    const andFilter: any = {
      $and: [
        {
          parent: null,
          status: Page.STATUS_PUBLISHED,
          path: { $ne: '/' },
        },
      ],
    };
    const orFilter: any = { $or: [] };
    // specified pathOrRegExps
    if (pathOrRegExps.length > 0) {
      orFilter.$or.push(
        {
          path: { $in: pathOrRegExps },
        },
      );
    }
    // not specified but ancestors of specified pathOrRegExps
    if (publicPathsToNormalize.length > 0) {
      orFilter.$or.push(
        {
          path: { $in: publicPathsToNormalize },
          grant: Page.GRANT_PUBLIC, // use only public pages to complete the tree
        },
      );
    }

    // Merge filters
    const mergedFilter = {
      $and: [
        { $and: grantFiltersByUser != null ? [grantFiltersByUser, ...andFilter.$and] : [...andFilter.$and] },
        { $or: orFilter.$or },
      ],
    };

    return mergedFilter;
  }

  private async _normalizeParentRecursively(
      pathOrRegExps: (RegExp | string)[],
      publicPathsToNormalize: string[],
      user,
      grantFiltersByUser: { $or: any[] } | null,
      shouldEmitProgress = false,
      count = 0,
      skiped = 0,
      isFirst = true,
  ): Promise<number> {
    const BATCH_SIZE = 100;
    const PAGES_LIMIT = 1000;

    const socket = shouldEmitProgress ? this.crowi.socketIoService.getAdminSocket() : null;

    const Page = mongoose.model('Page') as unknown as PageModel;
    const { PageQueryBuilder } = Page;

    // Build filter
    const matchFilter = this.buildFilterForNormalizeParentRecursively(pathOrRegExps, publicPathsToNormalize, grantFiltersByUser);

    let baseAggregation = Page
      .aggregate([
        { $match: matchFilter },
        {
          $project: { // minimize data to fetch
            _id: 1,
            path: 1,
          },
        },
      ]);

    // Limit pages to get
    const total = await Page.countDocuments(matchFilter);
    if (isFirst) {
      socket?.emit(SocketEventName.PMStarted, { total });
    }
    if (total > PAGES_LIMIT) {
      baseAggregation = baseAggregation.limit(Math.floor(total * 0.3));
    }

    const pagesStream = await baseAggregation.cursor({ batchSize: BATCH_SIZE });
    const batchStream = createBatchStream(BATCH_SIZE);

    let shouldContinue = true;
    let nextCount = count;
    let nextSkiped = skiped;

    // eslint-disable-next-line max-len
    const buildPipelineToCreateEmptyPagesByUser = this.buildPipelineToCreateEmptyPagesByUser.bind(this);

    const migratePagesStream = new Writable({
      objectMode: true,
      async write(pages, encoding, callback) {
        const parentPaths = Array.from(new Set<string>(pages.map(p => pathlib.dirname(p.path))));

        // 1. Remove unnecessary empty pages & reset parent for pages which had had those empty pages
        const pageIdsToNotDelete = pages.map(p => p._id);
        const emptyPagePathsToDelete = pages.map(p => p.path);

        const builder1 = new PageQueryBuilder(Page.find({ isEmpty: true }, { _id: 1 }), true);
        builder1.addConditionToListByPathsArray(emptyPagePathsToDelete);
        builder1.addConditionToExcludeByPageIdsArray(pageIdsToNotDelete);

        const emptyPagesToDelete = await builder1.query.lean().exec();
        const resetParentOperations = emptyPagesToDelete.map((p) => {
          return {
            updateOne: {
              filter: {
                parent: p._id,
              },
              update: {
                parent: null,
              },
            },
          };
        });

        await Page.bulkWrite(resetParentOperations);
        await Page.removeEmptyPages(pageIdsToNotDelete, emptyPagePathsToDelete);

        // 2. Create lacking parents as empty pages
        const orFilters = [
          { path: '/' },
          { path: { $in: publicPathsToNormalize }, grant: Page.GRANT_PUBLIC, status: Page.STATUS_PUBLISHED },
          { path: { $in: publicPathsToNormalize }, parent: { $ne: null }, status: Page.STATUS_PUBLISHED },
          { path: { $nin: publicPathsToNormalize }, status: Page.STATUS_PUBLISHED },
        ];
        const filterForApplicableAncestors = { $or: orFilters };
        const aggregationPipeline = await buildPipelineToCreateEmptyPagesByUser(user, parentPaths, false, filterForApplicableAncestors);
        await Page.createEmptyPagesByPaths(parentPaths, aggregationPipeline);

        // 3. Find parents
        const builder2 = new PageQueryBuilder(Page.find(), true);
        if (grantFiltersByUser != null) {
          builder2.query = builder2.query.and(grantFiltersByUser);
        }
        const parents = await builder2
          .addConditionToListByPathsArray(parentPaths)
          .addConditionToFilterByApplicableAncestors(publicPathsToNormalize)
          .query
          .lean()
          .exec();

        // Normalize all siblings for each page
        const updateManyOperations = parents.map((parent) => {
          const parentId = parent._id;

          // Build filter
          const parentPathEscaped = escapeStringRegexp(parent.path === '/' ? '' : parent.path); // adjust the path for RegExp
          const filter: any = {
            $and: [
              {
                path: { $regex: new RegExp(`^${parentPathEscaped}(\\/[^/]+)\\/?$`, 'i') }, // see: regexr.com/6889f (e.g. /parent/any_child or /any_level1)
              },
              {
                path: { $in: pathOrRegExps.concat(publicPathsToNormalize) },
              },
              filterForApplicableAncestors,
            ],
          };
          if (grantFiltersByUser != null) {
            filter.$and.push(grantFiltersByUser);
          }

          return {
            updateMany: {
              filter,
              update: {
                parent: parentId,
              },
            },
          };
        });
        try {
          const res = await Page.bulkWrite(updateManyOperations);

          nextCount += res.result.nModified;
          nextSkiped += res.result.writeErrors.length;
          logger.info(`Page migration processing: (migratedPages=${res.result.nModified})`);

          socket?.emit(SocketEventName.PMMigrating, { count: nextCount });
          socket?.emit(SocketEventName.PMErrorCount, { skip: nextSkiped });

          // Throw if any error is found
          if (res.result.writeErrors.length > 0) {
            logger.error('Failed to migrate some pages', res.result.writeErrors);
            socket?.emit(SocketEventName.PMEnded, { isSucceeded: false });
            throw Error('Failed to migrate some pages');
          }

          // Finish migration if no modification occurred
          if (res.result.nModified === 0 && res.result.nMatched === 0) {
            shouldContinue = false;
            logger.error('Migration is unable to continue', 'parentPaths:', parentPaths, 'bulkWriteResult:', res);
            socket?.emit(SocketEventName.PMEnded, { isSucceeded: false });
          }
        }
        catch (err) {
          logger.error('Failed to update page.parent.', err);
          throw err;
        }

        callback();
      },
      final(callback) {
        callback();
      },
    });

    pagesStream
      .pipe(batchStream)
      .pipe(migratePagesStream);

    await streamToPromise(migratePagesStream);

    if (await Page.exists(matchFilter) && shouldContinue) {
      return this._normalizeParentRecursively(
        pathOrRegExps,
        publicPathsToNormalize,
        user,
        grantFiltersByUser,
        shouldEmitProgress,
        nextCount,
        nextSkiped,
        false,
      );
    }

    // End
    socket?.emit(SocketEventName.PMEnded, { isSucceeded: true });

    return nextCount;
  }

  private async _v5NormalizeIndex() {
    const collection = mongoose.connection.collection('pages');

    try {
      // drop pages.path_1 indexes
      await collection.dropIndex('path_1');
      logger.info('Succeeded to drop unique indexes from pages.path.');
    }
    catch (err) {
      logger.warn('Failed to drop unique indexes from pages.path.', err);
      throw err;
    }

    try {
      // create indexes without
      await collection.createIndex({ path: 1 }, { unique: false });
      logger.info('Succeeded to create non-unique indexes on pages.path.');
    }
    catch (err) {
      logger.warn('Failed to create non-unique indexes on pages.path.', err);
      throw err;
    }
  }

  async countPagesCanNormalizeParentByUser(user): Promise<number> {
    if (user == null) {
      throw Error('user is required');
    }

    const Page = mongoose.model('Page') as unknown as PageModel;
    const { PageQueryBuilder } = Page;

    const builder = new PageQueryBuilder(Page.count(), false);
    await builder.addConditionAsMigratablePages(user);

    const nMigratablePages = await builder.query.exec();

    return nMigratablePages;
  }

  /**
   * update descendantCount of the following pages
   * - page that has the same path as the provided path
   * - pages that are descendants of the above page
   */
  async updateDescendantCountOfSelfAndDescendants(path: string): Promise<void> {
    const BATCH_SIZE = 200;
    const Page = this.crowi.model('Page');
    const { PageQueryBuilder } = Page;

    const builder = new PageQueryBuilder(Page.find(), true);
    builder.addConditionAsOnTree();
    builder.addConditionToListWithDescendants(path);
    builder.addConditionToSortPagesByDescPath();

    const aggregatedPages = await builder.query.lean().cursor({ batchSize: BATCH_SIZE });
    await this.recountAndUpdateDescendantCountOfPages(aggregatedPages, BATCH_SIZE);
  }

  /**
   * update descendantCount of the pages sequentially from longer path to shorter path
   */
  async updateDescendantCountOfPagesWithPaths(paths: string[]): Promise<void> {
    const BATCH_SIZE = 200;
    const Page = this.crowi.model('Page');
    const { PageQueryBuilder } = Page;

    const builder = new PageQueryBuilder(Page.find(), true);
    builder.addConditionToListByPathsArray(paths); // find by paths
    builder.addConditionToSortPagesByDescPath(); // sort in DESC

    const aggregatedPages = await builder.query.lean().cursor({ batchSize: BATCH_SIZE });
    await this.recountAndUpdateDescendantCountOfPages(aggregatedPages, BATCH_SIZE);
  }

  /**
   * Recount descendantCount of pages one by one
   */
  async recountAndUpdateDescendantCountOfPages(pageCursor: Cursor<any>, batchSize:number): Promise<void> {
    const Page = this.crowi.model('Page');
    const recountWriteStream = new Writable({
      objectMode: true,
      async write(pageDocuments, encoding, callback) {
        for await (const document of pageDocuments) {
          const descendantCount = await Page.recountDescendantCount(document._id);
          await Page.findByIdAndUpdate(document._id, { descendantCount });
        }
        callback();
      },
      final(callback) {
        callback();
      },
    });
    pageCursor
      .pipe(createBatchStream(batchSize))
      .pipe(recountWriteStream);

    await streamToPromise(recountWriteStream);
  }

  // update descendantCount of all pages that are ancestors of a provided pageId by count
  async updateDescendantCountOfAncestors(pageId: ObjectIdLike, inc: number, shouldIncludeTarget: boolean): Promise<void> {
    const Page = this.crowi.model('Page');
    const ancestors = await Page.findAncestorsUsingParentRecursively(pageId, shouldIncludeTarget);
    const ancestorPageIds = ancestors.map(p => p._id);

    await Page.incrementDescendantCountOfPageIds(ancestorPageIds, inc);

    const updateDescCountData: UpdateDescCountRawData = Object.fromEntries(ancestors.map(p => [p._id.toString(), p.descendantCount + inc]));
    this.emitUpdateDescCount(updateDescCountData);
  }

  private emitUpdateDescCount(data: UpdateDescCountRawData): void {
    const socket = this.crowi.socketIoService.getDefaultSocket();

    socket.emit(SocketEventName.UpdateDescCount, data);
  }

  /**
   * Build the base aggregation pipeline for fillAncestors--- methods
   * @param onlyMigratedAsExistingPages Determine whether to include non-migrated pages as existing pages. If a page exists,
   * an empty page will not be created at that page's path.
   */
  private buildBasePipelineToCreateEmptyPages(paths: string[], onlyMigratedAsExistingPages = true, andFilter?): any[] {
    const aggregationPipeline: any[] = [];

    const Page = mongoose.model('Page') as unknown as PageModel;

    // -- Filter by paths
    aggregationPipeline.push({ $match: { path: { $in: paths } } });
    // -- Normalized condition
    if (onlyMigratedAsExistingPages) {
      aggregationPipeline.push({
        $match: {
          $or: [
            { grant: Page.GRANT_PUBLIC },
            { parent: { $ne: null } },
            { path: '/' },
          ],
        },
      });
    }
    // -- Add custom pipeline
    if (andFilter != null) {
      aggregationPipeline.push({ $match: andFilter });
    }

    return aggregationPipeline;
  }

  private async buildPipelineToCreateEmptyPagesByUser(user, paths: string[], onlyMigratedAsExistingPages = true, andFilter?): Promise<any[]> {
    const Page = mongoose.model('Page') as unknown as PageModel;

    const pipeline = this.buildBasePipelineToCreateEmptyPages(paths, onlyMigratedAsExistingPages, andFilter);
    const userGroups = user != null ? [
      ...(await UserGroupRelation.findAllUserGroupIdsRelatedToUser(user)),
      ...(await ExternalUserGroupRelation.findAllUserGroupIdsRelatedToUser(user)),
    ] : null;
    const grantCondition = Page.generateGrantCondition(user, userGroups);
    pipeline.push({ $match: grantCondition });

    return pipeline;
  }

  private buildPipelineToCreateEmptyPagesBySystem(paths: string[]): any[] {
    return this.buildBasePipelineToCreateEmptyPages(paths);
  }

  private async connectPageTree(path: string): Promise<void> {
    const Page = mongoose.model('Page') as unknown as PageModel;
    const { PageQueryBuilder } = Page;

    const ancestorPaths = collectAncestorPaths(path);

    // Find ancestors
    const builder = new PageQueryBuilder(Page.find(), true);
    builder.addConditionToFilterByApplicableAncestors(ancestorPaths); // avoid including not normalized pages
    const ancestors = await builder
      .addConditionToListByPathsArray(ancestorPaths)
      .addConditionToSortPagesByDescPath()
      .query
      .exec();

    // Update parent attrs
    const ancestorsMap = new Map(); // Map<path, page>
    ancestors.forEach(page => !ancestorsMap.has(page.path) && ancestorsMap.set(page.path, page)); // the earlier element should be the true ancestor

    const nonRootAncestors = ancestors.filter(page => !isTopPage(page.path));
    const operations = nonRootAncestors.map((page) => {
      const parentPath = pathlib.dirname(page.path);
      return {
        updateOne: {
          filter: {
            _id: page._id,
          },
          update: {
            parent: ancestorsMap.get(parentPath)._id,
          },
        },
      };
    });
    await Page.bulkWrite(operations);
  }

  /**
   * Find parent or create parent if not exists.
   * It also updates parent of ancestors
   * @param path string
   * @returns Promise<PageDocument>
   */
  async getParentAndFillAncestorsByUser(user, path: string): Promise<PageDocument> {
    const Page = mongoose.model('Page') as unknown as PageModel;

    // Find parent
    const parent = await Page.findParentByPath(path);
    if (parent != null) {
      return parent;
    }

    const ancestorPaths = collectAncestorPaths(path);

    // Fill ancestors
    const aggregationPipeline: any[] = await this.buildPipelineToCreateEmptyPagesByUser(user, ancestorPaths);

    await Page.createEmptyPagesByPaths(ancestorPaths, aggregationPipeline);

    // Connect ancestors
    await this.connectPageTree(path);

    // Return the created parent
    const createdParent = await Page.findParentByPath(path);
    if (createdParent == null) {
      throw Error('Failed to find the created parent by getParentAndFillAncestorsByUser');
    }
    return createdParent;
  }

  async getParentAndFillAncestorsBySystem(path: string): Promise<PageDocument> {
    const Page = mongoose.model('Page') as unknown as PageModel;

    // Find parent
    const parent = await Page.findParentByPath(path);
    if (parent != null) {
      return parent;
    }

    // Fill ancestors
    const ancestorPaths = collectAncestorPaths(path);
    const aggregationPipeline: any[] = this.buildPipelineToCreateEmptyPagesBySystem(ancestorPaths);

    await Page.createEmptyPagesByPaths(ancestorPaths, aggregationPipeline);

    // Connect ancestors
    await this.connectPageTree(path);

    // Return the created parent
    const createdParent = await Page.findParentByPath(path);
    if (createdParent == null) {
      throw Error('Failed to find the created parent by getParentAndFillAncestorsByUser');
    }

    return createdParent;
  }

  // --------- Create ---------

  private async preparePageDocumentToCreate(path: string, shouldNew: boolean): Promise<PageDocument> {
    const Page = mongoose.model('Page') as unknown as PageModel;

    const emptyPage = await Page.findOne({ path, isEmpty: true });

    // Use empty page if exists, if not, create a new page
    let page;
    if (shouldNew) {
      page = new Page();
    }
    else if (emptyPage != null) {
      page = emptyPage;
      const descendantCount = await Page.recountDescendantCount(page._id);

      page.descendantCount = descendantCount;
      page.isEmpty = false;
    }
    else {
      page = new Page();
    }

    return page;
  }

  private setFieldExceptForGrantRevisionParent(
      pageDocument: PageDocument,
      path: string,
      user?,
  ): void {
    const Page = mongoose.model('Page') as unknown as PageModel;

    pageDocument.path = path;
    pageDocument.creator = user;
    pageDocument.lastUpdateUser = user;
    pageDocument.status = Page.STATUS_PUBLISHED;
  }

  private async validateAppliedScope(user, grant, grantUserGroupIds: IGrantedGroup[]) {
    if (grant === PageGrant.GRANT_USER_GROUP && grantUserGroupIds == null) {
      throw new Error('grantUserGroupIds is not specified');
    }

    if (grant === PageGrant.GRANT_USER_GROUP) {
      const { grantedUserGroups: grantedUserGroupIds, grantedExternalUserGroups: grantedExternalUserGroupIds } = divideByType(grantUserGroupIds);
      const count = await UserGroupRelation.countByGroupIdsAndUser(grantedUserGroupIds, user)
        + await ExternalUserGroupRelation.countByGroupIdsAndUser(grantedExternalUserGroupIds, user);

      if (count === 0) {
        throw new Error('no relations were exist for group and user.');
      }
    }
  }

  private async canProcessCreate(
      path: string,
      grantData: {
        grant?: PageGrant,
        grantUserIds?: ObjectIdLike[],
        grantUserGroupIds?: IGrantedGroup[],
      },
      shouldValidateGrant: boolean,
      user?,
      options?: IOptionsForCreate,
  ): Promise<boolean> {
    const Page = mongoose.model('Page') as unknown as PageModel;

    // Operatability validation
    const canOperate = await this.crowi.pageOperationService.canOperate(false, null, path);
    if (!canOperate) {
      logger.error(`Cannot operate create to path "${path}" right now.`);
      return false;
    }

    // Existance validation
    const isExist = (await Page.count({ path, isEmpty: false })) > 0; // not validate empty page
    if (isExist) {
      logger.error('Cannot create new page to existed path');
      return false;
    }

    // UserGroup & Owner validation
    const { grant, grantUserIds, grantUserGroupIds } = grantData;
    if (shouldValidateGrant) {
      if (user == null) {
        throw Error('user is required to validate grant');
      }

      let isGrantNormalized = false;
      try {
        // It must check descendants as well if emptyTarget is not null
        const isEmptyPageAlreadyExist = await Page.count({ path, isEmpty: true }) > 0;
        const shouldCheckDescendants = isEmptyPageAlreadyExist && !options?.overwriteScopesOfDescendants;

        isGrantNormalized = await this.pageGrantService.isGrantNormalized(user, path, grant, grantUserIds, grantUserGroupIds, shouldCheckDescendants);
      }
      catch (err) {
        logger.error(`Failed to validate grant of page at "${path}" of grant ${grant}:`, err);
        throw err;
      }
      if (!isGrantNormalized) {
        throw Error('The selected grant or grantedGroup is not assignable to this page.');
      }

      if (options?.overwriteScopesOfDescendants) {
        const updateGrantInfo = await this.pageGrantService.generateUpdateGrantInfoToOverwriteDescendants(user, grant, options.grantUserGroupIds);
        const canOverwriteDescendants = await this.pageGrantService.canOverwriteDescendants(path, user, updateGrantInfo);

        if (!canOverwriteDescendants) {
          throw Error('Cannot overwrite scopes of descendants.');
        }
      }
    }

    return true;
  }

  /**
   * Create a page
   * Set options.isSynchronously to true to await all process when you want to run this method multiple times at short intervals.
   */
  async create(_path: string, body: string, user: HasObjectId, options: IOptionsForCreate = {}): Promise<PageDocument> {
    // Switch method
    const isV5Compatible = this.crowi.configManager.getConfig('crowi', 'app:isV5Compatible');
    if (!isV5Compatible) {
      return this.createV4(_path, body, user, options);
    }

    // Values
    const path: string = this.crowi.xss.process(_path); // sanitize path

    // Retrieve closest ancestor document
    const Page = mongoose.model<PageDocument, PageModel>('Page');
    const closestAncestor = await Page.findNonEmptyClosestAncestor(path);

    // Determine grantData
    const grant = options.grant ?? closestAncestor?.grant ?? PageGrant.GRANT_PUBLIC;
    const grantUserIds = grant === PageGrant.GRANT_OWNER ? [user._id] : undefined;
    const grantUserGroupIds = options.grantUserGroupIds
      ?? (
        closestAncestor != null
          ? await this.pageGrantService.getUserRelatedGrantedGroups(closestAncestor, user)
          : undefined
      );
    const grantData = {
      grant,
      grantUserIds,
      grantUserGroupIds,
    };

    const isGrantRestricted = grant === PageGrant.GRANT_RESTRICTED;

    // Validate
    const shouldValidateGrant = !isGrantRestricted;
    const canProcessCreate = await this.canProcessCreate(path, grantData, shouldValidateGrant, user, options);
    if (!canProcessCreate) {
      throw Error('Cannot process create');
    }

    // Prepare a page document
    const shouldNew = isGrantRestricted;
    const page = await this.preparePageDocumentToCreate(path, shouldNew);

    // Set field
    this.setFieldExceptForGrantRevisionParent(page, path, user);

    // Apply scope
    page.applyScope(user, grant, grantUserGroupIds);

    // Set parent
    if (isTopPage(path) || isGrantRestricted) { // set parent to null when GRANT_RESTRICTED
      page.parent = null;
    }
    else {
      const parent = await this.getParentAndFillAncestorsByUser(user, path);
      page.parent = parent._id;
    }
    // Save
    let savedPage = await page.save();

    // Create revision
    const Revision = mongoose.model('Revision') as any; // TODO: Typescriptize model
    const newRevision = Revision.prepareRevision(savedPage, body, null, user);
    savedPage = await pushRevision(savedPage, newRevision, user);
    await savedPage.populateDataToShowRevision();

    // Emit create event
    this.pageEvent.emit('create', savedPage, user);

    // Directly run sub operation for now since it might be complex to handle main operation for creating pages -- Taichi Masuyama 2022.11.08
    let pageOp;
    try {
      pageOp = await PageOperation.create({
        actionType: PageActionType.Create,
        actionStage: PageActionStage.Sub,
        page: savedPage,
        user,
        fromPath: path,
        options,
      });
    }
    catch (err) {
      logger.error('Failed to create PageOperation document.', err);
      throw err;
    }

    this.createSubOperation(savedPage, user, options, pageOp._id);

    return savedPage;
  }

  /**
   * Used to run sub operation in create method
   */
  async createSubOperation(page, user, options: IOptionsForCreate, pageOpId: ObjectIdLike): Promise<void> {
    // Update descendantCount
    await this.updateDescendantCountOfAncestors(page._id, 1, false);

    // Delete PageRedirect if exists
    try {
      await PageRedirect.deleteOne({ fromPath: page.path });
      logger.warn(`Deleted page redirect after creating a new page at path "${page.path}".`);
    }
    catch (err) {
      // no throw
      logger.error('Failed to delete PageRedirect');
    }

    // update scopes for descendants
    if (options.overwriteScopesOfDescendants) {
      await this.applyScopesToDescendantsWithStream(page, user);
    }

    await PageOperation.findByIdAndDelete(pageOpId);
  }

  /**
   * V4 compatible create method
   */
  private async createV4(path, body, user, options: any = {}) {
    const Page = mongoose.model('Page') as unknown as PageModel;
    const Revision = mongoose.model('Revision') as any; // TODO: TypeScriptize model

    const format = options.format || 'markdown';
    const grantUserGroupIds = options.grantUserGroupIds || null;
    const expandContentWidth = this.crowi.configManager.getConfig('crowi', 'customize:isContainerFluid');

    // sanitize path
    path = this.crowi.xss.process(path); // eslint-disable-line no-param-reassign

    let grant = options.grant;
    // force public
    if (isTopPage(path)) {
      grant = PageGrant.GRANT_PUBLIC;
    }

    const isExist = await Page.count({ path });

    if (isExist) {
      throw new Error('Cannot create new page to existed path');
    }

    const page = new Page();
    page.path = path;
    page.creator = user;
    page.lastUpdateUser = user;
    page.status = PageStatus.STATUS_PUBLISHED;
    if (expandContentWidth != null) {
      page.expandContentWidth = expandContentWidth;
    }
    await this.validateAppliedScope(user, grant, grantUserGroupIds);
    page.applyScope(user, grant, grantUserGroupIds);

    let savedPage = await page.save();
    const newRevision = Revision.prepareRevision(savedPage, body, null, user, { format });
    savedPage = await pushRevision(savedPage, newRevision, user);
    await savedPage.populateDataToShowRevision();

    this.pageEvent.emit('create', savedPage, user);

    // update scopes for descendants
    if (options.overwriteScopesOfDescendants) {
      this.applyScopesToDescendantsWithStream(savedPage, user, true);
    }

    return savedPage;
  }

  private async canProcessForceCreateBySystem(
      path: string,
      grantData: {
        grant: PageGrant,
        grantUserIds?: ObjectIdLike[],
        grantUserGroupId?: ObjectIdLike,
      },
  ): Promise<boolean> {
    return this.canProcessCreate(path, grantData, false);
  }

  /**
   * @private
   * This method receives the same arguments as the PageService.create method does except for the added type '{ grantUserIds?: ObjectIdLike[] }'.
   * This additional value is used to determine the grantedUser of the page to be created by system.
   * This method must not run isGrantNormalized method to validate grant. **If necessary, run it before use this method.**
   * -- Reason 1: This is because it is not expected to use this method when the grant validation is required.
   * -- Reason 2: This is because it is not expected to use this method when the program cannot determine the operator.
   */
  async forceCreateBySystem(path: string, body: string, options: IOptionsForCreate & { grantUserIds?: ObjectIdLike[] }): Promise<PageDocument> {
    const Page = mongoose.model('Page') as unknown as PageModel;

    const isV5Compatible = this.crowi.configManager.getConfig('crowi', 'app:isV5Compatible');
    if (!isV5Compatible) {
      throw Error('This method is available only when v5 compatible');
    }

    // Values
    // eslint-disable-next-line no-param-reassign
    path = this.crowi.xss.process(path); // sanitize path

    const {
      grantUserGroupIds, grantUserIds,
    } = options;
    const grant = isTopPage(path) ? Page.GRANT_PUBLIC : options.grant;

    const isGrantRestricted = grant === Page.GRANT_RESTRICTED;
    const isGrantOwner = grant === Page.GRANT_OWNER;

    const grantData = {
      grant,
      grantUserIds: isGrantOwner ? grantUserIds : undefined,
      grantUserGroupIds,
    };

    // Validate
    if (isGrantOwner && grantUserIds?.length !== 1) {
      throw Error('grantedUser must exist when grant is GRANT_OWNER');
    }
    const canProcessForceCreateBySystem = await this.canProcessForceCreateBySystem(path, grantData);
    if (!canProcessForceCreateBySystem) {
      throw Error('Cannot process forceCreateBySystem');
    }

    // Prepare a page document
    const shouldNew = isGrantRestricted;
    const page = await this.preparePageDocumentToCreate(path, shouldNew);

    // Set field
    this.setFieldExceptForGrantRevisionParent(page, path);

    // Apply scope
    page.applyScope({ _id: grantUserIds?.[0] }, grant, grantUserGroupIds);

    // Set parent
    if (isTopPage(path) || isGrantRestricted) { // set parent to null when GRANT_RESTRICTED
      page.parent = null;
    }
    else {
      const parent = await this.getParentAndFillAncestorsBySystem(path);
      page.parent = parent._id;
    }

    // Save
    let savedPage = await page.save();

    // Create revision
    const Revision = mongoose.model('Revision') as any; // TODO: Typescriptize model
    const dummyUser = { _id: new mongoose.Types.ObjectId() };
    const newRevision = Revision.prepareRevision(savedPage, body, null, dummyUser);
    savedPage = await pushRevision(savedPage, newRevision, dummyUser);

    // Update descendantCount
    await this.updateDescendantCountOfAncestors(savedPage._id, 1, false);

    // Emit create event
    this.pageEvent.emit('create', savedPage, dummyUser);

    return savedPage;
  }

  private shouldUseUpdatePageV4(grant: number, isV5Compatible: boolean, isOnTree: boolean): boolean {
    const isRestricted = grant === PageGrant.GRANT_RESTRICTED;
    return !isRestricted && (!isV5Compatible || !isOnTree);
  }

  /**
   * A wrapper method of updatePage for updating grant only.
   * @param {PageDocument} page
   * @param {UserDocument} user
   * @param options
   */
  async updateGrant(page, user, grantData: {grant: PageGrant, userRelatedGrantedGroups: IGrantedGroup[]}): Promise<PageDocument> {
    const { grant, userRelatedGrantedGroups } = grantData;

    const options: IOptionsForUpdate = {
      grant,
      userRelatedGrantUserGroupIds: userRelatedGrantedGroups,
    };

    return this.updatePage(page, null, null, user, options);
  }

  async updatePageSubOperation(page, user, exPage, options: IOptionsForUpdate, pageOpId: ObjectIdLike): Promise<void> {
    const Page = mongoose.model('Page') as unknown as PageModel;

    const currentPage = page;

    const exParent = exPage.parent;
    const wasOnTree = exPage.parent != null || isTopPage(exPage.path);
    const shouldBeOnTree = currentPage.grant !== PageGrant.GRANT_RESTRICTED;
    const isChildrenExist = await Page.count({ path: new RegExp(`^${escapeStringRegexp(addTrailingSlash(currentPage.path))}`), parent: { $ne: null } });

    // 1. Update descendantCount
    const shouldPlusDescCount = !wasOnTree && shouldBeOnTree;
    const shouldMinusDescCount = wasOnTree && !shouldBeOnTree;
    if (shouldPlusDescCount) {
      await this.updateDescendantCountOfAncestors(currentPage._id, 1, false);
      const newDescendantCount = await Page.recountDescendantCount(currentPage._id);
      await Page.updateOne({ _id: currentPage._id }, { descendantCount: newDescendantCount });
    }
    else if (shouldMinusDescCount) {
      // Update from parent. Parent is null if currentPage.grant is RESTRECTED.
      if (currentPage.grant === PageGrant.GRANT_RESTRICTED) {
        await this.updateDescendantCountOfAncestors(exParent, -1, true);
      }
    }

    // 2. Delete unnecessary empty pages
    const shouldRemoveLeafEmpPages = wasOnTree && !isChildrenExist;
    if (shouldRemoveLeafEmpPages) {
      await Page.removeLeafEmptyPagesRecursively(exParent);
    }

    // 3. Update scopes for descendants
    if (options.overwriteScopesOfDescendants) {
      await this.applyScopesToDescendantsWithStream(currentPage, user);
    }

    await PageOperation.findByIdAndDelete(pageOpId);
  }

  /**
   * Get the new GrantedGroups for the page going through an update operation.
   * It will include the groups specified by the operator, and groups which the user does not belong to, but was related to the page before the update.
   * @param userRelatedGrantedGroups The groups specified by the operator
   * @param page The page going through an update operation
   * @param user The operator
   * @returns The new GrantedGroups array to be set to the page
   */
  async getNewGrantedGroups(userRelatedGrantedGroups: IGrantedGroup[], page: PageDocument, user): Promise<IGrantedGroup[]> {
    const userRelatedGroups = await this.pageGrantService.getUserRelatedGroups(user);
    return this.getNewGrantedGroupsSyncronously(userRelatedGroups, userRelatedGrantedGroups, page);
  }

  /**
   * Use when you do not want to use getNewGrantedGroups with async/await (e.g inside loops that process a large amount of pages)
   * Specification of userRelatedGroups is necessary to avoid the cost of fetching userRelatedGroups from DB every time.
   */
  getNewGrantedGroupsSyncronously(userRelatedGroups: PopulatedGrantedGroup[], userRelatedGrantedGroups: IGrantedGroup[], page: PageDocument): IGrantedGroup[] {
    const previousGrantedGroups = page.grantedGroups;
    const userRelatedPreviousGrantedGroups = this.pageGrantService.getUserRelatedGrantedGroupsSyncronously(
      userRelatedGroups, page,
    ).map(g => getIdForRef(g.item));
    const userUnrelatedPreviousGrantedGroups = previousGrantedGroups.filter(g => !userRelatedPreviousGrantedGroups.includes(getIdForRef(g.item)));
    return [...userUnrelatedPreviousGrantedGroups, ...userRelatedGrantedGroups];
  }

  async updatePage(
      pageData: PageDocument,
      body: string | null,
      previousBody: string | null,
      user: IUserHasId,
      options: IOptionsForUpdate = {},
  ): Promise<PageDocument> {
    const Page = mongoose.model('Page') as unknown as PageModel;
    const Revision = mongoose.model('Revision') as any; // TODO: Typescriptize model

    const wasOnTree = pageData.parent != null || isTopPage(pageData.path);
    const isV5Compatible = this.crowi.configManager.getConfig('crowi', 'app:isV5Compatible');

    const shouldUseV4Process = this.shouldUseUpdatePageV4(pageData.grant, isV5Compatible, wasOnTree);
    if (shouldUseV4Process) {
      // v4 compatible process
      return this.updatePageV4(pageData, body, previousBody, user, options);
    }

    // Clone page document
    const clonedPageData = Page.hydrate(pageData.toObject());
    const newPageData = pageData;

    // use the previous data if absent
    const grant = options.grant ?? clonedPageData.grant;
    const grantUserGroupIds = options.userRelatedGrantUserGroupIds != null
      ? (await this.getNewGrantedGroups(options.userRelatedGrantUserGroupIds, clonedPageData, user))
      : clonedPageData.grantedGroups;

    const grantedUserIds = clonedPageData.grantedUserIds || [user._id];
    const shouldBeOnTree = grant !== PageGrant.GRANT_RESTRICTED;
    const isChildrenExist = await Page.count({ path: new RegExp(`^${escapeStringRegexp(addTrailingSlash(clonedPageData.path))}`), parent: { $ne: null } });

    if (shouldBeOnTree) {
      let isGrantNormalized = false;
      try {
        const shouldCheckDescendants = !options.overwriteScopesOfDescendants;
        // eslint-disable-next-line max-len
        isGrantNormalized = await this.pageGrantService.isGrantNormalized(user, clonedPageData.path, grant, grantedUserIds, grantUserGroupIds, shouldCheckDescendants, false, pageData.grantedGroups);
      }
      catch (err) {
        logger.error(`Failed to validate grant of page at "${clonedPageData.path}" of grant ${grant}:`, err);
        throw err;
      }
      if (!isGrantNormalized) {
        throw Error('The selected grant or grantedGroup is not assignable to this page.');
      }

      if (options.overwriteScopesOfDescendants) {
        const updateGrantInfo = await this.pageGrantService.generateUpdateGrantInfoToOverwriteDescendants(user, grant, options.userRelatedGrantUserGroupIds);
        const canOverwriteDescendants = await this.pageGrantService.canOverwriteDescendants(clonedPageData.path, user, updateGrantInfo);

        if (!canOverwriteDescendants) {
          throw Error('Cannot overwrite scopes of descendants.');
        }
      }

      if (!wasOnTree) {
        const newParent = await this.getParentAndFillAncestorsByUser(user, newPageData.path);
        newPageData.parent = newParent._id;
      }
    }
    else {
      if (wasOnTree && isChildrenExist) {
        // Update children's parent with new parent
        const newParentForChildren = await Page.createEmptyPage(clonedPageData.path, clonedPageData.parent, clonedPageData.descendantCount);
        await Page.updateMany(
          { parent: clonedPageData._id },
          { parent: newParentForChildren._id },
        );
      }

      newPageData.parent = null;
      newPageData.descendantCount = 0;
    }

    newPageData.applyScope(user, grant, grantUserGroupIds);

    // update existing page
    let savedPage = await newPageData.save();

    // Update body
    const isBodyPresent = body != null && previousBody != null;
    const shouldUpdateBody = isBodyPresent;
    if (shouldUpdateBody) {
      const newRevision = await Revision.prepareRevision(newPageData, body, previousBody, user);
      savedPage = await pushRevision(savedPage, newRevision, user);
      await savedPage.populateDataToShowRevision();
    }


    this.pageEvent.emit('update', savedPage, user);

    // Update ex children's parent
    if (!wasOnTree && shouldBeOnTree) {
      const emptyPageAtSamePath = await Page.findOne({ path: clonedPageData.path, isEmpty: true }); // this page is necessary to find children

      if (isChildrenExist) {
        if (emptyPageAtSamePath != null) {
          // Update children's parent with new parent
          await Page.updateMany(
            { parent: emptyPageAtSamePath._id },
            { parent: savedPage._id },
          );
        }
      }

      await Page.findOneAndDelete({ path: clonedPageData.path, isEmpty: true }); // delete here
    }

    // Directly run sub operation for now since it might be complex to handle main operation for updating pages -- Taichi Masuyama 2022.11.08
    let pageOp;
    try {
      pageOp = await PageOperation.create({
        actionType: PageActionType.Update,
        actionStage: PageActionStage.Sub,
        page: savedPage,
        exPage: clonedPageData,
        user,
        fromPath: clonedPageData.path,
        options,
      });
    }
    catch (err) {
      logger.error('Failed to create PageOperation document.', err);
      throw err;
    }

    this.updatePageSubOperation(savedPage, user, clonedPageData, options, pageOp._id);

    return savedPage;
  }


  async updatePageV4(pageData: PageDocument, body, previousBody, user, options: IOptionsForUpdate = {}): Promise<PageDocument> {
    const Page = mongoose.model('Page') as unknown as PageModel;
    const Revision = mongoose.model('Revision') as any; // TODO: TypeScriptize model

    // use the previous data if absent
    const grant = options.grant || pageData.grant;
    const grantUserGroupIds = options.userRelatedGrantUserGroupIds != null
      ? (await this.getNewGrantedGroups(options.userRelatedGrantUserGroupIds, pageData, user))
      : pageData.grantedGroups;

    // validate multiple group grant before save using pageData and options
    await this.pageGrantService.validateGrantChange(user, pageData.grantedGroups, grant, grantUserGroupIds);

    await this.validateAppliedScope(user, grant, grantUserGroupIds);
    pageData.applyScope(user, grant, grantUserGroupIds);

    // update existing page
    let savedPage = await pageData.save();

    // Update revision
    const isBodyPresent = body != null && previousBody != null;
    const shouldUpdateBody = isBodyPresent;
    if (shouldUpdateBody) {
      const newRevision = await Revision.prepareRevision(pageData, body, previousBody, user);
      savedPage = await pushRevision(savedPage, newRevision, user);
      await savedPage.populateDataToShowRevision();
    }

    // update scopes for descendants
    if (options.overwriteScopesOfDescendants) {
      this.applyScopesToDescendantsWithStream(savedPage, user, true);
    }


    this.pageEvent.emit('update', savedPage, user);

    return savedPage;
  }

  /*
   * Find all children by parent's path or id. Using id should be prioritized
   */
  async findChildrenByParentPathOrIdAndViewer(parentPathOrId: string, user, userGroups = null): Promise<PageDocument[]> {
    const Page = mongoose.model('Page') as unknown as PageModel;
    let queryBuilder: PageQueryBuilder;
    if (hasSlash(parentPathOrId)) {
      const path = parentPathOrId;
      const regexp = generateChildrenRegExp(path);
      queryBuilder = new PageQueryBuilder(Page.find({ path: { $regex: regexp } }), true);
    }
    else {
      const parentId = parentPathOrId;
      // Use $eq for user-controlled sources. see: https://codeql.github.com/codeql-query-help/javascript/js-sql-injection/#recommendation
      queryBuilder = new PageQueryBuilder(Page.find({ parent: { $eq: parentId } } as any), true); // TODO: improve type
    }
    await queryBuilder.addViewerCondition(user, userGroups);

    const pages = await queryBuilder
      .addConditionToSortPagesByAscPath()
      .query
      .lean()
      .exec();

    await this.injectProcessDataIntoPagesByActionTypes(pages, [PageActionType.Rename]);

    return pages;
  }

  /**
   * Find all pages in trash page
   */
  async findAllTrashPages(user: IUserHasId, userGroups = null): Promise<PageDocument[]> {
    const Page = mongoose.model('Page') as unknown as PageModel;

    // https://regex101.com/r/KYZWls/1
    // ex. /trash/.*
    const regexp = new RegExp('^/trash\\/.*$');
    const queryBuilder = new PageQueryBuilder(Page.find({ path: { $regex: regexp } }), true);

    await queryBuilder.addViewerCondition(user, userGroups);

    const pages = await queryBuilder
      .addConditionToSortPagesByAscPath()
      .query
      .lean()
      .exec();

    await this.injectProcessDataIntoPagesByActionTypes(pages, [PageActionType.Rename]);

    return pages;
  }

  async findAncestorsChildrenByPathAndViewer(path: string, user, userGroups = null): Promise<Record<string, PageDocument[]>> {
    const Page = mongoose.model('Page') as unknown as PageModel;

    const ancestorPaths = isTopPage(path) ? ['/'] : collectAncestorPaths(path); // root path is necessary for rendering
    const regexps = ancestorPaths.map(path => new RegExp(generateChildrenRegExp(path))); // cannot use re2

    // get pages at once
    const queryBuilder = new PageQueryBuilder(Page.find({ path: { $in: regexps } }), true);
    await queryBuilder.addViewerCondition(user, userGroups);
    const pages = await queryBuilder
      .addConditionAsOnTree()
      .addConditionToMinimizeDataForRendering()
      .addConditionToSortPagesByAscPath()
      .query
      .lean()
      .exec();

    this.injectIsTargetIntoPages(pages, path);
    await this.injectProcessDataIntoPagesByActionTypes(pages, [PageActionType.Rename]);

    /*
     * If any non-migrated page is found during creating the pathToChildren map, it will stop incrementing at that moment
     */
    const pathToChildren: Record<string, PageDocument[]> = {};
    const sortedPaths = ancestorPaths.sort((a, b) => a.length - b.length); // sort paths by path.length
    sortedPaths.every((path) => {
      const children = pages.filter(page => pathlib.dirname(page.path) === path);
      if (children.length === 0) {
        return false; // break when children do not exist
      }
      pathToChildren[path] = children;
      return true;
    });

    return pathToChildren;
  }

  private injectIsTargetIntoPages(pages: (PageDocument & {isTarget?: boolean})[], path): void {
    pages.forEach((page) => {
      if (page.path === path) {
        page.isTarget = true;
      }
    });
  }

  /**
   * Inject processData into page docuements
   * The processData is a combination of actionType as a key and information on whether the action is processable as a value.
   */
  private async injectProcessDataIntoPagesByActionTypes(
      pages: (PageDocument & { processData?: IPageOperationProcessData })[],
      actionTypes: PageActionType[],
  ): Promise<void> {

    const pageOperations = await PageOperation.find({ actionType: { $in: actionTypes } });
    if (pageOperations == null || pageOperations.length === 0) {
      return;
    }

    const processInfo: IPageOperationProcessInfo = this.crowi.pageOperationService.generateProcessInfo(pageOperations);
    const operatingPageIds: string[] = Object.keys(processInfo);

    // inject processData into pages
    pages.forEach((page) => {
      const pageId = page._id.toString();
      if (operatingPageIds.includes(pageId)) {
        const processData: IPageOperationProcessData = processInfo[pageId];
        page.processData = processData;
      }
    });
  }

}

export default PageService;<|MERGE_RESOLUTION|>--- conflicted
+++ resolved
@@ -440,11 +440,8 @@
 
     const subscription = await Subscription.findByUserIdAndTargetId(user._id, pageId);
 
-<<<<<<< HEAD
     const creatorId = await this.getCreatorIdForCanDelete(page);
 
-=======
->>>>>>> 6a396810
     const userRelatedGroups = await this.pageGrantService.getUserRelatedGroups(user);
 
     const isDeletable = this.canDelete(page, creatorId, user, false);
