--- conflicted
+++ resolved
@@ -2,13 +2,10 @@
   type GrantedGroup,
   PageGrant, type PageGrantCanBeOnTree,
 } from '@growi/core';
-<<<<<<< HEAD
-=======
 import {
   pagePathUtils, pathUtils, pageUtils,
 } from '@growi/core/dist/utils';
 import { et } from 'date-fns/locale';
->>>>>>> c5a9657c
 import escapeStringRegexp from 'escape-string-regexp';
 import mongoose from 'mongoose';
 
