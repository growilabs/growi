import {
<<<<<<< HEAD
  GrantedGroup,
  pagePathUtils, pathUtils, pageUtils,
  PageGrant, PageGrantCanBeOnTree,
} from '@growi/core';
import { et } from 'date-fns/locale';
=======
  PageGrant, type PageGrantCanBeOnTree,
} from '@growi/core';
import {
  pagePathUtils, pathUtils, pageUtils,
} from '@growi/core/dist/utils';
>>>>>>> 87c94897
import escapeStringRegexp from 'escape-string-regexp';
import mongoose from 'mongoose';

import ExternalUserGroup from '~/features/external-user-group/server/models/external-user-group';
import ExternalUserGroupRelation from '~/features/external-user-group/server/models/external-user-group-relation';
import { IRecordApplicableGrant } from '~/interfaces/page-grant';
import { PageDocument, PageModel } from '~/server/models/page';
import UserGroup from '~/server/models/user-group';
import { includesObjectIds, excludeTestIdsFromTargetIds } from '~/server/util/compare-objectId';

import { ObjectIdLike } from '../interfaces/mongoose-utils';
import { divideByType } from '../util/granted-group';

const { addTrailingSlash } = pathUtils;
const { isTopPage } = pagePathUtils;

const LIMIT_FOR_MULTIPLE_PAGE_OP = 20;

type ComparableTarget = {
  grant: number,
  grantedUserIds?: ObjectIdLike[],
  grantedGroupIds?: GrantedGroup[],
  applicableUserIds?: ObjectIdLike[],
  applicableGroupIds?: ObjectIdLike[],
};

type ComparableAncestor = {
  grant: number,
  grantedUserIds: ObjectIdLike[],
  applicableUserIds?: ObjectIdLike[],
  applicableGroupIds?: ObjectIdLike[],
};

type ComparableDescendants = {
  isPublicExist: boolean,
  grantedUserIds: ObjectIdLike[],
  grantedGroupIds: GrantedGroup[],
};

/**
 * @param grantedUserGroupInfo This parameter has info to calculate whether the update operation is allowed.
 *   - See the `calcCanOverwriteDescendants` private method for detail.
 */
type UpdateGrantInfo = {
  grant: typeof PageGrant.GRANT_PUBLIC,
} | {
  grant: typeof PageGrant.GRANT_OWNER,
  grantedUserId: ObjectIdLike,
} | {
  grant: typeof PageGrant.GRANT_USER_GROUP,
  grantedUserGroupInfo: {
    groupId: ObjectIdLike,
    userIds: Set<ObjectIdLike>,
    childrenOrItselfGroupIds: Set<ObjectIdLike>,
  },
};

type DescendantPagesGrantInfo = {
  grantSet: Set<number>,
  grantedUserIds: Set<ObjectIdLike>, // all only me users of descendant pages
  grantedUserGroupIds: Set<GrantedGroup>, // all user groups of descendant pages
};

/**
 * @param {ObjectIdLike} userId The _id of the operator.
 * @param {Set<ObjectIdLike>} userGroupIds The Set of the _id of the user groups that the operator belongs.
 */
type OperatorGrantInfo = {
  userId: ObjectIdLike,
  userGroupIds: Set<ObjectIdLike>,
};

class PageGrantService {

  crowi!: any;

  constructor(crowi: any) {
    this.crowi = crowi;
  }

  private validateComparableTarget(comparable: ComparableTarget) {
    const Page = mongoose.model('Page') as unknown as PageModel;

    const { grant, grantedUserIds, grantedGroupIds } = comparable;

    if (grant === Page.GRANT_OWNER && (grantedUserIds == null || grantedUserIds.length !== 1)) {
      throw Error('grantedUserIds must not be null and must have 1 length');
    }
    if (grant === Page.GRANT_USER_GROUP && grantedGroupIds == null) {
      throw Error('grantedGroupIds is not specified');
    }
  }

  /**
   * About the rule of validation, see: https://dev.growi.org/61b2cdabaa330ce7d8152844
   * @returns boolean
   */
  private processValidation(target: ComparableTarget, ancestor: ComparableAncestor, descendants?: ComparableDescendants): boolean {
    this.validateComparableTarget(target);

    const Page = mongoose.model('Page') as unknown as PageModel;

    /*
     * ancestor side
     */
    // GRANT_PUBLIC
    if (ancestor.grant === Page.GRANT_PUBLIC) { // any page can exist under public page
      // do nothing
    }
    // GRANT_OWNER
    else if (ancestor.grant === Page.GRANT_OWNER) {
      if (target.grantedUserIds?.length !== 1) {
        return false;
      }

      if (target.grant !== Page.GRANT_OWNER) { // only GRANT_OWNER page can exist under GRANT_OWNER page
        return false;
      }

      if (ancestor.grantedUserIds[0].toString() !== target.grantedUserIds[0].toString()) { // the grantedUser must be the same as parent's under the GRANT_OWNER page
        return false;
      }
    }
    // GRANT_USER_GROUP
    else if (ancestor.grant === Page.GRANT_USER_GROUP) {
      if (ancestor.applicableGroupIds == null || ancestor.applicableUserIds == null) {
        throw Error('applicableGroupIds and applicableUserIds are not specified');
      }

      if (target.grant === Page.GRANT_PUBLIC) { // public page must not exist under GRANT_USER_GROUP page
        return false;
      }

      if (target.grant === Page.GRANT_OWNER) {
        if (target.grantedUserIds?.length !== 1) {
          throw Error('grantedUserIds must have one user');
        }

        if (!includesObjectIds(ancestor.applicableUserIds, [target.grantedUserIds[0]])) { // GRANT_OWNER pages under GRAND_USER_GROUP page must be owned by the member of the grantedGroup of the GRAND_USER_GROUP page
          return false;
        }
      }

      if (target.grant === Page.GRANT_USER_GROUP) {
        if (target.grantedGroupIds == null || target.grantedGroupIds.length === 0) {
          throw Error('grantedGroupId must not be empty');
        }
        const targetGrantedGroupStrIds = target.grantedGroupIds.map(e => (typeof e.item === 'string' ? e.item : e.item._id));
        if (!includesObjectIds(ancestor.applicableGroupIds, targetGrantedGroupStrIds)) { // only child groups or the same group can exist under GRANT_USER_GROUP page
          return false;
        }
      }
    }

    if (descendants == null) {
      return true;
    }
    /*
     * descendant side
     */

    // GRANT_PUBLIC
    if (target.grant === Page.GRANT_PUBLIC) { // any page can exist under public page
      // do nothing
    }
    // GRANT_OWNER
    else if (target.grant === Page.GRANT_OWNER) {
      if (target.grantedUserIds?.length !== 1) {
        throw Error('grantedUserIds must have one user');
      }

      if (descendants.isPublicExist) { // public page must not exist under GRANT_OWNER page
        return false;
      }

      if (descendants.grantedGroupIds.length !== 0 || descendants.grantedUserIds.length > 1) { // groups or more than 2 grantedUsers must not be in descendants
        return false;
      }

      if (descendants.grantedUserIds.length === 1 && descendants.grantedUserIds[0].toString() !== target.grantedUserIds[0].toString()) { // if Only me page exists, then all of them must be owned by the same user as the target page
        return false;
      }
    }
    // GRANT_USER_GROUP
    else if (target.grant === Page.GRANT_USER_GROUP) {
      if (target.applicableGroupIds == null || target.applicableUserIds == null) {
        throw Error('applicableGroupIds and applicableUserIds must not be null');
      }

      if (descendants.isPublicExist) { // public page must not exist under GRANT_USER_GROUP page
        return false;
      }

      const shouldNotExistGroupIds = excludeTestIdsFromTargetIds(descendants.grantedGroupIds.map(g => g.item), target.applicableGroupIds);
      const shouldNotExistUserIds = excludeTestIdsFromTargetIds(descendants.grantedUserIds, target.applicableUserIds);
      if (shouldNotExistGroupIds.length !== 0 || shouldNotExistUserIds.length !== 0) {
        return false;
      }
    }

    return true;
  }

  /**
   * Prepare ComparableTarget
   * @returns Promise<ComparableAncestor>
   */
  private async generateComparableTarget(
      grant, grantedUserIds: ObjectIdLike[] | undefined, grantedGroupIds: GrantedGroup[] | undefined, includeApplicable: boolean,
  ): Promise<ComparableTarget> {
    if (includeApplicable) {
      const Page = mongoose.model('Page') as unknown as PageModel;
      const UserGroupRelation = mongoose.model('UserGroupRelation') as any; // TODO: Typescriptize model

      let applicableUserIds: ObjectIdLike[] | undefined;
      let applicableGroupIds: ObjectIdLike[] | undefined;

      if (grant === Page.GRANT_USER_GROUP) {
        if (grantedGroupIds == null || grantedGroupIds.length === 0) {
          throw Error('Target user group is not given');
        }

        const { grantedUserGroups: grantedUserGroupIds, grantedExternalUserGroups: grantedExternalUserGroupIds } = divideByType(grantedGroupIds);
        const targetUserGroups = await UserGroup.find({ _id: { $in: grantedUserGroupIds } });
        const targetExternalUserGroups = await ExternalUserGroup.find({ _id: { $in: grantedExternalUserGroupIds } });
        if (targetUserGroups.length === 0 && targetExternalUserGroups.length === 0) {
          throw Error('Target user group does not exist');
        }

        const userGroupRelations = await UserGroupRelation.find({ relatedGroup: { $in: targetUserGroups.map(g => g._id) } });
        const externalUserGroupRelations = await ExternalUserGroupRelation.find({ relatedGroup: { $in: targetExternalUserGroups.map(g => g._id) } });
        applicableUserIds = Array.from(new Set([...userGroupRelations, ...externalUserGroupRelations].map(u => u.relatedUser)));

        const applicableUserGroups = (await Promise.all(targetUserGroups.map((group) => {
          return UserGroup.findGroupsWithDescendantsById(group._id);
        }))).flat();
        const applicableExternalUserGroups = (await Promise.all(targetExternalUserGroups.map((group) => {
          return ExternalUserGroup.findGroupsWithDescendantsById(group._id);
        }))).flat();
        applicableGroupIds = [...applicableUserGroups, ...applicableExternalUserGroups].map(g => g._id);
      }

      return {
        grant,
        grantedUserIds,
        grantedGroupIds,
        applicableUserIds,
        applicableGroupIds,
      };
    }

    return {
      grant,
      grantedUserIds,
      grantedGroupIds,
    };
  }

  /**
   * Prepare ComparableAncestor
   * @param targetPath string of the target path
   * @returns Promise<ComparableAncestor>
   */
  private async generateComparableAncestor(targetPath: string, includeNotMigratedPages: boolean): Promise<ComparableAncestor> {
    const Page = mongoose.model('Page') as unknown as PageModel;
    const { PageQueryBuilder } = Page;
    const UserGroupRelation = mongoose.model('UserGroupRelation') as any; // TODO: Typescriptize model

    let applicableUserIds: ObjectIdLike[] | undefined;
    let applicableGroupIds: ObjectIdLike[] | undefined;

    /*
     * make granted users list of ancestor's
     */
    const builderForAncestors = new PageQueryBuilder(Page.find(), false);
    if (!includeNotMigratedPages) {
      builderForAncestors.addConditionAsOnTree();
    }
    const ancestors = await builderForAncestors
      .addConditionToListOnlyAncestors(targetPath)
      .addConditionToSortPagesByDescPath()
      .query
      .exec();
    const testAncestor = ancestors[0]; // TODO: consider when duplicate testAncestors exist
    if (testAncestor == null) {
      throw Error('testAncestor must exist');
    }

    if (testAncestor.grant === Page.GRANT_USER_GROUP) {
      // make a set of all users
      const { grantedUserGroups, grantedExternalUserGroups } = divideByType(testAncestor.grantedGroups);

      const userGroupRelations = await UserGroupRelation.find({ relatedGroup: { $in: grantedUserGroups } }, { _id: 0, relatedUser: 1 });
      const externalUserGroupRelations = await ExternalUserGroupRelation.find({ relatedGroup: { $in: grantedExternalUserGroups } }, { _id: 0, relatedUser: 1 });
      applicableUserIds = Array.from(new Set([...userGroupRelations, ...externalUserGroupRelations].map(r => r.relatedUser)));

      const applicableUserGroups = (await Promise.all(grantedUserGroups.map((groupId) => {
        return UserGroup.findGroupsWithDescendantsById(groupId);
      }))).flat();
      const applicableExternalUserGroups = (await Promise.all(grantedExternalUserGroups.map((groupId) => {
        return ExternalUserGroup.findGroupsWithDescendantsById(groupId);
      }))).flat();
      applicableGroupIds = [...applicableUserGroups, ...applicableExternalUserGroups].map(g => g._id);

    }

    return {
      grant: testAncestor.grant,
      grantedUserIds: testAncestor.grantedUsers,
      applicableUserIds,
      applicableGroupIds,
    };
  }

  /**
   * Prepare ComparableDescendants
   * @param targetPath string of the target path
   * @returns ComparableDescendants
   */
  private async generateComparableDescendants(targetPath: string, user, includeNotMigratedPages = false): Promise<ComparableDescendants> {
    const Page = mongoose.model('Page') as unknown as PageModel;
    const UserGroupRelation = mongoose.model('UserGroupRelation') as any; // TODO: Typescriptize model

    // Build conditions
    const $match: {$or: any} = {
      $or: [],
    };

    const commonCondition = {
      path: new RegExp(`^${escapeStringRegexp(addTrailingSlash(targetPath))}`, 'i'),
      isEmpty: false,
    };

    const conditionForNormalizedPages: any = {
      ...commonCondition,
      parent: { $ne: null },
    };
    $match.$or.push(conditionForNormalizedPages);

    if (includeNotMigratedPages) {
      // Add grantCondition for not normalized pages
      const userGroups = await UserGroupRelation.findAllUserGroupIdsRelatedToUser(user);
      const grantCondition = Page.generateGrantCondition(user, userGroups);
      const conditionForNotNormalizedPages = {
        $and: [
          {
            ...commonCondition,
            parent: null,
          },
          grantCondition,
        ],
      };
      $match.$or.push(conditionForNotNormalizedPages);
    }

    const result = await Page.aggregate([
      { // match to descendants excluding empty pages
        $match,
      },
      {
        $project: {
          _id: 0,
          grant: 1,
          grantedUsers: 1,
          grantedGroups: 1,
        },
      },
      { // remove duplicates from pipeline
        $group: {
          _id: '$grant',
          grantedGroupsSet: { $addToSet: '$grantedGroups' },
          grantedUsersSet: { $addToSet: '$grantedUsers' },
        },
      },
      { // flatten granted user set
        $unwind: {
          path: '$grantedUsersSet',
        },
      },
      { // flatten granted group set
        $unwind: {
          path: '$grantedGroupsSet',
        },
      },
    ]);

    // GRANT_PUBLIC group
    const isPublicExist = result.some(r => r._id === Page.GRANT_PUBLIC);
    // GRANT_OWNER group
    const grantOwnerResult = result.filter(r => r._id === Page.GRANT_OWNER)[0]; // users of GRANT_OWNER
    const grantedUserIds: ObjectIdLike[] = grantOwnerResult?.grantedUsersSet ?? [];
    // GRANT_USER_GROUP group
    const grantUserGroupResult = result.filter(r => r._id === Page.GRANT_USER_GROUP)[0]; // users of GRANT_OWNER
    const grantedGroupIds = grantUserGroupResult?.grantedGroupsSet ?? [];

    return {
      isPublicExist,
      grantedUserIds,
      grantedGroupIds,
    };
  }

  /**
   * About the rule of validation, see: https://dev.growi.org/61b2cdabaa330ce7d8152844
   * Only v5 schema pages will be used to compare by default (Set includeNotMigratedPages to true to include v4 schema pages as well).
   * When comparing, it will use path regex to collect pages instead of using parent attribute of the Page model. This is reasonable since
   * using the path attribute is safer than using the parent attribute in this case. 2022.02.13 -- Taichi Masuyama
   * @returns Promise<boolean>
   */
  async isGrantNormalized(
      // eslint-disable-next-line max-len
      user, targetPath: string, grant, grantedUserIds?: ObjectIdLike[], grantedGroupIds?: GrantedGroup[], shouldCheckDescendants = false, includeNotMigratedPages = false,
  ): Promise<boolean> {
    if (isTopPage(targetPath)) {
      return true;
    }

    const comparableAncestor = await this.generateComparableAncestor(targetPath, includeNotMigratedPages);

    if (!shouldCheckDescendants) { // checking the parent is enough
      const comparableTarget = await this.generateComparableTarget(grant, grantedUserIds, grantedGroupIds, false);
      return this.processValidation(comparableTarget, comparableAncestor);
    }

    const comparableTarget = await this.generateComparableTarget(grant, grantedUserIds, grantedGroupIds, true);
    const comparableDescendants = await this.generateComparableDescendants(targetPath, user, includeNotMigratedPages);

    return this.processValidation(comparableTarget, comparableAncestor, comparableDescendants);
  }

  /**
   * Separate normalizable pages and NOT normalizable pages by PageService.prototype.isGrantNormalized method.
   * normalizable pages = Pages which are able to run normalizeParentRecursively method (grant & userGroup rule is correct)
   * @param pageIds pageIds to be tested
   * @returns a tuple with the first element of normalizable pages and the second element of NOT normalizable pages
   */
  async separateNormalizableAndNotNormalizablePages(user, pages): Promise<[(PageDocument & { _id: any })[], (PageDocument & { _id: any })[]]> {
    if (pages.length > LIMIT_FOR_MULTIPLE_PAGE_OP) {
      throw Error(`The maximum number of pageIds allowed is ${LIMIT_FOR_MULTIPLE_PAGE_OP}.`);
    }

    const shouldCheckDescendants = true;
    const shouldIncludeNotMigratedPages = true;

    const normalizable: (PageDocument & { _id: any })[] = [];
    const nonNormalizable: (PageDocument & { _id: any })[] = []; // can be used to tell user which page failed to migrate

    for await (const page of pages) {
      const {
        path, grant, grantedUsers: grantedUserIds, grantedGroups: grantedGroupIds,
      } = page;

      if (!pageUtils.isPageNormalized(page)) {
        nonNormalizable.push(page);
        continue;
      }

      if (await this.isGrantNormalized(user, path, grant, grantedUserIds, grantedGroupIds, shouldCheckDescendants, shouldIncludeNotMigratedPages)) {
        normalizable.push(page);
      }
      else {
        nonNormalizable.push(page);
      }
    }

    return [normalizable, nonNormalizable];
  }

  async calcApplicableGrantData(page, user): Promise<IRecordApplicableGrant> {
    const Page = mongoose.model('Page') as unknown as PageModel;
    const UserGroupRelation = mongoose.model('UserGroupRelation') as any; // TODO: Typescriptize model

    // -- Public only if top page
    const isOnlyPublicApplicable = isTopPage(page.path);
    if (isOnlyPublicApplicable) {
      return {
        [PageGrant.GRANT_PUBLIC]: null,
      };
    }

    // Increment an object (type IRecordApplicableGrant)
    // grant is never public, anyone with the link, nor specified
    const data: IRecordApplicableGrant = {
      [PageGrant.GRANT_RESTRICTED]: null, // any page can be restricted
    };

    // -- Any grant is allowed if parent is null
    const isAnyGrantApplicable = page.parent == null;
    if (isAnyGrantApplicable) {
      data[PageGrant.GRANT_PUBLIC] = null;
      data[PageGrant.GRANT_OWNER] = null;
      data[PageGrant.GRANT_USER_GROUP] = await UserGroupRelation.findAllUserGroupIdsRelatedToUser(user);
      return data;
    }

    const parent = await Page.findById(page.parent);
    if (parent == null) {
      throw Error('The page\'s parent does not exist.');
    }

    const {
      grant, grantedUsers, grantedGroups,
    } = parent;

    if (grant === PageGrant.GRANT_PUBLIC) {
      data[PageGrant.GRANT_PUBLIC] = null;
      data[PageGrant.GRANT_OWNER] = null;
      data[PageGrant.GRANT_USER_GROUP] = await UserGroupRelation.findAllUserGroupIdsRelatedToUser(user);
    }
    else if (grant === PageGrant.GRANT_OWNER) {
      const grantedUser = grantedUsers[0];

      const isUserApplicable = grantedUser.toString() === user._id.toString();

      if (isUserApplicable) {
        data[PageGrant.GRANT_OWNER] = null;
      }
    }
    else if (grant === PageGrant.GRANT_USER_GROUP) {
      const { grantedUserGroups: grantedUserGroupIds, grantedExternalUserGroups: grantedExternalUserGroupIds } = divideByType(grantedGroups);
      const targetUserGroups = await UserGroup.find({ _id: { $in: grantedUserGroupIds } });
      const targetExternalUserGroups = await ExternalUserGroup.find({ _id: { $in: grantedExternalUserGroupIds } });
      if (targetUserGroups.length === 0 && targetExternalUserGroups.length === 0) {
        throw Error('Group not found to calculate grant data.');
      }

      const applicableUserGroups = (await Promise.all(targetUserGroups.map((group) => {
        return UserGroupRelation.findGroupsWithDescendantsByGroupAndUser(group, user);
      }))).flat();
      const applicableExternalUserGroups = (await Promise.all(targetExternalUserGroups.map((group) => {
        return ExternalUserGroupRelation.findGroupsWithDescendantsByGroupAndUser(group, user);
      }))).flat();
      const applicableGroups = [...applicableUserGroups, ...applicableExternalUserGroups];

      const isUserExistInUserGroup = (await Promise.all(targetUserGroups.map((group) => {
        return UserGroupRelation.countByGroupIdAndUser(group, user);
      }))).some(count => count > 0);
      const isUserExistInExternalUserGroup = (await Promise.all(targetExternalUserGroups.map((group) => {
        return ExternalUserGroupRelation.countByGroupIdAndUser(group, user);
      }))).some(count => count > 0);
      const isUserExistInGroup = isUserExistInUserGroup || isUserExistInExternalUserGroup;

      if (isUserExistInGroup) {
        data[PageGrant.GRANT_OWNER] = null;
      }
      data[PageGrant.GRANT_USER_GROUP] = { applicableGroups };
    }

    return data;
  }

  /**
   * see: https://dev.growi.org/635a314eac6bcd85cbf359fc
   * @param {string} targetPath
   * @param operator
   * @param {UpdateGrantInfo} updateGrantInfo
   * @returns {Promise<boolean>}
   */
  async canOverwriteDescendants(targetPath: string, operator: { _id: ObjectIdLike }, updateGrantInfo: UpdateGrantInfo): Promise<boolean> {
    const UserGroupRelationModel = mongoose.model('UserGroupRelation') as any; // TODO: TypeScriptize model

    const relatedGroupIds = await UserGroupRelationModel.findAllUserGroupIdsRelatedToUser(operator);
    const operatorGrantInfo = {
      userId: operator._id,
      userGroupIds: new Set<ObjectIdLike>(relatedGroupIds),
    };

    const comparableDescendants = await this.generateComparableDescendants(targetPath, operator);

    const grantSet = new Set<PageGrant>();
    if (comparableDescendants.isPublicExist) {
      grantSet.add(PageGrant.GRANT_PUBLIC);
    }
    if (comparableDescendants.grantedUserIds.length > 0) {
      grantSet.add(PageGrant.GRANT_OWNER);
    }
    if (comparableDescendants.grantedGroupIds.length > 0) {
      grantSet.add(PageGrant.GRANT_USER_GROUP);
    }
    const descendantPagesGrantInfo = {
      grantSet,
      grantedUserIds: new Set(comparableDescendants.grantedUserIds), // all only me users of descendant pages
      grantedUserGroupIds: new Set(comparableDescendants.grantedGroupIds), // all user groups of descendant pages
    };

    return this.calcCanOverwriteDescendants(operatorGrantInfo, updateGrantInfo, descendantPagesGrantInfo);
  }

  async generateUpdateGrantInfoToOverwriteDescendants(operator, updateGrant: PageGrantCanBeOnTree, grantUserGroupId?: ObjectIdLike): Promise<UpdateGrantInfo> {
    let updateGrantInfo: UpdateGrantInfo | null = null;

    if (updateGrant === PageGrant.GRANT_PUBLIC) {
      updateGrantInfo = {
        grant: PageGrant.GRANT_PUBLIC,
      };
    }
    else if (updateGrant === PageGrant.GRANT_OWNER) {
      updateGrantInfo = {
        grant: PageGrant.GRANT_OWNER,
        grantedUserId: operator._id,
      };
    }
    else if (updateGrant === PageGrant.GRANT_USER_GROUP) {
      if (grantUserGroupId == null) {
        throw Error('The parameter `grantUserGroupId` is required.');
      }
      const UserGroupRelation = mongoose.model('UserGroupRelation') as any; // TODO: Typescriptize model
      const userIds = await UserGroupRelation.findAllUserIdsForUserGroup(grantUserGroupId);
      const childrenOrItselfGroups = await UserGroup.findGroupsWithDescendantsById(grantUserGroupId);
      const childrenOrItselfGroupIds = childrenOrItselfGroups.map(d => d._id);

      updateGrantInfo = {
        grant: PageGrant.GRANT_USER_GROUP,
        grantedUserGroupInfo: {
          groupId: grantUserGroupId,
          userIds: new Set<ObjectIdLike>(userIds),
          childrenOrItselfGroupIds: new Set<ObjectIdLike>(childrenOrItselfGroupIds),
        },
      };
    }

    if (updateGrantInfo == null) {
      throw Error('The parameter `updateGrant` must be 1, 4, or 5');
    }

    return updateGrantInfo;
  }

  private calcIsAllDescendantsGrantedByOperator(operatorGrantInfo: OperatorGrantInfo, descendantPagesGrantInfo: DescendantPagesGrantInfo): boolean {
    if (descendantPagesGrantInfo.grantSet.has(PageGrant.GRANT_OWNER)) {
      const isNonApplicableOwnerExist = descendantPagesGrantInfo.grantedUserIds.size >= 2
        || !includesObjectIds([...descendantPagesGrantInfo.grantedUserIds], [operatorGrantInfo.userId]);
      if (isNonApplicableOwnerExist) {
        return false;
      }
    }

    if (descendantPagesGrantInfo.grantSet.has(PageGrant.GRANT_USER_GROUP)) {
      const isNonApplicableGroupExist = excludeTestIdsFromTargetIds(
        [...descendantPagesGrantInfo.grantedUserGroupIds], [...operatorGrantInfo.userGroupIds],
      ).length > 0;

      if (isNonApplicableGroupExist) {
        return false;
      }
    }

    return true;
  }

  private calcCanOverwriteDescendants(
      operatorGrantInfo: OperatorGrantInfo, updateGrantInfo: UpdateGrantInfo, descendantPagesGrantInfo: DescendantPagesGrantInfo,
  ): boolean {
    // 1. check is tree GRANTED and it returns true when GRANTED
    //   - GRANTED is the tree with all pages granted by the operator
    const isAllDescendantsGranted = this.calcIsAllDescendantsGrantedByOperator(operatorGrantInfo, descendantPagesGrantInfo);
    if (isAllDescendantsGranted) {
      return true;
    }

    // 2. if not 1. then,
    //   - when update grant is PUBLIC, return true
    if (updateGrantInfo.grant === PageGrant.GRANT_PUBLIC) {
      return true;
    }
    //   - when update grant is ONLYME, return false
    if (updateGrantInfo.grant === PageGrant.GRANT_OWNER) {
      return false;
    }
    //   - when update grant is USER_GROUP, return true if meets 2 conditions below
    //      a. if all descendants user groups are children or itself of update user group
    //      b. if all descendants grantedUsers belong to update user group
    if (updateGrantInfo.grant === PageGrant.GRANT_USER_GROUP) {
      const isAllDescendantGroupsChildrenOrItselfOfUpdateGroup = excludeTestIdsFromTargetIds(
        [...descendantPagesGrantInfo.grantedUserGroupIds], [...updateGrantInfo.grantedUserGroupInfo.childrenOrItselfGroupIds],
      ).length === 0; // a.
      const isUpdateGroupUsersIncludeAllDescendantsOwners = excludeTestIdsFromTargetIds(
        [...descendantPagesGrantInfo.grantedUserIds], [...updateGrantInfo.grantedUserGroupInfo.userIds],
      ).length === 0; // b.

      return isAllDescendantGroupsChildrenOrItselfOfUpdateGroup && isUpdateGroupUsersIncludeAllDescendantsOwners;
    }

    return false;
  }

}

export default PageGrantService;<|MERGE_RESOLUTION|>--- conflicted
+++ resolved
@@ -1,17 +1,11 @@
 import {
-<<<<<<< HEAD
   GrantedGroup,
-  pagePathUtils, pathUtils, pageUtils,
-  PageGrant, PageGrantCanBeOnTree,
-} from '@growi/core';
-import { et } from 'date-fns/locale';
-=======
   PageGrant, type PageGrantCanBeOnTree,
 } from '@growi/core';
 import {
   pagePathUtils, pathUtils, pageUtils,
 } from '@growi/core/dist/utils';
->>>>>>> 87c94897
+import { et } from 'date-fns/locale';
 import escapeStringRegexp from 'escape-string-regexp';
 import mongoose from 'mongoose';
 
