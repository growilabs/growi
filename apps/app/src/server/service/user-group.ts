--- conflicted
+++ resolved
@@ -1,8 +1,4 @@
-<<<<<<< HEAD
-import { GrantedGroup } from '@growi/core';
-=======
-import type { IUser } from '@growi/core';
->>>>>>> 674608ac
+import type { IUser, GrantedGroup } from '@growi/core';
 import { Model } from 'mongoose';
 
 import { ObjectIdLike } from '~/server/interfaces/mongoose-utils';
