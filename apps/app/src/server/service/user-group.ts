--- conflicted
+++ resolved
@@ -1,12 +1,6 @@
-<<<<<<< HEAD
+import type { IUser } from '@growi/core';
 import { Model } from 'mongoose';
 
-import { IUser } from '~/interfaces/user';
-=======
-import type { IUser } from '@growi/core';
-import mongoose from 'mongoose';
-
->>>>>>> 9ee597ca
 import { ObjectIdLike } from '~/server/interfaces/mongoose-utils';
 import UserGroup, { UserGroupDocument, UserGroupModel } from '~/server/models/user-group';
 import { excludeTestIdsFromTargetIds, isIncludesObjectId } from '~/server/util/compare-objectId';
