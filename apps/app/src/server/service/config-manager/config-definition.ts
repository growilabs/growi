import { GrowiDeploymentType, GrowiServiceType } from '@growi/core/dist/consts';
import type { ConfigDefinition, Lang, NonBlankString } from '@growi/core/dist/interfaces';
import {
  toNonBlankString,
  defineConfig,
} from '@growi/core/dist/interfaces';
import type OpenAI from 'openai';

import { ActionGroupSize } from '~/interfaces/activity';
import { AttachmentMethodType } from '~/interfaces/attachment';
import type { IPageDeleteConfigValue, IPageDeleteConfigValueToProcessValidation } from '~/interfaces/page-delete-config';
import type { RegistrationMode } from '~/interfaces/registration-mode';
import { RehypeSanitizeType } from '~/interfaces/services/rehype-sanitize';

/*
 * Sort order for top level keys:
 *   1. autoInstall:*
 *   2. app:*
 *   3. security:*
 *   4. fileUpload:*, aws:*, gcs:*, azure:*, gridfs:*
 *   5. customize:*
 *   3. markdown:*
 *   N. (others)
 */
export const CONFIG_KEYS = [
  // Auto Install Settings
  'autoInstall:adminUsername',
  'autoInstall:adminName',
  'autoInstall:adminEmail',
  'autoInstall:adminPassword',
  'autoInstall:globalLang',
  'autoInstall:allowGuestMode',
  'autoInstall:serverDate',

  // App Settings
  'app:installed',
  'app:serviceInstanceId',
  'app:isV5Compatible',
  'app:isMaintenanceMode',
  'app:confidential',
  'app:title',
  'app:timezone',
  'app:globalLang',
  'app:fileUpload',
  'app:fileUploadType',
  'app:plantumlUri',
  'app:drawioUri',
  'app:nchanUri',
  'app:siteUrl',
  'app:aiEnabled',
  'app:publishOpenAPI',
  'app:maxFileSize',
  'app:fileUploadTotalLimit',
  'app:fileUploadDisabled',
  'app:elasticsearchVersion',
  'app:elasticsearchUri',
  'app:elasticsearchRequestTimeout',
  'app:elasticsearchRejectUnauthorized',
  'app:elasticsearchMaxBodyLengthToIndex',
  'app:elasticsearchReindexBulkSize',
  'app:elasticsearchReindexOnBoot',
  'app:growiCloudUri',
  'app:growiAppIdForCloud',
  'app:ogpUri',
  'app:minPasswordLength',
  'app:auditLogEnabled',
  'app:activityExpirationSeconds',
  'app:auditLogActionGroupSize',
  'app:auditLogAdditionalActions',
  'app:auditLogExcludeActions',
  'app:serviceType',
  'app:deploymentType',
  'app:ssrMaxRevisionBodyLength',
  'app:wipPageExpirationSeconds',
  'app:openaiThreadDeletionCronMaxMinutesUntilRequest',
  'app:openaiVectorStoreFileDeletionCronMaxMinutesUntilRequest',

  // Content-Disposition settings for MIME types
  'attachments:contentDisposition:mimeTypeOverrides',

  // Security Settings
  'security:wikiMode',
  'security:sessionMaxAge',
  'security:userUpperLimit',
  'security:trustProxyBool',
  'security:trustProxyCsv',
  'security:trustProxyHops',
  'security:passport-local:isEnabled',
  'security:passport-local:isPasswordResetEnabled',
  'security:passport-local:isEmailAuthenticationEnabled',
  'security:passport-saml:isEnabled',
  'security:passport-saml:entryPoint',
  'security:passport-saml:issuer',
  'security:passport-saml:cert',
  'security:passport-saml:callbackUrl',
  'security:passport-saml:attrMapId',
  'security:passport-saml:attrMapUsername',
  'security:passport-saml:attrMapMail',
  'security:passport-saml:attrMapFirstName',
  'security:passport-saml:attrMapLastName',
  'security:passport-saml:ABLCRule',
  'security:passport-oidc:timeoutMultiplier',
  'security:passport-oidc:discoveryRetries',
  'security:passport-oidc:oidcClientClockTolerance',
  'security:passport-oidc:oidcIssuerTimeoutOption',
  'security:disableLinkSharing',
  'security:restrictGuestMode',
  'security:registrationMode',
  'security:registrationWhitelist',
  'security:list-policy:hideRestrictedByOwner',
  'security:list-policy:hideRestrictedByGroup',
  'security:pageDeletionAuthority',
  'security:pageCompleteDeletionAuthority',
  'security:pageRecursiveDeletionAuthority',
  'security:pageRecursiveCompleteDeletionAuthority',
  'security:isAllGroupMembershipRequiredForPageCompleteDeletion',
  'security:user-homepage-deletion:isEnabled',
  'security:user-homepage-deletion:isForceDeleteUserHomepageOnUserDeletion',
  'security:isRomUserAllowedToComment',
  'security:passport-ldap:isEnabled',
  'security:passport-ldap:serverUrl',
  'security:passport-ldap:isUserBind',
  'security:passport-ldap:bindDN',
  'security:passport-ldap:bindDNPassword',
  'security:passport-ldap:searchFilter',
  'security:passport-ldap:attrMapUsername',
  'security:passport-ldap:attrMapName',
  'security:passport-ldap:attrMapMail',
  'security:passport-ldap:groupSearchBase',
  'security:passport-ldap:groupSearchFilter',
  'security:passport-ldap:groupDnProperty',
  'security:passport-ldap:isSameUsernameTreatedAsIdenticalUser',
  'security:passport-saml:isSameUsernameTreatedAsIdenticalUser',
  'security:passport-saml:isSameEmailTreatedAsIdenticalUser',
  'security:passport-google:isEnabled',
  'security:passport-google:clientId',
  'security:passport-google:clientSecret',
  'security:passport-google:isSameUsernameTreatedAsIdenticalUser',
  'security:passport-google:isSameEmailTreatedAsIdenticalUser',
  'security:passport-github:isEnabled',
  'security:passport-github:clientId',
  'security:passport-github:clientSecret',
  'security:passport-github:isSameUsernameTreatedAsIdenticalUser',
  'security:passport-github:isSameEmailTreatedAsIdenticalUser',
  'security:passport-oidc:clientId',
  'security:passport-oidc:clientSecret',
  'security:passport-oidc:isEnabled',
  'security:passport-oidc:issuerHost',
  'security:passport-oidc:authorizationEndpoint',
  'security:passport-oidc:tokenEndpoint',
  'security:passport-oidc:revocationEndpoint',
  'security:passport-oidc:introspectionEndpoint',
  'security:passport-oidc:userInfoEndpoint',
  'security:passport-oidc:endSessionEndpoint',
  'security:passport-oidc:registrationEndpoint',
  'security:passport-oidc:jwksUri',
  'security:passport-oidc:isSameUsernameTreatedAsIdenticalUser',
  'security:passport-oidc:isSameEmailTreatedAsIdenticalUser',

  // File Upload Settings
  'fileUpload:local:useInternalRedirect',
  'fileUpload:local:internalRedirectPath',

  // AWS Settings
  'aws:referenceFileWithRelayMode',
  'aws:lifetimeSecForTemporaryUrl',
  'aws:s3ObjectCannedACL',
  'aws:s3Bucket',
  'aws:s3Region',
  'aws:s3AccessKeyId',
  'aws:s3SecretAccessKey',
  'aws:s3CustomEndpoint',

  // GCS Settings
  'gcs:apiKeyJsonPath',
  'gcs:bucket',
  'gcs:uploadNamespace',
  'gcs:lifetimeSecForTemporaryUrl',
  'gcs:referenceFileWithRelayMode',

  // Azure Settings
  'azure:lifetimeSecForTemporaryUrl',
  'azure:referenceFileWithRelayMode',
  'azure:tenantId',
  'azure:clientId',
  'azure:clientSecret',
  'azure:storageAccountName',
  'azure:storageContainerName',

  // GridFS Settings
  'gridfs:totalLimit',

  // Mail Settings
  'mail:from',
  'mail:transmissionMethod',
  'mail:smtpHost',
  'mail:smtpPort',
  'mail:smtpUser',
  'mail:smtpPassword',
  'mail:sesSecretAccessKey',
  'mail:sesAccessKeyId',

  // Customize Settings
  'customize:isEmailPublishedForNewUser',
  'customize:css',
  'customize:script',
  'customize:noscript',
  'customize:title',
  'customize:isDefaultLogo',
  'customize:highlightJsStyle',
  'customize:highlightJsStyleBorder',
  'customize:theme',
  'customize:isContainerFluid',
  'customize:isEnabledTimeline',
  'customize:isEnabledAttachTitleHeader',
  'customize:showPageLimitationS',
  'customize:showPageLimitationM',
  'customize:showPageLimitationL',
  'customize:showPageLimitationXL',
  'customize:isEnabledStaleNotification',
  'customize:isAllReplyShown',
  'customize:isSearchScopeChildrenAsDefault',
  'customize:showPageSideAuthors',
  'customize:isEnabledMarp',
  'customize:isSidebarCollapsedMode',
  'customize:isSidebarClosedAtDockMode',

  // Markdown Settings
  'markdown:xss:tagWhitelist',
  'markdown:xss:attrWhitelist',
  'markdown:rehypeSanitize:isEnabledPrevention',
  'markdown:rehypeSanitize:option',
  'markdown:rehypeSanitize:tagNames',
  'markdown:rehypeSanitize:attributes',
  'markdown:isEnabledLinebreaks',
  'markdown:isEnabledLinebreaksInComments',
  'markdown:adminPreferredIndentSize',
  'markdown:isIndentSizeForced',

  'markdown:inlineMimeMode',

  // Slack Settings
  'slack:isIncomingWebhookPrioritized',
  'slack:incomingWebhookUrl',
  'slack:token',

  // Slackbot Settings
  'slackbot:currentBotType',
  'slackbot:proxyUri',
  'slackbot:withoutProxy:signingSecret',
  'slackbot:withoutProxy:botToken',
  'slackbot:withoutProxy:commandPermission',
  'slackbot:withoutProxy:eventActionsPermission',
  'slackbot:withProxy:saltForGtoP',
  'slackbot:withProxy:saltForPtoG',

  // OpenAI Settings
  'openai:serviceType',
  'openai:apiKey',
  'openai:assistantModel:chat',
  'openai:assistantModel:edit',
  'openai:threadDeletionCronExpression',
  'openai:threadDeletionBarchSize',
  'openai:threadDeletionApiCallInterval',
  'openai:vectorStoreFileDeletionCronExpression',
  'openai:vectorStoreFileDeletionBarchSize',
  'openai:vectorStoreFileDeletionApiCallInterval',
  'openai:limitLearnablePageCountPerAssistant',

  // OpenTelemetry Settings
  'otel:enabled',
  'otel:isAppSiteUrlHashed',
  'otel:anonymizeInBestEffort',
  'otel:serviceInstanceId',

  // S2S Messaging Pubsub Settings
  's2sMessagingPubsub:serverType',
  's2sMessagingPubsub:nchan:publishPath',
  's2sMessagingPubsub:nchan:subscribePath',
  's2sMessagingPubsub:nchan:channelId',

  // S2C Messaging Pubsub Settings
  's2cMessagingPubsub:connectionsLimit',
  's2cMessagingPubsub:connectionsLimitForAdmin',
  's2cMessagingPubsub:connectionsLimitForGuest',

  // Notification Settings
  'notification:owner-page:isEnabled',
  'notification:group-page:isEnabled',

  // Importer Settings
  'importer:esa:team_name',
  'importer:esa:access_token',
  'importer:qiita:team_name',
  'importer:qiita:access_token',

  // External User Group Settings
  'external-user-group:ldap:groupMembershipAttributeType',
  'external-user-group:ldap:groupSearchBase',
  'external-user-group:ldap:groupMembershipAttribute',
  'external-user-group:ldap:groupChildGroupAttribute',
  'external-user-group:ldap:autoGenerateUserOnGroupSync',
  'external-user-group:ldap:preserveDeletedGroups',
  'external-user-group:ldap:groupNameAttribute',
  'external-user-group:ldap:groupDescriptionAttribute',
  'external-user-group:keycloak:host',
  'external-user-group:keycloak:groupRealm',
  'external-user-group:keycloak:groupSyncClientRealm',
  'external-user-group:keycloak:groupSyncClientID',
  'external-user-group:keycloak:groupSyncClientSecret',
  'external-user-group:keycloak:autoGenerateUserOnGroupSync',
  'external-user-group:keycloak:preserveDeletedGroups',
  'external-user-group:keycloak:groupDescriptionAttribute',

  // Control Flags for using only env vars
  'env:useOnlyEnvVars:app:siteUrl',
  'env:useOnlyEnvVars:app:fileUploadType',
  'env:useOnlyEnvVars:security:passport-local',
  'env:useOnlyEnvVars:security:passport-saml',
  'env:useOnlyEnvVars:gcs',
  'env:useOnlyEnvVars:azure',

  // Page Bulk Export Settings
  'app:bulkExportJobExpirationSeconds',
  'app:bulkExportDownloadExpirationSeconds',
  'app:pageBulkExportJobCronSchedule',
  'app:checkPageBulkExportJobInProgressCronSchedule',
  'app:pageBulkExportJobCleanUpCronSchedule',
  'app:pageBulkExportParallelExecLimit',
  'app:pageBulkExportPdfConverterUri',
  'app:isBulkExportPagesEnabled',
  'env:useOnlyEnvVars:app:isBulkExportPagesEnabled',

  // Access Token Settings
  'accessToken:deletionCronExpression',
] as const;


export type ConfigKey = (typeof CONFIG_KEYS)[number];


export const CONFIG_DEFINITIONS = {
  // Auto Install Settings
  'autoInstall:adminUsername': defineConfig<string | undefined>({
    envVarName: 'AUTO_INSTALL_ADMIN_USERNAME',
    defaultValue: undefined,
  }),
  'autoInstall:adminName': defineConfig<string | undefined>({
    envVarName: 'AUTO_INSTALL_ADMIN_NAME',
    defaultValue: undefined,
  }),
  'autoInstall:adminEmail': defineConfig<string | undefined>({
    envVarName: 'AUTO_INSTALL_ADMIN_EMAIL',
    defaultValue: undefined,
  }),
  'autoInstall:adminPassword': defineConfig<string | undefined>({
    envVarName: 'AUTO_INSTALL_ADMIN_PASSWORD',
    defaultValue: undefined,
    isSecret: true,
  }),
  'autoInstall:globalLang': defineConfig<Lang | undefined>({
    envVarName: 'AUTO_INSTALL_GLOBAL_LANG',
    defaultValue: undefined,
  }),
  'autoInstall:allowGuestMode': defineConfig<boolean>({
    envVarName: 'AUTO_INSTALL_ALLOW_GUEST_MODE',
    defaultValue: false,
  }),
  'autoInstall:serverDate': defineConfig<string | undefined>({
    envVarName: 'AUTO_INSTALL_SERVER_DATE',
    defaultValue: undefined,
  }),

  // App Settings
  'app:installed': defineConfig<boolean>({
    defaultValue: false,
  }),
  'app:serviceInstanceId': defineConfig<string>({
    defaultValue: '',
  }),
  'app:isV5Compatible': defineConfig<boolean>({
    defaultValue: false,
  }),
  'app:isMaintenanceMode': defineConfig<boolean>({
    defaultValue: false,
  }),
  'app:confidential': defineConfig<string | undefined>({
    defaultValue: undefined,
  }),
  'app:title': defineConfig<string | undefined>({
    defaultValue: undefined,
  }),
  'app:timezone': defineConfig<number | undefined>({
    defaultValue: undefined,
  }),
  'app:globalLang': defineConfig<string>({
    defaultValue: 'en_US',
  }),
  'app:fileUpload': defineConfig<boolean>({
    defaultValue: false,
  }),
  'app:fileUploadDisabled': defineConfig<boolean>({
    defaultValue: false,
  }),
  'app:fileUploadType': defineConfig<AttachmentMethodType>({
    envVarName: 'FILE_UPLOAD',
    defaultValue: AttachmentMethodType.aws,
  }),
  'app:plantumlUri': defineConfig<string>({
    envVarName: 'PLANTUML_URI',
    defaultValue: 'https://www.plantuml.com/plantuml',
  }),
  'app:drawioUri': defineConfig<string>({
    envVarName: 'DRAWIO_URI',
    defaultValue: 'https://embed.diagrams.net/',
  }),
  'app:nchanUri': defineConfig<string | undefined>({
    envVarName: 'NCHAN_URI',
    defaultValue: undefined,
  }),
  'app:siteUrl': defineConfig<string | undefined>({
    envVarName: 'APP_SITE_URL',
    defaultValue: undefined,
  }),
  'app:aiEnabled': defineConfig<boolean>({
    envVarName: 'AI_ENABLED',
    defaultValue: false,
  }),
  'app:publishOpenAPI': defineConfig<boolean>({
    envVarName: 'PUBLISH_OPEN_API',
    defaultValue: false,
  }),
  'app:maxFileSize': defineConfig<number>({
    envVarName: 'MAX_FILE_SIZE',
    defaultValue: Infinity,
  }),
  'app:fileUploadTotalLimit': defineConfig<number>({
    envVarName: 'FILE_UPLOAD_TOTAL_LIMIT',
    defaultValue: Infinity,
  }),
  'app:elasticsearchVersion': defineConfig<7|8|9>({
    envVarName: 'ELASTICSEARCH_VERSION',
    defaultValue: 9,
  }),
  'app:elasticsearchUri': defineConfig<string | undefined>({
    envVarName: 'ELASTICSEARCH_URI',
    defaultValue: undefined,
  }),
  'app:elasticsearchRequestTimeout': defineConfig<number>({
    envVarName: 'ELASTICSEARCH_REQUEST_TIMEOUT',
    defaultValue: 8000,
  }),
  'app:elasticsearchRejectUnauthorized': defineConfig<boolean>({
    envVarName: 'ELASTICSEARCH_REJECT_UNAUTHORIZED',
    defaultValue: false,
  }),
  'app:elasticsearchMaxBodyLengthToIndex': defineConfig<number>({
    envVarName: 'ELASTICSEARCH_MAX_BODY_LENGTH_TO_INDEX',
    defaultValue: 100000,
  }),
  'app:elasticsearchReindexBulkSize': defineConfig<number>({
    envVarName: 'ELASTICSEARCH_REINDEX_BULK_SIZE',
    defaultValue: 100,
  }),
  'app:elasticsearchReindexOnBoot': defineConfig<boolean>({
    envVarName: 'ELASTICSEARCH_REINDEX_ON_BOOT',
    defaultValue: false,
  }),
  'app:growiCloudUri': defineConfig<string | undefined>({
    envVarName: 'GROWI_CLOUD_URI',
    defaultValue: undefined,
  }),
  'app:growiAppIdForCloud': defineConfig<number | undefined>({
    envVarName: 'GROWI_APP_ID_FOR_GROWI_CLOUD',
    defaultValue: undefined,
  }),
  'app:ogpUri': defineConfig<string | undefined>({
    envVarName: 'OGP_URI',
    defaultValue: undefined,
  }),
  'app:minPasswordLength': defineConfig<number>({
    envVarName: 'MIN_PASSWORD_LENGTH',
    defaultValue: 8,
  }),
  'app:auditLogEnabled': defineConfig<boolean>({
    envVarName: 'AUDIT_LOG_ENABLED',
    defaultValue: false,
  }),
  'app:activityExpirationSeconds': defineConfig<number>({
    envVarName: 'ACTIVITY_EXPIRATION_SECONDS',
    defaultValue: 2592000,
  }),
  'app:auditLogActionGroupSize': defineConfig<ActionGroupSize>({
    envVarName: 'AUDIT_LOG_ACTION_GROUP_SIZE',
    defaultValue: ActionGroupSize.Small,
  }),
  'app:auditLogAdditionalActions': defineConfig<string | undefined>({
    envVarName: 'AUDIT_LOG_ADDITIONAL_ACTIONS',
    defaultValue: undefined,
  }),
  'app:auditLogExcludeActions': defineConfig<string | undefined>({
    envVarName: 'AUDIT_LOG_EXCLUDE_ACTIONS',
    defaultValue: undefined,
  }),
  'app:serviceType': defineConfig<GrowiServiceType>({
    envVarName: 'SERVICE_TYPE',
    defaultValue: GrowiServiceType.onPremise,
  }),
  'app:deploymentType': defineConfig<GrowiDeploymentType>({
    envVarName: 'DEPLOYMENT_TYPE',
    defaultValue: GrowiDeploymentType.node,
  }),
  'app:ssrMaxRevisionBodyLength': defineConfig<number>({
    envVarName: 'SSR_MAX_REVISION_BODY_LENGTH',
    defaultValue: 3000,
  }),
  'app:wipPageExpirationSeconds': defineConfig<number>({
    envVarName: 'WIP_PAGE_EXPIRATION_SECONDS',
    defaultValue: 172800,
  }),
  'app:openaiThreadDeletionCronMaxMinutesUntilRequest': defineConfig<number>({
    envVarName: 'OPENAI_THREAD_DELETION_CRON_MAX_MINUTES_UNTIL_REQUEST',
    defaultValue: 30,
  }),
  'app:openaiVectorStoreFileDeletionCronMaxMinutesUntilRequest': defineConfig<number>({
    envVarName: 'OPENAI_VECTOR_STORE_FILE_DELETION_CRON_MAX_MINUTES_UNTIL_REQUEST',
    defaultValue: 30,
  }),

<<<<<<< HEAD
  // Markdown Settings
  'markdown:inlineMimeMode': defineConfig<'strict' | 'lax'>({
    defaultValue: 'strict',
=======
  // Attachment Content-Disposition settings
  'attachments:contentDisposition:mimeTypeOverrides': defineConfig<Record<string, 'inline' | 'attachment'>>({
    defaultValue: {
      'text/html': 'attachment',
      'image/svg+xml': 'attachment',
      'application/pdf': 'attachment',
      'application/json': 'attachment',
      'text/csv': 'attachment',
      'font/*': 'attachment',
    },
>>>>>>> a07e2349
  }),


  // Security Settings
  'security:wikiMode': defineConfig<string | undefined>({
    envVarName: 'FORCE_WIKI_MODE',
    defaultValue: undefined,
  }),
  'security:sessionMaxAge': defineConfig<number | undefined>({
    envVarName: 'SESSION_MAX_AGE',
    defaultValue: undefined,
    isSecret: true,
  }),
  'security:userUpperLimit': defineConfig<number>({
    envVarName: 'USER_UPPER_LIMIT',
    defaultValue: Infinity,
  }),
  'security:trustProxyBool': defineConfig<boolean | undefined>({
    envVarName: 'TRUST_PROXY_BOOL',
    defaultValue: undefined,
    isSecret: true,
  }),
  'security:trustProxyCsv': defineConfig<string | undefined>({
    envVarName: 'TRUST_PROXY_CSV',
    defaultValue: undefined,
    isSecret: true,
  }),
  'security:trustProxyHops': defineConfig<number | undefined>({
    envVarName: 'TRUST_PROXY_HOPS',
    defaultValue: undefined,
    isSecret: true,
  }),
  'security:passport-local:isEnabled': defineConfig<boolean>({
    envVarName: 'LOCAL_STRATEGY_ENABLED',
    defaultValue: true,
  }),
  'security:passport-local:isPasswordResetEnabled': defineConfig<boolean>({
    envVarName: 'LOCAL_STRATEGY_PASSWORD_RESET_ENABLED',
    defaultValue: true,
  }),
  'security:passport-local:isEmailAuthenticationEnabled': defineConfig<boolean>({
    envVarName: 'LOCAL_STRATEGY_EMAIL_AUTHENTICATION_ENABLED',
    defaultValue: false,
  }),
  'security:passport-saml:isEnabled': defineConfig<boolean>({
    envVarName: 'SAML_ENABLED',
    defaultValue: false,
  }),
  'security:passport-saml:callbackUrl': defineConfig<string | undefined>({
    envVarName: 'SAML_CALLBACK_URI',
    defaultValue: undefined,
  }),
  'security:passport-saml:attrMapId': defineConfig<string | undefined>({
    envVarName: 'SAML_ATTR_MAPPING_ID',
    defaultValue: undefined,
  }),
  'security:passport-saml:attrMapUsername': defineConfig<string | undefined>({
    envVarName: 'SAML_ATTR_MAPPING_USERNAME',
    defaultValue: undefined,
  }),
  'security:passport-saml:attrMapMail': defineConfig<string | undefined>({
    envVarName: 'SAML_ATTR_MAPPING_MAIL',
    defaultValue: undefined,
  }),
  'security:passport-saml:attrMapFirstName': defineConfig<string | undefined>({
    envVarName: 'SAML_ATTR_MAPPING_FIRST_NAME',
    defaultValue: undefined,
  }),
  'security:passport-saml:attrMapLastName': defineConfig<string | undefined>({
    envVarName: 'SAML_ATTR_MAPPING_LAST_NAME',
    defaultValue: undefined,
  }),
  'security:passport-saml:ABLCRule': defineConfig<string | undefined>({
    envVarName: 'SAML_ABLC_RULE',
    defaultValue: undefined,
  }),
  'security:passport-saml:entryPoint': defineConfig<string | undefined>({
    envVarName: 'SAML_ENTRY_POINT',
    defaultValue: undefined,
  }),
  'security:passport-saml:issuer': defineConfig<string | undefined>({
    envVarName: 'SAML_ISSUER',
    defaultValue: undefined,
  }),
  'security:passport-saml:cert': defineConfig<string | undefined>({
    envVarName: 'SAML_CERT',
    defaultValue: undefined,
  }),
  'security:passport-oidc:timeoutMultiplier': defineConfig<number>({
    envVarName: 'OIDC_TIMEOUT_MULTIPLIER',
    defaultValue: 1.5,
  }),
  'security:passport-oidc:discoveryRetries': defineConfig<number>({
    envVarName: 'OIDC_DISCOVERY_RETRIES',
    defaultValue: 3,
  }),
  'security:passport-oidc:oidcClientClockTolerance': defineConfig<number>({
    envVarName: 'OIDC_CLIENT_CLOCK_TOLERANCE',
    defaultValue: 60,
  }),
  'security:passport-oidc:oidcIssuerTimeoutOption': defineConfig<number>({
    envVarName: 'OIDC_ISSUER_TIMEOUT_OPTION',
    defaultValue: 5000,
  }),
  'security:disableLinkSharing': defineConfig<boolean>({
    defaultValue: false,
  }),
  'security:restrictGuestMode': defineConfig<string>({
    defaultValue: 'Deny',
  }),
  'security:registrationMode': defineConfig<RegistrationMode>({
    defaultValue: 'Open',
  }),
  'security:registrationWhitelist': defineConfig<string[]>({
    defaultValue: [],
  }),
  'security:list-policy:hideRestrictedByOwner': defineConfig<boolean>({
    defaultValue: false,
  }),
  'security:list-policy:hideRestrictedByGroup': defineConfig<boolean>({
    defaultValue: false,
  }),
  'security:pageDeletionAuthority': defineConfig<IPageDeleteConfigValueToProcessValidation | undefined>({
    defaultValue: undefined,
  }),
  'security:pageCompleteDeletionAuthority': defineConfig<IPageDeleteConfigValueToProcessValidation | undefined>({
    defaultValue: undefined,
  }),
  'security:pageRecursiveDeletionAuthority': defineConfig<IPageDeleteConfigValue | undefined>({
    defaultValue: undefined,
  }),
  'security:pageRecursiveCompleteDeletionAuthority': defineConfig<IPageDeleteConfigValue | undefined>({
    defaultValue: undefined,
  }),
  'security:isAllGroupMembershipRequiredForPageCompleteDeletion': defineConfig<boolean>({
    defaultValue: true,
  }),
  'security:user-homepage-deletion:isEnabled': defineConfig<boolean>({
    defaultValue: false,
  }),
  'security:user-homepage-deletion:isForceDeleteUserHomepageOnUserDeletion': defineConfig<boolean>({
    defaultValue: false,
  }),
  'security:isRomUserAllowedToComment': defineConfig<boolean>({
    defaultValue: false,
  }),
  'security:passport-ldap:isEnabled': defineConfig<boolean>({
    defaultValue: false,
  }),
  'security:passport-ldap:serverUrl': defineConfig<string | undefined>({
    defaultValue: undefined,
  }),
  'security:passport-ldap:isUserBind': defineConfig<boolean | undefined>({
    defaultValue: undefined,
  }),
  'security:passport-ldap:bindDN': defineConfig<string | undefined>({
    defaultValue: undefined,
  }),
  'security:passport-ldap:bindDNPassword': defineConfig<string | undefined>({
    defaultValue: undefined,
  }),
  'security:passport-ldap:searchFilter': defineConfig<string | undefined>({
    defaultValue: undefined,
  }),
  'security:passport-ldap:attrMapUsername': defineConfig<string | undefined>({
    defaultValue: undefined,
  }),
  'security:passport-ldap:attrMapName': defineConfig<string | undefined>({
    defaultValue: undefined,
  }),
  'security:passport-ldap:attrMapMail': defineConfig<string | undefined>({
    defaultValue: undefined,
  }),
  'security:passport-ldap:groupSearchBase': defineConfig<string | undefined>({
    defaultValue: undefined,
  }),
  'security:passport-ldap:groupSearchFilter': defineConfig<string | undefined>({
    defaultValue: undefined,
  }),
  'security:passport-ldap:groupDnProperty': defineConfig<string | undefined>({
    defaultValue: undefined,
  }),
  'security:passport-ldap:isSameUsernameTreatedAsIdenticalUser': defineConfig<boolean>({
    defaultValue: false,
  }),
  'security:passport-saml:isSameEmailTreatedAsIdenticalUser': defineConfig<boolean>({
    defaultValue: false,
  }),
  'security:passport-saml:isSameUsernameTreatedAsIdenticalUser': defineConfig<boolean>({
    defaultValue: false,
  }),
  'security:passport-google:isEnabled': defineConfig<boolean>({
    defaultValue: false,
  }),
  'security:passport-google:clientId': defineConfig<NonBlankString | undefined>({
    defaultValue: undefined,
  }),
  'security:passport-google:clientSecret': defineConfig<NonBlankString | undefined>({
    defaultValue: undefined,
  }),
  'security:passport-google:isSameUsernameTreatedAsIdenticalUser': defineConfig<boolean>({
    defaultValue: false,
  }),
  'security:passport-google:isSameEmailTreatedAsIdenticalUser': defineConfig<boolean>({
    defaultValue: false,
  }),
  'security:passport-github:isEnabled': defineConfig<boolean>({
    defaultValue: false,
  }),
  'security:passport-github:clientId': defineConfig<string | undefined>({
    defaultValue: undefined,
  }),
  'security:passport-github:clientSecret': defineConfig<string | undefined>({
    defaultValue: undefined,
  }),
  'security:passport-github:isSameUsernameTreatedAsIdenticalUser': defineConfig<boolean>({
    defaultValue: false,
  }),
  'security:passport-github:isSameEmailTreatedAsIdenticalUser': defineConfig<boolean>({
    defaultValue: false,
  }),
  'security:passport-oidc:clientId': defineConfig<string | undefined>({
    defaultValue: undefined,
  }),
  'security:passport-oidc:clientSecret': defineConfig<string | undefined>({
    defaultValue: undefined,
  }),
  'security:passport-oidc:isEnabled': defineConfig<boolean>({
    defaultValue: false,
  }),
  'security:passport-oidc:issuerHost': defineConfig<string | undefined>({
    defaultValue: undefined,
  }),
  'security:passport-oidc:authorizationEndpoint': defineConfig<string | undefined>({
    defaultValue: undefined,
  }),
  'security:passport-oidc:tokenEndpoint': defineConfig<string | undefined>({
    defaultValue: undefined,
  }),
  'security:passport-oidc:revocationEndpoint': defineConfig<string | undefined>({
    defaultValue: undefined,
  }),
  'security:passport-oidc:introspectionEndpoint': defineConfig<string | undefined>({
    defaultValue: undefined,
  }),
  'security:passport-oidc:userInfoEndpoint': defineConfig<string | undefined>({
    defaultValue: undefined,
  }),
  'security:passport-oidc:endSessionEndpoint': defineConfig<string | undefined>({
    defaultValue: undefined,
  }),
  'security:passport-oidc:registrationEndpoint': defineConfig<string | undefined>({
    defaultValue: undefined,
  }),
  'security:passport-oidc:jwksUri': defineConfig<string | undefined>({
    defaultValue: undefined,
  }),
  'security:passport-oidc:isSameUsernameTreatedAsIdenticalUser': defineConfig<boolean>({
    defaultValue: false,
  }),
  'security:passport-oidc:isSameEmailTreatedAsIdenticalUser': defineConfig<boolean>({
    defaultValue: false,
  }),

  // File Upload Settings
  'fileUpload:local:useInternalRedirect': defineConfig<boolean>({
    envVarName: 'FILE_UPLOAD_LOCAL_USE_INTERNAL_REDIRECT',
    defaultValue: false,
  }),
  'fileUpload:local:internalRedirectPath': defineConfig<string>({
    envVarName: 'FILE_UPLOAD_LOCAL_INTERNAL_REDIRECT_PATH',
    defaultValue: '/growi-internal/',
  }),

  // AWS Settings
  'aws:referenceFileWithRelayMode': defineConfig<boolean>({
    envVarName: 'S3_REFERENCE_FILE_WITH_RELAY_MODE',
    defaultValue: false,
  }),
  'aws:lifetimeSecForTemporaryUrl': defineConfig<number>({
    envVarName: 'S3_LIFETIME_SEC_FOR_TEMPORARY_URL',
    defaultValue: 120,
  }),
  'aws:s3ObjectCannedACL': defineConfig<string | undefined>({
    envVarName: 'S3_OBJECT_ACL',
    defaultValue: undefined,
  }),
  'aws:s3Bucket': defineConfig<NonBlankString>({
    defaultValue: toNonBlankString('growi'),
  }),
  'aws:s3Region': defineConfig<NonBlankString>({
    defaultValue: toNonBlankString('ap-northeast-1'),
  }),
  'aws:s3AccessKeyId': defineConfig<NonBlankString | undefined>({
    defaultValue: undefined,
  }),
  'aws:s3SecretAccessKey': defineConfig<NonBlankString | undefined>({
    defaultValue: undefined,
    isSecret: true,
  }),
  'aws:s3CustomEndpoint': defineConfig<NonBlankString | undefined>({
    defaultValue: undefined,
  }),

  // GCS Settings
  'gcs:apiKeyJsonPath': defineConfig<NonBlankString | undefined>({
    envVarName: 'GCS_API_KEY_JSON_PATH',
    defaultValue: undefined,
  }),
  'gcs:bucket': defineConfig<NonBlankString | undefined>({
    envVarName: 'GCS_BUCKET',
    defaultValue: undefined,
  }),
  'gcs:uploadNamespace': defineConfig<string>({
    envVarName: 'GCS_UPLOAD_NAMESPACE',
    defaultValue: '',
  }),
  'gcs:lifetimeSecForTemporaryUrl': defineConfig<number>({
    envVarName: 'GCS_LIFETIME_SEC_FOR_TEMPORARY_URL',
    defaultValue: 120,
  }),
  'gcs:referenceFileWithRelayMode': defineConfig<boolean>({
    envVarName: 'GCS_REFERENCE_FILE_WITH_RELAY_MODE',
    defaultValue: false,
  }),

  // Azure Settings
  'azure:lifetimeSecForTemporaryUrl': defineConfig<number>({
    envVarName: 'AZURE_LIFETIME_SEC_FOR_TEMPORARY_URL',
    defaultValue: 120,
  }),
  'azure:referenceFileWithRelayMode': defineConfig<boolean>({
    envVarName: 'AZURE_REFERENCE_FILE_WITH_RELAY_MODE',
    defaultValue: false,
  }),
  'azure:tenantId': defineConfig<NonBlankString | undefined>({
    envVarName: 'AZURE_TENANT_ID',
    defaultValue: undefined,
  }),
  'azure:clientId': defineConfig<NonBlankString | undefined>({
    envVarName: 'AZURE_CLIENT_ID',
    defaultValue: undefined,
  }),
  'azure:clientSecret': defineConfig<NonBlankString | undefined>({
    envVarName: 'AZURE_CLIENT_SECRET',
    defaultValue: undefined,
    isSecret: true,
  }),
  'azure:storageAccountName': defineConfig<string | undefined>({
    envVarName: 'AZURE_STORAGE_ACCOUNT_NAME',
    defaultValue: undefined,
  }),
  'azure:storageContainerName': defineConfig<string | undefined>({
    envVarName: 'AZURE_STORAGE_CONTAINER_NAME',
    defaultValue: undefined,
  }),

  // GridFS Settings
  'gridfs:totalLimit': defineConfig<number | undefined>({
    envVarName: 'MONGO_GRIDFS_TOTAL_LIMIT',
    defaultValue: undefined,
  }),

  // Mail Settings
  'mail:from': defineConfig<string | undefined>({
    defaultValue: undefined,
  }),
  'mail:transmissionMethod': defineConfig<'smtp' | 'ses' | undefined>({
    defaultValue: undefined,
  }),
  'mail:smtpHost': defineConfig<string | undefined>({
    defaultValue: undefined,
  }),
  'mail:smtpPort': defineConfig<string | undefined>({
    defaultValue: undefined,
  }),
  'mail:smtpUser': defineConfig<string | undefined>({
    defaultValue: undefined,
  }),
  'mail:smtpPassword': defineConfig<string | undefined>({
    defaultValue: undefined,
  }),
  'mail:sesAccessKeyId': defineConfig<string | undefined>({
    defaultValue: undefined,
  }),
  'mail:sesSecretAccessKey': defineConfig<string | undefined>({
    defaultValue: undefined,
  }),

  // Customize Settings
  'customize:isEmailPublishedForNewUser': defineConfig<boolean>({
    envVarName: 'DEFAULT_EMAIL_PUBLISHED',
    defaultValue: true,
  }),
  'customize:css': defineConfig<string | undefined>({
    defaultValue: undefined,
  }),
  'customize:script': defineConfig<string | undefined>({
    defaultValue: undefined,
  }),
  'customize:noscript': defineConfig<string | undefined>({
    defaultValue: undefined,
  }),
  'customize:title': defineConfig<string | undefined>({
    defaultValue: undefined,
  }),
  'customize:isDefaultLogo': defineConfig<boolean>({
    defaultValue: true,
  }),
  'customize:highlightJsStyle': defineConfig<string>({
    defaultValue: 'github',
  }),
  'customize:highlightJsStyleBorder': defineConfig<boolean>({
    defaultValue: false,
  }),
  'customize:theme': defineConfig<string>({
    defaultValue: 'default',
  }),
  'customize:isContainerFluid': defineConfig<boolean>({
    defaultValue: false,
  }),
  'customize:isEnabledTimeline': defineConfig<boolean>({
    defaultValue: true,
  }),
  'customize:isEnabledAttachTitleHeader': defineConfig<boolean>({
    defaultValue: false,
  }),
  'customize:showPageLimitationS': defineConfig<number>({
    defaultValue: 20,
  }),
  'customize:showPageLimitationM': defineConfig<number>({
    defaultValue: 10,
  }),
  'customize:showPageLimitationL': defineConfig<number>({
    defaultValue: 50,
  }),
  'customize:showPageLimitationXL': defineConfig<number>({
    defaultValue: 20,
  }),
  'customize:isEnabledStaleNotification': defineConfig<boolean>({
    defaultValue: false,
  }),
  'customize:isAllReplyShown': defineConfig<boolean>({
    defaultValue: false,
  }),
  'customize:isSearchScopeChildrenAsDefault': defineConfig<boolean>({
    defaultValue: false,
  }),
  'customize:showPageSideAuthors': defineConfig<boolean>({
    defaultValue: false,
  }),
  'customize:isEnabledMarp': defineConfig<boolean>({
    defaultValue: false,
  }),
  'customize:isSidebarCollapsedMode': defineConfig<boolean>({
    defaultValue: false,
  }),
  'customize:isSidebarClosedAtDockMode': defineConfig<boolean>({
    defaultValue: false,
  }),

  // Markdown Settings
  'markdown:xss:tagWhitelist': defineConfig<string[]>({
    defaultValue: [],
  }),
  'markdown:xss:attrWhitelist': defineConfig<string[]>({
    defaultValue: [],
  }),
  'markdown:rehypeSanitize:isEnabledPrevention': defineConfig<boolean>({
    defaultValue: true,
  }),
  'markdown:rehypeSanitize:option': defineConfig<RehypeSanitizeType>({
    defaultValue: RehypeSanitizeType.RECOMMENDED,
  }),
  'markdown:rehypeSanitize:tagNames': defineConfig<string[]>({
    defaultValue: [],
  }),
  'markdown:rehypeSanitize:attributes': defineConfig<string>({
    defaultValue: '{}',
  }),
  'markdown:isEnabledLinebreaks': defineConfig<boolean>({
    defaultValue: false,
  }),
  'markdown:isEnabledLinebreaksInComments': defineConfig<boolean>({
    defaultValue: true,
  }),
  'markdown:adminPreferredIndentSize': defineConfig<number>({
    defaultValue: 4,
  }),
  'markdown:isIndentSizeForced': defineConfig<boolean>({
    defaultValue: false,
  }),

  // Slack Settings
  'slack:isIncomingWebhookPrioritized': defineConfig<boolean>({
    defaultValue: false,
  }),
  'slack:incomingWebhookUrl': defineConfig<string | undefined>({
    defaultValue: undefined,
  }),
  'slack:token': defineConfig<string | undefined>({
    defaultValue: undefined,
  }),

  // Slackbot Settings
  'slackbot:currentBotType': defineConfig<string | undefined>({
    envVarName: 'SLACKBOT_TYPE',
    defaultValue: undefined,
  }),
  'slackbot:proxyUri': defineConfig<string | undefined>({
    envVarName: 'SLACKBOT_INTEGRATION_PROXY_URI',
    defaultValue: undefined,
  }),
  'slackbot:withoutProxy:signingSecret': defineConfig<string | undefined>({
    envVarName: 'SLACKBOT_WITHOUT_PROXY_SIGNING_SECRET',
    defaultValue: undefined,
    isSecret: true,
  }),
  'slackbot:withoutProxy:botToken': defineConfig<string | undefined>({
    envVarName: 'SLACKBOT_WITHOUT_PROXY_BOT_TOKEN',
    defaultValue: undefined,
    isSecret: true,
  }),
  'slackbot:withoutProxy:commandPermission': defineConfig<string | undefined>({
    envVarName: 'SLACKBOT_WITHOUT_PROXY_COMMAND_PERMISSION',
    defaultValue: undefined,
  }),
  'slackbot:withoutProxy:eventActionsPermission': defineConfig<string | undefined>({
    envVarName: 'SLACKBOT_WITHOUT_PROXY_EVENT_ACTIONS_PERMISSION',
    defaultValue: undefined,
  }),
  'slackbot:withProxy:saltForGtoP': defineConfig<string>({
    envVarName: 'SLACKBOT_WITH_PROXY_SALT_FOR_GTOP',
    defaultValue: 'gtop',
    isSecret: true,
  }),
  'slackbot:withProxy:saltForPtoG': defineConfig<string>({
    envVarName: 'SLACKBOT_WITH_PROXY_SALT_FOR_PTOG',
    defaultValue: 'ptog',
    isSecret: true,
  }),

  // OpenAI Settings
  'openai:serviceType': defineConfig<'openai' | 'azure-openai'>({
    envVarName: 'OPENAI_SERVICE_TYPE',
    defaultValue: 'openai',
  }),
  'openai:apiKey': defineConfig<string | undefined>({
    envVarName: 'OPENAI_API_KEY',
    defaultValue: undefined,
    isSecret: true,
  }),
  'openai:assistantModel:chat': defineConfig<OpenAI.Chat.ChatModel>({
    envVarName: 'OPENAI_CHAT_ASSISTANT_MODEL',
    defaultValue: 'gpt-4.1-mini',
  }),
  'openai:assistantModel:edit': defineConfig<OpenAI.Chat.ChatModel>({
    envVarName: 'OPENAI_EDITOR_ASSISTANT_MODEL',
    defaultValue: 'gpt-4.1-mini',
  }),
  'openai:threadDeletionCronExpression': defineConfig<string>({
    envVarName: 'OPENAI_THREAD_DELETION_CRON_EXPRESSION',
    defaultValue: '0 * * * *',
  }),
  'openai:threadDeletionBarchSize': defineConfig<number>({
    envVarName: 'OPENAI_THREAD_DELETION_BARCH_SIZE',
    defaultValue: 100,
  }),
  'openai:threadDeletionApiCallInterval': defineConfig<number>({
    envVarName: 'OPENAI_THREAD_DELETION_API_CALL_INTERVAL',
    defaultValue: 36000,
  }),
  'openai:vectorStoreFileDeletionCronExpression': defineConfig<string>({
    envVarName: 'OPENAI_VECTOR_STORE_FILE_DELETION_CRON_EXPRESSION',
    defaultValue: '0 * * * *',
  }),
  'openai:vectorStoreFileDeletionBarchSize': defineConfig<number>({
    envVarName: 'OPENAI_VECTOR_STORE_FILE_DELETION_BARCH_SIZE',
    defaultValue: 100,
  }),
  'openai:vectorStoreFileDeletionApiCallInterval': defineConfig<number>({
    envVarName: 'OPENAI_VECTOR_STORE_FILE_DELETION_API_CALL_INTERVAL',
    defaultValue: 36000,
  }),
  'openai:limitLearnablePageCountPerAssistant': defineConfig<number>({
    envVarName: 'OPENAI_LIMIT_LEARNABLE_PAGE_COUNT_PER_ASSISTANT',
    defaultValue: 3000,
  }),

  // OpenTelemetry Settings
  'otel:enabled': defineConfig<boolean>({
    envVarName: 'OPENTELEMETRY_ENABLED',
    defaultValue: true,
  }),
  'otel:isAppSiteUrlHashed': defineConfig<boolean>({
    envVarName: 'OPENTELEMETRY_IS_APP_SITE_URL_HASHED',
    defaultValue: false,
  }),
  'otel:anonymizeInBestEffort': defineConfig<boolean>({
    envVarName: 'OPENTELEMETRY_ANONYMIZE_IN_BEST_EFFORT',
    defaultValue: false,
  }),
  'otel:serviceInstanceId': defineConfig<string | undefined>({
    envVarName: 'OPENTELEMETRY_SERVICE_INSTANCE_ID',
    defaultValue: undefined,
  }),

  // S2S Messaging Pubsub Settings
  's2sMessagingPubsub:serverType': defineConfig<string | undefined>({
    envVarName: 'S2SMSG_PUBSUB_SERVER_TYPE',
    defaultValue: undefined,
  }),
  's2sMessagingPubsub:nchan:publishPath': defineConfig<string>({
    envVarName: 'S2SMSG_PUBSUB_NCHAN_PUBLISH_PATH',
    defaultValue: '/pubsub',
  }),
  's2sMessagingPubsub:nchan:subscribePath': defineConfig<string>({
    envVarName: 'S2SMSG_PUBSUB_NCHAN_SUBSCRIBE_PATH',
    defaultValue: '/pubsub',
  }),
  's2sMessagingPubsub:nchan:channelId': defineConfig<string | undefined>({
    envVarName: 'S2SMSG_PUBSUB_NCHAN_CHANNEL_ID',
    defaultValue: undefined,
  }),

  // S2C Messaging Pubsub Settings
  's2cMessagingPubsub:connectionsLimit': defineConfig<number>({
    envVarName: 'S2CMSG_PUBSUB_CONNECTIONS_LIMIT',
    defaultValue: 5000,
  }),
  's2cMessagingPubsub:connectionsLimitForAdmin': defineConfig<number>({
    envVarName: 'S2CMSG_PUBSUB_CONNECTIONS_LIMIT_FOR_ADMIN',
    defaultValue: 100,
  }),
  's2cMessagingPubsub:connectionsLimitForGuest': defineConfig<number>({
    envVarName: 'S2CMSG_PUBSUB_CONNECTIONS_LIMIT_FOR_GUEST',
    defaultValue: 2000,
  }),

  // Notification Settings
  'notification:owner-page:isEnabled': defineConfig<boolean>({
    defaultValue: false,
  }),
  'notification:group-page:isEnabled': defineConfig<boolean>({
    defaultValue: false,
  }),

  // Importer Settings
  'importer:esa:team_name': defineConfig<string | undefined>({
    defaultValue: undefined,
  }),
  'importer:esa:access_token': defineConfig<string | undefined>({
    defaultValue: undefined,
  }),
  'importer:qiita:team_name': defineConfig<string | undefined>({
    defaultValue: undefined,
  }),
  'importer:qiita:access_token': defineConfig<string | undefined>({
    defaultValue: undefined,
  }),

  // External User Group Settings
  'external-user-group:ldap:groupMembershipAttributeType': defineConfig<string>({
    defaultValue: 'DN',
  }),
  'external-user-group:ldap:groupSearchBase': defineConfig<string | undefined>({
    defaultValue: undefined,
  }),
  'external-user-group:ldap:groupMembershipAttribute': defineConfig<string | undefined>({
    defaultValue: undefined,
  }),
  'external-user-group:ldap:groupChildGroupAttribute': defineConfig<string | undefined>({
    defaultValue: undefined,
  }),
  'external-user-group:ldap:autoGenerateUserOnGroupSync': defineConfig<boolean>({
    defaultValue: false,
  }),
  'external-user-group:ldap:preserveDeletedGroups': defineConfig<boolean>({
    defaultValue: false,
  }),
  'external-user-group:ldap:groupNameAttribute': defineConfig<string | undefined>({
    defaultValue: undefined,
  }),
  'external-user-group:ldap:groupDescriptionAttribute': defineConfig<string | undefined>({
    defaultValue: undefined,
  }),
  'external-user-group:keycloak:host': defineConfig<string | undefined>({
    defaultValue: undefined,
  }),
  'external-user-group:keycloak:groupRealm': defineConfig<string | undefined>({
    defaultValue: undefined,
  }),
  'external-user-group:keycloak:groupSyncClientRealm': defineConfig<string | undefined>({
    defaultValue: undefined,
  }),
  'external-user-group:keycloak:groupSyncClientID': defineConfig<string | undefined>({
    defaultValue: undefined,
  }),
  'external-user-group:keycloak:groupSyncClientSecret': defineConfig<string | undefined>({
    defaultValue: undefined,
    isSecret: true,
  }),
  'external-user-group:keycloak:autoGenerateUserOnGroupSync': defineConfig<boolean>({
    defaultValue: false,
  }),
  'external-user-group:keycloak:preserveDeletedGroups': defineConfig<boolean>({
    defaultValue: false,
  }),
  'external-user-group:keycloak:groupDescriptionAttribute': defineConfig<string | undefined>({
    defaultValue: undefined,
  }),

  // Control Flags for Env Vars
  'env:useOnlyEnvVars:app:siteUrl': defineConfig<boolean>({
    envVarName: 'APP_SITE_URL_USES_ONLY_ENV_VARS',
    defaultValue: false,
  }),
  'env:useOnlyEnvVars:app:fileUploadType': defineConfig<boolean>({
    envVarName: 'FILE_UPLOAD_USES_ONLY_ENV_VAR_FOR_FILE_UPLOAD_TYPE',
    defaultValue: false,
  }),
  'env:useOnlyEnvVars:security:passport-local': defineConfig<boolean>({
    envVarName: 'LOCAL_STRATEGY_USES_ONLY_ENV_VARS_FOR_SOME_OPTIONS',
    defaultValue: false,
  }),
  'env:useOnlyEnvVars:security:passport-saml': defineConfig<boolean>({
    envVarName: 'SAML_USES_ONLY_ENV_VARS_FOR_SOME_OPTIONS',
    defaultValue: false,
  }),
  'env:useOnlyEnvVars:gcs': defineConfig<boolean>({
    envVarName: 'GCS_USES_ONLY_ENV_VARS_FOR_SOME_OPTIONS',
    defaultValue: false,
  }),
  'env:useOnlyEnvVars:azure': defineConfig<boolean>({
    envVarName: 'AZURE_USES_ONLY_ENV_VARS_FOR_SOME_OPTIONS',
    defaultValue: false,
  }),
  'app:bulkExportJobExpirationSeconds': defineConfig<number>({
    envVarName: 'BULK_EXPORT_JOB_EXPIRATION_SECONDS',
    defaultValue: 86400,
  }),
  'app:bulkExportDownloadExpirationSeconds': defineConfig<number>({
    envVarName: 'BULK_EXPORT_DOWNLOAD_EXPIRATION_SECONDS',
    defaultValue: 259200,
  }),
  'app:pageBulkExportJobCronSchedule': defineConfig<string>({
    envVarName: 'BULK_EXPORT_JOB_CRON_SCHEDULE',
    defaultValue: '*/10 * * * * *',
  }),
  'app:checkPageBulkExportJobInProgressCronSchedule': defineConfig<string>({
    envVarName: 'CHECK_PAGE_BULK_EXPORT_JOB_IN_PROGRESS_CRON_SCHEDULE',
    defaultValue: '*/3 * * * *',
  }),
  'app:pageBulkExportJobCleanUpCronSchedule': defineConfig<string>({
    envVarName: 'BULK_EXPORT_JOB_CLEAN_UP_CRON_SCHEDULE',
    defaultValue: '*/10 * * * *',
  }),
  'app:pageBulkExportParallelExecLimit': defineConfig<number>({
    envVarName: 'BULK_EXPORT_PARALLEL_EXEC_LIMIT',
    defaultValue: 5,
  }),
  'app:pageBulkExportPdfConverterUri': defineConfig<string | undefined>({
    envVarName: 'BULK_EXPORT_PDF_CONVERTER_URI',
    defaultValue: undefined,
  }),
  'app:isBulkExportPagesEnabled': defineConfig<boolean>({
    envVarName: 'BULK_EXPORT_PAGES_ENABLED',
    defaultValue: true,
  }),
  'env:useOnlyEnvVars:app:isBulkExportPagesEnabled': defineConfig<boolean>({
    envVarName: 'BULK_EXPORT_PAGES_ENABLED_USES_ONLY_ENV_VARS',
    defaultValue: false,
  }),

  // Access Token Settings
  'accessToken:deletionCronExpression': defineConfig<string>({
    envVarName: 'ACCESS_TOKEN_DELETION_CRON_EXPRESSION',
    defaultValue: '0 15 * * *',
  }),
} as const;

export type ConfigValues = {
  [K in ConfigKey]: (typeof CONFIG_DEFINITIONS)[K] extends ConfigDefinition<infer T> ? T : never;
};

// Define groups of settings that use only environment variables
export interface EnvOnlyGroup {
  controlKey: ConfigKey;
  targetKeys: ConfigKey[];
}

export const ENV_ONLY_GROUPS: EnvOnlyGroup[] = [
  {
    controlKey: 'env:useOnlyEnvVars:app:siteUrl',
    targetKeys: ['app:siteUrl'],
  },
  {
    controlKey: 'env:useOnlyEnvVars:app:fileUploadType',
    targetKeys: ['app:fileUploadType'],
  },
  {
    controlKey: 'env:useOnlyEnvVars:security:passport-local',
    targetKeys: ['security:passport-local:isEnabled'],
  },
  {
    controlKey: 'env:useOnlyEnvVars:security:passport-saml',
    targetKeys: [
      'security:passport-saml:isEnabled',
      'security:passport-saml:entryPoint',
      'security:passport-saml:issuer',
      'security:passport-saml:cert',
    ],
  },
  {
    controlKey: 'env:useOnlyEnvVars:gcs',
    targetKeys: [
      'gcs:apiKeyJsonPath',
      'gcs:bucket',
      'gcs:uploadNamespace',
    ],
  },
  {
    controlKey: 'env:useOnlyEnvVars:azure',
    targetKeys: [
      'azure:tenantId',
      'azure:clientId',
      'azure:clientSecret',
      'azure:storageAccountName',
      'azure:storageContainerName',
    ],
  },
];<|MERGE_RESOLUTION|>--- conflicted
+++ resolved
@@ -527,11 +527,6 @@
     defaultValue: 30,
   }),
 
-<<<<<<< HEAD
-  // Markdown Settings
-  'markdown:inlineMimeMode': defineConfig<'strict' | 'lax'>({
-    defaultValue: 'strict',
-=======
   // Attachment Content-Disposition settings
   'attachments:contentDisposition:mimeTypeOverrides': defineConfig<Record<string, 'inline' | 'attachment'>>({
     defaultValue: {
@@ -542,7 +537,6 @@
       'text/csv': 'attachment',
       'font/*': 'attachment',
     },
->>>>>>> a07e2349
   }),
 
 
