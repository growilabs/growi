--- conflicted
+++ resolved
@@ -318,10 +318,6 @@
   'env:useOnlyEnvVars:gcs',
   'env:useOnlyEnvVars:azure',
 
-<<<<<<< HEAD
-  // Access Token Settings
-  'accessToken:deletionCronExpression',
-=======
   // Page Bulk Export Settings
   'app:bulkExportJobExpirationSeconds',
   'app:bulkExportDownloadExpirationSeconds',
@@ -333,7 +329,8 @@
   'app:isBulkExportPagesEnabled',
   'env:useOnlyEnvVars:app:isBulkExportPagesEnabled',
 
->>>>>>> 48a2ccbb
+  // Access Token Settings
+  'accessToken:deletionCronExpression',
 ] as const;
 
 
@@ -1301,49 +1298,47 @@
     envVarName: 'AZURE_USES_ONLY_ENV_VARS_FOR_SOME_OPTIONS',
     defaultValue: false,
   }),
-<<<<<<< HEAD
+  'app:bulkExportJobExpirationSeconds': defineConfig<number>({
+    envVarName: 'BULK_EXPORT_JOB_EXPIRATION_SECONDS',
+    defaultValue: 86400,
+  }),
+  'app:bulkExportDownloadExpirationSeconds': defineConfig<number>({
+    envVarName: 'BULK_EXPORT_DOWNLOAD_EXPIRATION_SECONDS',
+    defaultValue: 259200,
+  }),
+  'app:pageBulkExportJobCronSchedule': defineConfig<string>({
+    envVarName: 'BULK_EXPORT_JOB_CRON_SCHEDULE',
+    defaultValue: '*/10 * * * * *',
+  }),
+  'app:checkPageBulkExportJobInProgressCronSchedule': defineConfig<string>({
+    envVarName: 'CHECK_PAGE_BULK_EXPORT_JOB_IN_PROGRESS_CRON_SCHEDULE',
+    defaultValue: '*/3 * * * *',
+  }),
+  'app:pageBulkExportJobCleanUpCronSchedule': defineConfig<string>({
+    envVarName: 'BULK_EXPORT_JOB_CLEAN_UP_CRON_SCHEDULE',
+    defaultValue: '*/10 * * * *',
+  }),
+  'app:pageBulkExportParallelExecLimit': defineConfig<number>({
+    envVarName: 'BULK_EXPORT_PARALLEL_EXEC_LIMIT',
+    defaultValue: 5,
+  }),
+  'app:pageBulkExportPdfConverterUri': defineConfig<string | undefined>({
+    envVarName: 'BULK_EXPORT_PDF_CONVERTER_URI',
+    defaultValue: undefined,
+  }),
+  'app:isBulkExportPagesEnabled': defineConfig<boolean>({
+    envVarName: 'BULK_EXPORT_PAGES_ENABLED',
+    defaultValue: true,
+  }),
+  'env:useOnlyEnvVars:app:isBulkExportPagesEnabled': defineConfig<boolean>({
+    envVarName: 'BULK_EXPORT_PAGES_ENABLED_USES_ONLY_ENV_VARS',
+    defaultValue: false,
+  }),
 
   // Access Token Settings
   'accessToken:deletionCronExpression': defineConfig<string>({
     envVarName: 'ACCESS_TOKEN_DELETION_CRON_EXPRESSION',
     defaultValue: '0 15 * * *',
-=======
-  'app:bulkExportJobExpirationSeconds': defineConfig<number>({
-    envVarName: 'BULK_EXPORT_JOB_EXPIRATION_SECONDS',
-    defaultValue: 86400,
-  }),
-  'app:bulkExportDownloadExpirationSeconds': defineConfig<number>({
-    envVarName: 'BULK_EXPORT_DOWNLOAD_EXPIRATION_SECONDS',
-    defaultValue: 259200,
-  }),
-  'app:pageBulkExportJobCronSchedule': defineConfig<string>({
-    envVarName: 'BULK_EXPORT_JOB_CRON_SCHEDULE',
-    defaultValue: '*/10 * * * * *',
-  }),
-  'app:checkPageBulkExportJobInProgressCronSchedule': defineConfig<string>({
-    envVarName: 'CHECK_PAGE_BULK_EXPORT_JOB_IN_PROGRESS_CRON_SCHEDULE',
-    defaultValue: '*/3 * * * *',
-  }),
-  'app:pageBulkExportJobCleanUpCronSchedule': defineConfig<string>({
-    envVarName: 'BULK_EXPORT_JOB_CLEAN_UP_CRON_SCHEDULE',
-    defaultValue: '*/10 * * * *',
-  }),
-  'app:pageBulkExportParallelExecLimit': defineConfig<number>({
-    envVarName: 'BULK_EXPORT_PARALLEL_EXEC_LIMIT',
-    defaultValue: 5,
-  }),
-  'app:pageBulkExportPdfConverterUri': defineConfig<string | undefined>({
-    envVarName: 'BULK_EXPORT_PDF_CONVERTER_URI',
-    defaultValue: undefined,
-  }),
-  'app:isBulkExportPagesEnabled': defineConfig<boolean>({
-    envVarName: 'BULK_EXPORT_PAGES_ENABLED',
-    defaultValue: true,
-  }),
-  'env:useOnlyEnvVars:app:isBulkExportPagesEnabled': defineConfig<boolean>({
-    envVarName: 'BULK_EXPORT_PAGES_ENABLED_USES_ONLY_ENV_VARS',
-    defaultValue: false,
->>>>>>> 48a2ccbb
   }),
 } as const;
 
