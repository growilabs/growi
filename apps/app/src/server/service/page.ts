import pathlib from 'path';
import { Readable, Writable } from 'stream';

import type {
  Ref, HasObjectId, IUserHasId, IUser,
  IPage, IPageInfo, IPageInfoAll, IPageInfoForEntity, IPageWithMeta, IGrantedGroup,
} from '@growi/core';
import { PageGrant, PageStatus, getIdForRef } from '@growi/core';
import {
  pagePathUtils, pathUtils,
} from '@growi/core/dist/utils';
import escapeStringRegexp from 'escape-string-regexp';
import mongoose, { ObjectId, Cursor } from 'mongoose';
import streamToPromise from 'stream-to-promise';

import { Comment } from '~/features/comment/server';
import ExternalUserGroupRelation from '~/features/external-user-group/server/models/external-user-group-relation';
import { SupportedAction } from '~/interfaces/activity';
import { V5ConversionErrCode } from '~/interfaces/errors/v5-conversion-error';
import {
  PageDeleteConfigValue, IPageDeleteConfigValueToProcessValidation,
} from '~/interfaces/page-delete-config';
import { PopulatedGrantedGroup } from '~/interfaces/page-grant';
import {
  type IPageOperationProcessInfo, type IPageOperationProcessData, PageActionStage, PageActionType,
} from '~/interfaces/page-operation';
import { SocketEventName, type PageMigrationErrorData, type UpdateDescCountRawData } from '~/interfaces/websocket';
import {
  type CreateMethod, type PageCreateOptions, type PageModel, type PageDocument, pushRevision, PageQueryBuilder,
} from '~/server/models/page';
import { createBatchStream } from '~/server/util/batch-stream';
import { getModelSafely } from '~/server/util/mongoose-utils';
import loggerFactory from '~/utils/logger';
import { prepareDeleteConfigValuesForCalc } from '~/utils/page-delete-config';

import { ObjectIdLike } from '../interfaces/mongoose-utils';
import { Attachment } from '../models';
import { PathAlreadyExistsError } from '../models/errors';
import type { IOptionsForCreate, IOptionsForUpdate } from '../models/interfaces/page-operation';
import PageOperation, { type PageOperationDocument } from '../models/page-operation';
import type { PageRedirectModel } from '../models/page-redirect';
import { serializePageSecurely } from '../models/serializers/page-serializer';
import ShareLink from '../models/share-link';
import Subscription from '../models/subscription';
import UserGroupRelation from '../models/user-group-relation';
import { V5ConversionError } from '../models/vo/v5-conversion-error';
import { divideByType } from '../util/granted-group';

<<<<<<< HEAD
import { preNotifyService } from './pre-notify';
=======
import { configManager } from './config-manager';
>>>>>>> af4cd5a7

const debug = require('debug')('growi:services:page');

const logger = loggerFactory('growi:services:page');
const {
  isTrashPage, isTopPage, omitDuplicateAreaPageFromPages, getUsernameByPath, collectAncestorPaths,
  canMoveByPath, isUsersTopPage, isMovablePage, isUsersHomepage, hasSlash, generateChildrenRegExp,
} = pagePathUtils;

const { addTrailingSlash } = pathUtils;

const BULK_REINDEX_SIZE = 100;
const LIMIT_FOR_MULTIPLE_PAGE_OP = 20;

// TODO: improve type
class PageCursorsForDescendantsFactory {

  private user: any; // TODO: Typescriptize model

  private rootPage: any; // TODO: wait for mongoose update

  private shouldIncludeEmpty: boolean;

  private initialCursor: Cursor<any> | never[]; // TODO: wait for mongoose update

  private Page: PageModel;

  constructor(user: any, rootPage: any, shouldIncludeEmpty: boolean) {
    this.user = user;
    this.rootPage = rootPage;
    this.shouldIncludeEmpty = shouldIncludeEmpty;

    this.Page = mongoose.model('Page') as unknown as PageModel;
  }

  // prepare initial cursor
  private async init() {
    const initialCursor = await this.generateCursorToFindChildren(this.rootPage);
    this.initialCursor = initialCursor;
  }

  /**
   * Returns Iterable that yields only descendant pages unorderedly
   * @returns Promise<AsyncGenerator>
   */
  async generateIterable(): Promise<AsyncGenerator | never[]> {
    // initialize cursor
    await this.init();

    return this.isNeverArray(this.initialCursor) ? [] : this.generateOnlyDescendants(this.initialCursor);
  }

  /**
   * Returns Readable that produces only descendant pages unorderedly
   * @returns Promise<Readable>
   */
  async generateReadable(): Promise<Readable> {
    return Readable.from(await this.generateIterable());
  }

  /**
   * Generator that unorderedly yields descendant pages
   */
  private async* generateOnlyDescendants(cursor: Cursor<any>) {
    for await (const page of cursor) {
      const nextCursor = await this.generateCursorToFindChildren(page);
      if (!this.isNeverArray(nextCursor)) {
        yield* this.generateOnlyDescendants(nextCursor); // recursively yield
      }

      yield page;
    }
  }

  private async generateCursorToFindChildren(page: any): Promise<Cursor<any> | never[]> {
    if (page == null) {
      return [];
    }

    const { PageQueryBuilder } = this.Page;

    const builder = new PageQueryBuilder(this.Page.find(), this.shouldIncludeEmpty);
    builder.addConditionToFilteringByParentId(page._id);

    const cursor = builder.query.lean().cursor({ batchSize: BULK_REINDEX_SIZE }) as Cursor<any>;

    return cursor;
  }

  private isNeverArray(val: Cursor<any> | never[]): val is never[] {
    return 'length' in val && val.length === 0;
  }

}

class PageService {

  crowi: any;

  pageEvent: any;

  tagEvent: any;

  activityEvent: any;

  constructor(crowi) {
    this.crowi = crowi;
    this.pageEvent = crowi.event('page');
    this.tagEvent = crowi.event('tag');
    this.activityEvent = crowi.event('activity');

    // init
    this.initPageEvent();
    this.canDeleteCompletely = this.canDeleteCompletely.bind(this);
    this.canDelete = this.canDelete.bind(this);
  }

  private initPageEvent() {
    // create
    this.pageEvent.on('create', this.pageEvent.onCreate);

    // createMany
    this.pageEvent.on('createMany', this.pageEvent.onCreateMany);
    this.pageEvent.on('addSeenUsers', this.pageEvent.onAddSeenUsers);
  }

  canDeleteCompletely(path: string, creatorId: ObjectIdLike, operator: any | null, isRecursively: boolean): boolean {
    if (operator == null || isTopPage(path) || isUsersTopPage(path)) return false;

    const pageCompleteDeletionAuthority = this.crowi.configManager.getConfig('crowi', 'security:pageCompleteDeletionAuthority');
    const pageRecursiveCompleteDeletionAuthority = this.crowi.configManager.getConfig('crowi', 'security:pageRecursiveCompleteDeletionAuthority');

    const [singleAuthority, recursiveAuthority] = prepareDeleteConfigValuesForCalc(pageCompleteDeletionAuthority, pageRecursiveCompleteDeletionAuthority);

    return this.canDeleteLogic(creatorId, operator, isRecursively, singleAuthority, recursiveAuthority);
  }

  canDelete(path: string, creatorId: ObjectIdLike, operator: any | null, isRecursively: boolean): boolean {
    if (operator == null || isTopPage(path) || isUsersTopPage(path)) return false;

    const pageDeletionAuthority = this.crowi.configManager.getConfig('crowi', 'security:pageDeletionAuthority');
    const pageRecursiveDeletionAuthority = this.crowi.configManager.getConfig('crowi', 'security:pageRecursiveDeletionAuthority');

    const [singleAuthority, recursiveAuthority] = prepareDeleteConfigValuesForCalc(pageDeletionAuthority, pageRecursiveDeletionAuthority);

    return this.canDeleteLogic(creatorId, operator, isRecursively, singleAuthority, recursiveAuthority);
  }

  canDeleteUserHomepageByConfig(): boolean {
    return configManager.getConfig('crowi', 'security:user-homepage-deletion:isEnabled') ?? false;
  }

  async isUsersHomepageOwnerAbsent(path: string): Promise<boolean> {
    const User = mongoose.model('User');
    const username = getUsernameByPath(path);
    if (username == null) {
      throw new Error('Cannot found username by path');
    }
    const ownerExists = await User.exists({ username });
    return ownerExists === null;
  }

  private canDeleteLogic(
      creatorId: ObjectIdLike,
      operator,
      isRecursively: boolean,
      authority: IPageDeleteConfigValueToProcessValidation | null,
      recursiveAuthority: IPageDeleteConfigValueToProcessValidation | null,
  ): boolean {
    const isAdmin = operator?.admin ?? false;
    const isOperator = operator?._id == null ? false : operator._id.equals(creatorId);

    if (isRecursively) {
      return this.compareDeleteConfig(isAdmin, isOperator, recursiveAuthority);
    }

    return this.compareDeleteConfig(isAdmin, isOperator, authority);
  }

  private compareDeleteConfig(isAdmin: boolean, isOperator: boolean, authority: IPageDeleteConfigValueToProcessValidation | null): boolean {
    if (isAdmin) {
      return true;
    }

    if (authority === PageDeleteConfigValue.Anyone || authority == null) {
      return true;
    }
    if (authority === PageDeleteConfigValue.AdminAndAuthor && isOperator) {
      return true;
    }

    return false;
  }

  private async getAbsenseUserHomeList(pages: PageDocument[]): Promise<string[]> {
    const userHomepages = pages.filter(p => isUsersHomepage(p.path));

    const User = mongoose.model<IUser>('User');
    const usernames = userHomepages
      .map(page => getUsernameByPath(page.path))
      // see: https://zenn.dev/kimuson/articles/filter_safety_type_guard
      .filter((username): username is Exclude<typeof username, null> => username !== null);
    const existingUsernames = await User.distinct<string>('username', { username: { $in: usernames } });

    return userHomepages.filter((page) => {
      const username = getUsernameByPath(page.path);
      if (username == null) {
        throw new Error('Cannot found username by path');
      }
      return !existingUsernames.includes(username);
    }).map(p => p.path);
  }

  private async filterPages(
      pages: PageDocument[],
      user: IUserHasId,
      isRecursively: boolean,
      canDeleteFunction: (path: string, creatorId: ObjectIdLike, operator: any, isRecursively: boolean) => boolean,
  ): Promise<PageDocument[]> {
    const filteredPages = pages.filter(p => p.isEmpty || canDeleteFunction(p.path, p.creator, user, isRecursively));

    if (!this.canDeleteUserHomepageByConfig()) {
      return filteredPages.filter(p => !isUsersHomepage(p.path));
    }

    // Confirmation of deletion of user homepages is an asynchronous process,
    // so it is processed separately for performance optimization.
    const absenseUserHomeList = await this.getAbsenseUserHomeList(filteredPages);

    const excludeActiveUserHomepage = (path: string) => {
      if (!isUsersHomepage(path)) {
        return true;
      }
      return absenseUserHomeList.includes(path);
    };

    return filteredPages
      .filter(p => excludeActiveUserHomepage(p.path));
  }

  async filterPagesByCanDeleteCompletely(pages: PageDocument[], user: IUserHasId, isRecursively: boolean): Promise<PageDocument[]> {
    return this.filterPages(pages, user, isRecursively, this.canDeleteCompletely);
  }

  async filterPagesByCanDelete(pages: PageDocument[], user: IUserHasId, isRecursively: boolean): Promise<PageDocument[]> {
    return this.filterPages(pages, user, isRecursively, this.canDelete);
  }

  // eslint-disable-next-line @typescript-eslint/explicit-module-boundary-types
  async findPageAndMetaDataByViewer(
      pageId: string, path: string, user: IUserHasId, includeEmpty = false, isSharedPage = false,
  ): Promise<IPageWithMeta<IPageInfoAll>|null> {

    const Page = this.crowi.model('Page') as PageModel;

    let page: PageDocument & HasObjectId | null;
    if (pageId != null) { // prioritized
      page = await Page.findByIdAndViewer(pageId, user, null, includeEmpty);
    }
    else {
      page = await Page.findByPathAndViewer(path, user, null, true, includeEmpty);
    }

    if (page == null) {
      return null;
    }

    if (isSharedPage) {
      return {
        data: page,
        meta: {
          isV5Compatible: isTopPage(page.path) || page.parent != null,
          isEmpty: page.isEmpty,
          isDeletable: false,
          isAbleToDeleteCompletely: false,
          isRevertible: false,
        },
      };
    }

    const isGuestUser = user == null;
    const pageInfo = this.constructBasicPageInfo(page, isGuestUser);

    const Bookmark = this.crowi.model('Bookmark');
    const bookmarkCount = await Bookmark.countByPageId(pageId);

    const metadataForGuest = {
      ...pageInfo,
      bookmarkCount,
    };

    if (isGuestUser) {
      return {
        data: page,
        meta: metadataForGuest,
      };
    }

    const isBookmarked: boolean = (await Bookmark.findByPageIdAndUserId(pageId, user._id)) != null;
    const isLiked: boolean = page.isLiked(user);

    const subscription = await Subscription.findByUserIdAndTargetId(user._id, pageId);

    let creatorId = page.creator;
    if (page.isEmpty) {
      // Need non-empty ancestor page to get its creatorId because empty page does NOT have it.
      // Use creatorId of ancestor page to determine whether the empty page is deletable
      const notEmptyClosestAncestor = await Page.findNonEmptyClosestAncestor(page.path);
      creatorId = notEmptyClosestAncestor.creator;
    }
    const isDeletable = this.canDelete(page.path, creatorId, user, false);
    const isAbleToDeleteCompletely = this.canDeleteCompletely(page.path, creatorId, user, false); // use normal delete config

    return {
      data: page,
      meta: {
        ...metadataForGuest,
        isDeletable,
        isAbleToDeleteCompletely,
        isBookmarked,
        isLiked,
        subscriptionStatus: subscription?.status,
      },
    };
  }

  private shouldUseV4Process(page): boolean {
    const Page = mongoose.model('Page') as unknown as PageModel;

    const isTrashPage = page.status === Page.STATUS_DELETED;
    const isPageMigrated = page.parent != null;
    const isV5Compatible = this.crowi.configManager.getConfig('crowi', 'app:isV5Compatible');
    const isRoot = isTopPage(page.path);
    const isPageRestricted = page.grant === Page.GRANT_RESTRICTED;

    const shouldUseV4Process = !isRoot && (!isV5Compatible || !isPageMigrated || isTrashPage || isPageRestricted);

    return shouldUseV4Process;
  }

  private shouldUseV4ProcessForRevert(page): boolean {
    const Page = mongoose.model('Page') as unknown as PageModel;

    const isV5Compatible = this.crowi.configManager.getConfig('crowi', 'app:isV5Compatible');
    const isPageRestricted = page.grant === Page.GRANT_RESTRICTED;

    const shouldUseV4Process = !isV5Compatible || isPageRestricted;

    return shouldUseV4Process;
  }

  private shouldNormalizeParent(page): boolean {
    const Page = mongoose.model('Page') as unknown as PageModel;

    return page.grant !== Page.GRANT_RESTRICTED && page.grant !== Page.GRANT_SPECIFIED;
  }

  /**
   * Generate read stream to operate descendants of the specified page path
   * @param {string} targetPagePath
   * @param {User} viewer
   */
  private async generateReadStreamToOperateOnlyDescendants(targetPagePath, userToOperate) {

    const Page = this.crowi.model('Page');
    const { PageQueryBuilder } = Page;

    const builder = new PageQueryBuilder(Page.find(), true)
      .addConditionAsRootOrNotOnTree() // to avoid affecting v5 pages
      .addConditionToListOnlyDescendants(targetPagePath);

    await Page.addConditionToFilteringByViewerToEdit(builder, userToOperate);
    return builder
      .query
      .lean()
      .cursor({ batchSize: BULK_REINDEX_SIZE });
  }

  async renamePage(page: IPage, newPagePath, user, options, activityParameters): Promise<PageDocument | null> {
    /*
     * Common Operation
     */
    const Page = mongoose.model('Page') as unknown as PageModel;

    const parameters = {
      ip: activityParameters.ip,
      endpoint: activityParameters.endpoint,
      action: page.descendantCount > 0 ? SupportedAction.ACTION_PAGE_RECURSIVELY_RENAME : SupportedAction.ACTION_PAGE_RENAME,
      user,
      targetModel: 'Page',
      target: page,
      snapshot: {
        username: user.username,
      },
    };

    const activity = await this.crowi.activityService.createActivity(parameters);

    const isExist = await Page.exists({ path: newPagePath, isEmpty: false });
    if (isExist) {
      throw Error(`Page already exists at ${newPagePath}`);
    }

    if (isTopPage(page.path)) {
      throw Error('It is forbidden to rename the top page');
    }

    // Separate v4 & v5 process
    const shouldUseV4Process = this.shouldUseV4Process(page);
    if (shouldUseV4Process) {
      return this.renamePageV4(page, newPagePath, user, options);
    }

    if (options.isMoveMode) {
      const fromPath = page.path;
      const toPath = newPagePath;
      const canMove = canMoveByPath(fromPath, toPath) && await Page.exists({ path: newPagePath });

      if (!canMove) {
        throw Error('Cannot move to this path.');
      }
    }

    const canOperate = await this.crowi.pageOperationService.canOperate(true, page.path, newPagePath);
    if (!canOperate) {
      throw Error(`Cannot operate rename to path "${newPagePath}" right now.`);
    }

    /*
     * Resumable Operation
     */
    let pageOp;
    try {
      pageOp = await PageOperation.create({
        actionType: PageActionType.Rename,
        actionStage: PageActionStage.Main,
        page,
        user,
        fromPath: page.path,
        toPath: newPagePath,
        options,
      });
    }
    catch (err) {
      logger.error('Failed to create PageOperation document.', err);
      throw err;
    }
    let renamedPage: PageDocument | null = null;
    try {
      renamedPage = await this.renameMainOperation(page, newPagePath, user, options, pageOp._id, activity);
    }
    catch (err) {
      logger.error('Error occurred while running renameMainOperation', err);

      // cleanup
      await PageOperation.deleteOne({ _id: pageOp._id });

      throw err;
    }
    if (page.descendantCount < 1) {
      const preNotify = preNotifyService.generatePreNotify(activity);

      this.activityEvent.emit('updated', activity, page, preNotify);
    }
    return renamedPage;
  }

  async renameMainOperation(page, newPagePath: string, user, options, pageOpId: ObjectIdLike, activity?): Promise<PageDocument | null> {
    const Page = mongoose.model('Page') as unknown as PageModel;

    const updateMetadata = options.updateMetadata || false;
    // sanitize path
    newPagePath = this.crowi.xss.process(newPagePath); // eslint-disable-line no-param-reassign

    // UserGroup & Owner validation
    // use the parent's grant when target page is an empty page
    let grant;
    let grantedUserIds;
    let grantedGroupIds;
    if (page.isEmpty) {
      const parent = await Page.findOne({ _id: page.parent });
      if (parent == null) {
        throw Error('parent not found');
      }
      grant = parent.grant;
      grantedUserIds = parent.grantedUsers;
      grantedGroupIds = parent.grantedGroups;
    }
    else {
      grant = page.grant;
      grantedUserIds = page.grantedUsers;
      grantedGroupIds = page.grantedGroups;
    }

    if (grant !== Page.GRANT_RESTRICTED) {
      let isGrantNormalized = false;
      try {
        isGrantNormalized = await this.crowi.pageGrantService.isGrantNormalized(user, newPagePath, grant, grantedUserIds, grantedGroupIds, false);
      }
      catch (err) {
        logger.error(`Failed to validate grant of page at "${newPagePath}" when renaming`, err);
        throw err;
      }
      if (!isGrantNormalized) {
        throw Error(`This page cannot be renamed to "${newPagePath}" since the selected grant or grantedGroup is not assignable to this page.`);
      }
    }

    // 1. Take target off from tree
    await Page.takeOffFromTree(page._id);

    // 2. Find new parent
    let newParent;
    // If renaming to under target, run getParentAndforceCreateEmptyTree to fill new ancestors
    if (this.isRenamingToUnderTarget(page.path, newPagePath)) {
      newParent = await this.getParentAndforceCreateEmptyTree(page, newPagePath);
    }
    else {
      newParent = await this.getParentAndFillAncestorsByUser(user, newPagePath);
    }

    // 3. Put back target page to tree (also update the other attrs)
    const update: Partial<IPage> = {};
    update.path = newPagePath;
    update.parent = newParent._id;
    if (updateMetadata) {
      update.lastUpdateUser = user;
      update.updatedAt = new Date();
    }
    const renamedPage = await Page.findByIdAndUpdate(page._id, { $set: update }, { new: true });

    // 5.increase parent's descendantCount.
    // see: https://dev.growi.org/62149d019311629d4ecd91cf#Handling%20of%20descendantCount%20in%20case%20of%20unexpected%20process%20interruption
    const nToIncreaseForOperationInterruption = 1;
    await Page.incrementDescendantCountOfPageIds([newParent._id], nToIncreaseForOperationInterruption);

    // create page redirect
    if (options.createRedirectPage) {
      const PageRedirect = mongoose.model('PageRedirect') as unknown as PageRedirectModel;
      await PageRedirect.create({ fromPath: page.path, toPath: newPagePath });
    }
    this.pageEvent.emit('rename');

    // Set to Sub
    const pageOp = await PageOperation.findByIdAndUpdatePageActionStage(pageOpId, PageActionStage.Sub);
    if (pageOp == null) {
      throw Error('PageOperation document not found');
    }

    /*
     * Sub Operation
     */
    this.renameSubOperation(page, newPagePath, user, options, renamedPage, pageOp._id, activity);

    return renamedPage;
  }

  async renameSubOperation(page, newPagePath: string, user, options, renamedPage, pageOpId: ObjectIdLike, activity?): Promise<void> {
    const Page = mongoose.model('Page') as unknown as PageModel;

    const exParentId = page.parent;

    const timerObj = this.crowi.pageOperationService.autoUpdateExpiryDate(pageOpId);
    try {
    // update descendants first
      const descendantsSubscribedSets = new Set();
      await this.renameDescendantsWithStream(page, newPagePath, user, options, false, descendantsSubscribedSets);
      const descendantsSubscribedUsers = Array.from(descendantsSubscribedSets) as Ref<IUser>[];

      const preNotify = preNotifyService.generatePreNotify(activity, () => { return descendantsSubscribedUsers });

      this.activityEvent.emit('updated', activity, page, preNotify);
    }
    catch (err) {
      logger.warn(err);
      throw Error(err);
    }
    finally {
      this.crowi.pageOperationService.clearAutoUpdateInterval(timerObj);
    }

    // reduce parent's descendantCount
    // see: https://dev.growi.org/62149d019311629d4ecd91cf#Handling%20of%20descendantCount%20in%20case%20of%20unexpected%20process%20interruption
    const nToReduceForOperationInterruption = -1;
    await Page.incrementDescendantCountOfPageIds([renamedPage.parent], nToReduceForOperationInterruption);

    const nToReduce = -1 * ((page.isEmpty ? 0 : 1) + page.descendantCount);
    await this.updateDescendantCountOfAncestors(exParentId, nToReduce, true);

    // increase ancestore's descendantCount
    const nToIncrease = (renamedPage.isEmpty ? 0 : 1) + page.descendantCount;
    await this.updateDescendantCountOfAncestors(renamedPage._id, nToIncrease, false);

    // Remove leaf empty pages if not moving to under the ex-target position
    if (!this.isRenamingToUnderTarget(page.path, newPagePath)) {
      // remove empty pages at leaf position
      await Page.removeLeafEmptyPagesRecursively(page.parent);
    }

    await PageOperation.findByIdAndDelete(pageOpId);
  }

  async resumeRenameSubOperation(renamedPage: PageDocument, pageOp: PageOperationDocument, activity?): Promise<void> {
    const isProcessable = pageOp.isProcessable();
    if (!isProcessable) {
      throw Error('This page operation is currently being processed');
    }
    if (pageOp.toPath == null) {
      throw Error(`Property toPath is missing which is needed to resume rename operation(${pageOp._id})`);
    }

    const {
      page, fromPath, toPath, options, user,
    } = pageOp;

    this.fixPathsAndDescendantCountOfAncestors(page, user, options, renamedPage, pageOp._id, fromPath, toPath, activity);
  }

  /**
   * Renaming paths and fixing descendantCount of ancestors. It shoud be run synchronously.
   * `renameSubOperation` to restart rename operation
   * `updateDescendantCountOfPagesWithPaths` to fix descendantCount of ancestors
   */
  private async fixPathsAndDescendantCountOfAncestors(page, user, options, renamedPage, pageOpId, fromPath, toPath, activity?): Promise<void> {
    await this.renameSubOperation(page, toPath, user, options, renamedPage, pageOpId, activity);
    const ancestorsPaths = this.crowi.pageOperationService.getAncestorsPathsByFromAndToPath(fromPath, toPath);
    await this.updateDescendantCountOfPagesWithPaths(ancestorsPaths);
  }

  private isRenamingToUnderTarget(fromPath: string, toPath: string): boolean {
    const pathToTest = escapeStringRegexp(addTrailingSlash(fromPath));
    const pathToBeTested = toPath;

    return (new RegExp(`^${pathToTest}`, 'i')).test(pathToBeTested);
  }

  private async getParentAndforceCreateEmptyTree(originalPage, toPath: string) {
    const Page = mongoose.model('Page') as unknown as PageModel;

    const fromPath = originalPage.path;
    const newParentPath = pathlib.dirname(toPath);

    // local util
    const collectAncestorPathsUntilFromPath = (path: string, paths: string[] = []): string[] => {
      if (path === fromPath) return paths;

      const parentPath = pathlib.dirname(path);
      paths.push(parentPath);
      return collectAncestorPathsUntilFromPath(parentPath, paths);
    };

    const pathsToInsert = collectAncestorPathsUntilFromPath(toPath);
    const originalParent = await Page.findById(originalPage.parent);
    if (originalParent == null) {
      throw Error('Original parent not found');
    }
    const insertedPages = await Page.insertMany(pathsToInsert.map((path) => {
      return {
        path,
        isEmpty: true,
      };
    }));

    const pages = [...insertedPages, originalParent];

    const ancestorsMap = new Map<string, PageDocument & {_id: any}>(pages.map(p => [p.path, p]));

    // bulkWrite to update ancestors
    const operations = insertedPages.map((page) => {
      const parentPath = pathlib.dirname(page.path);
      const op = {
        updateOne: {
          filter: {
            _id: page._id,
          },
          update: {
            $set: {
              parent: ancestorsMap.get(parentPath)?._id,
              descedantCount: originalParent.descendantCount,
            },
          },
        },
      };

      return op;
    });
    await Page.bulkWrite(operations);

    const newParent = ancestorsMap.get(newParentPath);
    return newParent;
  }

  private async renamePageV4(page, newPagePath, user, options) {
    const Page = this.crowi.model('Page');
    const Revision = this.crowi.model('Revision');
    const {
      isRecursively = false,
      createRedirectPage = false,
      updateMetadata = false,
    } = options;

    // sanitize path
    newPagePath = this.crowi.xss.process(newPagePath); // eslint-disable-line no-param-reassign

    // create descendants first
    if (isRecursively) {
      await this.renameDescendantsWithStream(page, newPagePath, user, options);
    }


    const update: any = {};
    // update Page
    update.path = newPagePath;
    if (updateMetadata) {
      update.lastUpdateUser = user;
      update.updatedAt = Date.now();
    }
    const renamedPage = await Page.findByIdAndUpdate(page._id, { $set: update }, { new: true });

    // update Rivisions
    await Revision.updateRevisionListByPageId(renamedPage._id, { pageId: renamedPage._id });

    if (createRedirectPage) {
      const PageRedirect = mongoose.model('PageRedirect') as unknown as PageRedirectModel;
      await PageRedirect.create({ fromPath: page.path, toPath: newPagePath });
    }

    this.pageEvent.emit('rename');

    return renamedPage;
  }

  private async renameDescendants(pages, user, options, oldPagePathPrefix, newPagePathPrefix, shouldUseV4Process = true) {
    // v4 compatible process
    if (shouldUseV4Process) {
      return this.renameDescendantsV4(pages, user, options, oldPagePathPrefix, newPagePathPrefix);
    }

    const Page = mongoose.model('Page') as unknown as PageModel;
    const PageRedirect = mongoose.model('PageRedirect') as unknown as PageRedirectModel;

    const { updateMetadata, createRedirectPage } = options;

    const updatePathOperations: any[] = [];
    const insertPageRedirectOperations: any[] = [];

    pages.forEach((page) => {
      const newPagePath = page.path.replace(oldPagePathPrefix, newPagePathPrefix);

      // increment updatePathOperations
      let update;
      if (!page.isEmpty && updateMetadata) {
        update = {
          $set: { path: newPagePath, lastUpdateUser: user._id, updatedAt: new Date() },
        };

      }
      else {
        update = {
          $set: { path: newPagePath },
        };
      }

      if (!page.isEmpty && createRedirectPage) {
        // insert PageRedirect
        insertPageRedirectOperations.push({
          insertOne: {
            document: {
              fromPath: page.path,
              toPath: newPagePath,
            },
          },
        });
      }

      updatePathOperations.push({
        updateOne: {
          filter: {
            _id: page._id,
          },
          update,
        },
      });
    });

    try {
      await Page.bulkWrite(updatePathOperations);
    }
    catch (err) {
      if (err.code !== 11000) {
        throw new Error(`Failed to rename pages: ${err}`);
      }
    }

    try {
      await PageRedirect.bulkWrite(insertPageRedirectOperations);
    }
    catch (err) {
      if (err.code !== 11000) {
        throw Error(`Failed to create PageRedirect documents: ${err}`);
      }
    }

    this.pageEvent.emit('updateMany', pages, user);
  }

  private async renameDescendantsV4(pages, user, options, oldPagePathPrefix, newPagePathPrefix) {
    const PageRedirect = mongoose.model('PageRedirect') as unknown as PageRedirectModel;
    const pageCollection = mongoose.connection.collection('pages');
    const { updateMetadata, createRedirectPage } = options;

    const unorderedBulkOp = pageCollection.initializeUnorderedBulkOp();
    const insertPageRedirectOperations: any[] = [];

    pages.forEach((page) => {
      const newPagePath = page.path.replace(oldPagePathPrefix, newPagePathPrefix);

      if (updateMetadata) {
        unorderedBulkOp
          .find({ _id: page._id })
          .update({ $set: { path: newPagePath, lastUpdateUser: user._id, updatedAt: new Date() } });
      }
      else {
        unorderedBulkOp.find({ _id: page._id }).update({ $set: { path: newPagePath } });
      }
      // insert PageRedirect
      if (!page.isEmpty && createRedirectPage) {
        insertPageRedirectOperations.push({
          insertOne: {
            document: {
              fromPath: page.path,
              toPath: newPagePath,
            },
          },
        });
      }
    });

    try {
      await unorderedBulkOp.execute();
    }
    catch (err) {
      if (err.code !== 11000) {
        throw new Error(`Failed to rename pages: ${err}`);
      }
    }

    try {
      await PageRedirect.bulkWrite(insertPageRedirectOperations);
    }
    catch (err) {
      if (err.code !== 11000) {
        throw Error(`Failed to create PageRedirect documents: ${err}`);
      }
    }

    this.pageEvent.emit('updateMany', pages, user);
  }

  private async renameDescendantsWithStream(targetPage, newPagePath, user, options = {}, shouldUseV4Process = true, descendantsSubscribedSets?) {
    // v4 compatible process
    if (shouldUseV4Process) {
      return this.renameDescendantsWithStreamV4(targetPage, newPagePath, user, options);
    }

    const factory = new PageCursorsForDescendantsFactory(user, targetPage, true);
    const readStream = await factory.generateReadable();

    const newPagePathPrefix = newPagePath;
    const pathRegExp = new RegExp(`^${escapeStringRegexp(targetPage.path)}`, 'i');

    const renameDescendants = this.renameDescendants.bind(this);
    const pageEvent = this.pageEvent;
    let count = 0;
    const writeStream = new Writable({
      objectMode: true,
      async write(batch, encoding, callback) {
        try {
          count += batch.length;
          await renameDescendants(
            batch, user, options, pathRegExp, newPagePathPrefix, shouldUseV4Process,
          );
          const subscribedUsers = await Subscription.getSubscriptions(batch);
          subscribedUsers.forEach((eachUser) => {
            descendantsSubscribedSets.add(eachUser);
          });
          logger.debug(`Renaming pages progressing: (count=${count})`);
        }
        catch (err) {
          logger.error('Renaming error on add anyway: ', err);
        }

        callback();
      },
      async final(callback) {
        logger.debug(`Renaming pages has completed: (totalCount=${count})`);

        // update path
        targetPage.path = newPagePath;
        pageEvent.emit('syncDescendantsUpdate', targetPage, user);

        callback();
      },
    });

    readStream
      .pipe(createBatchStream(BULK_REINDEX_SIZE))
      .pipe(writeStream);

    await streamToPromise(writeStream);
  }

  private async renameDescendantsWithStreamV4(targetPage, newPagePath, user, options = {}) {

    const readStream = await this.generateReadStreamToOperateOnlyDescendants(targetPage.path, user);

    const newPagePathPrefix = newPagePath;
    const pathRegExp = new RegExp(`^${escapeStringRegexp(targetPage.path)}`, 'i');

    const renameDescendants = this.renameDescendants.bind(this);
    const pageEvent = this.pageEvent;
    let count = 0;
    const writeStream = new Writable({
      objectMode: true,
      async write(batch, encoding, callback) {
        try {
          count += batch.length;
          await renameDescendants(batch, user, options, pathRegExp, newPagePathPrefix);
          logger.debug(`Renaming pages progressing: (count=${count})`);
        }
        catch (err) {
          logger.error('renameDescendants error on add anyway: ', err);
        }

        callback();
      },
      final(callback) {
        logger.debug(`Renaming pages has completed: (totalCount=${count})`);
        // update  path
        targetPage.path = newPagePath;
        pageEvent.emit('syncDescendantsUpdate', targetPage, user);
        callback();
      },
    });

    readStream
      .pipe(createBatchStream(BULK_REINDEX_SIZE))
      .pipe(writeStream);

    await streamToPromise(writeStream);
  }

  /*
   * Duplicate
   */
  async duplicate(page, newPagePath, user, isRecursively) {
    /*
     * Common Operation
     */
    const isEmptyAndNotRecursively = page?.isEmpty && !isRecursively;
    if (page == null || isEmptyAndNotRecursively) {
      throw new Error('Cannot find or duplicate the empty page');
    }

    const Page = mongoose.model('Page') as unknown as PageModel;
    const PageTagRelation = mongoose.model('PageTagRelation') as any; // TODO: Typescriptize model

    if (!isRecursively && page.isEmpty) {
      throw Error('Page not found.');
    }

    newPagePath = this.crowi.xss.process(newPagePath); // eslint-disable-line no-param-reassign

    // 1. Separate v4 & v5 process
    const shouldUseV4Process = this.shouldUseV4Process(page);
    if (shouldUseV4Process) {
      return this.duplicateV4(page, newPagePath, user, isRecursively);
    }

    const canOperate = await this.crowi.pageOperationService.canOperate(isRecursively, page.path, newPagePath);
    if (!canOperate) {
      throw Error(`Cannot operate duplicate to path "${newPagePath}" right now.`);
    }

    // 2. UserGroup & Owner validation
    // use the parent's grant when target page is an empty page
    let grant;
    let grantedUserIds;
    let grantedGroupIds;
    if (page.isEmpty) {
      const parent = await Page.findOne({ _id: page.parent });
      if (parent == null) {
        throw Error('parent not found');
      }
      grant = parent.grant;
      grantedUserIds = parent.grantedUsers;
      grantedGroupIds = parent.grantedGroups;
    }
    else {
      grant = page.grant;
      grantedUserIds = page.grantedUsers;
      grantedGroupIds = page.grantedGroups;
    }

    if (grant !== Page.GRANT_RESTRICTED) {
      let isGrantNormalized = false;
      try {
        isGrantNormalized = await this.crowi.pageGrantService.isGrantNormalized(user, newPagePath, grant, grantedUserIds, grantedGroupIds, false);
      }
      catch (err) {
        logger.error(`Failed to validate grant of page at "${newPagePath}" when duplicating`, err);
        throw err;
      }
      if (!isGrantNormalized) {
        throw Error(`This page cannot be duplicated to "${newPagePath}" since the selected grant or grantedGroup is not assignable to this page.`);
      }
    }

    // copy & populate (reason why copy: SubOperation only allows non-populated page document)
    const copyPage = { ...page };

    // 3. Duplicate target
    const options: PageCreateOptions = {
      grant: page.grant,
      grantUserGroupIds: page.grantedGroups,
    };
    let duplicatedTarget;
    if (page.isEmpty) {
      const parent = await this.getParentAndFillAncestorsByUser(user, newPagePath);
      duplicatedTarget = await Page.createEmptyPage(newPagePath, parent);
    }
    else {
      await page.populate({ path: 'revision', model: 'Revision', select: 'body' });
      duplicatedTarget = await (this.create as CreateMethod)(
        newPagePath, page.revision.body, user, options,
      );
    }
    this.pageEvent.emit('duplicate', page, user);

    // 4. Take over tags
    const originTags = await page.findRelatedTagsById();
    let savedTags = [];
    if (originTags.length !== 0) {
      await PageTagRelation.updatePageTags(duplicatedTarget._id, originTags);
      savedTags = await PageTagRelation.listTagNamesByPage(duplicatedTarget._id);
      this.tagEvent.emit('update', duplicatedTarget, savedTags);
    }

    if (isRecursively) {
      /*
       * Resumable Operation
       */
      let pageOp;
      try {
        pageOp = await PageOperation.create({
          actionType: PageActionType.Duplicate,
          actionStage: PageActionStage.Main,
          page: copyPage,
          user,
          fromPath: page.path,
          toPath: newPagePath,
        });
      }
      catch (err) {
        logger.error('Failed to create PageOperation document.', err);
        throw err;
      }

      (async() => {
        try {
          await this.duplicateRecursivelyMainOperation(page, newPagePath, user, pageOp._id);
        }
        catch (err) {
          logger.error('Error occurred while running duplicateRecursivelyMainOperation.', err);

          // cleanup
          await PageOperation.deleteOne({ _id: pageOp._id });

          throw err;
        }
      })();
    }

    const result = serializePageSecurely(duplicatedTarget);
    result.tags = savedTags;
    return result;
  }

  async duplicateRecursivelyMainOperation(page, newPagePath: string, user, pageOpId: ObjectIdLike): Promise<void> {
    const nDuplicatedPages = await this.duplicateDescendantsWithStream(page, newPagePath, user, false);

    // normalize parent of descendant pages
    const shouldNormalize = this.shouldNormalizeParent(page);
    if (shouldNormalize) {
      try {
        await this.normalizeParentAndDescendantCountOfDescendants(newPagePath, user);
        logger.info(`Successfully normalized duplicated descendant pages under "${newPagePath}"`);
      }
      catch (err) {
        logger.error('Failed to normalize descendants afrer duplicate:', err);
        throw err;
      }
    }

    // Set to Sub
    const pageOp = await PageOperation.findByIdAndUpdatePageActionStage(pageOpId, PageActionStage.Sub);
    if (pageOp == null) {
      throw Error('PageOperation document not found');
    }

    /*
     * Sub Operation
     */
    await this.duplicateRecursivelySubOperation(newPagePath, nDuplicatedPages, pageOp._id);
  }

  async duplicateRecursivelySubOperation(newPagePath: string, nDuplicatedPages: number, pageOpId: ObjectIdLike): Promise<void> {
    const Page = mongoose.model('Page');
    const newTarget = await Page.findOne({ path: newPagePath }); // only one page will be found since duplicating to existing path is forbidden
    if (newTarget == null) {
      throw Error('No duplicated page found. Something might have gone wrong in duplicateRecursivelyMainOperation.');
    }

    await this.updateDescendantCountOfAncestors(newTarget._id, nDuplicatedPages, false);

    await PageOperation.findByIdAndDelete(pageOpId);
  }

  async duplicateV4(page, newPagePath, user, isRecursively) {
    const PageTagRelation = mongoose.model('PageTagRelation') as any; // TODO: Typescriptize model
    // populate
    await page.populate({ path: 'revision', model: 'Revision', select: 'body' });

    // create option
    const options: any = { page };
    options.grant = page.grant;
    options.grantUserGroupIds = page.grantedGroups;
    options.grantedUserIds = page.grantedUsers;

    newPagePath = this.crowi.xss.process(newPagePath); // eslint-disable-line no-param-reassign

    const createdPage = await this.crowi.pageService.create(
      newPagePath, page.revision.body, user, options,
    );
    this.pageEvent.emit('duplicate', page, user);

    if (isRecursively) {
      this.duplicateDescendantsWithStream(page, newPagePath, user);
    }

    // take over tags
    const originTags = await page.findRelatedTagsById();
    let savedTags = [];
    if (originTags != null) {
      await PageTagRelation.updatePageTags(createdPage.id, originTags);
      savedTags = await PageTagRelation.listTagNamesByPage(createdPage.id);
      this.tagEvent.emit('update', createdPage, savedTags);
    }
    const result = serializePageSecurely(createdPage);
    result.tags = savedTags;

    return result;
  }

  /**
   * Receive the object with oldPageId and newPageId and duplicate the tags from oldPage to newPage
   * @param {Object} pageIdMapping e.g. key: oldPageId, value: newPageId
   */
  private async duplicateTags(pageIdMapping) {
    const PageTagRelation = mongoose.model('PageTagRelation');

    // convert pageId from string to ObjectId
    const pageIds = Object.keys(pageIdMapping);
    const stage = { $or: pageIds.map((pageId) => { return { relatedPage: new mongoose.Types.ObjectId(pageId) } }) };

    const pagesAssociatedWithTag = await PageTagRelation.aggregate([
      {
        $match: stage,
      },
      {
        $group: {
          _id: '$relatedTag',
          relatedPages: { $push: '$relatedPage' },
        },
      },
    ]);

    const newPageTagRelation: any[] = [];
    pagesAssociatedWithTag.forEach(({ _id, relatedPages }) => {
      // relatedPages
      relatedPages.forEach((pageId) => {
        newPageTagRelation.push({
          relatedPage: pageIdMapping[pageId], // newPageId
          relatedTag: _id,
        });
      });
    });

    return PageTagRelation.insertMany(newPageTagRelation, { ordered: false });
  }

  private async duplicateDescendants(pages, user, oldPagePathPrefix, newPagePathPrefix, shouldUseV4Process = true) {
    if (shouldUseV4Process) {
      return this.duplicateDescendantsV4(pages, user, oldPagePathPrefix, newPagePathPrefix);
    }

    const Page = this.crowi.model('Page');
    const Revision = this.crowi.model('Revision');

    const pageIds = pages.map(page => page._id);
    const revisions = await Revision.find({ pageId: { $in: pageIds } });

    // Mapping to set to the body of the new revision
    const pageIdRevisionMapping = {};
    revisions.forEach((revision) => {
      pageIdRevisionMapping[revision.pageId] = revision;
    });

    // key: oldPageId, value: newPageId
    const pageIdMapping = {};
    const newPages: any[] = [];
    const newRevisions: any[] = [];

    // no need to save parent here
    pages.forEach((page) => {
      const newPageId = new mongoose.Types.ObjectId();
      const newPagePath = page.path.replace(oldPagePathPrefix, newPagePathPrefix);
      const revisionId = new mongoose.Types.ObjectId();
      pageIdMapping[page._id] = newPageId;

      let newPage;
      if (!page.isEmpty) {
        newPage = {
          _id: newPageId,
          path: newPagePath,
          creator: user._id,
          grant: page.grant,
          grantedGroups: page.grantedGroups,
          grantedUsers: page.grantedUsers,
          lastUpdateUser: user._id,
          revision: revisionId,
        };
        newRevisions.push({
          _id: revisionId, pageId: newPageId, body: pageIdRevisionMapping[page._id].body, author: user._id, format: 'markdown',
        });
      }
      newPages.push(newPage);
    });

    await Page.insertMany(newPages, { ordered: false });
    await Revision.insertMany(newRevisions, { ordered: false });
    await this.duplicateTags(pageIdMapping);
  }

  private async duplicateDescendantsV4(pages, user, oldPagePathPrefix, newPagePathPrefix) {
    const Page = this.crowi.model('Page');
    const Revision = this.crowi.model('Revision');

    const pageIds = pages.map(page => page._id);
    const revisions = await Revision.find({ pageId: { $in: pageIds } });

    // Mapping to set to the body of the new revision
    const pageIdRevisionMapping = {};
    revisions.forEach((revision) => {
      pageIdRevisionMapping[revision.pageId] = revision;
    });

    // key: oldPageId, value: newPageId
    const pageIdMapping = {};
    const newPages: any[] = [];
    const newRevisions: any[] = [];

    pages.forEach((page) => {
      const newPageId = new mongoose.Types.ObjectId();
      const newPagePath = page.path.replace(oldPagePathPrefix, newPagePathPrefix);
      const revisionId = new mongoose.Types.ObjectId();
      pageIdMapping[page._id] = newPageId;

      newPages.push({
        _id: newPageId,
        path: newPagePath,
        creator: user._id,
        grant: page.grant,
        grantedGroups: page.grantedGroups,
        grantedUsers: page.grantedUsers,
        lastUpdateUser: user._id,
        revision: revisionId,
      });

      newRevisions.push({
        _id: revisionId, pageId: newPageId, body: pageIdRevisionMapping[page._id].body, author: user._id, format: 'markdown',
      });

    });

    await Page.insertMany(newPages, { ordered: false });
    await Revision.insertMany(newRevisions, { ordered: false });
    await this.duplicateTags(pageIdMapping);
  }

  private async duplicateDescendantsWithStream(page, newPagePath, user, shouldUseV4Process = true) {
    if (shouldUseV4Process) {
      return this.duplicateDescendantsWithStreamV4(page, newPagePath, user);
    }

    const iterableFactory = new PageCursorsForDescendantsFactory(user, page, true);
    const readStream = await iterableFactory.generateReadable();

    const newPagePathPrefix = newPagePath;
    const pathRegExp = new RegExp(`^${escapeStringRegexp(page.path)}`, 'i');

    const duplicateDescendants = this.duplicateDescendants.bind(this);
    const pageEvent = this.pageEvent;
    let count = 0;
    let nNonEmptyDuplicatedPages = 0;
    const writeStream = new Writable({
      objectMode: true,
      async write(batch, encoding, callback) {
        try {
          count += batch.length;
          nNonEmptyDuplicatedPages += batch.filter(page => !page.isEmpty).length;
          await duplicateDescendants(batch, user, pathRegExp, newPagePathPrefix, shouldUseV4Process);
          logger.debug(`Adding pages progressing: (count=${count})`);
        }
        catch (err) {
          logger.error('addAllPages error on add anyway: ', err);
        }

        callback();
      },
      async final(callback) {
        logger.debug(`Adding pages has completed: (totalCount=${count})`);
        // update  path
        page.path = newPagePath;
        pageEvent.emit('syncDescendantsUpdate', page, user);
        callback();
      },
    });

    readStream
      .pipe(createBatchStream(BULK_REINDEX_SIZE))
      .pipe(writeStream);

    await streamToPromise(writeStream);

    return nNonEmptyDuplicatedPages;
  }

  private async duplicateDescendantsWithStreamV4(page, newPagePath, user) {
    const readStream = await this.generateReadStreamToOperateOnlyDescendants(page.path, user);

    const newPagePathPrefix = newPagePath;
    const pathRegExp = new RegExp(`^${escapeStringRegexp(page.path)}`, 'i');

    const duplicateDescendants = this.duplicateDescendants.bind(this);
    const pageEvent = this.pageEvent;
    let count = 0;
    const writeStream = new Writable({
      objectMode: true,
      async write(batch, encoding, callback) {
        try {
          count += batch.length;
          await duplicateDescendants(batch, user, pathRegExp, newPagePathPrefix);
          logger.debug(`Adding pages progressing: (count=${count})`);
        }
        catch (err) {
          logger.error('addAllPages error on add anyway: ', err);
        }

        callback();
      },
      final(callback) {
        logger.debug(`Adding pages has completed: (totalCount=${count})`);
        // update  path
        page.path = newPagePath;
        pageEvent.emit('syncDescendantsUpdate', page, user);
        callback();
      },
    });

    readStream
      .pipe(createBatchStream(BULK_REINDEX_SIZE))
      .pipe(writeStream);

    await streamToPromise(writeStream);

    return count;
  }

  /*
   * Delete
   */
  async deletePage(page, user, options = {}, isRecursively = false, activityParameters) {
    /*
     * Common Operation
     */
    const Page = mongoose.model('Page') as PageModel;

    // Separate v4 & v5 process
    const shouldUseV4Process = this.shouldUseV4Process(page);
    if (shouldUseV4Process) {
      return this.deletePageV4(page, user, options, isRecursively);
    }
    // Validate
    if (page.isEmpty && !isRecursively) {
      throw Error('Page not found.');
    }
    const isTrashed = isTrashPage(page.path);
    if (isTrashed) {
      throw new Error('This method does NOT support deleting trashed pages.');
    }

    if (isTopPage(page.path) || isUsersTopPage(page.path)) {
      throw new Error('Page is not deletable.');
    }

    if (pagePathUtils.isUsersHomepage(page.path)) {
      if (!this.crowi.pageService.canDeleteUserHomepageByConfig()) {
        throw new Error('User Homepage is not deletable.');
      }
      if (!await this.crowi.pageService.isUsersHomepageOwnerAbsent(page.path)) {
        throw new Error('User Homepage is not deletable.');
      }
    }

    const newPath = Page.getDeletedPageName(page.path);

    const canOperate = await this.crowi.pageOperationService.canOperate(isRecursively, page.path, newPath);
    if (!canOperate) {
      throw Error(`Cannot operate delete to path "${newPath}" right now.`);
    }

    // Replace with an empty page
    const isChildrenExist = await Page.exists({ parent: page._id });
    const shouldReplace = !isRecursively && isChildrenExist;
    if (shouldReplace) {
      await Page.replaceTargetWithPage(page, null, true);
    }

    const parameters = {
      ip: activityParameters.ip,
      endpoint: activityParameters.endpoint,
      action: page.descendantCount > 0 ? SupportedAction.ACTION_PAGE_RECURSIVELY_DELETE : SupportedAction.ACTION_PAGE_DELETE,
      user,
      target: page,
      targetModel: 'Page',
      snapshot: {
        username: user.username,
      },
    };

    const activity = await this.crowi.activityService.createActivity(parameters);

    // Delete target (only updating an existing document's properties )
    let deletedPage;
    if (!page.isEmpty) {
      deletedPage = await this.deleteNonEmptyTarget(page, user);
    }
    else { // always recursive
      deletedPage = page;
      await Page.deleteOne({ _id: page._id, isEmpty: true });
    }

    // 1. Update descendantCount
    if (isRecursively) {
      const inc = page.isEmpty ? -page.descendantCount : -(page.descendantCount + 1);
      await this.updateDescendantCountOfAncestors(page.parent, inc, true);
    }
    else {
      // update descendantCount of ancestors'
      await this.updateDescendantCountOfAncestors(page.parent, -1, true);
    }
    // 2. Delete leaf empty pages
    await Page.removeLeafEmptyPagesRecursively(page.parent);

    if (isRecursively) {
      let pageOp;
      try {
        pageOp = await PageOperation.create({
          actionType: PageActionType.Delete,
          actionStage: PageActionStage.Main,
          page,
          user,
          fromPath: page.path,
          toPath: newPath,
        });
      }
      catch (err) {
        logger.error('Failed to create PageOperation document.', err);
        throw err;
      }
      /*
       * Resumable Operation
       */
      (async() => {
        try {
          await this.deleteRecursivelyMainOperation(page, user, pageOp._id, activity);
        }
        catch (err) {
          logger.error('Error occurred while running deleteRecursivelyMainOperation.', err);

          // cleanup
          await PageOperation.deleteOne({ _id: pageOp._id });

          throw err;
        }
        finally {
          this.pageEvent.emit('syncDescendantsUpdate', deletedPage, user);
        }
      })();
    }
    else {
      const preNotify = preNotifyService.generatePreNotify(activity);

      this.activityEvent.emit('updated', activity, page, preNotify);
    }

    return deletedPage;
  }

  private async deleteNonEmptyTarget(page, user) {
    const Page = mongoose.model('Page') as unknown as PageModel;
    const PageTagRelation = mongoose.model('PageTagRelation') as any; // TODO: Typescriptize model
    const PageRedirect = mongoose.model('PageRedirect') as unknown as PageRedirectModel;
    const newPath = Page.getDeletedPageName(page.path);

    const deletedPage = await Page.findByIdAndUpdate(page._id, {
      $set: {
        path: newPath, status: Page.STATUS_DELETED, deleteUser: user._id, deletedAt: Date.now(), parent: null, descendantCount: 0, // set parent as null
      },
    }, { new: true });

    await PageTagRelation.updateMany({ relatedPage: page._id }, { $set: { isPageTrashed: true } });
    try {
      await PageRedirect.create({ fromPath: page.path, toPath: newPath });
    }
    catch (err) {
      if (err.code !== 11000) {
        throw err;
      }
    }
    this.pageEvent.emit('delete', page, deletedPage, user);

    return deletedPage;
  }

  async deleteRecursivelyMainOperation(page, user, pageOpId: ObjectIdLike, activity?): Promise<void> {
    const descendantsSubscribedSets = new Set();
    await this.deleteDescendantsWithStream(page, user, false, descendantsSubscribedSets);

    const descendantsSubscribedUsers = Array.from(descendantsSubscribedSets) as Ref<IUser>[];

    const preNotify = preNotifyService.generatePreNotify(activity, () => { return descendantsSubscribedUsers });

    this.activityEvent.emit('updated', activity, page, preNotify);

    await PageOperation.findByIdAndDelete(pageOpId);

    // no sub operation available
  }

  private async deletePageV4(page, user, options = {}, isRecursively = false) {
    const Page = mongoose.model('Page') as PageModel;
    const PageTagRelation = mongoose.model('PageTagRelation') as any; // TODO: Typescriptize model
    const Revision = mongoose.model('Revision') as any; // TODO: Typescriptize model
    const PageRedirect = mongoose.model('PageRedirect') as unknown as PageRedirectModel;

    const newPath = Page.getDeletedPageName(page.path);
    const isTrashed = isTrashPage(page.path);

    if (isTrashed) {
      throw new Error('This method does NOT support deleting trashed pages.');
    }

    if (!isMovablePage(page.path)) {
      throw new Error('Page is not deletable.');
    }

    if (isRecursively) {
      this.deleteDescendantsWithStream(page, user);
    }

    // update Revisions
    await Revision.updateRevisionListByPageId(page._id, { pageId: page._id });
    const deletedPage = await Page.findByIdAndUpdate(page._id, {
      $set: {
        path: newPath, status: Page.STATUS_DELETED, deleteUser: user._id, deletedAt: Date.now(),
      },
    }, { new: true });
    await PageTagRelation.updateMany({ relatedPage: page._id }, { $set: { isPageTrashed: true } });

    try {
      await PageRedirect.create({ fromPath: page.path, toPath: newPath });
    }
    catch (err) {
      if (err.code !== 11000) {
        throw err;
      }
    }

    this.pageEvent.emit('delete', page, deletedPage, user);

    return deletedPage;
  }

  private async deleteDescendants(pages, user) {
    const Page = mongoose.model('Page') as unknown as PageModel;
    const PageRedirect = mongoose.model('PageRedirect') as unknown as PageRedirectModel;

    const deletePageOperations: any[] = [];
    const insertPageRedirectOperations: any[] = [];

    pages.forEach((page) => {
      const newPath = Page.getDeletedPageName(page.path);

      let operation;
      // if empty, delete completely
      if (page.isEmpty) {
        operation = {
          deleteOne: {
            filter: { _id: page._id },
          },
        };
      }
      // if not empty, set parent to null and update to trash
      else {
        operation = {
          updateOne: {
            filter: { _id: page._id },
            update: {
              $set: {
                path: newPath, status: Page.STATUS_DELETED, deleteUser: user._id, deletedAt: Date.now(), parent: null, descendantCount: 0, // set parent as null
              },
            },
          },
        };

        insertPageRedirectOperations.push({
          insertOne: {
            document: {
              fromPath: page.path,
              toPath: newPath,
            },
          },
        });
      }

      deletePageOperations.push(operation);
    });

    try {
      await Page.bulkWrite(deletePageOperations);
    }
    catch (err) {
      if (err.code !== 11000) {
        throw new Error(`Failed to delete pages: ${err}`);
      }
    }
    finally {
      this.pageEvent.emit('syncDescendantsDelete', pages, user);
    }

    try {
      await PageRedirect.bulkWrite(insertPageRedirectOperations);
    }
    catch (err) {
      if (err.code !== 11000) {
        throw Error(`Failed to create PageRedirect documents: ${err}`);
      }
    }
  }

  /**
   * Create delete stream and return deleted document count
   */
  private async deleteDescendantsWithStream(targetPage, user, shouldUseV4Process = true, descendantsSubscribedSets?): Promise<number> {
    let readStream;
    if (shouldUseV4Process) {
      readStream = await this.generateReadStreamToOperateOnlyDescendants(targetPage.path, user);
    }
    else {
      const factory = new PageCursorsForDescendantsFactory(user, targetPage, true);
      readStream = await factory.generateReadable();
    }


    const deleteDescendants = this.deleteDescendants.bind(this);
    let count = 0;
    let nDeletedNonEmptyPages = 0; // used for updating descendantCount

    const writeStream = new Writable({
      objectMode: true,
      async write(batch, encoding, callback) {
        nDeletedNonEmptyPages += batch.filter(d => !d.isEmpty).length;

        try {
          count += batch.length;
          await deleteDescendants(batch, user);
          const subscribedUsers = await Subscription.getSubscriptions(batch);
          subscribedUsers.forEach((eachUser) => {
            descendantsSubscribedSets.add(eachUser);
          });
          logger.debug(`Deleting pages progressing: (count=${count})`);
        }
        catch (err) {
          logger.error('deleteDescendants error on add anyway: ', err);
        }

        callback();
      },
      final(callback) {
        logger.debug(`Deleting pages has completed: (totalCount=${count})`);

        callback();
      },
    });

    readStream
      .pipe(createBatchStream(BULK_REINDEX_SIZE))
      .pipe(writeStream);

    await streamToPromise(writeStream);

    return nDeletedNonEmptyPages;
  }

  private async deleteCompletelyOperation(pageIds, pagePaths) {
    // Delete Bookmarks, Attachments, Revisions, Pages and emit delete
    const Bookmark = this.crowi.model('Bookmark');
    const Page = this.crowi.model('Page');
    const PageTagRelation = this.crowi.model('PageTagRelation');
    const Revision = this.crowi.model('Revision');
    const PageRedirect = mongoose.model('PageRedirect') as unknown as PageRedirectModel;

    const { attachmentService } = this.crowi;
    const attachments = await Attachment.find({ page: { $in: pageIds } });

    return Promise.all([
      Bookmark.deleteMany({ page: { $in: pageIds } }),
      Comment.deleteMany({ page: { $in: pageIds } }),
      PageTagRelation.deleteMany({ relatedPage: { $in: pageIds } }),
      ShareLink.deleteMany({ relatedPage: { $in: pageIds } }),
      Revision.deleteMany({ pageId: { $in: pageIds } }),
      Page.deleteMany({ _id: { $in: pageIds } }),
      PageRedirect.deleteMany({ $or: [{ fromPath: { $in: pagePaths } }, { toPath: { $in: pagePaths } }] }),
      attachmentService.removeAllAttachments(attachments),
    ]);
  }

  // delete multiple pages
  private async deleteMultipleCompletely(pages, user, options = {}) {
    const ids = pages.map(page => (page._id));
    const paths = pages.map(page => (page.path));

    logger.debug('Deleting completely', paths);

    await this.deleteCompletelyOperation(ids, paths);

    this.pageEvent.emit('syncDescendantsDelete', pages, user); // update as renamed page

    return;
  }

  async deleteCompletely(page, user, options = {}, isRecursively = false, preventEmitting = false, activityParameters) {
    /*
     * Common Operation
     */
    const Page = mongoose.model('Page') as PageModel;

    if (isTopPage(page.path)) {
      throw Error('It is forbidden to delete the top page');
    }

    if (page.isEmpty && !isRecursively) {
      throw Error('Page not found.');
    }

    // v4 compatible process
    const shouldUseV4Process = this.shouldUseV4Process(page);
    if (shouldUseV4Process) {
      return this.deleteCompletelyV4(page, user, options, isRecursively, preventEmitting);
    }

    const canOperate = await this.crowi.pageOperationService.canOperate(isRecursively, page.path, null);
    if (!canOperate) {
      throw Error(`Cannot operate deleteCompletely from path "${page.path}" right now.`);
    }

    const ids = [page._id];
    const paths = [page.path];

    logger.debug('Deleting completely', paths);

    const parameters = {
      ip: activityParameters.ip,
      endpoint: activityParameters.endpoint,
      action: page.descendantCount > 0 ? SupportedAction.ACTION_PAGE_RECURSIVELY_DELETE_COMPLETELY : SupportedAction.ACTION_PAGE_DELETE_COMPLETELY,
      user,
      target: page,
      targetModel: 'Page',
      snapshot: {
        username: user.username,
      },
    };

    const activity = await this.crowi.activityService.createActivity(parameters);

    // 1. update descendantCount
    if (isRecursively) {
      const inc = page.isEmpty ? -page.descendantCount : -(page.descendantCount + 1);
      await this.updateDescendantCountOfAncestors(page.parent, inc, true);
    }
    else {
      // replace with an empty page
      const shouldReplace = await Page.exists({ parent: page._id });
      let pageToUpdateDescendantCount = page;
      if (shouldReplace) {
        pageToUpdateDescendantCount = await Page.replaceTargetWithPage(page);
      }
      await this.updateDescendantCountOfAncestors(pageToUpdateDescendantCount.parent, -1, true);
    }
    // 2. then delete target completely
    await this.deleteCompletelyOperation(ids, paths);

    // delete leaf empty pages
    await Page.removeLeafEmptyPagesRecursively(page.parent);

    if (!page.isEmpty && !preventEmitting) {
      this.pageEvent.emit('deleteCompletely', page, user);
    }

    if (isRecursively) {
      let pageOp;
      try {
        pageOp = await PageOperation.create({
          actionType: PageActionType.DeleteCompletely,
          actionStage: PageActionStage.Main,
          page,
          user,
          fromPath: page.path,
          options,
        });
      }
      catch (err) {
        logger.error('Failed to create PageOperation document.', err);
        throw err;
      }
      /*
       * Main Operation
       */
      (async() => {
        try {
          await this.deleteCompletelyRecursivelyMainOperation(page, user, options, pageOp._id, activity);
        }
        catch (err) {
          logger.error('Error occurred while running deleteCompletelyRecursivelyMainOperation.', err);

          // cleanup
          await PageOperation.deleteOne({ _id: pageOp._id });

          throw err;
        }
      })();
    }
    else {
      const preNotify = preNotifyService.generatePreNotify(activity);

      this.activityEvent.emit('updated', activity, page, preNotify);
    }

    return;
  }

  async deleteCompletelyRecursivelyMainOperation(page, user, options, pageOpId: ObjectIdLike, activity?): Promise<void> {
    const descendantsSubscribedSets = new Set();
    await this.deleteCompletelyDescendantsWithStream(page, user, options, false, descendantsSubscribedSets);
    const descendantsSubscribedUsers = Array.from(descendantsSubscribedSets) as Ref<IUser>[];

    const preNotify = preNotifyService.generatePreNotify(activity, () => { return descendantsSubscribedUsers });

    this.activityEvent.emit('updated', activity, page, preNotify);

    await PageOperation.findByIdAndDelete(pageOpId);

    // no sub operation available
  }

  private async deleteCompletelyV4(page, user, options = {}, isRecursively = false, preventEmitting = false) {
    const ids = [page._id];
    const paths = [page.path];

    logger.debug('Deleting completely', paths);

    await this.deleteCompletelyOperation(ids, paths);

    if (isRecursively) {
      this.deleteCompletelyDescendantsWithStream(page, user, options);
    }

    if (!page.isEmpty && !preventEmitting) {
      this.pageEvent.emit('deleteCompletely', page, user);
    }

    return;
  }

  async emptyTrashPage(user, options = {}, activityParameters) {
    const page = { path: '/trash' };

    const parameters = {
      ...activityParameters,
      action: SupportedAction.ACTION_PAGE_RECURSIVELY_DELETE_COMPLETELY,
      user,
      targetModel: 'Page',
      snapshot: {
        username: user.username,
      },
    };

    const activity = await this.crowi.activityService.createActivity(parameters);

    const descendantsSubscribedSets = new Set();
    const pages = await this.deleteCompletelyDescendantsWithStream(page, user, options, true, descendantsSubscribedSets);
    const descendantsSubscribedUsers = Array.from(descendantsSubscribedSets) as Ref<IUser>[];

    const preNotify = preNotifyService.generatePreNotify(activity, () => { return descendantsSubscribedUsers });

    this.activityEvent.emit('updated', activity, page, preNotify);

    return pages;
  }

  /**
   * Create delete completely stream
   */
  private async deleteCompletelyDescendantsWithStream(targetPage, user, options = {}, shouldUseV4Process = true, descendantsSubscribedSets?): Promise<number> {
    let readStream;

    if (shouldUseV4Process) { // pages don't have parents
      readStream = await this.generateReadStreamToOperateOnlyDescendants(targetPage.path, user);
    }
    else {
      const factory = new PageCursorsForDescendantsFactory(user, targetPage, true);
      readStream = await factory.generateReadable();
    }

    let count = 0;
    let nDeletedNonEmptyPages = 0; // used for updating descendantCount

    const deleteMultipleCompletely = this.deleteMultipleCompletely.bind(this);
    const writeStream = new Writable({
      objectMode: true,
      async write(batch, encoding, callback) {
        nDeletedNonEmptyPages += batch.filter(d => !d.isEmpty).length;

        try {
          count += batch.length;
          await deleteMultipleCompletely(batch, user, options);
          const subscribedUsers = await Subscription.getSubscriptions(batch);
          subscribedUsers.forEach((eachUser) => {
            descendantsSubscribedSets.add(eachUser);
          });
          logger.debug(`Adding pages progressing: (count=${count})`);
        }
        catch (err) {
          logger.error('addAllPages error on add anyway: ', err);
        }

        callback();
      },
      final(callback) {
        logger.debug(`Adding pages has completed: (totalCount=${count})`);

        callback();
      },
    });

    readStream
      .pipe(createBatchStream(BULK_REINDEX_SIZE))
      .pipe(writeStream);

    await streamToPromise(writeStream);

    return nDeletedNonEmptyPages;
  }

  // no need to separate Main Sub since it is devided into single page operations
  async deleteMultiplePages(pagesToDelete, user, options, activityParameters): Promise<void> {
    const { isRecursively, isCompletely } = options;

    if (pagesToDelete.length > LIMIT_FOR_MULTIPLE_PAGE_OP) {
      throw Error(`The maximum number of pages is ${LIMIT_FOR_MULTIPLE_PAGE_OP}.`);
    }

    // omit duplicate paths if isRecursively true, omit empty pages if isRecursively false
    const pages = isRecursively ? omitDuplicateAreaPageFromPages(pagesToDelete) : pagesToDelete.filter(p => !p.isEmpty);

    if (isCompletely) {
      for await (const page of pages) {
        await this.deleteCompletely(page, user, {}, isRecursively, false, activityParameters);
      }
    }
    else {
      for await (const page of pages) {
        await this.deletePage(page, user, {}, isRecursively, activityParameters);
      }
    }
  }

  /**
   * @description This function is intended to be used exclusively for forcibly deleting the user homepage by the system.
   * It should only be called from within the appropriate context and with caution as it performs a system-level operation.
   *
   * @param {string} userHomepagePath - The path of the user's homepage.
   * @returns {Promise<void>} - A Promise that resolves when the deletion is complete.
   * @throws {Error} - If an error occurs during the deletion process.
   */
  async deleteCompletelyUserHomeBySystem(userHomepagePath: string): Promise<void> {
    if (!isUsersHomepage(userHomepagePath)) {
      const msg = 'input value is not user homepage path.';
      logger.error(msg);
      throw new Error(msg);
    }

    const Page = mongoose.model<IPage, PageModel>('Page');
    const userHomepage = await Page.findByPath(userHomepagePath, true);

    if (userHomepage == null) {
      const msg = 'user homepage is not found.';
      logger.error(msg);
      throw new Error(msg);
    }

    const shouldUseV4Process = this.shouldUseV4Process(userHomepage);

    const ids = [userHomepage._id];
    const paths = [userHomepage.path];
    const parentId = getIdForRef(userHomepage.parent);

    try {
      if (!shouldUseV4Process) {
        // Ensure consistency of ancestors
        const inc = userHomepage.isEmpty ? -userHomepage.descendantCount : -(userHomepage.descendantCount + 1);
        await this.updateDescendantCountOfAncestors(parentId, inc, true);
      }

      // Delete the user's homepage
      await this.deleteCompletelyOperation(ids, paths);

      if (!shouldUseV4Process) {
        // Remove leaf empty pages
        await Page.removeLeafEmptyPagesRecursively(parentId);
      }

      if (!userHomepage.isEmpty) {
        // Emit an event for the search service
        this.pageEvent.emit('deleteCompletely', userHomepage);
      }

      const { PageQueryBuilder } = Page;

      // Find descendant pages with system deletion condition
      const builder = new PageQueryBuilder(Page.find(), true)
        .addConditionForSystemDeletion()
        .addConditionToListOnlyDescendants(userHomepage.path, {});

      // Stream processing to delete descendant pages
      // ────────┤ start │─────────
      const readStream = await builder
        .query
        .lean()
        .cursor({ batchSize: BULK_REINDEX_SIZE });

      let count = 0;

      const deleteMultipleCompletely = this.deleteMultipleCompletely.bind(this);
      const writeStream = new Writable({
        objectMode: true,
        async write(batch, encoding, callback) {
          try {
            count += batch.length;
            // Delete multiple pages completely
            await deleteMultipleCompletely(batch, null, {});
            logger.debug(`Adding pages progressing: (count=${count})`);
          }
          catch (err) {
            logger.error('addAllPages error on add anyway: ', err);
          }
          callback();
        },
        final(callback) {
          logger.debug(`Adding pages has completed: (totalCount=${count})`);
          callback();
        },
      });

      readStream
        .pipe(createBatchStream(BULK_REINDEX_SIZE))
        .pipe(writeStream);

      await streamToPromise(writeStream);
      // ────────┤ end │─────────
    }
    catch (err) {
      logger.error('Error occurred while deleting user homepage and subpages.', err);
      throw err;
    }
  }

  // use the same process in both v4 and v5
  private async revertDeletedDescendants(pages, user) {
    const Page = this.crowi.model('Page');
    const PageRedirect = mongoose.model('PageRedirect') as unknown as PageRedirectModel;

    const revertPageOperations: any[] = [];
    const fromPathsToDelete: string[] = [];

    pages.forEach((page) => {
      // e.g. page.path = /trash/test, toPath = /test
      const toPath = Page.getRevertDeletedPageName(page.path);
      revertPageOperations.push({
        updateOne: {
          filter: { _id: page._id },
          update: {
            $set: {
              path: toPath, status: Page.STATUS_PUBLISHED, lastUpdateUser: user._id, deleteUser: null, deletedAt: null,
            },
          },
        },
      });

      fromPathsToDelete.push(page.path);
    });

    try {
      await Page.bulkWrite(revertPageOperations);
      await PageRedirect.deleteMany({ fromPath: { $in: fromPathsToDelete } });
    }
    catch (err) {
      if (err.code !== 11000) {
        throw new Error(`Failed to revert pages: ${err}`);
      }
    }
  }

  async revertDeletedPage(page, user, options = {}, isRecursively = false, activityParameters?) {
    /*
     * Common Operation
     */
    const Page = this.crowi.model('Page');
    const PageTagRelation = this.crowi.model('PageTagRelation');

    const parameters = {
      ip: activityParameters.ip,
      endpoint: activityParameters.endpoint,
      action: page.descendantCount > 0 ? SupportedAction.ACTION_PAGE_RECURSIVELY_REVERT : SupportedAction.ACTION_PAGE_REVERT,
      user,
      target: page,
      targetModel: 'Page',
      snapshot: {
        username: user.username,
      },
    };

    const activity = await this.crowi.activityService.createActivity(parameters);

    // 1. Separate v4 & v5 process
    const shouldUseV4Process = this.shouldUseV4ProcessForRevert(page);
    if (shouldUseV4Process) {
      return this.revertDeletedPageV4(page, user, options, isRecursively);
    }

    const newPath = Page.getRevertDeletedPageName(page.path);

    const canOperate = await this.crowi.pageOperationService.canOperate(isRecursively, page.path, newPath);
    if (!canOperate) {
      throw Error(`Cannot operate revert from path "${page.path}" right now.`);
    }

    const includeEmpty = true;
    const originPage = await Page.findByPath(newPath, includeEmpty);

    // throw if any page already exists when recursively operation
    if (originPage != null && (!originPage.isEmpty || isRecursively)) {
      throw new PathAlreadyExistsError('already_exists', originPage.path);
    }

    // 2. Revert target
    const parent = await this.getParentAndFillAncestorsByUser(user, newPath);
    const shouldReplace = originPage != null && originPage.isEmpty;
    let updatedPage = await Page.findByIdAndUpdate(page._id, {
      $set: {
        path: newPath,
        status: Page.STATUS_PUBLISHED,
        lastUpdateUser: user._id,
        deleteUser: null,
        deletedAt: null,
        parent: parent._id,
        descendantCount: shouldReplace ? originPage.descendantCount : 0,
      },
    }, { new: true });

    if (shouldReplace) {
      updatedPage = await Page.replaceTargetWithPage(originPage, updatedPage, true);
    }

    await PageTagRelation.updateMany({ relatedPage: page._id }, { $set: { isPageTrashed: false } });

    this.pageEvent.emit('revert', page, updatedPage, user);

    if (!isRecursively) {
      await this.updateDescendantCountOfAncestors(parent._id, 1, true);

      const preNotify = preNotifyService.generatePreNotify(activity);

      this.activityEvent.emit('updated', activity, page, preNotify);
    }
    else {
      let pageOp;
      try {
        pageOp = await PageOperation.create({
          actionType: PageActionType.Revert,
          actionStage: PageActionStage.Main,
          page,
          user,
          fromPath: page.path,
          toPath: newPath,
          options,
        });
      }
      catch (err) {
        logger.error('Failed to create PageOperation document.', err);
        throw err;
      }
      /*
       * Resumable Operation
       */
      (async() => {
        try {
          await this.revertRecursivelyMainOperation(page, user, options, pageOp._id, activity);
          this.pageEvent.emit('syncDescendantsUpdate', updatedPage, user);
        }
        catch (err) {
          logger.error('Error occurred while running revertRecursivelyMainOperation.', err);

          // cleanup
          await PageOperation.deleteOne({ _id: pageOp._id });

          throw err;
        }
      })();
    }

    return updatedPage;
  }

  async revertRecursivelyMainOperation(page, user, options, pageOpId: ObjectIdLike, activity?): Promise<void> {
    const Page = mongoose.model('Page') as unknown as PageModel;

    const descendantsSubscribedSets = new Set();
    await this.revertDeletedDescendantsWithStream(page, user, options, false, descendantsSubscribedSets);
    const descendantsSubscribedUsers = Array.from(descendantsSubscribedSets) as Ref<IUser>[];

    const preNotify = preNotifyService.generatePreNotify(activity, () => { return descendantsSubscribedUsers });

    this.activityEvent.emit('updated', activity, page, preNotify);

    const newPath = Page.getRevertDeletedPageName(page.path);
    // normalize parent of descendant pages
    const shouldNormalize = this.shouldNormalizeParent(page);
    if (shouldNormalize) {
      try {
        await this.normalizeParentAndDescendantCountOfDescendants(newPath, user);
        logger.info(`Successfully normalized reverted descendant pages under "${newPath}"`);
      }
      catch (err) {
        logger.error('Failed to normalize descendants afrer revert:', err);
        throw err;
      }
    }

    // Set to Sub
    const pageOp = await PageOperation.findByIdAndUpdatePageActionStage(pageOpId, PageActionStage.Sub);
    if (pageOp == null) {
      throw Error('PageOperation document not found');
    }

    /*
     * Sub Operation
     */
    await this.revertRecursivelySubOperation(newPath, pageOp._id);
  }

  async revertRecursivelySubOperation(newPath: string, pageOpId: ObjectIdLike): Promise<void> {
    const Page = mongoose.model('Page') as unknown as PageModel;

    const newTarget = await Page.findOne({ path: newPath }); // only one page will be found since duplicating to existing path is forbidden

    if (newTarget == null) {
      throw Error('No reverted page found. Something might have gone wrong in revertRecursivelyMainOperation.');
    }

    // update descendantCount of ancestors'
    await this.updateDescendantCountOfAncestors(newTarget.parent as ObjectIdLike, newTarget.descendantCount + 1, true);

    await PageOperation.findByIdAndDelete(pageOpId);
  }

  /*
 * get all groups of Page that user is related to
 */
  async getUserRelatedGrantedGroups(page: PageDocument, user): Promise<PopulatedGrantedGroup[]> {
    const populatedPage = await page.populate<{grantedGroups: PopulatedGrantedGroup[] | null}>('grantedGroups.item');
    const userRelatedGroupIds = [
      ...(await UserGroupRelation.findAllGroupsForUser(user)).map(ugr => ugr._id.toString()),
      ...(await ExternalUserGroupRelation.findAllGroupsForUser(user)).map(eugr => eugr._id.toString()),
    ];
    return populatedPage.grantedGroups?.filter(group => userRelatedGroupIds.includes(group.item._id.toString())) || [];
  }

  private async revertDeletedPageV4(page, user, options = {}, isRecursively = false) {
    const Page = this.crowi.model('Page');
    const PageTagRelation = this.crowi.model('PageTagRelation');

    const newPath = Page.getRevertDeletedPageName(page.path);
    const originPage = await Page.findByPath(newPath);
    if (originPage != null) {
      throw new PathAlreadyExistsError('already_exists', originPage.path);
    }

    if (isRecursively) {
      this.revertDeletedDescendantsWithStream(page, user, options);
    }

    page.status = Page.STATUS_PUBLISHED;
    page.lastUpdateUser = user;
    debug('Revert deleted the page', page, newPath);
    const updatedPage = await Page.findByIdAndUpdate(page._id, {
      $set: {
        path: newPath, status: Page.STATUS_PUBLISHED, lastUpdateUser: user._id, deleteUser: null, deletedAt: null,
      },
    }, { new: true });
    await PageTagRelation.updateMany({ relatedPage: page._id }, { $set: { isPageTrashed: false } });

    this.pageEvent.emit('revert', page, updatedPage, user);

    return updatedPage;
  }

  /**
   * Create revert stream
   */
  private async revertDeletedDescendantsWithStream(targetPage, user, options = {}, shouldUseV4Process = true, descendantsSubscribedSets?): Promise<number> {
    if (shouldUseV4Process) {
      return this.revertDeletedDescendantsWithStreamV4(targetPage, user, options);
    }

    const readStream = await this.generateReadStreamToOperateOnlyDescendants(targetPage.path, user);

    const revertDeletedDescendants = this.revertDeletedDescendants.bind(this);
    let count = 0;
    const writeStream = new Writable({
      objectMode: true,
      async write(batch, encoding, callback) {
        try {
          count += batch.length;
          await revertDeletedDescendants(batch, user);
          const subscribedUsers = await Subscription.getSubscriptions(batch);
          subscribedUsers.forEach((eachUser) => {
            descendantsSubscribedSets.add(eachUser);
          });
          logger.debug(`Reverting pages progressing: (count=${count})`);
        }
        catch (err) {
          logger.error('revertPages error on add anyway: ', err);
        }

        callback();
      },
      async final(callback) {
        logger.debug(`Reverting pages has completed: (totalCount=${count})`);

        callback();
      },
    });

    readStream
      .pipe(createBatchStream(BULK_REINDEX_SIZE))
      .pipe(writeStream);

    await streamToPromise(writeStream);

    return count;
  }

  private async revertDeletedDescendantsWithStreamV4(targetPage, user, options = {}) {
    const readStream = await this.generateReadStreamToOperateOnlyDescendants(targetPage.path, user);

    const revertDeletedDescendants = this.revertDeletedDescendants.bind(this);
    let count = 0;
    const writeStream = new Writable({
      objectMode: true,
      async write(batch, encoding, callback) {
        try {
          count += batch.length;
          await revertDeletedDescendants(batch, user);
          logger.debug(`Reverting pages progressing: (count=${count})`);
        }
        catch (err) {
          logger.error('revertPages error on add anyway: ', err);
        }

        callback();
      },
      final(callback) {
        logger.debug(`Reverting pages has completed: (totalCount=${count})`);

        callback();
      },
    });

    readStream
      .pipe(createBatchStream(BULK_REINDEX_SIZE))
      .pipe(writeStream);

    await streamToPromise(readStream);

    return count;
  }


  async handlePrivatePagesForGroupsToDelete(groupsToDelete, action, transferToUserGroup: IGrantedGroup, user) {
    const Page = this.crowi.model('Page');
    const pages = await Page.find({
      grantedGroups: {
        $elemMatch: {
          item: { $in: groupsToDelete },
        },
      },
    });

    switch (action) {
      case 'public':
        await Page.publicizePages(pages);
        break;
      case 'delete':
        return this.deleteMultipleCompletely(pages, user);
      case 'transfer':
        await Page.transferPagesToGroup(pages, transferToUserGroup);
        break;
      default:
        throw new Error('Unknown action for private pages');
    }
  }

  private extractStringIds(refs: Ref<HasObjectId>[]) {
    return refs.map((ref: Ref<HasObjectId>) => {
      return (typeof ref === 'string') ? ref : ref._id.toString();
    });
  }

  constructBasicPageInfo(page: PageDocument, isGuestUser?: boolean): IPageInfo | IPageInfoForEntity {
    const isDeletable = !(isGuestUser || isTopPage(page.path) || isUsersTopPage(page.path));

    if (page.isEmpty) {
      return {
        isV5Compatible: true,
        isEmpty: true,
        isDeletable: false,
        isAbleToDeleteCompletely: false,
        isRevertible: false,
      };
    }

    const likers = page.liker.slice(0, 15) as Ref<IUserHasId>[];
    const seenUsers = page.seenUsers.slice(0, 15) as Ref<IUserHasId>[];

    return {
      isV5Compatible: isTopPage(page.path) || page.parent != null,
      isEmpty: false,
      sumOfLikers: page.liker.length,
      likerIds: this.extractStringIds(likers),
      seenUserIds: this.extractStringIds(seenUsers),
      sumOfSeenUsers: page.seenUsers.length,
      isDeletable,
      isAbleToDeleteCompletely: false,
      isRevertible: isTrashPage(page.path),
      contentAge: page.getContentAge(),
      descendantCount: page.descendantCount,
      commentCount: page.commentCount,
    };

  }

  async shortBodiesMapByPageIds(pageIds: ObjectId[] = [], user): Promise<Record<string, string | null>> {
    const Page = mongoose.model('Page') as unknown as PageModel;
    const MAX_LENGTH = 350;

    // aggregation options
    const userGroups = user != null ? [
      ...(await UserGroupRelation.findAllUserGroupIdsRelatedToUser(user)),
      ...(await ExternalUserGroupRelation.findAllUserGroupIdsRelatedToUser(user)),
    ] : null;
    const viewerCondition = Page.generateGrantCondition(user, userGroups);
    const filterByIds = {
      _id: { $in: pageIds },
    };

    let pages;
    try {
      pages = await Page
        .aggregate([
          // filter by pageIds
          {
            $match: filterByIds,
          },
          // filter by viewer
          {
            $match: viewerCondition,
          },
          // lookup: https://docs.mongodb.com/v4.4/reference/operator/aggregation/lookup/
          {
            $lookup: {
              from: 'revisions',
              let: { localRevision: '$revision' },
              pipeline: [
                {
                  $match: {
                    $expr: {
                      $eq: ['$_id', '$$localRevision'],
                    },
                  },
                },
                {
                  $project: {
                    // What is $substrCP?
                    // see: https://stackoverflow.com/questions/43556024/mongodb-error-substrbytes-invalid-range-ending-index-is-in-the-middle-of-a-ut/43556249
                    revision: { $substrCP: ['$body', 0, MAX_LENGTH] },
                  },
                },
              ],
              as: 'revisionData',
            },
          },
          // projection
          {
            $project: {
              _id: 1,
              revisionData: 1,
            },
          },
        ]).exec();
    }
    catch (err) {
      logger.error('Error occurred while generating shortBodiesMap');
      throw err;
    }

    const shortBodiesMap = {};
    pages.forEach((page) => {
      shortBodiesMap[page._id] = page.revisionData?.[0]?.revision;
    });

    return shortBodiesMap;
  }

  async normalizeParentByPath(path: string, user): Promise<void> {
    const Page = mongoose.model('Page') as unknown as PageModel;
    const { PageQueryBuilder } = Page;

    // This validation is not 100% correct since it ignores user to count
    const builder = new PageQueryBuilder(Page.find());
    builder.addConditionAsRootOrNotOnTree();
    builder.addConditionToListWithDescendants(path);
    const nEstimatedNormalizationTarget: number = await builder.query.exec('count');
    if (nEstimatedNormalizationTarget === 0) {
      throw Error('No page is available for conversion');
    }

    const pages = await Page.findByPathAndViewer(path, user, null, false);
    if (pages == null || !Array.isArray(pages)) {
      throw Error('Something went wrong while converting pages.');
    }


    if (pages.length === 0) {
      const isForbidden = await Page.count({ path, isEmpty: false }) > 0;
      if (isForbidden) {
        throw new V5ConversionError('It is not allowed to convert this page.', V5ConversionErrCode.FORBIDDEN);
      }
    }
    if (pages.length > 1) {
      throw new V5ConversionError(
        `There are more than two pages at the path "${path}". Please rename or delete the page first.`,
        V5ConversionErrCode.DUPLICATE_PAGES_FOUND,
      );
    }

    let page;
    let systematicallyCreatedPage;

    const shouldCreateNewPage = pages[0] == null;
    if (shouldCreateNewPage) {
      const notEmptyParent = await Page.findNotEmptyParentByPathRecursively(path);

      const options: PageCreateOptions & { grantedUsers?: ObjectIdLike[] | undefined } = {
        grant: notEmptyParent.grant,
        grantUserGroupIds: notEmptyParent.grantedGroups,
        grantedUsers: notEmptyParent.grantedUsers,
      };

      systematicallyCreatedPage = await this.forceCreateBySystem(
        path,
        '',
        options,
      );
      page = systematicallyCreatedPage;
    }
    else {
      page = pages[0];
    }

    const grant = page.grant;
    const grantedUserIds = page.grantedUsers;
    const grantedGroupIds = page.grantedGroups;

    /*
     * UserGroup & Owner validation
     */
    let isGrantNormalized = false;
    try {
      const shouldCheckDescendants = true;

      isGrantNormalized = await this.crowi.pageGrantService.isGrantNormalized(user, path, grant, grantedUserIds, grantedGroupIds, shouldCheckDescendants);
    }
    catch (err) {
      logger.error(`Failed to validate grant of page at "${path}"`, err);
      throw err;
    }
    if (!isGrantNormalized) {
      throw new V5ConversionError(
        'This page cannot be migrated since the selected grant or grantedGroup is not assignable to this page.',
        V5ConversionErrCode.GRANT_INVALID,
      );
    }

    let pageOp;
    try {
      pageOp = await PageOperation.create({
        actionType: PageActionType.NormalizeParent,
        actionStage: PageActionStage.Main,
        page,
        user,
        fromPath: page.path,
        toPath: page.path,
      });
    }
    catch (err) {
      logger.error('Failed to create PageOperation document.', err);
      throw err;
    }

    (async() => {
      try {
        await this.normalizeParentRecursivelyMainOperation(page, user, pageOp._id);
      }
      catch (err) {
        logger.error('Error occurred while running normalizeParentRecursivelyMainOperation.', err);

        // cleanup
        await PageOperation.deleteOne({ _id: pageOp._id });

        throw err;
      }
    })();
  }

  async normalizeParentByPageIdsRecursively(pageIds: ObjectIdLike[], user): Promise<void> {
    const Page = mongoose.model('Page') as unknown as PageModel;

    const pages = await Page.findByIdsAndViewer(pageIds, user, null);

    if (pages == null || pages.length === 0) {
      throw Error('pageIds is null or 0 length.');
    }

    if (pages.length > LIMIT_FOR_MULTIPLE_PAGE_OP) {
      throw Error(`The maximum number of pageIds allowed is ${LIMIT_FOR_MULTIPLE_PAGE_OP}.`);
    }

    await this.normalizeParentRecursivelyByPages(pages, user);

    return;
  }

  async normalizeParentByPageIds(pageIds: ObjectIdLike[], user): Promise<void> {
    const Page = await mongoose.model('Page') as unknown as PageModel;

    const socket = this.crowi.socketIoService.getDefaultSocket();

    for await (const pageId of pageIds) {
      const page = await Page.findById(pageId);
      if (page == null) {
        continue;
      }

      const errorData: PageMigrationErrorData = { paths: [page.path] };

      try {
        const canOperate = await this.crowi.pageOperationService.canOperate(false, page.path, page.path);
        if (!canOperate) {
          throw Error(`Cannot operate normalizeParent to path "${page.path}" right now.`);
        }

        const normalizedPage = await this.normalizeParentByPage(page, user);

        if (normalizedPage == null) {
          socket.emit(SocketEventName.PageMigrationError, errorData);
          logger.error(`Failed to update descendantCount of page of id: "${pageId}"`);
        }
      }
      catch (err) {
        socket.emit(SocketEventName.PageMigrationError, errorData);
        logger.error('Something went wrong while normalizing parent.', err);
      }
    }
    socket.emit(SocketEventName.PageMigrationSuccess);
  }

  private async normalizeParentByPage(page, user) {
    const Page = mongoose.model('Page') as unknown as PageModel;

    const {
      path, grant, grantedUsers: grantedUserIds, grantedGroups: grantedGroupIds,
    } = page;

    // check if any page exists at target path already
    const existingPage = await Page.findOne({ path, parent: { $ne: null } });
    if (existingPage != null && !existingPage.isEmpty) {
      throw Error('Page already exists. Please rename the page to continue.');
    }

    /*
     * UserGroup & Owner validation
     */
    if (grant !== Page.GRANT_RESTRICTED) {
      let isGrantNormalized = false;
      try {
        const shouldCheckDescendants = true;

        isGrantNormalized = await this.crowi.pageGrantService.isGrantNormalized(user, path, grant, grantedUserIds, grantedGroupIds, shouldCheckDescendants);
      }
      catch (err) {
        logger.error(`Failed to validate grant of page at "${path}"`, err);
        throw err;
      }
      if (!isGrantNormalized) {
        throw Error('This page cannot be migrated since the selected grant or grantedGroup is not assignable to this page.');
      }
    }
    else {
      throw Error('Restricted pages can not be migrated');
    }

    let normalizedPage;

    // replace if empty page exists
    if (existingPage != null && existingPage.isEmpty) {
      // Inherit descendantCount from the empty page
      const updatedPage = await Page.findOneAndUpdate({ _id: page._id }, { descendantCount: existingPage.descendantCount }, { new: true });
      await Page.replaceTargetWithPage(existingPage, updatedPage, true);
      normalizedPage = await Page.findById(page._id);
    }
    else {
      const parent = await this.getParentAndFillAncestorsByUser(user, page.path);
      normalizedPage = await Page.findOneAndUpdate({ _id: page._id }, { parent: parent._id }, { new: true });
    }

    // Update descendantCount
    const inc = 1;
    await this.updateDescendantCountOfAncestors(normalizedPage.parent, inc, true);

    return normalizedPage;
  }

  async normalizeParentRecursivelyByPages(pages, user): Promise<void> {
    /*
     * Main Operation
     */
    const socket = this.crowi.socketIoService.getDefaultSocket();

    const pagesToNormalize = omitDuplicateAreaPageFromPages(pages);

    let normalizablePages;
    let nonNormalizablePages;
    try {
      [normalizablePages, nonNormalizablePages] = await this.crowi.pageGrantService.separateNormalizableAndNotNormalizablePages(user, pagesToNormalize);
    }
    catch (err) {
      socket.emit(SocketEventName.PageMigrationError);
      throw err;
    }

    if (normalizablePages.length === 0) {
      socket.emit(SocketEventName.PageMigrationError);
      return;
    }

    if (nonNormalizablePages.length !== 0) {
      const nonNormalizablePagePaths: string[] = nonNormalizablePages.map(p => p.path);
      socket.emit(SocketEventName.PageMigrationError, { paths: nonNormalizablePagePaths });
      logger.debug('Some pages could not be converted.', nonNormalizablePagePaths);
    }

    /*
     * Main Operation (s)
     */
    const errorPagePaths: string[] = [];
    for await (const page of normalizablePages) {
      const canOperate = await this.crowi.pageOperationService.canOperate(true, page.path, page.path);
      if (!canOperate) {
        errorPagePaths.push(page.path);
        throw Error(`Cannot operate normalizeParentRecursiively to path "${page.path}" right now.`);
      }

      const Page = mongoose.model('Page') as unknown as PageModel;
      const { PageQueryBuilder } = Page;
      const builder = new PageQueryBuilder(Page.findOne());
      builder.addConditionAsOnTree();
      builder.addConditionToListByPathsArray([page.path]);
      const existingPage = await builder.query.exec();

      if (existingPage?.parent != null) {
        errorPagePaths.push(page.path);
        throw Error('This page has already converted.');
      }

      let pageOp;
      try {
        pageOp = await PageOperation.create({
          actionType: PageActionType.NormalizeParent,
          actionStage: PageActionStage.Main,
          page,
          user,
          fromPath: page.path,
          toPath: page.path,
        });
      }
      catch (err) {
        errorPagePaths.push(page.path);
        logger.error('Failed to create PageOperation document.', err);
        throw err;
      }

      try {
        await this.normalizeParentRecursivelyMainOperation(page, user, pageOp._id);
      }
      catch (err) {
        errorPagePaths.push(page.path);
        logger.error('Failed to run normalizeParentRecursivelyMainOperation.', err);

        // cleanup
        await PageOperation.deleteOne({ _id: pageOp._id });

        throw err;
      }
    }
    if (errorPagePaths.length === 0) {
      socket.emit(SocketEventName.PageMigrationSuccess);
    }
    else {
      socket.emit(SocketEventName.PageMigrationError, { paths: errorPagePaths });
    }
  }

  async normalizeParentRecursivelyMainOperation(page, user, pageOpId: ObjectIdLike): Promise<number> {
    // Save prevDescendantCount for sub-operation
    const Page = mongoose.model('Page') as unknown as PageModel;
    const { PageQueryBuilder } = Page;
    const builder = new PageQueryBuilder(Page.findOne(), true);
    builder.addConditionAsOnTree();
    builder.addConditionToListByPathsArray([page.path]);
    const exPage = await builder.query.exec();
    const options = { prevDescendantCount: exPage?.descendantCount ?? 0 };

    let count: number;
    try {
      count = await this.normalizeParentRecursively([page.path], user);
    }
    catch (err) {
      logger.error('V5 initial miration failed.', err);
      // socket.emit('normalizeParentRecursivelyByPageIds', { error: err.message }); TODO: use socket to tell user

      throw err;
    }

    // Set to Sub
    const pageOp = await PageOperation.findByIdAndUpdatePageActionStage(pageOpId, PageActionStage.Sub);
    if (pageOp == null) {
      throw Error('PageOperation document not found');
    }

    await this.normalizeParentRecursivelySubOperation(page, user, pageOp._id, options);

    return count;
  }

  async normalizeParentRecursivelySubOperation(page, user, pageOpId: ObjectIdLike, options: {prevDescendantCount: number}): Promise<void> {
    const Page = mongoose.model('Page') as unknown as PageModel;

    try {
      // update descendantCount of self and descendant pages first
      await this.updateDescendantCountOfSelfAndDescendants(page.path);

      // find pages again to get updated descendantCount
      // then calculate inc
      const pageAfterUpdatingDescendantCount = await Page.findByIdAndViewer(page._id, user);
      if (pageAfterUpdatingDescendantCount == null) {
        throw Error('Page not found after updating descendantCount');
      }

      const { prevDescendantCount } = options;
      const newDescendantCount = pageAfterUpdatingDescendantCount.descendantCount;
      let inc = newDescendantCount - prevDescendantCount;
      const isAlreadyConverted = page.parent != null;
      if (!isAlreadyConverted) {
        inc += 1;
      }
      await this.updateDescendantCountOfAncestors(page._id, inc, false);
    }
    catch (err) {
      logger.error('Failed to update descendantCount after normalizing parent:', err);
      throw Error(`Failed to update descendantCount after normalizing parent: ${err}`);
    }

    await PageOperation.findByIdAndDelete(pageOpId);
  }

  async _isPagePathIndexUnique() {
    const Page = this.crowi.model('Page');
    const now = (new Date()).toString();
    const path = `growi_check_is_path_index_unique_${now}`;

    let isUnique = false;

    try {
      await Page.insertMany([
        { path },
        { path },
      ]);
    }
    catch (err) {
      if (err?.code === 11000) { // Error code 11000 indicates the index is unique
        isUnique = true;
        logger.info('Page path index is unique.');
      }
      else {
        throw err;
      }
    }
    finally {
      await Page.deleteMany({ path: { $regex: new RegExp('growi_check_is_path_index_unique', 'g') } });
    }


    return isUnique;
  }

  async normalizeAllPublicPages() {
    let isUnique;
    try {
      isUnique = await this._isPagePathIndexUnique();
    }
    catch (err) {
      logger.error('Failed to check path index status', err);
      throw err;
    }

    // drop unique index first
    if (isUnique) {
      try {
        await this._v5NormalizeIndex();
      }
      catch (err) {
        logger.error('V5 index normalization failed.', err);
        throw err;
      }
    }

    // then migrate
    try {
      await this.normalizeParentRecursively(['/'], null, true);
    }
    catch (err) {
      logger.error('V5 initial miration failed.', err);

      throw err;
    }

    // update descendantCount of all public pages
    try {
      await this.updateDescendantCountOfSelfAndDescendants('/');
      logger.info('Successfully updated all descendantCount of public pages.');
    }
    catch (err) {
      logger.error('Failed updating descendantCount of public pages.', err);
      throw err;
    }

    await this._setIsV5CompatibleTrue();
  }

  private async _setIsV5CompatibleTrue() {
    try {
      await this.crowi.configManager.updateConfigsInTheSameNamespace('crowi', {
        'app:isV5Compatible': true,
      });
      logger.info('Successfully migrated all public pages.');
    }
    catch (err) {
      logger.warn('Failed to update app:isV5Compatible to true.');
      throw err;
    }
  }

  private async normalizeParentAndDescendantCountOfDescendants(path: string, user): Promise<void> {
    await this.normalizeParentRecursively([path], user);

    // update descendantCount of descendant pages
    await this.updateDescendantCountOfSelfAndDescendants(path);
  }

  /**
   * Normalize parent attribute by passing paths and user.
   * @param paths Pages under this paths value will be updated.
   * @param user To be used to filter pages to update. If null, only public pages will be updated.
   * @returns Promise<void>
   */
  async normalizeParentRecursively(paths: string[], user: any | null, shouldEmitProgress = false): Promise<number> {
    const Page = mongoose.model('Page') as unknown as PageModel;

    const ancestorPaths = paths.flatMap(p => collectAncestorPaths(p, []));
    // targets' descendants
    const pathAndRegExpsToNormalize: (RegExp | string)[] = paths
      .map(p => new RegExp(`^${escapeStringRegexp(addTrailingSlash(p))}`, 'i'));
    // include targets' path
    pathAndRegExpsToNormalize.push(...paths);

    // determine UserGroup condition
    const userGroups = user != null ? [
      ...(await UserGroupRelation.findAllUserGroupIdsRelatedToUser(user)),
      ...(await ExternalUserGroupRelation.findAllUserGroupIdsRelatedToUser(user)),
    ] : null;

    const grantFiltersByUser: { $or: any[] } = Page.generateGrantCondition(user, userGroups);

    return this._normalizeParentRecursively(pathAndRegExpsToNormalize, ancestorPaths, grantFiltersByUser, user, shouldEmitProgress);
  }

  private buildFilterForNormalizeParentRecursively(pathOrRegExps: (RegExp | string)[], publicPathsToNormalize: string[], grantFiltersByUser: { $or: any[] }) {
    const Page = mongoose.model('Page') as unknown as PageModel;

    const andFilter: any = {
      $and: [
        {
          parent: null,
          status: Page.STATUS_PUBLISHED,
          path: { $ne: '/' },
        },
      ],
    };
    const orFilter: any = { $or: [] };
    // specified pathOrRegExps
    if (pathOrRegExps.length > 0) {
      orFilter.$or.push(
        {
          path: { $in: pathOrRegExps },
        },
      );
    }
    // not specified but ancestors of specified pathOrRegExps
    if (publicPathsToNormalize.length > 0) {
      orFilter.$or.push(
        {
          path: { $in: publicPathsToNormalize },
          grant: Page.GRANT_PUBLIC, // use only public pages to complete the tree
        },
      );
    }

    // Merge filters
    const mergedFilter = {
      $and: [
        { $and: [grantFiltersByUser, ...andFilter.$and] },
        { $or: orFilter.$or },
      ],
    };

    return mergedFilter;
  }

  private async _normalizeParentRecursively(
      pathOrRegExps: (RegExp | string)[],
      publicPathsToNormalize: string[],
      grantFiltersByUser: { $or: any[] },
      user,
      shouldEmitProgress = false,
      count = 0,
      skiped = 0,
      isFirst = true,
  ): Promise<number> {
    const BATCH_SIZE = 100;
    const PAGES_LIMIT = 1000;

    const socket = shouldEmitProgress ? this.crowi.socketIoService.getAdminSocket() : null;

    const Page = mongoose.model('Page') as unknown as PageModel;
    const { PageQueryBuilder } = Page;

    // Build filter
    const matchFilter = this.buildFilterForNormalizeParentRecursively(pathOrRegExps, publicPathsToNormalize, grantFiltersByUser);

    let baseAggregation = Page
      .aggregate([
        { $match: matchFilter },
        {
          $project: { // minimize data to fetch
            _id: 1,
            path: 1,
          },
        },
      ]);

    // Limit pages to get
    const total = await Page.countDocuments(matchFilter);
    if (isFirst) {
      socket?.emit(SocketEventName.PMStarted, { total });
    }
    if (total > PAGES_LIMIT) {
      baseAggregation = baseAggregation.limit(Math.floor(total * 0.3));
    }

    const pagesStream = await baseAggregation.cursor({ batchSize: BATCH_SIZE });
    const batchStream = createBatchStream(BATCH_SIZE);

    let shouldContinue = true;
    let nextCount = count;
    let nextSkiped = skiped;

    // eslint-disable-next-line max-len
    const buildPipelineToCreateEmptyPagesByUser = this.buildPipelineToCreateEmptyPagesByUser.bind(this);

    const migratePagesStream = new Writable({
      objectMode: true,
      async write(pages, encoding, callback) {
        const parentPaths = Array.from(new Set<string>(pages.map(p => pathlib.dirname(p.path))));

        // 1. Remove unnecessary empty pages & reset parent for pages which had had those empty pages
        const pageIdsToNotDelete = pages.map(p => p._id);
        const emptyPagePathsToDelete = pages.map(p => p.path);

        const builder1 = new PageQueryBuilder(Page.find({ isEmpty: true }, { _id: 1 }), true);
        builder1.addConditionToListByPathsArray(emptyPagePathsToDelete);
        builder1.addConditionToExcludeByPageIdsArray(pageIdsToNotDelete);

        const emptyPagesToDelete = await builder1.query.lean().exec();
        const resetParentOperations = emptyPagesToDelete.map((p) => {
          return {
            updateOne: {
              filter: {
                parent: p._id,
              },
              update: {
                parent: null,
              },
            },
          };
        });

        await Page.bulkWrite(resetParentOperations);
        await Page.removeEmptyPages(pageIdsToNotDelete, emptyPagePathsToDelete);

        // 2. Create lacking parents as empty pages
        const orFilters = [
          { path: '/' },
          { path: { $in: publicPathsToNormalize }, grant: Page.GRANT_PUBLIC, status: Page.STATUS_PUBLISHED },
          { path: { $in: publicPathsToNormalize }, parent: { $ne: null }, status: Page.STATUS_PUBLISHED },
          { path: { $nin: publicPathsToNormalize }, status: Page.STATUS_PUBLISHED },
        ];
        const filterForApplicableAncestors = { $or: orFilters };
        const aggregationPipeline = await buildPipelineToCreateEmptyPagesByUser(user, parentPaths, false, filterForApplicableAncestors);
        await Page.createEmptyPagesByPaths(parentPaths, aggregationPipeline);

        // 3. Find parents
        const addGrantCondition = (builder) => {
          builder.query = builder.query.and(grantFiltersByUser);

          return builder;
        };
        const builder2 = new PageQueryBuilder(Page.find(), true);
        addGrantCondition(builder2);
        const parents = await builder2
          .addConditionToListByPathsArray(parentPaths)
          .addConditionToFilterByApplicableAncestors(publicPathsToNormalize)
          .query
          .lean()
          .exec();

        // Normalize all siblings for each page
        const updateManyOperations = parents.map((parent) => {
          const parentId = parent._id;

          // Build filter
          const parentPathEscaped = escapeStringRegexp(parent.path === '/' ? '' : parent.path); // adjust the path for RegExp
          const filter: any = {
            $and: [
              {
                path: { $regex: new RegExp(`^${parentPathEscaped}(\\/[^/]+)\\/?$`, 'i') }, // see: regexr.com/6889f (e.g. /parent/any_child or /any_level1)
              },
              {
                path: { $in: pathOrRegExps.concat(publicPathsToNormalize) },
              },
              filterForApplicableAncestors,
              grantFiltersByUser,
            ],
          };

          return {
            updateMany: {
              filter,
              update: {
                parent: parentId,
              },
            },
          };
        });
        try {
          const res = await Page.bulkWrite(updateManyOperations);

          nextCount += res.result.nModified;
          nextSkiped += res.result.writeErrors.length;
          logger.info(`Page migration processing: (migratedPages=${res.result.nModified})`);

          socket?.emit(SocketEventName.PMMigrating, { count: nextCount });
          socket?.emit(SocketEventName.PMErrorCount, { skip: nextSkiped });

          // Throw if any error is found
          if (res.result.writeErrors.length > 0) {
            logger.error('Failed to migrate some pages', res.result.writeErrors);
            socket?.emit(SocketEventName.PMEnded, { isSucceeded: false });
            throw Error('Failed to migrate some pages');
          }

          // Finish migration if no modification occurred
          if (res.result.nModified === 0 && res.result.nMatched === 0) {
            shouldContinue = false;
            logger.error('Migration is unable to continue', 'parentPaths:', parentPaths, 'bulkWriteResult:', res);
            socket?.emit(SocketEventName.PMEnded, { isSucceeded: false });
          }
        }
        catch (err) {
          logger.error('Failed to update page.parent.', err);
          throw err;
        }

        callback();
      },
      final(callback) {
        callback();
      },
    });

    pagesStream
      .pipe(batchStream)
      .pipe(migratePagesStream);

    await streamToPromise(migratePagesStream);

    if (await Page.exists(matchFilter) && shouldContinue) {
      return this._normalizeParentRecursively(
        pathOrRegExps,
        publicPathsToNormalize,
        grantFiltersByUser,
        user,
        shouldEmitProgress,
        nextCount,
        nextSkiped,
        false,
      );
    }

    // End
    socket?.emit(SocketEventName.PMEnded, { isSucceeded: true });

    return nextCount;
  }

  private async _v5NormalizeIndex() {
    const collection = mongoose.connection.collection('pages');

    try {
      // drop pages.path_1 indexes
      await collection.dropIndex('path_1');
      logger.info('Succeeded to drop unique indexes from pages.path.');
    }
    catch (err) {
      logger.warn('Failed to drop unique indexes from pages.path.', err);
      throw err;
    }

    try {
      // create indexes without
      await collection.createIndex({ path: 1 }, { unique: false });
      logger.info('Succeeded to create non-unique indexes on pages.path.');
    }
    catch (err) {
      logger.warn('Failed to create non-unique indexes on pages.path.', err);
      throw err;
    }
  }

  async countPagesCanNormalizeParentByUser(user): Promise<number> {
    if (user == null) {
      throw Error('user is required');
    }

    const Page = mongoose.model('Page') as unknown as PageModel;
    const { PageQueryBuilder } = Page;

    const builder = new PageQueryBuilder(Page.count(), false);
    await builder.addConditionAsMigratablePages(user);

    const nMigratablePages = await builder.query.exec();

    return nMigratablePages;
  }

  /**
   * update descendantCount of the following pages
   * - page that has the same path as the provided path
   * - pages that are descendants of the above page
   */
  async updateDescendantCountOfSelfAndDescendants(path: string): Promise<void> {
    const BATCH_SIZE = 200;
    const Page = this.crowi.model('Page');
    const { PageQueryBuilder } = Page;

    const builder = new PageQueryBuilder(Page.find(), true);
    builder.addConditionAsOnTree();
    builder.addConditionToListWithDescendants(path);
    builder.addConditionToSortPagesByDescPath();

    const aggregatedPages = await builder.query.lean().cursor({ batchSize: BATCH_SIZE });
    await this.recountAndUpdateDescendantCountOfPages(aggregatedPages, BATCH_SIZE);
  }

  /**
   * update descendantCount of the pages sequentially from longer path to shorter path
   */
  async updateDescendantCountOfPagesWithPaths(paths: string[]): Promise<void> {
    const BATCH_SIZE = 200;
    const Page = this.crowi.model('Page');
    const { PageQueryBuilder } = Page;

    const builder = new PageQueryBuilder(Page.find(), true);
    builder.addConditionToListByPathsArray(paths); // find by paths
    builder.addConditionToSortPagesByDescPath(); // sort in DESC

    const aggregatedPages = await builder.query.lean().cursor({ batchSize: BATCH_SIZE });
    await this.recountAndUpdateDescendantCountOfPages(aggregatedPages, BATCH_SIZE);
  }

  /**
   * Recount descendantCount of pages one by one
   */
  async recountAndUpdateDescendantCountOfPages(pageCursor: Cursor<any>, batchSize:number): Promise<void> {
    const Page = this.crowi.model('Page');
    const recountWriteStream = new Writable({
      objectMode: true,
      async write(pageDocuments, encoding, callback) {
        for await (const document of pageDocuments) {
          const descendantCount = await Page.recountDescendantCount(document._id);
          await Page.findByIdAndUpdate(document._id, { descendantCount });
        }
        callback();
      },
      final(callback) {
        callback();
      },
    });
    pageCursor
      .pipe(createBatchStream(batchSize))
      .pipe(recountWriteStream);

    await streamToPromise(recountWriteStream);
  }

  // update descendantCount of all pages that are ancestors of a provided pageId by count
  async updateDescendantCountOfAncestors(pageId: ObjectIdLike, inc: number, shouldIncludeTarget: boolean): Promise<void> {
    const Page = this.crowi.model('Page');
    const ancestors = await Page.findAncestorsUsingParentRecursively(pageId, shouldIncludeTarget);
    const ancestorPageIds = ancestors.map(p => p._id);

    await Page.incrementDescendantCountOfPageIds(ancestorPageIds, inc);

    const updateDescCountData: UpdateDescCountRawData = Object.fromEntries(ancestors.map(p => [p._id.toString(), p.descendantCount + inc]));
    this.emitUpdateDescCount(updateDescCountData);
  }

  private emitUpdateDescCount(data: UpdateDescCountRawData): void {
    const socket = this.crowi.socketIoService.getDefaultSocket();

    socket.emit(SocketEventName.UpdateDescCount, data);
  }

  /**
   * Build the base aggregation pipeline for fillAncestors--- methods
   * @param onlyMigratedAsExistingPages Determine whether to include non-migrated pages as existing pages. If a page exists,
   * an empty page will not be created at that page's path.
   */
  private buildBasePipelineToCreateEmptyPages(paths: string[], onlyMigratedAsExistingPages = true, andFilter?): any[] {
    const aggregationPipeline: any[] = [];

    const Page = mongoose.model('Page') as unknown as PageModel;

    // -- Filter by paths
    aggregationPipeline.push({ $match: { path: { $in: paths } } });
    // -- Normalized condition
    if (onlyMigratedAsExistingPages) {
      aggregationPipeline.push({
        $match: {
          $or: [
            { grant: Page.GRANT_PUBLIC },
            { parent: { $ne: null } },
            { path: '/' },
          ],
        },
      });
    }
    // -- Add custom pipeline
    if (andFilter != null) {
      aggregationPipeline.push({ $match: andFilter });
    }

    return aggregationPipeline;
  }

  private async buildPipelineToCreateEmptyPagesByUser(user, paths: string[], onlyMigratedAsExistingPages = true, andFilter?): Promise<any[]> {
    const Page = mongoose.model('Page') as unknown as PageModel;

    const pipeline = this.buildBasePipelineToCreateEmptyPages(paths, onlyMigratedAsExistingPages, andFilter);
    const userGroups = user != null ? [
      ...(await UserGroupRelation.findAllUserGroupIdsRelatedToUser(user)),
      ...(await ExternalUserGroupRelation.findAllUserGroupIdsRelatedToUser(user)),
    ] : null;
    const grantCondition = Page.generateGrantCondition(user, userGroups);
    pipeline.push({ $match: grantCondition });

    return pipeline;
  }

  private buildPipelineToCreateEmptyPagesBySystem(paths: string[]): any[] {
    return this.buildBasePipelineToCreateEmptyPages(paths);
  }

  private async connectPageTree(path: string): Promise<void> {
    const Page = mongoose.model('Page') as unknown as PageModel;
    const { PageQueryBuilder } = Page;

    const ancestorPaths = collectAncestorPaths(path);

    // Find ancestors
    const builder = new PageQueryBuilder(Page.find(), true);
    builder.addConditionToFilterByApplicableAncestors(ancestorPaths); // avoid including not normalized pages
    const ancestors = await builder
      .addConditionToListByPathsArray(ancestorPaths)
      .addConditionToSortPagesByDescPath()
      .query
      .exec();

    // Update parent attrs
    const ancestorsMap = new Map(); // Map<path, page>
    ancestors.forEach(page => !ancestorsMap.has(page.path) && ancestorsMap.set(page.path, page)); // the earlier element should be the true ancestor

    const nonRootAncestors = ancestors.filter(page => !isTopPage(page.path));
    const operations = nonRootAncestors.map((page) => {
      const parentPath = pathlib.dirname(page.path);
      return {
        updateOne: {
          filter: {
            _id: page._id,
          },
          update: {
            parent: ancestorsMap.get(parentPath)._id,
          },
        },
      };
    });
    await Page.bulkWrite(operations);
  }

  /**
   * Find parent or create parent if not exists.
   * It also updates parent of ancestors
   * @param path string
   * @returns Promise<PageDocument>
   */
  async getParentAndFillAncestorsByUser(user, path: string): Promise<PageDocument> {
    const Page = mongoose.model('Page') as unknown as PageModel;

    // Find parent
    const parent = await Page.findParentByPath(path);
    if (parent != null) {
      return parent;
    }

    const ancestorPaths = collectAncestorPaths(path);

    // Fill ancestors
    const aggregationPipeline: any[] = await this.buildPipelineToCreateEmptyPagesByUser(user, ancestorPaths);

    await Page.createEmptyPagesByPaths(ancestorPaths, aggregationPipeline);

    // Connect ancestors
    await this.connectPageTree(path);

    // Return the created parent
    const createdParent = await Page.findParentByPath(path);
    if (createdParent == null) {
      throw Error('Failed to find the created parent by getParentAndFillAncestorsByUser');
    }
    return createdParent;
  }

  async getParentAndFillAncestorsBySystem(path: string): Promise<PageDocument> {
    const Page = mongoose.model('Page') as unknown as PageModel;

    // Find parent
    const parent = await Page.findParentByPath(path);
    if (parent != null) {
      return parent;
    }

    // Fill ancestors
    const ancestorPaths = collectAncestorPaths(path);
    const aggregationPipeline: any[] = this.buildPipelineToCreateEmptyPagesBySystem(ancestorPaths);

    await Page.createEmptyPagesByPaths(ancestorPaths, aggregationPipeline);

    // Connect ancestors
    await this.connectPageTree(path);

    // Return the created parent
    const createdParent = await Page.findParentByPath(path);
    if (createdParent == null) {
      throw Error('Failed to find the created parent by getParentAndFillAncestorsByUser');
    }

    return createdParent;
  }

  // --------- Create ---------

  private async preparePageDocumentToCreate(path: string, shouldNew: boolean): Promise<PageDocument> {
    const Page = mongoose.model('Page') as unknown as PageModel;

    const emptyPage = await Page.findOne({ path, isEmpty: true });

    // Use empty page if exists, if not, create a new page
    let page;
    if (shouldNew) {
      page = new Page();
    }
    else if (emptyPage != null) {
      page = emptyPage;
      const descendantCount = await Page.recountDescendantCount(page._id);

      page.descendantCount = descendantCount;
      page.isEmpty = false;
    }
    else {
      page = new Page();
    }

    return page;
  }

  private setFieldExceptForGrantRevisionParent(
      pageDocument: PageDocument,
      path: string,
      user?,
  ): void {
    const Page = mongoose.model('Page') as unknown as PageModel;

    pageDocument.path = path;
    pageDocument.creator = user;
    pageDocument.lastUpdateUser = user;
    pageDocument.status = Page.STATUS_PUBLISHED;
  }

  private async validateAppliedScope(user, grant, grantUserGroupIds: IGrantedGroup[]) {
    if (grant === PageGrant.GRANT_USER_GROUP && grantUserGroupIds == null) {
      throw new Error('grantUserGroupIds is not specified');
    }

    if (grant === PageGrant.GRANT_USER_GROUP) {
      const { grantedUserGroups: grantedUserGroupIds, grantedExternalUserGroups: grantedExternalUserGroupIds } = divideByType(grantUserGroupIds);
      const count = await UserGroupRelation.countByGroupIdsAndUser(grantedUserGroupIds, user)
        + await ExternalUserGroupRelation.countByGroupIdsAndUser(grantedExternalUserGroupIds, user);

      if (count === 0) {
        throw new Error('no relations were exist for group and user.');
      }
    }
  }

  private async canProcessCreate(
      path: string,
      grantData: {
        grant: number,
        grantedUserIds?: ObjectIdLike[],
        grantUserGroupIds?: IGrantedGroup[],
      },
      shouldValidateGrant: boolean,
      user?,
      options?: Partial<PageCreateOptions>,
  ): Promise<boolean> {
    const Page = mongoose.model('Page') as unknown as PageModel;

    // Operatability validation
    const canOperate = await this.crowi.pageOperationService.canOperate(false, null, path);
    if (!canOperate) {
      logger.error(`Cannot operate create to path "${path}" right now.`);
      return false;
    }

    // Existance validation
    const isExist = (await Page.count({ path, isEmpty: false })) > 0; // not validate empty page
    if (isExist) {
      logger.error('Cannot create new page to existed path');
      return false;
    }

    // UserGroup & Owner validation
    const { grant, grantedUserIds, grantUserGroupIds } = grantData;
    if (shouldValidateGrant) {
      if (user == null) {
        throw Error('user is required to validate grant');
      }

      let isGrantNormalized = false;
      try {
        // It must check descendants as well if emptyTarget is not null
        const isEmptyPageAlreadyExist = await Page.count({ path, isEmpty: true }) > 0;
        const shouldCheckDescendants = isEmptyPageAlreadyExist && !options?.overwriteScopesOfDescendants;

        isGrantNormalized = await this.crowi.pageGrantService.isGrantNormalized(user, path, grant, grantedUserIds, grantUserGroupIds, shouldCheckDescendants);
      }
      catch (err) {
        logger.error(`Failed to validate grant of page at "${path}" of grant ${grant}:`, err);
        throw err;
      }
      if (!isGrantNormalized) {
        throw Error('The selected grant or grantedGroup is not assignable to this page.');
      }

      if (options?.overwriteScopesOfDescendants) {
        const updateGrantInfo = await this.crowi.pageGrantService.generateUpdateGrantInfoToOverwriteDescendants(user, grant, options.grantUserGroupIds);
        const canOverwriteDescendants = await this.crowi.pageGrantService.canOverwriteDescendants(path, user, updateGrantInfo);

        if (!canOverwriteDescendants) {
          throw Error('Cannot overwrite scopes of descendants.');
        }
      }
    }

    return true;
  }

  /**
   * Create a page
   * Set options.isSynchronously to true to await all process when you want to run this method multiple times at short intervals.
   */
  async create(path: string, body: string, user, options: IOptionsForCreate = {}): Promise<PageDocument> {
    const Page = mongoose.model('Page') as unknown as PageModel;

    // Switch method
    const isV5Compatible = this.crowi.configManager.getConfig('crowi', 'app:isV5Compatible');
    if (!isV5Compatible) {
      return this.createV4(path, body, user, options);
    }

    // Values
    // eslint-disable-next-line no-param-reassign
    path = this.crowi.xss.process(path); // sanitize path
    const {
      format = 'markdown', grantUserGroupIds,
    } = options;
    const grant = isTopPage(path) ? Page.GRANT_PUBLIC : options.grant;
    const grantData = {
      grant,
      grantedUserIds: grant === Page.GRANT_OWNER ? [user._id] : undefined,
      grantUserGroupIds,
    };

    const isGrantRestricted = grant === Page.GRANT_RESTRICTED;

    // Validate
    const shouldValidateGrant = !isGrantRestricted;
    const canProcessCreate = await this.canProcessCreate(path, grantData, shouldValidateGrant, user, options);
    if (!canProcessCreate) {
      throw Error('Cannot process create');
    }

    // Prepare a page document
    const shouldNew = isGrantRestricted;
    const page = await this.preparePageDocumentToCreate(path, shouldNew);

    // Set field
    this.setFieldExceptForGrantRevisionParent(page, path, user);

    // Apply scope
    page.applyScope(user, grant, grantUserGroupIds);

    // Set parent
    if (isTopPage(path) || isGrantRestricted) { // set parent to null when GRANT_RESTRICTED
      page.parent = null;
    }
    else {
      const parent = await this.getParentAndFillAncestorsByUser(user, path);
      page.parent = parent._id;
    }
    // Save
    let savedPage = await page.save();

    // Create revision
    const Revision = mongoose.model('Revision') as any; // TODO: Typescriptize model
    const newRevision = Revision.prepareRevision(savedPage, body, null, user, { format });
    savedPage = await pushRevision(savedPage, newRevision, user);
    await savedPage.populateDataToShowRevision();

    // Emit create event
    this.pageEvent.emit('create', savedPage, user);

    // Directly run sub operation for now since it might be complex to handle main operation for creating pages -- Taichi Masuyama 2022.11.08
    let pageOp;
    try {
      pageOp = await PageOperation.create({
        actionType: PageActionType.Create,
        actionStage: PageActionStage.Sub,
        page: savedPage,
        user,
        fromPath: path,
        options,
      });
    }
    catch (err) {
      logger.error('Failed to create PageOperation document.', err);
      throw err;
    }

    if (options.isSynchronously) {
      await this.createSubOperation(savedPage, user, options, pageOp._id);
    }
    else {
      this.createSubOperation(savedPage, user, options, pageOp._id);
    }

    return savedPage;
  }

  /**
   * Used to run sub operation in create method
   */
  async createSubOperation(page, user, options: IOptionsForCreate, pageOpId: ObjectIdLike): Promise<void> {
    const Page = mongoose.model('Page') as unknown as PageModel;
    const PageRedirect = mongoose.model('PageRedirect') as unknown as PageRedirectModel;

    // Update descendantCount
    await this.updateDescendantCountOfAncestors(page._id, 1, false);

    // Delete PageRedirect if exists
    try {
      await PageRedirect.deleteOne({ fromPath: page.path });
      logger.warn(`Deleted page redirect after creating a new page at path "${page.path}".`);
    }
    catch (err) {
      // no throw
      logger.error('Failed to delete PageRedirect');
    }

    // update scopes for descendants
    if (options.overwriteScopesOfDescendants) {
      await Page.applyScopesToDescendantsAsyncronously(page, user);
    }

    await PageOperation.findByIdAndDelete(pageOpId);
  }

  /**
   * V4 compatible create method
   */
  private async createV4(path, body, user, options: any = {}) {
    const Page = mongoose.model('Page') as unknown as PageModel;
    const Revision = mongoose.model('Revision') as any; // TODO: TypeScriptize model

    const format = options.format || 'markdown';
    const grantUserGroupIds = options.grantUserGroupIds || null;
    const expandContentWidth = this.crowi.configManager.getConfig('crowi', 'customize:isContainerFluid');

    // sanitize path
    path = this.crowi.xss.process(path); // eslint-disable-line no-param-reassign

    let grant = options.grant;
    // force public
    if (isTopPage(path)) {
      grant = PageGrant.GRANT_PUBLIC;
    }

    const isExist = await Page.count({ path });

    if (isExist) {
      throw new Error('Cannot create new page to existed path');
    }

    const page = new Page();
    page.path = path;
    page.creator = user;
    page.lastUpdateUser = user;
    page.status = PageStatus.STATUS_PUBLISHED;
    if (expandContentWidth != null) {
      page.expandContentWidth = expandContentWidth;
    }
    await this.validateAppliedScope(user, grant, grantUserGroupIds);
    page.applyScope(user, grant, grantUserGroupIds);

    let savedPage = await page.save();
    const newRevision = Revision.prepareRevision(savedPage, body, null, user, { format });
    savedPage = await pushRevision(savedPage, newRevision, user);
    await savedPage.populateDataToShowRevision();

    this.pageEvent.emit('create', savedPage, user);

    // update scopes for descendants
    if (options.overwriteScopesOfDescendants) {
      Page.applyScopesToDescendantsAsyncronously(savedPage, user, true);
    }

    return savedPage;
  }

  private async canProcessForceCreateBySystem(
      path: string,
      grantData: {
        grant: number,
        grantedUserIds?: ObjectIdLike[],
        grantUserGroupId?: ObjectIdLike,
      },
  ): Promise<boolean> {
    return this.canProcessCreate(path, grantData, false);
  }

  /**
   * @private
   * This method receives the same arguments as the PageService.create method does except for the added type '{ grantedUsers?: ObjectIdLike[] }'.
   * This additional value is used to determine the grantedUser of the page to be created by system.
   * This method must not run isGrantNormalized method to validate grant. **If necessary, run it before use this method.**
   * -- Reason 1: This is because it is not expected to use this method when the grant validation is required.
   * -- Reason 2: This is because it is not expected to use this method when the program cannot determine the operator.
   */
  private async forceCreateBySystem(path: string, body: string, options: PageCreateOptions & { grantedUsers?: ObjectIdLike[] }): Promise<PageDocument> {
    const Page = mongoose.model('Page') as unknown as PageModel;

    const isV5Compatible = this.crowi.configManager.getConfig('crowi', 'app:isV5Compatible');
    if (!isV5Compatible) {
      throw Error('This method is available only when v5 compatible');
    }

    // Values
    // eslint-disable-next-line no-param-reassign
    path = this.crowi.xss.process(path); // sanitize path

    const {
      format = 'markdown', grantUserGroupIds, grantedUsers,
    } = options;
    const grant = isTopPage(path) ? Page.GRANT_PUBLIC : options.grant;

    const isGrantRestricted = grant === Page.GRANT_RESTRICTED;
    const isGrantOwner = grant === Page.GRANT_OWNER;

    const grantData = {
      grant,
      grantedUserIds: isGrantOwner ? grantedUsers : undefined,
      grantUserGroupIds,
    };

    // Validate
    if (isGrantOwner && grantedUsers?.length !== 1) {
      throw Error('grantedUser must exist when grant is GRANT_OWNER');
    }
    const canProcessForceCreateBySystem = await this.canProcessForceCreateBySystem(path, grantData);
    if (!canProcessForceCreateBySystem) {
      throw Error('Cannot process forceCreateBySystem');
    }

    // Prepare a page document
    const shouldNew = isGrantRestricted;
    const page = await this.preparePageDocumentToCreate(path, shouldNew);

    // Set field
    this.setFieldExceptForGrantRevisionParent(page, path);

    // Apply scope
    page.applyScope({ _id: grantedUsers?.[0] }, grant, grantUserGroupIds);

    // Set parent
    if (isTopPage(path) || isGrantRestricted) { // set parent to null when GRANT_RESTRICTED
      page.parent = null;
    }
    else {
      const parent = await this.getParentAndFillAncestorsBySystem(path);
      page.parent = parent._id;
    }

    // Save
    let savedPage = await page.save();

    // Create revision
    const Revision = mongoose.model('Revision') as any; // TODO: Typescriptize model
    const dummyUser = { _id: new mongoose.Types.ObjectId() };
    const newRevision = Revision.prepareRevision(savedPage, body, null, dummyUser, { format });
    savedPage = await pushRevision(savedPage, newRevision, dummyUser);

    // Update descendantCount
    await this.updateDescendantCountOfAncestors(savedPage._id, 1, false);

    // Emit create event
    this.pageEvent.emit('create', savedPage, dummyUser);

    return savedPage;
  }

  private shouldUseUpdatePageV4(grant: number, isV5Compatible: boolean, isOnTree: boolean): boolean {
    const isRestricted = grant === PageGrant.GRANT_RESTRICTED;
    return !isRestricted && (!isV5Compatible || !isOnTree);
  }

  /**
   * A wrapper method of updatePage for updating grant only.
   * @param {PageDocument} page
   * @param {UserDocument} user
   * @param options
   */
  async updateGrant(page, user, grantData: {grant: PageGrant, grantedGroups: IGrantedGroup[]}): Promise<PageDocument> {
    const { grant, grantedGroups } = grantData;

    const options: IOptionsForUpdate = {
      grant,
      grantUserGroupIds: grantedGroups,
      isSyncRevisionToHackmd: false,
    };

    return this.updatePage(page, null, null, user, options);
  }

  async updatePageSubOperation(page, user, exPage, options: IOptionsForUpdate, pageOpId: ObjectIdLike): Promise<void> {
    const Page = mongoose.model('Page') as unknown as PageModel;

    const currentPage = page;

    const exParent = exPage.parent;
    const wasOnTree = exPage.parent != null || isTopPage(exPage.path);
    const shouldBeOnTree = currentPage.grant !== PageGrant.GRANT_RESTRICTED;
    const isChildrenExist = await Page.count({ path: new RegExp(`^${escapeStringRegexp(addTrailingSlash(currentPage.path))}`), parent: { $ne: null } });

    // 1. Update descendantCount
    const shouldPlusDescCount = !wasOnTree && shouldBeOnTree;
    const shouldMinusDescCount = wasOnTree && !shouldBeOnTree;
    if (shouldPlusDescCount) {
      await this.updateDescendantCountOfAncestors(currentPage._id, 1, false);
      const newDescendantCount = await Page.recountDescendantCount(currentPage._id);
      await Page.updateOne({ _id: currentPage._id }, { descendantCount: newDescendantCount });
    }
    else if (shouldMinusDescCount) {
      // Update from parent. Parent is null if currentPage.grant is RESTRECTED.
      if (currentPage.grant === PageGrant.GRANT_RESTRICTED) {
        await this.updateDescendantCountOfAncestors(exParent, -1, true);
      }
    }

    // 2. Delete unnecessary empty pages
    const shouldRemoveLeafEmpPages = wasOnTree && !isChildrenExist;
    if (shouldRemoveLeafEmpPages) {
      await Page.removeLeafEmptyPagesRecursively(exParent);
    }

    // 3. Update scopes for descendants
    if (options.overwriteScopesOfDescendants) {
      await Page.applyScopesToDescendantsAsyncronously(currentPage, user);
    }

    await PageOperation.findByIdAndDelete(pageOpId);
  }

  async updatePage(
      pageData,
      body: string | null,
      previousBody: string | null,
      user,
      options: IOptionsForUpdate = {},
  ): Promise<PageDocument> {
    const Page = mongoose.model('Page') as unknown as PageModel;
    const Revision = mongoose.model('Revision') as any; // TODO: Typescriptize model

    const wasOnTree = pageData.parent != null || isTopPage(pageData.path);
    const isV5Compatible = this.crowi.configManager.getConfig('crowi', 'app:isV5Compatible');

    const shouldUseV4Process = this.shouldUseUpdatePageV4(pageData.grant, isV5Compatible, wasOnTree);
    if (shouldUseV4Process) {
      // v4 compatible process
      return this.updatePageV4(pageData, body, previousBody, user, options);
    }

    // Clone page document
    const clonedPageData = Page.hydrate(pageData.toObject());
    const newPageData = pageData;

    const grant = options.grant ?? clonedPageData.grant; // use the previous data if absence
    const grantUserGroupIds = options.grantUserGroupIds ?? clonedPageData.grantedGroups;

    const grantedUserIds = clonedPageData.grantedUserIds || [user._id];
    const shouldBeOnTree = grant !== PageGrant.GRANT_RESTRICTED;
    const isChildrenExist = await Page.count({ path: new RegExp(`^${escapeStringRegexp(addTrailingSlash(clonedPageData.path))}`), parent: { $ne: null } });

    const { pageService, pageGrantService } = this.crowi;

    if (shouldBeOnTree) {
      let isGrantNormalized = false;
      try {
        const shouldCheckDescendants = !options.overwriteScopesOfDescendants;
        // eslint-disable-next-line max-len
        isGrantNormalized = await pageGrantService.isGrantNormalized(user, clonedPageData.path, grant, grantedUserIds, grantUserGroupIds, shouldCheckDescendants);
      }
      catch (err) {
        logger.error(`Failed to validate grant of page at "${clonedPageData.path}" of grant ${grant}:`, err);
        throw err;
      }
      if (!isGrantNormalized) {
        throw Error('The selected grant or grantedGroup is not assignable to this page.');
      }

      if (options.overwriteScopesOfDescendants) {
        const updateGrantInfo = await pageGrantService.generateUpdateGrantInfoToOverwriteDescendants(user, grant, options.grantUserGroupIds);
        const canOverwriteDescendants = await pageGrantService.canOverwriteDescendants(clonedPageData.path, user, updateGrantInfo);

        if (!canOverwriteDescendants) {
          throw Error('Cannot overwrite scopes of descendants.');
        }
      }

      if (!wasOnTree) {
        const newParent = await pageService.getParentAndFillAncestorsByUser(user, newPageData.path);
        newPageData.parent = newParent._id;
      }
    }
    else {
      if (wasOnTree && isChildrenExist) {
        // Update children's parent with new parent
        const newParentForChildren = await Page.createEmptyPage(clonedPageData.path, clonedPageData.parent, clonedPageData.descendantCount);
        await Page.updateMany(
          { parent: clonedPageData._id },
          { parent: newParentForChildren._id },
        );
      }

      newPageData.parent = null;
      newPageData.descendantCount = 0;
    }

    newPageData.applyScope(user, grant, grantUserGroupIds);

    // update existing page
    let savedPage = await newPageData.save();

    // Update body
    const isBodyPresent = body != null && previousBody != null;
    const shouldUpdateBody = isBodyPresent;
    if (shouldUpdateBody) {
      const newRevision = await Revision.prepareRevision(newPageData, body, previousBody, user);
      savedPage = await pushRevision(savedPage, newRevision, user);
      await savedPage.populateDataToShowRevision();
    }


    this.pageEvent.emit('update', savedPage, user);

    // Update ex children's parent
    if (!wasOnTree && shouldBeOnTree) {
      const emptyPageAtSamePath = await Page.findOne({ path: clonedPageData.path, isEmpty: true }); // this page is necessary to find children

      if (isChildrenExist) {
        if (emptyPageAtSamePath != null) {
          // Update children's parent with new parent
          await Page.updateMany(
            { parent: emptyPageAtSamePath._id },
            { parent: savedPage._id },
          );
        }
      }

      await Page.findOneAndDelete({ path: clonedPageData.path, isEmpty: true }); // delete here
    }

    // Directly run sub operation for now since it might be complex to handle main operation for updating pages -- Taichi Masuyama 2022.11.08
    let pageOp;
    try {
      pageOp = await PageOperation.create({
        actionType: PageActionType.Update,
        actionStage: PageActionStage.Sub,
        page: savedPage,
        exPage: clonedPageData,
        user,
        fromPath: clonedPageData.path,
        options,
      });
    }
    catch (err) {
      logger.error('Failed to create PageOperation document.', err);
      throw err;
    }

    this.updatePageSubOperation(savedPage, user, clonedPageData, options, pageOp._id);

    return savedPage;
  }


  async updatePageV4(pageData, body, previousBody, user, options: IOptionsForUpdate = {}): Promise<PageDocument> {
    const Page = mongoose.model('Page') as unknown as PageModel;
    const Revision = mongoose.model('Revision') as any; // TODO: TypeScriptize model

    const grant = options.grant || pageData.grant; // use the previous data if absence
    const grantUserGroupIds = options.grantUserGroupIds || pageData.grantUserGroupIds; // use the previous data if absence
    const isSyncRevisionToHackmd = options.isSyncRevisionToHackmd;

    await this.validateAppliedScope(user, grant, grantUserGroupIds);
    pageData.applyScope(user, grant, grantUserGroupIds);

    // update existing page
    let savedPage = await pageData.save();

    // Update revision
    const isBodyPresent = body != null && previousBody != null;
    const shouldUpdateBody = isBodyPresent;
    if (shouldUpdateBody) {
      const newRevision = await Revision.prepareRevision(pageData, body, previousBody, user);
      savedPage = await pushRevision(savedPage, newRevision, user);
      await savedPage.populateDataToShowRevision();
    }

    // update scopes for descendants
    if (options.overwriteScopesOfDescendants) {
      Page.applyScopesToDescendantsAsyncronously(savedPage, user, true);
    }


    this.pageEvent.emit('update', savedPage, user);

    return savedPage;
  }

  /*
   * Find all children by parent's path or id. Using id should be prioritized
   */
  async findChildrenByParentPathOrIdAndViewer(parentPathOrId: string, user, userGroups = null): Promise<PageDocument[]> {
    const Page = mongoose.model('Page') as unknown as PageModel;
    let queryBuilder: PageQueryBuilder;
    if (hasSlash(parentPathOrId)) {
      const path = parentPathOrId;
      const regexp = generateChildrenRegExp(path);
      queryBuilder = new PageQueryBuilder(Page.find({ path: { $regex: regexp } }), true);
    }
    else {
      const parentId = parentPathOrId;
      // Use $eq for user-controlled sources. see: https://codeql.github.com/codeql-query-help/javascript/js-sql-injection/#recommendation
      queryBuilder = new PageQueryBuilder(Page.find({ parent: { $eq: parentId } } as any), true); // TODO: improve type
    }
    await queryBuilder.addViewerCondition(user, userGroups);

    const pages = await queryBuilder
      .addConditionToSortPagesByAscPath()
      .query
      .lean()
      .exec();

    await this.injectProcessDataIntoPagesByActionTypes(pages, [PageActionType.Rename]);

    return pages;
  }

  /**
   * Find all pages in trash page
   */
  async findAllTrashPages(user: IUserHasId, userGroups = null): Promise<PageDocument[]> {
    const Page = mongoose.model('Page') as unknown as PageModel;

    // https://regex101.com/r/KYZWls/1
    // ex. /trash/.*
    const regexp = new RegExp('^/trash\\/.*$');
    const queryBuilder = new PageQueryBuilder(Page.find({ path: { $regex: regexp } }), true);

    await queryBuilder.addViewerCondition(user, userGroups);

    const pages = await queryBuilder
      .addConditionToSortPagesByAscPath()
      .query
      .lean()
      .exec();

    await this.injectProcessDataIntoPagesByActionTypes(pages, [PageActionType.Rename]);

    return pages;
  }

  async findAncestorsChildrenByPathAndViewer(path: string, user, userGroups = null): Promise<Record<string, PageDocument[]>> {
    const Page = mongoose.model('Page') as unknown as PageModel;

    const ancestorPaths = isTopPage(path) ? ['/'] : collectAncestorPaths(path); // root path is necessary for rendering
    const regexps = ancestorPaths.map(path => new RegExp(generateChildrenRegExp(path))); // cannot use re2

    // get pages at once
    const queryBuilder = new PageQueryBuilder(Page.find({ path: { $in: regexps } }), true);
    await queryBuilder.addViewerCondition(user, userGroups);
    const pages = await queryBuilder
      .addConditionAsOnTree()
      .addConditionToMinimizeDataForRendering()
      .addConditionToSortPagesByAscPath()
      .query
      .lean()
      .exec();

    this.injectIsTargetIntoPages(pages, path);
    await this.injectProcessDataIntoPagesByActionTypes(pages, [PageActionType.Rename]);

    /*
     * If any non-migrated page is found during creating the pathToChildren map, it will stop incrementing at that moment
     */
    const pathToChildren: Record<string, PageDocument[]> = {};
    const sortedPaths = ancestorPaths.sort((a, b) => a.length - b.length); // sort paths by path.length
    sortedPaths.every((path) => {
      const children = pages.filter(page => pathlib.dirname(page.path) === path);
      if (children.length === 0) {
        return false; // break when children do not exist
      }
      pathToChildren[path] = children;
      return true;
    });

    return pathToChildren;
  }

  private injectIsTargetIntoPages(pages: (PageDocument & {isTarget?: boolean})[], path): void {
    pages.forEach((page) => {
      if (page.path === path) {
        page.isTarget = true;
      }
    });
  }

  /**
   * Inject processData into page docuements
   * The processData is a combination of actionType as a key and information on whether the action is processable as a value.
   */
  private async injectProcessDataIntoPagesByActionTypes(
      pages: (PageDocument & { processData?: IPageOperationProcessData })[],
      actionTypes: PageActionType[],
  ): Promise<void> {

    const pageOperations = await PageOperation.find({ actionType: { $in: actionTypes } });
    if (pageOperations == null || pageOperations.length === 0) {
      return;
    }

    const processInfo: IPageOperationProcessInfo = this.crowi.pageOperationService.generateProcessInfo(pageOperations);
    const operatingPageIds: string[] = Object.keys(processInfo);

    // inject processData into pages
    pages.forEach((page) => {
      const pageId = page._id.toString();
      if (operatingPageIds.includes(pageId)) {
        const processData: IPageOperationProcessData = processInfo[pageId];
        page.processData = processData;
      }
    });
  }

}

export default PageService;<|MERGE_RESOLUTION|>--- conflicted
+++ resolved
@@ -45,12 +45,6 @@
 import UserGroupRelation from '../models/user-group-relation';
 import { V5ConversionError } from '../models/vo/v5-conversion-error';
 import { divideByType } from '../util/granted-group';
-
-<<<<<<< HEAD
-import { preNotifyService } from './pre-notify';
-=======
-import { configManager } from './config-manager';
->>>>>>> af4cd5a7
 
 const debug = require('debug')('growi:services:page');
 
