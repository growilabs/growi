import pathlib from 'path';
import { Readable, Writable } from 'stream';

import type {
  Ref, HasObjectId, IUserHasId,
  IPage, IPageInfo, IPageInfoAll, IPageInfoForEntity, IPageWithMeta, IGrantedGroup,
} from '@growi/core';
import { PageGrant, PageStatus } from '@growi/core';
import {
  pagePathUtils, pathUtils,
} from '@growi/core/dist/utils';
import { collectAncestorPaths } from '@growi/core/dist/utils/page-path-utils';
import escapeStringRegexp from 'escape-string-regexp';
import mongoose, { ObjectId, Cursor } from 'mongoose';
import streamToPromise from 'stream-to-promise';

<<<<<<< HEAD
import { Comment } from '~/features/comment/server';
=======
import ExternalUserGroupRelation from '~/features/external-user-group/server/models/external-user-group-relation';
>>>>>>> c8b93f12
import { SupportedAction } from '~/interfaces/activity';
import { V5ConversionErrCode } from '~/interfaces/errors/v5-conversion-error';
import {
  PageDeleteConfigValue, IPageDeleteConfigValueToProcessValidation,
} from '~/interfaces/page-delete-config';
import {
  type IPageOperationProcessInfo, type IPageOperationProcessData, PageActionStage, PageActionType,
} from '~/interfaces/page-operation';
import { SocketEventName, type PageMigrationErrorData, type UpdateDescCountRawData } from '~/interfaces/websocket';
import {
  type CreateMethod, type PageCreateOptions, type PageModel, type PageDocument, pushRevision, PageQueryBuilder,
} from '~/server/models/page';
import { createBatchStream } from '~/server/util/batch-stream';
import loggerFactory from '~/utils/logger';
import { prepareDeleteConfigValuesForCalc } from '~/utils/page-delete-config';

import { ObjectIdLike } from '../interfaces/mongoose-utils';
import { Attachment } from '../models';
import { PathAlreadyExistsError } from '../models/errors';
import type { IOptionsForCreate, IOptionsForUpdate } from '../models/interfaces/page-operation';
import PageOperation, { type PageOperationDocument } from '../models/page-operation';
import type { PageRedirectModel } from '../models/page-redirect';
import { serializePageSecurely } from '../models/serializers/page-serializer';
import ShareLink from '../models/share-link';
import Subscription from '../models/subscription';
import UserGroupRelation from '../models/user-group-relation';
import { V5ConversionError } from '../models/vo/v5-conversion-error';
import { divideByType } from '../util/granted-group';

const debug = require('debug')('growi:services:page');

const logger = loggerFactory('growi:services:page');
const {
  isTrashPage, isTopPage, omitDuplicateAreaPageFromPages,
  isMovablePage, canMoveByPath, isUsersProtectedPages, hasSlash, generateChildrenRegExp,
} = pagePathUtils;

const { addTrailingSlash } = pathUtils;

const BULK_REINDEX_SIZE = 100;
const LIMIT_FOR_MULTIPLE_PAGE_OP = 20;

// TODO: improve type
class PageCursorsForDescendantsFactory {

  private user: any; // TODO: Typescriptize model

  private rootPage: any; // TODO: wait for mongoose update

  private shouldIncludeEmpty: boolean;

  private initialCursor: Cursor<any> | never[]; // TODO: wait for mongoose update

  private Page: PageModel;

  constructor(user: any, rootPage: any, shouldIncludeEmpty: boolean) {
    this.user = user;
    this.rootPage = rootPage;
    this.shouldIncludeEmpty = shouldIncludeEmpty;

    this.Page = mongoose.model('Page') as unknown as PageModel;
  }

  // prepare initial cursor
  private async init() {
    const initialCursor = await this.generateCursorToFindChildren(this.rootPage);
    this.initialCursor = initialCursor;
  }

  /**
   * Returns Iterable that yields only descendant pages unorderedly
   * @returns Promise<AsyncGenerator>
   */
  async generateIterable(): Promise<AsyncGenerator | never[]> {
    // initialize cursor
    await this.init();

    return this.isNeverArray(this.initialCursor) ? [] : this.generateOnlyDescendants(this.initialCursor);
  }

  /**
   * Returns Readable that produces only descendant pages unorderedly
   * @returns Promise<Readable>
   */
  async generateReadable(): Promise<Readable> {
    return Readable.from(await this.generateIterable());
  }

  /**
   * Generator that unorderedly yields descendant pages
   */
  private async* generateOnlyDescendants(cursor: Cursor<any>) {
    for await (const page of cursor) {
      const nextCursor = await this.generateCursorToFindChildren(page);
      if (!this.isNeverArray(nextCursor)) {
        yield* this.generateOnlyDescendants(nextCursor); // recursively yield
      }

      yield page;
    }
  }

  private async generateCursorToFindChildren(page: any): Promise<Cursor<any> | never[]> {
    if (page == null) {
      return [];
    }

    const { PageQueryBuilder } = this.Page;

    const builder = new PageQueryBuilder(this.Page.find(), this.shouldIncludeEmpty);
    builder.addConditionToFilteringByParentId(page._id);

    const cursor = builder.query.lean().cursor({ batchSize: BULK_REINDEX_SIZE }) as Cursor<any>;

    return cursor;
  }

  private isNeverArray(val: Cursor<any> | never[]): val is never[] {
    return 'length' in val && val.length === 0;
  }

}

class PageService {

  crowi: any;

  pageEvent: any;

  tagEvent: any;

  activityEvent: any;

  constructor(crowi) {
    this.crowi = crowi;
    this.pageEvent = crowi.event('page');
    this.tagEvent = crowi.event('tag');
    this.activityEvent = crowi.event('activity');

    // init
    this.initPageEvent();
  }

  private initPageEvent() {
    // create
    this.pageEvent.on('create', this.pageEvent.onCreate);

    // createMany
    this.pageEvent.on('createMany', this.pageEvent.onCreateMany);
    this.pageEvent.on('addSeenUsers', this.pageEvent.onAddSeenUsers);
  }

  canDeleteCompletely(path: string, creatorId: ObjectIdLike, operator: any | null, isRecursively: boolean): boolean {
    if (operator == null || isTopPage(path) || isUsersProtectedPages(path)) return false;

    const pageCompleteDeletionAuthority = this.crowi.configManager.getConfig('crowi', 'security:pageCompleteDeletionAuthority');
    const pageRecursiveCompleteDeletionAuthority = this.crowi.configManager.getConfig('crowi', 'security:pageRecursiveCompleteDeletionAuthority');

    const [singleAuthority, recursiveAuthority] = prepareDeleteConfigValuesForCalc(pageCompleteDeletionAuthority, pageRecursiveCompleteDeletionAuthority);

    return this.canDeleteLogic(creatorId, operator, isRecursively, singleAuthority, recursiveAuthority);
  }

  canDelete(path: string, creatorId: ObjectIdLike, operator: any | null, isRecursively: boolean): boolean {
    if (operator == null || isUsersProtectedPages(path) || isTopPage(path)) return false;

    const pageDeletionAuthority = this.crowi.configManager.getConfig('crowi', 'security:pageDeletionAuthority');
    const pageRecursiveDeletionAuthority = this.crowi.configManager.getConfig('crowi', 'security:pageRecursiveDeletionAuthority');

    const [singleAuthority, recursiveAuthority] = prepareDeleteConfigValuesForCalc(pageDeletionAuthority, pageRecursiveDeletionAuthority);

    return this.canDeleteLogic(creatorId, operator, isRecursively, singleAuthority, recursiveAuthority);
  }

  private canDeleteLogic(
      creatorId: ObjectIdLike,
      operator,
      isRecursively: boolean,
      authority: IPageDeleteConfigValueToProcessValidation | null,
      recursiveAuthority: IPageDeleteConfigValueToProcessValidation | null,
  ): boolean {
    const isAdmin = operator?.admin ?? false;
    const isOperator = operator?._id == null ? false : operator._id.equals(creatorId);

    if (isRecursively) {
      return this.compareDeleteConfig(isAdmin, isOperator, recursiveAuthority);
    }

    return this.compareDeleteConfig(isAdmin, isOperator, authority);
  }

  private compareDeleteConfig(isAdmin: boolean, isOperator: boolean, authority: IPageDeleteConfigValueToProcessValidation | null): boolean {
    if (isAdmin) {
      return true;
    }

    if (authority === PageDeleteConfigValue.Anyone || authority == null) {
      return true;
    }
    if (authority === PageDeleteConfigValue.AdminAndAuthor && isOperator) {
      return true;
    }

    return false;
  }

  filterPagesByCanDeleteCompletely(pages, user, isRecursively: boolean) {
    return pages.filter(p => p.isEmpty || this.canDeleteCompletely(p.path, p.creator, user, isRecursively));
  }

  filterPagesByCanDelete(pages, user, isRecursively: boolean) {
    return pages.filter(p => p.isEmpty || this.canDelete(p.path, p.creator, user, isRecursively));
  }

  // eslint-disable-next-line @typescript-eslint/explicit-module-boundary-types
  async findPageAndMetaDataByViewer(
      pageId: string, path: string, user: IUserHasId, includeEmpty = false, isSharedPage = false,
  ): Promise<IPageWithMeta<IPageInfoAll>|null> {

    const Page = this.crowi.model('Page') as PageModel;

    let page: PageDocument & HasObjectId | null;
    if (pageId != null) { // prioritized
      page = await Page.findByIdAndViewer(pageId, user, null, includeEmpty);
    }
    else {
      page = await Page.findByPathAndViewer(path, user, null, true, includeEmpty);
    }

    if (page == null) {
      return null;
    }

    if (isSharedPage) {
      return {
        data: page,
        meta: {
          isV5Compatible: isTopPage(page.path) || page.parent != null,
          isEmpty: page.isEmpty,
          isMovable: false,
          isDeletable: false,
          isAbleToDeleteCompletely: false,
          isRevertible: false,
        },
      };
    }

    const isGuestUser = user == null;
    const pageInfo = this.constructBasicPageInfo(page, isGuestUser);

    const Bookmark = this.crowi.model('Bookmark');
    const bookmarkCount = await Bookmark.countByPageId(pageId);

    const metadataForGuest = {
      ...pageInfo,
      bookmarkCount,
    };

    if (isGuestUser) {
      return {
        data: page,
        meta: metadataForGuest,
      };
    }

    const isBookmarked: boolean = (await Bookmark.findByPageIdAndUserId(pageId, user._id)) != null;
    const isLiked: boolean = page.isLiked(user);

    const subscription = await Subscription.findByUserIdAndTargetId(user._id, pageId);

    let creatorId = page.creator;
    if (page.isEmpty) {
      // Need non-empty ancestor page to get its creatorId because empty page does NOT have it.
      // Use creatorId of ancestor page to determine whether the empty page is deletable
      const notEmptyClosestAncestor = await Page.findNonEmptyClosestAncestor(page.path);
      creatorId = notEmptyClosestAncestor.creator;
    }
    const isDeletable = this.canDelete(page.path, creatorId, user, false);
    const isAbleToDeleteCompletely = this.canDeleteCompletely(page.path, creatorId, user, false); // use normal delete config

    return {
      data: page,
      meta: {
        ...metadataForGuest,
        isDeletable,
        isAbleToDeleteCompletely,
        isBookmarked,
        isLiked,
        subscriptionStatus: subscription?.status,
      },
    };
  }

  private shouldUseV4Process(page): boolean {
    const Page = mongoose.model('Page') as unknown as PageModel;

    const isTrashPage = page.status === Page.STATUS_DELETED;
    const isPageMigrated = page.parent != null;
    const isV5Compatible = this.crowi.configManager.getConfig('crowi', 'app:isV5Compatible');
    const isRoot = isTopPage(page.path);
    const isPageRestricted = page.grant === Page.GRANT_RESTRICTED;

    const shouldUseV4Process = !isRoot && (!isV5Compatible || !isPageMigrated || isTrashPage || isPageRestricted);

    return shouldUseV4Process;
  }

  private shouldUseV4ProcessForRevert(page): boolean {
    const Page = mongoose.model('Page') as unknown as PageModel;

    const isV5Compatible = this.crowi.configManager.getConfig('crowi', 'app:isV5Compatible');
    const isPageRestricted = page.grant === Page.GRANT_RESTRICTED;

    const shouldUseV4Process = !isV5Compatible || isPageRestricted;

    return shouldUseV4Process;
  }

  private shouldNormalizeParent(page): boolean {
    const Page = mongoose.model('Page') as unknown as PageModel;

    return page.grant !== Page.GRANT_RESTRICTED && page.grant !== Page.GRANT_SPECIFIED;
  }

  /**
   * Generate read stream to operate descendants of the specified page path
   * @param {string} targetPagePath
   * @param {User} viewer
   */
  private async generateReadStreamToOperateOnlyDescendants(targetPagePath, userToOperate) {

    const Page = this.crowi.model('Page');
    const { PageQueryBuilder } = Page;

    const builder = new PageQueryBuilder(Page.find(), true)
      .addConditionAsRootOrNotOnTree() // to avoid affecting v5 pages
      .addConditionToListOnlyDescendants(targetPagePath);

    await Page.addConditionToFilteringByViewerToEdit(builder, userToOperate);
    return builder
      .query
      .lean()
      .cursor({ batchSize: BULK_REINDEX_SIZE });
  }

  async renamePage(page: IPage, newPagePath, user, options, activityParameters): Promise<PageDocument | null> {
    /*
     * Common Operation
     */
    const Page = mongoose.model('Page') as unknown as PageModel;

    const parameters = {
      ip: activityParameters.ip,
      endpoint: activityParameters.endpoint,
      action: page.descendantCount > 0 ? SupportedAction.ACTION_PAGE_RECURSIVELY_RENAME : SupportedAction.ACTION_PAGE_RENAME,
      user,
      targetModel: 'Page',
      target: page,
      snapshot: {
        username: user.username,
      },
    };

    const activity = await this.crowi.activityService.createActivity(parameters);

    const isExist = await Page.exists({ path: newPagePath, isEmpty: false });
    if (isExist) {
      throw Error(`Page already exists at ${newPagePath}`);
    }

    if (isTopPage(page.path)) {
      throw Error('It is forbidden to rename the top page');
    }

    // Separate v4 & v5 process
    const shouldUseV4Process = this.shouldUseV4Process(page);
    if (shouldUseV4Process) {
      return this.renamePageV4(page, newPagePath, user, options);
    }

    if (options.isMoveMode) {
      const fromPath = page.path;
      const toPath = newPagePath;
      const canMove = canMoveByPath(fromPath, toPath) && await Page.exists({ path: newPagePath });

      if (!canMove) {
        throw Error('Cannot move to this path.');
      }
    }

    const canOperate = await this.crowi.pageOperationService.canOperate(true, page.path, newPagePath);
    if (!canOperate) {
      throw Error(`Cannot operate rename to path "${newPagePath}" right now.`);
    }

    /*
     * Resumable Operation
     */
    let pageOp;
    try {
      pageOp = await PageOperation.create({
        actionType: PageActionType.Rename,
        actionStage: PageActionStage.Main,
        page,
        user,
        fromPath: page.path,
        toPath: newPagePath,
        options,
      });
    }
    catch (err) {
      logger.error('Failed to create PageOperation document.', err);
      throw err;
    }
    let renamedPage: PageDocument | null = null;
    try {
      renamedPage = await this.renameMainOperation(page, newPagePath, user, options, pageOp._id, activity);
    }
    catch (err) {
      logger.error('Error occurred while running renameMainOperation', err);

      // cleanup
      await PageOperation.deleteOne({ _id: pageOp._id });

      throw err;
    }
    if (page.descendantCount < 1) {
      this.activityEvent.emit('updated', activity, page);
    }
    return renamedPage;
  }

  async renameMainOperation(page, newPagePath: string, user, options, pageOpId: ObjectIdLike, activity?): Promise<PageDocument | null> {
    const Page = mongoose.model('Page') as unknown as PageModel;

    const updateMetadata = options.updateMetadata || false;
    // sanitize path
    newPagePath = this.crowi.xss.process(newPagePath); // eslint-disable-line no-param-reassign

    // UserGroup & Owner validation
    // use the parent's grant when target page is an empty page
    let grant;
    let grantedUserIds;
    let grantedGroupIds;
    if (page.isEmpty) {
      const parent = await Page.findOne({ _id: page.parent });
      if (parent == null) {
        throw Error('parent not found');
      }
      grant = parent.grant;
      grantedUserIds = parent.grantedUsers;
      grantedGroupIds = parent.grantedGroups;
    }
    else {
      grant = page.grant;
      grantedUserIds = page.grantedUsers;
      grantedGroupIds = page.grantedGroups;
    }

    if (grant !== Page.GRANT_RESTRICTED) {
      let isGrantNormalized = false;
      try {
        isGrantNormalized = await this.crowi.pageGrantService.isGrantNormalized(user, newPagePath, grant, grantedUserIds, grantedGroupIds, false);
      }
      catch (err) {
        logger.error(`Failed to validate grant of page at "${newPagePath}" when renaming`, err);
        throw err;
      }
      if (!isGrantNormalized) {
        throw Error(`This page cannot be renamed to "${newPagePath}" since the selected grant or grantedGroup is not assignable to this page.`);
      }
    }

    // 1. Take target off from tree
    await Page.takeOffFromTree(page._id);

    // 2. Find new parent
    let newParent;
    // If renaming to under target, run getParentAndforceCreateEmptyTree to fill new ancestors
    if (this.isRenamingToUnderTarget(page.path, newPagePath)) {
      newParent = await this.getParentAndforceCreateEmptyTree(page, newPagePath);
    }
    else {
      newParent = await this.getParentAndFillAncestorsByUser(user, newPagePath);
    }

    // 3. Put back target page to tree (also update the other attrs)
    const update: Partial<IPage> = {};
    update.path = newPagePath;
    update.parent = newParent._id;
    if (updateMetadata) {
      update.lastUpdateUser = user;
      update.updatedAt = new Date();
    }
    const renamedPage = await Page.findByIdAndUpdate(page._id, { $set: update }, { new: true });

    // 5.increase parent's descendantCount.
    // see: https://dev.growi.org/62149d019311629d4ecd91cf#Handling%20of%20descendantCount%20in%20case%20of%20unexpected%20process%20interruption
    const nToIncreaseForOperationInterruption = 1;
    await Page.incrementDescendantCountOfPageIds([newParent._id], nToIncreaseForOperationInterruption);

    // create page redirect
    if (options.createRedirectPage) {
      const PageRedirect = mongoose.model('PageRedirect') as unknown as PageRedirectModel;
      await PageRedirect.create({ fromPath: page.path, toPath: newPagePath });
    }
    this.pageEvent.emit('rename');

    // Set to Sub
    const pageOp = await PageOperation.findByIdAndUpdatePageActionStage(pageOpId, PageActionStage.Sub);
    if (pageOp == null) {
      throw Error('PageOperation document not found');
    }

    /*
     * Sub Operation
     */
    this.renameSubOperation(page, newPagePath, user, options, renamedPage, pageOp._id, activity);

    return renamedPage;
  }

  async renameSubOperation(page, newPagePath: string, user, options, renamedPage, pageOpId: ObjectIdLike, activity?): Promise<void> {
    const Page = mongoose.model('Page') as unknown as PageModel;

    const exParentId = page.parent;

    const timerObj = this.crowi.pageOperationService.autoUpdateExpiryDate(pageOpId);
    try {
    // update descendants first
      const descendantsSubscribedSets = new Set();
      await this.renameDescendantsWithStream(page, newPagePath, user, options, false, descendantsSubscribedSets);
      const descendantsSubscribedUsers = Array.from(descendantsSubscribedSets);
      this.activityEvent.emit('updated', activity, page, descendantsSubscribedUsers);
    }
    catch (err) {
      logger.warn(err);
      throw Error(err);
    }
    finally {
      this.crowi.pageOperationService.clearAutoUpdateInterval(timerObj);
    }

    // reduce parent's descendantCount
    // see: https://dev.growi.org/62149d019311629d4ecd91cf#Handling%20of%20descendantCount%20in%20case%20of%20unexpected%20process%20interruption
    const nToReduceForOperationInterruption = -1;
    await Page.incrementDescendantCountOfPageIds([renamedPage.parent], nToReduceForOperationInterruption);

    const nToReduce = -1 * ((page.isEmpty ? 0 : 1) + page.descendantCount);
    await this.updateDescendantCountOfAncestors(exParentId, nToReduce, true);

    // increase ancestore's descendantCount
    const nToIncrease = (renamedPage.isEmpty ? 0 : 1) + page.descendantCount;
    await this.updateDescendantCountOfAncestors(renamedPage._id, nToIncrease, false);

    // Remove leaf empty pages if not moving to under the ex-target position
    if (!this.isRenamingToUnderTarget(page.path, newPagePath)) {
      // remove empty pages at leaf position
      await Page.removeLeafEmptyPagesRecursively(page.parent);
    }

    await PageOperation.findByIdAndDelete(pageOpId);
  }

  async resumeRenameSubOperation(renamedPage: PageDocument, pageOp: PageOperationDocument, activity?): Promise<void> {
    const isProcessable = pageOp.isProcessable();
    if (!isProcessable) {
      throw Error('This page operation is currently being processed');
    }
    if (pageOp.toPath == null) {
      throw Error(`Property toPath is missing which is needed to resume rename operation(${pageOp._id})`);
    }

    const {
      page, fromPath, toPath, options, user,
    } = pageOp;

    this.fixPathsAndDescendantCountOfAncestors(page, user, options, renamedPage, pageOp._id, fromPath, toPath, activity);
  }

  /**
   * Renaming paths and fixing descendantCount of ancestors. It shoud be run synchronously.
   * `renameSubOperation` to restart rename operation
   * `updateDescendantCountOfPagesWithPaths` to fix descendantCount of ancestors
   */
  private async fixPathsAndDescendantCountOfAncestors(page, user, options, renamedPage, pageOpId, fromPath, toPath, activity?): Promise<void> {
    await this.renameSubOperation(page, toPath, user, options, renamedPage, pageOpId, activity);
    const ancestorsPaths = this.crowi.pageOperationService.getAncestorsPathsByFromAndToPath(fromPath, toPath);
    await this.updateDescendantCountOfPagesWithPaths(ancestorsPaths);
  }

  private isRenamingToUnderTarget(fromPath: string, toPath: string): boolean {
    const pathToTest = escapeStringRegexp(addTrailingSlash(fromPath));
    const pathToBeTested = toPath;

    return (new RegExp(`^${pathToTest}`, 'i')).test(pathToBeTested);
  }

  private async getParentAndforceCreateEmptyTree(originalPage, toPath: string) {
    const Page = mongoose.model('Page') as unknown as PageModel;

    const fromPath = originalPage.path;
    const newParentPath = pathlib.dirname(toPath);

    // local util
    const collectAncestorPathsUntilFromPath = (path: string, paths: string[] = []): string[] => {
      if (path === fromPath) return paths;

      const parentPath = pathlib.dirname(path);
      paths.push(parentPath);
      return collectAncestorPathsUntilFromPath(parentPath, paths);
    };

    const pathsToInsert = collectAncestorPathsUntilFromPath(toPath);
    const originalParent = await Page.findById(originalPage.parent);
    if (originalParent == null) {
      throw Error('Original parent not found');
    }
    const insertedPages = await Page.insertMany(pathsToInsert.map((path) => {
      return {
        path,
        isEmpty: true,
      };
    }));

    const pages = [...insertedPages, originalParent];

    const ancestorsMap = new Map<string, PageDocument & {_id: any}>(pages.map(p => [p.path, p]));

    // bulkWrite to update ancestors
    const operations = insertedPages.map((page) => {
      const parentPath = pathlib.dirname(page.path);
      const op = {
        updateOne: {
          filter: {
            _id: page._id,
          },
          update: {
            $set: {
              parent: ancestorsMap.get(parentPath)?._id,
              descedantCount: originalParent.descendantCount,
            },
          },
        },
      };

      return op;
    });
    await Page.bulkWrite(operations);

    const newParent = ancestorsMap.get(newParentPath);
    return newParent;
  }

  private async renamePageV4(page, newPagePath, user, options) {
    const Page = this.crowi.model('Page');
    const Revision = this.crowi.model('Revision');
    const {
      isRecursively = false,
      createRedirectPage = false,
      updateMetadata = false,
    } = options;

    // sanitize path
    newPagePath = this.crowi.xss.process(newPagePath); // eslint-disable-line no-param-reassign

    // create descendants first
    if (isRecursively) {
      await this.renameDescendantsWithStream(page, newPagePath, user, options);
    }


    const update: any = {};
    // update Page
    update.path = newPagePath;
    if (updateMetadata) {
      update.lastUpdateUser = user;
      update.updatedAt = Date.now();
    }
    const renamedPage = await Page.findByIdAndUpdate(page._id, { $set: update }, { new: true });

    // update Rivisions
    await Revision.updateRevisionListByPageId(renamedPage._id, { pageId: renamedPage._id });

    if (createRedirectPage) {
      const PageRedirect = mongoose.model('PageRedirect') as unknown as PageRedirectModel;
      await PageRedirect.create({ fromPath: page.path, toPath: newPagePath });
    }

    this.pageEvent.emit('rename');

    return renamedPage;
  }

  private async renameDescendants(pages, user, options, oldPagePathPrefix, newPagePathPrefix, shouldUseV4Process = true) {
    // v4 compatible process
    if (shouldUseV4Process) {
      return this.renameDescendantsV4(pages, user, options, oldPagePathPrefix, newPagePathPrefix);
    }

    const Page = mongoose.model('Page') as unknown as PageModel;
    const PageRedirect = mongoose.model('PageRedirect') as unknown as PageRedirectModel;

    const { updateMetadata, createRedirectPage } = options;

    const updatePathOperations: any[] = [];
    const insertPageRedirectOperations: any[] = [];

    pages.forEach((page) => {
      const newPagePath = page.path.replace(oldPagePathPrefix, newPagePathPrefix);

      // increment updatePathOperations
      let update;
      if (!page.isEmpty && updateMetadata) {
        update = {
          $set: { path: newPagePath, lastUpdateUser: user._id, updatedAt: new Date() },
        };

      }
      else {
        update = {
          $set: { path: newPagePath },
        };
      }

      if (!page.isEmpty && createRedirectPage) {
        // insert PageRedirect
        insertPageRedirectOperations.push({
          insertOne: {
            document: {
              fromPath: page.path,
              toPath: newPagePath,
            },
          },
        });
      }

      updatePathOperations.push({
        updateOne: {
          filter: {
            _id: page._id,
          },
          update,
        },
      });
    });

    try {
      await Page.bulkWrite(updatePathOperations);
    }
    catch (err) {
      if (err.code !== 11000) {
        throw new Error(`Failed to rename pages: ${err}`);
      }
    }

    try {
      await PageRedirect.bulkWrite(insertPageRedirectOperations);
    }
    catch (err) {
      if (err.code !== 11000) {
        throw Error(`Failed to create PageRedirect documents: ${err}`);
      }
    }

    this.pageEvent.emit('updateMany', pages, user);
  }

  private async renameDescendantsV4(pages, user, options, oldPagePathPrefix, newPagePathPrefix) {
    const PageRedirect = mongoose.model('PageRedirect') as unknown as PageRedirectModel;
    const pageCollection = mongoose.connection.collection('pages');
    const { updateMetadata, createRedirectPage } = options;

    const unorderedBulkOp = pageCollection.initializeUnorderedBulkOp();
    const insertPageRedirectOperations: any[] = [];

    pages.forEach((page) => {
      const newPagePath = page.path.replace(oldPagePathPrefix, newPagePathPrefix);

      if (updateMetadata) {
        unorderedBulkOp
          .find({ _id: page._id })
          .update({ $set: { path: newPagePath, lastUpdateUser: user._id, updatedAt: new Date() } });
      }
      else {
        unorderedBulkOp.find({ _id: page._id }).update({ $set: { path: newPagePath } });
      }
      // insert PageRedirect
      if (!page.isEmpty && createRedirectPage) {
        insertPageRedirectOperations.push({
          insertOne: {
            document: {
              fromPath: page.path,
              toPath: newPagePath,
            },
          },
        });
      }
    });

    try {
      await unorderedBulkOp.execute();
    }
    catch (err) {
      if (err.code !== 11000) {
        throw new Error(`Failed to rename pages: ${err}`);
      }
    }

    try {
      await PageRedirect.bulkWrite(insertPageRedirectOperations);
    }
    catch (err) {
      if (err.code !== 11000) {
        throw Error(`Failed to create PageRedirect documents: ${err}`);
      }
    }

    this.pageEvent.emit('updateMany', pages, user);
  }

  private async renameDescendantsWithStream(targetPage, newPagePath, user, options = {}, shouldUseV4Process = true, descendantsSubscribedSets?) {
    // v4 compatible process
    if (shouldUseV4Process) {
      return this.renameDescendantsWithStreamV4(targetPage, newPagePath, user, options);
    }

    const factory = new PageCursorsForDescendantsFactory(user, targetPage, true);
    const readStream = await factory.generateReadable();

    const newPagePathPrefix = newPagePath;
    const pathRegExp = new RegExp(`^${escapeStringRegexp(targetPage.path)}`, 'i');

    const renameDescendants = this.renameDescendants.bind(this);
    const pageEvent = this.pageEvent;
    let count = 0;
    const writeStream = new Writable({
      objectMode: true,
      async write(batch, encoding, callback) {
        try {
          count += batch.length;
          await renameDescendants(
            batch, user, options, pathRegExp, newPagePathPrefix, shouldUseV4Process,
          );
          const subscribedUsers = await Subscription.getSubscriptions(batch);
          subscribedUsers.forEach((eachUser) => {
            descendantsSubscribedSets.add(eachUser);
          });
          logger.debug(`Renaming pages progressing: (count=${count})`);
        }
        catch (err) {
          logger.error('Renaming error on add anyway: ', err);
        }

        callback();
      },
      async final(callback) {
        logger.debug(`Renaming pages has completed: (totalCount=${count})`);

        // update path
        targetPage.path = newPagePath;
        pageEvent.emit('syncDescendantsUpdate', targetPage, user);

        callback();
      },
    });

    readStream
      .pipe(createBatchStream(BULK_REINDEX_SIZE))
      .pipe(writeStream);

    await streamToPromise(writeStream);
  }

  private async renameDescendantsWithStreamV4(targetPage, newPagePath, user, options = {}) {

    const readStream = await this.generateReadStreamToOperateOnlyDescendants(targetPage.path, user);

    const newPagePathPrefix = newPagePath;
    const pathRegExp = new RegExp(`^${escapeStringRegexp(targetPage.path)}`, 'i');

    const renameDescendants = this.renameDescendants.bind(this);
    const pageEvent = this.pageEvent;
    let count = 0;
    const writeStream = new Writable({
      objectMode: true,
      async write(batch, encoding, callback) {
        try {
          count += batch.length;
          await renameDescendants(batch, user, options, pathRegExp, newPagePathPrefix);
          logger.debug(`Renaming pages progressing: (count=${count})`);
        }
        catch (err) {
          logger.error('renameDescendants error on add anyway: ', err);
        }

        callback();
      },
      final(callback) {
        logger.debug(`Renaming pages has completed: (totalCount=${count})`);
        // update  path
        targetPage.path = newPagePath;
        pageEvent.emit('syncDescendantsUpdate', targetPage, user);
        callback();
      },
    });

    readStream
      .pipe(createBatchStream(BULK_REINDEX_SIZE))
      .pipe(writeStream);

    await streamToPromise(writeStream);
  }

  /*
   * Duplicate
   */
  async duplicate(page, newPagePath, user, isRecursively) {
    /*
     * Common Operation
     */
    const isEmptyAndNotRecursively = page?.isEmpty && !isRecursively;
    if (page == null || isEmptyAndNotRecursively) {
      throw new Error('Cannot find or duplicate the empty page');
    }

    const Page = mongoose.model('Page') as unknown as PageModel;
    const PageTagRelation = mongoose.model('PageTagRelation') as any; // TODO: Typescriptize model

    if (!isRecursively && page.isEmpty) {
      throw Error('Page not found.');
    }

    newPagePath = this.crowi.xss.process(newPagePath); // eslint-disable-line no-param-reassign

    // 1. Separate v4 & v5 process
    const shouldUseV4Process = this.shouldUseV4Process(page);
    if (shouldUseV4Process) {
      return this.duplicateV4(page, newPagePath, user, isRecursively);
    }

    const canOperate = await this.crowi.pageOperationService.canOperate(isRecursively, page.path, newPagePath);
    if (!canOperate) {
      throw Error(`Cannot operate duplicate to path "${newPagePath}" right now.`);
    }

    // 2. UserGroup & Owner validation
    // use the parent's grant when target page is an empty page
    let grant;
    let grantedUserIds;
    let grantedGroupIds;
    if (page.isEmpty) {
      const parent = await Page.findOne({ _id: page.parent });
      if (parent == null) {
        throw Error('parent not found');
      }
      grant = parent.grant;
      grantedUserIds = parent.grantedUsers;
      grantedGroupIds = parent.grantedGroups;
    }
    else {
      grant = page.grant;
      grantedUserIds = page.grantedUsers;
      grantedGroupIds = page.grantedGroups;
    }

    if (grant !== Page.GRANT_RESTRICTED) {
      let isGrantNormalized = false;
      try {
        isGrantNormalized = await this.crowi.pageGrantService.isGrantNormalized(user, newPagePath, grant, grantedUserIds, grantedGroupIds, false);
      }
      catch (err) {
        logger.error(`Failed to validate grant of page at "${newPagePath}" when duplicating`, err);
        throw err;
      }
      if (!isGrantNormalized) {
        throw Error(`This page cannot be duplicated to "${newPagePath}" since the selected grant or grantedGroup is not assignable to this page.`);
      }
    }

    // copy & populate (reason why copy: SubOperation only allows non-populated page document)
    const copyPage = { ...page };

    // 3. Duplicate target
    const options: PageCreateOptions = {
      grant: page.grant,
      grantUserGroupIds: page.grantedGroups,
    };
    let duplicatedTarget;
    if (page.isEmpty) {
      const parent = await this.getParentAndFillAncestorsByUser(user, newPagePath);
      duplicatedTarget = await Page.createEmptyPage(newPagePath, parent);
    }
    else {
      await page.populate({ path: 'revision', model: 'Revision', select: 'body' });
      duplicatedTarget = await (this.create as CreateMethod)(
        newPagePath, page.revision.body, user, options,
      );
    }
    this.pageEvent.emit('duplicate', page, user);

    // 4. Take over tags
    const originTags = await page.findRelatedTagsById();
    let savedTags = [];
    if (originTags.length !== 0) {
      await PageTagRelation.updatePageTags(duplicatedTarget._id, originTags);
      savedTags = await PageTagRelation.listTagNamesByPage(duplicatedTarget._id);
      this.tagEvent.emit('update', duplicatedTarget, savedTags);
    }

    if (isRecursively) {
      /*
       * Resumable Operation
       */
      let pageOp;
      try {
        pageOp = await PageOperation.create({
          actionType: PageActionType.Duplicate,
          actionStage: PageActionStage.Main,
          page: copyPage,
          user,
          fromPath: page.path,
          toPath: newPagePath,
        });
      }
      catch (err) {
        logger.error('Failed to create PageOperation document.', err);
        throw err;
      }

      (async() => {
        try {
          await this.duplicateRecursivelyMainOperation(page, newPagePath, user, pageOp._id);
        }
        catch (err) {
          logger.error('Error occurred while running duplicateRecursivelyMainOperation.', err);

          // cleanup
          await PageOperation.deleteOne({ _id: pageOp._id });

          throw err;
        }
      })();
    }

    const result = serializePageSecurely(duplicatedTarget);
    result.tags = savedTags;
    return result;
  }

  async duplicateRecursivelyMainOperation(page, newPagePath: string, user, pageOpId: ObjectIdLike): Promise<void> {
    const nDuplicatedPages = await this.duplicateDescendantsWithStream(page, newPagePath, user, false);

    // normalize parent of descendant pages
    const shouldNormalize = this.shouldNormalizeParent(page);
    if (shouldNormalize) {
      try {
        await this.normalizeParentAndDescendantCountOfDescendants(newPagePath, user);
        logger.info(`Successfully normalized duplicated descendant pages under "${newPagePath}"`);
      }
      catch (err) {
        logger.error('Failed to normalize descendants afrer duplicate:', err);
        throw err;
      }
    }

    // Set to Sub
    const pageOp = await PageOperation.findByIdAndUpdatePageActionStage(pageOpId, PageActionStage.Sub);
    if (pageOp == null) {
      throw Error('PageOperation document not found');
    }

    /*
     * Sub Operation
     */
    await this.duplicateRecursivelySubOperation(newPagePath, nDuplicatedPages, pageOp._id);
  }

  async duplicateRecursivelySubOperation(newPagePath: string, nDuplicatedPages: number, pageOpId: ObjectIdLike): Promise<void> {
    const Page = mongoose.model('Page');
    const newTarget = await Page.findOne({ path: newPagePath }); // only one page will be found since duplicating to existing path is forbidden
    if (newTarget == null) {
      throw Error('No duplicated page found. Something might have gone wrong in duplicateRecursivelyMainOperation.');
    }

    await this.updateDescendantCountOfAncestors(newTarget._id, nDuplicatedPages, false);

    await PageOperation.findByIdAndDelete(pageOpId);
  }

  async duplicateV4(page, newPagePath, user, isRecursively) {
    const PageTagRelation = mongoose.model('PageTagRelation') as any; // TODO: Typescriptize model
    // populate
    await page.populate({ path: 'revision', model: 'Revision', select: 'body' });

    // create option
    const options: any = { page };
    options.grant = page.grant;
    options.grantUserGroupIds = page.grantedGroups;
    options.grantedUserIds = page.grantedUsers;

    newPagePath = this.crowi.xss.process(newPagePath); // eslint-disable-line no-param-reassign

    const createdPage = await this.crowi.pageService.create(
      newPagePath, page.revision.body, user, options,
    );
    this.pageEvent.emit('duplicate', page, user);

    if (isRecursively) {
      this.duplicateDescendantsWithStream(page, newPagePath, user);
    }

    // take over tags
    const originTags = await page.findRelatedTagsById();
    let savedTags = [];
    if (originTags != null) {
      await PageTagRelation.updatePageTags(createdPage.id, originTags);
      savedTags = await PageTagRelation.listTagNamesByPage(createdPage.id);
      this.tagEvent.emit('update', createdPage, savedTags);
    }
    const result = serializePageSecurely(createdPage);
    result.tags = savedTags;

    return result;
  }

  /**
   * Receive the object with oldPageId and newPageId and duplicate the tags from oldPage to newPage
   * @param {Object} pageIdMapping e.g. key: oldPageId, value: newPageId
   */
  private async duplicateTags(pageIdMapping) {
    const PageTagRelation = mongoose.model('PageTagRelation');

    // convert pageId from string to ObjectId
    const pageIds = Object.keys(pageIdMapping);
    const stage = { $or: pageIds.map((pageId) => { return { relatedPage: new mongoose.Types.ObjectId(pageId) } }) };

    const pagesAssociatedWithTag = await PageTagRelation.aggregate([
      {
        $match: stage,
      },
      {
        $group: {
          _id: '$relatedTag',
          relatedPages: { $push: '$relatedPage' },
        },
      },
    ]);

    const newPageTagRelation: any[] = [];
    pagesAssociatedWithTag.forEach(({ _id, relatedPages }) => {
      // relatedPages
      relatedPages.forEach((pageId) => {
        newPageTagRelation.push({
          relatedPage: pageIdMapping[pageId], // newPageId
          relatedTag: _id,
        });
      });
    });

    return PageTagRelation.insertMany(newPageTagRelation, { ordered: false });
  }

  private async duplicateDescendants(pages, user, oldPagePathPrefix, newPagePathPrefix, shouldUseV4Process = true) {
    if (shouldUseV4Process) {
      return this.duplicateDescendantsV4(pages, user, oldPagePathPrefix, newPagePathPrefix);
    }

    const Page = this.crowi.model('Page');
    const Revision = this.crowi.model('Revision');

    const pageIds = pages.map(page => page._id);
    const revisions = await Revision.find({ pageId: { $in: pageIds } });

    // Mapping to set to the body of the new revision
    const pageIdRevisionMapping = {};
    revisions.forEach((revision) => {
      pageIdRevisionMapping[revision.pageId] = revision;
    });

    // key: oldPageId, value: newPageId
    const pageIdMapping = {};
    const newPages: any[] = [];
    const newRevisions: any[] = [];

    // no need to save parent here
    pages.forEach((page) => {
      const newPageId = new mongoose.Types.ObjectId();
      const newPagePath = page.path.replace(oldPagePathPrefix, newPagePathPrefix);
      const revisionId = new mongoose.Types.ObjectId();
      pageIdMapping[page._id] = newPageId;

      let newPage;
      if (!page.isEmpty) {
        newPage = {
          _id: newPageId,
          path: newPagePath,
          creator: user._id,
          grant: page.grant,
          grantedGroups: page.grantedGroups,
          grantedUsers: page.grantedUsers,
          lastUpdateUser: user._id,
          revision: revisionId,
        };
        newRevisions.push({
          _id: revisionId, pageId: newPageId, body: pageIdRevisionMapping[page._id].body, author: user._id, format: 'markdown',
        });
      }
      newPages.push(newPage);
    });

    await Page.insertMany(newPages, { ordered: false });
    await Revision.insertMany(newRevisions, { ordered: false });
    await this.duplicateTags(pageIdMapping);
  }

  private async duplicateDescendantsV4(pages, user, oldPagePathPrefix, newPagePathPrefix) {
    const Page = this.crowi.model('Page');
    const Revision = this.crowi.model('Revision');

    const pageIds = pages.map(page => page._id);
    const revisions = await Revision.find({ pageId: { $in: pageIds } });

    // Mapping to set to the body of the new revision
    const pageIdRevisionMapping = {};
    revisions.forEach((revision) => {
      pageIdRevisionMapping[revision.pageId] = revision;
    });

    // key: oldPageId, value: newPageId
    const pageIdMapping = {};
    const newPages: any[] = [];
    const newRevisions: any[] = [];

    pages.forEach((page) => {
      const newPageId = new mongoose.Types.ObjectId();
      const newPagePath = page.path.replace(oldPagePathPrefix, newPagePathPrefix);
      const revisionId = new mongoose.Types.ObjectId();
      pageIdMapping[page._id] = newPageId;

      newPages.push({
        _id: newPageId,
        path: newPagePath,
        creator: user._id,
        grant: page.grant,
        grantedGroups: page.grantedGroups,
        grantedUsers: page.grantedUsers,
        lastUpdateUser: user._id,
        revision: revisionId,
      });

      newRevisions.push({
        _id: revisionId, pageId: newPageId, body: pageIdRevisionMapping[page._id].body, author: user._id, format: 'markdown',
      });

    });

    await Page.insertMany(newPages, { ordered: false });
    await Revision.insertMany(newRevisions, { ordered: false });
    await this.duplicateTags(pageIdMapping);
  }

  private async duplicateDescendantsWithStream(page, newPagePath, user, shouldUseV4Process = true) {
    if (shouldUseV4Process) {
      return this.duplicateDescendantsWithStreamV4(page, newPagePath, user);
    }

    const iterableFactory = new PageCursorsForDescendantsFactory(user, page, true);
    const readStream = await iterableFactory.generateReadable();

    const newPagePathPrefix = newPagePath;
    const pathRegExp = new RegExp(`^${escapeStringRegexp(page.path)}`, 'i');

    const duplicateDescendants = this.duplicateDescendants.bind(this);
    const pageEvent = this.pageEvent;
    let count = 0;
    let nNonEmptyDuplicatedPages = 0;
    const writeStream = new Writable({
      objectMode: true,
      async write(batch, encoding, callback) {
        try {
          count += batch.length;
          nNonEmptyDuplicatedPages += batch.filter(page => !page.isEmpty).length;
          await duplicateDescendants(batch, user, pathRegExp, newPagePathPrefix, shouldUseV4Process);
          logger.debug(`Adding pages progressing: (count=${count})`);
        }
        catch (err) {
          logger.error('addAllPages error on add anyway: ', err);
        }

        callback();
      },
      async final(callback) {
        logger.debug(`Adding pages has completed: (totalCount=${count})`);
        // update  path
        page.path = newPagePath;
        pageEvent.emit('syncDescendantsUpdate', page, user);
        callback();
      },
    });

    readStream
      .pipe(createBatchStream(BULK_REINDEX_SIZE))
      .pipe(writeStream);

    await streamToPromise(writeStream);

    return nNonEmptyDuplicatedPages;
  }

  private async duplicateDescendantsWithStreamV4(page, newPagePath, user) {
    const readStream = await this.generateReadStreamToOperateOnlyDescendants(page.path, user);

    const newPagePathPrefix = newPagePath;
    const pathRegExp = new RegExp(`^${escapeStringRegexp(page.path)}`, 'i');

    const duplicateDescendants = this.duplicateDescendants.bind(this);
    const pageEvent = this.pageEvent;
    let count = 0;
    const writeStream = new Writable({
      objectMode: true,
      async write(batch, encoding, callback) {
        try {
          count += batch.length;
          await duplicateDescendants(batch, user, pathRegExp, newPagePathPrefix);
          logger.debug(`Adding pages progressing: (count=${count})`);
        }
        catch (err) {
          logger.error('addAllPages error on add anyway: ', err);
        }

        callback();
      },
      final(callback) {
        logger.debug(`Adding pages has completed: (totalCount=${count})`);
        // update  path
        page.path = newPagePath;
        pageEvent.emit('syncDescendantsUpdate', page, user);
        callback();
      },
    });

    readStream
      .pipe(createBatchStream(BULK_REINDEX_SIZE))
      .pipe(writeStream);

    await streamToPromise(writeStream);

    return count;
  }

  /*
   * Delete
   */
  async deletePage(page, user, options = {}, isRecursively = false, activityParameters) {
    /*
     * Common Operation
     */
    const Page = mongoose.model('Page') as PageModel;

    // Separate v4 & v5 process
    const shouldUseV4Process = this.shouldUseV4Process(page);
    if (shouldUseV4Process) {
      return this.deletePageV4(page, user, options, isRecursively);
    }
    // Validate
    if (page.isEmpty && !isRecursively) {
      throw Error('Page not found.');
    }
    const isTrashed = isTrashPage(page.path);
    if (isTrashed) {
      throw new Error('This method does NOT support deleting trashed pages.');
    }

    if (!isMovablePage(page.path)) {
      throw new Error('Page is not deletable.');
    }

    const newPath = Page.getDeletedPageName(page.path);

    const canOperate = await this.crowi.pageOperationService.canOperate(isRecursively, page.path, newPath);
    if (!canOperate) {
      throw Error(`Cannot operate delete to path "${newPath}" right now.`);
    }

    // Replace with an empty page
    const isChildrenExist = await Page.exists({ parent: page._id });
    const shouldReplace = !isRecursively && isChildrenExist;
    if (shouldReplace) {
      await Page.replaceTargetWithPage(page, null, true);
    }

    const parameters = {
      ip: activityParameters.ip,
      endpoint: activityParameters.endpoint,
      action: page.descendantCount > 0 ? SupportedAction.ACTION_PAGE_RECURSIVELY_DELETE : SupportedAction.ACTION_PAGE_DELETE,
      user,
      target: page,
      targetModel: 'Page',
      snapshot: {
        username: user.username,
      },
    };

    const activity = await this.crowi.activityService.createActivity(parameters);

    // Delete target (only updating an existing document's properties )
    let deletedPage;
    if (!page.isEmpty) {
      deletedPage = await this.deleteNonEmptyTarget(page, user);
    }
    else { // always recursive
      deletedPage = page;
      await Page.deleteOne({ _id: page._id, isEmpty: true });
    }

    // 1. Update descendantCount
    if (isRecursively) {
      const inc = page.isEmpty ? -page.descendantCount : -(page.descendantCount + 1);
      await this.updateDescendantCountOfAncestors(page.parent, inc, true);
    }
    else {
      // update descendantCount of ancestors'
      await this.updateDescendantCountOfAncestors(page.parent, -1, true);
    }
    // 2. Delete leaf empty pages
    await Page.removeLeafEmptyPagesRecursively(page.parent);

    if (isRecursively) {
      let pageOp;
      try {
        pageOp = await PageOperation.create({
          actionType: PageActionType.Delete,
          actionStage: PageActionStage.Main,
          page,
          user,
          fromPath: page.path,
          toPath: newPath,
        });
      }
      catch (err) {
        logger.error('Failed to create PageOperation document.', err);
        throw err;
      }
      /*
       * Resumable Operation
       */
      (async() => {
        try {
          await this.deleteRecursivelyMainOperation(page, user, pageOp._id, activity);
        }
        catch (err) {
          logger.error('Error occurred while running deleteRecursivelyMainOperation.', err);

          // cleanup
          await PageOperation.deleteOne({ _id: pageOp._id });

          throw err;
        }
        finally {
          this.pageEvent.emit('syncDescendantsUpdate', deletedPage, user);
        }
      })();
    }
    else {
      this.activityEvent.emit('updated', activity, page);
    }

    return deletedPage;
  }

  private async deleteNonEmptyTarget(page, user) {
    const Page = mongoose.model('Page') as unknown as PageModel;
    const PageTagRelation = mongoose.model('PageTagRelation') as any; // TODO: Typescriptize model
    const PageRedirect = mongoose.model('PageRedirect') as unknown as PageRedirectModel;
    const newPath = Page.getDeletedPageName(page.path);

    const deletedPage = await Page.findByIdAndUpdate(page._id, {
      $set: {
        path: newPath, status: Page.STATUS_DELETED, deleteUser: user._id, deletedAt: Date.now(), parent: null, descendantCount: 0, // set parent as null
      },
    }, { new: true });

    await PageTagRelation.updateMany({ relatedPage: page._id }, { $set: { isPageTrashed: true } });
    try {
      await PageRedirect.create({ fromPath: page.path, toPath: newPath });
    }
    catch (err) {
      if (err.code !== 11000) {
        throw err;
      }
    }
    this.pageEvent.emit('delete', page, deletedPage, user);

    return deletedPage;
  }

  async deleteRecursivelyMainOperation(page, user, pageOpId: ObjectIdLike, activity?): Promise<void> {
    const descendantsSubscribedSets = new Set();
    await this.deleteDescendantsWithStream(page, user, false, descendantsSubscribedSets);

    const descendantsSubscribedUsers = Array.from(descendantsSubscribedSets);
    this.activityEvent.emit('updated', activity, page, descendantsSubscribedUsers);

    await PageOperation.findByIdAndDelete(pageOpId);

    // no sub operation available
  }

  private async deletePageV4(page, user, options = {}, isRecursively = false) {
    const Page = mongoose.model('Page') as PageModel;
    const PageTagRelation = mongoose.model('PageTagRelation') as any; // TODO: Typescriptize model
    const Revision = mongoose.model('Revision') as any; // TODO: Typescriptize model
    const PageRedirect = mongoose.model('PageRedirect') as unknown as PageRedirectModel;

    const newPath = Page.getDeletedPageName(page.path);
    const isTrashed = isTrashPage(page.path);

    if (isTrashed) {
      throw new Error('This method does NOT support deleting trashed pages.');
    }

    if (!isMovablePage(page.path)) {
      throw new Error('Page is not deletable.');
    }

    if (isRecursively) {
      this.deleteDescendantsWithStream(page, user);
    }

    // update Revisions
    await Revision.updateRevisionListByPageId(page._id, { pageId: page._id });
    const deletedPage = await Page.findByIdAndUpdate(page._id, {
      $set: {
        path: newPath, status: Page.STATUS_DELETED, deleteUser: user._id, deletedAt: Date.now(),
      },
    }, { new: true });
    await PageTagRelation.updateMany({ relatedPage: page._id }, { $set: { isPageTrashed: true } });

    try {
      await PageRedirect.create({ fromPath: page.path, toPath: newPath });
    }
    catch (err) {
      if (err.code !== 11000) {
        throw err;
      }
    }

    this.pageEvent.emit('delete', page, deletedPage, user);

    return deletedPage;
  }

  private async deleteDescendants(pages, user) {
    const Page = mongoose.model('Page') as unknown as PageModel;
    const PageRedirect = mongoose.model('PageRedirect') as unknown as PageRedirectModel;

    const deletePageOperations: any[] = [];
    const insertPageRedirectOperations: any[] = [];

    pages.forEach((page) => {
      const newPath = Page.getDeletedPageName(page.path);

      let operation;
      // if empty, delete completely
      if (page.isEmpty) {
        operation = {
          deleteOne: {
            filter: { _id: page._id },
          },
        };
      }
      // if not empty, set parent to null and update to trash
      else {
        operation = {
          updateOne: {
            filter: { _id: page._id },
            update: {
              $set: {
                path: newPath, status: Page.STATUS_DELETED, deleteUser: user._id, deletedAt: Date.now(), parent: null, descendantCount: 0, // set parent as null
              },
            },
          },
        };

        insertPageRedirectOperations.push({
          insertOne: {
            document: {
              fromPath: page.path,
              toPath: newPath,
            },
          },
        });
      }

      deletePageOperations.push(operation);
    });

    try {
      await Page.bulkWrite(deletePageOperations);
    }
    catch (err) {
      if (err.code !== 11000) {
        throw new Error(`Failed to delete pages: ${err}`);
      }
    }
    finally {
      this.pageEvent.emit('syncDescendantsDelete', pages, user);
    }

    try {
      await PageRedirect.bulkWrite(insertPageRedirectOperations);
    }
    catch (err) {
      if (err.code !== 11000) {
        throw Error(`Failed to create PageRedirect documents: ${err}`);
      }
    }
  }

  /**
   * Create delete stream and return deleted document count
   */
  private async deleteDescendantsWithStream(targetPage, user, shouldUseV4Process = true, descendantsSubscribedSets?): Promise<number> {
    let readStream;
    if (shouldUseV4Process) {
      readStream = await this.generateReadStreamToOperateOnlyDescendants(targetPage.path, user);
    }
    else {
      const factory = new PageCursorsForDescendantsFactory(user, targetPage, true);
      readStream = await factory.generateReadable();
    }


    const deleteDescendants = this.deleteDescendants.bind(this);
    let count = 0;
    let nDeletedNonEmptyPages = 0; // used for updating descendantCount

    const writeStream = new Writable({
      objectMode: true,
      async write(batch, encoding, callback) {
        nDeletedNonEmptyPages += batch.filter(d => !d.isEmpty).length;

        try {
          count += batch.length;
          await deleteDescendants(batch, user);
          const subscribedUsers = await Subscription.getSubscriptions(batch);
          subscribedUsers.forEach((eachUser) => {
            descendantsSubscribedSets.add(eachUser);
          });
          logger.debug(`Deleting pages progressing: (count=${count})`);
        }
        catch (err) {
          logger.error('deleteDescendants error on add anyway: ', err);
        }

        callback();
      },
      final(callback) {
        logger.debug(`Deleting pages has completed: (totalCount=${count})`);

        callback();
      },
    });

    readStream
      .pipe(createBatchStream(BULK_REINDEX_SIZE))
      .pipe(writeStream);

    await streamToPromise(writeStream);

    return nDeletedNonEmptyPages;
  }

  private async deleteCompletelyOperation(pageIds, pagePaths) {
    // Delete Bookmarks, Attachments, Revisions, Pages and emit delete
    const Bookmark = this.crowi.model('Bookmark');
    const Page = this.crowi.model('Page');
    const PageTagRelation = this.crowi.model('PageTagRelation');
    const Revision = this.crowi.model('Revision');
    const PageRedirect = mongoose.model('PageRedirect') as unknown as PageRedirectModel;

    const { attachmentService } = this.crowi;
    const attachments = await Attachment.find({ page: { $in: pageIds } });

    return Promise.all([
      Bookmark.deleteMany({ page: { $in: pageIds } }),
      Comment.deleteMany({ page: { $in: pageIds } }),
      PageTagRelation.deleteMany({ relatedPage: { $in: pageIds } }),
      ShareLink.deleteMany({ relatedPage: { $in: pageIds } }),
      Revision.deleteMany({ pageId: { $in: pageIds } }),
      Page.deleteMany({ _id: { $in: pageIds } }),
      PageRedirect.deleteMany({ $or: [{ fromPath: { $in: pagePaths } }, { toPath: { $in: pagePaths } }] }),
      attachmentService.removeAllAttachments(attachments),
    ]);
  }

  // delete multiple pages
  private async deleteMultipleCompletely(pages, user, options = {}) {
    const ids = pages.map(page => (page._id));
    const paths = pages.map(page => (page.path));

    logger.debug('Deleting completely', paths);

    await this.deleteCompletelyOperation(ids, paths);

    this.pageEvent.emit('syncDescendantsDelete', pages, user); // update as renamed page

    return;
  }

  async deleteCompletely(page, user, options = {}, isRecursively = false, preventEmitting = false, activityParameters) {
    /*
     * Common Operation
     */
    const Page = mongoose.model('Page') as PageModel;

    if (isTopPage(page.path)) {
      throw Error('It is forbidden to delete the top page');
    }

    if (page.isEmpty && !isRecursively) {
      throw Error('Page not found.');
    }

    // v4 compatible process
    const shouldUseV4Process = this.shouldUseV4Process(page);
    if (shouldUseV4Process) {
      return this.deleteCompletelyV4(page, user, options, isRecursively, preventEmitting);
    }

    const canOperate = await this.crowi.pageOperationService.canOperate(isRecursively, page.path, null);
    if (!canOperate) {
      throw Error(`Cannot operate deleteCompletely from path "${page.path}" right now.`);
    }

    const ids = [page._id];
    const paths = [page.path];

    logger.debug('Deleting completely', paths);

    const parameters = {
      ip: activityParameters.ip,
      endpoint: activityParameters.endpoint,
      action: page.descendantCount > 0 ? SupportedAction.ACTION_PAGE_RECURSIVELY_DELETE_COMPLETELY : SupportedAction.ACTION_PAGE_DELETE_COMPLETELY,
      user,
      target: page,
      targetModel: 'Page',
      snapshot: {
        username: user.username,
      },
    };

    const activity = await this.crowi.activityService.createActivity(parameters);

    // 1. update descendantCount
    if (isRecursively) {
      const inc = page.isEmpty ? -page.descendantCount : -(page.descendantCount + 1);
      await this.updateDescendantCountOfAncestors(page.parent, inc, true);
    }
    else {
      // replace with an empty page
      const shouldReplace = await Page.exists({ parent: page._id });
      let pageToUpdateDescendantCount = page;
      if (shouldReplace) {
        pageToUpdateDescendantCount = await Page.replaceTargetWithPage(page);
      }
      await this.updateDescendantCountOfAncestors(pageToUpdateDescendantCount.parent, -1, true);
    }
    // 2. then delete target completely
    await this.deleteCompletelyOperation(ids, paths);

    // delete leaf empty pages
    await Page.removeLeafEmptyPagesRecursively(page.parent);

    if (!page.isEmpty && !preventEmitting) {
      this.pageEvent.emit('deleteCompletely', page, user);
    }

    if (isRecursively) {
      let pageOp;
      try {
        pageOp = await PageOperation.create({
          actionType: PageActionType.DeleteCompletely,
          actionStage: PageActionStage.Main,
          page,
          user,
          fromPath: page.path,
          options,
        });
      }
      catch (err) {
        logger.error('Failed to create PageOperation document.', err);
        throw err;
      }
      /*
       * Main Operation
       */
      (async() => {
        try {
          await this.deleteCompletelyRecursivelyMainOperation(page, user, options, pageOp._id, activity);
        }
        catch (err) {
          logger.error('Error occurred while running deleteCompletelyRecursivelyMainOperation.', err);

          // cleanup
          await PageOperation.deleteOne({ _id: pageOp._id });

          throw err;
        }
      })();
    }
    else {
      this.activityEvent.emit('updated', activity, page);
    }

    return;
  }

  async deleteCompletelyRecursivelyMainOperation(page, user, options, pageOpId: ObjectIdLike, activity?): Promise<void> {
    const descendantsSubscribedSets = new Set();
    await this.deleteCompletelyDescendantsWithStream(page, user, options, false, descendantsSubscribedSets);
    const descendantsSubscribedUsers = Array.from(descendantsSubscribedSets);
    this.activityEvent.emit('updated', activity, page, descendantsSubscribedUsers);

    await PageOperation.findByIdAndDelete(pageOpId);

    // no sub operation available
  }

  private async deleteCompletelyV4(page, user, options = {}, isRecursively = false, preventEmitting = false) {
    const ids = [page._id];
    const paths = [page.path];

    logger.debug('Deleting completely', paths);

    await this.deleteCompletelyOperation(ids, paths);

    if (isRecursively) {
      this.deleteCompletelyDescendantsWithStream(page, user, options);
    }

    if (!page.isEmpty && !preventEmitting) {
      this.pageEvent.emit('deleteCompletely', page, user);
    }

    return;
  }

  async emptyTrashPage(user, options = {}, activityParameters) {
    const page = { path: '/trash' };

    const parameters = {
      ...activityParameters,
      action: SupportedAction.ACTION_PAGE_RECURSIVELY_DELETE_COMPLETELY,
      user,
      targetModel: 'Page',
      snapshot: {
        username: user.username,
      },
    };

    const activity = await this.crowi.activityService.createActivity(parameters);

    const descendantsSubscribedSets = new Set();
    const pages = await this.deleteCompletelyDescendantsWithStream(page, user, options, true, descendantsSubscribedSets);
    const descendantsSubscribedUsers = Array.from(descendantsSubscribedSets);

    this.activityEvent.emit('updated', activity, page, descendantsSubscribedUsers);

    return pages;
  }

  /**
   * Create delete completely stream
   */
  private async deleteCompletelyDescendantsWithStream(targetPage, user, options = {}, shouldUseV4Process = true, descendantsSubscribedSets?): Promise<number> {
    let readStream;

    if (shouldUseV4Process) { // pages don't have parents
      readStream = await this.generateReadStreamToOperateOnlyDescendants(targetPage.path, user);
    }
    else {
      const factory = new PageCursorsForDescendantsFactory(user, targetPage, true);
      readStream = await factory.generateReadable();
    }

    let count = 0;
    let nDeletedNonEmptyPages = 0; // used for updating descendantCount

    const deleteMultipleCompletely = this.deleteMultipleCompletely.bind(this);
    const writeStream = new Writable({
      objectMode: true,
      async write(batch, encoding, callback) {
        nDeletedNonEmptyPages += batch.filter(d => !d.isEmpty).length;

        try {
          count += batch.length;
          await deleteMultipleCompletely(batch, user, options);
          const subscribedUsers = await Subscription.getSubscriptions(batch);
          subscribedUsers.forEach((eachUser) => {
            descendantsSubscribedSets.add(eachUser);
          });
          logger.debug(`Adding pages progressing: (count=${count})`);
        }
        catch (err) {
          logger.error('addAllPages error on add anyway: ', err);
        }

        callback();
      },
      final(callback) {
        logger.debug(`Adding pages has completed: (totalCount=${count})`);

        callback();
      },
    });

    readStream
      .pipe(createBatchStream(BULK_REINDEX_SIZE))
      .pipe(writeStream);

    await streamToPromise(writeStream);

    return nDeletedNonEmptyPages;
  }

  // no need to separate Main Sub since it is devided into single page operations
  async deleteMultiplePages(pagesToDelete, user, options, activityParameters): Promise<void> {
    const { isRecursively, isCompletely } = options;

    if (pagesToDelete.length > LIMIT_FOR_MULTIPLE_PAGE_OP) {
      throw Error(`The maximum number of pages is ${LIMIT_FOR_MULTIPLE_PAGE_OP}.`);
    }

    // omit duplicate paths if isRecursively true, omit empty pages if isRecursively false
    const pages = isRecursively ? omitDuplicateAreaPageFromPages(pagesToDelete) : pagesToDelete.filter(p => !p.isEmpty);

    if (isCompletely) {
      for await (const page of pages) {
        await this.deleteCompletely(page, user, {}, isRecursively, false, activityParameters);
      }
    }
    else {
      for await (const page of pages) {
        await this.deletePage(page, user, {}, isRecursively, activityParameters);
      }
    }
  }

  /**
   * @description This function is intended to be used exclusively for forcibly deleting the user homepage by the system.
   * It should only be called from within the appropriate context and with caution as it performs a system-level operation.
   *
   * @param {string} userHomepagePath - The path of the user's homepage.
   * @returns {Promise<void>} - A Promise that resolves when the deletion is complete.
   * @throws {Error} - If an error occurs during the deletion process.
   */
  async deleteCompletelyUserHomeBySystem(userHomepagePath: string): Promise<void> {
    const Page = this.crowi.model('Page');
    const userHomepage = await Page.findByPath(userHomepagePath, true);

    if (userHomepage == null) {
      logger.error('user homepage is not found.');
      return;
    }

    const shouldUseV4Process = this.shouldUseV4Process(userHomepage);

    const ids = [userHomepage._id];
    const paths = [userHomepage.path];

    try {
      if (!shouldUseV4Process) {
        // Ensure consistency of ancestors
        const inc = userHomepage.isEmpty ? -userHomepage.descendantCount : -(userHomepage.descendantCount + 1);
        await this.updateDescendantCountOfAncestors(userHomepage.parent, inc, true);
      }

      // Delete the user's homepage
      await this.deleteCompletelyOperation(ids, paths);

      if (!shouldUseV4Process) {
        // Remove leaf empty pages
        await Page.removeLeafEmptyPagesRecursively(userHomepage.parent);
      }

      if (!userHomepage.isEmpty) {
        // Emit an event for the search service
        this.pageEvent.emit('deleteCompletely', userHomepage);
      }

      const { PageQueryBuilder } = Page;

      // Find descendant pages with system deletion condition
      const builder = new PageQueryBuilder(Page.find(), true)
        .addConditionForSystemDeletion()
        .addConditionToListOnlyDescendants(userHomepage.path);

      // Stream processing to delete descendant pages
      // ────────┤ start │─────────
      const readStream = await builder
        .query
        .lean()
        .cursor({ batchSize: BULK_REINDEX_SIZE });

      let count = 0;

      const deleteMultipleCompletely = this.deleteMultipleCompletely.bind(this);
      const writeStream = new Writable({
        objectMode: true,
        async write(batch, encoding, callback) {
          try {
            count += batch.length;
            // Delete multiple pages completely
            await deleteMultipleCompletely(batch, null, {});
            logger.debug(`Adding pages progressing: (count=${count})`);
          }
          catch (err) {
            logger.error('addAllPages error on add anyway: ', err);
          }
          callback();
        },
        final(callback) {
          logger.debug(`Adding pages has completed: (totalCount=${count})`);
          callback();
        },
      });

      readStream
        .pipe(createBatchStream(BULK_REINDEX_SIZE))
        .pipe(writeStream);

      await streamToPromise(writeStream);
      // ────────┤ end │─────────
    }
    catch (err) {
      logger.error('Error occurred while deleting user homepage and subpages.', err);
      throw err;
    }
  }

  // use the same process in both v4 and v5
  private async revertDeletedDescendants(pages, user) {
    const Page = this.crowi.model('Page');
    const PageRedirect = mongoose.model('PageRedirect') as unknown as PageRedirectModel;

    const revertPageOperations: any[] = [];
    const fromPathsToDelete: string[] = [];

    pages.forEach((page) => {
      // e.g. page.path = /trash/test, toPath = /test
      const toPath = Page.getRevertDeletedPageName(page.path);
      revertPageOperations.push({
        updateOne: {
          filter: { _id: page._id },
          update: {
            $set: {
              path: toPath, status: Page.STATUS_PUBLISHED, lastUpdateUser: user._id, deleteUser: null, deletedAt: null,
            },
          },
        },
      });

      fromPathsToDelete.push(page.path);
    });

    try {
      await Page.bulkWrite(revertPageOperations);
      await PageRedirect.deleteMany({ fromPath: { $in: fromPathsToDelete } });
    }
    catch (err) {
      if (err.code !== 11000) {
        throw new Error(`Failed to revert pages: ${err}`);
      }
    }
  }

  async revertDeletedPage(page, user, options = {}, isRecursively = false, activityParameters?) {
    /*
     * Common Operation
     */
    const Page = this.crowi.model('Page');
    const PageTagRelation = this.crowi.model('PageTagRelation');

    const parameters = {
      ip: activityParameters.ip,
      endpoint: activityParameters.endpoint,
      action: page.descendantCount > 0 ? SupportedAction.ACTION_PAGE_RECURSIVELY_REVERT : SupportedAction.ACTION_PAGE_REVERT,
      user,
      target: page,
      targetModel: 'Page',
      snapshot: {
        username: user.username,
      },
    };

    const activity = await this.crowi.activityService.createActivity(parameters);

    // 1. Separate v4 & v5 process
    const shouldUseV4Process = this.shouldUseV4ProcessForRevert(page);
    if (shouldUseV4Process) {
      return this.revertDeletedPageV4(page, user, options, isRecursively);
    }

    const newPath = Page.getRevertDeletedPageName(page.path);

    const canOperate = await this.crowi.pageOperationService.canOperate(isRecursively, page.path, newPath);
    if (!canOperate) {
      throw Error(`Cannot operate revert from path "${page.path}" right now.`);
    }

    const includeEmpty = true;
    const originPage = await Page.findByPath(newPath, includeEmpty);

    // throw if any page already exists when recursively operation
    if (originPage != null && (!originPage.isEmpty || isRecursively)) {
      throw new PathAlreadyExistsError('already_exists', originPage.path);
    }

    // 2. Revert target
    const parent = await this.getParentAndFillAncestorsByUser(user, newPath);
    const shouldReplace = originPage != null && originPage.isEmpty;
    let updatedPage = await Page.findByIdAndUpdate(page._id, {
      $set: {
        path: newPath,
        status: Page.STATUS_PUBLISHED,
        lastUpdateUser: user._id,
        deleteUser: null,
        deletedAt: null,
        parent: parent._id,
        descendantCount: shouldReplace ? originPage.descendantCount : 0,
      },
    }, { new: true });

    if (shouldReplace) {
      updatedPage = await Page.replaceTargetWithPage(originPage, updatedPage, true);
    }

    await PageTagRelation.updateMany({ relatedPage: page._id }, { $set: { isPageTrashed: false } });

    this.pageEvent.emit('revert', page, updatedPage, user);

    if (!isRecursively) {
      await this.updateDescendantCountOfAncestors(parent._id, 1, true);
      this.activityEvent.emit('updated', activity, page);
    }
    else {
      let pageOp;
      try {
        pageOp = await PageOperation.create({
          actionType: PageActionType.Revert,
          actionStage: PageActionStage.Main,
          page,
          user,
          fromPath: page.path,
          toPath: newPath,
          options,
        });
      }
      catch (err) {
        logger.error('Failed to create PageOperation document.', err);
        throw err;
      }
      /*
       * Resumable Operation
       */
      (async() => {
        try {
          await this.revertRecursivelyMainOperation(page, user, options, pageOp._id, activity);
          this.pageEvent.emit('syncDescendantsUpdate', updatedPage, user);
        }
        catch (err) {
          logger.error('Error occurred while running revertRecursivelyMainOperation.', err);

          // cleanup
          await PageOperation.deleteOne({ _id: pageOp._id });

          throw err;
        }
      })();
    }

    return updatedPage;
  }

  async revertRecursivelyMainOperation(page, user, options, pageOpId: ObjectIdLike, activity?): Promise<void> {
    const Page = mongoose.model('Page') as unknown as PageModel;

    const descendantsSubscribedSets = new Set();
    await this.revertDeletedDescendantsWithStream(page, user, options, false, descendantsSubscribedSets);
    const descendantsSubscribedUsers = Array.from(descendantsSubscribedSets);
    this.activityEvent.emit('updated', activity, page, descendantsSubscribedUsers);

    const newPath = Page.getRevertDeletedPageName(page.path);
    // normalize parent of descendant pages
    const shouldNormalize = this.shouldNormalizeParent(page);
    if (shouldNormalize) {
      try {
        await this.normalizeParentAndDescendantCountOfDescendants(newPath, user);
        logger.info(`Successfully normalized reverted descendant pages under "${newPath}"`);
      }
      catch (err) {
        logger.error('Failed to normalize descendants afrer revert:', err);
        throw err;
      }
    }

    // Set to Sub
    const pageOp = await PageOperation.findByIdAndUpdatePageActionStage(pageOpId, PageActionStage.Sub);
    if (pageOp == null) {
      throw Error('PageOperation document not found');
    }

    /*
     * Sub Operation
     */
    await this.revertRecursivelySubOperation(newPath, pageOp._id);
  }

  async revertRecursivelySubOperation(newPath: string, pageOpId: ObjectIdLike): Promise<void> {
    const Page = mongoose.model('Page') as unknown as PageModel;

    const newTarget = await Page.findOne({ path: newPath }); // only one page will be found since duplicating to existing path is forbidden

    if (newTarget == null) {
      throw Error('No reverted page found. Something might have gone wrong in revertRecursivelyMainOperation.');
    }

    // update descendantCount of ancestors'
    await this.updateDescendantCountOfAncestors(newTarget.parent as ObjectIdLike, newTarget.descendantCount + 1, true);

    await PageOperation.findByIdAndDelete(pageOpId);
  }

  private async revertDeletedPageV4(page, user, options = {}, isRecursively = false) {
    const Page = this.crowi.model('Page');
    const PageTagRelation = this.crowi.model('PageTagRelation');

    const newPath = Page.getRevertDeletedPageName(page.path);
    const originPage = await Page.findByPath(newPath);
    if (originPage != null) {
      throw new PathAlreadyExistsError('already_exists', originPage.path);
    }

    if (isRecursively) {
      this.revertDeletedDescendantsWithStream(page, user, options);
    }

    page.status = Page.STATUS_PUBLISHED;
    page.lastUpdateUser = user;
    debug('Revert deleted the page', page, newPath);
    const updatedPage = await Page.findByIdAndUpdate(page._id, {
      $set: {
        path: newPath, status: Page.STATUS_PUBLISHED, lastUpdateUser: user._id, deleteUser: null, deletedAt: null,
      },
    }, { new: true });
    await PageTagRelation.updateMany({ relatedPage: page._id }, { $set: { isPageTrashed: false } });

    this.pageEvent.emit('revert', page, updatedPage, user);

    return updatedPage;
  }

  /**
   * Create revert stream
   */
  private async revertDeletedDescendantsWithStream(targetPage, user, options = {}, shouldUseV4Process = true, descendantsSubscribedSets?): Promise<number> {
    if (shouldUseV4Process) {
      return this.revertDeletedDescendantsWithStreamV4(targetPage, user, options);
    }

    const readStream = await this.generateReadStreamToOperateOnlyDescendants(targetPage.path, user);

    const revertDeletedDescendants = this.revertDeletedDescendants.bind(this);
    let count = 0;
    const writeStream = new Writable({
      objectMode: true,
      async write(batch, encoding, callback) {
        try {
          count += batch.length;
          await revertDeletedDescendants(batch, user);
          const subscribedUsers = await Subscription.getSubscriptions(batch);
          subscribedUsers.forEach((eachUser) => {
            descendantsSubscribedSets.add(eachUser);
          });
          logger.debug(`Reverting pages progressing: (count=${count})`);
        }
        catch (err) {
          logger.error('revertPages error on add anyway: ', err);
        }

        callback();
      },
      async final(callback) {
        logger.debug(`Reverting pages has completed: (totalCount=${count})`);

        callback();
      },
    });

    readStream
      .pipe(createBatchStream(BULK_REINDEX_SIZE))
      .pipe(writeStream);

    await streamToPromise(writeStream);

    return count;
  }

  private async revertDeletedDescendantsWithStreamV4(targetPage, user, options = {}) {
    const readStream = await this.generateReadStreamToOperateOnlyDescendants(targetPage.path, user);

    const revertDeletedDescendants = this.revertDeletedDescendants.bind(this);
    let count = 0;
    const writeStream = new Writable({
      objectMode: true,
      async write(batch, encoding, callback) {
        try {
          count += batch.length;
          await revertDeletedDescendants(batch, user);
          logger.debug(`Reverting pages progressing: (count=${count})`);
        }
        catch (err) {
          logger.error('revertPages error on add anyway: ', err);
        }

        callback();
      },
      final(callback) {
        logger.debug(`Reverting pages has completed: (totalCount=${count})`);

        callback();
      },
    });

    readStream
      .pipe(createBatchStream(BULK_REINDEX_SIZE))
      .pipe(writeStream);

    await streamToPromise(readStream);

    return count;
  }


  async handlePrivatePagesForGroupsToDelete(groupsToDelete, action, transferToUserGroup: IGrantedGroup, user) {
    const Page = this.crowi.model('Page');
    const pages = await Page.find({
      grantedGroups: {
        $elemMatch: {
          item: { $in: groupsToDelete },
        },
      },
    });

    switch (action) {
      case 'public':
        await Page.publicizePages(pages);
        break;
      case 'delete':
        return this.deleteMultipleCompletely(pages, user);
      case 'transfer':
        await Page.transferPagesToGroup(pages, transferToUserGroup);
        break;
      default:
        throw new Error('Unknown action for private pages');
    }
  }

  private extractStringIds(refs: Ref<HasObjectId>[]) {
    return refs.map((ref: Ref<HasObjectId>) => {
      return (typeof ref === 'string') ? ref : ref._id.toString();
    });
  }

  constructBasicPageInfo(page: PageDocument, isGuestUser?: boolean): IPageInfo | IPageInfoForEntity {
    const isMovable = isGuestUser ? false : isMovablePage(page.path);

    if (page.isEmpty) {
      return {
        isV5Compatible: true,
        isEmpty: true,
        isMovable,
        isDeletable: false,
        isAbleToDeleteCompletely: false,
        isRevertible: false,
      };
    }

    const likers = page.liker.slice(0, 15) as Ref<IUserHasId>[];
    const seenUsers = page.seenUsers.slice(0, 15) as Ref<IUserHasId>[];

    return {
      isV5Compatible: isTopPage(page.path) || page.parent != null,
      isEmpty: false,
      sumOfLikers: page.liker.length,
      likerIds: this.extractStringIds(likers),
      seenUserIds: this.extractStringIds(seenUsers),
      sumOfSeenUsers: page.seenUsers.length,
      isMovable,
      isDeletable: isMovable,
      isAbleToDeleteCompletely: false,
      isRevertible: isTrashPage(page.path),
      contentAge: page.getContentAge(),
      descendantCount: page.descendantCount,
      commentCount: page.commentCount,
    };

  }

  async shortBodiesMapByPageIds(pageIds: ObjectId[] = [], user): Promise<Record<string, string | null>> {
    const Page = mongoose.model('Page') as unknown as PageModel;
    const MAX_LENGTH = 350;

    // aggregation options
    const userGroups = user != null ? [
      ...(await UserGroupRelation.findAllUserGroupIdsRelatedToUser(user)),
      ...(await ExternalUserGroupRelation.findAllUserGroupIdsRelatedToUser(user)),
    ] : null;
    const viewerCondition = Page.generateGrantCondition(user, userGroups);
    const filterByIds = {
      _id: { $in: pageIds },
    };

    let pages;
    try {
      pages = await Page
        .aggregate([
          // filter by pageIds
          {
            $match: filterByIds,
          },
          // filter by viewer
          {
            $match: viewerCondition,
          },
          // lookup: https://docs.mongodb.com/v4.4/reference/operator/aggregation/lookup/
          {
            $lookup: {
              from: 'revisions',
              let: { localRevision: '$revision' },
              pipeline: [
                {
                  $match: {
                    $expr: {
                      $eq: ['$_id', '$$localRevision'],
                    },
                  },
                },
                {
                  $project: {
                    // What is $substrCP?
                    // see: https://stackoverflow.com/questions/43556024/mongodb-error-substrbytes-invalid-range-ending-index-is-in-the-middle-of-a-ut/43556249
                    revision: { $substrCP: ['$body', 0, MAX_LENGTH] },
                  },
                },
              ],
              as: 'revisionData',
            },
          },
          // projection
          {
            $project: {
              _id: 1,
              revisionData: 1,
            },
          },
        ]).exec();
    }
    catch (err) {
      logger.error('Error occurred while generating shortBodiesMap');
      throw err;
    }

    const shortBodiesMap = {};
    pages.forEach((page) => {
      shortBodiesMap[page._id] = page.revisionData?.[0]?.revision;
    });

    return shortBodiesMap;
  }

  async normalizeParentByPath(path: string, user): Promise<void> {
    const Page = mongoose.model('Page') as unknown as PageModel;
    const { PageQueryBuilder } = Page;

    // This validation is not 100% correct since it ignores user to count
    const builder = new PageQueryBuilder(Page.find());
    builder.addConditionAsRootOrNotOnTree();
    builder.addConditionToListWithDescendants(path);
    const nEstimatedNormalizationTarget: number = await builder.query.exec('count');
    if (nEstimatedNormalizationTarget === 0) {
      throw Error('No page is available for conversion');
    }

    const pages = await Page.findByPathAndViewer(path, user, null, false);
    if (pages == null || !Array.isArray(pages)) {
      throw Error('Something went wrong while converting pages.');
    }


    if (pages.length === 0) {
      const isForbidden = await Page.count({ path, isEmpty: false }) > 0;
      if (isForbidden) {
        throw new V5ConversionError('It is not allowed to convert this page.', V5ConversionErrCode.FORBIDDEN);
      }
    }
    if (pages.length > 1) {
      throw new V5ConversionError(
        `There are more than two pages at the path "${path}". Please rename or delete the page first.`,
        V5ConversionErrCode.DUPLICATE_PAGES_FOUND,
      );
    }

    let page;
    let systematicallyCreatedPage;

    const shouldCreateNewPage = pages[0] == null;
    if (shouldCreateNewPage) {
      const notEmptyParent = await Page.findNotEmptyParentByPathRecursively(path);

      const options: PageCreateOptions & { grantedUsers?: ObjectIdLike[] | undefined } = {
        grant: notEmptyParent.grant,
        grantUserGroupIds: notEmptyParent.grantedGroups,
        grantedUsers: notEmptyParent.grantedUsers,
      };

      systematicallyCreatedPage = await this.forceCreateBySystem(
        path,
        '',
        options,
      );
      page = systematicallyCreatedPage;
    }
    else {
      page = pages[0];
    }

    const grant = page.grant;
    const grantedUserIds = page.grantedUsers;
    const grantedGroupIds = page.grantedGroups;

    /*
     * UserGroup & Owner validation
     */
    let isGrantNormalized = false;
    try {
      const shouldCheckDescendants = true;

      isGrantNormalized = await this.crowi.pageGrantService.isGrantNormalized(user, path, grant, grantedUserIds, grantedGroupIds, shouldCheckDescendants);
    }
    catch (err) {
      logger.error(`Failed to validate grant of page at "${path}"`, err);
      throw err;
    }
    if (!isGrantNormalized) {
      throw new V5ConversionError(
        'This page cannot be migrated since the selected grant or grantedGroup is not assignable to this page.',
        V5ConversionErrCode.GRANT_INVALID,
      );
    }

    let pageOp;
    try {
      pageOp = await PageOperation.create({
        actionType: PageActionType.NormalizeParent,
        actionStage: PageActionStage.Main,
        page,
        user,
        fromPath: page.path,
        toPath: page.path,
      });
    }
    catch (err) {
      logger.error('Failed to create PageOperation document.', err);
      throw err;
    }

    (async() => {
      try {
        await this.normalizeParentRecursivelyMainOperation(page, user, pageOp._id);
      }
      catch (err) {
        logger.error('Error occurred while running normalizeParentRecursivelyMainOperation.', err);

        // cleanup
        await PageOperation.deleteOne({ _id: pageOp._id });

        throw err;
      }
    })();
  }

  async normalizeParentByPageIdsRecursively(pageIds: ObjectIdLike[], user): Promise<void> {
    const Page = mongoose.model('Page') as unknown as PageModel;

    const pages = await Page.findByIdsAndViewer(pageIds, user, null);

    if (pages == null || pages.length === 0) {
      throw Error('pageIds is null or 0 length.');
    }

    if (pages.length > LIMIT_FOR_MULTIPLE_PAGE_OP) {
      throw Error(`The maximum number of pageIds allowed is ${LIMIT_FOR_MULTIPLE_PAGE_OP}.`);
    }

    await this.normalizeParentRecursivelyByPages(pages, user);

    return;
  }

  async normalizeParentByPageIds(pageIds: ObjectIdLike[], user): Promise<void> {
    const Page = await mongoose.model('Page') as unknown as PageModel;

    const socket = this.crowi.socketIoService.getDefaultSocket();

    for await (const pageId of pageIds) {
      const page = await Page.findById(pageId);
      if (page == null) {
        continue;
      }

      const errorData: PageMigrationErrorData = { paths: [page.path] };

      try {
        const canOperate = await this.crowi.pageOperationService.canOperate(false, page.path, page.path);
        if (!canOperate) {
          throw Error(`Cannot operate normalizeParent to path "${page.path}" right now.`);
        }

        const normalizedPage = await this.normalizeParentByPage(page, user);

        if (normalizedPage == null) {
          socket.emit(SocketEventName.PageMigrationError, errorData);
          logger.error(`Failed to update descendantCount of page of id: "${pageId}"`);
        }
      }
      catch (err) {
        socket.emit(SocketEventName.PageMigrationError, errorData);
        logger.error('Something went wrong while normalizing parent.', err);
      }
    }
    socket.emit(SocketEventName.PageMigrationSuccess);
  }

  private async normalizeParentByPage(page, user) {
    const Page = mongoose.model('Page') as unknown as PageModel;

    const {
      path, grant, grantedUsers: grantedUserIds, grantedGroups: grantedGroupIds,
    } = page;

    // check if any page exists at target path already
    const existingPage = await Page.findOne({ path, parent: { $ne: null } });
    if (existingPage != null && !existingPage.isEmpty) {
      throw Error('Page already exists. Please rename the page to continue.');
    }

    /*
     * UserGroup & Owner validation
     */
    if (grant !== Page.GRANT_RESTRICTED) {
      let isGrantNormalized = false;
      try {
        const shouldCheckDescendants = true;

        isGrantNormalized = await this.crowi.pageGrantService.isGrantNormalized(user, path, grant, grantedUserIds, grantedGroupIds, shouldCheckDescendants);
      }
      catch (err) {
        logger.error(`Failed to validate grant of page at "${path}"`, err);
        throw err;
      }
      if (!isGrantNormalized) {
        throw Error('This page cannot be migrated since the selected grant or grantedGroup is not assignable to this page.');
      }
    }
    else {
      throw Error('Restricted pages can not be migrated');
    }

    let normalizedPage;

    // replace if empty page exists
    if (existingPage != null && existingPage.isEmpty) {
      // Inherit descendantCount from the empty page
      const updatedPage = await Page.findOneAndUpdate({ _id: page._id }, { descendantCount: existingPage.descendantCount }, { new: true });
      await Page.replaceTargetWithPage(existingPage, updatedPage, true);
      normalizedPage = await Page.findById(page._id);
    }
    else {
      const parent = await this.getParentAndFillAncestorsByUser(user, page.path);
      normalizedPage = await Page.findOneAndUpdate({ _id: page._id }, { parent: parent._id }, { new: true });
    }

    // Update descendantCount
    const inc = 1;
    await this.updateDescendantCountOfAncestors(normalizedPage.parent, inc, true);

    return normalizedPage;
  }

  async normalizeParentRecursivelyByPages(pages, user): Promise<void> {
    /*
     * Main Operation
     */
    const socket = this.crowi.socketIoService.getDefaultSocket();

    const pagesToNormalize = omitDuplicateAreaPageFromPages(pages);

    let normalizablePages;
    let nonNormalizablePages;
    try {
      [normalizablePages, nonNormalizablePages] = await this.crowi.pageGrantService.separateNormalizableAndNotNormalizablePages(user, pagesToNormalize);
    }
    catch (err) {
      socket.emit(SocketEventName.PageMigrationError);
      throw err;
    }

    if (normalizablePages.length === 0) {
      socket.emit(SocketEventName.PageMigrationError);
      return;
    }

    if (nonNormalizablePages.length !== 0) {
      const nonNormalizablePagePaths: string[] = nonNormalizablePages.map(p => p.path);
      socket.emit(SocketEventName.PageMigrationError, { paths: nonNormalizablePagePaths });
      logger.debug('Some pages could not be converted.', nonNormalizablePagePaths);
    }

    /*
     * Main Operation (s)
     */
    const errorPagePaths: string[] = [];
    for await (const page of normalizablePages) {
      const canOperate = await this.crowi.pageOperationService.canOperate(true, page.path, page.path);
      if (!canOperate) {
        errorPagePaths.push(page.path);
        throw Error(`Cannot operate normalizeParentRecursiively to path "${page.path}" right now.`);
      }

      const Page = mongoose.model('Page') as unknown as PageModel;
      const { PageQueryBuilder } = Page;
      const builder = new PageQueryBuilder(Page.findOne());
      builder.addConditionAsOnTree();
      builder.addConditionToListByPathsArray([page.path]);
      const existingPage = await builder.query.exec();

      if (existingPage?.parent != null) {
        errorPagePaths.push(page.path);
        throw Error('This page has already converted.');
      }

      let pageOp;
      try {
        pageOp = await PageOperation.create({
          actionType: PageActionType.NormalizeParent,
          actionStage: PageActionStage.Main,
          page,
          user,
          fromPath: page.path,
          toPath: page.path,
        });
      }
      catch (err) {
        errorPagePaths.push(page.path);
        logger.error('Failed to create PageOperation document.', err);
        throw err;
      }

      try {
        await this.normalizeParentRecursivelyMainOperation(page, user, pageOp._id);
      }
      catch (err) {
        errorPagePaths.push(page.path);
        logger.error('Failed to run normalizeParentRecursivelyMainOperation.', err);

        // cleanup
        await PageOperation.deleteOne({ _id: pageOp._id });

        throw err;
      }
    }
    if (errorPagePaths.length === 0) {
      socket.emit(SocketEventName.PageMigrationSuccess);
    }
    else {
      socket.emit(SocketEventName.PageMigrationError, { paths: errorPagePaths });
    }
  }

  async normalizeParentRecursivelyMainOperation(page, user, pageOpId: ObjectIdLike): Promise<number> {
    // Save prevDescendantCount for sub-operation
    const Page = mongoose.model('Page') as unknown as PageModel;
    const { PageQueryBuilder } = Page;
    const builder = new PageQueryBuilder(Page.findOne(), true);
    builder.addConditionAsOnTree();
    builder.addConditionToListByPathsArray([page.path]);
    const exPage = await builder.query.exec();
    const options = { prevDescendantCount: exPage?.descendantCount ?? 0 };

    let count: number;
    try {
      count = await this.normalizeParentRecursively([page.path], user);
    }
    catch (err) {
      logger.error('V5 initial miration failed.', err);
      // socket.emit('normalizeParentRecursivelyByPageIds', { error: err.message }); TODO: use socket to tell user

      throw err;
    }

    // Set to Sub
    const pageOp = await PageOperation.findByIdAndUpdatePageActionStage(pageOpId, PageActionStage.Sub);
    if (pageOp == null) {
      throw Error('PageOperation document not found');
    }

    await this.normalizeParentRecursivelySubOperation(page, user, pageOp._id, options);

    return count;
  }

  async normalizeParentRecursivelySubOperation(page, user, pageOpId: ObjectIdLike, options: {prevDescendantCount: number}): Promise<void> {
    const Page = mongoose.model('Page') as unknown as PageModel;

    try {
      // update descendantCount of self and descendant pages first
      await this.updateDescendantCountOfSelfAndDescendants(page.path);

      // find pages again to get updated descendantCount
      // then calculate inc
      const pageAfterUpdatingDescendantCount = await Page.findByIdAndViewer(page._id, user);
      if (pageAfterUpdatingDescendantCount == null) {
        throw Error('Page not found after updating descendantCount');
      }

      const { prevDescendantCount } = options;
      const newDescendantCount = pageAfterUpdatingDescendantCount.descendantCount;
      let inc = newDescendantCount - prevDescendantCount;
      const isAlreadyConverted = page.parent != null;
      if (!isAlreadyConverted) {
        inc += 1;
      }
      await this.updateDescendantCountOfAncestors(page._id, inc, false);
    }
    catch (err) {
      logger.error('Failed to update descendantCount after normalizing parent:', err);
      throw Error(`Failed to update descendantCount after normalizing parent: ${err}`);
    }

    await PageOperation.findByIdAndDelete(pageOpId);
  }

  async _isPagePathIndexUnique() {
    const Page = this.crowi.model('Page');
    const now = (new Date()).toString();
    const path = `growi_check_is_path_index_unique_${now}`;

    let isUnique = false;

    try {
      await Page.insertMany([
        { path },
        { path },
      ]);
    }
    catch (err) {
      if (err?.code === 11000) { // Error code 11000 indicates the index is unique
        isUnique = true;
        logger.info('Page path index is unique.');
      }
      else {
        throw err;
      }
    }
    finally {
      await Page.deleteMany({ path: { $regex: new RegExp('growi_check_is_path_index_unique', 'g') } });
    }


    return isUnique;
  }

  async normalizeAllPublicPages() {
    let isUnique;
    try {
      isUnique = await this._isPagePathIndexUnique();
    }
    catch (err) {
      logger.error('Failed to check path index status', err);
      throw err;
    }

    // drop unique index first
    if (isUnique) {
      try {
        await this._v5NormalizeIndex();
      }
      catch (err) {
        logger.error('V5 index normalization failed.', err);
        throw err;
      }
    }

    // then migrate
    try {
      await this.normalizeParentRecursively(['/'], null, true);
    }
    catch (err) {
      logger.error('V5 initial miration failed.', err);

      throw err;
    }

    // update descendantCount of all public pages
    try {
      await this.updateDescendantCountOfSelfAndDescendants('/');
      logger.info('Successfully updated all descendantCount of public pages.');
    }
    catch (err) {
      logger.error('Failed updating descendantCount of public pages.', err);
      throw err;
    }

    await this._setIsV5CompatibleTrue();
  }

  private async _setIsV5CompatibleTrue() {
    try {
      await this.crowi.configManager.updateConfigsInTheSameNamespace('crowi', {
        'app:isV5Compatible': true,
      });
      logger.info('Successfully migrated all public pages.');
    }
    catch (err) {
      logger.warn('Failed to update app:isV5Compatible to true.');
      throw err;
    }
  }

  private async normalizeParentAndDescendantCountOfDescendants(path: string, user): Promise<void> {
    await this.normalizeParentRecursively([path], user);

    // update descendantCount of descendant pages
    await this.updateDescendantCountOfSelfAndDescendants(path);
  }

  /**
   * Normalize parent attribute by passing paths and user.
   * @param paths Pages under this paths value will be updated.
   * @param user To be used to filter pages to update. If null, only public pages will be updated.
   * @returns Promise<void>
   */
  async normalizeParentRecursively(paths: string[], user: any | null, shouldEmitProgress = false): Promise<number> {
    const Page = mongoose.model('Page') as unknown as PageModel;

    const ancestorPaths = paths.flatMap(p => collectAncestorPaths(p, []));
    // targets' descendants
    const pathAndRegExpsToNormalize: (RegExp | string)[] = paths
      .map(p => new RegExp(`^${escapeStringRegexp(addTrailingSlash(p))}`, 'i'));
    // include targets' path
    pathAndRegExpsToNormalize.push(...paths);

    // determine UserGroup condition
    const userGroups = user != null ? [
      ...(await UserGroupRelation.findAllUserGroupIdsRelatedToUser(user)),
      ...(await ExternalUserGroupRelation.findAllUserGroupIdsRelatedToUser(user)),
    ] : null;

    const grantFiltersByUser: { $or: any[] } = Page.generateGrantCondition(user, userGroups);

    return this._normalizeParentRecursively(pathAndRegExpsToNormalize, ancestorPaths, grantFiltersByUser, user, shouldEmitProgress);
  }

  private buildFilterForNormalizeParentRecursively(pathOrRegExps: (RegExp | string)[], publicPathsToNormalize: string[], grantFiltersByUser: { $or: any[] }) {
    const Page = mongoose.model('Page') as unknown as PageModel;

    const andFilter: any = {
      $and: [
        {
          parent: null,
          status: Page.STATUS_PUBLISHED,
          path: { $ne: '/' },
        },
      ],
    };
    const orFilter: any = { $or: [] };
    // specified pathOrRegExps
    if (pathOrRegExps.length > 0) {
      orFilter.$or.push(
        {
          path: { $in: pathOrRegExps },
        },
      );
    }
    // not specified but ancestors of specified pathOrRegExps
    if (publicPathsToNormalize.length > 0) {
      orFilter.$or.push(
        {
          path: { $in: publicPathsToNormalize },
          grant: Page.GRANT_PUBLIC, // use only public pages to complete the tree
        },
      );
    }

    // Merge filters
    const mergedFilter = {
      $and: [
        { $and: [grantFiltersByUser, ...andFilter.$and] },
        { $or: orFilter.$or },
      ],
    };

    return mergedFilter;
  }

  private async _normalizeParentRecursively(
      pathOrRegExps: (RegExp | string)[],
      publicPathsToNormalize: string[],
      grantFiltersByUser: { $or: any[] },
      user,
      shouldEmitProgress = false,
      count = 0,
      skiped = 0,
      isFirst = true,
  ): Promise<number> {
    const BATCH_SIZE = 100;
    const PAGES_LIMIT = 1000;

    const socket = shouldEmitProgress ? this.crowi.socketIoService.getAdminSocket() : null;

    const Page = mongoose.model('Page') as unknown as PageModel;
    const { PageQueryBuilder } = Page;

    // Build filter
    const matchFilter = this.buildFilterForNormalizeParentRecursively(pathOrRegExps, publicPathsToNormalize, grantFiltersByUser);

    let baseAggregation = Page
      .aggregate([
        { $match: matchFilter },
        {
          $project: { // minimize data to fetch
            _id: 1,
            path: 1,
          },
        },
      ]);

    // Limit pages to get
    const total = await Page.countDocuments(matchFilter);
    if (isFirst) {
      socket?.emit(SocketEventName.PMStarted, { total });
    }
    if (total > PAGES_LIMIT) {
      baseAggregation = baseAggregation.limit(Math.floor(total * 0.3));
    }

    const pagesStream = await baseAggregation.cursor({ batchSize: BATCH_SIZE });
    const batchStream = createBatchStream(BATCH_SIZE);

    let shouldContinue = true;
    let nextCount = count;
    let nextSkiped = skiped;

    // eslint-disable-next-line max-len
    const buildPipelineToCreateEmptyPagesByUser = this.buildPipelineToCreateEmptyPagesByUser.bind(this);

    const migratePagesStream = new Writable({
      objectMode: true,
      async write(pages, encoding, callback) {
        const parentPaths = Array.from(new Set<string>(pages.map(p => pathlib.dirname(p.path))));

        // 1. Remove unnecessary empty pages & reset parent for pages which had had those empty pages
        const pageIdsToNotDelete = pages.map(p => p._id);
        const emptyPagePathsToDelete = pages.map(p => p.path);

        const builder1 = new PageQueryBuilder(Page.find({ isEmpty: true }, { _id: 1 }), true);
        builder1.addConditionToListByPathsArray(emptyPagePathsToDelete);
        builder1.addConditionToExcludeByPageIdsArray(pageIdsToNotDelete);

        const emptyPagesToDelete = await builder1.query.lean().exec();
        const resetParentOperations = emptyPagesToDelete.map((p) => {
          return {
            updateOne: {
              filter: {
                parent: p._id,
              },
              update: {
                parent: null,
              },
            },
          };
        });

        await Page.bulkWrite(resetParentOperations);
        await Page.removeEmptyPages(pageIdsToNotDelete, emptyPagePathsToDelete);

        // 2. Create lacking parents as empty pages
        const orFilters = [
          { path: '/' },
          { path: { $in: publicPathsToNormalize }, grant: Page.GRANT_PUBLIC, status: Page.STATUS_PUBLISHED },
          { path: { $in: publicPathsToNormalize }, parent: { $ne: null }, status: Page.STATUS_PUBLISHED },
          { path: { $nin: publicPathsToNormalize }, status: Page.STATUS_PUBLISHED },
        ];
        const filterForApplicableAncestors = { $or: orFilters };
        const aggregationPipeline = await buildPipelineToCreateEmptyPagesByUser(user, parentPaths, false, filterForApplicableAncestors);
        await Page.createEmptyPagesByPaths(parentPaths, aggregationPipeline);

        // 3. Find parents
        const addGrantCondition = (builder) => {
          builder.query = builder.query.and(grantFiltersByUser);

          return builder;
        };
        const builder2 = new PageQueryBuilder(Page.find(), true);
        addGrantCondition(builder2);
        const parents = await builder2
          .addConditionToListByPathsArray(parentPaths)
          .addConditionToFilterByApplicableAncestors(publicPathsToNormalize)
          .query
          .lean()
          .exec();

        // Normalize all siblings for each page
        const updateManyOperations = parents.map((parent) => {
          const parentId = parent._id;

          // Build filter
          const parentPathEscaped = escapeStringRegexp(parent.path === '/' ? '' : parent.path); // adjust the path for RegExp
          const filter: any = {
            $and: [
              {
                path: { $regex: new RegExp(`^${parentPathEscaped}(\\/[^/]+)\\/?$`, 'i') }, // see: regexr.com/6889f (e.g. /parent/any_child or /any_level1)
              },
              {
                path: { $in: pathOrRegExps.concat(publicPathsToNormalize) },
              },
              filterForApplicableAncestors,
              grantFiltersByUser,
            ],
          };

          return {
            updateMany: {
              filter,
              update: {
                parent: parentId,
              },
            },
          };
        });
        try {
          const res = await Page.bulkWrite(updateManyOperations);

          nextCount += res.result.nModified;
          nextSkiped += res.result.writeErrors.length;
          logger.info(`Page migration processing: (migratedPages=${res.result.nModified})`);

          socket?.emit(SocketEventName.PMMigrating, { count: nextCount });
          socket?.emit(SocketEventName.PMErrorCount, { skip: nextSkiped });

          // Throw if any error is found
          if (res.result.writeErrors.length > 0) {
            logger.error('Failed to migrate some pages', res.result.writeErrors);
            socket?.emit(SocketEventName.PMEnded, { isSucceeded: false });
            throw Error('Failed to migrate some pages');
          }

          // Finish migration if no modification occurred
          if (res.result.nModified === 0 && res.result.nMatched === 0) {
            shouldContinue = false;
            logger.error('Migration is unable to continue', 'parentPaths:', parentPaths, 'bulkWriteResult:', res);
            socket?.emit(SocketEventName.PMEnded, { isSucceeded: false });
          }
        }
        catch (err) {
          logger.error('Failed to update page.parent.', err);
          throw err;
        }

        callback();
      },
      final(callback) {
        callback();
      },
    });

    pagesStream
      .pipe(batchStream)
      .pipe(migratePagesStream);

    await streamToPromise(migratePagesStream);

    if (await Page.exists(matchFilter) && shouldContinue) {
      return this._normalizeParentRecursively(
        pathOrRegExps,
        publicPathsToNormalize,
        grantFiltersByUser,
        user,
        shouldEmitProgress,
        nextCount,
        nextSkiped,
        false,
      );
    }

    // End
    socket?.emit(SocketEventName.PMEnded, { isSucceeded: true });

    return nextCount;
  }

  private async _v5NormalizeIndex() {
    const collection = mongoose.connection.collection('pages');

    try {
      // drop pages.path_1 indexes
      await collection.dropIndex('path_1');
      logger.info('Succeeded to drop unique indexes from pages.path.');
    }
    catch (err) {
      logger.warn('Failed to drop unique indexes from pages.path.', err);
      throw err;
    }

    try {
      // create indexes without
      await collection.createIndex({ path: 1 }, { unique: false });
      logger.info('Succeeded to create non-unique indexes on pages.path.');
    }
    catch (err) {
      logger.warn('Failed to create non-unique indexes on pages.path.', err);
      throw err;
    }
  }

  async countPagesCanNormalizeParentByUser(user): Promise<number> {
    if (user == null) {
      throw Error('user is required');
    }

    const Page = mongoose.model('Page') as unknown as PageModel;
    const { PageQueryBuilder } = Page;

    const builder = new PageQueryBuilder(Page.count(), false);
    await builder.addConditionAsMigratablePages(user);

    const nMigratablePages = await builder.query.exec();

    return nMigratablePages;
  }

  /**
   * update descendantCount of the following pages
   * - page that has the same path as the provided path
   * - pages that are descendants of the above page
   */
  async updateDescendantCountOfSelfAndDescendants(path: string): Promise<void> {
    const BATCH_SIZE = 200;
    const Page = this.crowi.model('Page');
    const { PageQueryBuilder } = Page;

    const builder = new PageQueryBuilder(Page.find(), true);
    builder.addConditionAsOnTree();
    builder.addConditionToListWithDescendants(path);
    builder.addConditionToSortPagesByDescPath();

    const aggregatedPages = await builder.query.lean().cursor({ batchSize: BATCH_SIZE });
    await this.recountAndUpdateDescendantCountOfPages(aggregatedPages, BATCH_SIZE);
  }

  /**
   * update descendantCount of the pages sequentially from longer path to shorter path
   */
  async updateDescendantCountOfPagesWithPaths(paths: string[]): Promise<void> {
    const BATCH_SIZE = 200;
    const Page = this.crowi.model('Page');
    const { PageQueryBuilder } = Page;

    const builder = new PageQueryBuilder(Page.find(), true);
    builder.addConditionToListByPathsArray(paths); // find by paths
    builder.addConditionToSortPagesByDescPath(); // sort in DESC

    const aggregatedPages = await builder.query.lean().cursor({ batchSize: BATCH_SIZE });
    await this.recountAndUpdateDescendantCountOfPages(aggregatedPages, BATCH_SIZE);
  }

  /**
   * Recount descendantCount of pages one by one
   */
  async recountAndUpdateDescendantCountOfPages(pageCursor: Cursor<any>, batchSize:number): Promise<void> {
    const Page = this.crowi.model('Page');
    const recountWriteStream = new Writable({
      objectMode: true,
      async write(pageDocuments, encoding, callback) {
        for await (const document of pageDocuments) {
          const descendantCount = await Page.recountDescendantCount(document._id);
          await Page.findByIdAndUpdate(document._id, { descendantCount });
        }
        callback();
      },
      final(callback) {
        callback();
      },
    });
    pageCursor
      .pipe(createBatchStream(batchSize))
      .pipe(recountWriteStream);

    await streamToPromise(recountWriteStream);
  }

  // update descendantCount of all pages that are ancestors of a provided pageId by count
  async updateDescendantCountOfAncestors(pageId: ObjectIdLike, inc: number, shouldIncludeTarget: boolean): Promise<void> {
    const Page = this.crowi.model('Page');
    const ancestors = await Page.findAncestorsUsingParentRecursively(pageId, shouldIncludeTarget);
    const ancestorPageIds = ancestors.map(p => p._id);

    await Page.incrementDescendantCountOfPageIds(ancestorPageIds, inc);

    const updateDescCountData: UpdateDescCountRawData = Object.fromEntries(ancestors.map(p => [p._id.toString(), p.descendantCount + inc]));
    this.emitUpdateDescCount(updateDescCountData);
  }

  private emitUpdateDescCount(data: UpdateDescCountRawData): void {
    const socket = this.crowi.socketIoService.getDefaultSocket();

    socket.emit(SocketEventName.UpdateDescCount, data);
  }

  /**
   * Build the base aggregation pipeline for fillAncestors--- methods
   * @param onlyMigratedAsExistingPages Determine whether to include non-migrated pages as existing pages. If a page exists,
   * an empty page will not be created at that page's path.
   */
  private buildBasePipelineToCreateEmptyPages(paths: string[], onlyMigratedAsExistingPages = true, andFilter?): any[] {
    const aggregationPipeline: any[] = [];

    const Page = mongoose.model('Page') as unknown as PageModel;

    // -- Filter by paths
    aggregationPipeline.push({ $match: { path: { $in: paths } } });
    // -- Normalized condition
    if (onlyMigratedAsExistingPages) {
      aggregationPipeline.push({
        $match: {
          $or: [
            { grant: Page.GRANT_PUBLIC },
            { parent: { $ne: null } },
            { path: '/' },
          ],
        },
      });
    }
    // -- Add custom pipeline
    if (andFilter != null) {
      aggregationPipeline.push({ $match: andFilter });
    }

    return aggregationPipeline;
  }

  private async buildPipelineToCreateEmptyPagesByUser(user, paths: string[], onlyMigratedAsExistingPages = true, andFilter?): Promise<any[]> {
    const Page = mongoose.model('Page') as unknown as PageModel;

    const pipeline = this.buildBasePipelineToCreateEmptyPages(paths, onlyMigratedAsExistingPages, andFilter);
    const userGroups = user != null ? [
      ...(await UserGroupRelation.findAllUserGroupIdsRelatedToUser(user)),
      ...(await ExternalUserGroupRelation.findAllUserGroupIdsRelatedToUser(user)),
    ] : null;
    const grantCondition = Page.generateGrantCondition(user, userGroups);
    pipeline.push({ $match: grantCondition });

    return pipeline;
  }

  private buildPipelineToCreateEmptyPagesBySystem(paths: string[]): any[] {
    return this.buildBasePipelineToCreateEmptyPages(paths);
  }

  private async connectPageTree(path: string): Promise<void> {
    const Page = mongoose.model('Page') as unknown as PageModel;
    const { PageQueryBuilder } = Page;

    const ancestorPaths = collectAncestorPaths(path);

    // Find ancestors
    const builder = new PageQueryBuilder(Page.find(), true);
    builder.addConditionToFilterByApplicableAncestors(ancestorPaths); // avoid including not normalized pages
    const ancestors = await builder
      .addConditionToListByPathsArray(ancestorPaths)
      .addConditionToSortPagesByDescPath()
      .query
      .exec();

    // Update parent attrs
    const ancestorsMap = new Map(); // Map<path, page>
    ancestors.forEach(page => !ancestorsMap.has(page.path) && ancestorsMap.set(page.path, page)); // the earlier element should be the true ancestor

    const nonRootAncestors = ancestors.filter(page => !isTopPage(page.path));
    const operations = nonRootAncestors.map((page) => {
      const parentPath = pathlib.dirname(page.path);
      return {
        updateOne: {
          filter: {
            _id: page._id,
          },
          update: {
            parent: ancestorsMap.get(parentPath)._id,
          },
        },
      };
    });
    await Page.bulkWrite(operations);
  }

  /**
   * Find parent or create parent if not exists.
   * It also updates parent of ancestors
   * @param path string
   * @returns Promise<PageDocument>
   */
  async getParentAndFillAncestorsByUser(user, path: string): Promise<PageDocument> {
    const Page = mongoose.model('Page') as unknown as PageModel;

    // Find parent
    const parent = await Page.findParentByPath(path);
    if (parent != null) {
      return parent;
    }

    const ancestorPaths = collectAncestorPaths(path);

    // Fill ancestors
    const aggregationPipeline: any[] = await this.buildPipelineToCreateEmptyPagesByUser(user, ancestorPaths);

    await Page.createEmptyPagesByPaths(ancestorPaths, aggregationPipeline);

    // Connect ancestors
    await this.connectPageTree(path);

    // Return the created parent
    const createdParent = await Page.findParentByPath(path);
    if (createdParent == null) {
      throw Error('Failed to find the created parent by getParentAndFillAncestorsByUser');
    }
    return createdParent;
  }

  async getParentAndFillAncestorsBySystem(path: string): Promise<PageDocument> {
    const Page = mongoose.model('Page') as unknown as PageModel;

    // Find parent
    const parent = await Page.findParentByPath(path);
    if (parent != null) {
      return parent;
    }

    // Fill ancestors
    const ancestorPaths = collectAncestorPaths(path);
    const aggregationPipeline: any[] = this.buildPipelineToCreateEmptyPagesBySystem(ancestorPaths);

    await Page.createEmptyPagesByPaths(ancestorPaths, aggregationPipeline);

    // Connect ancestors
    await this.connectPageTree(path);

    // Return the created parent
    const createdParent = await Page.findParentByPath(path);
    if (createdParent == null) {
      throw Error('Failed to find the created parent by getParentAndFillAncestorsByUser');
    }

    return createdParent;
  }

  // --------- Create ---------

  private async preparePageDocumentToCreate(path: string, shouldNew: boolean): Promise<PageDocument> {
    const Page = mongoose.model('Page') as unknown as PageModel;

    const emptyPage = await Page.findOne({ path, isEmpty: true });

    // Use empty page if exists, if not, create a new page
    let page;
    if (shouldNew) {
      page = new Page();
    }
    else if (emptyPage != null) {
      page = emptyPage;
      const descendantCount = await Page.recountDescendantCount(page._id);

      page.descendantCount = descendantCount;
      page.isEmpty = false;
    }
    else {
      page = new Page();
    }

    return page;
  }

  private setFieldExceptForGrantRevisionParent(
      pageDocument: PageDocument,
      path: string,
      user?,
  ): void {
    const Page = mongoose.model('Page') as unknown as PageModel;

    pageDocument.path = path;
    pageDocument.creator = user;
    pageDocument.lastUpdateUser = user;
    pageDocument.status = Page.STATUS_PUBLISHED;
  }

  private async validateAppliedScope(user, grant, grantUserGroupIds: IGrantedGroup[]) {
    if (grant === PageGrant.GRANT_USER_GROUP && grantUserGroupIds == null) {
      throw new Error('grantUserGroupIds is not specified');
    }

    if (grant === PageGrant.GRANT_USER_GROUP) {
      const { grantedUserGroups: grantedUserGroupIds, grantedExternalUserGroups: grantedExternalUserGroupIds } = divideByType(grantUserGroupIds);
      const count = await UserGroupRelation.countByGroupIdsAndUser(grantedUserGroupIds, user)
        + await ExternalUserGroupRelation.countByGroupIdsAndUser(grantedExternalUserGroupIds, user);

      if (count === 0) {
        throw new Error('no relations were exist for group and user.');
      }
    }
  }

  private async canProcessCreate(
      path: string,
      grantData: {
        grant: number,
        grantedUserIds?: ObjectIdLike[],
        grantUserGroupIds?: IGrantedGroup[],
      },
      shouldValidateGrant: boolean,
      user?,
      options?: Partial<PageCreateOptions>,
  ): Promise<boolean> {
    const Page = mongoose.model('Page') as unknown as PageModel;

    // Operatability validation
    const canOperate = await this.crowi.pageOperationService.canOperate(false, null, path);
    if (!canOperate) {
      logger.error(`Cannot operate create to path "${path}" right now.`);
      return false;
    }

    // Existance validation
    const isExist = (await Page.count({ path, isEmpty: false })) > 0; // not validate empty page
    if (isExist) {
      logger.error('Cannot create new page to existed path');
      return false;
    }

    // UserGroup & Owner validation
    const { grant, grantedUserIds, grantUserGroupIds } = grantData;
    if (shouldValidateGrant) {
      if (user == null) {
        throw Error('user is required to validate grant');
      }

      let isGrantNormalized = false;
      try {
        // It must check descendants as well if emptyTarget is not null
        const isEmptyPageAlreadyExist = await Page.count({ path, isEmpty: true }) > 0;
        const shouldCheckDescendants = isEmptyPageAlreadyExist && !options?.overwriteScopesOfDescendants;

        isGrantNormalized = await this.crowi.pageGrantService.isGrantNormalized(user, path, grant, grantedUserIds, grantUserGroupIds, shouldCheckDescendants);
      }
      catch (err) {
        logger.error(`Failed to validate grant of page at "${path}" of grant ${grant}:`, err);
        throw err;
      }
      if (!isGrantNormalized) {
        throw Error('The selected grant or grantedGroup is not assignable to this page.');
      }

      if (options?.overwriteScopesOfDescendants) {
        const updateGrantInfo = await this.crowi.pageGrantService.generateUpdateGrantInfoToOverwriteDescendants(user, grant, options.grantUserGroupIds);
        const canOverwriteDescendants = await this.crowi.pageGrantService.canOverwriteDescendants(path, user, updateGrantInfo);

        if (!canOverwriteDescendants) {
          throw Error('Cannot overwrite scopes of descendants.');
        }
      }
    }

    return true;
  }

  /**
   * Create a page
   * Set options.isSynchronously to true to await all process when you want to run this method multiple times at short intervals.
   */
  async create(path: string, body: string, user, options: IOptionsForCreate = {}): Promise<PageDocument> {
    const Page = mongoose.model('Page') as unknown as PageModel;

    // Switch method
    const isV5Compatible = this.crowi.configManager.getConfig('crowi', 'app:isV5Compatible');
    if (!isV5Compatible) {
      return this.createV4(path, body, user, options);
    }

    // Values
    // eslint-disable-next-line no-param-reassign
    path = this.crowi.xss.process(path); // sanitize path
    const {
      format = 'markdown', grantUserGroupIds,
    } = options;
    const grant = isTopPage(path) ? Page.GRANT_PUBLIC : options.grant;
    const grantData = {
      grant,
      grantedUserIds: grant === Page.GRANT_OWNER ? [user._id] : undefined,
      grantUserGroupIds,
    };

    const isGrantRestricted = grant === Page.GRANT_RESTRICTED;

    // Validate
    const shouldValidateGrant = !isGrantRestricted;
    const canProcessCreate = await this.canProcessCreate(path, grantData, shouldValidateGrant, user, options);
    if (!canProcessCreate) {
      throw Error('Cannot process create');
    }

    // Prepare a page document
    const shouldNew = isGrantRestricted;
    const page = await this.preparePageDocumentToCreate(path, shouldNew);

    // Set field
    this.setFieldExceptForGrantRevisionParent(page, path, user);

    // Apply scope
    page.applyScope(user, grant, grantUserGroupIds);

    // Set parent
    if (isTopPage(path) || isGrantRestricted) { // set parent to null when GRANT_RESTRICTED
      page.parent = null;
    }
    else {
      const parent = await this.getParentAndFillAncestorsByUser(user, path);
      page.parent = parent._id;
    }
    // Save
    let savedPage = await page.save();

    // Create revision
    const Revision = mongoose.model('Revision') as any; // TODO: Typescriptize model
    const newRevision = Revision.prepareRevision(savedPage, body, null, user, { format });
    savedPage = await pushRevision(savedPage, newRevision, user);
    await savedPage.populateDataToShowRevision();

    // Emit create event
    this.pageEvent.emit('create', savedPage, user);

    // Directly run sub operation for now since it might be complex to handle main operation for creating pages -- Taichi Masuyama 2022.11.08
    let pageOp;
    try {
      pageOp = await PageOperation.create({
        actionType: PageActionType.Create,
        actionStage: PageActionStage.Sub,
        page: savedPage,
        user,
        fromPath: path,
        options,
      });
    }
    catch (err) {
      logger.error('Failed to create PageOperation document.', err);
      throw err;
    }

    if (options.isSynchronously) {
      await this.createSubOperation(savedPage, user, options, pageOp._id);
    }
    else {
      this.createSubOperation(savedPage, user, options, pageOp._id);
    }

    return savedPage;
  }

  /**
   * Used to run sub operation in create method
   */
  async createSubOperation(page, user, options: IOptionsForCreate, pageOpId: ObjectIdLike): Promise<void> {
    const Page = mongoose.model('Page') as unknown as PageModel;
    const PageRedirect = mongoose.model('PageRedirect') as unknown as PageRedirectModel;

    // Update descendantCount
    await this.updateDescendantCountOfAncestors(page._id, 1, false);

    // Delete PageRedirect if exists
    try {
      await PageRedirect.deleteOne({ fromPath: page.path });
      logger.warn(`Deleted page redirect after creating a new page at path "${page.path}".`);
    }
    catch (err) {
      // no throw
      logger.error('Failed to delete PageRedirect');
    }

    // update scopes for descendants
    if (options.overwriteScopesOfDescendants) {
      await Page.applyScopesToDescendantsAsyncronously(page, user);
    }

    await PageOperation.findByIdAndDelete(pageOpId);
  }

  /**
   * V4 compatible create method
   */
  private async createV4(path, body, user, options: any = {}) {
    const Page = mongoose.model('Page') as unknown as PageModel;
    const Revision = mongoose.model('Revision') as any; // TODO: TypeScriptize model

    const format = options.format || 'markdown';
    const grantUserGroupIds = options.grantUserGroupIds || null;
    const expandContentWidth = this.crowi.configManager.getConfig('crowi', 'customize:isContainerFluid');

    // sanitize path
    path = this.crowi.xss.process(path); // eslint-disable-line no-param-reassign

    let grant = options.grant;
    // force public
    if (isTopPage(path)) {
      grant = PageGrant.GRANT_PUBLIC;
    }

    const isExist = await Page.count({ path });

    if (isExist) {
      throw new Error('Cannot create new page to existed path');
    }

    const page = new Page();
    page.path = path;
    page.creator = user;
    page.lastUpdateUser = user;
    page.status = PageStatus.STATUS_PUBLISHED;
    if (expandContentWidth != null) {
      page.expandContentWidth = expandContentWidth;
    }
    await this.validateAppliedScope(user, grant, grantUserGroupIds);
    page.applyScope(user, grant, grantUserGroupIds);

    let savedPage = await page.save();
    const newRevision = Revision.prepareRevision(savedPage, body, null, user, { format });
    savedPage = await pushRevision(savedPage, newRevision, user);
    await savedPage.populateDataToShowRevision();

    this.pageEvent.emit('create', savedPage, user);

    // update scopes for descendants
    if (options.overwriteScopesOfDescendants) {
      Page.applyScopesToDescendantsAsyncronously(savedPage, user, true);
    }

    return savedPage;
  }

  private async canProcessForceCreateBySystem(
      path: string,
      grantData: {
        grant: number,
        grantedUserIds?: ObjectIdLike[],
        grantUserGroupId?: ObjectIdLike,
      },
  ): Promise<boolean> {
    return this.canProcessCreate(path, grantData, false);
  }

  /**
   * @private
   * This method receives the same arguments as the PageService.create method does except for the added type '{ grantedUsers?: ObjectIdLike[] }'.
   * This additional value is used to determine the grantedUser of the page to be created by system.
   * This method must not run isGrantNormalized method to validate grant. **If necessary, run it before use this method.**
   * -- Reason 1: This is because it is not expected to use this method when the grant validation is required.
   * -- Reason 2: This is because it is not expected to use this method when the program cannot determine the operator.
   */
  private async forceCreateBySystem(path: string, body: string, options: PageCreateOptions & { grantedUsers?: ObjectIdLike[] }): Promise<PageDocument> {
    const Page = mongoose.model('Page') as unknown as PageModel;

    const isV5Compatible = this.crowi.configManager.getConfig('crowi', 'app:isV5Compatible');
    if (!isV5Compatible) {
      throw Error('This method is available only when v5 compatible');
    }

    // Values
    // eslint-disable-next-line no-param-reassign
    path = this.crowi.xss.process(path); // sanitize path

    const {
      format = 'markdown', grantUserGroupIds, grantedUsers,
    } = options;
    const grant = isTopPage(path) ? Page.GRANT_PUBLIC : options.grant;

    const isGrantRestricted = grant === Page.GRANT_RESTRICTED;
    const isGrantOwner = grant === Page.GRANT_OWNER;

    const grantData = {
      grant,
      grantedUserIds: isGrantOwner ? grantedUsers : undefined,
      grantUserGroupIds,
    };

    // Validate
    if (isGrantOwner && grantedUsers?.length !== 1) {
      throw Error('grantedUser must exist when grant is GRANT_OWNER');
    }
    const canProcessForceCreateBySystem = await this.canProcessForceCreateBySystem(path, grantData);
    if (!canProcessForceCreateBySystem) {
      throw Error('Cannot process forceCreateBySystem');
    }

    // Prepare a page document
    const shouldNew = isGrantRestricted;
    const page = await this.preparePageDocumentToCreate(path, shouldNew);

    // Set field
    this.setFieldExceptForGrantRevisionParent(page, path);

    // Apply scope
    page.applyScope({ _id: grantedUsers?.[0] }, grant, grantUserGroupIds);

    // Set parent
    if (isTopPage(path) || isGrantRestricted) { // set parent to null when GRANT_RESTRICTED
      page.parent = null;
    }
    else {
      const parent = await this.getParentAndFillAncestorsBySystem(path);
      page.parent = parent._id;
    }

    // Save
    let savedPage = await page.save();

    // Create revision
    const Revision = mongoose.model('Revision') as any; // TODO: Typescriptize model
    const dummyUser = { _id: new mongoose.Types.ObjectId() };
    const newRevision = Revision.prepareRevision(savedPage, body, null, dummyUser, { format });
    savedPage = await pushRevision(savedPage, newRevision, dummyUser);

    // Update descendantCount
    await this.updateDescendantCountOfAncestors(savedPage._id, 1, false);

    // Emit create event
    this.pageEvent.emit('create', savedPage, dummyUser);

    return savedPage;
  }

  private shouldUseUpdatePageV4(grant: number, isV5Compatible: boolean, isOnTree: boolean): boolean {
    const isRestricted = grant === PageGrant.GRANT_RESTRICTED;
    return !isRestricted && (!isV5Compatible || !isOnTree);
  }

  /**
   * A wrapper method of updatePage for updating grant only.
   * @param {PageDocument} page
   * @param {UserDocument} user
   * @param options
   */
  async updateGrant(page, user, grantData: {grant: PageGrant, grantedGroups: IGrantedGroup[]}): Promise<PageDocument> {
    const { grant, grantedGroups } = grantData;

    const options: IOptionsForUpdate = {
      grant,
<<<<<<< HEAD
      grantUserGroupId: grantedGroup,
=======
      grantUserGroupIds: grantedGroups,
      isSyncRevisionToHackmd: false,
>>>>>>> c8b93f12
    };

    return this.updatePage(page, null, null, user, options);
  }

  async updatePageSubOperation(page, user, exPage, options: IOptionsForUpdate, pageOpId: ObjectIdLike): Promise<void> {
    const Page = mongoose.model('Page') as unknown as PageModel;

    const currentPage = page;

    const exParent = exPage.parent;
    const wasOnTree = exPage.parent != null || isTopPage(exPage.path);
    const shouldBeOnTree = currentPage.grant !== PageGrant.GRANT_RESTRICTED;
    const isChildrenExist = await Page.count({ path: new RegExp(`^${escapeStringRegexp(addTrailingSlash(currentPage.path))}`), parent: { $ne: null } });

    // 1. Update descendantCount
    const shouldPlusDescCount = !wasOnTree && shouldBeOnTree;
    const shouldMinusDescCount = wasOnTree && !shouldBeOnTree;
    if (shouldPlusDescCount) {
      await this.updateDescendantCountOfAncestors(currentPage._id, 1, false);
      const newDescendantCount = await Page.recountDescendantCount(currentPage._id);
      await Page.updateOne({ _id: currentPage._id }, { descendantCount: newDescendantCount });
    }
    else if (shouldMinusDescCount) {
      // Update from parent. Parent is null if currentPage.grant is RESTRECTED.
      if (currentPage.grant === PageGrant.GRANT_RESTRICTED) {
        await this.updateDescendantCountOfAncestors(exParent, -1, true);
      }
    }

    // 2. Delete unnecessary empty pages
    const shouldRemoveLeafEmpPages = wasOnTree && !isChildrenExist;
    if (shouldRemoveLeafEmpPages) {
      await Page.removeLeafEmptyPagesRecursively(exParent);
    }

    // 3. Update scopes for descendants
    if (options.overwriteScopesOfDescendants) {
      await Page.applyScopesToDescendantsAsyncronously(currentPage, user);
    }

    await PageOperation.findByIdAndDelete(pageOpId);
  }

  async updatePage(
      pageData,
      body: string | null,
      previousBody: string | null,
      user,
      options: IOptionsForUpdate = {},
  ): Promise<PageDocument> {
    const Page = mongoose.model('Page') as unknown as PageModel;
    const Revision = mongoose.model('Revision') as any; // TODO: Typescriptize model

    const wasOnTree = pageData.parent != null || isTopPage(pageData.path);
    const isV5Compatible = this.crowi.configManager.getConfig('crowi', 'app:isV5Compatible');

    const shouldUseV4Process = this.shouldUseUpdatePageV4(pageData.grant, isV5Compatible, wasOnTree);
    if (shouldUseV4Process) {
      // v4 compatible process
      return this.updatePageV4(pageData, body, previousBody, user, options);
    }

    // Clone page document
    const clonedPageData = Page.hydrate(pageData.toObject());
    const newPageData = pageData;

    const grant = options.grant ?? clonedPageData.grant; // use the previous data if absence
    const grantUserGroupIds = options.grantUserGroupIds ?? clonedPageData.grantedGroups;

    const grantedUserIds = clonedPageData.grantedUserIds || [user._id];
    const shouldBeOnTree = grant !== PageGrant.GRANT_RESTRICTED;
    const isChildrenExist = await Page.count({ path: new RegExp(`^${escapeStringRegexp(addTrailingSlash(clonedPageData.path))}`), parent: { $ne: null } });

    const { pageService, pageGrantService } = this.crowi;

    if (shouldBeOnTree) {
      let isGrantNormalized = false;
      try {
        const shouldCheckDescendants = !options.overwriteScopesOfDescendants;
        // eslint-disable-next-line max-len
        isGrantNormalized = await pageGrantService.isGrantNormalized(user, clonedPageData.path, grant, grantedUserIds, grantUserGroupIds, shouldCheckDescendants);
      }
      catch (err) {
        logger.error(`Failed to validate grant of page at "${clonedPageData.path}" of grant ${grant}:`, err);
        throw err;
      }
      if (!isGrantNormalized) {
        throw Error('The selected grant or grantedGroup is not assignable to this page.');
      }

      if (options.overwriteScopesOfDescendants) {
        const updateGrantInfo = await pageGrantService.generateUpdateGrantInfoToOverwriteDescendants(user, grant, options.grantUserGroupIds);
        const canOverwriteDescendants = await pageGrantService.canOverwriteDescendants(clonedPageData.path, user, updateGrantInfo);

        if (!canOverwriteDescendants) {
          throw Error('Cannot overwrite scopes of descendants.');
        }
      }

      if (!wasOnTree) {
        const newParent = await pageService.getParentAndFillAncestorsByUser(user, newPageData.path);
        newPageData.parent = newParent._id;
      }
    }
    else {
      if (wasOnTree && isChildrenExist) {
        // Update children's parent with new parent
        const newParentForChildren = await Page.createEmptyPage(clonedPageData.path, clonedPageData.parent, clonedPageData.descendantCount);
        await Page.updateMany(
          { parent: clonedPageData._id },
          { parent: newParentForChildren._id },
        );
      }

      newPageData.parent = null;
      newPageData.descendantCount = 0;
    }

    newPageData.applyScope(user, grant, grantUserGroupIds);

    // update existing page
    let savedPage = await newPageData.save();

    // Update body
    const isBodyPresent = body != null && previousBody != null;
    const shouldUpdateBody = isBodyPresent;
    if (shouldUpdateBody) {
      const newRevision = await Revision.prepareRevision(newPageData, body, previousBody, user);
      savedPage = await pushRevision(savedPage, newRevision, user);
      await savedPage.populateDataToShowRevision();
    }


    this.pageEvent.emit('update', savedPage, user);

    // Update ex children's parent
    if (!wasOnTree && shouldBeOnTree) {
      const emptyPageAtSamePath = await Page.findOne({ path: clonedPageData.path, isEmpty: true }); // this page is necessary to find children

      if (isChildrenExist) {
        if (emptyPageAtSamePath != null) {
          // Update children's parent with new parent
          await Page.updateMany(
            { parent: emptyPageAtSamePath._id },
            { parent: savedPage._id },
          );
        }
      }

      await Page.findOneAndDelete({ path: clonedPageData.path, isEmpty: true }); // delete here
    }

    // Directly run sub operation for now since it might be complex to handle main operation for updating pages -- Taichi Masuyama 2022.11.08
    let pageOp;
    try {
      pageOp = await PageOperation.create({
        actionType: PageActionType.Update,
        actionStage: PageActionStage.Sub,
        page: savedPage,
        exPage: clonedPageData,
        user,
        fromPath: clonedPageData.path,
        options,
      });
    }
    catch (err) {
      logger.error('Failed to create PageOperation document.', err);
      throw err;
    }

    this.updatePageSubOperation(savedPage, user, clonedPageData, options, pageOp._id);

    return savedPage;
  }


  async updatePageV4(pageData, body, previousBody, user, options: IOptionsForUpdate = {}): Promise<PageDocument> {
    const Page = mongoose.model('Page') as unknown as PageModel;
    const Revision = mongoose.model('Revision') as any; // TODO: TypeScriptize model

    const grant = options.grant || pageData.grant; // use the previous data if absence
<<<<<<< HEAD
    const grantUserGroupId = options.grantUserGroupId || pageData.grantUserGroupId; // use the previous data if absence
=======
    const grantUserGroupIds = options.grantUserGroupIds || pageData.grantUserGroupIds; // use the previous data if absence
    const isSyncRevisionToHackmd = options.isSyncRevisionToHackmd;
>>>>>>> c8b93f12

    await this.validateAppliedScope(user, grant, grantUserGroupIds);
    pageData.applyScope(user, grant, grantUserGroupIds);

    // update existing page
    let savedPage = await pageData.save();

    // Update revision
    const isBodyPresent = body != null && previousBody != null;
    const shouldUpdateBody = isBodyPresent;
    if (shouldUpdateBody) {
      const newRevision = await Revision.prepareRevision(pageData, body, previousBody, user);
      savedPage = await pushRevision(savedPage, newRevision, user);
      await savedPage.populateDataToShowRevision();
    }

    // update scopes for descendants
    if (options.overwriteScopesOfDescendants) {
      Page.applyScopesToDescendantsAsyncronously(savedPage, user, true);
    }


    this.pageEvent.emit('update', savedPage, user);

    return savedPage;
  }

  /*
   * Find all children by parent's path or id. Using id should be prioritized
   */
  async findChildrenByParentPathOrIdAndViewer(parentPathOrId: string, user, userGroups = null): Promise<PageDocument[]> {
    const Page = mongoose.model('Page') as unknown as PageModel;
    let queryBuilder: PageQueryBuilder;
    if (hasSlash(parentPathOrId)) {
      const path = parentPathOrId;
      const regexp = generateChildrenRegExp(path);
      queryBuilder = new PageQueryBuilder(Page.find({ path: { $regex: regexp } }), true);
    }
    else {
      const parentId = parentPathOrId;
      // Use $eq for user-controlled sources. see: https://codeql.github.com/codeql-query-help/javascript/js-sql-injection/#recommendation
      queryBuilder = new PageQueryBuilder(Page.find({ parent: { $eq: parentId } } as any), true); // TODO: improve type
    }
    await queryBuilder.addViewerCondition(user, userGroups);

    const pages = await queryBuilder
      .addConditionToSortPagesByAscPath()
      .query
      .lean()
      .exec();

    await this.injectProcessDataIntoPagesByActionTypes(pages, [PageActionType.Rename]);

    return pages;
  }

  /**
   * Find all pages in trash page
   */
  async findAllTrashPages(user: IUserHasId, userGroups = null): Promise<PageDocument[]> {
    const Page = mongoose.model('Page') as unknown as PageModel;

    // https://regex101.com/r/KYZWls/1
    // ex. /trash/.*
    const regexp = new RegExp('^/trash\\/.*$');
    const queryBuilder = new PageQueryBuilder(Page.find({ path: { $regex: regexp } }), true);

    await queryBuilder.addViewerCondition(user, userGroups);

    const pages = await queryBuilder
      .addConditionToSortPagesByAscPath()
      .query
      .lean()
      .exec();

    await this.injectProcessDataIntoPagesByActionTypes(pages, [PageActionType.Rename]);

    return pages;
  }

  async findAncestorsChildrenByPathAndViewer(path: string, user, userGroups = null): Promise<Record<string, PageDocument[]>> {
    const Page = mongoose.model('Page') as unknown as PageModel;

    const ancestorPaths = isTopPage(path) ? ['/'] : collectAncestorPaths(path); // root path is necessary for rendering
    const regexps = ancestorPaths.map(path => new RegExp(generateChildrenRegExp(path))); // cannot use re2

    // get pages at once
    const queryBuilder = new PageQueryBuilder(Page.find({ path: { $in: regexps } }), true);
    await queryBuilder.addViewerCondition(user, userGroups);
    const pages = await queryBuilder
      .addConditionAsOnTree()
      .addConditionToMinimizeDataForRendering()
      .addConditionToSortPagesByAscPath()
      .query
      .lean()
      .exec();

    this.injectIsTargetIntoPages(pages, path);
    await this.injectProcessDataIntoPagesByActionTypes(pages, [PageActionType.Rename]);

    /*
     * If any non-migrated page is found during creating the pathToChildren map, it will stop incrementing at that moment
     */
    const pathToChildren: Record<string, PageDocument[]> = {};
    const sortedPaths = ancestorPaths.sort((a, b) => a.length - b.length); // sort paths by path.length
    sortedPaths.every((path) => {
      const children = pages.filter(page => pathlib.dirname(page.path) === path);
      if (children.length === 0) {
        return false; // break when children do not exist
      }
      pathToChildren[path] = children;
      return true;
    });

    return pathToChildren;
  }

  private injectIsTargetIntoPages(pages: (PageDocument & {isTarget?: boolean})[], path): void {
    pages.forEach((page) => {
      if (page.path === path) {
        page.isTarget = true;
      }
    });
  }

  /**
   * Inject processData into page docuements
   * The processData is a combination of actionType as a key and information on whether the action is processable as a value.
   */
  private async injectProcessDataIntoPagesByActionTypes(
      pages: (PageDocument & { processData?: IPageOperationProcessData })[],
      actionTypes: PageActionType[],
  ): Promise<void> {

    const pageOperations = await PageOperation.find({ actionType: { $in: actionTypes } });
    if (pageOperations == null || pageOperations.length === 0) {
      return;
    }

    const processInfo: IPageOperationProcessInfo = this.crowi.pageOperationService.generateProcessInfo(pageOperations);
    const operatingPageIds: string[] = Object.keys(processInfo);

    // inject processData into pages
    pages.forEach((page) => {
      const pageId = page._id.toString();
      if (operatingPageIds.includes(pageId)) {
        const processData: IPageOperationProcessData = processInfo[pageId];
        page.processData = processData;
      }
    });
  }

}

export default PageService;<|MERGE_RESOLUTION|>--- conflicted
+++ resolved
@@ -14,11 +14,8 @@
 import mongoose, { ObjectId, Cursor } from 'mongoose';
 import streamToPromise from 'stream-to-promise';
 
-<<<<<<< HEAD
 import { Comment } from '~/features/comment/server';
-=======
 import ExternalUserGroupRelation from '~/features/external-user-group/server/models/external-user-group-relation';
->>>>>>> c8b93f12
 import { SupportedAction } from '~/interfaces/activity';
 import { V5ConversionErrCode } from '~/interfaces/errors/v5-conversion-error';
 import {
@@ -3894,12 +3891,8 @@
 
     const options: IOptionsForUpdate = {
       grant,
-<<<<<<< HEAD
-      grantUserGroupId: grantedGroup,
-=======
       grantUserGroupIds: grantedGroups,
       isSyncRevisionToHackmd: false,
->>>>>>> c8b93f12
     };
 
     return this.updatePage(page, null, null, user, options);
@@ -4082,12 +4075,8 @@
     const Revision = mongoose.model('Revision') as any; // TODO: TypeScriptize model
 
     const grant = options.grant || pageData.grant; // use the previous data if absence
-<<<<<<< HEAD
-    const grantUserGroupId = options.grantUserGroupId || pageData.grantUserGroupId; // use the previous data if absence
-=======
     const grantUserGroupIds = options.grantUserGroupIds || pageData.grantUserGroupIds; // use the previous data if absence
     const isSyncRevisionToHackmd = options.isSyncRevisionToHackmd;
->>>>>>> c8b93f12
 
     await this.validateAppliedScope(user, grant, grantUserGroupIds);
     pageData.applyScope(user, grant, grantUserGroupIds);
