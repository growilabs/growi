import pathlib from 'path';
import { Readable, Writable } from 'stream';

import type {
  Ref, HasObjectId, IUserHasId,
  IPage, IPageInfo, IPageInfoAll, IPageInfoForEntity, IPageWithMeta,
} from '@growi/core';
import {
  pagePathUtils, pathUtils, PageGrant, PageStatus,
} from '@growi/core';
import { collectAncestorPaths } from '@growi/core/dist/utils/page-path-utils/collect-ancestor-paths';
import escapeStringRegexp from 'escape-string-regexp';
import mongoose, { ObjectId, Cursor } from 'mongoose';
import streamToPromise from 'stream-to-promise';

import { SupportedAction } from '~/interfaces/activity';
import { V5ConversionErrCode } from '~/interfaces/errors/v5-conversion-error';
import {
  PageDeleteConfigValue, IPageDeleteConfigValueToProcessValidation,
} from '~/interfaces/page-delete-config';
import {
  IPageOperationProcessInfo, IPageOperationProcessData, PageActionStage, PageActionType,
} from '~/interfaces/page-operation';
import { PageMigrationErrorData, SocketEventName, UpdateDescCountRawData } from '~/interfaces/websocket';
import {
  CreateMethod, PageCreateOptions, PageModel, PageDocument, pushRevision, PageQueryBuilder,
} from '~/server/models/page';
import { createBatchStream } from '~/server/util/batch-stream';
import loggerFactory from '~/utils/logger';
import { prepareDeleteConfigValuesForCalc } from '~/utils/page-delete-config';

import { ObjectIdLike } from '../interfaces/mongoose-utils';
import { PathAlreadyExistsError } from '../models/errors';
import { IOptionsForCreate, IOptionsForUpdate } from '../models/interfaces/page-operation';
import PageOperation, { PageOperationDocument } from '../models/page-operation';
import { PageRedirectModel } from '../models/page-redirect';
import { serializePageSecurely } from '../models/serializers/page-serializer';
import Subscription from '../models/subscription';
import { V5ConversionError } from '../models/vo/v5-conversion-error';

const debug = require('debug')('growi:services:page');

const logger = loggerFactory('growi:services:page');
const {
  isTrashPage, isTopPage, omitDuplicateAreaPageFromPages,
  isMovablePage, canMoveByPath, isUsersProtectedPages, hasSlash, generateChildrenRegExp,
} = pagePathUtils;

const { addTrailingSlash } = pathUtils;

const BULK_REINDEX_SIZE = 100;
const LIMIT_FOR_MULTIPLE_PAGE_OP = 20;

// TODO: improve type
class PageCursorsForDescendantsFactory {

  private rootPage: any; // TODO: wait for mongoose update

  private shouldIncludeEmpty: boolean;

  private isSystemDelete: boolean;

  private initialCursor: Cursor<any> | never[]; // TODO: wait for mongoose update

  private Page: PageModel;

  constructor(rootPage: any, shouldIncludeEmpty: boolean, isSystemDelete: boolean) {
    this.rootPage = rootPage;
    this.shouldIncludeEmpty = shouldIncludeEmpty;
    this.isSystemDelete = isSystemDelete;

    this.Page = mongoose.model('Page') as unknown as PageModel;
  }

  // prepare initial cursor
  private async init() {
    const initialCursor = await this.generateCursorToFindChildren(this.rootPage);
    this.initialCursor = initialCursor;
  }

  /**
   * Returns Iterable that yields only descendant pages unorderedly
   * @returns Promise<AsyncGenerator>
   */
  async generateIterable(): Promise<AsyncGenerator | never[]> {
    // initialize cursor
    await this.init();

    return this.isNeverArray(this.initialCursor) ? [] : this.generateOnlyDescendants(this.initialCursor);
  }

  /**
   * Returns Readable that produces only descendant pages unorderedly
   * @returns Promise<Readable>
   */
  async generateReadable(): Promise<Readable> {
    return Readable.from(await this.generateIterable());
  }

  /**
   * Generator that unorderedly yields descendant pages
   */
  private async* generateOnlyDescendants(cursor: Cursor<any>) {
    for await (const page of cursor) {
      const nextCursor = await this.generateCursorToFindChildren(page);
      if (!this.isNeverArray(nextCursor)) {
        yield* this.generateOnlyDescendants(nextCursor); // recursively yield
      }

      yield page;
    }
  }

  private async generateCursorToFindChildren(page: any): Promise<Cursor<any> | never[]> {
    if (page == null) {
      return [];
    }

    const { PageQueryBuilder } = this.Page;

    const builder = new PageQueryBuilder(this.Page.find(), this.shouldIncludeEmpty);
    builder.addConditionToFilteringByParentId(page._id);

    if (this.isSystemDelete) {
      await this.Page.addConditionToFilteringByViewerToEdit(builder, null, true);
    }

    const cursor = builder.query.lean().cursor({ batchSize: BULK_REINDEX_SIZE }) as Cursor<any>;

    return cursor;
  }

  private isNeverArray(val: Cursor<any> | never[]): val is never[] {
    return 'length' in val && val.length === 0;
  }

}

class PageService {

  crowi: any;

  pageEvent: any;

  tagEvent: any;

  activityEvent: any;

  constructor(crowi) {
    this.crowi = crowi;
    this.pageEvent = crowi.event('page');
    this.tagEvent = crowi.event('tag');
    this.activityEvent = crowi.event('activity');

    // init
    this.initPageEvent();
  }

  private initPageEvent() {
    // create
    this.pageEvent.on('create', this.pageEvent.onCreate);

    // createMany
    this.pageEvent.on('createMany', this.pageEvent.onCreateMany);
    this.pageEvent.on('addSeenUsers', this.pageEvent.onAddSeenUsers);
  }

  canDeleteCompletely(path: string, creatorId: ObjectIdLike, operator: any | null, isRecursively: boolean): boolean {
    if (operator == null || isTopPage(path) || isUsersProtectedPages(path)) return false;

    const pageCompleteDeletionAuthority = this.crowi.configManager.getConfig('crowi', 'security:pageCompleteDeletionAuthority');
    const pageRecursiveCompleteDeletionAuthority = this.crowi.configManager.getConfig('crowi', 'security:pageRecursiveCompleteDeletionAuthority');

    const [singleAuthority, recursiveAuthority] = prepareDeleteConfigValuesForCalc(pageCompleteDeletionAuthority, pageRecursiveCompleteDeletionAuthority);

    return this.canDeleteLogic(creatorId, operator, isRecursively, singleAuthority, recursiveAuthority);
  }

  canDelete(path: string, creatorId: ObjectIdLike, operator: any | null, isRecursively: boolean): boolean {
    if (operator == null || isUsersProtectedPages(path) || isTopPage(path)) return false;

    const pageDeletionAuthority = this.crowi.configManager.getConfig('crowi', 'security:pageDeletionAuthority');
    const pageRecursiveDeletionAuthority = this.crowi.configManager.getConfig('crowi', 'security:pageRecursiveDeletionAuthority');

    const [singleAuthority, recursiveAuthority] = prepareDeleteConfigValuesForCalc(pageDeletionAuthority, pageRecursiveDeletionAuthority);

    return this.canDeleteLogic(creatorId, operator, isRecursively, singleAuthority, recursiveAuthority);
  }

  private canDeleteLogic(
      creatorId: ObjectIdLike,
      operator,
      isRecursively: boolean,
      authority: IPageDeleteConfigValueToProcessValidation | null,
      recursiveAuthority: IPageDeleteConfigValueToProcessValidation | null,
  ): boolean {
    const isAdmin = operator?.admin ?? false;
    const isOperator = operator?._id == null ? false : operator._id.equals(creatorId);

    if (isRecursively) {
      return this.compareDeleteConfig(isAdmin, isOperator, recursiveAuthority);
    }

    return this.compareDeleteConfig(isAdmin, isOperator, authority);
  }

  private compareDeleteConfig(isAdmin: boolean, isOperator: boolean, authority: IPageDeleteConfigValueToProcessValidation | null): boolean {
    if (isAdmin) {
      return true;
    }

    if (authority === PageDeleteConfigValue.Anyone || authority == null) {
      return true;
    }
    if (authority === PageDeleteConfigValue.AdminAndAuthor && isOperator) {
      return true;
    }

    return false;
  }

  filterPagesByCanDeleteCompletely(pages, user, isRecursively: boolean) {
    return pages.filter(p => p.isEmpty || this.canDeleteCompletely(p.path, p.creator, user, isRecursively));
  }

  filterPagesByCanDelete(pages, user, isRecursively: boolean) {
    return pages.filter(p => p.isEmpty || this.canDelete(p.path, p.creator, user, isRecursively));
  }

  // eslint-disable-next-line @typescript-eslint/explicit-module-boundary-types
  async findPageAndMetaDataByViewer(
      pageId: string, path: string, user: IUserHasId, includeEmpty = false, isSharedPage = false,
  ): Promise<IPageWithMeta<IPageInfoAll>|null> {

    const Page = this.crowi.model('Page') as PageModel;

    let page: PageDocument & HasObjectId | null;
    if (pageId != null) { // prioritized
      page = await Page.findByIdAndViewer(pageId, user, null, includeEmpty);
    }
    else {
      page = await Page.findByPathAndViewer(path, user, null, true, includeEmpty);
    }

    if (page == null) {
      return null;
    }

    if (isSharedPage) {
      return {
        data: page,
        meta: {
          isV5Compatible: isTopPage(page.path) || page.parent != null,
          isEmpty: page.isEmpty,
          isMovable: false,
          isDeletable: false,
          isAbleToDeleteCompletely: false,
          isRevertible: false,
        },
      };
    }

    const isGuestUser = user == null;
    const pageInfo = this.constructBasicPageInfo(page, isGuestUser);

    const Bookmark = this.crowi.model('Bookmark');
    const bookmarkCount = await Bookmark.countByPageId(pageId);

    const metadataForGuest = {
      ...pageInfo,
      bookmarkCount,
    };

    if (isGuestUser) {
      return {
        data: page,
        meta: metadataForGuest,
      };
    }

    const isBookmarked: boolean = (await Bookmark.findByPageIdAndUserId(pageId, user._id)) != null;
    const isLiked: boolean = page.isLiked(user);

    const subscription = await Subscription.findByUserIdAndTargetId(user._id, pageId);

    let creatorId = page.creator;
    if (page.isEmpty) {
      // Need non-empty ancestor page to get its creatorId because empty page does NOT have it.
      // Use creatorId of ancestor page to determine whether the empty page is deletable
      const notEmptyClosestAncestor = await Page.findNonEmptyClosestAncestor(page.path);
      creatorId = notEmptyClosestAncestor.creator;
    }
    const isDeletable = this.canDelete(page.path, creatorId, user, false);
    const isAbleToDeleteCompletely = this.canDeleteCompletely(page.path, creatorId, user, false); // use normal delete config

    return {
      data: page,
      meta: {
        ...metadataForGuest,
        isDeletable,
        isAbleToDeleteCompletely,
        isBookmarked,
        isLiked,
        subscriptionStatus: subscription?.status,
      },
    };
  }

  private shouldUseV4Process(page): boolean {
    const Page = mongoose.model('Page') as unknown as PageModel;

    const isTrashPage = page.status === Page.STATUS_DELETED;
    const isPageMigrated = page.parent != null;
    const isV5Compatible = this.crowi.configManager.getConfig('crowi', 'app:isV5Compatible');
    const isRoot = isTopPage(page.path);
    const isPageRestricted = page.grant === Page.GRANT_RESTRICTED;

    const shouldUseV4Process = !isRoot && (!isV5Compatible || !isPageMigrated || isTrashPage || isPageRestricted);

    return shouldUseV4Process;
  }

  private shouldUseV4ProcessForRevert(page): boolean {
    const Page = mongoose.model('Page') as unknown as PageModel;

    const isV5Compatible = this.crowi.configManager.getConfig('crowi', 'app:isV5Compatible');
    const isPageRestricted = page.grant === Page.GRANT_RESTRICTED;

    const shouldUseV4Process = !isV5Compatible || isPageRestricted;

    return shouldUseV4Process;
  }

  private shouldNormalizeParent(page): boolean {
    const Page = mongoose.model('Page') as unknown as PageModel;

    return page.grant !== Page.GRANT_RESTRICTED && page.grant !== Page.GRANT_SPECIFIED;
  }

  /**
   * Generate read stream to operate descendants of the specified page path
   * @param {string} targetPagePath
   * @param {User} viewer
   */
  private async generateReadStreamToOperateOnlyDescendants(targetPagePath, userToOperate) {

    const Page = this.crowi.model('Page');
    const { PageQueryBuilder } = Page;

    const builder = new PageQueryBuilder(Page.find(), true)
      .addConditionAsRootOrNotOnTree() // to avoid affecting v5 pages
      .addConditionToListOnlyDescendants(targetPagePath);

    await Page.addConditionToFilteringByViewerToEdit(builder, userToOperate);
    return builder
      .query
      .lean()
      .cursor({ batchSize: BULK_REINDEX_SIZE });
  }

  async renamePage(page: IPage, newPagePath, user, options, activityParameters): Promise<PageDocument | null> {
    /*
     * Common Operation
     */
    const Page = mongoose.model('Page') as unknown as PageModel;

    const parameters = {
      ip: activityParameters.ip,
      endpoint: activityParameters.endpoint,
      action: page.descendantCount > 0 ? SupportedAction.ACTION_PAGE_RECURSIVELY_RENAME : SupportedAction.ACTION_PAGE_RENAME,
      user,
      targetModel: 'Page',
      target: page,
      snapshot: {
        username: user.username,
      },
    };

    const activity = await this.crowi.activityService.createActivity(parameters);

    const isExist = await Page.exists({ path: newPagePath });
    if (isExist) {
      throw Error(`Page already exists at ${newPagePath}`);
    }

    if (isTopPage(page.path)) {
      throw Error('It is forbidden to rename the top page');
    }

    // Separate v4 & v5 process
    const shouldUseV4Process = this.shouldUseV4Process(page);
    if (shouldUseV4Process) {
      return this.renamePageV4(page, newPagePath, user, options);
    }

    if (options.isMoveMode) {
      const fromPath = page.path;
      const toPath = newPagePath;
      const canMove = canMoveByPath(fromPath, toPath) && await Page.exists({ path: newPagePath });

      if (!canMove) {
        throw Error('Cannot move to this path.');
      }
    }

    const canOperate = await this.crowi.pageOperationService.canOperate(true, page.path, newPagePath);
    if (!canOperate) {
      throw Error(`Cannot operate rename to path "${newPagePath}" right now.`);
    }

    /*
     * Resumable Operation
     */
    let pageOp;
    try {
      pageOp = await PageOperation.create({
        actionType: PageActionType.Rename,
        actionStage: PageActionStage.Main,
        page,
        user,
        fromPath: page.path,
        toPath: newPagePath,
        options,
      });
    }
    catch (err) {
      logger.error('Failed to create PageOperation document.', err);
      throw err;
    }
    let renamedPage: PageDocument | null = null;
    try {
      renamedPage = await this.renameMainOperation(page, newPagePath, user, options, pageOp._id, activity);
    }
    catch (err) {
      logger.error('Error occurred while running renameMainOperation', err);

      // cleanup
      await PageOperation.deleteOne({ _id: pageOp._id });

      throw err;
    }
    if (page.descendantCount < 1) {
      this.activityEvent.emit('updated', activity, page);
    }
    return renamedPage;
  }

  async renameMainOperation(page, newPagePath: string, user, options, pageOpId: ObjectIdLike, activity?): Promise<PageDocument | null> {
    const Page = mongoose.model('Page') as unknown as PageModel;

    const updateMetadata = options.updateMetadata || false;
    // sanitize path
    newPagePath = this.crowi.xss.process(newPagePath); // eslint-disable-line no-param-reassign

    // UserGroup & Owner validation
    // use the parent's grant when target page is an empty page
    let grant;
    let grantedUserIds;
    let grantedGroupId;
    if (page.isEmpty) {
      const parent = await Page.findOne({ _id: page.parent });
      if (parent == null) {
        throw Error('parent not found');
      }
      grant = parent.grant;
      grantedUserIds = parent.grantedUsers;
      grantedGroupId = parent.grantedGroup;
    }
    else {
      grant = page.grant;
      grantedUserIds = page.grantedUsers;
      grantedGroupId = page.grantedGroup;
    }

    if (grant !== Page.GRANT_RESTRICTED) {
      let isGrantNormalized = false;
      try {
        isGrantNormalized = await this.crowi.pageGrantService.isGrantNormalized(user, newPagePath, grant, grantedUserIds, grantedGroupId, false);
      }
      catch (err) {
        logger.error(`Failed to validate grant of page at "${newPagePath}" when renaming`, err);
        throw err;
      }
      if (!isGrantNormalized) {
        throw Error(`This page cannot be renamed to "${newPagePath}" since the selected grant or grantedGroup is not assignable to this page.`);
      }
    }

    // 1. Take target off from tree
    await Page.takeOffFromTree(page._id);

    // 2. Find new parent
    let newParent;
    // If renaming to under target, run getParentAndforceCreateEmptyTree to fill new ancestors
    if (this.isRenamingToUnderTarget(page.path, newPagePath)) {
      newParent = await this.getParentAndforceCreateEmptyTree(page, newPagePath);
    }
    else {
      newParent = await this.getParentAndFillAncestorsByUser(user, newPagePath);
    }

    // 3. Put back target page to tree (also update the other attrs)
    const update: Partial<IPage> = {};
    update.path = newPagePath;
    update.parent = newParent._id;
    if (updateMetadata) {
      update.lastUpdateUser = user;
      update.updatedAt = new Date();
    }
    const renamedPage = await Page.findByIdAndUpdate(page._id, { $set: update }, { new: true });

    // 5.increase parent's descendantCount.
    // see: https://dev.growi.org/62149d019311629d4ecd91cf#Handling%20of%20descendantCount%20in%20case%20of%20unexpected%20process%20interruption
    const nToIncreaseForOperationInterruption = 1;
    await Page.incrementDescendantCountOfPageIds([newParent._id], nToIncreaseForOperationInterruption);

    // create page redirect
    if (options.createRedirectPage) {
      const PageRedirect = mongoose.model('PageRedirect') as unknown as PageRedirectModel;
      await PageRedirect.create({ fromPath: page.path, toPath: newPagePath });
    }
    this.pageEvent.emit('rename');

    // Set to Sub
    const pageOp = await PageOperation.findByIdAndUpdatePageActionStage(pageOpId, PageActionStage.Sub);
    if (pageOp == null) {
      throw Error('PageOperation document not found');
    }

    /*
     * Sub Operation
     */
    this.renameSubOperation(page, newPagePath, user, options, renamedPage, pageOp._id, activity);

    return renamedPage;
  }

  async renameSubOperation(page, newPagePath: string, user, options, renamedPage, pageOpId: ObjectIdLike, activity?): Promise<void> {
    const Page = mongoose.model('Page') as unknown as PageModel;

    const exParentId = page.parent;

    const timerObj = this.crowi.pageOperationService.autoUpdateExpiryDate(pageOpId);
    try {
    // update descendants first
      const descendantsSubscribedSets = new Set();
      await this.renameDescendantsWithStream(page, newPagePath, user, options, false, descendantsSubscribedSets);
      const descendantsSubscribedUsers = Array.from(descendantsSubscribedSets);
      this.activityEvent.emit('updated', activity, page, descendantsSubscribedUsers);
    }
    catch (err) {
      logger.warn(err);
      throw Error(err);
    }
    finally {
      this.crowi.pageOperationService.clearAutoUpdateInterval(timerObj);
    }

    // reduce parent's descendantCount
    // see: https://dev.growi.org/62149d019311629d4ecd91cf#Handling%20of%20descendantCount%20in%20case%20of%20unexpected%20process%20interruption
    const nToReduceForOperationInterruption = -1;
    await Page.incrementDescendantCountOfPageIds([renamedPage.parent], nToReduceForOperationInterruption);

    const nToReduce = -1 * ((page.isEmpty ? 0 : 1) + page.descendantCount);
    await this.updateDescendantCountOfAncestors(exParentId, nToReduce, true);

    // increase ancestore's descendantCount
    const nToIncrease = (renamedPage.isEmpty ? 0 : 1) + page.descendantCount;
    await this.updateDescendantCountOfAncestors(renamedPage._id, nToIncrease, false);

    // Remove leaf empty pages if not moving to under the ex-target position
    if (!this.isRenamingToUnderTarget(page.path, newPagePath)) {
      // remove empty pages at leaf position
      await Page.removeLeafEmptyPagesRecursively(page.parent);
    }

    await PageOperation.findByIdAndDelete(pageOpId);
  }

  async resumeRenameSubOperation(renamedPage: PageDocument, pageOp: PageOperationDocument, activity?): Promise<void> {
    const isProcessable = pageOp.isProcessable();
    if (!isProcessable) {
      throw Error('This page operation is currently being processed');
    }
    if (pageOp.toPath == null) {
      throw Error(`Property toPath is missing which is needed to resume rename operation(${pageOp._id})`);
    }

    const {
      page, fromPath, toPath, options, user,
    } = pageOp;

    this.fixPathsAndDescendantCountOfAncestors(page, user, options, renamedPage, pageOp._id, fromPath, toPath, activity);
  }

  /**
   * Renaming paths and fixing descendantCount of ancestors. It shoud be run synchronously.
   * `renameSubOperation` to restart rename operation
   * `updateDescendantCountOfPagesWithPaths` to fix descendantCount of ancestors
   */
  private async fixPathsAndDescendantCountOfAncestors(page, user, options, renamedPage, pageOpId, fromPath, toPath, activity?): Promise<void> {
    await this.renameSubOperation(page, toPath, user, options, renamedPage, pageOpId, activity);
    const ancestorsPaths = this.crowi.pageOperationService.getAncestorsPathsByFromAndToPath(fromPath, toPath);
    await this.updateDescendantCountOfPagesWithPaths(ancestorsPaths);
  }

  private isRenamingToUnderTarget(fromPath: string, toPath: string): boolean {
    const pathToTest = escapeStringRegexp(addTrailingSlash(fromPath));
    const pathToBeTested = toPath;

    return (new RegExp(`^${pathToTest}`, 'i')).test(pathToBeTested);
  }

  private async getParentAndforceCreateEmptyTree(originalPage, toPath: string) {
    const Page = mongoose.model('Page') as unknown as PageModel;

    const fromPath = originalPage.path;
    const newParentPath = pathlib.dirname(toPath);

    // local util
    const collectAncestorPathsUntilFromPath = (path: string, paths: string[] = []): string[] => {
      if (path === fromPath) return paths;

      const parentPath = pathlib.dirname(path);
      paths.push(parentPath);
      return collectAncestorPathsUntilFromPath(parentPath, paths);
    };

    const pathsToInsert = collectAncestorPathsUntilFromPath(toPath);
    const originalParent = await Page.findById(originalPage.parent);
    if (originalParent == null) {
      throw Error('Original parent not found');
    }
    const insertedPages = await Page.insertMany(pathsToInsert.map((path) => {
      return {
        path,
        isEmpty: true,
      };
    }));

    const pages = [...insertedPages, originalParent];

    const ancestorsMap = new Map<string, PageDocument & {_id: any}>(pages.map(p => [p.path, p]));

    // bulkWrite to update ancestors
    const operations = insertedPages.map((page) => {
      const parentPath = pathlib.dirname(page.path);
      const op = {
        updateOne: {
          filter: {
            _id: page._id,
          },
          update: {
            $set: {
              parent: ancestorsMap.get(parentPath)?._id,
              descedantCount: originalParent.descendantCount,
            },
          },
        },
      };

      return op;
    });
    await Page.bulkWrite(operations);

    const newParent = ancestorsMap.get(newParentPath);
    return newParent;
  }

  private async renamePageV4(page, newPagePath, user, options) {
    const Page = this.crowi.model('Page');
    const Revision = this.crowi.model('Revision');
    const {
      isRecursively = false,
      createRedirectPage = false,
      updateMetadata = false,
    } = options;

    // sanitize path
    newPagePath = this.crowi.xss.process(newPagePath); // eslint-disable-line no-param-reassign

    // create descendants first
    if (isRecursively) {
      await this.renameDescendantsWithStream(page, newPagePath, user, options);
    }


    const update: any = {};
    // update Page
    update.path = newPagePath;
    if (updateMetadata) {
      update.lastUpdateUser = user;
      update.updatedAt = Date.now();
    }
    const renamedPage = await Page.findByIdAndUpdate(page._id, { $set: update }, { new: true });

    // update Rivisions
    await Revision.updateRevisionListByPageId(renamedPage._id, { pageId: renamedPage._id });

    if (createRedirectPage) {
      const PageRedirect = mongoose.model('PageRedirect') as unknown as PageRedirectModel;
      await PageRedirect.create({ fromPath: page.path, toPath: newPagePath });
    }

    this.pageEvent.emit('rename');

    return renamedPage;
  }

  private async renameDescendants(pages, user, options, oldPagePathPrefix, newPagePathPrefix, shouldUseV4Process = true) {
    // v4 compatible process
    if (shouldUseV4Process) {
      return this.renameDescendantsV4(pages, user, options, oldPagePathPrefix, newPagePathPrefix);
    }

    const Page = mongoose.model('Page') as unknown as PageModel;
    const PageRedirect = mongoose.model('PageRedirect') as unknown as PageRedirectModel;

    const { updateMetadata, createRedirectPage } = options;

    const updatePathOperations: any[] = [];
    const insertPageRedirectOperations: any[] = [];

    pages.forEach((page) => {
      const newPagePath = page.path.replace(oldPagePathPrefix, newPagePathPrefix);

      // increment updatePathOperations
      let update;
      if (!page.isEmpty && updateMetadata) {
        update = {
          $set: { path: newPagePath, lastUpdateUser: user._id, updatedAt: new Date() },
        };

      }
      else {
        update = {
          $set: { path: newPagePath },
        };
      }

      if (!page.isEmpty && createRedirectPage) {
        // insert PageRedirect
        insertPageRedirectOperations.push({
          insertOne: {
            document: {
              fromPath: page.path,
              toPath: newPagePath,
            },
          },
        });
      }

      updatePathOperations.push({
        updateOne: {
          filter: {
            _id: page._id,
          },
          update,
        },
      });
    });

    try {
      await Page.bulkWrite(updatePathOperations);
    }
    catch (err) {
      if (err.code !== 11000) {
        throw new Error(`Failed to rename pages: ${err}`);
      }
    }

    try {
      await PageRedirect.bulkWrite(insertPageRedirectOperations);
    }
    catch (err) {
      if (err.code !== 11000) {
        throw Error(`Failed to create PageRedirect documents: ${err}`);
      }
    }

    this.pageEvent.emit('updateMany', pages, user);
  }

  private async renameDescendantsV4(pages, user, options, oldPagePathPrefix, newPagePathPrefix) {
    const PageRedirect = mongoose.model('PageRedirect') as unknown as PageRedirectModel;
    const pageCollection = mongoose.connection.collection('pages');
    const { updateMetadata, createRedirectPage } = options;

    const unorderedBulkOp = pageCollection.initializeUnorderedBulkOp();
    const insertPageRedirectOperations: any[] = [];

    pages.forEach((page) => {
      const newPagePath = page.path.replace(oldPagePathPrefix, newPagePathPrefix);

      if (updateMetadata) {
        unorderedBulkOp
          .find({ _id: page._id })
          .update({ $set: { path: newPagePath, lastUpdateUser: user._id, updatedAt: new Date() } });
      }
      else {
        unorderedBulkOp.find({ _id: page._id }).update({ $set: { path: newPagePath } });
      }
      // insert PageRedirect
      if (!page.isEmpty && createRedirectPage) {
        insertPageRedirectOperations.push({
          insertOne: {
            document: {
              fromPath: page.path,
              toPath: newPagePath,
            },
          },
        });
      }
    });

    try {
      await unorderedBulkOp.execute();
    }
    catch (err) {
      if (err.code !== 11000) {
        throw new Error(`Failed to rename pages: ${err}`);
      }
    }

    try {
      await PageRedirect.bulkWrite(insertPageRedirectOperations);
    }
    catch (err) {
      if (err.code !== 11000) {
        throw Error(`Failed to create PageRedirect documents: ${err}`);
      }
    }

    this.pageEvent.emit('updateMany', pages, user);
  }

  private async renameDescendantsWithStream(targetPage, newPagePath, user, options = {}, shouldUseV4Process = true, descendantsSubscribedSets?) {
    // v4 compatible process
    if (shouldUseV4Process) {
      return this.renameDescendantsWithStreamV4(targetPage, newPagePath, user, options);
    }

    const factory = new PageCursorsForDescendantsFactory(targetPage, true, false);
    const readStream = await factory.generateReadable();

    const newPagePathPrefix = newPagePath;
    const pathRegExp = new RegExp(`^${escapeStringRegexp(targetPage.path)}`, 'i');

    const renameDescendants = this.renameDescendants.bind(this);
    const pageEvent = this.pageEvent;
    let count = 0;
    const writeStream = new Writable({
      objectMode: true,
      async write(batch, encoding, callback) {
        try {
          count += batch.length;
          await renameDescendants(
            batch, user, options, pathRegExp, newPagePathPrefix, shouldUseV4Process,
          );
          const subscribedUsers = await Subscription.getSubscriptions(batch);
          subscribedUsers.forEach((eachUser) => {
            descendantsSubscribedSets.add(eachUser);
          });
          logger.debug(`Renaming pages progressing: (count=${count})`);
        }
        catch (err) {
          logger.error('Renaming error on add anyway: ', err);
        }

        callback();
      },
      async final(callback) {
        logger.debug(`Renaming pages has completed: (totalCount=${count})`);

        // update path
        targetPage.path = newPagePath;
        pageEvent.emit('syncDescendantsUpdate', targetPage, user);

        callback();
      },
    });

    readStream
      .pipe(createBatchStream(BULK_REINDEX_SIZE))
      .pipe(writeStream);

    await streamToPromise(writeStream);
  }

  private async renameDescendantsWithStreamV4(targetPage, newPagePath, user, options = {}) {

    const readStream = await this.generateReadStreamToOperateOnlyDescendants(targetPage.path, user);

    const newPagePathPrefix = newPagePath;
    const pathRegExp = new RegExp(`^${escapeStringRegexp(targetPage.path)}`, 'i');

    const renameDescendants = this.renameDescendants.bind(this);
    const pageEvent = this.pageEvent;
    let count = 0;
    const writeStream = new Writable({
      objectMode: true,
      async write(batch, encoding, callback) {
        try {
          count += batch.length;
          await renameDescendants(batch, user, options, pathRegExp, newPagePathPrefix);
          logger.debug(`Renaming pages progressing: (count=${count})`);
        }
        catch (err) {
          logger.error('renameDescendants error on add anyway: ', err);
        }

        callback();
      },
      final(callback) {
        logger.debug(`Renaming pages has completed: (totalCount=${count})`);
        // update  path
        targetPage.path = newPagePath;
        pageEvent.emit('syncDescendantsUpdate', targetPage, user);
        callback();
      },
    });

    readStream
      .pipe(createBatchStream(BULK_REINDEX_SIZE))
      .pipe(writeStream);

    await streamToPromise(writeStream);
  }

  /*
   * Duplicate
   */
  async duplicate(page, newPagePath, user, isRecursively) {
    /*
     * Common Operation
     */
    const isEmptyAndNotRecursively = page?.isEmpty && !isRecursively;
    if (page == null || isEmptyAndNotRecursively) {
      throw new Error('Cannot find or duplicate the empty page');
    }

    const Page = mongoose.model('Page') as unknown as PageModel;
    const PageTagRelation = mongoose.model('PageTagRelation') as any; // TODO: Typescriptize model

    if (!isRecursively && page.isEmpty) {
      throw Error('Page not found.');
    }

    newPagePath = this.crowi.xss.process(newPagePath); // eslint-disable-line no-param-reassign

    // 1. Separate v4 & v5 process
    const shouldUseV4Process = this.shouldUseV4Process(page);
    if (shouldUseV4Process) {
      return this.duplicateV4(page, newPagePath, user, isRecursively);
    }

    const canOperate = await this.crowi.pageOperationService.canOperate(isRecursively, page.path, newPagePath);
    if (!canOperate) {
      throw Error(`Cannot operate duplicate to path "${newPagePath}" right now.`);
    }

    // 2. UserGroup & Owner validation
    // use the parent's grant when target page is an empty page
    let grant;
    let grantedUserIds;
    let grantedGroupId;
    if (page.isEmpty) {
      const parent = await Page.findOne({ _id: page.parent });
      if (parent == null) {
        throw Error('parent not found');
      }
      grant = parent.grant;
      grantedUserIds = parent.grantedUsers;
      grantedGroupId = parent.grantedGroup;
    }
    else {
      grant = page.grant;
      grantedUserIds = page.grantedUsers;
      grantedGroupId = page.grantedGroup;
    }

    if (grant !== Page.GRANT_RESTRICTED) {
      let isGrantNormalized = false;
      try {
        isGrantNormalized = await this.crowi.pageGrantService.isGrantNormalized(user, newPagePath, grant, grantedUserIds, grantedGroupId, false);
      }
      catch (err) {
        logger.error(`Failed to validate grant of page at "${newPagePath}" when duplicating`, err);
        throw err;
      }
      if (!isGrantNormalized) {
        throw Error(`This page cannot be duplicated to "${newPagePath}" since the selected grant or grantedGroup is not assignable to this page.`);
      }
    }

    // copy & populate (reason why copy: SubOperation only allows non-populated page document)
    const copyPage = { ...page };

    // 3. Duplicate target
    const options: PageCreateOptions = {
      grant: page.grant,
      grantUserGroupId: page.grantedGroup,
    };
    let duplicatedTarget;
    if (page.isEmpty) {
      const parent = await this.getParentAndFillAncestorsByUser(user, newPagePath);
      duplicatedTarget = await Page.createEmptyPage(newPagePath, parent);
    }
    else {
      await page.populate({ path: 'revision', model: 'Revision', select: 'body' });
      duplicatedTarget = await (this.create as CreateMethod)(
        newPagePath, page.revision.body, user, options,
      );
    }
    this.pageEvent.emit('duplicate', page, user);

    // 4. Take over tags
    const originTags = await page.findRelatedTagsById();
    let savedTags = [];
    if (originTags.length !== 0) {
      await PageTagRelation.updatePageTags(duplicatedTarget._id, originTags);
      savedTags = await PageTagRelation.listTagNamesByPage(duplicatedTarget._id);
      this.tagEvent.emit('update', duplicatedTarget, savedTags);
    }

    if (isRecursively) {
      /*
       * Resumable Operation
       */
      let pageOp;
      try {
        pageOp = await PageOperation.create({
          actionType: PageActionType.Duplicate,
          actionStage: PageActionStage.Main,
          page: copyPage,
          user,
          fromPath: page.path,
          toPath: newPagePath,
        });
      }
      catch (err) {
        logger.error('Failed to create PageOperation document.', err);
        throw err;
      }

      (async() => {
        try {
          await this.duplicateRecursivelyMainOperation(page, newPagePath, user, pageOp._id);
        }
        catch (err) {
          logger.error('Error occurred while running duplicateRecursivelyMainOperation.', err);

          // cleanup
          await PageOperation.deleteOne({ _id: pageOp._id });

          throw err;
        }
      })();
    }

    const result = serializePageSecurely(duplicatedTarget);
    result.tags = savedTags;
    return result;
  }

  async duplicateRecursivelyMainOperation(page, newPagePath: string, user, pageOpId: ObjectIdLike): Promise<void> {
    const nDuplicatedPages = await this.duplicateDescendantsWithStream(page, newPagePath, user, false);

    // normalize parent of descendant pages
    const shouldNormalize = this.shouldNormalizeParent(page);
    if (shouldNormalize) {
      try {
        await this.normalizeParentAndDescendantCountOfDescendants(newPagePath, user);
        logger.info(`Successfully normalized duplicated descendant pages under "${newPagePath}"`);
      }
      catch (err) {
        logger.error('Failed to normalize descendants afrer duplicate:', err);
        throw err;
      }
    }

    // Set to Sub
    const pageOp = await PageOperation.findByIdAndUpdatePageActionStage(pageOpId, PageActionStage.Sub);
    if (pageOp == null) {
      throw Error('PageOperation document not found');
    }

    /*
     * Sub Operation
     */
    await this.duplicateRecursivelySubOperation(newPagePath, nDuplicatedPages, pageOp._id);
  }

  async duplicateRecursivelySubOperation(newPagePath: string, nDuplicatedPages: number, pageOpId: ObjectIdLike): Promise<void> {
    const Page = mongoose.model('Page');
    const newTarget = await Page.findOne({ path: newPagePath }); // only one page will be found since duplicating to existing path is forbidden
    if (newTarget == null) {
      throw Error('No duplicated page found. Something might have gone wrong in duplicateRecursivelyMainOperation.');
    }

    await this.updateDescendantCountOfAncestors(newTarget._id, nDuplicatedPages, false);

    await PageOperation.findByIdAndDelete(pageOpId);
  }

  async duplicateV4(page, newPagePath, user, isRecursively) {
    const PageTagRelation = mongoose.model('PageTagRelation') as any; // TODO: Typescriptize model
    // populate
    await page.populate({ path: 'revision', model: 'Revision', select: 'body' });

    // create option
    const options: any = { page };
    options.grant = page.grant;
    options.grantUserGroupId = page.grantedGroup;
    options.grantedUserIds = page.grantedUsers;

    newPagePath = this.crowi.xss.process(newPagePath); // eslint-disable-line no-param-reassign

    const createdPage = await this.crowi.pageService.create(
      newPagePath, page.revision.body, user, options,
    );
    this.pageEvent.emit('duplicate', page, user);

    if (isRecursively) {
      this.duplicateDescendantsWithStream(page, newPagePath, user);
    }

    // take over tags
    const originTags = await page.findRelatedTagsById();
    let savedTags = [];
    if (originTags != null) {
      await PageTagRelation.updatePageTags(createdPage.id, originTags);
      savedTags = await PageTagRelation.listTagNamesByPage(createdPage.id);
      this.tagEvent.emit('update', createdPage, savedTags);
    }
    const result = serializePageSecurely(createdPage);
    result.tags = savedTags;

    return result;
  }

  /**
   * Receive the object with oldPageId and newPageId and duplicate the tags from oldPage to newPage
   * @param {Object} pageIdMapping e.g. key: oldPageId, value: newPageId
   */
  private async duplicateTags(pageIdMapping) {
    const PageTagRelation = mongoose.model('PageTagRelation');

    // convert pageId from string to ObjectId
    const pageIds = Object.keys(pageIdMapping);
    const stage = { $or: pageIds.map((pageId) => { return { relatedPage: new mongoose.Types.ObjectId(pageId) } }) };

    const pagesAssociatedWithTag = await PageTagRelation.aggregate([
      {
        $match: stage,
      },
      {
        $group: {
          _id: '$relatedTag',
          relatedPages: { $push: '$relatedPage' },
        },
      },
    ]);

    const newPageTagRelation: any[] = [];
    pagesAssociatedWithTag.forEach(({ _id, relatedPages }) => {
      // relatedPages
      relatedPages.forEach((pageId) => {
        newPageTagRelation.push({
          relatedPage: pageIdMapping[pageId], // newPageId
          relatedTag: _id,
        });
      });
    });

    return PageTagRelation.insertMany(newPageTagRelation, { ordered: false });
  }

  private async duplicateDescendants(pages, user, oldPagePathPrefix, newPagePathPrefix, shouldUseV4Process = true) {
    if (shouldUseV4Process) {
      return this.duplicateDescendantsV4(pages, user, oldPagePathPrefix, newPagePathPrefix);
    }

    const Page = this.crowi.model('Page');
    const Revision = this.crowi.model('Revision');

    const pageIds = pages.map(page => page._id);
    const revisions = await Revision.find({ pageId: { $in: pageIds } });

    // Mapping to set to the body of the new revision
    const pageIdRevisionMapping = {};
    revisions.forEach((revision) => {
      pageIdRevisionMapping[revision.pageId] = revision;
    });

    // key: oldPageId, value: newPageId
    const pageIdMapping = {};
    const newPages: any[] = [];
    const newRevisions: any[] = [];

    // no need to save parent here
    pages.forEach((page) => {
      const newPageId = new mongoose.Types.ObjectId();
      const newPagePath = page.path.replace(oldPagePathPrefix, newPagePathPrefix);
      const revisionId = new mongoose.Types.ObjectId();
      pageIdMapping[page._id] = newPageId;

      let newPage;
      if (!page.isEmpty) {
        newPage = {
          _id: newPageId,
          path: newPagePath,
          creator: user._id,
          grant: page.grant,
          grantedGroup: page.grantedGroup,
          grantedUsers: page.grantedUsers,
          lastUpdateUser: user._id,
          revision: revisionId,
        };
        newRevisions.push({
          _id: revisionId, pageId: newPageId, body: pageIdRevisionMapping[page._id].body, author: user._id, format: 'markdown',
        });
      }
      newPages.push(newPage);
    });

    await Page.insertMany(newPages, { ordered: false });
    await Revision.insertMany(newRevisions, { ordered: false });
    await this.duplicateTags(pageIdMapping);
  }

  private async duplicateDescendantsV4(pages, user, oldPagePathPrefix, newPagePathPrefix) {
    const Page = this.crowi.model('Page');
    const Revision = this.crowi.model('Revision');

    const pageIds = pages.map(page => page._id);
    const revisions = await Revision.find({ pageId: { $in: pageIds } });

    // Mapping to set to the body of the new revision
    const pageIdRevisionMapping = {};
    revisions.forEach((revision) => {
      pageIdRevisionMapping[revision.pageId] = revision;
    });

    // key: oldPageId, value: newPageId
    const pageIdMapping = {};
    const newPages: any[] = [];
    const newRevisions: any[] = [];

    pages.forEach((page) => {
      const newPageId = new mongoose.Types.ObjectId();
      const newPagePath = page.path.replace(oldPagePathPrefix, newPagePathPrefix);
      const revisionId = new mongoose.Types.ObjectId();
      pageIdMapping[page._id] = newPageId;

      newPages.push({
        _id: newPageId,
        path: newPagePath,
        creator: user._id,
        grant: page.grant,
        grantedGroup: page.grantedGroup,
        grantedUsers: page.grantedUsers,
        lastUpdateUser: user._id,
        revision: revisionId,
      });

      newRevisions.push({
        _id: revisionId, pageId: newPageId, body: pageIdRevisionMapping[page._id].body, author: user._id, format: 'markdown',
      });

    });

    await Page.insertMany(newPages, { ordered: false });
    await Revision.insertMany(newRevisions, { ordered: false });
    await this.duplicateTags(pageIdMapping);
  }

  private async duplicateDescendantsWithStream(page, newPagePath, user, shouldUseV4Process = true) {
    if (shouldUseV4Process) {
      return this.duplicateDescendantsWithStreamV4(page, newPagePath, user);
    }

    const iterableFactory = new PageCursorsForDescendantsFactory(page, true, false);
    const readStream = await iterableFactory.generateReadable();

    const newPagePathPrefix = newPagePath;
    const pathRegExp = new RegExp(`^${escapeStringRegexp(page.path)}`, 'i');

    const duplicateDescendants = this.duplicateDescendants.bind(this);
    const pageEvent = this.pageEvent;
    let count = 0;
    let nNonEmptyDuplicatedPages = 0;
    const writeStream = new Writable({
      objectMode: true,
      async write(batch, encoding, callback) {
        try {
          count += batch.length;
          nNonEmptyDuplicatedPages += batch.filter(page => !page.isEmpty).length;
          await duplicateDescendants(batch, user, pathRegExp, newPagePathPrefix, shouldUseV4Process);
          logger.debug(`Adding pages progressing: (count=${count})`);
        }
        catch (err) {
          logger.error('addAllPages error on add anyway: ', err);
        }

        callback();
      },
      async final(callback) {
        logger.debug(`Adding pages has completed: (totalCount=${count})`);
        // update  path
        page.path = newPagePath;
        pageEvent.emit('syncDescendantsUpdate', page, user);
        callback();
      },
    });

    readStream
      .pipe(createBatchStream(BULK_REINDEX_SIZE))
      .pipe(writeStream);

    await streamToPromise(writeStream);

    return nNonEmptyDuplicatedPages;
  }

  private async duplicateDescendantsWithStreamV4(page, newPagePath, user) {
    const readStream = await this.generateReadStreamToOperateOnlyDescendants(page.path, user);

    const newPagePathPrefix = newPagePath;
    const pathRegExp = new RegExp(`^${escapeStringRegexp(page.path)}`, 'i');

    const duplicateDescendants = this.duplicateDescendants.bind(this);
    const pageEvent = this.pageEvent;
    let count = 0;
    const writeStream = new Writable({
      objectMode: true,
      async write(batch, encoding, callback) {
        try {
          count += batch.length;
          await duplicateDescendants(batch, user, pathRegExp, newPagePathPrefix);
          logger.debug(`Adding pages progressing: (count=${count})`);
        }
        catch (err) {
          logger.error('addAllPages error on add anyway: ', err);
        }

        callback();
      },
      final(callback) {
        logger.debug(`Adding pages has completed: (totalCount=${count})`);
        // update  path
        page.path = newPagePath;
        pageEvent.emit('syncDescendantsUpdate', page, user);
        callback();
      },
    });

    readStream
      .pipe(createBatchStream(BULK_REINDEX_SIZE))
      .pipe(writeStream);

    await streamToPromise(writeStream);

    return count;
  }

  /*
   * Delete
   */
  async deletePage(page, user, options = {}, isRecursively = false, activityParameters) {
    /*
     * Common Operation
     */
    const Page = mongoose.model('Page') as PageModel;

    // Separate v4 & v5 process
    const shouldUseV4Process = this.shouldUseV4Process(page);
    if (shouldUseV4Process) {
      return this.deletePageV4(page, user, options, isRecursively);
    }
    // Validate
    if (page.isEmpty && !isRecursively) {
      throw Error('Page not found.');
    }
    const isTrashed = isTrashPage(page.path);
    if (isTrashed) {
      throw new Error('This method does NOT support deleting trashed pages.');
    }

    if (!isMovablePage(page.path)) {
      throw new Error('Page is not deletable.');
    }

    const newPath = Page.getDeletedPageName(page.path);

    const canOperate = await this.crowi.pageOperationService.canOperate(isRecursively, page.path, newPath);
    if (!canOperate) {
      throw Error(`Cannot operate delete to path "${newPath}" right now.`);
    }

    // Replace with an empty page
    const isChildrenExist = await Page.exists({ parent: page._id });
    const shouldReplace = !isRecursively && isChildrenExist;
    if (shouldReplace) {
      await Page.replaceTargetWithPage(page, null, true);
    }

    const parameters = {
      ip: activityParameters.ip,
      endpoint: activityParameters.endpoint,
      action: page.descendantCount > 0 ? SupportedAction.ACTION_PAGE_RECURSIVELY_DELETE : SupportedAction.ACTION_PAGE_DELETE,
      user,
      target: page,
      targetModel: 'Page',
      snapshot: {
        username: user.username,
      },
    };

    const activity = await this.crowi.activityService.createActivity(parameters);

    // Delete target (only updating an existing document's properties )
    let deletedPage;
    if (!page.isEmpty) {
      deletedPage = await this.deleteNonEmptyTarget(page, user);
    }
    else { // always recursive
      deletedPage = page;
      await Page.deleteOne({ _id: page._id, isEmpty: true });
    }

    // 1. Update descendantCount
    if (isRecursively) {
      const inc = page.isEmpty ? -page.descendantCount : -(page.descendantCount + 1);
      await this.updateDescendantCountOfAncestors(page.parent, inc, true);
    }
    else {
      // update descendantCount of ancestors'
      await this.updateDescendantCountOfAncestors(page.parent, -1, true);
    }
    // 2. Delete leaf empty pages
    await Page.removeLeafEmptyPagesRecursively(page.parent);

    if (isRecursively) {
      let pageOp;
      try {
        pageOp = await PageOperation.create({
          actionType: PageActionType.Delete,
          actionStage: PageActionStage.Main,
          page,
          user,
          fromPath: page.path,
          toPath: newPath,
        });
      }
      catch (err) {
        logger.error('Failed to create PageOperation document.', err);
        throw err;
      }
      /*
       * Resumable Operation
       */
      (async() => {
        try {
          await this.deleteRecursivelyMainOperation(page, user, pageOp._id, activity);
        }
        catch (err) {
          logger.error('Error occurred while running deleteRecursivelyMainOperation.', err);

          // cleanup
          await PageOperation.deleteOne({ _id: pageOp._id });

          throw err;
        }
        finally {
          this.pageEvent.emit('syncDescendantsUpdate', deletedPage, user);
        }
      })();
    }
    else {
      this.activityEvent.emit('updated', activity, page);
    }

    return deletedPage;
  }

  private async deleteNonEmptyTarget(page, user) {
    const Page = mongoose.model('Page') as unknown as PageModel;
    const PageTagRelation = mongoose.model('PageTagRelation') as any; // TODO: Typescriptize model
    const PageRedirect = mongoose.model('PageRedirect') as unknown as PageRedirectModel;
    const newPath = Page.getDeletedPageName(page.path);

    const deletedPage = await Page.findByIdAndUpdate(page._id, {
      $set: {
        path: newPath, status: Page.STATUS_DELETED, deleteUser: user._id, deletedAt: Date.now(), parent: null, descendantCount: 0, // set parent as null
      },
    }, { new: true });

    await PageTagRelation.updateMany({ relatedPage: page._id }, { $set: { isPageTrashed: true } });
    try {
      await PageRedirect.create({ fromPath: page.path, toPath: newPath });
    }
    catch (err) {
      if (err.code !== 11000) {
        throw err;
      }
    }
    this.pageEvent.emit('delete', page, deletedPage, user);

    return deletedPage;
  }

  async deleteRecursivelyMainOperation(page, user, pageOpId: ObjectIdLike, activity?): Promise<void> {
    const descendantsSubscribedSets = new Set();
    await this.deleteDescendantsWithStream(page, user, false, descendantsSubscribedSets);

    const descendantsSubscribedUsers = Array.from(descendantsSubscribedSets);
    this.activityEvent.emit('updated', activity, page, descendantsSubscribedUsers);

    await PageOperation.findByIdAndDelete(pageOpId);

    // no sub operation available
  }

  private async deletePageV4(page, user, options = {}, isRecursively = false) {
    const Page = mongoose.model('Page') as PageModel;
    const PageTagRelation = mongoose.model('PageTagRelation') as any; // TODO: Typescriptize model
    const Revision = mongoose.model('Revision') as any; // TODO: Typescriptize model
    const PageRedirect = mongoose.model('PageRedirect') as unknown as PageRedirectModel;

    const newPath = Page.getDeletedPageName(page.path);
    const isTrashed = isTrashPage(page.path);

    if (isTrashed) {
      throw new Error('This method does NOT support deleting trashed pages.');
    }

    if (!isMovablePage(page.path)) {
      throw new Error('Page is not deletable.');
    }

    if (isRecursively) {
      this.deleteDescendantsWithStream(page, user);
    }

    // update Revisions
    await Revision.updateRevisionListByPageId(page._id, { pageId: page._id });
    const deletedPage = await Page.findByIdAndUpdate(page._id, {
      $set: {
        path: newPath, status: Page.STATUS_DELETED, deleteUser: user._id, deletedAt: Date.now(),
      },
    }, { new: true });
    await PageTagRelation.updateMany({ relatedPage: page._id }, { $set: { isPageTrashed: true } });

    try {
      await PageRedirect.create({ fromPath: page.path, toPath: newPath });
    }
    catch (err) {
      if (err.code !== 11000) {
        throw err;
      }
    }

    this.pageEvent.emit('delete', page, deletedPage, user);

    return deletedPage;
  }

  private async deleteDescendants(pages, user) {
    const Page = mongoose.model('Page') as unknown as PageModel;
    const PageRedirect = mongoose.model('PageRedirect') as unknown as PageRedirectModel;

    const deletePageOperations: any[] = [];
    const insertPageRedirectOperations: any[] = [];

    pages.forEach((page) => {
      const newPath = Page.getDeletedPageName(page.path);

      let operation;
      // if empty, delete completely
      if (page.isEmpty) {
        operation = {
          deleteOne: {
            filter: { _id: page._id },
          },
        };
      }
      // if not empty, set parent to null and update to trash
      else {
        operation = {
          updateOne: {
            filter: { _id: page._id },
            update: {
              $set: {
                path: newPath, status: Page.STATUS_DELETED, deleteUser: user._id, deletedAt: Date.now(), parent: null, descendantCount: 0, // set parent as null
              },
            },
          },
        };

        insertPageRedirectOperations.push({
          insertOne: {
            document: {
              fromPath: page.path,
              toPath: newPath,
            },
          },
        });
      }

      deletePageOperations.push(operation);
    });

    try {
      await Page.bulkWrite(deletePageOperations);
    }
    catch (err) {
      if (err.code !== 11000) {
        throw new Error(`Failed to delete pages: ${err}`);
      }
    }
    finally {
      this.pageEvent.emit('syncDescendantsDelete', pages, user);
    }

    try {
      await PageRedirect.bulkWrite(insertPageRedirectOperations);
    }
    catch (err) {
      if (err.code !== 11000) {
        throw Error(`Failed to create PageRedirect documents: ${err}`);
      }
    }
  }

  /**
   * Create delete stream and return deleted document count
   */
  private async deleteDescendantsWithStream(targetPage, user, shouldUseV4Process = true, descendantsSubscribedSets?): Promise<number> {
    let readStream;
    if (shouldUseV4Process) {
      readStream = await this.generateReadStreamToOperateOnlyDescendants(targetPage.path, user);
    }
    else {
      const factory = new PageCursorsForDescendantsFactory(targetPage, true, false);
      readStream = await factory.generateReadable();
    }


    const deleteDescendants = this.deleteDescendants.bind(this);
    let count = 0;
    let nDeletedNonEmptyPages = 0; // used for updating descendantCount

    const writeStream = new Writable({
      objectMode: true,
      async write(batch, encoding, callback) {
        nDeletedNonEmptyPages += batch.filter(d => !d.isEmpty).length;

        try {
          count += batch.length;
          await deleteDescendants(batch, user);
          const subscribedUsers = await Subscription.getSubscriptions(batch);
          subscribedUsers.forEach((eachUser) => {
            descendantsSubscribedSets.add(eachUser);
          });
          logger.debug(`Deleting pages progressing: (count=${count})`);
        }
        catch (err) {
          logger.error('deleteDescendants error on add anyway: ', err);
        }

        callback();
      },
      final(callback) {
        logger.debug(`Deleting pages has completed: (totalCount=${count})`);

        callback();
      },
    });

    readStream
      .pipe(createBatchStream(BULK_REINDEX_SIZE))
      .pipe(writeStream);

    await streamToPromise(writeStream);

    return nDeletedNonEmptyPages;
  }

  private async deleteCompletelyOperation(pageIds, pagePaths) {
    // Delete Bookmarks, Attachments, Revisions, Pages and emit delete
    const Bookmark = this.crowi.model('Bookmark');
    const Comment = this.crowi.model('Comment');
    const Page = this.crowi.model('Page');
    const PageTagRelation = this.crowi.model('PageTagRelation');
    const ShareLink = this.crowi.model('ShareLink');
    const Revision = this.crowi.model('Revision');
    const Attachment = this.crowi.model('Attachment');
    const PageRedirect = mongoose.model('PageRedirect') as unknown as PageRedirectModel;

    const { attachmentService } = this.crowi;
    const attachments = await Attachment.find({ page: { $in: pageIds } });

    return Promise.all([
      Bookmark.deleteMany({ page: { $in: pageIds } }),
      Comment.deleteMany({ page: { $in: pageIds } }),
      PageTagRelation.deleteMany({ relatedPage: { $in: pageIds } }),
      ShareLink.deleteMany({ relatedPage: { $in: pageIds } }),
      Revision.deleteMany({ pageId: { $in: pageIds } }),
      Page.deleteMany({ _id: { $in: pageIds } }),
      PageRedirect.deleteMany({ $or: [{ fromPath: { $in: pagePaths } }, { toPath: { $in: pagePaths } }] }),
      attachmentService.removeAllAttachments(attachments),
    ]);
  }

  // delete multiple pages
  private async deleteMultipleCompletely(pages, user, options = {}) {
    const ids = pages.map(page => (page._id));
    const paths = pages.map(page => (page.path));

    logger.debug('Deleting completely', paths);

    await this.deleteCompletelyOperation(ids, paths);

    this.pageEvent.emit('syncDescendantsDelete', pages, user); // update as renamed page

    return;
  }

  async deleteCompletely(page, user, options = {}, isRecursively = false, preventEmitting = false, activityParameters) {
    /*
     * Common Operation
     */
    const Page = mongoose.model('Page') as PageModel;

    if (isTopPage(page.path)) {
      throw Error('It is forbidden to delete the top page');
    }

    if (page.isEmpty && !isRecursively) {
      throw Error('Page not found.');
    }

    // v4 compatible process
    const shouldUseV4Process = this.shouldUseV4Process(page);
    if (shouldUseV4Process) {
      return this.deleteCompletelyV4(page, user, options, isRecursively, preventEmitting);
    }

    const canOperate = await this.crowi.pageOperationService.canOperate(isRecursively, page.path, null);
    if (!canOperate) {
      throw Error(`Cannot operate deleteCompletely from path "${page.path}" right now.`);
    }

    const ids = [page._id];
    const paths = [page.path];

    logger.debug('Deleting completely', paths);

    const parameters = {
      ip: activityParameters.ip,
      endpoint: activityParameters.endpoint,
      action: page.descendantCount > 0 ? SupportedAction.ACTION_PAGE_RECURSIVELY_DELETE_COMPLETELY : SupportedAction.ACTION_PAGE_DELETE_COMPLETELY,
      user,
      target: page,
      targetModel: 'Page',
      snapshot: {
        username: user.username,
      },
    };

    const activity = await this.crowi.activityService.createActivity(parameters);

    // 1. update descendantCount
    if (isRecursively) {
      const inc = page.isEmpty ? -page.descendantCount : -(page.descendantCount + 1);
      await this.updateDescendantCountOfAncestors(page.parent, inc, true);
    }
    else {
      // replace with an empty page
      const shouldReplace = await Page.exists({ parent: page._id });
      let pageToUpdateDescendantCount = page;
      if (shouldReplace) {
        pageToUpdateDescendantCount = await Page.replaceTargetWithPage(page);
      }
      await this.updateDescendantCountOfAncestors(pageToUpdateDescendantCount.parent, -1, true);
    }
    // 2. then delete target completely
    await this.deleteCompletelyOperation(ids, paths);

    // delete leaf empty pages
    await Page.removeLeafEmptyPagesRecursively(page.parent);

    if (!page.isEmpty && !preventEmitting) {
      this.pageEvent.emit('deleteCompletely', page, user);
    }

    if (isRecursively) {
      let pageOp;
      try {
        pageOp = await PageOperation.create({
          actionType: PageActionType.DeleteCompletely,
          actionStage: PageActionStage.Main,
          page,
          user,
          fromPath: page.path,
          options,
        });
      }
      catch (err) {
        logger.error('Failed to create PageOperation document.', err);
        throw err;
      }
      /*
       * Main Operation
       */
      (async() => {
        try {
          await this.deleteCompletelyRecursivelyMainOperation(page, user, options, pageOp._id, activity);
        }
        catch (err) {
          logger.error('Error occurred while running deleteCompletelyRecursivelyMainOperation.', err);

          // cleanup
          await PageOperation.deleteOne({ _id: pageOp._id });

          throw err;
        }
      })();
    }
    else {
      this.activityEvent.emit('updated', activity, page);
    }

    return;
  }

  async deleteCompletelyRecursivelyMainOperation(page, user, options, pageOpId: ObjectIdLike, activity?): Promise<void> {
    const descendantsSubscribedSets = new Set();
    await this.deleteCompletelyDescendantsWithStream(page, user, options, false, descendantsSubscribedSets);
    const descendantsSubscribedUsers = Array.from(descendantsSubscribedSets);
    this.activityEvent.emit('updated', activity, page, descendantsSubscribedUsers);

    await PageOperation.findByIdAndDelete(pageOpId);

    // no sub operation available
  }

  private async deleteCompletelyV4(page, user, options = {}, isRecursively = false, preventEmitting = false) {
    const ids = [page._id];
    const paths = [page.path];

    logger.debug('Deleting completely', paths);

    await this.deleteCompletelyOperation(ids, paths);

    if (isRecursively) {
      this.deleteCompletelyDescendantsWithStream(page, user, options);
    }

    if (!page.isEmpty && !preventEmitting) {
      this.pageEvent.emit('deleteCompletely', page, user);
    }

    return;
  }

  async emptyTrashPage(user, options = {}, activityParameters) {
    const page = { path: '/trash' };

    const parameters = {
      ...activityParameters,
      action: SupportedAction.ACTION_PAGE_RECURSIVELY_DELETE_COMPLETELY,
      user,
      targetModel: 'Page',
      snapshot: {
        username: user.username,
      },
    };

    const activity = await this.crowi.activityService.createActivity(parameters);

    const descendantsSubscribedSets = new Set();
    const pages = await this.deleteCompletelyDescendantsWithStream(page, user, options, true, descendantsSubscribedSets);
    const descendantsSubscribedUsers = Array.from(descendantsSubscribedSets);

    this.activityEvent.emit('updated', activity, page, descendantsSubscribedUsers);

    return pages;
  }

  /**
   * Create delete completely stream
   */
  private async deleteCompletelyDescendantsWithStream(targetPage, user, options = {}, shouldUseV4Process = true, descendantsSubscribedSets?): Promise<number> {
    let readStream;

    if (shouldUseV4Process) { // pages don't have parents
      readStream = await this.generateReadStreamToOperateOnlyDescendants(targetPage.path, user);
    }
    else {
      const factory = new PageCursorsForDescendantsFactory(targetPage, true, false);
      readStream = await factory.generateReadable();
    }

    let count = 0;
    let nDeletedNonEmptyPages = 0; // used for updating descendantCount

    const deleteMultipleCompletely = this.deleteMultipleCompletely.bind(this);
    const writeStream = new Writable({
      objectMode: true,
      async write(batch, encoding, callback) {
        nDeletedNonEmptyPages += batch.filter(d => !d.isEmpty).length;

        try {
          count += batch.length;
          await deleteMultipleCompletely(batch, user, options);
          const subscribedUsers = await Subscription.getSubscriptions(batch);
          subscribedUsers.forEach((eachUser) => {
            descendantsSubscribedSets.add(eachUser);
          });
          logger.debug(`Adding pages progressing: (count=${count})`);
        }
        catch (err) {
          logger.error('addAllPages error on add anyway: ', err);
        }

        callback();
      },
      final(callback) {
        logger.debug(`Adding pages has completed: (totalCount=${count})`);

        callback();
      },
    });

    readStream
      .pipe(createBatchStream(BULK_REINDEX_SIZE))
      .pipe(writeStream);

    await streamToPromise(writeStream);

    return nDeletedNonEmptyPages;
  }

  // no need to separate Main Sub since it is devided into single page operations
  async deleteMultiplePages(pagesToDelete, user, options, activityParameters): Promise<void> {
    const { isRecursively, isCompletely } = options;

    if (pagesToDelete.length > LIMIT_FOR_MULTIPLE_PAGE_OP) {
      throw Error(`The maximum number of pages is ${LIMIT_FOR_MULTIPLE_PAGE_OP}.`);
    }

    // omit duplicate paths if isRecursively true, omit empty pages if isRecursively false
    const pages = isRecursively ? omitDuplicateAreaPageFromPages(pagesToDelete) : pagesToDelete.filter(p => !p.isEmpty);

    if (isCompletely) {
      for await (const page of pages) {
        await this.deleteCompletely(page, user, {}, isRecursively, false, activityParameters);
      }
    }
    else {
      for await (const page of pages) {
        await this.deletePage(page, user, {}, isRecursively, activityParameters);
      }
    }
  }

  /**
   * @description This function is intended to be used exclusively for forcibly deleting the user homepage by the system.
   * It should only be called from within the appropriate context and with caution as it performs a system-level operation.
   *
<<<<<<< HEAD
   * @param {string} userHomePagePath - The path of the user's homepage.
   * @returns {Promise<void>} - A Promise that resolves when the deletion is complete.
   * @throws {Error} - If an error occurs during the deletion process.
   */
  async deleteCompletelyUserHomeBySystem(userHomePagePath: string): Promise<void> {
    const Page = this.crowi.model('Page');
    const userHomePage = await Page.findByPath(userHomePagePath, true);
=======
   * @param {object} user - The user object.
   * @param {string} userHomepagePath - The path of the user's homepage.
   * @returns {Promise<void>} - A Promise that resolves when the deletion is complete.
   * @throws {Error} - If an error occurs during the deletion process.
   */
  async deleteCompletelyUserHomeBySystem(user: object, userHomepagePath: string): Promise<void> {
    const Page = this.crowi.model('Page');
    const userHomepage = await Page.findByPath(userHomepagePath, user);
>>>>>>> a2227d11
    const options = {};

    if (userHomepage == null) {
      logger.error('user homepage is not found.');
      return;
    }

    const ids = [userHomepage._id];
    const paths = [userHomepage.path];

    let pageOp;
    try {
      // 1. update descendantCount
      const inc = userHomepage.isEmpty ? -userHomepage.descendantCount : -(userHomepage.descendantCount + 1);
      await this.updateDescendantCountOfAncestors(userHomepage.parent, inc, true);
      // 2. delete target completely
      await this.deleteCompletelyOperation(ids, paths);
      // 3. delete leaf empty pages
      await Page.removeLeafEmptyPagesRecursively(userHomepage.parent);

<<<<<<< HEAD
      if (!userHomePage.isEmpty) {
        this.pageEvent.emit('deleteCompletely', userHomePage);
=======
      if (!userHomepage.isEmpty) {
        this.pageEvent.emit('deleteCompletely', userHomepage, user);
>>>>>>> a2227d11
      }

      pageOp = await PageOperation.create({
        actionType: PageActionType.DeleteCompletely,
        actionStage: PageActionStage.Main,
<<<<<<< HEAD
        page: userHomePage,
        fromPath: userHomePage.path,
        options,
      });

      const factory = new PageCursorsForDescendantsFactory(userHomePage, true, true);
      const readStream = await factory.generateReadable();

      let count = 0;
      const deleteMultipleCompletely = this.deleteMultipleCompletely.bind(this);
      const writeStream = new Writable({
        objectMode: true,
        async write(batch, encoding, callback) {
          try {
            count += batch.length;
            await deleteMultipleCompletely(batch, null, options);
            logger.debug(`Adding pages progressing: (count=${count})`);
          }
          catch (err) {
            logger.error('addAllPages error on add anyway: ', err);
          }

          callback();
        },
        final(callback) {
          logger.debug(`Adding pages has completed: (totalCount=${count})`);

          callback();
        },
      });

      readStream
        .pipe(createBatchStream(BULK_REINDEX_SIZE))
        .pipe(writeStream);

      await streamToPromise(writeStream);

      await PageOperation.deleteOne({ _id: pageOp._id });
=======
        page: userHomepage,
        user,
        fromPath: userHomepage.path,
        options,
      });

      await this.deleteCompletelyRecursivelyMainOperation(userHomepage, user, options, pageOp._id);
>>>>>>> a2227d11
    }
    catch (err) {
      logger.error('Error occurred while deleting user homepage and subpages.', err);
      if (pageOp != null) {
        await PageOperation.deleteOne({ _id: pageOp._id });
      }
      throw err;
    }
  }

  // use the same process in both v4 and v5
  private async revertDeletedDescendants(pages, user) {
    const Page = this.crowi.model('Page');
    const PageRedirect = mongoose.model('PageRedirect') as unknown as PageRedirectModel;

    const revertPageOperations: any[] = [];
    const fromPathsToDelete: string[] = [];

    pages.forEach((page) => {
      // e.g. page.path = /trash/test, toPath = /test
      const toPath = Page.getRevertDeletedPageName(page.path);
      revertPageOperations.push({
        updateOne: {
          filter: { _id: page._id },
          update: {
            $set: {
              path: toPath, status: Page.STATUS_PUBLISHED, lastUpdateUser: user._id, deleteUser: null, deletedAt: null,
            },
          },
        },
      });

      fromPathsToDelete.push(page.path);
    });

    try {
      await Page.bulkWrite(revertPageOperations);
      await PageRedirect.deleteMany({ fromPath: { $in: fromPathsToDelete } });
    }
    catch (err) {
      if (err.code !== 11000) {
        throw new Error(`Failed to revert pages: ${err}`);
      }
    }
  }

  async revertDeletedPage(page, user, options = {}, isRecursively = false, activityParameters?) {
    /*
     * Common Operation
     */
    const Page = this.crowi.model('Page');
    const PageTagRelation = this.crowi.model('PageTagRelation');

    const parameters = {
      ip: activityParameters.ip,
      endpoint: activityParameters.endpoint,
      action: page.descendantCount > 0 ? SupportedAction.ACTION_PAGE_RECURSIVELY_REVERT : SupportedAction.ACTION_PAGE_REVERT,
      user,
      target: page,
      targetModel: 'Page',
      snapshot: {
        username: user.username,
      },
    };

    const activity = await this.crowi.activityService.createActivity(parameters);

    // 1. Separate v4 & v5 process
    const shouldUseV4Process = this.shouldUseV4ProcessForRevert(page);
    if (shouldUseV4Process) {
      return this.revertDeletedPageV4(page, user, options, isRecursively);
    }

    const newPath = Page.getRevertDeletedPageName(page.path);

    const canOperate = await this.crowi.pageOperationService.canOperate(isRecursively, page.path, newPath);
    if (!canOperate) {
      throw Error(`Cannot operate revert from path "${page.path}" right now.`);
    }

    const includeEmpty = true;
    const originPage = await Page.findByPath(newPath, includeEmpty);

    // throw if any page already exists when recursively operation
    if (originPage != null && (!originPage.isEmpty || isRecursively)) {
      throw new PathAlreadyExistsError('already_exists', originPage.path);
    }

    // 2. Revert target
    const parent = await this.getParentAndFillAncestorsByUser(user, newPath);
    const shouldReplace = originPage != null && originPage.isEmpty;
    let updatedPage = await Page.findByIdAndUpdate(page._id, {
      $set: {
        path: newPath,
        status: Page.STATUS_PUBLISHED,
        lastUpdateUser: user._id,
        deleteUser: null,
        deletedAt: null,
        parent: parent._id,
        descendantCount: shouldReplace ? originPage.descendantCount : 0,
      },
    }, { new: true });

    if (shouldReplace) {
      updatedPage = await Page.replaceTargetWithPage(originPage, updatedPage, true);
    }

    await PageTagRelation.updateMany({ relatedPage: page._id }, { $set: { isPageTrashed: false } });

    this.pageEvent.emit('revert', page, updatedPage, user);

    if (!isRecursively) {
      await this.updateDescendantCountOfAncestors(parent._id, 1, true);
      this.activityEvent.emit('updated', activity, page);
    }
    else {
      let pageOp;
      try {
        pageOp = await PageOperation.create({
          actionType: PageActionType.Revert,
          actionStage: PageActionStage.Main,
          page,
          user,
          fromPath: page.path,
          toPath: newPath,
          options,
        });
      }
      catch (err) {
        logger.error('Failed to create PageOperation document.', err);
        throw err;
      }
      /*
       * Resumable Operation
       */
      (async() => {
        try {
          await this.revertRecursivelyMainOperation(page, user, options, pageOp._id, activity);
          this.pageEvent.emit('syncDescendantsUpdate', updatedPage, user);
        }
        catch (err) {
          logger.error('Error occurred while running revertRecursivelyMainOperation.', err);

          // cleanup
          await PageOperation.deleteOne({ _id: pageOp._id });

          throw err;
        }
      })();
    }

    return updatedPage;
  }

  async revertRecursivelyMainOperation(page, user, options, pageOpId: ObjectIdLike, activity?): Promise<void> {
    const Page = mongoose.model('Page') as unknown as PageModel;

    const descendantsSubscribedSets = new Set();
    await this.revertDeletedDescendantsWithStream(page, user, options, false, descendantsSubscribedSets);
    const descendantsSubscribedUsers = Array.from(descendantsSubscribedSets);
    this.activityEvent.emit('updated', activity, page, descendantsSubscribedUsers);

    const newPath = Page.getRevertDeletedPageName(page.path);
    // normalize parent of descendant pages
    const shouldNormalize = this.shouldNormalizeParent(page);
    if (shouldNormalize) {
      try {
        await this.normalizeParentAndDescendantCountOfDescendants(newPath, user);
        logger.info(`Successfully normalized reverted descendant pages under "${newPath}"`);
      }
      catch (err) {
        logger.error('Failed to normalize descendants afrer revert:', err);
        throw err;
      }
    }

    // Set to Sub
    const pageOp = await PageOperation.findByIdAndUpdatePageActionStage(pageOpId, PageActionStage.Sub);
    if (pageOp == null) {
      throw Error('PageOperation document not found');
    }

    /*
     * Sub Operation
     */
    await this.revertRecursivelySubOperation(newPath, pageOp._id);
  }

  async revertRecursivelySubOperation(newPath: string, pageOpId: ObjectIdLike): Promise<void> {
    const Page = mongoose.model('Page') as unknown as PageModel;

    const newTarget = await Page.findOne({ path: newPath }); // only one page will be found since duplicating to existing path is forbidden

    if (newTarget == null) {
      throw Error('No reverted page found. Something might have gone wrong in revertRecursivelyMainOperation.');
    }

    // update descendantCount of ancestors'
    await this.updateDescendantCountOfAncestors(newTarget.parent as ObjectIdLike, newTarget.descendantCount + 1, true);

    await PageOperation.findByIdAndDelete(pageOpId);
  }

  private async revertDeletedPageV4(page, user, options = {}, isRecursively = false) {
    const Page = this.crowi.model('Page');
    const PageTagRelation = this.crowi.model('PageTagRelation');

    const newPath = Page.getRevertDeletedPageName(page.path);
    const originPage = await Page.findByPath(newPath);
    if (originPage != null) {
      throw new PathAlreadyExistsError('already_exists', originPage.path);
    }

    if (isRecursively) {
      this.revertDeletedDescendantsWithStream(page, user, options);
    }

    page.status = Page.STATUS_PUBLISHED;
    page.lastUpdateUser = user;
    debug('Revert deleted the page', page, newPath);
    const updatedPage = await Page.findByIdAndUpdate(page._id, {
      $set: {
        path: newPath, status: Page.STATUS_PUBLISHED, lastUpdateUser: user._id, deleteUser: null, deletedAt: null,
      },
    }, { new: true });
    await PageTagRelation.updateMany({ relatedPage: page._id }, { $set: { isPageTrashed: false } });

    this.pageEvent.emit('revert', page, updatedPage, user);

    return updatedPage;
  }

  /**
   * Create revert stream
   */
  private async revertDeletedDescendantsWithStream(targetPage, user, options = {}, shouldUseV4Process = true, descendantsSubscribedSets?): Promise<number> {
    if (shouldUseV4Process) {
      return this.revertDeletedDescendantsWithStreamV4(targetPage, user, options);
    }

    const readStream = await this.generateReadStreamToOperateOnlyDescendants(targetPage.path, user);

    const revertDeletedDescendants = this.revertDeletedDescendants.bind(this);
    let count = 0;
    const writeStream = new Writable({
      objectMode: true,
      async write(batch, encoding, callback) {
        try {
          count += batch.length;
          await revertDeletedDescendants(batch, user);
          const subscribedUsers = await Subscription.getSubscriptions(batch);
          subscribedUsers.forEach((eachUser) => {
            descendantsSubscribedSets.add(eachUser);
          });
          logger.debug(`Reverting pages progressing: (count=${count})`);
        }
        catch (err) {
          logger.error('revertPages error on add anyway: ', err);
        }

        callback();
      },
      async final(callback) {
        logger.debug(`Reverting pages has completed: (totalCount=${count})`);

        callback();
      },
    });

    readStream
      .pipe(createBatchStream(BULK_REINDEX_SIZE))
      .pipe(writeStream);

    await streamToPromise(writeStream);

    return count;
  }

  private async revertDeletedDescendantsWithStreamV4(targetPage, user, options = {}) {
    const readStream = await this.generateReadStreamToOperateOnlyDescendants(targetPage.path, user);

    const revertDeletedDescendants = this.revertDeletedDescendants.bind(this);
    let count = 0;
    const writeStream = new Writable({
      objectMode: true,
      async write(batch, encoding, callback) {
        try {
          count += batch.length;
          await revertDeletedDescendants(batch, user);
          logger.debug(`Reverting pages progressing: (count=${count})`);
        }
        catch (err) {
          logger.error('revertPages error on add anyway: ', err);
        }

        callback();
      },
      final(callback) {
        logger.debug(`Reverting pages has completed: (totalCount=${count})`);

        callback();
      },
    });

    readStream
      .pipe(createBatchStream(BULK_REINDEX_SIZE))
      .pipe(writeStream);

    await streamToPromise(readStream);

    return count;
  }


  async handlePrivatePagesForGroupsToDelete(groupsToDelete, action, transferToUserGroupId, user) {
    const Page = this.crowi.model('Page');
    const pages = await Page.find({ grantedGroup: { $in: groupsToDelete } });

    switch (action) {
      case 'public':
        await Page.publicizePages(pages);
        break;
      case 'delete':
        return this.deleteMultipleCompletely(pages, user);
      case 'transfer':
        await Page.transferPagesToGroup(pages, transferToUserGroupId);
        break;
      default:
        throw new Error('Unknown action for private pages');
    }
  }

  private extractStringIds(refs: Ref<HasObjectId>[]) {
    return refs.map((ref: Ref<HasObjectId>) => {
      return (typeof ref === 'string') ? ref : ref._id.toString();
    });
  }

  constructBasicPageInfo(page: PageDocument, isGuestUser?: boolean): IPageInfo | IPageInfoForEntity {
    const isMovable = isGuestUser ? false : isMovablePage(page.path);

    if (page.isEmpty) {
      return {
        isV5Compatible: true,
        isEmpty: true,
        isMovable,
        isDeletable: false,
        isAbleToDeleteCompletely: false,
        isRevertible: false,
      };
    }

    const likers = page.liker.slice(0, 15) as Ref<IUserHasId>[];
    const seenUsers = page.seenUsers.slice(0, 15) as Ref<IUserHasId>[];

    return {
      isV5Compatible: isTopPage(page.path) || page.parent != null,
      isEmpty: false,
      sumOfLikers: page.liker.length,
      likerIds: this.extractStringIds(likers),
      seenUserIds: this.extractStringIds(seenUsers),
      sumOfSeenUsers: page.seenUsers.length,
      isMovable,
      isDeletable: isMovable,
      isAbleToDeleteCompletely: false,
      isRevertible: isTrashPage(page.path),
      contentAge: page.getContentAge(),
    };

  }

  async shortBodiesMapByPageIds(pageIds: ObjectId[] = [], user): Promise<Record<string, string | null>> {
    const Page = mongoose.model('Page') as unknown as PageModel;
    const MAX_LENGTH = 350;

    // aggregation options
    let userGroups;
    if (user != null && userGroups == null) {
      const UserGroupRelation = mongoose.model('UserGroupRelation') as any; // Typescriptize model
      userGroups = await UserGroupRelation.findAllUserGroupIdsRelatedToUser(user);
    }
    const viewerCondition = Page.generateGrantCondition(user, userGroups);
    const filterByIds = {
      _id: { $in: pageIds },
    };

    let pages;
    try {
      pages = await Page
        .aggregate([
          // filter by pageIds
          {
            $match: filterByIds,
          },
          // filter by viewer
          {
            $match: viewerCondition,
          },
          // lookup: https://docs.mongodb.com/v4.4/reference/operator/aggregation/lookup/
          {
            $lookup: {
              from: 'revisions',
              let: { localRevision: '$revision' },
              pipeline: [
                {
                  $match: {
                    $expr: {
                      $eq: ['$_id', '$$localRevision'],
                    },
                  },
                },
                {
                  $project: {
                    // What is $substrCP?
                    // see: https://stackoverflow.com/questions/43556024/mongodb-error-substrbytes-invalid-range-ending-index-is-in-the-middle-of-a-ut/43556249
                    revision: { $substrCP: ['$body', 0, MAX_LENGTH] },
                  },
                },
              ],
              as: 'revisionData',
            },
          },
          // projection
          {
            $project: {
              _id: 1,
              revisionData: 1,
            },
          },
        ]).exec();
    }
    catch (err) {
      logger.error('Error occurred while generating shortBodiesMap');
      throw err;
    }

    const shortBodiesMap = {};
    pages.forEach((page) => {
      shortBodiesMap[page._id] = page.revisionData?.[0]?.revision;
    });

    return shortBodiesMap;
  }

  async normalizeParentByPath(path: string, user): Promise<void> {
    const Page = mongoose.model('Page') as unknown as PageModel;
    const { PageQueryBuilder } = Page;

    // This validation is not 100% correct since it ignores user to count
    const builder = new PageQueryBuilder(Page.find());
    builder.addConditionAsRootOrNotOnTree();
    builder.addConditionToListWithDescendants(path);
    const nEstimatedNormalizationTarget: number = await builder.query.exec('count');
    if (nEstimatedNormalizationTarget === 0) {
      throw Error('No page is available for conversion');
    }

    const pages = await Page.findByPathAndViewer(path, user, null, false);
    if (pages == null || !Array.isArray(pages)) {
      throw Error('Something went wrong while converting pages.');
    }


    if (pages.length === 0) {
      const isForbidden = await Page.count({ path, isEmpty: false }) > 0;
      if (isForbidden) {
        throw new V5ConversionError('It is not allowed to convert this page.', V5ConversionErrCode.FORBIDDEN);
      }
    }
    if (pages.length > 1) {
      throw new V5ConversionError(
        `There are more than two pages at the path "${path}". Please rename or delete the page first.`,
        V5ConversionErrCode.DUPLICATE_PAGES_FOUND,
      );
    }

    let page;
    let systematicallyCreatedPage;

    const shouldCreateNewPage = pages[0] == null;
    if (shouldCreateNewPage) {
      const notEmptyParent = await Page.findNotEmptyParentByPathRecursively(path);

      const options: PageCreateOptions & { grantedUsers?: ObjectIdLike[] | undefined } = {
        grant: notEmptyParent.grant,
        grantUserGroupId: notEmptyParent.grantedGroup,
        grantedUsers: notEmptyParent.grantedUsers,
      };

      systematicallyCreatedPage = await this.forceCreateBySystem(
        path,
        '',
        options,
      );
      page = systematicallyCreatedPage;
    }
    else {
      page = pages[0];
    }

    const grant = page.grant;
    const grantedUserIds = page.grantedUsers;
    const grantedGroupId = page.grantedGroup;

    /*
     * UserGroup & Owner validation
     */
    let isGrantNormalized = false;
    try {
      const shouldCheckDescendants = true;

      isGrantNormalized = await this.crowi.pageGrantService.isGrantNormalized(user, path, grant, grantedUserIds, grantedGroupId, shouldCheckDescendants);
    }
    catch (err) {
      logger.error(`Failed to validate grant of page at "${path}"`, err);
      throw err;
    }
    if (!isGrantNormalized) {
      throw new V5ConversionError(
        'This page cannot be migrated since the selected grant or grantedGroup is not assignable to this page.',
        V5ConversionErrCode.GRANT_INVALID,
      );
    }

    let pageOp;
    try {
      pageOp = await PageOperation.create({
        actionType: PageActionType.NormalizeParent,
        actionStage: PageActionStage.Main,
        page,
        user,
        fromPath: page.path,
        toPath: page.path,
      });
    }
    catch (err) {
      logger.error('Failed to create PageOperation document.', err);
      throw err;
    }

    (async() => {
      try {
        await this.normalizeParentRecursivelyMainOperation(page, user, pageOp._id);
      }
      catch (err) {
        logger.error('Error occurred while running normalizeParentRecursivelyMainOperation.', err);

        // cleanup
        await PageOperation.deleteOne({ _id: pageOp._id });

        throw err;
      }
    })();
  }

  async normalizeParentByPageIdsRecursively(pageIds: ObjectIdLike[], user): Promise<void> {
    const Page = mongoose.model('Page') as unknown as PageModel;

    const pages = await Page.findByIdsAndViewer(pageIds, user, null);

    if (pages == null || pages.length === 0) {
      throw Error('pageIds is null or 0 length.');
    }

    if (pages.length > LIMIT_FOR_MULTIPLE_PAGE_OP) {
      throw Error(`The maximum number of pageIds allowed is ${LIMIT_FOR_MULTIPLE_PAGE_OP}.`);
    }

    await this.normalizeParentRecursivelyByPages(pages, user);

    return;
  }

  async normalizeParentByPageIds(pageIds: ObjectIdLike[], user): Promise<void> {
    const Page = await mongoose.model('Page') as unknown as PageModel;

    const socket = this.crowi.socketIoService.getDefaultSocket();

    for await (const pageId of pageIds) {
      const page = await Page.findById(pageId);
      if (page == null) {
        continue;
      }

      const errorData: PageMigrationErrorData = { paths: [page.path] };

      try {
        const canOperate = await this.crowi.pageOperationService.canOperate(false, page.path, page.path);
        if (!canOperate) {
          throw Error(`Cannot operate normalizeParent to path "${page.path}" right now.`);
        }

        const normalizedPage = await this.normalizeParentByPage(page, user);

        if (normalizedPage == null) {
          socket.emit(SocketEventName.PageMigrationError, errorData);
          logger.error(`Failed to update descendantCount of page of id: "${pageId}"`);
        }
      }
      catch (err) {
        socket.emit(SocketEventName.PageMigrationError, errorData);
        logger.error('Something went wrong while normalizing parent.', err);
      }
    }
    socket.emit(SocketEventName.PageMigrationSuccess);
  }

  private async normalizeParentByPage(page, user) {
    const Page = mongoose.model('Page') as unknown as PageModel;

    const {
      path, grant, grantedUsers: grantedUserIds, grantedGroup: grantedGroupId,
    } = page;

    // check if any page exists at target path already
    const existingPage = await Page.findOne({ path, parent: { $ne: null } });
    if (existingPage != null && !existingPage.isEmpty) {
      throw Error('Page already exists. Please rename the page to continue.');
    }

    /*
     * UserGroup & Owner validation
     */
    if (grant !== Page.GRANT_RESTRICTED) {
      let isGrantNormalized = false;
      try {
        const shouldCheckDescendants = true;

        isGrantNormalized = await this.crowi.pageGrantService.isGrantNormalized(user, path, grant, grantedUserIds, grantedGroupId, shouldCheckDescendants);
      }
      catch (err) {
        logger.error(`Failed to validate grant of page at "${path}"`, err);
        throw err;
      }
      if (!isGrantNormalized) {
        throw Error('This page cannot be migrated since the selected grant or grantedGroup is not assignable to this page.');
      }
    }
    else {
      throw Error('Restricted pages can not be migrated');
    }

    let normalizedPage;

    // replace if empty page exists
    if (existingPage != null && existingPage.isEmpty) {
      // Inherit descendantCount from the empty page
      const updatedPage = await Page.findOneAndUpdate({ _id: page._id }, { descendantCount: existingPage.descendantCount }, { new: true });
      await Page.replaceTargetWithPage(existingPage, updatedPage, true);
      normalizedPage = await Page.findById(page._id);
    }
    else {
      const parent = await this.getParentAndFillAncestorsByUser(user, page.path);
      normalizedPage = await Page.findOneAndUpdate({ _id: page._id }, { parent: parent._id }, { new: true });
    }

    // Update descendantCount
    const inc = 1;
    await this.updateDescendantCountOfAncestors(normalizedPage.parent, inc, true);

    return normalizedPage;
  }

  async normalizeParentRecursivelyByPages(pages, user): Promise<void> {
    /*
     * Main Operation
     */
    const socket = this.crowi.socketIoService.getDefaultSocket();

    const pagesToNormalize = omitDuplicateAreaPageFromPages(pages);

    let normalizablePages;
    let nonNormalizablePages;
    try {
      [normalizablePages, nonNormalizablePages] = await this.crowi.pageGrantService.separateNormalizableAndNotNormalizablePages(user, pagesToNormalize);
    }
    catch (err) {
      socket.emit(SocketEventName.PageMigrationError);
      throw err;
    }

    if (normalizablePages.length === 0) {
      socket.emit(SocketEventName.PageMigrationError);
      return;
    }

    if (nonNormalizablePages.length !== 0) {
      const nonNormalizablePagePaths: string[] = nonNormalizablePages.map(p => p.path);
      socket.emit(SocketEventName.PageMigrationError, { paths: nonNormalizablePagePaths });
      logger.debug('Some pages could not be converted.', nonNormalizablePagePaths);
    }

    /*
     * Main Operation (s)
     */
    const errorPagePaths: string[] = [];
    for await (const page of normalizablePages) {
      const canOperate = await this.crowi.pageOperationService.canOperate(true, page.path, page.path);
      if (!canOperate) {
        errorPagePaths.push(page.path);
        throw Error(`Cannot operate normalizeParentRecursiively to path "${page.path}" right now.`);
      }

      const Page = mongoose.model('Page') as unknown as PageModel;
      const { PageQueryBuilder } = Page;
      const builder = new PageQueryBuilder(Page.findOne());
      builder.addConditionAsOnTree();
      builder.addConditionToListByPathsArray([page.path]);
      const existingPage = await builder.query.exec();

      if (existingPage?.parent != null) {
        errorPagePaths.push(page.path);
        throw Error('This page has already converted.');
      }

      let pageOp;
      try {
        pageOp = await PageOperation.create({
          actionType: PageActionType.NormalizeParent,
          actionStage: PageActionStage.Main,
          page,
          user,
          fromPath: page.path,
          toPath: page.path,
        });
      }
      catch (err) {
        errorPagePaths.push(page.path);
        logger.error('Failed to create PageOperation document.', err);
        throw err;
      }

      try {
        await this.normalizeParentRecursivelyMainOperation(page, user, pageOp._id);
      }
      catch (err) {
        errorPagePaths.push(page.path);
        logger.error('Failed to run normalizeParentRecursivelyMainOperation.', err);

        // cleanup
        await PageOperation.deleteOne({ _id: pageOp._id });

        throw err;
      }
    }
    if (errorPagePaths.length === 0) {
      socket.emit(SocketEventName.PageMigrationSuccess);
    }
    else {
      socket.emit(SocketEventName.PageMigrationError, { paths: errorPagePaths });
    }
  }

  async normalizeParentRecursivelyMainOperation(page, user, pageOpId: ObjectIdLike): Promise<number> {
    // Save prevDescendantCount for sub-operation
    const Page = mongoose.model('Page') as unknown as PageModel;
    const { PageQueryBuilder } = Page;
    const builder = new PageQueryBuilder(Page.findOne(), true);
    builder.addConditionAsOnTree();
    builder.addConditionToListByPathsArray([page.path]);
    const exPage = await builder.query.exec();
    const options = { prevDescendantCount: exPage?.descendantCount ?? 0 };

    let count: number;
    try {
      count = await this.normalizeParentRecursively([page.path], user);
    }
    catch (err) {
      logger.error('V5 initial miration failed.', err);
      // socket.emit('normalizeParentRecursivelyByPageIds', { error: err.message }); TODO: use socket to tell user

      throw err;
    }

    // Set to Sub
    const pageOp = await PageOperation.findByIdAndUpdatePageActionStage(pageOpId, PageActionStage.Sub);
    if (pageOp == null) {
      throw Error('PageOperation document not found');
    }

    await this.normalizeParentRecursivelySubOperation(page, user, pageOp._id, options);

    return count;
  }

  async normalizeParentRecursivelySubOperation(page, user, pageOpId: ObjectIdLike, options: {prevDescendantCount: number}): Promise<void> {
    const Page = mongoose.model('Page') as unknown as PageModel;

    try {
      // update descendantCount of self and descendant pages first
      await this.updateDescendantCountOfSelfAndDescendants(page.path);

      // find pages again to get updated descendantCount
      // then calculate inc
      const pageAfterUpdatingDescendantCount = await Page.findByIdAndViewer(page._id, user);
      if (pageAfterUpdatingDescendantCount == null) {
        throw Error('Page not found after updating descendantCount');
      }

      const { prevDescendantCount } = options;
      const newDescendantCount = pageAfterUpdatingDescendantCount.descendantCount;
      let inc = newDescendantCount - prevDescendantCount;
      const isAlreadyConverted = page.parent != null;
      if (!isAlreadyConverted) {
        inc += 1;
      }
      await this.updateDescendantCountOfAncestors(page._id, inc, false);
    }
    catch (err) {
      logger.error('Failed to update descendantCount after normalizing parent:', err);
      throw Error(`Failed to update descendantCount after normalizing parent: ${err}`);
    }

    await PageOperation.findByIdAndDelete(pageOpId);
  }

  async _isPagePathIndexUnique() {
    const Page = this.crowi.model('Page');
    const now = (new Date()).toString();
    const path = `growi_check_is_path_index_unique_${now}`;

    let isUnique = false;

    try {
      await Page.insertMany([
        { path },
        { path },
      ]);
    }
    catch (err) {
      if (err?.code === 11000) { // Error code 11000 indicates the index is unique
        isUnique = true;
        logger.info('Page path index is unique.');
      }
      else {
        throw err;
      }
    }
    finally {
      await Page.deleteMany({ path: { $regex: new RegExp('growi_check_is_path_index_unique', 'g') } });
    }


    return isUnique;
  }

  async normalizeAllPublicPages() {
    let isUnique;
    try {
      isUnique = await this._isPagePathIndexUnique();
    }
    catch (err) {
      logger.error('Failed to check path index status', err);
      throw err;
    }

    // drop unique index first
    if (isUnique) {
      try {
        await this._v5NormalizeIndex();
      }
      catch (err) {
        logger.error('V5 index normalization failed.', err);
        throw err;
      }
    }

    // then migrate
    try {
      await this.normalizeParentRecursively(['/'], null, true);
    }
    catch (err) {
      logger.error('V5 initial miration failed.', err);

      throw err;
    }

    // update descendantCount of all public pages
    try {
      await this.updateDescendantCountOfSelfAndDescendants('/');
      logger.info('Successfully updated all descendantCount of public pages.');
    }
    catch (err) {
      logger.error('Failed updating descendantCount of public pages.', err);
      throw err;
    }

    await this._setIsV5CompatibleTrue();
  }

  private async _setIsV5CompatibleTrue() {
    try {
      await this.crowi.configManager.updateConfigsInTheSameNamespace('crowi', {
        'app:isV5Compatible': true,
      });
      logger.info('Successfully migrated all public pages.');
    }
    catch (err) {
      logger.warn('Failed to update app:isV5Compatible to true.');
      throw err;
    }
  }

  private async normalizeParentAndDescendantCountOfDescendants(path: string, user): Promise<void> {
    await this.normalizeParentRecursively([path], user);

    // update descendantCount of descendant pages
    await this.updateDescendantCountOfSelfAndDescendants(path);
  }

  /**
   * Normalize parent attribute by passing paths and user.
   * @param paths Pages under this paths value will be updated.
   * @param user To be used to filter pages to update. If null, only public pages will be updated.
   * @returns Promise<void>
   */
  async normalizeParentRecursively(paths: string[], user: any | null, shouldEmitProgress = false): Promise<number> {
    const Page = mongoose.model('Page') as unknown as PageModel;

    const ancestorPaths = paths.flatMap(p => collectAncestorPaths(p, []));
    // targets' descendants
    const pathAndRegExpsToNormalize: (RegExp | string)[] = paths
      .map(p => new RegExp(`^${escapeStringRegexp(addTrailingSlash(p))}`, 'i'));
    // include targets' path
    pathAndRegExpsToNormalize.push(...paths);

    // determine UserGroup condition
    let userGroups = null;
    if (user != null) {
      const UserGroupRelation = mongoose.model('UserGroupRelation') as any; // TODO: Typescriptize model
      userGroups = await UserGroupRelation.findAllUserGroupIdsRelatedToUser(user);
    }

    const grantFiltersByUser: { $or: any[] } = Page.generateGrantCondition(user, userGroups);

    return this._normalizeParentRecursively(pathAndRegExpsToNormalize, ancestorPaths, grantFiltersByUser, user, shouldEmitProgress);
  }

  private buildFilterForNormalizeParentRecursively(pathOrRegExps: (RegExp | string)[], publicPathsToNormalize: string[], grantFiltersByUser: { $or: any[] }) {
    const Page = mongoose.model('Page') as unknown as PageModel;

    const andFilter: any = {
      $and: [
        {
          parent: null,
          status: Page.STATUS_PUBLISHED,
          path: { $ne: '/' },
        },
      ],
    };
    const orFilter: any = { $or: [] };
    // specified pathOrRegExps
    if (pathOrRegExps.length > 0) {
      orFilter.$or.push(
        {
          path: { $in: pathOrRegExps },
        },
      );
    }
    // not specified but ancestors of specified pathOrRegExps
    if (publicPathsToNormalize.length > 0) {
      orFilter.$or.push(
        {
          path: { $in: publicPathsToNormalize },
          grant: Page.GRANT_PUBLIC, // use only public pages to complete the tree
        },
      );
    }

    // Merge filters
    const mergedFilter = {
      $and: [
        { $and: [grantFiltersByUser, ...andFilter.$and] },
        { $or: orFilter.$or },
      ],
    };

    return mergedFilter;
  }

  private async _normalizeParentRecursively(
      pathOrRegExps: (RegExp | string)[],
      publicPathsToNormalize: string[],
      grantFiltersByUser: { $or: any[] },
      user,
      shouldEmitProgress = false,
      count = 0,
      skiped = 0,
      isFirst = true,
  ): Promise<number> {
    const BATCH_SIZE = 100;
    const PAGES_LIMIT = 1000;

    const socket = shouldEmitProgress ? this.crowi.socketIoService.getAdminSocket() : null;

    const Page = mongoose.model('Page') as unknown as PageModel;
    const { PageQueryBuilder } = Page;

    // Build filter
    const matchFilter = this.buildFilterForNormalizeParentRecursively(pathOrRegExps, publicPathsToNormalize, grantFiltersByUser);

    let baseAggregation = Page
      .aggregate([
        { $match: matchFilter },
        {
          $project: { // minimize data to fetch
            _id: 1,
            path: 1,
          },
        },
      ]);

    // Limit pages to get
    const total = await Page.countDocuments(matchFilter);
    if (isFirst) {
      socket?.emit(SocketEventName.PMStarted, { total });
    }
    if (total > PAGES_LIMIT) {
      baseAggregation = baseAggregation.limit(Math.floor(total * 0.3));
    }

    const pagesStream = await baseAggregation.cursor({ batchSize: BATCH_SIZE });
    const batchStream = createBatchStream(BATCH_SIZE);

    let shouldContinue = true;
    let nextCount = count;
    let nextSkiped = skiped;

    // eslint-disable-next-line max-len
    const buildPipelineToCreateEmptyPagesByUser = this.buildPipelineToCreateEmptyPagesByUser.bind(this);

    const migratePagesStream = new Writable({
      objectMode: true,
      async write(pages, encoding, callback) {
        const parentPaths = Array.from(new Set<string>(pages.map(p => pathlib.dirname(p.path))));

        // 1. Remove unnecessary empty pages & reset parent for pages which had had those empty pages
        const pageIdsToNotDelete = pages.map(p => p._id);
        const emptyPagePathsToDelete = pages.map(p => p.path);

        const builder1 = new PageQueryBuilder(Page.find({ isEmpty: true }, { _id: 1 }), true);
        builder1.addConditionToListByPathsArray(emptyPagePathsToDelete);
        builder1.addConditionToExcludeByPageIdsArray(pageIdsToNotDelete);

        const emptyPagesToDelete = await builder1.query.lean().exec();
        const resetParentOperations = emptyPagesToDelete.map((p) => {
          return {
            updateOne: {
              filter: {
                parent: p._id,
              },
              update: {
                parent: null,
              },
            },
          };
        });

        await Page.bulkWrite(resetParentOperations);
        await Page.removeEmptyPages(pageIdsToNotDelete, emptyPagePathsToDelete);

        // 2. Create lacking parents as empty pages
        const orFilters = [
          { path: '/' },
          { path: { $in: publicPathsToNormalize }, grant: Page.GRANT_PUBLIC, status: Page.STATUS_PUBLISHED },
          { path: { $in: publicPathsToNormalize }, parent: { $ne: null }, status: Page.STATUS_PUBLISHED },
          { path: { $nin: publicPathsToNormalize }, status: Page.STATUS_PUBLISHED },
        ];
        const filterForApplicableAncestors = { $or: orFilters };
        const aggregationPipeline = await buildPipelineToCreateEmptyPagesByUser(user, parentPaths, false, filterForApplicableAncestors);
        await Page.createEmptyPagesByPaths(parentPaths, aggregationPipeline);

        // 3. Find parents
        const addGrantCondition = (builder) => {
          builder.query = builder.query.and(grantFiltersByUser);

          return builder;
        };
        const builder2 = new PageQueryBuilder(Page.find(), true);
        addGrantCondition(builder2);
        const parents = await builder2
          .addConditionToListByPathsArray(parentPaths)
          .addConditionToFilterByApplicableAncestors(publicPathsToNormalize)
          .query
          .lean()
          .exec();

        // Normalize all siblings for each page
        const updateManyOperations = parents.map((parent) => {
          const parentId = parent._id;

          // Build filter
          const parentPathEscaped = escapeStringRegexp(parent.path === '/' ? '' : parent.path); // adjust the path for RegExp
          const filter: any = {
            $and: [
              {
                path: { $regex: new RegExp(`^${parentPathEscaped}(\\/[^/]+)\\/?$`, 'i') }, // see: regexr.com/6889f (e.g. /parent/any_child or /any_level1)
              },
              {
                path: { $in: pathOrRegExps.concat(publicPathsToNormalize) },
              },
              filterForApplicableAncestors,
              grantFiltersByUser,
            ],
          };

          return {
            updateMany: {
              filter,
              update: {
                parent: parentId,
              },
            },
          };
        });
        try {
          const res = await Page.bulkWrite(updateManyOperations);

          nextCount += res.result.nModified;
          nextSkiped += res.result.writeErrors.length;
          logger.info(`Page migration processing: (migratedPages=${res.result.nModified})`);

          socket?.emit(SocketEventName.PMMigrating, { count: nextCount });
          socket?.emit(SocketEventName.PMErrorCount, { skip: nextSkiped });

          // Throw if any error is found
          if (res.result.writeErrors.length > 0) {
            logger.error('Failed to migrate some pages', res.result.writeErrors);
            socket?.emit(SocketEventName.PMEnded, { isSucceeded: false });
            throw Error('Failed to migrate some pages');
          }

          // Finish migration if no modification occurred
          if (res.result.nModified === 0 && res.result.nMatched === 0) {
            shouldContinue = false;
            logger.error('Migration is unable to continue', 'parentPaths:', parentPaths, 'bulkWriteResult:', res);
            socket?.emit(SocketEventName.PMEnded, { isSucceeded: false });
          }
        }
        catch (err) {
          logger.error('Failed to update page.parent.', err);
          throw err;
        }

        callback();
      },
      final(callback) {
        callback();
      },
    });

    pagesStream
      .pipe(batchStream)
      .pipe(migratePagesStream);

    await streamToPromise(migratePagesStream);

    if (await Page.exists(matchFilter) && shouldContinue) {
      return this._normalizeParentRecursively(
        pathOrRegExps,
        publicPathsToNormalize,
        grantFiltersByUser,
        user,
        shouldEmitProgress,
        nextCount,
        nextSkiped,
        false,
      );
    }

    // End
    socket?.emit(SocketEventName.PMEnded, { isSucceeded: true });

    return nextCount;
  }

  private async _v5NormalizeIndex() {
    const collection = mongoose.connection.collection('pages');

    try {
      // drop pages.path_1 indexes
      await collection.dropIndex('path_1');
      logger.info('Succeeded to drop unique indexes from pages.path.');
    }
    catch (err) {
      logger.warn('Failed to drop unique indexes from pages.path.', err);
      throw err;
    }

    try {
      // create indexes without
      await collection.createIndex({ path: 1 }, { unique: false });
      logger.info('Succeeded to create non-unique indexes on pages.path.');
    }
    catch (err) {
      logger.warn('Failed to create non-unique indexes on pages.path.', err);
      throw err;
    }
  }

  async countPagesCanNormalizeParentByUser(user): Promise<number> {
    if (user == null) {
      throw Error('user is required');
    }

    const Page = mongoose.model('Page') as unknown as PageModel;
    const { PageQueryBuilder } = Page;

    const builder = new PageQueryBuilder(Page.count(), false);
    await builder.addConditionAsMigratablePages(user);

    const nMigratablePages = await builder.query.exec();

    return nMigratablePages;
  }

  /**
   * update descendantCount of the following pages
   * - page that has the same path as the provided path
   * - pages that are descendants of the above page
   */
  async updateDescendantCountOfSelfAndDescendants(path: string): Promise<void> {
    const BATCH_SIZE = 200;
    const Page = this.crowi.model('Page');
    const { PageQueryBuilder } = Page;

    const builder = new PageQueryBuilder(Page.find(), true);
    builder.addConditionAsOnTree();
    builder.addConditionToListWithDescendants(path);
    builder.addConditionToSortPagesByDescPath();

    const aggregatedPages = await builder.query.lean().cursor({ batchSize: BATCH_SIZE });
    await this.recountAndUpdateDescendantCountOfPages(aggregatedPages, BATCH_SIZE);
  }

  /**
   * update descendantCount of the pages sequentially from longer path to shorter path
   */
  async updateDescendantCountOfPagesWithPaths(paths: string[]): Promise<void> {
    const BATCH_SIZE = 200;
    const Page = this.crowi.model('Page');
    const { PageQueryBuilder } = Page;

    const builder = new PageQueryBuilder(Page.find(), true);
    builder.addConditionToListByPathsArray(paths); // find by paths
    builder.addConditionToSortPagesByDescPath(); // sort in DESC

    const aggregatedPages = await builder.query.lean().cursor({ batchSize: BATCH_SIZE });
    await this.recountAndUpdateDescendantCountOfPages(aggregatedPages, BATCH_SIZE);
  }

  /**
   * Recount descendantCount of pages one by one
   */
  async recountAndUpdateDescendantCountOfPages(pageCursor: Cursor<any>, batchSize:number): Promise<void> {
    const Page = this.crowi.model('Page');
    const recountWriteStream = new Writable({
      objectMode: true,
      async write(pageDocuments, encoding, callback) {
        for await (const document of pageDocuments) {
          const descendantCount = await Page.recountDescendantCount(document._id);
          await Page.findByIdAndUpdate(document._id, { descendantCount });
        }
        callback();
      },
      final(callback) {
        callback();
      },
    });
    pageCursor
      .pipe(createBatchStream(batchSize))
      .pipe(recountWriteStream);

    await streamToPromise(recountWriteStream);
  }

  // update descendantCount of all pages that are ancestors of a provided pageId by count
  async updateDescendantCountOfAncestors(pageId: ObjectIdLike, inc: number, shouldIncludeTarget: boolean): Promise<void> {
    const Page = this.crowi.model('Page');
    const ancestors = await Page.findAncestorsUsingParentRecursively(pageId, shouldIncludeTarget);
    const ancestorPageIds = ancestors.map(p => p._id);

    await Page.incrementDescendantCountOfPageIds(ancestorPageIds, inc);

    const updateDescCountData: UpdateDescCountRawData = Object.fromEntries(ancestors.map(p => [p._id.toString(), p.descendantCount + inc]));
    this.emitUpdateDescCount(updateDescCountData);
  }

  private emitUpdateDescCount(data: UpdateDescCountRawData): void {
    const socket = this.crowi.socketIoService.getDefaultSocket();

    socket.emit(SocketEventName.UpdateDescCount, data);
  }

  /**
   * Build the base aggregation pipeline for fillAncestors--- methods
   * @param onlyMigratedAsExistingPages Determine whether to include non-migrated pages as existing pages. If a page exists,
   * an empty page will not be created at that page's path.
   */
  private buildBasePipelineToCreateEmptyPages(paths: string[], onlyMigratedAsExistingPages = true, andFilter?): any[] {
    const aggregationPipeline: any[] = [];

    const Page = mongoose.model('Page') as unknown as PageModel;

    // -- Filter by paths
    aggregationPipeline.push({ $match: { path: { $in: paths } } });
    // -- Normalized condition
    if (onlyMigratedAsExistingPages) {
      aggregationPipeline.push({
        $match: {
          $or: [
            { grant: Page.GRANT_PUBLIC },
            { parent: { $ne: null } },
            { path: '/' },
          ],
        },
      });
    }
    // -- Add custom pipeline
    if (andFilter != null) {
      aggregationPipeline.push({ $match: andFilter });
    }

    return aggregationPipeline;
  }

  private async buildPipelineToCreateEmptyPagesByUser(user, paths: string[], onlyMigratedAsExistingPages = true, andFilter?): Promise<any[]> {
    const Page = mongoose.model('Page') as unknown as PageModel;

    const pipeline = this.buildBasePipelineToCreateEmptyPages(paths, onlyMigratedAsExistingPages, andFilter);
    let userGroups = null;
    if (user != null) {
      const UserGroupRelation = mongoose.model('UserGroupRelation') as any;
      userGroups = await UserGroupRelation.findAllUserGroupIdsRelatedToUser(user);
    }
    const grantCondition = Page.generateGrantCondition(user, userGroups);
    pipeline.push({ $match: grantCondition });

    return pipeline;
  }

  private buildPipelineToCreateEmptyPagesBySystem(paths: string[]): any[] {
    return this.buildBasePipelineToCreateEmptyPages(paths);
  }

  private async connectPageTree(path: string): Promise<void> {
    const Page = mongoose.model('Page') as unknown as PageModel;
    const { PageQueryBuilder } = Page;

    const ancestorPaths = collectAncestorPaths(path);

    // Find ancestors
    const builder = new PageQueryBuilder(Page.find(), true);
    builder.addConditionToFilterByApplicableAncestors(ancestorPaths); // avoid including not normalized pages
    const ancestors = await builder
      .addConditionToListByPathsArray(ancestorPaths)
      .addConditionToSortPagesByDescPath()
      .query
      .exec();

    // Update parent attrs
    const ancestorsMap = new Map(); // Map<path, page>
    ancestors.forEach(page => !ancestorsMap.has(page.path) && ancestorsMap.set(page.path, page)); // the earlier element should be the true ancestor

    const nonRootAncestors = ancestors.filter(page => !isTopPage(page.path));
    const operations = nonRootAncestors.map((page) => {
      const parentPath = pathlib.dirname(page.path);
      return {
        updateOne: {
          filter: {
            _id: page._id,
          },
          update: {
            parent: ancestorsMap.get(parentPath)._id,
          },
        },
      };
    });
    await Page.bulkWrite(operations);
  }

  /**
   * Find parent or create parent if not exists.
   * It also updates parent of ancestors
   * @param path string
   * @returns Promise<PageDocument>
   */
  async getParentAndFillAncestorsByUser(user, path: string): Promise<PageDocument> {
    const Page = mongoose.model('Page') as unknown as PageModel;

    // Find parent
    const parent = await Page.findParentByPath(path);
    if (parent != null) {
      return parent;
    }

    const ancestorPaths = collectAncestorPaths(path);

    // Fill ancestors
    const aggregationPipeline: any[] = await this.buildPipelineToCreateEmptyPagesByUser(user, ancestorPaths);

    await Page.createEmptyPagesByPaths(ancestorPaths, aggregationPipeline);

    // Connect ancestors
    await this.connectPageTree(path);

    // Return the created parent
    const createdParent = await Page.findParentByPath(path);
    if (createdParent == null) {
      throw Error('Failed to find the created parent by getParentAndFillAncestorsByUser');
    }
    return createdParent;
  }

  async getParentAndFillAncestorsBySystem(path: string): Promise<PageDocument> {
    const Page = mongoose.model('Page') as unknown as PageModel;

    // Find parent
    const parent = await Page.findParentByPath(path);
    if (parent != null) {
      return parent;
    }

    // Fill ancestors
    const ancestorPaths = collectAncestorPaths(path);
    const aggregationPipeline: any[] = this.buildPipelineToCreateEmptyPagesBySystem(ancestorPaths);

    await Page.createEmptyPagesByPaths(ancestorPaths, aggregationPipeline);

    // Connect ancestors
    await this.connectPageTree(path);

    // Return the created parent
    const createdParent = await Page.findParentByPath(path);
    if (createdParent == null) {
      throw Error('Failed to find the created parent by getParentAndFillAncestorsByUser');
    }

    return createdParent;
  }

  // --------- Create ---------

  private async preparePageDocumentToCreate(path: string, shouldNew: boolean): Promise<PageDocument> {
    const Page = mongoose.model('Page') as unknown as PageModel;

    const emptyPage = await Page.findOne({ path, isEmpty: true });

    // Use empty page if exists, if not, create a new page
    let page;
    if (shouldNew) {
      page = new Page();
    }
    else if (emptyPage != null) {
      page = emptyPage;
      const descendantCount = await Page.recountDescendantCount(page._id);

      page.descendantCount = descendantCount;
      page.isEmpty = false;
    }
    else {
      page = new Page();
    }

    return page;
  }

  private setFieldExceptForGrantRevisionParent(
      pageDocument: PageDocument,
      path: string,
      user?,
  ): void {
    const Page = mongoose.model('Page') as unknown as PageModel;

    pageDocument.path = path;
    pageDocument.creator = user;
    pageDocument.lastUpdateUser = user;
    pageDocument.status = Page.STATUS_PUBLISHED;
  }

  private async validateAppliedScope(user, grant, grantUserGroupId) {
    if (grant === PageGrant.GRANT_USER_GROUP && grantUserGroupId == null) {
      throw new Error('grant userGroupId is not specified');
    }

    if (grant === PageGrant.GRANT_USER_GROUP) {
      const UserGroupRelation = mongoose.model('UserGroupRelation') as any;
      const count = await UserGroupRelation.countByGroupIdAndUser(grantUserGroupId, user);

      if (count === 0) {
        throw new Error('no relations were exist for group and user.');
      }
    }
  }

  private async canProcessCreate(
      path: string,
      grantData: {
        grant: number,
        grantedUserIds?: ObjectIdLike[],
        grantUserGroupId?: ObjectIdLike,
      },
      shouldValidateGrant: boolean,
      user?,
      options?: Partial<PageCreateOptions>,
  ): Promise<boolean> {
    const Page = mongoose.model('Page') as unknown as PageModel;

    // Operatability validation
    const canOperate = await this.crowi.pageOperationService.canOperate(false, null, path);
    if (!canOperate) {
      logger.error(`Cannot operate create to path "${path}" right now.`);
      return false;
    }

    // Existance validation
    const isExist = (await Page.count({ path, isEmpty: false })) > 0; // not validate empty page
    if (isExist) {
      logger.error('Cannot create new page to existed path');
      return false;
    }

    // UserGroup & Owner validation
    const { grant, grantedUserIds, grantUserGroupId } = grantData;
    if (shouldValidateGrant) {
      if (user == null) {
        throw Error('user is required to validate grant');
      }

      let isGrantNormalized = false;
      try {
        // It must check descendants as well if emptyTarget is not null
        const isEmptyPageAlreadyExist = await Page.count({ path, isEmpty: true }) > 0;
        const shouldCheckDescendants = isEmptyPageAlreadyExist && !options?.overwriteScopesOfDescendants;

        isGrantNormalized = await this.crowi.pageGrantService.isGrantNormalized(user, path, grant, grantedUserIds, grantUserGroupId, shouldCheckDescendants);
      }
      catch (err) {
        logger.error(`Failed to validate grant of page at "${path}" of grant ${grant}:`, err);
        throw err;
      }
      if (!isGrantNormalized) {
        throw Error('The selected grant or grantedGroup is not assignable to this page.');
      }

      if (options?.overwriteScopesOfDescendants) {
        const updateGrantInfo = await this.crowi.pageGrantService.generateUpdateGrantInfoToOverwriteDescendants(user, grant, options.grantUserGroupId);
        const canOverwriteDescendants = await this.crowi.pageGrantService.canOverwriteDescendants(path, user, updateGrantInfo);

        if (!canOverwriteDescendants) {
          throw Error('Cannot overwrite scopes of descendants.');
        }
      }
    }

    return true;
  }

  /**
   * Create a page
   * Set options.isSynchronously to true to await all process when you want to run this method multiple times at short intervals.
   */
  async create(path: string, body: string, user, options: IOptionsForCreate = {}): Promise<PageDocument> {
    const Page = mongoose.model('Page') as unknown as PageModel;

    // Switch method
    const isV5Compatible = this.crowi.configManager.getConfig('crowi', 'app:isV5Compatible');
    if (!isV5Compatible) {
      return this.createV4(path, body, user, options);
    }

    // Values
    // eslint-disable-next-line no-param-reassign
    path = this.crowi.xss.process(path); // sanitize path
    const {
      format = 'markdown', grantUserGroupId,
    } = options;
    const grant = isTopPage(path) ? Page.GRANT_PUBLIC : options.grant;
    const grantData = {
      grant,
      grantedUserIds: grant === Page.GRANT_OWNER ? [user._id] : undefined,
      grantUserGroupId,
    };

    const isGrantRestricted = grant === Page.GRANT_RESTRICTED;

    // Validate
    const shouldValidateGrant = !isGrantRestricted;
    const canProcessCreate = await this.canProcessCreate(path, grantData, shouldValidateGrant, user, options);
    if (!canProcessCreate) {
      throw Error('Cannnot process create');
    }

    // Prepare a page document
    const shouldNew = isGrantRestricted;
    const page = await this.preparePageDocumentToCreate(path, shouldNew);

    // Set field
    this.setFieldExceptForGrantRevisionParent(page, path, user);

    // Apply scope
    page.applyScope(user, grant, grantUserGroupId);

    // Set parent
    if (isTopPage(path) || isGrantRestricted) { // set parent to null when GRANT_RESTRICTED
      page.parent = null;
    }
    else {
      const parent = await this.getParentAndFillAncestorsByUser(user, path);
      page.parent = parent._id;
    }
    // Save
    let savedPage = await page.save();

    // Create revision
    const Revision = mongoose.model('Revision') as any; // TODO: Typescriptize model
    const newRevision = Revision.prepareRevision(savedPage, body, null, user, { format });
    savedPage = await pushRevision(savedPage, newRevision, user);
    await savedPage.populateDataToShowRevision();

    // Emit create event
    this.pageEvent.emit('create', savedPage, user);

    // Directly run sub operation for now since it might be complex to handle main operation for creating pages -- Taichi Masuyama 2022.11.08
    let pageOp;
    try {
      pageOp = await PageOperation.create({
        actionType: PageActionType.Create,
        actionStage: PageActionStage.Sub,
        page: savedPage,
        user,
        fromPath: path,
        options,
      });
    }
    catch (err) {
      logger.error('Failed to create PageOperation document.', err);
      throw err;
    }

    if (options.isSynchronously) {
      await this.createSubOperation(savedPage, user, options, pageOp._id);
    }
    else {
      this.createSubOperation(savedPage, user, options, pageOp._id);
    }

    return savedPage;
  }

  /**
   * Used to run sub operation in create method
   */
  async createSubOperation(page, user, options: IOptionsForCreate, pageOpId: ObjectIdLike): Promise<void> {
    const Page = mongoose.model('Page') as unknown as PageModel;
    const PageRedirect = mongoose.model('PageRedirect') as unknown as PageRedirectModel;

    // Update descendantCount
    await this.updateDescendantCountOfAncestors(page._id, 1, false);

    // Delete PageRedirect if exists
    try {
      await PageRedirect.deleteOne({ fromPath: page.path });
      logger.warn(`Deleted page redirect after creating a new page at path "${page.path}".`);
    }
    catch (err) {
      // no throw
      logger.error('Failed to delete PageRedirect');
    }

    // update scopes for descendants
    if (options.overwriteScopesOfDescendants) {
      await Page.applyScopesToDescendantsAsyncronously(page, user);
    }

    await PageOperation.findByIdAndDelete(pageOpId);
  }

  /**
   * V4 compatible create method
   */
  private async createV4(path, body, user, options: any = {}) {
    const Page = mongoose.model('Page') as unknown as PageModel;
    const Revision = mongoose.model('Revision') as any; // TODO: TypeScriptize model

    const format = options.format || 'markdown';
    const grantUserGroupId = options.grantUserGroupId || null;
    const expandContentWidth = this.crowi.configManager.getConfig('crowi', 'customize:isContainerFluid');

    // sanitize path
    path = this.crowi.xss.process(path); // eslint-disable-line no-param-reassign

    let grant = options.grant;
    // force public
    if (isTopPage(path)) {
      grant = PageGrant.GRANT_PUBLIC;
    }

    const isExist = await Page.count({ path });

    if (isExist) {
      throw new Error('Cannot create new page to existed path');
    }

    const page = new Page();
    page.path = path;
    page.creator = user;
    page.lastUpdateUser = user;
    page.status = PageStatus.STATUS_PUBLISHED;
    if (expandContentWidth != null) {
      page.expandContentWidth = expandContentWidth;
    }
    await this.validateAppliedScope(user, grant, grantUserGroupId);
    page.applyScope(user, grant, grantUserGroupId);

    let savedPage = await page.save();
    const newRevision = Revision.prepareRevision(savedPage, body, null, user, { format });
    savedPage = await pushRevision(savedPage, newRevision, user);
    await savedPage.populateDataToShowRevision();

    this.pageEvent.emit('create', savedPage, user);

    // update scopes for descendants
    if (options.overwriteScopesOfDescendants) {
      Page.applyScopesToDescendantsAsyncronously(savedPage, user, true);
    }

    return savedPage;
  }

  private async canProcessForceCreateBySystem(
      path: string,
      grantData: {
        grant: number,
        grantedUserIds?: ObjectIdLike[],
        grantUserGroupId?: ObjectIdLike,
      },
  ): Promise<boolean> {
    return this.canProcessCreate(path, grantData, false);
  }

  /**
   * @private
   * This method receives the same arguments as the PageService.create method does except for the added type '{ grantedUsers?: ObjectIdLike[] }'.
   * This additional value is used to determine the grantedUser of the page to be created by system.
   * This method must not run isGrantNormalized method to validate grant. **If necessary, run it before use this method.**
   * -- Reason 1: This is because it is not expected to use this method when the grant validation is required.
   * -- Reason 2: This is because it is not expected to use this method when the program cannot determine the operator.
   */
  private async forceCreateBySystem(path: string, body: string, options: PageCreateOptions & { grantedUsers?: ObjectIdLike[] }): Promise<PageDocument> {
    const Page = mongoose.model('Page') as unknown as PageModel;

    const isV5Compatible = this.crowi.configManager.getConfig('crowi', 'app:isV5Compatible');
    if (!isV5Compatible) {
      throw Error('This method is available only when v5 compatible');
    }

    // Values
    // eslint-disable-next-line no-param-reassign
    path = this.crowi.xss.process(path); // sanitize path

    const {
      format = 'markdown', grantUserGroupId, grantedUsers,
    } = options;
    const grant = isTopPage(path) ? Page.GRANT_PUBLIC : options.grant;

    const isGrantRestricted = grant === Page.GRANT_RESTRICTED;
    const isGrantOwner = grant === Page.GRANT_OWNER;

    const grantData = {
      grant,
      grantedUserIds: isGrantOwner ? grantedUsers : undefined,
      grantUserGroupId,
    };

    // Validate
    if (isGrantOwner && grantedUsers?.length !== 1) {
      throw Error('grantedUser must exist when grant is GRANT_OWNER');
    }
    const canProcessForceCreateBySystem = await this.canProcessForceCreateBySystem(path, grantData);
    if (!canProcessForceCreateBySystem) {
      throw Error('Cannnot process forceCreateBySystem');
    }

    // Prepare a page document
    const shouldNew = isGrantRestricted;
    const page = await this.preparePageDocumentToCreate(path, shouldNew);

    // Set field
    this.setFieldExceptForGrantRevisionParent(page, path);

    // Apply scope
    page.applyScope({ _id: grantedUsers?.[0] }, grant, grantUserGroupId);

    // Set parent
    if (isTopPage(path) || isGrantRestricted) { // set parent to null when GRANT_RESTRICTED
      page.parent = null;
    }
    else {
      const parent = await this.getParentAndFillAncestorsBySystem(path);
      page.parent = parent._id;
    }

    // Save
    let savedPage = await page.save();

    // Create revision
    const Revision = mongoose.model('Revision') as any; // TODO: Typescriptize model
    const dummyUser = { _id: new mongoose.Types.ObjectId() };
    const newRevision = Revision.prepareRevision(savedPage, body, null, dummyUser, { format });
    savedPage = await pushRevision(savedPage, newRevision, dummyUser);

    // Update descendantCount
    await this.updateDescendantCountOfAncestors(savedPage._id, 1, false);

    // Emit create event
    this.pageEvent.emit('create', savedPage, dummyUser);

    return savedPage;
  }

  private shouldUseUpdatePageV4(grant: number, isV5Compatible: boolean, isOnTree: boolean): boolean {
    const isRestricted = grant === PageGrant.GRANT_RESTRICTED;
    return !isRestricted && (!isV5Compatible || !isOnTree);
  }

  /**
   * A wrapper method of updatePage for updating grant only.
   * @param {PageDocument} page
   * @param {UserDocument} user
   * @param options
   */
  async updateGrant(page, user, grantData: {grant: PageGrant, grantedGroup: ObjectIdLike}): Promise<PageDocument> {
    const { grant, grantedGroup } = grantData;

    const options = {
      grant,
      grantUserGroupId: grantedGroup,
      isSyncRevisionToHackmd: false,
    };

    return this.updatePage(page, null, null, user, options);
  }

  async updatePageSubOperation(page, user, exPage, options: IOptionsForUpdate, pageOpId: ObjectIdLike): Promise<void> {
    const Page = mongoose.model('Page') as unknown as PageModel;

    const currentPage = page;

    const exParent = exPage.parent;
    const wasOnTree = exPage.parent != null || isTopPage(exPage.path);
    const shouldBeOnTree = currentPage.grant !== PageGrant.GRANT_RESTRICTED;
    const isChildrenExist = await Page.count({ path: new RegExp(`^${escapeStringRegexp(addTrailingSlash(currentPage.path))}`), parent: { $ne: null } });

    // 1. Update descendantCount
    const shouldPlusDescCount = !wasOnTree && shouldBeOnTree;
    const shouldMinusDescCount = wasOnTree && !shouldBeOnTree;
    if (shouldPlusDescCount) {
      await this.updateDescendantCountOfAncestors(currentPage._id, 1, false);
      const newDescendantCount = await Page.recountDescendantCount(currentPage._id);
      await Page.updateOne({ _id: currentPage._id }, { descendantCount: newDescendantCount });
    }
    else if (shouldMinusDescCount) {
      // Update from parent. Parent is null if currentPage.grant is RESTRECTED.
      if (currentPage.grant === PageGrant.GRANT_RESTRICTED) {
        await this.updateDescendantCountOfAncestors(exParent, -1, true);
      }
    }

    // 2. Delete unnecessary empty pages
    const shouldRemoveLeafEmpPages = wasOnTree && !isChildrenExist;
    if (shouldRemoveLeafEmpPages) {
      await Page.removeLeafEmptyPagesRecursively(exParent);
    }

    // 3. Update scopes for descendants
    if (options.overwriteScopesOfDescendants) {
      await Page.applyScopesToDescendantsAsyncronously(currentPage, user);
    }

    await PageOperation.findByIdAndDelete(pageOpId);
  }

  async updatePage(
      pageData,
      body: string | null,
      previousBody: string | null,
      user,
      options: IOptionsForUpdate = {},
  ): Promise<PageDocument> {
    const Page = mongoose.model('Page') as unknown as PageModel;
    const Revision = mongoose.model('Revision') as any; // TODO: Typescriptize model

    const wasOnTree = pageData.parent != null || isTopPage(pageData.path);
    const isV5Compatible = this.crowi.configManager.getConfig('crowi', 'app:isV5Compatible');

    const shouldUseV4Process = this.shouldUseUpdatePageV4(pageData.grant, isV5Compatible, wasOnTree);
    if (shouldUseV4Process) {
      // v4 compatible process
      return this.updatePageV4(pageData, body, previousBody, user, options);
    }

    // Clone page document
    const clonedPageData = Page.hydrate(pageData.toObject());
    const newPageData = pageData;

    const grant = options.grant ?? clonedPageData.grant; // use the previous data if absence
    const grantUserGroupId: undefined | ObjectIdLike = options.grantUserGroupId ?? clonedPageData.grantedGroup?._id.toString();

    const grantedUserIds = clonedPageData.grantedUserIds || [user._id];
    const shouldBeOnTree = grant !== PageGrant.GRANT_RESTRICTED;
    const isChildrenExist = await Page.count({ path: new RegExp(`^${escapeStringRegexp(addTrailingSlash(clonedPageData.path))}`), parent: { $ne: null } });

    const { pageService, pageGrantService } = this.crowi;

    if (shouldBeOnTree) {
      let isGrantNormalized = false;
      try {
        const shouldCheckDescendants = !options.overwriteScopesOfDescendants;
        // eslint-disable-next-line max-len
        isGrantNormalized = await pageGrantService.isGrantNormalized(user, clonedPageData.path, grant, grantedUserIds, grantUserGroupId, shouldCheckDescendants);
      }
      catch (err) {
        logger.error(`Failed to validate grant of page at "${clonedPageData.path}" of grant ${grant}:`, err);
        throw err;
      }
      if (!isGrantNormalized) {
        throw Error('The selected grant or grantedGroup is not assignable to this page.');
      }

      if (options.overwriteScopesOfDescendants) {
        const updateGrantInfo = await pageGrantService.generateUpdateGrantInfoToOverwriteDescendants(user, grant, options.grantUserGroupId);
        const canOverwriteDescendants = await pageGrantService.canOverwriteDescendants(clonedPageData.path, user, updateGrantInfo);

        if (!canOverwriteDescendants) {
          throw Error('Cannot overwrite scopes of descendants.');
        }
      }

      if (!wasOnTree) {
        const newParent = await pageService.getParentAndFillAncestorsByUser(user, newPageData.path);
        newPageData.parent = newParent._id;
      }
    }
    else {
      if (wasOnTree && isChildrenExist) {
        // Update children's parent with new parent
        const newParentForChildren = await Page.createEmptyPage(clonedPageData.path, clonedPageData.parent, clonedPageData.descendantCount);
        await Page.updateMany(
          { parent: clonedPageData._id },
          { parent: newParentForChildren._id },
        );
      }

      newPageData.parent = null;
      newPageData.descendantCount = 0;
    }

    newPageData.applyScope(user, grant, grantUserGroupId);

    // update existing page
    let savedPage = await newPageData.save();

    // Update body
    const isSyncRevisionToHackmd = options.isSyncRevisionToHackmd;
    const isBodyPresent = body != null && previousBody != null;
    const shouldUpdateBody = isBodyPresent;
    if (shouldUpdateBody) {
      const newRevision = await Revision.prepareRevision(newPageData, body, previousBody, user);
      savedPage = await pushRevision(savedPage, newRevision, user);
      await savedPage.populateDataToShowRevision();

      if (isSyncRevisionToHackmd) {
        savedPage = await Page.syncRevisionToHackmd(savedPage);
      }
    }


    this.pageEvent.emit('update', savedPage, user);

    // Update ex children's parent
    if (!wasOnTree && shouldBeOnTree) {
      const emptyPageAtSamePath = await Page.findOne({ path: clonedPageData.path, isEmpty: true }); // this page is necessary to find children

      if (isChildrenExist) {
        if (emptyPageAtSamePath != null) {
          // Update children's parent with new parent
          await Page.updateMany(
            { parent: emptyPageAtSamePath._id },
            { parent: savedPage._id },
          );
        }
      }

      await Page.findOneAndDelete({ path: clonedPageData.path, isEmpty: true }); // delete here
    }

    // Directly run sub operation for now since it might be complex to handle main operation for updating pages -- Taichi Masuyama 2022.11.08
    let pageOp;
    try {
      pageOp = await PageOperation.create({
        actionType: PageActionType.Update,
        actionStage: PageActionStage.Sub,
        page: savedPage,
        exPage: clonedPageData,
        user,
        fromPath: clonedPageData.path,
        options,
      });
    }
    catch (err) {
      logger.error('Failed to create PageOperation document.', err);
      throw err;
    }

    this.updatePageSubOperation(savedPage, user, clonedPageData, options, pageOp._id);

    return savedPage;
  }


  async updatePageV4(pageData, body, previousBody, user, options: any = {}): Promise<PageDocument> {
    const Page = mongoose.model('Page') as unknown as PageModel;
    const Revision = mongoose.model('Revision') as any; // TODO: TypeScriptize model

    const grant = options.grant || pageData.grant; // use the previous data if absence
    const grantUserGroupId = options.grantUserGroupId || pageData.grantUserGroupId; // use the previous data if absence
    const isSyncRevisionToHackmd = options.isSyncRevisionToHackmd;

    await this.validateAppliedScope(user, grant, grantUserGroupId);
    pageData.applyScope(user, grant, grantUserGroupId);

    // update existing page
    let savedPage = await pageData.save();

    // Update revision
    const isBodyPresent = body != null && previousBody != null;
    const shouldUpdateBody = isBodyPresent;
    if (shouldUpdateBody) {
      const newRevision = await Revision.prepareRevision(pageData, body, previousBody, user);
      savedPage = await pushRevision(savedPage, newRevision, user);
      await savedPage.populateDataToShowRevision();

      if (isSyncRevisionToHackmd) {
        savedPage = await Page.syncRevisionToHackmd(savedPage);
      }
    }

    // update scopes for descendants
    if (options.overwriteScopesOfDescendants) {
      Page.applyScopesToDescendantsAsyncronously(savedPage, user, true);
    }


    this.pageEvent.emit('update', savedPage, user);

    return savedPage;
  }

  /*
   * Find all children by parent's path or id. Using id should be prioritized
   */
  async findChildrenByParentPathOrIdAndViewer(parentPathOrId: string, user, userGroups = null): Promise<PageDocument[]> {
    const Page = mongoose.model('Page') as unknown as PageModel;
    let queryBuilder: PageQueryBuilder;
    if (hasSlash(parentPathOrId)) {
      const path = parentPathOrId;
      const regexp = generateChildrenRegExp(path);
      queryBuilder = new PageQueryBuilder(Page.find({ path: { $regex: regexp } }), true);
    }
    else {
      const parentId = parentPathOrId;
      // Use $eq for user-controlled sources. see: https://codeql.github.com/codeql-query-help/javascript/js-sql-injection/#recommendation
      queryBuilder = new PageQueryBuilder(Page.find({ parent: { $eq: parentId } } as any), true); // TODO: improve type
    }
    await queryBuilder.addViewerCondition(user, userGroups);

    const pages = await queryBuilder
      .addConditionToSortPagesByAscPath()
      .query
      .lean()
      .exec();

    await this.injectProcessDataIntoPagesByActionTypes(pages, [PageActionType.Rename]);

    return pages;
  }

  /**
   * Find all pages in trash page
   */
  async findAllTrashPages(user: IUserHasId, userGroups = null): Promise<PageDocument[]> {
    const Page = mongoose.model('Page') as unknown as PageModel;

    // https://regex101.com/r/KYZWls/1
    // ex. /trash/.*
    const regexp = new RegExp('^/trash\\/.*$');
    const queryBuilder = new PageQueryBuilder(Page.find({ path: { $regex: regexp } }), true);

    await queryBuilder.addViewerCondition(user, userGroups);

    const pages = await queryBuilder
      .addConditionToSortPagesByAscPath()
      .query
      .lean()
      .exec();

    await this.injectProcessDataIntoPagesByActionTypes(pages, [PageActionType.Rename]);

    return pages;
  }

  async findAncestorsChildrenByPathAndViewer(path: string, user, userGroups = null): Promise<Record<string, PageDocument[]>> {
    const Page = mongoose.model('Page') as unknown as PageModel;

    const ancestorPaths = isTopPage(path) ? ['/'] : collectAncestorPaths(path); // root path is necessary for rendering
    const regexps = ancestorPaths.map(path => new RegExp(generateChildrenRegExp(path))); // cannot use re2

    // get pages at once
    const queryBuilder = new PageQueryBuilder(Page.find({ path: { $in: regexps } }), true);
    await queryBuilder.addViewerCondition(user, userGroups);
    const pages = await queryBuilder
      .addConditionAsOnTree()
      .addConditionToMinimizeDataForRendering()
      .addConditionToSortPagesByAscPath()
      .query
      .lean()
      .exec();

    this.injectIsTargetIntoPages(pages, path);
    await this.injectProcessDataIntoPagesByActionTypes(pages, [PageActionType.Rename]);

    /*
     * If any non-migrated page is found during creating the pathToChildren map, it will stop incrementing at that moment
     */
    const pathToChildren: Record<string, PageDocument[]> = {};
    const sortedPaths = ancestorPaths.sort((a, b) => a.length - b.length); // sort paths by path.length
    sortedPaths.every((path) => {
      const children = pages.filter(page => pathlib.dirname(page.path) === path);
      if (children.length === 0) {
        return false; // break when children do not exist
      }
      pathToChildren[path] = children;
      return true;
    });

    return pathToChildren;
  }

  private injectIsTargetIntoPages(pages: (PageDocument & {isTarget?: boolean})[], path): void {
    pages.forEach((page) => {
      if (page.path === path) {
        page.isTarget = true;
      }
    });
  }

  /**
   * Inject processData into page docuements
   * The processData is a combination of actionType as a key and information on whether the action is processable as a value.
   */
  private async injectProcessDataIntoPagesByActionTypes(
      pages: (PageDocument & { processData?: IPageOperationProcessData })[],
      actionTypes: PageActionType[],
  ): Promise<void> {

    const pageOperations = await PageOperation.find({ actionType: { $in: actionTypes } });
    if (pageOperations == null || pageOperations.length === 0) {
      return;
    }

    const processInfo: IPageOperationProcessInfo = this.crowi.pageOperationService.generateProcessInfo(pageOperations);
    const operatingPageIds: string[] = Object.keys(processInfo);

    // inject processData into pages
    pages.forEach((page) => {
      const pageId = page._id.toString();
      if (operatingPageIds.includes(pageId)) {
        const processData: IPageOperationProcessData = processInfo[pageId];
        page.processData = processData;
      }
    });
  }

}

export default PageService;<|MERGE_RESOLUTION|>--- conflicted
+++ resolved
@@ -1970,24 +1970,13 @@
    * @description This function is intended to be used exclusively for forcibly deleting the user homepage by the system.
    * It should only be called from within the appropriate context and with caution as it performs a system-level operation.
    *
-<<<<<<< HEAD
-   * @param {string} userHomePagePath - The path of the user's homepage.
-   * @returns {Promise<void>} - A Promise that resolves when the deletion is complete.
-   * @throws {Error} - If an error occurs during the deletion process.
-   */
-  async deleteCompletelyUserHomeBySystem(userHomePagePath: string): Promise<void> {
-    const Page = this.crowi.model('Page');
-    const userHomePage = await Page.findByPath(userHomePagePath, true);
-=======
-   * @param {object} user - The user object.
    * @param {string} userHomepagePath - The path of the user's homepage.
    * @returns {Promise<void>} - A Promise that resolves when the deletion is complete.
    * @throws {Error} - If an error occurs during the deletion process.
    */
-  async deleteCompletelyUserHomeBySystem(user: object, userHomepagePath: string): Promise<void> {
+  async deleteCompletelyUserHomeBySystem(userHomepagePath: string): Promise<void> {
     const Page = this.crowi.model('Page');
-    const userHomepage = await Page.findByPath(userHomepagePath, user);
->>>>>>> a2227d11
+    const userHomepage = await Page.findByPath(userHomepagePath, true);
     const options = {};
 
     if (userHomepage == null) {
@@ -2008,25 +1997,19 @@
       // 3. delete leaf empty pages
       await Page.removeLeafEmptyPagesRecursively(userHomepage.parent);
 
-<<<<<<< HEAD
-      if (!userHomePage.isEmpty) {
-        this.pageEvent.emit('deleteCompletely', userHomePage);
-=======
       if (!userHomepage.isEmpty) {
-        this.pageEvent.emit('deleteCompletely', userHomepage, user);
->>>>>>> a2227d11
+        this.pageEvent.emit('deleteCompletely', userHomepage);
       }
 
       pageOp = await PageOperation.create({
         actionType: PageActionType.DeleteCompletely,
         actionStage: PageActionStage.Main,
-<<<<<<< HEAD
-        page: userHomePage,
-        fromPath: userHomePage.path,
+        page: userHomepage,
+        fromPath: userHomepage.path,
         options,
       });
 
-      const factory = new PageCursorsForDescendantsFactory(userHomePage, true, true);
+      const factory = new PageCursorsForDescendantsFactory(userHomepage, true, true);
       const readStream = await factory.generateReadable();
 
       let count = 0;
@@ -2059,15 +2042,6 @@
       await streamToPromise(writeStream);
 
       await PageOperation.deleteOne({ _id: pageOp._id });
-=======
-        page: userHomepage,
-        user,
-        fromPath: userHomepage.path,
-        options,
-      });
-
-      await this.deleteCompletelyRecursivelyMainOperation(userHomepage, user, options, pageOp._id);
->>>>>>> a2227d11
     }
     catch (err) {
       logger.error('Error occurred while deleting user homepage and subpages.', err);
