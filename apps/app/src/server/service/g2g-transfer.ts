--- conflicted
+++ resolved
@@ -433,11 +433,7 @@
 
     let zipFileStream: ReadStream;
     try {
-<<<<<<< HEAD
-      const zipFileStat = await this.crowi.exportService?.export(collections);
-=======
       const zipFileStat = await exportService?.export(collections);
->>>>>>> 3d8035fa
       const zipFilePath = zipFileStat?.zipFilePath;
 
       if (zipFilePath == null) throw new Error('Failed to generate zip file');
