import type { ReadStream } from 'fs';
import { createReadStream } from 'fs';
import { basename } from 'path';
import type { Readable } from 'stream';

// eslint-disable-next-line no-restricted-imports
import type { IUser } from '@growi/core';
import rawAxios, { type AxiosRequestConfig } from 'axios';
import FormData from 'form-data';
import mongoose, { Types as MongooseTypes } from 'mongoose';

import { G2G_PROGRESS_STATUS } from '~/interfaces/g2g-transfer';
import GrowiArchiveImportOption from '~/models/admin/growi-archive-import-option';
import TransferKeyModel from '~/server/models/transfer-key';
import { generateOverwriteParams } from '~/server/routes/apiv3/import';
import { getImportService, type ImportSettings } from '~/server/service/import';
import { createBatchStream } from '~/server/util/batch-stream';
import axios from '~/utils/axios';
import loggerFactory from '~/utils/logger';
import { TransferKey } from '~/utils/vo/transfer-key';

import type Crowi from '../crowi';
import { Attachment } from '../models/attachment';
import { G2GTransferError, G2GTransferErrorCode } from '../models/vo/g2g-transfer-error';

import { configManager } from './config-manager';

const logger = loggerFactory('growi:service:g2g-transfer');

/**
 * Header name for transfer key
 */
export const X_GROWI_TRANSFER_KEY_HEADER_NAME = 'x-growi-transfer-key';

/**
 * Keys for file upload related config
 */
const UPLOAD_CONFIG_KEYS = [
  'app:fileUploadType',
  'app:useOnlyEnvVarForFileUploadType',
  'aws:referenceFileWithRelayMode',
  'aws:lifetimeSecForTemporaryUrl',
  'gcs:apiKeyJsonPath',
  'gcs:bucket',
  'gcs:uploadNamespace',
  'gcs:referenceFileWithRelayMode',
  'gcs:useOnlyEnvVarsForSomeOptions',
  'azure:storageAccountName',
  'azure:storageContainerName',
  'azure:referenceFileWithRelayMode',
  'azure:useOnlyEnvVarsForSomeOptions',
] as const;

/**
 * File upload related configs
 */
type FileUploadConfigs = { [key in typeof UPLOAD_CONFIG_KEYS[number] ]: any; }

/**
 * Data used for comparing to/from GROWI information
 */
export type IDataGROWIInfo = {
  /** GROWI version */
  version: string
  /** Max user count */
  userUpperLimit: number | null // Handle null as Infinity
  /** Whether file upload is disabled */
  fileUploadDisabled: boolean;
  /** Total file size allowed */
  fileUploadTotalLimit: number | null // Handle null as Infinity
  /** Attachment infromation */
  attachmentInfo: {
    /** File storage type */
    type: string;
    /** Whether the storage is writable */
    writable: boolean;
    /** Bucket name (S3 and GCS only) */
    bucket?: string;
    /** S3 custom endpoint */
    customEndpoint?: string;
    /** GCS namespace */
    uploadNamespace?: string;
  };
}

/**
 * File metadata in storage
 * TODO: mv this to "./file-uploader/uploader"
 */
interface FileMeta {
  /** File name */
  name: string;
  /** File size in bytes */
  size: number;
}

/**
 * Return type for {@link Pusher.getTransferability}
 */
type Transferability = { canTransfer: true; } | { canTransfer: false; reason: string; };

/**
 * G2g transfer pusher
 */
interface Pusher {
  /**
   * Merge axios config with transfer key
   * @param {TransferKey} tk Transfer key
   * @param {AxiosRequestConfig} config Axios config
   */
  generateAxiosConfig(tk: TransferKey, config: AxiosRequestConfig): AxiosRequestConfig
  /**
   * Send to-growi a request to get GROWI info
   * @param {TransferKey} tk Transfer key
   */
  askGROWIInfo(tk: TransferKey): Promise<IDataGROWIInfo>
  /**
   * Check if transfering is proceedable
   * @param {IDataGROWIInfo} destGROWIInfo GROWI info from dest GROWI
   */
  getTransferability(destGROWIInfo: IDataGROWIInfo): Promise<Transferability>
  /**
   * List files in the storage
   * @param {TransferKey} tk Transfer key
   */
  listFilesInStorage(tk: TransferKey): Promise<FileMeta[]>
  /**
   * Transfer all Attachment data to dest GROWI
   * @param {TransferKey} tk Transfer key
   */
  transferAttachments(tk: TransferKey): Promise<void>
  /**
   * Start transfer data between GROWIs
   * @param {TransferKey} tk TransferKey object
   * @param {any} user User operating g2g transfer
   * @param {IDataGROWIInfo} destGROWIInfo GROWI info of dest GROWI
   * @param {string[]} collections Collection name string array
   * @param {any} optionsMap Options map
   */
  startTransfer(
    tk: TransferKey,
    user: any,
    collections: string[],
    optionsMap: any,
    destGROWIInfo: IDataGROWIInfo,
  ): Promise<void>
}

/**
 * G2g transfer receiver
 */
interface Receiver {
  /**
   * Check if key is not expired
   * @throws {import('../models/vo/g2g-transfer-error').G2GTransferError}
   * @param {string} key Transfer key
   */
  validateTransferKey(key: string): Promise<void>
  /**
   * Generate GROWIInfo
   * @throws {import('../models/vo/g2g-transfer-error').G2GTransferError}
   */
  answerGROWIInfo(): Promise<IDataGROWIInfo>
  /**
   * DO NOT USE TransferKeyModel.create() directly, instead, use this method to create a TransferKey document.
   * This method receives appSiteUrlOrigin to create a TransferKey document and returns generated transfer key string.
   * UUID is the same value as the created document's _id.
   * @param {string} appSiteUrlOrigin GROWI app site URL origin
   * @returns {string} Transfer key string (e.g. http://localhost:3000__grw_internal_tranferkey__<uuid>)
   */
  createTransferKey(appSiteUrlOrigin: string): Promise<string>
  /**
   * Returns a map of collection name and ImportSettings
   * @param {any[]} innerFileStats
   * @param {{ [key: string]: GrowiArchiveImportOption; }} optionsMap Map of collection name and GrowiArchiveImportOption
   * @param {string} operatorUserId User ID
   * @returns {{ [key: string]: ImportSettings; }} Map of collection name and ImportSettings
   */
  getImportSettingMap(
    innerFileStats: any[],
    optionsMap: { [key: string]: GrowiArchiveImportOption; },
    operatorUserId: string,
  ): { [key: string]: ImportSettings; }
  /**
   * Import collections
   * @param {string} collections Array of collection name
   * @param {{ [key: string]: ImportSettings; }} importSettingsMap Map of collection name and ImportSettings
   * @param {FileUploadConfigs} sourceGROWIUploadConfigs File upload configs from src GROWI
   */
  importCollections(
    collections: string[],
    importSettingsMap: { [key: string]: ImportSettings; },
    sourceGROWIUploadConfigs: FileUploadConfigs,
  ): Promise<void>
  /**
   * Returns file upload configs
   */
  getFileUploadConfigs(): Promise<FileUploadConfigs>
    /**
   * Update file upload configs
   * @param fileUploadConfigs  File upload configs
   */
  updateFileUploadConfigs(fileUploadConfigs: FileUploadConfigs): Promise<void>
  /**
   * Upload attachment file
   * @param {ReadStream} content Pushed attachment data from source GROWI
   * @param {any} attachmentMap Map-ped Attachment instance
   */
  receiveAttachment(content: ReadStream, attachmentMap: any): Promise<void>
}

/**
 * G2g transfer pusher
 */
export class G2GTransferPusherService implements Pusher {

  crowi: Crowi;

  // eslint-disable-next-line @typescript-eslint/explicit-module-boundary-types
  constructor(crowi: any) {
    this.crowi = crowi;
  }

  public generateAxiosConfig(tk: TransferKey, baseConfig: AxiosRequestConfig = {}): AxiosRequestConfig {
    const { appSiteUrlOrigin, key } = tk;

    return {
      ...baseConfig,
      baseURL: appSiteUrlOrigin,
      headers: {
        ...baseConfig.headers,
        [X_GROWI_TRANSFER_KEY_HEADER_NAME]: key,
      },
      maxBodyLength: Infinity,
    };
  }

  public async askGROWIInfo(tk: TransferKey): Promise<IDataGROWIInfo> {
    try {
      const { data: { growiInfo } } = await axios.get('/_api/v3/g2g-transfer/growi-info', this.generateAxiosConfig(tk));
      return growiInfo;
    }
    catch (err) {
      logger.error(err);
      throw new G2GTransferError('Failed to retrieve GROWI info.', G2GTransferErrorCode.FAILED_TO_RETRIEVE_GROWI_INFO);
    }
  }

  public async getTransferability(destGROWIInfo: IDataGROWIInfo): Promise<Transferability> {
    const { fileUploadService } = this.crowi;

    const version = this.crowi.version;
    if (version !== destGROWIInfo.version) {
      return {
        canTransfer: false,
        // TODO: i18n for reason
        reason: `GROWI versions mismatch. src GROWI: ${version} / dest GROWI: ${destGROWIInfo.version}.`,
      };
    }

    // eslint-disable-next-line @typescript-eslint/no-explicit-any
    const User = mongoose.model<IUser, any>('User');
    const activeUserCount = await User.countActiveUsers();
    if ((destGROWIInfo.userUpperLimit ?? Infinity) < activeUserCount) {
      return {
        canTransfer: false,
        // TODO: i18n for reason
        // eslint-disable-next-line max-len
        reason: `The number of active users (${activeUserCount} users) exceeds the limit of the destination GROWI (up to ${destGROWIInfo.userUpperLimit} users).`,
      };
    }

    if (destGROWIInfo.fileUploadDisabled) {
      return {
        canTransfer: false,
        // TODO: i18n for reason
        reason: 'The file upload setting is disabled in the destination GROWI.',
      };
    }

    if (configManager.getConfig('crowi', 'app:fileUploadType') === 'none') {
      return {
        canTransfer: false,
        // TODO: i18n for reason
        reason: 'File upload is not configured for src GROWI.',
      };
    }

    if (destGROWIInfo.attachmentInfo.type === 'none') {
      return {
        canTransfer: false,
        // TODO: i18n for reason
        reason: 'File upload is not configured for dest GROWI.',
      };
    }

    if (!destGROWIInfo.attachmentInfo.writable) {
      return {
        canTransfer: false,
        // TODO: i18n for reason
        reason: 'The storage of the destination GROWI is not writable.',
      };
    }

    const totalFileSize = await fileUploadService.getTotalFileSize();
    if ((destGROWIInfo.fileUploadTotalLimit ?? Infinity) < totalFileSize) {
      return {
        canTransfer: false,
        // TODO: i18n for reason
        // eslint-disable-next-line max-len
        reason: `The total file size of attachments exceeds the file upload limit of the destination GROWI. Requires ${totalFileSize.toLocaleString()} bytes, but got ${(destGROWIInfo.fileUploadTotalLimit as number).toLocaleString()} bytes.`,
      };
    }

    return { canTransfer: true };
  }

  public async listFilesInStorage(tk: TransferKey): Promise<FileMeta[]> {
    try {
      const { data: { files } } = await axios.get<{ files: FileMeta[] }>('/_api/v3/g2g-transfer/files', this.generateAxiosConfig(tk));
      return files;
    }
    catch (err) {
      logger.error(err);
      throw new G2GTransferError('Failed to retrieve file metadata', G2GTransferErrorCode.FAILED_TO_RETRIEVE_FILE_METADATA);
    }
  }

  public async transferAttachments(tk: TransferKey): Promise<void> {
    const BATCH_SIZE = 100;
    const { fileUploadService, socketIoService } = this.crowi;
    const socket = socketIoService?.getAdminSocket();
    const filesFromSrcGROWI = await this.listFilesInStorage(tk);

    /**
     * Given these documents,
     *
     * | fileName | fileSize |
     * | -- | -- |
     * | a.png | 1024 |
     * | b.png | 2048 |
     * | c.png | 1024 |
     * | d.png | 2048 |
     *
     * this filter
     *
     * ```jsonc
     * {
     *   $and: [
     *     // a file transferred
     *     {
     *       $or: [
     *         { fileName: { $ne: "a.png" } },
     *         { fileSize: { $ne: 1024 } }
     *       ]
     *     },
     *     // a file failed to transfer
     *     {
     *       $or: [
     *         { fileName: { $ne: "b.png" } },
     *         { fileSize: { $ne: 0 } }
     *       ]
     *     }
     *   ]
     * }
     * ```
     *
     * results in
     *
     * | fileName | fileSize |
     * | -- | -- |
     * | b.png | 2048 |
     * | c.png | 1024 |
     * | d.png | 2048 |
     */
    const filter = filesFromSrcGROWI.length > 0 ? {
      $and: filesFromSrcGROWI.map(({ name, size }) => ({
        $or: [
          { fileName: { $ne: basename(name) } },
          { fileSize: { $ne: size } },
        ],
      })),
    } : {};
    const attachmentsCursor = await Attachment.find(filter).cursor();
    const batchStream = createBatchStream(BATCH_SIZE);

    for await (const attachmentBatch of attachmentsCursor.pipe(batchStream)) {
      for await (const attachment of attachmentBatch) {
        logger.debug(`processing attachment: ${attachment}`);
        let fileStream;
        try {
          // get read stream of each attachment
          fileStream = await fileUploadService.findDeliveryFile(attachment);
        }
        catch (err) {
          logger.warn(`Error occured when getting Attachment(ID=${attachment.id}), skipping: `, err);
          socket?.emit('admin:g2gError', {
            message: `Error occured when uploading Attachment(ID=${attachment.id})`,
            key: `Error occured when uploading Attachment(ID=${attachment.id})`,
            // TODO: emit error with params
            // key: 'admin:g2g:error_upload_attachment',
          });
          continue;
        }
        // post each attachment file data to receiver
        try {
          await this.doTransferAttachment(tk, attachment, fileStream);
        }
        catch (err) {
          logger.error(`Error occured when uploading attachment(ID=${attachment.id})`, err);
          socket?.emit('admin:g2gError', {
            message: `Error occured when uploading Attachment(ID=${attachment.id})`,
            key: `Error occured when uploading Attachment(ID=${attachment.id})`,
            // TODO: emit error with params
            // key: 'admin:g2g:error_upload_attachment',
          });
        }
      }
    }
  }

  // eslint-disable-next-line max-len
  public async startTransfer(tk: TransferKey, user: any, collections: string[], optionsMap: any, destGROWIInfo: IDataGROWIInfo): Promise<void> {
    const socket = this.crowi.socketIoService?.getAdminSocket();

    socket?.emit('admin:g2gProgress', {
      mongo: G2G_PROGRESS_STATUS.IN_PROGRESS,
      attachments: G2G_PROGRESS_STATUS.PENDING,
    });

    const targetConfigKeys = UPLOAD_CONFIG_KEYS;

    const uploadConfigs = Object.fromEntries(targetConfigKeys.map((key) => {
      return [key, configManager.getConfig('crowi', key)];
    }));

    let zipFileStream: ReadStream;
    try {
      const zipFileStat = await this.crowi.exportService.export(collections);
      const zipFilePath = zipFileStat.zipFilePath;

      zipFileStream = createReadStream(zipFilePath);
    }
    catch (err) {
      logger.error(err);
      socket?.emit('admin:g2gProgress', {
        mongo: G2G_PROGRESS_STATUS.ERROR,
        attachments: G2G_PROGRESS_STATUS.PENDING,
      });
      socket?.emit('admin:g2gError', { message: 'Failed to generate GROWI archive file', key: 'admin:g2g:error_generate_growi_archive' });
      throw err;
    }

    // Send a zip file to other GROWI via axios
    try {
      // Use FormData to immitate browser's form data object
      const form = new FormData();

      const appTitle = this.crowi.appService.getAppTitle();
      form.append('transferDataZipFile', zipFileStream, `${appTitle}-${Date.now}.growi.zip`);
      form.append('collections', JSON.stringify(collections));
      form.append('optionsMap', JSON.stringify(optionsMap));
      form.append('operatorUserId', user._id.toString());
      form.append('uploadConfigs', JSON.stringify(uploadConfigs));
      await rawAxios.post('/_api/v3/g2g-transfer/', form, this.generateAxiosConfig(tk, { headers: form.getHeaders() }));
    }
    catch (err) {
      logger.error(err);
      socket?.emit('admin:g2gProgress', {
        mongo: G2G_PROGRESS_STATUS.ERROR,
        attachments: G2G_PROGRESS_STATUS.PENDING,
      });
      socket?.emit('admin:g2gError', { message: 'Failed to send GROWI archive file to the destination GROWI', key: 'admin:g2g:error_send_growi_archive' });
      throw err;
    }

    socket?.emit('admin:g2gProgress', {
      mongo: G2G_PROGRESS_STATUS.COMPLETED,
      attachments: G2G_PROGRESS_STATUS.IN_PROGRESS,
    });

    try {
      await this.transferAttachments(tk);
    }
    catch (err) {
      logger.error(err);
      socket?.emit('admin:g2gProgress', {
        mongo: G2G_PROGRESS_STATUS.COMPLETED,
        attachments: G2G_PROGRESS_STATUS.ERROR,
      });
      socket?.emit('admin:g2gError', { message: 'Failed to transfer attachments', key: 'admin:g2g:error_upload_attachment' });
      throw err;
    }

    socket?.emit('admin:g2gProgress', {
      mongo: G2G_PROGRESS_STATUS.COMPLETED,
      attachments: G2G_PROGRESS_STATUS.COMPLETED,
    });
  }

  /**
   * Transfer attachment to dest GROWI
   * @param {TransferKey} tk Transfer key
   * @param {any} attachment Attachment model instance
   * @param {Readable} fileStream Attachment data(loaded from storage)
   */
  private async doTransferAttachment(tk: TransferKey, attachment: any, fileStream: Readable): Promise<void> {
    // Use FormData to immitate browser's form data object
    const form = new FormData();

    form.append('content', fileStream, attachment.fileName);
    form.append('attachmentMetadata', JSON.stringify(attachment));
    await rawAxios.post('/_api/v3/g2g-transfer/attachment', form, this.generateAxiosConfig(tk, { headers: form.getHeaders() }));
  }

}

/**
 * G2g transfer receiver
 */
export class G2GTransferReceiverService implements Receiver {

  crowi: Crowi;

  constructor(crowi: Crowi) {
    this.crowi = crowi;
  }

  public async validateTransferKey(key: string): Promise<void> {
    const transferKey = await (TransferKeyModel as any).findOne({ key });

    if (transferKey == null) {
      throw new Error(`Transfer key "${key}" was expired or not found`);
    }

    try {
      TransferKey.parse(transferKey.keyString);
    }
    catch (err) {
      logger.error(err);
      throw new Error(`Transfer key "${key}" is invalid`);
    }
  }

  public async answerGROWIInfo(): Promise<IDataGROWIInfo> {
    const { version, fileUploadService } = this.crowi;
    const userUpperLimit = configManager.getConfig('crowi', 'security:userUpperLimit');
    const fileUploadDisabled = configManager.getConfig('crowi', 'app:fileUploadDisabled');
    const fileUploadTotalLimit = fileUploadService.getFileUploadTotalLimit();
    const isWritable = await fileUploadService.isWritable();

    const attachmentInfo = {
      type: configManager.getConfig('crowi', 'app:fileUploadType'),
      writable: isWritable,
      bucket: undefined,
      customEndpoint: undefined, // for S3
      uploadNamespace: undefined, // for GCS
      accountName: undefined, // for Azure Blob
      containerName: undefined,
    };

    // put storage location info to check storage identification
    switch (attachmentInfo.type) {
      case 'aws':
        attachmentInfo.bucket = configManager.getConfig('crowi', 'aws:s3Bucket');
        attachmentInfo.customEndpoint = configManager.getConfig('crowi', 'aws:s3CustomEndpoint');
        break;
      case 'gcs':
        attachmentInfo.bucket = configManager.getConfig('crowi', 'gcs:bucket');
        attachmentInfo.uploadNamespace = configManager.getConfig('crowi', 'gcs:uploadNamespace');
        break;
      case 'azure':
        attachmentInfo.accountName = configManager.getConfig('crowi', 'azure:storageAccountName');
        attachmentInfo.containerName = configManager.getConfig('crowi', 'azure:storageContainerName');
        break;
      default:
    }

    return {
      userUpperLimit,
      fileUploadDisabled,
      fileUploadTotalLimit,
      version,
      attachmentInfo,
    };
  }

  public async createTransferKey(appSiteUrlOrigin: string): Promise<string> {
    const uuid = new MongooseTypes.ObjectId().toString();
    const transferKeyString = TransferKey.generateKeyString(uuid, appSiteUrlOrigin);

    // Save TransferKey document
    let tkd;
    try {
      tkd = await TransferKeyModel.create({ _id: uuid, keyString: transferKeyString, key: uuid });
    }
    catch (err) {
      logger.error(err);
      throw err;
    }

    return tkd.keyString;
  }

  public getImportSettingMap(
      innerFileStats: any[],
      optionsMap: { [key: string]: GrowiArchiveImportOption; },
      operatorUserId: string,
  ): { [key: string]: ImportSettings; } {
    const importSettingsMap = {};
    innerFileStats.forEach(({ fileName, collectionName }) => {
      const options = new GrowiArchiveImportOption(null, optionsMap[collectionName]);

      if (collectionName === 'configs' && options.mode !== 'flushAndInsert') {
        throw new Error('`flushAndInsert` is only available as an import setting for configs collection');
      }
      if (collectionName === 'pages' && options.mode === 'insert') {
        throw new Error('`insert` is not available as an import setting for pages collection');
      }
      if (collectionName === 'attachmentFiles.chunks') {
        throw new Error('`attachmentFiles.chunks` must not be transferred. Please omit it from request body `collections`.');
      }
      if (collectionName === 'attachmentFiles.files') {
        throw new Error('`attachmentFiles.files` must not be transferred. Please omit it from request body `collections`.');
      }

      const importSettings: ImportSettings = {
        mode: options.mode,
        jsonFileName: fileName,
        overwriteParams: generateOverwriteParams(collectionName, operatorUserId, options),
      };
      importSettingsMap[collectionName] = importSettings;
    });

    return importSettingsMap;
  }

  public async importCollections(
      collections: string[],
      importSettingsMap: { [key: string]: ImportSettings; },
      sourceGROWIUploadConfigs: FileUploadConfigs,
  ): Promise<void> {
<<<<<<< HEAD
    const { configManager, appService } = this.crowi;
    const importService = getImportService();

=======
    const { importService, appService } = this.crowi;
>>>>>>> 26fde019
    /** whether to keep current file upload configs */
    const shouldKeepUploadConfigs = configManager.getConfig('crowi', 'app:fileUploadType') !== 'none';

    if (shouldKeepUploadConfigs) {
      /** cache file upload configs */
      const fileUploadConfigs = await this.getFileUploadConfigs();

      // import mongo collections(overwrites file uplaod configs)
      await importService.import(collections, importSettingsMap);

      // restore file upload config from cache
      await configManager.removeConfigsInTheSameNamespace('crowi', UPLOAD_CONFIG_KEYS);
      await configManager.updateConfigsInTheSameNamespace('crowi', fileUploadConfigs);
    }
    else {
      // import mongo collections(overwrites file uplaod configs)
      await importService.import(collections, importSettingsMap);

      // update file upload config
      await configManager.updateConfigsInTheSameNamespace('crowi', sourceGROWIUploadConfigs);
    }

    await this.crowi.setUpFileUpload(true);
    await appService.setupAfterInstall();
  }

  public async getFileUploadConfigs(): Promise<FileUploadConfigs> {
    const fileUploadConfigs = Object.fromEntries(UPLOAD_CONFIG_KEYS.map((key) => {
      return [key, configManager.getConfigFromDB('crowi', key)];
    })) as FileUploadConfigs;

    return fileUploadConfigs;
  }

  public async updateFileUploadConfigs(fileUploadConfigs: FileUploadConfigs): Promise<void> {
    const { appService } = this.crowi;

    await configManager.removeConfigsInTheSameNamespace('crowi', Object.keys(fileUploadConfigs));
    await configManager.updateConfigsInTheSameNamespace('crowi', fileUploadConfigs);
    await this.crowi.setUpFileUpload(true);
    await appService.setupAfterInstall();
  }

  public async receiveAttachment(content: ReadStream, attachmentMap): Promise<void> {
    const { fileUploadService } = this.crowi;
    return fileUploadService.uploadAttachment(content, attachmentMap);
  }

}<|MERGE_RESOLUTION|>--- conflicted
+++ resolved
@@ -640,13 +640,7 @@
       importSettingsMap: { [key: string]: ImportSettings; },
       sourceGROWIUploadConfigs: FileUploadConfigs,
   ): Promise<void> {
-<<<<<<< HEAD
-    const { configManager, appService } = this.crowi;
-    const importService = getImportService();
-
-=======
-    const { importService, appService } = this.crowi;
->>>>>>> 26fde019
+    const { configManager, importService, appService } = this.crowi;
     /** whether to keep current file upload configs */
     const shouldKeepUploadConfigs = configManager.getConfig('crowi', 'app:fileUploadType') !== 'none';
 
