--- conflicted
+++ resolved
@@ -787,13 +787,12 @@
     type: ValueType.NUMBER,
     default: 5,
   },
-<<<<<<< HEAD
   BULK_EXPORT_PDF_CONVERTER_URL: {
     ns: 'crowi',
     key: 'app:pageBulkExportPdfConverterUrl',
     type: ValueType.STRING,
     default: 'http://pdf-converter:3010',
-=======
+  },
   BULK_EXPORT_PAGES_ENABLED: {
     ns: 'crowi',
     key: 'app:isBulkExportPagesEnabled',
@@ -805,7 +804,6 @@
     key: 'env:useOnlyEnvVars:app:isBulkExportPagesEnabled',
     type: ValueType.BOOLEAN,
     default: false,
->>>>>>> f6cd1b0a
   },
   AI_ENABLED: {
     ns: 'crowi',
