--- conflicted
+++ resolved
@@ -73,11 +73,7 @@
     type:    ValueType.STRING,
     default: null,
   },
-<<<<<<< HEAD
-  // PLANTUML_URI: {
-=======
   // BLOCKDIAG_URI: {
->>>>>>> 6e30bb9f
   //   ns:      ,
   //   key:     ,
   //   type:    ,
