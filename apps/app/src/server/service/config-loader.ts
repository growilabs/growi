--- conflicted
+++ resolved
@@ -640,55 +640,52 @@
     type: ValueType.STRING,
     default: null,
   },
-<<<<<<< HEAD
+  QUESTIONNAIRE_SERVER_ORIGIN: {
+    ns: 'crowi',
+    key: 'app:questionnaireServerOrigin',
+    type: ValueType.STRING,
+    default: 'https://q.growi.org',
+  },
+  QUESTIONNAIRE_CRON_SCHEDULE: {
+    ns: 'crowi',
+    key: 'app:questionnaireCronSchedule',
+    type: ValueType.STRING,
+    default: '0 22 * * *',
+  },
+  QUESTIONNAIRE_CRON_MAX_HOURS_UNTIL_REQUEST: {
+    ns: 'crowi',
+    key: 'app:questionnaireCronMaxHoursUntilRequest',
+    type: ValueType.NUMBER,
+    default: 4,
+  },
+  QUESTIONNAIRE_IS_ENABLE_QUESTIONNAIRE: {
+    ns: 'crowi',
+    key: 'questionnaire:isQuestionnaireEnabled',
+    type: ValueType.BOOLEAN,
+    default: true,
+  },
+  QUESTIONNAIRE_IS_APP_SITE_URL_HASHED: {
+    ns: 'crowi',
+    key: 'questionnaire:isAppSiteUrlHashed',
+    type: ValueType.BOOLEAN,
+    default: false,
+  },
+  SERVICE_TYPE: {
+    ns: 'crowi',
+    key: 'app:serviceType',
+    type: ValueType.STRING,
+    default: GrowiServiceType.onPremise,
+  },
+  DEPLOYMENT_TYPE: {
+    ns: 'crowi',
+    key: 'app:deploymentType',
+    type: ValueType.STRING,
+  },
   SSR_MAX_REVISION_BODY_LENGTH: {
     ns: 'crowi',
     key: 'app:ssrMaxRevisionBodyLength',
     type: ValueType.NUMBER,
     default: 50000,
-=======
-  QUESTIONNAIRE_SERVER_ORIGIN: {
-    ns: 'crowi',
-    key: 'app:questionnaireServerOrigin',
-    type: ValueType.STRING,
-    default: 'https://q.growi.org',
-  },
-  QUESTIONNAIRE_CRON_SCHEDULE: {
-    ns: 'crowi',
-    key: 'app:questionnaireCronSchedule',
-    type: ValueType.STRING,
-    default: '0 22 * * *',
-  },
-  QUESTIONNAIRE_CRON_MAX_HOURS_UNTIL_REQUEST: {
-    ns: 'crowi',
-    key: 'app:questionnaireCronMaxHoursUntilRequest',
-    type: ValueType.NUMBER,
-    default: 4,
-  },
-  QUESTIONNAIRE_IS_ENABLE_QUESTIONNAIRE: {
-    ns: 'crowi',
-    key: 'questionnaire:isQuestionnaireEnabled',
-    type: ValueType.BOOLEAN,
-    default: true,
-  },
-  QUESTIONNAIRE_IS_APP_SITE_URL_HASHED: {
-    ns: 'crowi',
-    key: 'questionnaire:isAppSiteUrlHashed',
-    type: ValueType.BOOLEAN,
-    default: false,
-  },
-  SERVICE_TYPE: {
-    ns: 'crowi',
-    key: 'app:serviceType',
-    type: ValueType.STRING,
-    default: GrowiServiceType.onPremise,
-  },
-  DEPLOYMENT_TYPE: {
-    ns: 'crowi',
-    key: 'app:deploymentType',
-    type: ValueType.STRING,
-    default: null,
->>>>>>> 37f90289
   },
 };
 
