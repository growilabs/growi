--- conflicted
+++ resolved
@@ -2,11 +2,7 @@
   HasObjectId, IUser, IPage,
 } from '@growi/core';
 import { SubscriptionStatusType } from '@growi/core';
-<<<<<<< HEAD
-import { subDays } from 'date-fns';
-=======
 import { subDays } from 'date-fns/subDays';
->>>>>>> 028974cb
 import type { Types, FilterQuery, UpdateQuery } from 'mongoose';
 
 import { AllEssentialActions } from '~/interfaces/activity';
