--- conflicted
+++ resolved
@@ -12,12 +12,7 @@
 
   constructor() {
     // Retrieve OpenAI related values from environment variables
-<<<<<<< HEAD
-    const apiKey = configManager.getConfig('crowi', 'app:openaiApiKey');
-=======
     const apiKey = configManager.getConfig('crowi', 'openai:apiKey');
-    const vectorStoreId = configManager.getConfig('crowi', 'openai:vectorStoreId');
->>>>>>> be134236
 
     const isValid = [apiKey].every(value => value != null);
     if (!isValid) {
