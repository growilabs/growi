import type { IPageHasId } from '@growi/core';
import { serializeUserSecurely } from '@growi/core/dist/models/serializers';
import mongoose from 'mongoose';
import { FilterXSS } from 'xss';

import { CommentEvent, commentEvent } from '~/features/comment/server';
import { SearchDelegatorName } from '~/interfaces/named-query';
import type { IFormattedSearchResult, IPageWithSearchMeta, ISearchResult } from '~/interfaces/search';
import loggerFactory from '~/utils/logger';

import type { ObjectIdLike } from '../interfaces/mongoose-utils';
import type {
  SearchDelegator, SearchQueryParser, SearchResolver, ParsedQuery, SearchableData, QueryTerms,
} from '../interfaces/search';
import NamedQuery from '../models/named-query';
import type { PageModel } from '../models/page';
<<<<<<< HEAD
import { serializeUserSecurely } from '@growi/core/dist/models/serializers';
=======
>>>>>>> a1df3306
import { SearchError } from '../models/vo/search-error';
import { hasIntersection } from '../util/compare-objectId';

import { configManager } from './config-manager';
import ElasticsearchDelegator from './search-delegator/elasticsearch';
import PrivateLegacyPagesDelegator from './search-delegator/private-legacy-pages';


// eslint-disable-next-line @typescript-eslint/no-unused-vars
const logger = loggerFactory('growi:service:search');

const nonNullable = <T>(value: T): value is NonNullable<T> => value != null;

// options for filtering xss
// Do not change the property key name to 'whitelist" because it depends on the 'xss' library
const filterXssOptions = {
  whiteList: {
    em: ['class'],
  },
};

const filterXss = new FilterXSS(filterXssOptions);

const normalizeQueryString = (_queryString: string): string => {
  let queryString = _queryString.trim();
  queryString = queryString.replace(/\s+/g, ' ');

  return queryString;
};

const normalizeNQName = (nqName: string): string => {
  return nqName.trim();
};

const findPageListByIds = async(pageIds: ObjectIdLike[], crowi: any) => {

  const Page = crowi.model('Page') as unknown as PageModel;
  const User = crowi.model('User');

  const builder = new Page.PageQueryBuilder(Page.find(({ _id: { $in: pageIds } })), false);

  builder.addConditionToPagenate(undefined, undefined); // offset and limit are unnesessary

  builder.populateDataToList(User.USER_FIELDS_EXCEPT_CONFIDENTIAL); // populate lastUpdateUser
  builder.query = builder.query.populate({
    path: 'creator',
    select: User.USER_FIELDS_EXCEPT_CONFIDENTIAL,
  });

  const pages = await builder.query.clone().exec('find');
  const totalCount = await builder.query.exec('count');

  return {
    pages,
    totalCount,
  };

};

class SearchService implements SearchQueryParser, SearchResolver {

  crowi!: any;

  isErrorOccuredOnHealthcheck: boolean | null;

  isErrorOccuredOnSearching: boolean | null;

  fullTextSearchDelegator: any & ElasticsearchDelegator;

  nqDelegators: {[key in SearchDelegatorName]: SearchDelegator};

  constructor(crowi) {
    this.crowi = crowi;

    this.isErrorOccuredOnHealthcheck = null;
    this.isErrorOccuredOnSearching = null;

    try {
      this.fullTextSearchDelegator = this.generateFullTextSearchDelegator();
      this.nqDelegators = this.generateNQDelegators(this.fullTextSearchDelegator);
      logger.info('Succeeded to initialize search delegators');
    }
    catch (err) {
      logger.error(err);
    }

    if (this.isConfigured) {
      this.fullTextSearchDelegator.init();
      this.registerUpdateEvent();
    }
  }

  get isConfigured() {
    return this.fullTextSearchDelegator != null;
  }

  get isReachable() {
    return this.isConfigured && !this.isErrorOccuredOnHealthcheck && !this.isErrorOccuredOnSearching;
  }

  get isElasticsearchEnabled() {
    const uri = configManager.getConfig('crowi', 'app:elasticsearchUri');
    return uri != null && uri.length > 0;
  }

  generateFullTextSearchDelegator() {
    logger.info('Initializing search delegator');

    if (this.isElasticsearchEnabled) {
      logger.info('Elasticsearch is enabled');
      return new ElasticsearchDelegator(this.crowi.socketIoService);
    }

    logger.info('No elasticsearch URI is specified so that full text search is disabled.');
  }

  generateNQDelegators(defaultDelegator: ElasticsearchDelegator): {[key in SearchDelegatorName]: SearchDelegator} {
    return {
      [SearchDelegatorName.DEFAULT]: defaultDelegator,
      [SearchDelegatorName.PRIVATE_LEGACY_PAGES]: new PrivateLegacyPagesDelegator() as unknown as SearchDelegator,
    };
  }

  registerUpdateEvent() {
    const pageEvent = this.crowi.event('page');
    pageEvent.on('create', this.fullTextSearchDelegator.syncPageUpdated.bind(this.fullTextSearchDelegator));
    pageEvent.on('update', this.fullTextSearchDelegator.syncPageUpdated.bind(this.fullTextSearchDelegator));
    pageEvent.on('delete', (targetPage, deletedPage, user) => {
      this.fullTextSearchDelegator.syncPageDeleted.bind(this.fullTextSearchDelegator)(targetPage, user);
      this.fullTextSearchDelegator.syncPageUpdated.bind(this.fullTextSearchDelegator)(deletedPage, user);
    });
    pageEvent.on('revert', (targetPage, revertedPage, user) => {
      this.fullTextSearchDelegator.syncPageDeleted.bind(this.fullTextSearchDelegator)(targetPage, user);
      this.fullTextSearchDelegator.syncPageUpdated.bind(this.fullTextSearchDelegator)(revertedPage, user);
    });
    pageEvent.on('deleteCompletely', this.fullTextSearchDelegator.syncPageDeleted.bind(this.fullTextSearchDelegator));
    pageEvent.on('syncDescendantsDelete', this.fullTextSearchDelegator.syncDescendantsPagesDeleted.bind(this.fullTextSearchDelegator));
    pageEvent.on('updateMany', this.fullTextSearchDelegator.syncPagesUpdated.bind(this.fullTextSearchDelegator));
    pageEvent.on('syncDescendantsUpdate', this.fullTextSearchDelegator.syncDescendantsPagesUpdated.bind(this.fullTextSearchDelegator));
    pageEvent.on('addSeenUsers', this.fullTextSearchDelegator.syncPageUpdated.bind(this.fullTextSearchDelegator));
    pageEvent.on('rename', () => {
      this.fullTextSearchDelegator.syncPageDeleted.bind(this.fullTextSearchDelegator);
      this.fullTextSearchDelegator.syncPageUpdated.bind(this.fullTextSearchDelegator);
    });

    const bookmarkEvent = this.crowi.event('bookmark');
    bookmarkEvent.on('create', this.fullTextSearchDelegator.syncBookmarkChanged.bind(this.fullTextSearchDelegator));
    bookmarkEvent.on('delete', this.fullTextSearchDelegator.syncBookmarkChanged.bind(this.fullTextSearchDelegator));

    const tagEvent = this.crowi.event('tag');
    tagEvent.on('update', this.fullTextSearchDelegator.syncTagChanged.bind(this.fullTextSearchDelegator));

    commentEvent.on(CommentEvent.CREATE, this.fullTextSearchDelegator.syncCommentChanged.bind(this.fullTextSearchDelegator));
    commentEvent.on(CommentEvent.UPDATE, this.fullTextSearchDelegator.syncCommentChanged.bind(this.fullTextSearchDelegator));
    commentEvent.on(CommentEvent.DELETE, this.fullTextSearchDelegator.syncCommentChanged.bind(this.fullTextSearchDelegator));
  }

  resetErrorStatus() {
    this.isErrorOccuredOnHealthcheck = false;
    this.isErrorOccuredOnSearching = false;
  }

  async reconnectClient() {
    logger.info('Try to reconnect...');
    this.fullTextSearchDelegator.initClient();

    try {
      await this.getInfoForHealth();

      logger.info('Reconnecting succeeded.');
      this.resetErrorStatus();
    }
    catch (err) {
      throw err;
    }
  }

  async getInfo() {
    try {
      return await this.fullTextSearchDelegator.getInfo();
    }
    catch (err) {
      logger.error(err);
      throw err;
    }
  }

  async getInfoForHealth() {
    try {
      const result = await this.fullTextSearchDelegator.getInfoForHealth();

      this.isErrorOccuredOnHealthcheck = false;
      return result;
    }
    catch (err) {
      logger.error(err);

      // switch error flag, `isErrorOccuredOnHealthcheck` to be `false`
      this.isErrorOccuredOnHealthcheck = true;
      throw err;
    }
  }

  async getInfoForAdmin() {
    return this.fullTextSearchDelegator.getInfoForAdmin();
  }

  async normalizeIndices() {
    return this.fullTextSearchDelegator.normalizeIndices();
  }

  async rebuildIndex() {
    return this.fullTextSearchDelegator.rebuildIndex();
  }

  async parseSearchQuery(queryString: string, nqName: string | null): Promise<ParsedQuery> {
    // eslint-disable-next-line no-param-reassign
    queryString = normalizeQueryString(queryString);

    const terms = this.parseQueryString(queryString);

    if (nqName == null) {
      return { queryString, terms };
    }

    const nq = await NamedQuery.findOne({ name: normalizeNQName(nqName) });

    // will delegate to full-text search
    if (nq == null) {
      logger.debug(`Delegated to full-text search since a named query document did not found. (nqName="${nqName}")`);
      return { queryString, terms };
    }

    const { aliasOf, delegatorName } = nq;

    let parsedQuery: ParsedQuery;
    if (aliasOf != null) {
      parsedQuery = { queryString: normalizeQueryString(aliasOf), terms: this.parseQueryString(aliasOf) };
    }
    else {
      parsedQuery = { queryString, terms, delegatorName };
    }

    return parsedQuery;
  }

  async resolve(parsedQuery: ParsedQuery): Promise<[SearchDelegator, SearchableData]> {
    const { queryString, terms, delegatorName = SearchDelegatorName.DEFAULT } = parsedQuery;
    const nqDeledator = this.nqDelegators[delegatorName];

    const data = {
      queryString,
      terms,
    };
    return [nqDeledator, data];
  }

  /**
   * Throws SearchError if data is corrupted.
   * @param {SearchableData} data
   * @param {SearchDelegator} delegator
   * @throws {SearchError} SearchError
   */
  private validateSearchableData(delegator: SearchDelegator, data: SearchableData): void {
    const { terms } = data;

    if (delegator.isTermsNormalized(terms)) {
      return;
    }

    const unavailableTermsKeys = delegator.validateTerms(terms);

    throw new SearchError('The query string includes unavailable terms.', unavailableTermsKeys);
  }

  async searchKeyword(keyword: string, nqName: string | null, user, userGroups, searchOpts): Promise<[ISearchResult<unknown>, string | null]> {
    let parsedQuery: ParsedQuery;
    // parse
    try {
      parsedQuery = await this.parseSearchQuery(keyword, nqName);
    }
    catch (err) {
      logger.error('Error occurred while parseSearchQuery', err);
      throw err;
    }

    let delegator: SearchDelegator;
    let data: SearchableData;
    // resolve
    try {
      [delegator, data] = await this.resolve(parsedQuery);
    }
    catch (err) {
      logger.error('Error occurred while resolving search delegator', err);
      throw err;
    }

    // throws
    this.validateSearchableData(delegator, data);

    return [await delegator.search(data, user, userGroups, searchOpts), delegator.name ?? null];
  }

  parseQueryString(queryString: string): QueryTerms {
    // terms
    const matchWords: string[] = [];
    const notMatchWords: string[] = [];
    const phraseWords: string[] = [];
    const notPhraseWords: string[] = [];
    const prefixPaths: string[] = [];
    const notPrefixPaths: string[] = [];
    const tags: string[] = [];
    const notTags: string[] = [];

    // First: Parse phrase keywords
    const phraseRegExp = new RegExp(/(-?"[^"]+")/g);
    const phrases = queryString.match(phraseRegExp);

    if (phrases !== null) {
      queryString = queryString.replace(phraseRegExp, ''); // eslint-disable-line no-param-reassign

      phrases.forEach((phrase) => {
        phrase.trim();
        if (phrase.match(/^-/)) {
          notPhraseWords.push(phrase.replace(/^-/, ''));
        }
        else {
          phraseWords.push(phrase);
        }
      });
    }

    // Second: Parse other keywords (include minus keywords)
    queryString.split(' ').forEach((word) => {
      if (word === '') {
        return;
      }

      // https://regex101.com/r/pN9XfK/1
      const matchNegative = word.match(/^-(prefix:|tag:)?(.+)$/);
      // https://regex101.com/r/3qw9FQ/1
      const matchPositive = word.match(/^(prefix:|tag:)?(.+)$/);

      if (matchNegative != null) {
        if (matchNegative[1] === 'prefix:') {
          notPrefixPaths.push(matchNegative[2]);
        }
        else if (matchNegative[1] === 'tag:') {
          notTags.push(matchNegative[2]);
        }
        else {
          notMatchWords.push(matchNegative[2]);
        }
      }
      else if (matchPositive != null) {
        if (matchPositive[1] === 'prefix:') {
          prefixPaths.push(matchPositive[2]);
        }
        else if (matchPositive[1] === 'tag:') {
          tags.push(matchPositive[2]);
        }
        else {
          matchWords.push(matchPositive[2]);
        }
      }
    });

    const terms = {
      match: matchWords,
      not_match: notMatchWords,
      phrase: phraseWords,
      not_phrase: notPhraseWords,
      prefix: prefixPaths,
      not_prefix: notPrefixPaths,
      tag: tags,
      not_tag: notTags,
    };

    return terms;
  }

  // TODO: optimize the way to check isFormattable e.g. check data schema of searchResult
  // So far, it determines by delegatorName passed by searchService.searchKeyword
  checkIsFormattable(searchResult, delegatorName: SearchDelegatorName): boolean {
    return delegatorName === SearchDelegatorName.DEFAULT;
  }

  /**
   * formatting result
   */
  async formatSearchResult(searchResult: ISearchResult<any>, delegatorName: SearchDelegatorName, user, userGroups): Promise<IFormattedSearchResult> {
    if (!this.checkIsFormattable(searchResult, delegatorName)) {
      const data: IPageWithSearchMeta[] = searchResult.data.map((page) => {
        return {
          data: page as IPageHasId,
        };
      });

      return {
        data,
        meta: searchResult.meta,
      };
    }

    /*
     * Format ElasticSearch result
     */
    const User = this.crowi.model('User');
    const result = {} as IFormattedSearchResult;

    // get page data
    const pageIds: string[] = searchResult.data.map((page) => { return page._id });

    const findPageResult = await findPageListByIds(pageIds, this.crowi);

    // set meta data
    result.meta = searchResult.meta;

    // set search result page data
    const pages: (IPageWithSearchMeta | null)[] = searchResult.data.map((data) => {
      const pageData = findPageResult.pages.find((pageData) => {
        return pageData.id === data._id;
      });

      if (pageData == null) {
        return null;
      }

      // add tags and seenUserCount to pageData
      pageData._doc.tags = data._source.tag_names;
      pageData._doc.seenUserCount = (pageData.seenUsers && pageData.seenUsers.length) || 0;

      // serialize lastUpdateUser
      if (pageData.lastUpdateUser != null && pageData.lastUpdateUser instanceof User) {
        pageData.lastUpdateUser = serializeUserSecurely(pageData.lastUpdateUser);
      }

      // increment elasticSearchResult
      let elasticSearchResult;
      const highlightData = data._highlight;
      if (highlightData != null) {
        const snippet = this.canShowSnippet(pageData, user, userGroups)
          // eslint-disable-next-line max-len
          ? highlightData.body || highlightData['body.en'] || highlightData['body.ja'] || highlightData.comments || highlightData['comments.en'] || highlightData['comments.ja']
          : null;
        const pathMatch = highlightData['path.en'] || highlightData['path.ja'];

        elasticSearchResult = {
          snippet: snippet != null && typeof snippet[0] === 'string' ? filterXss.process(snippet) : null,
          highlightedPath: pathMatch != null && typeof pathMatch[0] === 'string' ? filterXss.process(pathMatch) : null,
        };
      }

      // serialize creator
      if (pageData.creator != null && pageData.creator instanceof User) {
        pageData.creator = serializeUserSecurely(pageData.creator);
      }

      // generate pageMeta data
      const pageMeta = {
        bookmarkCount: data._source.bookmark_count || 0,
        elasticSearchResult,
      };

      return { data: pageData, meta: pageMeta };
    });

    result.data = pages.filter(nonNullable);
    return result;
  }

  canShowSnippet(pageData, user, userGroups): boolean {
    const Page = mongoose.model('Page') as unknown as PageModel;

    const testGrant = pageData.grant;
    const testGrantedUser = pageData.grantedUsers?.[0];
    const testGrantedGroups = pageData.grantedGroups;

    if (testGrant === Page.GRANT_RESTRICTED) {
      return false;
    }

    if (testGrant === Page.GRANT_OWNER) {
      if (user == null) return false;

      return user._id.toString() === testGrantedUser.toString();
    }

    if (testGrant === Page.GRANT_USER_GROUP) {
      if (userGroups == null) return false;

      return hasIntersection(userGroups.map(id => id.toString()), testGrantedGroups);
    }

    return true;
  }

}

export default SearchService;<|MERGE_RESOLUTION|>--- conflicted
+++ resolved
@@ -14,10 +14,6 @@
 } from '../interfaces/search';
 import NamedQuery from '../models/named-query';
 import type { PageModel } from '../models/page';
-<<<<<<< HEAD
-import { serializeUserSecurely } from '@growi/core/dist/models/serializers';
-=======
->>>>>>> a1df3306
 import { SearchError } from '../models/vo/search-error';
 import { hasIntersection } from '../util/compare-objectId';
 
