--- conflicted
+++ resolved
@@ -3,13 +3,8 @@
 
 import type { Response } from 'express';
 
-<<<<<<< HEAD
 import { FilePathOnStoragePrefix, ResponseMode, type RespondOptions } from '~/server/interfaces/attachment';
-import type { IAttachmentDocument } from '~/server/models';
-=======
-import { ResponseMode, type RespondOptions } from '~/server/interfaces/attachment';
 import type { IAttachmentDocument } from '~/server/models/attachment';
->>>>>>> b8b86180
 import loggerFactory from '~/utils/logger';
 
 import { configManager } from '../config-manager';
