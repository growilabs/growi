import type { Readable } from 'stream';

import type { TokenCredential } from '@azure/identity';
import { ClientSecretCredential } from '@azure/identity';
import type {
  BlobClient,
  BlockBlobClient,
  BlobDeleteOptions,
  ContainerClient,
} from '@azure/storage-blob';
import {
  generateBlobSASQueryParameters,
  BlobServiceClient,
  ContainerSASPermissions,
  SASProtocol,
  type BlobDeleteIfExistsResponse,
  type BlockBlobUploadResponse,
  type BlockBlobParallelUploadOptions,
} from '@azure/storage-blob';

<<<<<<< HEAD
import { FilePathOnStoragePrefix, ResponseMode, type RespondOptions } from '~/server/interfaces/attachment';
=======
import type Crowi from '~/server/crowi';
import { ResponseMode, type RespondOptions } from '~/server/interfaces/attachment';
>>>>>>> 10256331
import type { IAttachmentDocument } from '~/server/models/attachment';
import loggerFactory from '~/utils/logger';

import { configManager } from '../config-manager';

import {
  AbstractFileUploader, type TemporaryUrl, type SaveFileParam,
} from './file-uploader';
import { ContentHeaders } from './utils';

const urljoin = require('url-join');

const logger = loggerFactory('growi:service:fileUploaderAzure');

interface FileMeta {
  name: string;
  size: number;
}

type AzureConfig = {
  accountName: string,
  containerName: string,
}


function getAzureConfig(): AzureConfig {
  const accountName = configManager.getConfig('azure:storageAccountName');
  const containerName = configManager.getConfig('azure:storageContainerName');

  if (accountName == null || containerName == null) {
    throw new Error('Azure Blob Storage is not configured.');
  }

  return {
    accountName,
    containerName,
  };
}

function getCredential(): TokenCredential {
  const tenantId = configManager.getConfig('azure:tenantId');
  const clientId = configManager.getConfig('azure:clientId');
  const clientSecret = configManager.getConfig('azure:clientSecret');

  if (tenantId == null || clientId == null || clientSecret == null) {
    throw new Error(`Azure Blob Storage missing required configuration: tenantId=${tenantId}, clientId=${clientId}, clientSecret=${clientSecret}`);
  }

  return new ClientSecretCredential(tenantId, clientId, clientSecret);
}

async function getContainerClient(): Promise<ContainerClient> {
  const { accountName, containerName } = getAzureConfig();
  const blobServiceClient = new BlobServiceClient(`https://${accountName}.blob.core.windows.net`, getCredential());
  return blobServiceClient.getContainerClient(containerName);
}

function getFilePathOnStorage(attachment: IAttachmentDocument) {
  const dirName = (attachment.page != null) ? FilePathOnStoragePrefix.attachment : FilePathOnStoragePrefix.user;
  return urljoin(dirName, attachment.fileName);
}

class AzureFileUploader extends AbstractFileUploader {

  /**
   * @inheritdoc
   */
  override isValidUploadSettings(): boolean {
    try {
      getAzureConfig();
      return true;
    }
    catch (e) {
      logger.error(e);
      return false;
    }
  }

  /**
   * @inheritdoc
   */
  override listFiles() {
    throw new Error('Method not implemented.');
  }

  /**
   * @inheritdoc
   */
  override saveFile(param: SaveFileParam) {
    throw new Error('Method not implemented.');
  }

  /**
   * @inheritdoc
   */
  override deleteFiles() {
    throw new Error('Method not implemented.');
  }

  /**
   * @inheritdoc
   */
  override async uploadAttachment(readable: Readable, attachment: IAttachmentDocument): Promise<void> {
    if (!this.getIsUploadable()) {
      throw new Error('Azure is not configured.');
    }

    logger.debug(`File uploading: fileName=${attachment.fileName}`);
    const filePath = getFilePathOnStorage(attachment);
    const containerClient = await getContainerClient();
    const blockBlobClient: BlockBlobClient = containerClient.getBlockBlobClient(filePath);
    const contentHeaders = new ContentHeaders(attachment);

    await blockBlobClient.uploadStream(readable, undefined, undefined, {
      blobHTTPHeaders: {
        // put type and the file name for reference information when uploading
        blobContentType: contentHeaders.contentType?.value.toString(),
        blobContentDisposition: contentHeaders.contentDisposition?.value.toString(),
      },
    });
  }

  /**
   * @inheritdoc
   */
  override determineResponseMode() {
    return configManager.getConfig('azure:referenceFileWithRelayMode')
      ? ResponseMode.RELAY
      : ResponseMode.REDIRECT;
  }

  /**
   * @inheritdoc
   */
  override respond(): void {
    throw new Error('AzureFileUploader does not support ResponseMode.DELEGATE.');
  }

  /**
   * @inheritdoc
   */
  override async findDeliveryFile(attachment: IAttachmentDocument): Promise<NodeJS.ReadableStream> {
    if (!this.getIsReadable()) {
      throw new Error('Azure is not configured.');
    }

    const filePath = getFilePathOnStorage(attachment);
    const containerClient = await getContainerClient();
    const blobClient: BlobClient = containerClient.getBlobClient(filePath);
    const downloadResponse = await blobClient.download();
    if (downloadResponse.errorCode) {
      logger.error(downloadResponse.errorCode);
      throw new Error(downloadResponse.errorCode);
    }
    if (!downloadResponse?.readableStreamBody) {
      throw new Error(`Coudn't get file from Azure for the Attachment (${filePath})`);
    }

    return downloadResponse.readableStreamBody;
  }

  /**
   * @inheritDoc
   * @see https://learn.microsoft.com/en-us/azure/storage/blobs/storage-blob-create-user-delegation-sas-javascript
   */
  override async generateTemporaryUrl(attachment: IAttachmentDocument, opts?: RespondOptions): Promise<TemporaryUrl> {
    if (!this.getIsUploadable()) {
      throw new Error('Azure Blob is not configured.');
    }

    const lifetimeSecForTemporaryUrl = configManager.getConfig('azure:lifetimeSecForTemporaryUrl');

    const url = await (async() => {
      const containerClient = await getContainerClient();
      const filePath = getFilePathOnStorage(attachment);
      const blockBlobClient = await containerClient.getBlockBlobClient(filePath);
      return blockBlobClient.url;
    })();

    const sasToken = await (async() => {
      const { accountName, containerName } = getAzureConfig();
      const blobServiceClient = new BlobServiceClient(`https://${accountName}.blob.core.windows.net`, getCredential());

      const now = Date.now();
      const startsOn = new Date(now - 30 * 1000);
      const expiresOn = new Date(now + lifetimeSecForTemporaryUrl * 1000);
      const userDelegationKey = await blobServiceClient.getUserDelegationKey(startsOn, expiresOn);

      const isDownload = opts?.download ?? false;
      const contentHeaders = new ContentHeaders(attachment, { inline: !isDownload });

      // https://github.com/Azure/azure-sdk-for-js/blob/d4d55f73/sdk/storage/storage-blob/src/ContainerSASPermissions.ts#L24
      // r:read, a:add, c:create, w:write, d:delete, l:list
      const containerPermissionsForAnonymousUser = 'rl';
      const sasOptions = {
        containerName,
        permissions: ContainerSASPermissions.parse(containerPermissionsForAnonymousUser),
        protocol: SASProtocol.HttpsAndHttp,
        startsOn,
        expiresOn,
        contentType: contentHeaders.contentType?.value.toString(),
        contentDisposition: contentHeaders.contentDisposition?.value.toString(),
      };

      return generateBlobSASQueryParameters(sasOptions, userDelegationKey, accountName).toString();
    })();

    const signedUrl = `${url}?${sasToken}`;

    return {
      url: signedUrl,
      lifetimeSec: lifetimeSecForTemporaryUrl,
    };

  }

}

module.exports = (crowi: Crowi) => {
  const lib = new AzureFileUploader(crowi);

  lib.isValidUploadSettings = function() {
    return configManager.getConfig('azure:storageAccountName') != null
      && configManager.getConfig('azure:storageContainerName') != null;
  };

  (lib as any).deleteFile = async function(attachment) {
    const filePath = getFilePathOnStorage(attachment);
    const containerClient = await getContainerClient();
    const blockBlobClient = await containerClient.getBlockBlobClient(filePath);
    const options: BlobDeleteOptions = { deleteSnapshots: 'include' };
    const blobDeleteIfExistsResponse: BlobDeleteIfExistsResponse = await blockBlobClient.deleteIfExists(options);
    if (!blobDeleteIfExistsResponse.errorCode) {
      logger.info(`deleted blob ${filePath}`);
    }
  };

  (lib as any).deleteFiles = async function(attachments) {
    if (!lib.getIsUploadable()) {
      throw new Error('Azure is not configured.');
    }
    for await (const attachment of attachments) {
      (lib as any).deleteFile(attachment);
    }
  };

  lib.saveFile = async function({ filePath, contentType, data }) {
    const containerClient = await getContainerClient();
    const blockBlobClient: BlockBlobClient = containerClient.getBlockBlobClient(filePath);
    const options: BlockBlobParallelUploadOptions = {
      blobHTTPHeaders: {
        blobContentType: contentType,
      },
    };
    const blockBlobUploadResponse: BlockBlobUploadResponse = await blockBlobClient.upload(data, data.length, options);
    if (blockBlobUploadResponse.errorCode) { throw new Error(blockBlobUploadResponse.errorCode) }
    return;
  };

  (lib as any).checkLimit = async function(uploadFileSize) {
    const maxFileSize = configManager.getConfig('app:maxFileSize');
    const gcsTotalLimit = configManager.getConfig('app:fileUploadTotalLimit');
    return lib.doCheckLimit(uploadFileSize, maxFileSize, gcsTotalLimit);
  };

  (lib as any).listFiles = async function() {
    if (!lib.getIsReadable()) {
      throw new Error('Azure is not configured.');
    }

    const files: FileMeta[] = [];
    const containerClient = await getContainerClient();

    for await (const blob of containerClient.listBlobsFlat({
      includeMetadata: false,
      includeSnapshots: false,
      includeTags: false,
      includeVersions: false,
      prefix: '',
    })) {
      files.push(
        { name: blob.name, size: blob.properties.contentLength || 0 },
      );
    }

    return files;
  };

  return lib;
};<|MERGE_RESOLUTION|>--- conflicted
+++ resolved
@@ -18,12 +18,8 @@
   type BlockBlobParallelUploadOptions,
 } from '@azure/storage-blob';
 
-<<<<<<< HEAD
+import type Crowi from '~/server/crowi';
 import { FilePathOnStoragePrefix, ResponseMode, type RespondOptions } from '~/server/interfaces/attachment';
-=======
-import type Crowi from '~/server/crowi';
-import { ResponseMode, type RespondOptions } from '~/server/interfaces/attachment';
->>>>>>> 10256331
 import type { IAttachmentDocument } from '~/server/models/attachment';
 import loggerFactory from '~/utils/logger';
 
