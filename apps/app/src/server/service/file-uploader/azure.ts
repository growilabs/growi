--- conflicted
+++ resolved
@@ -274,12 +274,8 @@
       const expiresOn = new Date(now + lifetimeSecForTemporaryUrl * 1000);
       const userDelegationKey = await blobServiceClient.getUserDelegationKey(startsOn, expiresOn);
 
-<<<<<<< HEAD
-      const contentHeaders = new ContentHeaders(attachment);
-=======
       const isDownload = opts?.download ?? false;
       const contentHeaders = createContentHeaders(attachment, { inline: !isDownload });
->>>>>>> 368e2730
 
       // https://github.com/Azure/azure-sdk-for-js/blob/d4d55f73/sdk/storage/storage-blob/src/ContainerSASPermissions.ts#L24
       // r:read, a:add, c:create, w:write, d:delete, l:list
