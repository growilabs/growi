--- conflicted
+++ resolved
@@ -156,13 +156,11 @@
     return ResponseMode.RELAY;
   }
 
-<<<<<<< HEAD
   createMultipartUploader(uploadKey: string, maxPartSize: number): MultipartUploader {
     throw new Error('Multipart upload not available for file upload type');
   }
-=======
+
  abstract uploadAttachment(readStream: ReadStream, attachment: IAttachmentDocument): Promise<void>;
->>>>>>> f98e9440
 
   /**
    * Respond to the HTTP request.
