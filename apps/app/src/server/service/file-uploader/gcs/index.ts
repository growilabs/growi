import type { Readable } from 'stream';
import { pipeline } from 'stream/promises';

import { Storage } from '@google-cloud/storage';
import { toNonBlankStringOrUndefined } from '@growi/core/dist/interfaces';
import axios from 'axios';
import urljoin from 'url-join';

import type Crowi from '~/server/crowi';
import {
  AttachmentType, FilePathOnStoragePrefix, ResponseMode, type RespondOptions,
} from '~/server/interfaces/attachment';
import type { IAttachmentDocument } from '~/server/models/attachment';
import loggerFactory from '~/utils/logger';

import { configManager } from '../../config-manager';
import {
  AbstractFileUploader, type TemporaryUrl, type SaveFileParam,
} from '../file-uploader';
import { createContentHeaders, getContentHeaderValue } from '../utils';

import { GcsMultipartUploader } from './multipart-uploader';

const logger = loggerFactory('growi:service:fileUploaderGcs');


function getGcsBucket(): string {
  const gcsBucket = toNonBlankStringOrUndefined(configManager.getConfig('gcs:bucket')); // Blank strings may remain in the DB, so convert with toNonBlankStringOrUndefined for safety
  if (gcsBucket == null) {
    throw new Error('GCS bucket is not configured.');
  }
  return gcsBucket;
}

let storage: Storage;
function getGcsInstance() {
  if (storage == null) {
    const keyFilename = toNonBlankStringOrUndefined(configManager.getConfig('gcs:apiKeyJsonPath')); // Blank strings may remain in the DB, so convert with toNonBlankStringOrUndefined for safety
    // see https://googleapis.dev/nodejs/storage/latest/Storage.html
    storage = keyFilename != null
      ? new Storage({ keyFilename }) // Create a client with explicit credentials
      : new Storage(); // Create a client that uses Application Default Credentials
  }
  return storage;
}

function getFilePathOnStorage(attachment: IAttachmentDocument) {
  const namespace = configManager.getConfig('gcs:uploadNamespace');
  let dirName: string;
  if (attachment.attachmentType === AttachmentType.PAGE_BULK_EXPORT) {
    dirName = FilePathOnStoragePrefix.pageBulkExport;
  }
  else if (attachment.page != null) {
    dirName = FilePathOnStoragePrefix.attachment;
  }
  else {
    dirName = FilePathOnStoragePrefix.user;
  }
  const filePath = urljoin(namespace, dirName, attachment.fileName);

  return filePath;
}

/**
 * check file existence
 * @param {File} file https://googleapis.dev/nodejs/storage/latest/File.html
 */
async function isFileExists(file) {
  // check file exists
  const res = await file.exists();
  return res[0];
}

// TODO: rewrite this module to be a type-safe implementation
class GcsFileUploader extends AbstractFileUploader {

  /**
   * @inheritdoc
   */
  override isValidUploadSettings(): boolean {
    try {
      getGcsBucket();
      return true;
    }
    catch (err) {
      logger.error(err);
      return false;
    }
  }

  /**
   * @inheritdoc
   */
  override listFiles() {
    throw new Error('Method not implemented.');
  }

  /**
   * @inheritdoc
   */
  override saveFile(param: SaveFileParam) {
    throw new Error('Method not implemented.');
  }

  /**
   * @inheritdoc
   */
  override deleteFiles() {
    throw new Error('Method not implemented.');
  }

  /**
   * @inheritdoc
   */
  override determineResponseMode() {
    // This is already correct in your provided code, using this.configManager
    return configManager.getConfig('gcs:referenceFileWithRelayMode')
      ? ResponseMode.RELAY
      : ResponseMode.REDIRECT;
  }

  /**
   * @inheritdoc
   */
  override async uploadAttachment(readable: Readable, attachment: IAttachmentDocument): Promise<void> {
    if (!this.getIsUploadable()) {
      throw new Error('GCS is not configured.');
    }

    logger.debug(`File uploading: fileName=${attachment.fileName}`);

    const gcs = getGcsInstance();
    const myBucket = gcs.bucket(getGcsBucket());
    const filePath = getFilePathOnStorage(attachment);
<<<<<<< HEAD
    const contentHeaders = new ContentHeaders(attachment);
=======
    const contentHeaders = createContentHeaders(attachment);

>>>>>>> 368e2730
    const file = myBucket.file(filePath);
    const writeStream = file.createWriteStream({
      // put type and the file name for reference information when uploading
      contentType: getContentHeaderValue(contentHeaders, 'Content-Type'),
    });

    try {
      const uploadTimeout = configManager.getConfig('app:fileUploadTimeout');

      // Use AbortSignal.timeout() for robust timeout handling (Node.js 16+)
      await pipeline(
        readable,
        writeStream,
        { signal: AbortSignal.timeout(uploadTimeout) },
      );

      logger.debug(`File upload completed successfully: fileName=${attachment.fileName}`);
    }
    catch (error) {
      // Handle timeout error specifically
      if (error.name === 'AbortError') {
        logger.warn(`Upload timeout: fileName=${attachment.fileName}`, error);
      }
      else {
        logger.error(`File upload failed: fileName=${attachment.fileName}`, error);
      }
      // Re-throw the error to be handled by the caller.
      // The pipeline automatically handles stream cleanup on error.
      throw error;
    }
  }

  /**
   * @inheritdoc
   */
  override respond(): void {
    throw new Error('GcsFileUploader does not support ResponseMode.DELEGATE.');
  }

  /**
   * @inheritdoc
   */
  override async findDeliveryFile(attachment: IAttachmentDocument): Promise<NodeJS.ReadableStream> {
    if (!this.getIsReadable()) {
      throw new Error('GCS is not configured.');
    }

    const gcs = getGcsInstance();
    const myBucket = gcs.bucket(getGcsBucket());
    const filePath = getFilePathOnStorage(attachment);
    const file = myBucket.file(filePath);

    // check file exists
    const isExists = await isFileExists(file);
    if (!isExists) {
      throw new Error(`Any object that relate to the Attachment (${filePath}) does not exist in GCS`);
    }

    try {
      return file.createReadStream();
    }
    catch (err) {
      logger.error(err);
      throw new Error(`Coudn't get file from GCS for the Attachment (${attachment._id.toString()})`);
    }
  }

  /**
   * @inheritDoc
   */
  override async generateTemporaryUrl(attachment: IAttachmentDocument, opts?: RespondOptions): Promise<TemporaryUrl> {
    if (!this.getIsUploadable()) {
      throw new Error('GCS is not configured.');
    }

    const gcs = getGcsInstance();
    const myBucket = gcs.bucket(getGcsBucket());
    const filePath = getFilePathOnStorage(attachment);
    const file = myBucket.file(filePath);
    const lifetimeSecForTemporaryUrl = configManager.getConfig('gcs:lifetimeSecForTemporaryUrl');

    // issue signed url (default: expires 120 seconds)
    // https://cloud.google.com/storage/docs/access-control/signed-urls
<<<<<<< HEAD
    const contentHeaders = new ContentHeaders(attachment);
=======
    const isDownload = opts?.download ?? false;
    const contentHeaders = createContentHeaders(attachment, { inline: !isDownload });
>>>>>>> 368e2730
    const [signedUrl] = await file.getSignedUrl({
      action: 'read',
      expires: Date.now() + lifetimeSecForTemporaryUrl * 1000,
      responseType: getContentHeaderValue(contentHeaders, 'Content-Type'),
      responseDisposition: getContentHeaderValue(contentHeaders, 'Content-Disposition'),
    });

    return {
      url: signedUrl,
      lifetimeSec: lifetimeSecForTemporaryUrl,
    };

  }

  override createMultipartUploader(uploadKey: string, maxPartSize: number) {
    const gcs = getGcsInstance();
    const myBucket = gcs.bucket(getGcsBucket());
    return new GcsMultipartUploader(myBucket, uploadKey, maxPartSize);
  }

  override async abortPreviousMultipartUpload(uploadKey: string, uploadId: string) {
    try {
      await axios.delete(uploadId);
    }
    catch (e) {
      // allow 404: allow duplicate abort requests to ensure abortion
      // allow 499: it is the success response code for canceling upload
      // ref: https://cloud.google.com/storage/docs/performing-resumable-uploads#cancel-upload
      if (e.response?.status !== 404 && e.response?.status !== 499) {
        throw e;
      }
    }
  }

}


module.exports = function(crowi: Crowi) {
  const lib = new GcsFileUploader(crowi);

  lib.isValidUploadSettings = function() {
    return configManager.getConfig('gcs:apiKeyJsonPath') != null
      && configManager.getConfig('gcs:bucket') != null;
  };

  (lib as any).deleteFile = function(attachment) {
    const filePath = getFilePathOnStorage(attachment);
    return (lib as any).deleteFilesByFilePaths([filePath]);
  };

  (lib as any).deleteFiles = function(attachments) {
    const filePaths = attachments.map((attachment) => {
      return getFilePathOnStorage(attachment);
    });
    return (lib as any).deleteFilesByFilePaths(filePaths);
  };

  (lib as any).deleteFilesByFilePaths = function(filePaths) {
    if (!lib.getIsUploadable()) {
      throw new Error('GCS is not configured.');
    }

    const gcs = getGcsInstance();
    const myBucket = gcs.bucket(getGcsBucket());

    const files = filePaths.map((filePath) => {
      return myBucket.file(filePath);
    });

    files.forEach((file) => {
      file.delete({ ignoreNotFound: true });
    });
  };

  lib.saveFile = async function({ filePath, contentType, data }) {
    const gcs = getGcsInstance();
    const myBucket = gcs.bucket(getGcsBucket());

    return myBucket.file(filePath).save(data, { resumable: false });
  };

  /**
   * check the file size limit
   *
   * In detail, the followings are checked.
   * - per-file size limit (specified by MAX_FILE_SIZE)
   */
  (lib as any).checkLimit = async function(uploadFileSize) {
    const maxFileSize = configManager.getConfig('app:maxFileSize');
    const gcsTotalLimit = configManager.getConfig('app:fileUploadTotalLimit');
    return lib.doCheckLimit(uploadFileSize, maxFileSize, gcsTotalLimit);
  };

  /**
   * List files in storage
   */
  (lib as any).listFiles = async function() {
    if (!lib.getIsReadable()) {
      throw new Error('GCS is not configured.');
    }

    const gcs = getGcsInstance();
    const bucket = gcs.bucket(getGcsBucket());
    const [files] = await bucket.getFiles({
      prefix: configManager.getConfig('gcs:uploadNamespace'),
    });

    return files.map(({ name, metadata: { size } }) => {
      return { name, size };
    });
  };

  return lib;
};<|MERGE_RESOLUTION|>--- conflicted
+++ resolved
@@ -132,12 +132,8 @@
     const gcs = getGcsInstance();
     const myBucket = gcs.bucket(getGcsBucket());
     const filePath = getFilePathOnStorage(attachment);
-<<<<<<< HEAD
-    const contentHeaders = new ContentHeaders(attachment);
-=======
     const contentHeaders = createContentHeaders(attachment);
 
->>>>>>> 368e2730
     const file = myBucket.file(filePath);
     const writeStream = file.createWriteStream({
       // put type and the file name for reference information when uploading
@@ -221,12 +217,8 @@
 
     // issue signed url (default: expires 120 seconds)
     // https://cloud.google.com/storage/docs/access-control/signed-urls
-<<<<<<< HEAD
-    const contentHeaders = new ContentHeaders(attachment);
-=======
     const isDownload = opts?.download ?? false;
     const contentHeaders = createContentHeaders(attachment, { inline: !isDownload });
->>>>>>> 368e2730
     const [signedUrl] = await file.getSignedUrl({
       action: 'read',
       expires: Date.now() + lifetimeSecForTemporaryUrl * 1000,
