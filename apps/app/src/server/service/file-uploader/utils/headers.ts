import type { Response } from 'express';

import type { ExpressHttpHeader } from '~/server/interfaces/attachment';
import type { IAttachmentDocument } from '~/server/models/attachment';

<<<<<<< HEAD
import { configManager } from '../../config-manager';

import { defaultContentDispositionSettings } from './security';

=======
type ContentHeaderField = 'Content-Type' | 'Content-Security-Policy' | 'Content-Disposition' | 'Content-Length';
type ContentHeader = ExpressHttpHeader<ContentHeaderField>;
>>>>>>> 368e2730

/**
 * Factory function to generate content headers.
 * This approach avoids creating a class instance for each call, improving memory efficiency.
 */
export const createContentHeaders = (attachment: IAttachmentDocument, opts?: { inline?: boolean }): ContentHeader[] => {
  const headers: ContentHeader[] = [];

  // Content-Type
  headers.push({
    field: 'Content-Type',
    value: attachment.fileFormat,
  });

  // Content-Security-Policy
  headers.push({
    field: 'Content-Security-Policy',
    // eslint-disable-next-line max-len
    value: "script-src 'unsafe-hashes'; style-src 'self' 'unsafe-inline'; object-src 'none'; require-trusted-types-for 'script'; media-src 'self'; default-src 'none';",
  });

  // Content-Disposition
  headers.push({
    field: 'Content-Disposition',
    value: `${opts?.inline ? 'inline' : 'attachment'};filename*=UTF-8''${encodeURIComponent(attachment.originalName)}`,
  });

<<<<<<< HEAD
  xContentTypeOptions?: ExpressHttpHeader<'X-Content-Type-Options'>;

  constructor(
      attachment: IAttachmentDocument,
  ) {
    const attachmentContentType = attachment.fileFormat;
    const filename = attachment.originalName;

    const mimeType: string = attachmentContentType || 'application/octet-stream';

    this.contentType = {
      field: 'Content-Type',
      value: mimeType,
    };

    let finalDispositionValue: string;

    const currentInlineMimeTypes = configManager.getConfig('attachments:contentDisposition:inlineMimeTypes');
    const adminInlineMimeTypes = currentInlineMimeTypes.inlineMimeTypes;

    const currentAttachmentMimeTypes = configManager.getConfig('attachments:contentDisposition:attachmentMimeTypes');
    const adminAttachmentMimeTypes = currentAttachmentMimeTypes.attachmentMimeTypes;


    // 1. Check for explicit admin override to 'inline'
    if (adminInlineMimeTypes.includes(mimeType)) {
      finalDispositionValue = 'inline';
    }
    // 2. Check for explicit admin override to 'attachment'
    else if (adminAttachmentMimeTypes.includes(mimeType)) {
      finalDispositionValue = 'attachment';
    }
    // 3. If no override, fall back to the default setting
    else {
      const defaultSetting = defaultContentDispositionSettings[mimeType];

      if (defaultSetting === 'inline') {
        finalDispositionValue = 'inline';
      }
      else {
        finalDispositionValue = 'attachment';
      }
    }


    this.contentDisposition = {
      field: 'Content-Disposition',
      value: finalDispositionValue === 'inline'
        ? 'inline'
        : `attachment;filename*=UTF-8''${encodeURIComponent(filename)}`,
    };

    this.contentSecurityPolicy = {
      field: 'Content-Security-Policy',
      value: "script-src 'unsafe-hashes';"
         + " style-src 'self' 'unsafe-inline';"
         + " object-src 'none';"
         + " require-trusted-types-for 'script';"
         + " media-src 'self';"
         + " default-src 'none';",
    };

    this.xContentTypeOptions = {
      field: 'X-Content-Type-Options',
      value: 'nosniff',
    };
=======
  // Content-Length
  if (attachment.fileSize != null) {
    headers.push({
      field: 'Content-Length',
      value: attachment.fileSize.toString(),
    });
  }

  return headers;
};
>>>>>>> 368e2730

export const getContentHeaderValue = (contentHeaders: ContentHeader[], field: ContentHeaderField): string | undefined => {
  const header = contentHeaders.find(h => h.field === field);
  return header?.value.toString();
};

<<<<<<< HEAD
  /**
   * Convert to ExpressHttpHeader[]
   */
  toExpressHttpHeaders(): ExpressHttpHeader[] {
    return [
      this.contentType,
      this.contentLength,
      this.contentSecurityPolicy,
      this.contentDisposition,
      this.xContentTypeOptions,
    ]
=======
/**
 * Convert to ExpressHttpHeader[]
 */
export function toExpressHttpHeaders(records: Record<string, string | string[]>): ExpressHttpHeader[];
export function toExpressHttpHeaders(contentHeaders: ContentHeader[]): ExpressHttpHeader[];
export function toExpressHttpHeaders(arg: Record<string, string | string[]> | ContentHeader[]): ExpressHttpHeader[] {
  if (Array.isArray(arg)) {
    return arg
>>>>>>> 368e2730
      // exclude undefined
      .filter((member): member is NonNullable<typeof member> => member != null);
  }

  return Object.entries(arg).map(([field, value]) => { return { field, value } });
}

export const applyHeaders = (res: Response, headers: ExpressHttpHeader[]): void => {
  headers.forEach((header) => {
    res.header(header.field, header.value);
  });
};<|MERGE_RESOLUTION|>--- conflicted
+++ resolved
@@ -3,15 +3,8 @@
 import type { ExpressHttpHeader } from '~/server/interfaces/attachment';
 import type { IAttachmentDocument } from '~/server/models/attachment';
 
-<<<<<<< HEAD
-import { configManager } from '../../config-manager';
-
-import { defaultContentDispositionSettings } from './security';
-
-=======
 type ContentHeaderField = 'Content-Type' | 'Content-Security-Policy' | 'Content-Disposition' | 'Content-Length';
 type ContentHeader = ExpressHttpHeader<ContentHeaderField>;
->>>>>>> 368e2730
 
 /**
  * Factory function to generate content headers.
@@ -39,74 +32,6 @@
     value: `${opts?.inline ? 'inline' : 'attachment'};filename*=UTF-8''${encodeURIComponent(attachment.originalName)}`,
   });
 
-<<<<<<< HEAD
-  xContentTypeOptions?: ExpressHttpHeader<'X-Content-Type-Options'>;
-
-  constructor(
-      attachment: IAttachmentDocument,
-  ) {
-    const attachmentContentType = attachment.fileFormat;
-    const filename = attachment.originalName;
-
-    const mimeType: string = attachmentContentType || 'application/octet-stream';
-
-    this.contentType = {
-      field: 'Content-Type',
-      value: mimeType,
-    };
-
-    let finalDispositionValue: string;
-
-    const currentInlineMimeTypes = configManager.getConfig('attachments:contentDisposition:inlineMimeTypes');
-    const adminInlineMimeTypes = currentInlineMimeTypes.inlineMimeTypes;
-
-    const currentAttachmentMimeTypes = configManager.getConfig('attachments:contentDisposition:attachmentMimeTypes');
-    const adminAttachmentMimeTypes = currentAttachmentMimeTypes.attachmentMimeTypes;
-
-
-    // 1. Check for explicit admin override to 'inline'
-    if (adminInlineMimeTypes.includes(mimeType)) {
-      finalDispositionValue = 'inline';
-    }
-    // 2. Check for explicit admin override to 'attachment'
-    else if (adminAttachmentMimeTypes.includes(mimeType)) {
-      finalDispositionValue = 'attachment';
-    }
-    // 3. If no override, fall back to the default setting
-    else {
-      const defaultSetting = defaultContentDispositionSettings[mimeType];
-
-      if (defaultSetting === 'inline') {
-        finalDispositionValue = 'inline';
-      }
-      else {
-        finalDispositionValue = 'attachment';
-      }
-    }
-
-
-    this.contentDisposition = {
-      field: 'Content-Disposition',
-      value: finalDispositionValue === 'inline'
-        ? 'inline'
-        : `attachment;filename*=UTF-8''${encodeURIComponent(filename)}`,
-    };
-
-    this.contentSecurityPolicy = {
-      field: 'Content-Security-Policy',
-      value: "script-src 'unsafe-hashes';"
-         + " style-src 'self' 'unsafe-inline';"
-         + " object-src 'none';"
-         + " require-trusted-types-for 'script';"
-         + " media-src 'self';"
-         + " default-src 'none';",
-    };
-
-    this.xContentTypeOptions = {
-      field: 'X-Content-Type-Options',
-      value: 'nosniff',
-    };
-=======
   // Content-Length
   if (attachment.fileSize != null) {
     headers.push({
@@ -117,26 +42,12 @@
 
   return headers;
 };
->>>>>>> 368e2730
 
 export const getContentHeaderValue = (contentHeaders: ContentHeader[], field: ContentHeaderField): string | undefined => {
   const header = contentHeaders.find(h => h.field === field);
   return header?.value.toString();
 };
 
-<<<<<<< HEAD
-  /**
-   * Convert to ExpressHttpHeader[]
-   */
-  toExpressHttpHeaders(): ExpressHttpHeader[] {
-    return [
-      this.contentType,
-      this.contentLength,
-      this.contentSecurityPolicy,
-      this.contentDisposition,
-      this.xContentTypeOptions,
-    ]
-=======
 /**
  * Convert to ExpressHttpHeader[]
  */
@@ -145,7 +56,6 @@
 export function toExpressHttpHeaders(arg: Record<string, string | string[]> | ContentHeader[]): ExpressHttpHeader[] {
   if (Array.isArray(arg)) {
     return arg
->>>>>>> 368e2730
       // exclude undefined
       .filter((member): member is NonNullable<typeof member> => member != null);
   }
