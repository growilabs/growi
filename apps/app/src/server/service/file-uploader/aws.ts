--- conflicted
+++ resolved
@@ -35,24 +35,7 @@
   size: number;
 }
 
-<<<<<<< HEAD
-type AwsCredential = {
-  accessKeyId: string,
-  secretAccessKey: string
-}
-type AwsConfig = {
-  credentials: AwsCredential,
-  region: string,
-  endpoint: string,
-  bucket: string,
-  forcePathStyle?: boolean
-  putObjectAcl: ObjectCannedACL,
-}
-
-const isFileExists = async(s3: S3Client, params) => {
-=======
 const isFileExists = async(s3: S3Client, params: HeadObjectCommandInput) => {
->>>>>>> 8fc7cc12
   try {
     await s3.send(new HeadObjectCommand(params));
   }
@@ -65,7 +48,6 @@
   return true;
 };
 
-<<<<<<< HEAD
 const getConfigS3PutObjectAcl = (): ObjectCannedACL => {
   switch (configManager.getConfig('crowi', 's3PutObjectAcl')){
     case 'private':
@@ -77,16 +59,12 @@
   return ObjectCannedACL.public_read;
 };
 
-const getAwsConfig = (): AwsConfig => {
-  return {
-=======
 const getS3Bucket = (): string | undefined => {
   return configManager.getConfig('crowi', 'aws:s3Bucket') ?? undefined; // return undefined when getConfig() returns null
 };
 
 const S3Factory = (): S3Client => {
   return new S3Client({
->>>>>>> 8fc7cc12
     credentials: {
       accessKeyId: configManager.getConfig('crowi', 'aws:s3AccessKeyId'),
       secretAccessKey: configManager.getConfig('crowi', 'aws:s3SecretAccessKey'),
@@ -94,17 +72,7 @@
     region: configManager.getConfig('crowi', 'aws:s3Region'),
     endpoint: configManager.getConfig('crowi', 'aws:s3CustomEndpoint'),
     forcePathStyle: configManager.getConfig('crowi', 'aws:s3CustomEndpoint') != null, // s3ForcePathStyle renamed to forcePathStyle in v3
-<<<<<<< HEAD
-    putObjectAcl: getConfigS3PutObjectAcl(),
-  };
-};
-
-const S3Factory = (): S3Client => {
-  const config = getAwsConfig();
-  return new S3Client(config);
-=======
   });
->>>>>>> 8fc7cc12
 };
 
 const getFilePathOnStorage = (attachment) => {
@@ -317,7 +285,7 @@
       Bucket: getS3Bucket(),
       Key: filePath,
       Body: fileStream,
-      ACL: awsConfig.putObjectAcl,
+      ACL: getConfigS3PutObjectAcl(),
       // put type and the file name for reference information when uploading
       ContentType: contentHeaders.contentType?.value.toString(),
       ContentDisposition: contentHeaders.contentDisposition?.value.toString(),
@@ -332,7 +300,7 @@
       ContentType: contentType,
       Key: filePath,
       Body: data,
-      ACL: awsConfig.putObjectAcl,
+      ACL: getConfigS3PutObjectAcl(),
     }));
   };
 
