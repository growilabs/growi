import type { ColorScheme } from '@growi/core';
import { getForcedColorScheme } from '@growi/core/dist/utils';
import {
  DefaultThemeMetadata,
  manifestPath,
  PresetThemesMetadatas,
} from '@growi/preset-themes';
import path from 'path';
import uglifycss from 'uglifycss';

import { growiPluginService } from '~/features/growi-plugin/server/services';
import loggerFactory from '~/utils/logger';

import type Crowi from '../crowi';
import S2sMessage from '../models/vo/s2s-message';
import { configManager } from './config-manager';
import type { S2sMessageHandlable } from './s2s-messaging/handlable';

const logger = loggerFactory('growi:service:CustomizeService');

/**
 * the service class of CustomizeService
 */
<<<<<<< HEAD
class CustomizeService implements S2sMessageHandlable {
=======
export class CustomizeService implements S2sMessageHandlable {

>>>>>>> 84fe3c52
  s2sMessagingService: any;

  appService: any;

  lastLoadedAt?: Date;

  customCss?: string;

  customTitleTemplate!: string;

  theme: string;

  themeHref: string | undefined;

  forcedColorScheme?: ColorScheme;

  constructor(crowi: Crowi) {
    this.s2sMessagingService = crowi.s2sMessagingService;
    this.appService = crowi.appService;
  }

  /**
   * @inheritdoc
   */
  shouldHandleS2sMessage(s2sMessage) {
    const { eventName, updatedAt } = s2sMessage;
    if (eventName !== 'customizeServiceUpdated' || updatedAt == null) {
      return false;
    }

    return (
      this.lastLoadedAt == null ||
      this.lastLoadedAt < new Date(s2sMessage.updatedAt)
    );
  }

  /**
   * @inheritdoc
   */
  async handleS2sMessage(s2sMessage) {
    logger.info('Reset customized value by pubsub notification');
    await configManager.loadConfigs();
    this.initCustomCss();
    this.initCustomTitle();
    this.initGrowiTheme();
  }

  async publishUpdatedMessage() {
    const { s2sMessagingService } = this;

    if (s2sMessagingService != null) {
      const s2sMessage = new S2sMessage('customizeServiceUpdated', {
        updatedAt: new Date(),
      });

      try {
        await s2sMessagingService.publish(s2sMessage);
      } catch (e) {
        logger.error(
          'Failed to publish update message with S2sMessagingService: ',
          e.message,
        );
      }
    }
  }

  /**
   * initialize custom css strings
   */
  initCustomCss() {
    const rawCss = configManager.getConfig('customize:css') || '';

    // uglify and store
    this.customCss = uglifycss.processString(rawCss);

    this.lastLoadedAt = new Date();
  }

  getCustomCss() {
    return this.customCss;
  }

  getCustomScript() {
    return configManager.getConfig('customize:script');
  }

  getCustomNoscript() {
    return configManager.getConfig('customize:noscript');
  }

  initCustomTitle() {
    let configValue = configManager.getConfig('customize:title');

    if (configValue == null || configValue.trim().length === 0) {
      configValue = '{{pagename}} - {{sitename}}';
    }

    this.customTitleTemplate = configValue;

    this.lastLoadedAt = new Date();
  }

  async initGrowiTheme(): Promise<void> {
    const theme = configManager.getConfig('customize:theme');

    this.theme = theme;

    const resultForThemePlugin =
      await growiPluginService.findThemePlugin(theme);

    if (resultForThemePlugin != null) {
      this.forcedColorScheme = getForcedColorScheme(
        resultForThemePlugin.themeMetadata.schemeType,
      );
      this.themeHref = resultForThemePlugin.themeHref;
    }
    // retrieve preset theme
    else {
      // import preset-themes manifest
      const presetThemesManifest = await import(
        path.join('@growi/preset-themes', manifestPath)
      ).then((imported) => imported.default);

      const themeMetadata = PresetThemesMetadatas.find((p) => p.name === theme);
      this.forcedColorScheme = getForcedColorScheme(themeMetadata?.schemeType);

      const manifestKey =
        themeMetadata?.manifestKey ?? DefaultThemeMetadata.manifestKey;
      if (
        themeMetadata == null ||
        !(themeMetadata.manifestKey in presetThemesManifest)
      ) {
        logger.warn(
          `Use default theme because the key for '${theme} does not exist in preset-themes manifest`,
        );
      }
      this.themeHref = `/static/preset-themes/${presetThemesManifest[manifestKey].file}`; // configured by express.static
    }
  }
<<<<<<< HEAD
}

module.exports = CustomizeService;
=======

}
>>>>>>> 84fe3c52
<|MERGE_RESOLUTION|>--- conflicted
+++ resolved
@@ -21,12 +21,7 @@
 /**
  * the service class of CustomizeService
  */
-<<<<<<< HEAD
-class CustomizeService implements S2sMessageHandlable {
-=======
 export class CustomizeService implements S2sMessageHandlable {
-
->>>>>>> 84fe3c52
   s2sMessagingService: any;
 
   appService: any;
@@ -166,11 +161,4 @@
       this.themeHref = `/static/preset-themes/${presetThemesManifest[manifestKey].file}`; // configured by express.static
     }
   }
-<<<<<<< HEAD
-}
-
-module.exports = CustomizeService;
-=======
-
-}
->>>>>>> 84fe3c52
+}