--- conflicted
+++ resolved
@@ -1,11 +1,6 @@
 import type { Schema as SanitizeOption } from 'hast-util-sanitize';
-<<<<<<< HEAD
-import type { Plugin } from 'unified';
-import type { Node } from 'unist';
-=======
 import type { Code } from 'mdast';
 import type { Plugin } from 'unified';
->>>>>>> 75d06028
 import { visit } from 'unist-util-visit';
 
 function rewriteNode(node: Code) {
