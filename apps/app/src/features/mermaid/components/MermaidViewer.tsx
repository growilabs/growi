--- conflicted
+++ resolved
@@ -3,10 +3,12 @@
 import mermaid from 'mermaid';
 import { v7 as uuidV7 } from 'uuid';
 
-<<<<<<< HEAD
 import { useNextThemes } from '~/stores-universal/use-next-themes';
-=======
->>>>>>> 33f2ceef
+import loggerFactory from '~/utils/logger';
+
+const logger = loggerFactory('growi:features:mermaid:MermaidViewer');
+import { v7 as uuidV7 } from 'uuid';
+
 import loggerFactory from '~/utils/logger';
 
 const logger = loggerFactory('growi:features:mermaid:MermaidViewer');
@@ -23,15 +25,11 @@
   const ref = useRef<HTMLDivElement>(null);
 
   useEffect(() => {
-    (async() => {
+    (async () => {
       if (ref.current != null && value != null) {
-<<<<<<< HEAD
         mermaid.initialize({
           theme: isDarkMode ? 'dark' : undefined,
         });
-=======
-        mermaid.initialize({});
->>>>>>> 33f2ceef
         try {
           // Attempting to render multiple Mermaid diagrams using `mermaid.run` can cause duplicate SVG IDs.
           // This is because it uses `Date.now()` for ID generation.
@@ -47,11 +45,7 @@
         }
       }
     })();
-<<<<<<< HEAD
   }, [isDarkMode, value]);
-=======
-  }, [value]);
->>>>>>> 33f2ceef
 
   return (
     value
