--- conflicted
+++ resolved
@@ -1,9 +1,4 @@
-<<<<<<< HEAD
 import express, { type Request, type Router } from 'express';
-=======
-import type { Request, Router } from 'express';
-import express from 'express';
->>>>>>> c3ea9adb
 import { body, query } from 'express-validator';
 import mongoose from 'mongoose';
 
