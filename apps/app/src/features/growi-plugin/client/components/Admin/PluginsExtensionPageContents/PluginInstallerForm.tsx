--- conflicted
+++ resolved
@@ -44,13 +44,8 @@
 
   return (
     <form role="form" onSubmit={submitHandler}>
-<<<<<<< HEAD
       <div className="row">
-        <label className="text-left text-md-right col-md-3 col-form-label">{t('plugins.form.label_url')}</label>
-=======
-      <div className="form-group row">
         <label className="text-start text-md-right col-md-3 col-form-label">{t('plugins.form.label_url')}</label>
->>>>>>> 64a40b74
         <div className="col-md-6">
           <input
             className="form-control"
@@ -62,13 +57,8 @@
           <p className="form-text text-muted">{t('plugins.form.desc_url')}</p>
         </div>
       </div>
-<<<<<<< HEAD
       <div className="row">
-        <label className="text-left text-md-right col-md-3 col-form-label">{t('plugins.form.label_branch')}</label>
-=======
-      <div className="form-group row">
         <label className="text-start text-md-right col-md-3 col-form-label">{t('plugins.form.label_branch')}</label>
->>>>>>> 64a40b74
         <div className="col-md-6">
           <input
             className="form-control col-md-3"
