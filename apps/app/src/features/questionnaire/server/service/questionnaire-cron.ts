import axiosRetry from 'axios-retry';

<<<<<<< HEAD
import { configManager } from '~/server/service/config-manager';
import CronService from '~/server/service/cron';
=======
import type Crowi from '~/server/crowi';
import { configManager } from '~/server/service/config-manager';
import loggerFactory from '~/utils/logger';
>>>>>>> 10256331
import { getRandomIntInRange } from '~/utils/rand';

import { StatusType } from '../../interfaces/questionnaire-answer-status';
import type { IQuestionnaireOrder } from '../../interfaces/questionnaire-order';
import ProactiveQuestionnaireAnswer from '../models/proactive-questionnaire-answer';
import QuestionnaireAnswer from '../models/questionnaire-answer';
import QuestionnaireAnswerStatus from '../models/questionnaire-answer-status';
import QuestionnaireOrder from '../models/questionnaire-order';
import { convertToLegacyFormat } from '../util/convert-to-legacy-format';

const axios = require('axios').default;

axiosRetry(axios, { retries: 3 });

/**
 * Manages cronjob which
 *  1. fetches QuestionnaireOrders from questionnaire server
 *  2. updates QuestionnaireOrder collection to contain only the ones that exist in the fetched list and is not finished (doesn't have to be started)
 *  3. changes QuestionnaireAnswerStatuses which are 'skipped' to 'not_answered'
 *  4. resend QuestionnaireAnswers & ProactiveQuestionnaireAnswers which failed to reach questionnaire server
 */
<<<<<<< HEAD
class QuestionnaireCronService extends CronService {

  sleep = (msec: number): Promise<void> => new Promise(resolve => setTimeout(resolve, msec));

  override getCronSchedule(): string {
    return configManager.getConfig('crowi', 'app:questionnaireCronSchedule');
=======
class QuestionnaireCronService {

  crowi: Crowi;

  cronJob: any;

  constructor(crowi: Crowi) {
    this.crowi = crowi;
  }

  sleep = (msec: number): Promise<void> => new Promise(resolve => setTimeout(resolve, msec));

  startCron(): void {
    const cronSchedule = this.crowi.configManager.getConfig('app:questionnaireCronSchedule');
    const maxHoursUntilRequest = this.crowi.configManager.getConfig('app:questionnaireCronMaxHoursUntilRequest');

    const maxSecondsUntilRequest = maxHoursUntilRequest * 60 * 60;

    this.cronJob?.stop();
    this.cronJob = this.generateCronJob(cronSchedule, maxSecondsUntilRequest);
    this.cronJob.start();
>>>>>>> 10256331
  }

  override async executeJob(): Promise<void> {
    // sleep for a random amount to scatter request time from GROWI apps to questionnaire server
    await this.sleepBeforeJob();

<<<<<<< HEAD
    const questionnaireServerOrigin = configManager.getConfig('crowi', 'app:questionnaireServerOrigin');
=======
  async executeJob(): Promise<void> {
    const questionnaireServerOrigin = configManager.getConfig('app:questionnaireServerOrigin');
    const isAppSiteUrlHashed = configManager.getConfig('questionnaire:isAppSiteUrlHashed');
>>>>>>> 10256331

    const fetchQuestionnaireOrders = async(): Promise<IQuestionnaireOrder[]> => {
      const response = await axios.get(`${questionnaireServerOrigin}/questionnaire-order/index`);
      return response.data.questionnaireOrders;
    };

    const saveUnfinishedOrders = async(questionnaireOrders: IQuestionnaireOrder[]) => {
      const currentDate = new Date(Date.now());
      const unfinishedOrders = questionnaireOrders.filter(order => new Date(order.showUntil) > currentDate);
      await QuestionnaireOrder.insertMany(unfinishedOrders);
    };

    const changeSkippedAnswerStatusToNotAnswered = async() => {
      await QuestionnaireAnswerStatus.updateMany(
        { status: StatusType.skipped },
        { status: StatusType.not_answered },
      );
    };

    const resendQuestionnaireAnswers = async() => {
      const questionnaireAnswers = await QuestionnaireAnswer.find()
        .select('-_id -answers._id  -growiInfo._id -userInfo._id')
        .lean();
      const proactiveQuestionnaireAnswers = await ProactiveQuestionnaireAnswer.find()
        .select('-_id -growiInfo._id -userInfo._id')
        .lean();

      axios.post(`${questionnaireServerOrigin}/questionnaire-answer/batch`, {
        // convert to legacy format
        questionnaireAnswers: questionnaireAnswers.map(answer => convertToLegacyFormat(answer, isAppSiteUrlHashed)),
      })
        .then(async() => {
          await QuestionnaireAnswer.deleteMany();
        });
      axios.post(`${questionnaireServerOrigin}/questionnaire-answer/proactive/batch`, {
        // convert to legacy format
        proactiveQuestionnaireAnswers: proactiveQuestionnaireAnswers.map(answer => convertToLegacyFormat(answer, isAppSiteUrlHashed)),
      })
        .then(async() => {
          await ProactiveQuestionnaireAnswer.deleteMany();
        });
    };

    const questionnaireOrders: IQuestionnaireOrder[] = await fetchQuestionnaireOrders();

    resendQuestionnaireAnswers();

    // reset QuestionnaireOrder collection and save unfinished ones that exist on questionnaire server
    await QuestionnaireOrder.deleteMany();
    await saveUnfinishedOrders(questionnaireOrders);

    await changeSkippedAnswerStatusToNotAnswered();
  }

  private async sleepBeforeJob() {
    const maxHoursUntilRequest = configManager.getConfig('crowi', 'app:questionnaireCronMaxHoursUntilRequest');
    const maxSecondsUntilRequest = maxHoursUntilRequest * 60 * 60;

    const secToSleep = getRandomIntInRange(0, maxSecondsUntilRequest);
    await this.sleep(secToSleep * 1000);
  }

}

const questionnaireCronService = new QuestionnaireCronService();

export default questionnaireCronService;<|MERGE_RESOLUTION|>--- conflicted
+++ resolved
@@ -1,13 +1,7 @@
 import axiosRetry from 'axios-retry';
 
-<<<<<<< HEAD
 import { configManager } from '~/server/service/config-manager';
 import CronService from '~/server/service/cron';
-=======
-import type Crowi from '~/server/crowi';
-import { configManager } from '~/server/service/config-manager';
-import loggerFactory from '~/utils/logger';
->>>>>>> 10256331
 import { getRandomIntInRange } from '~/utils/rand';
 
 import { StatusType } from '../../interfaces/questionnaire-answer-status';
@@ -29,49 +23,20 @@
  *  3. changes QuestionnaireAnswerStatuses which are 'skipped' to 'not_answered'
  *  4. resend QuestionnaireAnswers & ProactiveQuestionnaireAnswers which failed to reach questionnaire server
  */
-<<<<<<< HEAD
 class QuestionnaireCronService extends CronService {
 
   sleep = (msec: number): Promise<void> => new Promise(resolve => setTimeout(resolve, msec));
 
   override getCronSchedule(): string {
-    return configManager.getConfig('crowi', 'app:questionnaireCronSchedule');
-=======
-class QuestionnaireCronService {
-
-  crowi: Crowi;
-
-  cronJob: any;
-
-  constructor(crowi: Crowi) {
-    this.crowi = crowi;
-  }
-
-  sleep = (msec: number): Promise<void> => new Promise(resolve => setTimeout(resolve, msec));
-
-  startCron(): void {
-    const cronSchedule = this.crowi.configManager.getConfig('app:questionnaireCronSchedule');
-    const maxHoursUntilRequest = this.crowi.configManager.getConfig('app:questionnaireCronMaxHoursUntilRequest');
-
-    const maxSecondsUntilRequest = maxHoursUntilRequest * 60 * 60;
-
-    this.cronJob?.stop();
-    this.cronJob = this.generateCronJob(cronSchedule, maxSecondsUntilRequest);
-    this.cronJob.start();
->>>>>>> 10256331
+    return configManager.getConfig('app:questionnaireCronSchedule');
   }
 
   override async executeJob(): Promise<void> {
     // sleep for a random amount to scatter request time from GROWI apps to questionnaire server
     await this.sleepBeforeJob();
 
-<<<<<<< HEAD
-    const questionnaireServerOrigin = configManager.getConfig('crowi', 'app:questionnaireServerOrigin');
-=======
-  async executeJob(): Promise<void> {
     const questionnaireServerOrigin = configManager.getConfig('app:questionnaireServerOrigin');
     const isAppSiteUrlHashed = configManager.getConfig('questionnaire:isAppSiteUrlHashed');
->>>>>>> 10256331
 
     const fetchQuestionnaireOrders = async(): Promise<IQuestionnaireOrder[]> => {
       const response = await axios.get(`${questionnaireServerOrigin}/questionnaire-order/index`);
@@ -127,7 +92,7 @@
   }
 
   private async sleepBeforeJob() {
-    const maxHoursUntilRequest = configManager.getConfig('crowi', 'app:questionnaireCronMaxHoursUntilRequest');
+    const maxHoursUntilRequest = configManager.getConfig('app:questionnaireCronMaxHoursUntilRequest');
     const maxSecondsUntilRequest = maxHoursUntilRequest * 60 * 60;
 
     const secToSleep = getRandomIntInRange(0, maxSecondsUntilRequest);
