import { useCurrentUser } from '~/stores/context';

import { IQuestionHasId } from '../../interfaces/question';

type QuestionProps = {
  question: IQuestionHasId,
  inputNamePrefix: string,
}

const Question = ({ question, inputNamePrefix }: QuestionProps): JSX.Element => {
  const { data: currentUser } = useCurrentUser();
  const lang = currentUser?.lang;

  const questionText = lang === 'en_US' ? question.text.en_US : question.text.ja_JP;

  return (
    <div className="row mt-4">
      <div className="col-6 d-flex align-items-center">
        <span>
          {questionText}
        </span>
      </div>
<<<<<<< HEAD
      <div className="col-6 d-flex align-items-center ps-0">
        <div className="btn-group btn-group-toggle flex-fill grw-questionnaire-btn-group" data-toggle="buttons">
          <label className="btn btn-outline-primary active me-4 rounded">
=======
      <div className="col-6 d-flex align-items-center pl-0">
        <div className="btn-group flex-fill grw-questionnaire-btn-group">
          <label className="btn btn-outline-primary active mr-4 rounded">
>>>>>>> 4364845e
            <input type="radio" name={`${inputNamePrefix + question._id}`} id={`${question._id}-noAnswer`} value="0" defaultChecked /> -
          </label>
          <label className="btn btn-outline-primary rounded-start">
            <input type="radio" name={`${inputNamePrefix + question._id}`} id={`${question._id}-option1`} value="1" /> 1
          </label>
          <label className="btn btn-outline-primary">
            <input type="radio" name={`${inputNamePrefix + question._id}`} id={`${question._id}-option2`} value="2" /> 2
          </label>
          <label className="btn btn-outline-primary">
            <input type="radio" name={`${inputNamePrefix + question._id}`} id={`${question._id}-option3`} value="3" /> 3
          </label>
          <label className="btn btn-outline-primary">
            <input type="radio" name={`${inputNamePrefix + question._id}`} id={`${question._id}-option4`} value="4" /> 4
          </label>
          <label className="btn btn-outline-primary">
            <input type="radio" name={`${inputNamePrefix + question._id}`} id={`${question._id}-option5`} value="5" /> 5
          </label>
        </div>
      </div>
    </div>
  );
};

export default Question;<|MERGE_RESOLUTION|>--- conflicted
+++ resolved
@@ -20,15 +20,9 @@
           {questionText}
         </span>
       </div>
-<<<<<<< HEAD
       <div className="col-6 d-flex align-items-center ps-0">
-        <div className="btn-group btn-group-toggle flex-fill grw-questionnaire-btn-group" data-toggle="buttons">
+        <div className="btn-group flex-fill grw-questionnaire-btn-group">
           <label className="btn btn-outline-primary active me-4 rounded">
-=======
-      <div className="col-6 d-flex align-items-center pl-0">
-        <div className="btn-group flex-fill grw-questionnaire-btn-group">
-          <label className="btn btn-outline-primary active mr-4 rounded">
->>>>>>> 4364845e
             <input type="radio" name={`${inputNamePrefix + question._id}`} id={`${question._id}-noAnswer`} value="0" defaultChecked /> -
           </label>
           <label className="btn btn-outline-primary rounded-start">
