import React, { useCallback } from 'react';

import nodePath from 'path';

import { useTranslation } from 'next-i18next';
import { ModalBody, ModalFooter } from 'reactstrap';

import { isWorkflowNameSet } from '~/features/approval-workflow/utils/workflow';
import { useCurrentUser } from '~/stores/context';
import { useCurrentPagePath } from '~/stores/page';

import {
  type IWorkflowHasId,
  WorkflowStatus,
  WorkflowApproverStatus,
} from '../../../interfaces/workflow';
import { useSWRxWorkflow } from '../../stores/workflow';

import { ApproverGroupCards } from './ApproverGroupCards';
import { WorkflowModalHeader } from './WorkflowModalHeader';


type Props = {
  workflow?: IWorkflowHasId,
  onUpdate?: () => void,
  onClickWorkflowEditButton: () => void,
  onClickWorkflowListPageBackButton: () => void,
}

export const WorkflowDetailModalContent = (props: Props): JSX.Element => {
  const {
    workflow, onUpdate, onClickWorkflowEditButton, onClickWorkflowListPageBackButton,
  } = props;

  const { t } = useTranslation();

  const { data: currentUser } = useCurrentUser();
  const { data: currentPagePath } = useCurrentPagePath();

  const { updateApproverStatus } = useSWRxWorkflow(workflow?._id);

  const pageTitle = nodePath.basename(currentPagePath ?? '') || '/';

  const findApprover = () => {
    if (workflow == null || currentUser == null) {
      return;
    }

    for (const approverGroup of workflow.approverGroups) {
      for (const approver of approverGroup.approvers) {
        if (approver.user._id === currentUser._id) {
          return approver;
        }
      }
    }
  };

  const approver = findApprover();
  const isAbleEditButton = workflow?.status === WorkflowStatus.INPROGRESS && (currentUser?.admin || approver != null);
  const isAbleApproveButton = workflow?.status === WorkflowStatus.INPROGRESS && approver != null && approver.status === WorkflowApproverStatus.NONE;

  const approveButtonClickHandler = useCallback(async() => {
    try {
      await updateApproverStatus(WorkflowApproverStatus.APPROVE);
      onUpdate?.();
    }
    catch (err) {
      // TODO: Consider how to display errors
    }
  }, [onUpdate, updateApproverStatus]);

  const getBadgeColor = useCallback(() => {
    switch (workflow?.status) {
      case WorkflowStatus.INPROGRESS:
        return 'text-bg-primary';
      case WorkflowStatus.APPROVE:
        return 'text-bg-success';
      default:
        return '';
    }
  }, [workflow?.status]);

  if (workflow == null) {
    return <></>;
  }

  return (
    <>
      <WorkflowModalHeader onClickPageBackButton={onClickWorkflowListPageBackButton}>
<<<<<<< HEAD
        <div className={`me-3 badge rounded-pill ${getBadgeColor()}`}>{t(`approval_workflow.workflow_status.${workflow.status}`)}</div>
        <div className="fw-bold">{workflow.name}</div>
=======
        <div className={`me-2 badge rounded-pill ${getBadgeColor()}`}>{t(`approval_workflow.workflow_status.${workflow.status}`)}</div>
        <div className="fw-bold">{isWorkflowNameSet(workflow.name) ? workflow.name : pageTitle }</div>
>>>>>>> cacce8fe
      </WorkflowModalHeader>

      <ModalBody>
        <button type="button" disabled={!isAbleEditButton} onClick={onClickWorkflowEditButton}>{t('approval_workflow.edit')}</button>
        <ApproverGroupCards workflow={workflow} />
        <div className="text-center">{t(`approval_workflow.detail_modal_content_message.${workflow.status}`)}</div>
      </ModalBody>

      <ModalFooter>
        <button type="button" disabled={!isAbleApproveButton} onClick={approveButtonClickHandler}>{t('approval_workflow.approver_status.APPROVE')}</button>
      </ModalFooter>
    </>
  );
};<|MERGE_RESOLUTION|>--- conflicted
+++ resolved
@@ -87,13 +87,8 @@
   return (
     <>
       <WorkflowModalHeader onClickPageBackButton={onClickWorkflowListPageBackButton}>
-<<<<<<< HEAD
         <div className={`me-3 badge rounded-pill ${getBadgeColor()}`}>{t(`approval_workflow.workflow_status.${workflow.status}`)}</div>
-        <div className="fw-bold">{workflow.name}</div>
-=======
-        <div className={`me-2 badge rounded-pill ${getBadgeColor()}`}>{t(`approval_workflow.workflow_status.${workflow.status}`)}</div>
         <div className="fw-bold">{isWorkflowNameSet(workflow.name) ? workflow.name : pageTitle }</div>
->>>>>>> cacce8fe
       </WorkflowModalHeader>
 
       <ModalBody>
