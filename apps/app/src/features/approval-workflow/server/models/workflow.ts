import type { IUser, Ref } from '@growi/core';
import {
  Model, Schema, Types, Document,
} from 'mongoose';
import mongoosePaginate from 'mongoose-paginate-v2';

import { ObjectIdLike } from '~/server/interfaces/mongoose-utils';
import { getOrCreateModel } from '~/server/util/mongoose-utils';

import {
  WorkflowStatus,
  WorkflowStatuses,
  WorkflowApproverStatus,
  WorkflowApproverStatuses,
  WorkflowApprovalType,
  WorkflowApprovalTypes,
  type CreateWorkflowApproverGroupData,
} from '../../interfaces/workflow';


/*
* WorkflowApprover
*/
interface IWorkflowApproverDocument {
  user: Ref<IUser>
  status: WorkflowApproverStatus
}

export interface WorkflowApproverDocument extends IWorkflowApproverDocument, Document {}
type WorkflowApproverModel = Model<WorkflowApproverDocument>;

const WorkflowApproverSchema = new Schema<WorkflowApproverDocument, WorkflowApproverModel>({
  user: {
    type: Schema.Types.ObjectId,
    ref: 'User',
    required: true,
  },
  status: {
    type: Schema.Types.String,
    enum: WorkflowApproverStatuses,
    default: WorkflowApproverStatus.NONE,
    required: true,
  },
}, {
  timestamps: { createdAt: true, updatedAt: true },
});


/*
* WorkflowApproverGroup
*/
export interface IWorkflowApproverGroupDocument {
  approvalType: WorkflowApprovalType
  approvers: Types.DocumentArray<WorkflowApproverDocument>
  isApproved: boolean
}
export interface WorkflowApproverGroupDocument extends IWorkflowApproverGroupDocument, Document {
  findApprover(userId: string): WorkflowApproverDocument | undefined
  approve(userId: string): void
}
type WorkflowApproverGroupModel = Model<WorkflowApproverGroupDocument>

const WorkflowApproverGroupSchema = new Schema<WorkflowApproverGroupDocument, WorkflowApproverGroupModel>({
  approvalType: {
    type: Schema.Types.String,
    enum: WorkflowApprovalTypes,
    default: WorkflowApprovalType.AND,
    required: true,
  },
  approvers: [WorkflowApproverSchema],
}, {
  timestamps: { createdAt: true, updatedAt: true },
});

const getApproverStatuses = (approvers: Types.DocumentArray<WorkflowApproverDocument>) => {
  return approvers.map((approver: WorkflowApproverDocument) => approver.status);
};

WorkflowApproverGroupSchema.virtual('isApproved').get(function() {
  if (this.approvers.length === 0) {
    return false;
  }

  if (this.approvalType === WorkflowApprovalType.AND) {
    const statuses = getApproverStatuses(this.approvers);
    return statuses.every(status => status === WorkflowApproverStatus.APPROVE);
  }

  if (this.approvalType === WorkflowApprovalType.OR) {
    const statuses = getApproverStatuses(this.approvers);
    return statuses.some(status => status === WorkflowApproverStatus.APPROVE);
  }
});

WorkflowApproverGroupSchema.set('toJSON', { virtuals: true });
WorkflowApproverGroupSchema.set('toObject', { virtuals: true });

WorkflowApproverGroupSchema.methods.findApprover = function(userId: string): WorkflowApproverDocument | undefined {
  return (this as WorkflowApproverGroupDocument).approvers.find(v => v.user.toString() === userId);
};


WorkflowApproverGroupSchema.methods.approve = function(userId: string) {
  const approver = this.findApprover(userId);

  if (approver == null) {
    throw Error('Approver does not exist');
  }

  if (approver.status === WorkflowApproverStatus.APPROVE) {
    throw Error('This approver has already been approved');
  }

  approver.status = WorkflowApproverStatus.APPROVE;
};

/*
* Workflow
*/

// Rewrote the interface of the splice method to add new data to the ApproverGroups array, since it must be in the form of a "WorkflowApproverGroupDocument"
type WorkflowApproverGroupDocumentWithoutArraySplice = Omit<
  Types.DocumentArray<WorkflowApproverGroupDocument
>, 'splice'> & { splice: (start: number, deleteCount: number, item: CreateWorkflowApproverGroupData) => void }

export type IWorkflowDocument = {
  creator: Ref<IUser>
  pageId: string
  name?: string,
  comment?: string,
  status: WorkflowStatus,
  approverGroups: WorkflowApproverGroupDocumentWithoutArraySplice
};
export interface WorkflowDocument extends IWorkflowDocument, Document {}
interface WorkflowModel extends Model<WorkflowDocument> {
  hasInprogressWorkflowInTargetPage(pageId: ObjectIdLike): Promise<boolean>
}

const WorkflowSchema = new Schema<WorkflowDocument, WorkflowModel>({
  creator: {
    type: Schema.Types.ObjectId,
    ref: 'User',
    required: true,
  },
  pageId: {
    type: Schema.Types.String,
    required: true,
  },
  name: {
    type: Schema.Types.String,
  },
  comment: {
    type: Schema.Types.String,
  },
  status: {
    type: Schema.Types.String,
    enum: WorkflowStatuses,
    required: true,
  },
  // TODO: https://redmine.weseek.co.jp/issues/130039
  approverGroups: [WorkflowApproverGroupSchema],
}, {
  timestamps: { createdAt: true, updatedAt: true },
});

WorkflowSchema.plugin(mongoosePaginate);

WorkflowSchema.statics.hasInprogressWorkflowInTargetPage = async function(pageId: ObjectIdLike) {
  const workflow = await this.exists({ pageId, status: WorkflowStatus.INPROGRESS });
  return workflow != null;
};

<<<<<<< HEAD
=======
WorkflowSchema.methods.getLatestApprovedApproverGroupIndex = function(): number | null {
  const workflow = this as WorkflowDocument;
  const apprverGroupsLength = workflow.approverGroups.length;

  for (let i = apprverGroupsLength; i > 0; i--) {
    const groupIndex = i - 1;
    if (workflow.approverGroups[groupIndex].isApproved) {
      return groupIndex;
    }
  }

  return null;
};

// Called before save()
WorkflowSchema.pre('validate', async function(this, next) {
  const finalApproverGroup = this.approverGroups.slice(-1)[0];
  if (finalApproverGroup.isApproved) {
    this.status = WorkflowStatus.APPROVE;
  }

  next();
});

>>>>>>> 19898d00
export default getOrCreateModel<WorkflowDocument, WorkflowModel>('Workflow', WorkflowSchema);<|MERGE_RESOLUTION|>--- conflicted
+++ resolved
@@ -170,22 +170,6 @@
   return workflow != null;
 };
 
-<<<<<<< HEAD
-=======
-WorkflowSchema.methods.getLatestApprovedApproverGroupIndex = function(): number | null {
-  const workflow = this as WorkflowDocument;
-  const apprverGroupsLength = workflow.approverGroups.length;
-
-  for (let i = apprverGroupsLength; i > 0; i--) {
-    const groupIndex = i - 1;
-    if (workflow.approverGroups[groupIndex].isApproved) {
-      return groupIndex;
-    }
-  }
-
-  return null;
-};
-
 // Called before save()
 WorkflowSchema.pre('validate', async function(this, next) {
   const finalApproverGroup = this.approverGroups.slice(-1)[0];
@@ -196,5 +180,4 @@
   next();
 });
 
->>>>>>> 19898d00
 export default getOrCreateModel<WorkflowDocument, WorkflowModel>('Workflow', WorkflowSchema);