import type { IUserHasId } from '@growi/core';

import { ObjectIdLike } from '~/server/interfaces/mongoose-utils';
import loggerFactory from '~/utils/logger';

import {
  WorkflowStatus,
<<<<<<< HEAD
  type CreateWorkflowData,
=======
  WorkflowApproverStatus,
  type IWorkflowReq,
  type IWorkflowApproverGroupReq,
>>>>>>> 19898d00
  type CreateApproverGroupData,
  type UpdateApproverGroupData,
} from '../../interfaces/workflow';
import Workflow, { type IWorkflowDocument } from '../models/workflow';

import { WorkflowApproverGroupService } from './workflow-approver-group';


const logger = loggerFactory('growi:service:workflow');

interface WorkflowService {
  createWorkflow(workflow: CreateWorkflowData): Promise<IWorkflowDocument>,
  deleteWorkflow(workflowId: ObjectIdLike): Promise<void>,
  updateWorkflow(
    workflowId: ObjectIdLike,
    operator: IUserHasId,
    name?: string,
    comment?: string,
    createApproverGroupData?: CreateApproverGroupData[],
    approverGroupUpdateData?: UpdateApproverGroupData[],
  ): Promise<IWorkflowDocument>,
  approve(worfkFlowId: string, operatorId: string): Promise<IWorkflowDocument>,
  validateOperatableUser(workflow: IWorkflowDocument, operator: IUserHasId): void
}

class WorkflowServiceImpl implements WorkflowService {

  async createWorkflow(workflow: CreateWorkflowData): Promise<IWorkflowDocument> {
    const hasInprogressWorkflowInTargetPage = await Workflow.hasInprogressWorkflowInTargetPage(workflow.pageId);
    if (hasInprogressWorkflowInTargetPage) {
      throw Error('An in-progress workflow already exists');
    }

    WorkflowApproverGroupService.validateApproverGroups(true, workflow.creator.toString(), workflow.approverGroups);

    const createdWorkflow = await Workflow.create(workflow);
    return createdWorkflow;
  }

  async deleteWorkflow(workflowId: ObjectIdLike): Promise<void> {
    const targetWorkflow = await Workflow.findById(workflowId);
    if (targetWorkflow == null) {
      throw Error('Target workflow does not exist');
    }

    await targetWorkflow.delete();

    // TODO: Also delete the related WorkflowActivity (temporary) document

    return;
  }

  async updateWorkflow(
      workflowId: ObjectIdLike,
      operator: IUserHasId,
      name?: string,
      comment?: string,
      createApproverGroupData?: CreateApproverGroupData[],
      updateApproverGroupData?: UpdateApproverGroupData[],
  ): Promise<IWorkflowDocument> {
    const targetWorkflow = await Workflow.findById(workflowId);
    if (targetWorkflow == null) {
      throw Error('Target workflow does not exist');
    }

    if (targetWorkflow.status !== WorkflowStatus.INPROGRESS) {
      throw Error('Cannot edit workflows that are not in progress');
    }

    this.validateOperatableUser(targetWorkflow, operator);

    if (createApproverGroupData != null && createApproverGroupData.length > 0) {
      WorkflowApproverGroupService.createApproverGroup(targetWorkflow, createApproverGroupData);
    }

    if (updateApproverGroupData != null && updateApproverGroupData.length > 0) {
      WorkflowApproverGroupService.updateApproverGroup(targetWorkflow, updateApproverGroupData);
    }

    WorkflowApproverGroupService.validateApproverGroups(
      false,
      targetWorkflow.creator.toString(),
      targetWorkflow.approverGroups,
    );

    targetWorkflow.name = name;
    targetWorkflow.comment = comment;

    const updatedWorkflow = await targetWorkflow.save();
    return updatedWorkflow;
  }

  async approve(workflowId: string, operatorId: string) {
    const targetWorkflow = await Workflow.findById(workflowId);

    if (targetWorkflow == null) {
      throw Error('Target workflow does not exist');
    }

    if (targetWorkflow.status !== WorkflowStatus.INPROGRESS) {
      throw Error('Workflow is not in-progress');
    }

    let foundApprover;
    for await (const approverGroup of targetWorkflow.approverGroups) {
      foundApprover = approverGroup.findApprover(operatorId);
      if (foundApprover != null && !approverGroup.isApproved) {
        approverGroup.approve(operatorId);
        break;
      }
      else if (foundApprover != null && approverGroup.isApproved) {
        throw Error('This ApproverGroup has already been approved');
      }
    }

    if (foundApprover == null) {
      throw Error('Operator is not an approver');
    }

    const updatedWorkflow = await targetWorkflow.save();
    return updatedWorkflow;
  }

  // Call this method before performing operations (update, delete) on a Workflow document
  // Don't need to call this if workflows are deleted as a side effect, such as when deleting a page
  validateOperatableUser(workflow: IWorkflowDocument, operator: IUserHasId): void {
    if (operator.admin) {
      return;
    }

    const operatorId = operator._id.toString();
    const creatorId = workflow.creator.toString();

    const creatorAndApprovers: ObjectIdLike[] = [creatorId];
    workflow.approverGroups.forEach((approverGroup) => {
      approverGroup.approvers.forEach((approver) => {
        creatorAndApprovers.push(approver.user.toString());
      });
    });

    if (!creatorAndApprovers.includes(operatorId)) {
      throw Error('Only the workflow creator, workflow approver or administrator can operate it');
    }
  }

}

export const WorkflowService = new WorkflowServiceImpl();<|MERGE_RESOLUTION|>--- conflicted
+++ resolved
@@ -5,13 +5,7 @@
 
 import {
   WorkflowStatus,
-<<<<<<< HEAD
   type CreateWorkflowData,
-=======
-  WorkflowApproverStatus,
-  type IWorkflowReq,
-  type IWorkflowApproverGroupReq,
->>>>>>> 19898d00
   type CreateApproverGroupData,
   type UpdateApproverGroupData,
 } from '../../interfaces/workflow';
