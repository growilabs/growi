import type { IUserHasId } from '@growi/core';

import { ObjectIdLike } from '~/server/interfaces/mongoose-utils';
import loggerFactory from '~/utils/logger';

import {
<<<<<<< HEAD
  IWorkflowReq,
=======
  type IWorkflowHasId,
  type IWorkflowReq,
  type IWorkflowApproverGroupReq,
>>>>>>> 243a58eb
  WorkflowStatus,
  type CreateApproverGroupData,
  type UpdateApproverGroupData,
} from '../../interfaces/workflow';
import Workflow, { type IWorkflowDocument } from '../models/workflow';

import { WorkflowApproverGroupService } from './workflow-approver-group';


const logger = loggerFactory('growi:service:workflow');

interface WorkflowService {
  createWorkflow(workflow: IWorkflowReq): Promise<IWorkflowDocument>,
  deleteWorkflow(workflowId: ObjectIdLike): Promise<void>,
  updateWorkflow(
    workflowId: ObjectIdLike,
    operator: IUserHasId,
    name?: string,
    comment?: string,
    createApproverGroupData?: CreateApproverGroupData[],
    approverGroupUpdateData?: UpdateApproverGroupData[],
  ): Promise<IWorkflowDocument>,
  validateOperatableUser(workflow: IWorkflowDocument, operator: IUserHasId): void
}

class WorkflowServiceImpl implements WorkflowService {

  async createWorkflow(workflow: IWorkflowReq): Promise<IWorkflowDocument> {
    const hasInprogressWorkflowInTargetPage = await Workflow.hasInprogressWorkflowInTargetPage(workflow.pageId);
    if (hasInprogressWorkflowInTargetPage) {
      throw Error('An in-progress workflow already exists');
    }

    WorkflowApproverGroupService.validateApproverGroups(true, workflow.creator.toString(), workflow.approverGroups);

    const createdWorkflow = await Workflow.create(workflow);
    return createdWorkflow;
  }

  async deleteWorkflow(workflowId: ObjectIdLike): Promise<void> {
    const targetWorkflow = await Workflow.findById(workflowId);
    if (targetWorkflow == null) {
      throw Error('Target workflow does not exist');
    }

    await targetWorkflow.delete();

    // TODO: Also delete the related WorkflowActivity (temporary) document

    return;
  }

  async updateWorkflow(
      workflowId: ObjectIdLike,
      operator: IUserHasId,
      name?: string,
      comment?: string,
      createApproverGroupData?: CreateApproverGroupData[],
      updateApproverGroupData?: UpdateApproverGroupData[],
  ): Promise<IWorkflowDocument> {
    const targetWorkflow = await Workflow.findById(workflowId);
    if (targetWorkflow == null) {
      throw Error('Target workflow does not exist');
    }

    if (targetWorkflow.status !== WorkflowStatus.INPROGRESS) {
      throw Error('Cannot edit workflows that are not in progress');
    }

    this.validateOperatableUser(targetWorkflow, operator);

    if (createApproverGroupData != null && createApproverGroupData.length > 0) {
      WorkflowApproverGroupService.createApproverGroup(targetWorkflow, createApproverGroupData);
    }

    if (updateApproverGroupData != null && updateApproverGroupData.length > 0) {
      WorkflowApproverGroupService.updateApproverGroup(targetWorkflow, updateApproverGroupData);
    }

    WorkflowApproverGroupService.validateApproverGroups(
      false,
      targetWorkflow.creator._id,
      targetWorkflow.approverGroups as unknown as IWorkflowApproverGroupReq[],
    );

    targetWorkflow.name = name;
    targetWorkflow.comment = comment;

    const updatedWorkflow = await targetWorkflow.save();
    return updatedWorkflow;
  }

  // Call this method before performing operations (update, delete) on a Workflow document
  // Don't need to call this if workflows are deleted as a side effect, such as when deleting a page
  validateOperatableUser(workflow: IWorkflowDocument, operator: IUserHasId): void {
    if (operator.admin) {
      return;
    }

    const operatorId = operator._id.toString();
    const creatorId = workflow.creator.toString();

    const creatorAndApprovers: ObjectIdLike[] = [creatorId];
    workflow.approverGroups.forEach((approverGroup) => {
      approverGroup.approvers.forEach((approver) => {
        creatorAndApprovers.push(approver.user.toString());
      });
    });

    if (!creatorAndApprovers.includes(operatorId)) {
      throw Error('Only the workflow creator, workflow approver or administrator can operate it');
    }
  }

}

export const WorkflowService = new WorkflowServiceImpl();<|MERGE_RESOLUTION|>--- conflicted
+++ resolved
@@ -4,14 +4,9 @@
 import loggerFactory from '~/utils/logger';
 
 import {
-<<<<<<< HEAD
-  IWorkflowReq,
-=======
-  type IWorkflowHasId,
+  WorkflowStatus,
   type IWorkflowReq,
   type IWorkflowApproverGroupReq,
->>>>>>> 243a58eb
-  WorkflowStatus,
   type CreateApproverGroupData,
   type UpdateApproverGroupData,
 } from '../../interfaces/workflow';
@@ -92,7 +87,7 @@
 
     WorkflowApproverGroupService.validateApproverGroups(
       false,
-      targetWorkflow.creator._id,
+      targetWorkflow.creator.toString(),
       targetWorkflow.approverGroups as unknown as IWorkflowApproverGroupReq[],
     );
 
