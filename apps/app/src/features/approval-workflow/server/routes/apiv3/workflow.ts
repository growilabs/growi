import type { IUserHasId } from '@growi/core';
import express, { Request, Router } from 'express';
import { param, query, body } from 'express-validator';
import mongoose from 'mongoose';

import Crowi from '~/server/crowi';
import { apiV3FormValidator } from '~/server/middlewares/apiv3-form-validator';
import type { ApiV3Response } from '~/server/routes/apiv3/interfaces/apiv3-response';
import { configManager } from '~/server/service/config-manager';
import XssService from '~/services/xss';
import loggerFactory from '~/utils/logger';

import {
  IWorkflowHasId, IWorkflowApproverGroupReq, IWorkflowPaginateResult, WorkflowStatus,
} from '../../../interfaces/workflow';
<<<<<<< HEAD
=======
import { serializeWorkflowSecurely } from '../../models/serializers/workflow-seroalizer';
>>>>>>> f90331eb
import Workflow from '../../models/workflow';
import { WorkflowService } from '../../services/workflow';


const logger = loggerFactory('growi:routes:apiv3:workflow');
const router = express.Router();

type RequestWithUser = Request & { user: IUserHasId }


// for PUT:/workflow/{workflowId}:
const actuonTypeForWorkflowApproverGroups = {
  CREATE: 'CREATE',
  UPDATE: 'UPDATE',
  DELETE: 'DELETE',
} as const;

/**
 * @swagger
 *  tags:
 *    name: Workflow
 */


// TODO: Write properties
/**
 * @swagger
 *
 *  components:
 *    schemas:
 *      Workflow:
 *        description: Workflow
 *        type: object
 *        properties:
 *
 *      workflowApproverGroup:
 *        description: workflowApproverGroup
 *        type: object
 *        properties:
 */

module.exports = (crowi: Crowi): Router => {
  const accessTokenParser = require('~/server/middlewares/access-token-parser')(crowi);
  const loginRequired = require('~/server/middlewares/login-required')(crowi, true);

  const validator = {
    getWorkflow: [
      param('workflowId').isMongoId().withMessage('workflowId is required'),
    ],
    getWorkflows: [
      param('pageId').isMongoId().withMessage('pageId is required'),
      query('limit').optional().isInt().withMessage('limit must be a number'),
      query('offset').optional().isInt().withMessage('offset must be a number'),
    ],
    createWorkflow: [
      body('pageId').isMongoId().withMessage('pageId is required'),
      body('name').optional().isString().withMessage('name must be string'),
      body('comment').optional().isString().withMessage('comment must be string'),
      body('approverGroups').isArray().withMessage('approverGroups is required'),
    ],
    updateWorkflowApproverGroups: [
      body('workflowId').isMongoId().withMessage('workflowId is required'),
      body('approverGroup').isObject().withMessage('approverGroups is required'),
      body('approverGroupOffset').isInt().withMessage('approverGroupOffset is required'),
      body('actionType').isString().withMessage('actionType is required'),
    ],
    updateWorkflowApproverStatus: [
      body('workflowId').isMongoId().withMessage('workflowId is required'),
      body('approverStatus').isString().withMessage('approverStatus is required'),
      body('delegatedUserId').optional().isMongoId().withMessage('delegatedUserId must be mongo id'),
    ],
    deleteWorkflow: [
      param('workflowId').isMongoId().withMessage('workflowId is required'),
    ],
  };

  const xss = new XssService();


  /**
   * @swagger
   *
   *  paths:
   *    /workflow/{workflowId}:
   *      get:
   *        tags: [Workflow]
   *        summary: Get workflow data
   *
   *        parameters:
   *          - name: workflowId
   *            in: path
   *            description: id of workflow
   *            type: string
   *            required: true
   *
   *        responses:
   *          200:
   *            description: Workflow data
   *            content:
   *              application/json:
   *                schema:
   *                  $ref: '#/components/schemas/Workflow'
   */
  router.get('/:workflowId', accessTokenParser, loginRequired, validator.getWorkflow, apiV3FormValidator, async(req: RequestWithUser, res: ApiV3Response) => {
    const { workflowId } = req.params;

    const workflow = await Workflow.findById(workflowId)
      .populate('creator')
      .populate('approverGroups.approvers.user');

    if (workflow == null) {
      return res.apiv3Err('Target workflow does not exist');
    }

    const serializedWorkflow = serializeWorkflowSecurely(workflow as unknown as IWorkflowHasId);

    return res.apiv3({ workflow: serializedWorkflow });
  });


  /**
   * @swagger
   *
   *  paths:
   *    /workflow/list/{pageId}:
   *      get:
   *        tags: [Workflow]
   *        summary: Get workflow list data from pageId
   *
   *        parameters:
   *          - name: pageId
   *            in: path
   *            description: pageId to rterieve a list of workflows
   *            type: string
   *            required: true
   *          - name: limit
   *            in: query
   *            type: number
   *          - name: offset
   *            in: query
   *            type: number
   *
   *        responses:
   *          200:
   *            description: Workflow list data
   *            content:
   *              application/json:
   *                schema:
   *                  properties:
   *                    workflows:
   *                      type: array
   *                      items:
   *                        $ref: '#/components/schemas/Workflow'
   */
  router.get('/list/:pageId', accessTokenParser, loginRequired, validator.getWorkflows, apiV3FormValidator, async(req: RequestWithUser, res: ApiV3Response) => {
    const { pageId } = req.params;

    const limit = req.query.limit || await configManager.getConfig('crowi', 'customize:showPageLimitationS') || 10;
    const offset = req.query.offset || 1;

    try {
      const paginateResult: IWorkflowPaginateResult = await (Workflow as any).paginate(
        { pageId },
        {
          limit,
          offset,
          populate: 'creator',
          sort: { createdAt: -1 }, // Sort by date in order of newest to oldest
        },
      );

      paginateResult.docs.forEach((doc) => {
        serializeWorkflowSecurely(doc, true);
      });

      return res.apiv3({ paginateResult });
    }
    catch (err) {
      logger.error(err);
      return res.apiv3Err(err);
    }
  });


  /**
   * @swagger
   *
   *  paths:
   *    /workflow
   *      post:
   *        tags: [Workflow]
   *        summary: Create Workflow
   *
   *      requestBody:
   *        required: true
   *        content:
   *          application/json:
   *            schema:
   *              type: object
   *              properties:
   *                pageId:
   *                  description: id of page
   *                  type: string
   *                  required: true
   *                name:
   *                  description: Workflow name
   *                  type: string
   *                comment:
   *                  description: Workflow comment
   *                  type: string
   *                approverGroups:
   *                  descriotion: Workflow Approver Groups
   *                  type: array
   *                  required: true
   *                  items:
   *                    $ref: '#/components/schemas/workflowApproverGroup'
   *
   *      responses:
   *        200:
   *          description: Workflow data
   *          content:
   *            application/json:
   *              schema:
   *                $ref: '#/components/schemas/Workflow'
   */
  router.post('/', accessTokenParser, loginRequired, validator.createWorkflow, apiV3FormValidator, async(req: RequestWithUser, res: ApiV3Response) => {
    const {
      pageId, name, comment, approverGroups,
    } = req.body;
    const { user } = req;

    const xssProcessedName = xss.process(name);
    const xssProcessedComment = xss.process(comment);

    const workflow = {
      pageId,
      creator: user._id,
      name: xssProcessedName,
      comment: xssProcessedComment,
      status: WorkflowStatus.INPROGRESS,
      approverGroups: approverGroups as IWorkflowApproverGroupReq[],
    };

    try {
      const createdWorkflow = await WorkflowService.createWorkflow(workflow);
      return res.apiv3({ createdWorkflow });
    }
    catch (err) {
      logger.error(err);
      return res.apiv3Err(err);
    }
  });


  /**
   * @swagger
   *
   *  paths:
   *    /workflow/{workflowId}:
   *      put:
   *        tags: [Workflow]
   *        summary: Update WorkflowApproverGroups
   *
   *      requestBody:
   *        required: true
   *        content:
   *          application/json:
   *            schema:
   *              type: object
   *              properties:
   *                workflowId:
   *                  description: WorkflowId to be updated
   *                  type: string
   *                  required: true
   *                approverGroup:
   *                  descriotion: WorkflowApproverGroup
   *                  $ref: '#/components/schemas/workflowApproverGroup'
   *                  required: true
   *                approverGroupOffset:
   *                  description: Position to create, update, and delete approverGroups in Workflow.approverGroups
   *                  type: number
   *                  required: true
   *                actionType:
   *                  description: Whether to create, update, or delete the approver group
   *                  type: string
   *                  required: true
   *
   *      responses:
   *        200:
   *          description: Succeeded to update WorkflowApproverGroup
   */
  router.put('/:workflowId', accessTokenParser, loginRequired, validator.updateWorkflowApproverGroups, apiV3FormValidator,
    async(req: RequestWithUser, res: ApiV3Response) => {
      const {
        workflowId, approverGroup, approverGroupOffset, actionType,
      } = req.body;

      // Descirption
      // approverGroup の作成 or 更新 or 削除

      // Memo
      // actionType は actuonTypeForWorkflowApproverGroups に対応する
      // req.body.approverGroupOffset は workflow.approverGroups の配列のインデックス番号
      // req.body.actionType ごとに処理を分ける
      // workflow 自体が承認済みの場合は作成と更新と削除はできない
      // 承認済みの approverGroup 以前に作成と更新はできない

      return res.apiv3();
    });


  /**
   * @swagger
   *
   *  paths:
   *    /workflow/{workflowId}/status:
   *      put:
   *        tags: [Workflow]
   *        summary: Update WorkflowApproverStatus
   *
   *      requestBody:
   *        required: true
   *        content:
   *          application/json:
   *            schema:
   *              type: object
   *              properties:
   *                workflowId:
   *                  description: WorkflowId to be updated
   *                  type: string
   *                  required: true
   *                approverStatus:
   *                  description: WorkflowApproverStatus
   *                  type: string
   *                  required: true
   *                delegatedUserId:
   *                  description: userId for delegation if req.body.approverStatus is 'DELEGATE'.
   *                  type: string
   *
   *      responses:
   *        200:
   *          description: Succeeded to update WorkflowApproverStatus
   */
  router.put('/:workflowId/status', accessTokenParser, loginRequired, validator.updateWorkflowApproverStatus, apiV3FormValidator,
    async(req: RequestWithUser, res: ApiV3Response) => {
      const { workflowId, approverStatus, delegatedUserId } = req.body;
      const { user } = req;

      // Descirption
      // approver の status の更新

      // Memo
      // 進行中の workflow 内の approver の status を更新することができる
      // req.body.approverStatus が "DELEGATE" だった場合は req.body.delegatedUserId が必須となる

      return res.apiv3();
    });


  /**
  * @swagger
  *  paths
  *    /workflow/{workflowId}:
  *      delete:
  *        tags: [Workflow]
  *        description: Delete one workflow
  *
  *        parameters:
  *          - name: workflowId
  *            in: path
  *            required: true
  *            description: ID of workflow
  *            schema:
  *              type: string
  *
  *        responses:
  *          200:
  *            description: Succeeded to delete one workflow
  */
  router.delete('/:workflowId', accessTokenParser, loginRequired, validator.deleteWorkflow, apiV3FormValidator,
    async(req: RequestWithUser, res: ApiV3Response) => {
      const { workflowId } = req.params;
      const { user } = req;

      try {
        const workflow = await Workflow.findById(workflowId) as IWorkflowHasId;
        if (workflow == null) {
          return res.apiv3Err('Target workflow does not exist');
        }

        WorkflowService.validateOperatableUser(workflow, user);
        await WorkflowService.deleteWorkflow(workflowId);

        return res.apiv3();
      }
      catch (err) {
        logger.error(err);
        return res.apiv3Err(err);
      }
    });

  return router;
};<|MERGE_RESOLUTION|>--- conflicted
+++ resolved
@@ -1,7 +1,6 @@
 import type { IUserHasId } from '@growi/core';
 import express, { Request, Router } from 'express';
 import { param, query, body } from 'express-validator';
-import mongoose from 'mongoose';
 
 import Crowi from '~/server/crowi';
 import { apiV3FormValidator } from '~/server/middlewares/apiv3-form-validator';
@@ -13,10 +12,7 @@
 import {
   IWorkflowHasId, IWorkflowApproverGroupReq, IWorkflowPaginateResult, WorkflowStatus,
 } from '../../../interfaces/workflow';
-<<<<<<< HEAD
-=======
 import { serializeWorkflowSecurely } from '../../models/serializers/workflow-seroalizer';
->>>>>>> f90331eb
 import Workflow from '../../models/workflow';
 import { WorkflowService } from '../../services/workflow';
 
