export type IApiRateLimitConfig = {
  method: string,
  maxRequests: number,
  usersPerIpProspection?: number,
}
export type IApiRateLimitEndpointMap = {
  [endpoint: string]: IApiRateLimitConfig
}

export const DEFAULT_MAX_REQUESTS = 500;
export const DEFAULT_DURATION_SEC = 60;
export const DEFAULT_USERS_PER_IP_PROSPECTION = 5;

const MAX_REQUESTS_TIER_1 = 5;
const MAX_REQUESTS_TIER_2 = 20;
const MAX_REQUESTS_TIER_3 = 50;
const MAX_REQUESTS_TIER_4 = 100;

// default config without reg exp
export const defaultConfig: IApiRateLimitEndpointMap = {
  '/_api/v3/healthcheck': {
    method: 'GET',
    maxRequests: 60,
    usersPerIpProspection: 1,
  },
  '/installer': {
    method: 'POST',
    maxRequests: MAX_REQUESTS_TIER_1,
    usersPerIpProspection: 1,
  },
  '/login': {
    method: 'POST',
    maxRequests: MAX_REQUESTS_TIER_1,
    usersPerIpProspection: 100,
  },
  '/invited': {
    method: 'POST',
    maxRequests: MAX_REQUESTS_TIER_2,
  },
  '/register': {
    method: 'POST',
    maxRequests: MAX_REQUESTS_TIER_1,
    usersPerIpProspection: 20,
  },
  '/user-activation/register': {
    method: 'POST',
    maxRequests: MAX_REQUESTS_TIER_1,
    usersPerIpProspection: 20,
  },
  '/_api/login/testLdap': {
    method: 'POST',
    maxRequests: MAX_REQUESTS_TIER_2,
    usersPerIpProspection: 1,
  },
  '/_api/check_username': {
    method: 'GET',
    maxRequests: MAX_REQUESTS_TIER_3,
  },
  '/_api/v3/openai/rebuild-vector-store': {
    method: 'POST',
<<<<<<< HEAD
    maxRequests: 2,
    usersPerIpProspection: 1,
=======
    maxRequests: 1,
>>>>>>> eed5bc80
  },
};

const isDev = process.env.NODE_ENV === 'development';
const defaultConfigWithRegExpForDev: IApiRateLimitEndpointMap = isDev ? {
  '/__nextjs_original-stack-frame': {
    method: 'GET',
    maxRequests: Infinity,
  },
} : {};

// default config with reg exp
export const defaultConfigWithRegExp: IApiRateLimitEndpointMap = {
  ...defaultConfigWithRegExpForDev,

  '/forgot-password/.*': {
    method: 'ALL',
    maxRequests: MAX_REQUESTS_TIER_1,
  },
  '/user-activation/.*': {
    method: 'GET',
    maxRequests: MAX_REQUESTS_TIER_1,
  },
  '/attachment/[0-9a-z]{24}': {
    method: 'GET',
    maxRequests: MAX_REQUESTS_TIER_4,
  },
  '/download/[0-9a-z]{24}': {
    method: 'GET',
    maxRequests: MAX_REQUESTS_TIER_4,
  },
  '/share/[0-9a-z]{24}': {
    method: 'GET',
    maxRequests: MAX_REQUESTS_TIER_4,
  },
};<|MERGE_RESOLUTION|>--- conflicted
+++ resolved
@@ -58,12 +58,7 @@
   },
   '/_api/v3/openai/rebuild-vector-store': {
     method: 'POST',
-<<<<<<< HEAD
-    maxRequests: 2,
-    usersPerIpProspection: 1,
-=======
     maxRequests: 1,
->>>>>>> eed5bc80
   },
 };
 
