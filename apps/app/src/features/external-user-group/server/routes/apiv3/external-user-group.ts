--- conflicted
+++ resolved
@@ -9,10 +9,7 @@
 import ExternalUserGroup from '~/features/external-user-group/server/models/external-user-group';
 import ExternalUserGroupRelation from '~/features/external-user-group/server/models/external-user-group-relation';
 import { SupportedAction } from '~/interfaces/activity';
-<<<<<<< HEAD
 import type { PageActionOnGroupDelete } from '~/interfaces/user-group';
-=======
->>>>>>> 3b6bcce5
 import type Crowi from '~/server/crowi';
 import { generateAddActivityMiddleware } from '~/server/middlewares/add-activity';
 import { apiV3FormValidator } from '~/server/middlewares/apiv3-form-validator';
@@ -153,12 +150,8 @@
   router.delete('/:id', loginRequiredStrictly, adminRequired, validators.delete, apiV3FormValidator, addActivity,
     async(req: AuthorizedRequest, res: ApiV3Response) => {
       const { id: deleteGroupId } = req.params;
-<<<<<<< HEAD
-      const { transferToUserGroupId } = req.query;
+      const { transferToUserGroupId, transferToUserGroupType } = req.query;
       const actionName = req.query.actionName as PageActionOnGroupDelete;
-=======
-      const { actionName, transferToUserGroupId, transferToUserGroupType } = req.query;
->>>>>>> 3b6bcce5
 
       const transferToUserGroup = typeof transferToUserGroupId === 'string'
         && (transferToUserGroupType === GroupType.userGroup || transferToUserGroupType === GroupType.externalUserGroup)
