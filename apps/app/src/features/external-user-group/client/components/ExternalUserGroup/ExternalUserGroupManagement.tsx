--- conflicted
+++ resolved
@@ -13,6 +13,7 @@
 import { UserGroupTable } from '~/components/Admin/UserGroup/UserGroupTable';
 import CustomNav from '~/components/CustomNavigation/CustomNav';
 import type { IExternalUserGroupHasId } from '~/features/external-user-group/interfaces/external-user-group';
+import type { PageActionOnGroupDelete } from '~/interfaces/user-group';
 import { useIsAclEnabled } from '~/stores/context';
 import { useSWRxUserGroupList } from '~/stores/user-group';
 
@@ -20,7 +21,6 @@
 
 import { KeycloakGroupManagement } from './KeycloakGroupManagement';
 import { LdapGroupManagement } from './LdapGroupManagement';
-import { PageActionOnGroupDelete } from '~/interfaces/user-group';
 
 export const ExternalGroupManagement: FC = () => {
   const { data: externalUserGroupList, mutate: mutateExternalUserGroups } = useSWRxExternalUserGroupList();
@@ -103,13 +103,11 @@
     }
   }, [t, mutateExternalUserGroups, hideUpdateModal]);
 
-<<<<<<< HEAD
-  const deleteExternalUserGroupById = useCallback(async(deleteGroupId: string, actionName: PageActionOnGroupDelete, transferToUserGroupId: string) => {
-=======
-  const deleteExternalUserGroupById = useCallback(async(deleteGroupId: string, actionName: string, transferToUserGroup: IGrantedGroup | null) => {
+  const deleteExternalUserGroupById = useCallback(async(
+      deleteGroupId: string, actionName: PageActionOnGroupDelete, transferToUserGroup: IGrantedGroup | null,
+  ) => {
     const transferToUserGroupId = transferToUserGroup != null ? getIdForRef(transferToUserGroup.item) : null;
     const transferToUserGroupType = transferToUserGroup != null ? transferToUserGroup.type : null;
->>>>>>> 3b6bcce5
     try {
       await apiv3Delete(`/external-user-groups/${deleteGroupId}`, {
         actionName,
