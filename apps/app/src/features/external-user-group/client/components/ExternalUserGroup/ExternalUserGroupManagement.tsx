--- conflicted
+++ resolved
@@ -1,11 +1,8 @@
+import type { IGrantedGroup } from '@growi/core';
+import { GroupType, getIdForRef } from '@growi/core';
+import { useAtomValue } from 'jotai';
 import type { FC } from 'react';
 import { useCallback, useMemo, useState } from 'react';
-import type { IGrantedGroup } from '@growi/core';
-import { GroupType, getIdForRef } from '@growi/core';
-<<<<<<< HEAD
-import { useAtomValue } from 'jotai';
-=======
->>>>>>> 871a4b63
 import { useTranslation } from 'react-i18next';
 import { TabContent, TabPane } from 'reactstrap';
 
