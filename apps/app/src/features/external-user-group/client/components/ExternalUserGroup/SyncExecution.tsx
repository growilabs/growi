import {
  FC, useCallback, useEffect, useState,
} from 'react';

import { useTranslation } from 'react-i18next';
import { Modal, ModalHeader, ModalBody } from 'reactstrap';

import { toastError, toastSuccess } from '~/client/util/toastr';
import LabeledProgressBar from '~/components/Admin/Common/LabeledProgressBar';
import { ExternalGroupProviderType } from '~/features/external-user-group/interfaces/external-user-group';
import { SocketEventName } from '~/interfaces/websocket';
import { useAdminSocket } from '~/stores/socket-io';

import { useSWRxExternalUserGroupList } from '../../stores/external-user-group';

type SyncExecutionProps = {
  provider: ExternalGroupProviderType
  requestSyncAPI: (e?: React.FormEvent<HTMLFormElement>) => Promise<void>
  AdditionalForm?: FC
}

enum SyncStatus {
  beforeSync,
  syncExecuting,
  syncCompleted,
  syncFailed,
}

export const SyncExecution = ({
  provider,
  requestSyncAPI,
  AdditionalForm = () => <></>,
}: SyncExecutionProps): JSX.Element => {
  const { t } = useTranslation('admin');
  const { data: socket } = useAdminSocket();
  const { mutate: mutateExternalUserGroups } = useSWRxExternalUserGroupList();
  const [syncStatus, setSyncStatus] = useState<SyncStatus>(SyncStatus.beforeSync);
  const [progress, setProgress] = useState({
    total: 0,
    current: 0,
  });
  const [isAlertModalOpen, setIsAlertModalOpen] = useState(false);
  // value to propagate the submit event of form to submit confirm modal
  const [currentSubmitEvent, setCurrentSubmitEvent] = useState<React.FormEvent<HTMLFormElement>>();

  useEffect(() => {
    if (socket == null) return;

    const eventName = SocketEventName.externalUserGroup[provider];

    socket.on(eventName.GroupSyncProgress, (data) => {
      setSyncStatus(SyncStatus.syncExecuting);
      setProgress({
        total: data.totalCount,
        current: data.count,
      });
    });

    socket.on(eventName.GroupSyncCompleted, () => {
      setSyncStatus(SyncStatus.syncCompleted);
      mutateExternalUserGroups();
      toastSuccess(t('external_user_group.sync_succeeded'));
    });

    socket.on(eventName.GroupSyncFailed, () => {
      setSyncStatus(SyncStatus.syncFailed);
      mutateExternalUserGroups();
      toastError(t('external_user_group.sync_failed'));
    });

    return () => {
      socket.off(eventName.GroupSyncProgress);
      socket.off(eventName.GroupSyncCompleted);
      socket.off(eventName.GroupSyncFailed);
    };
  }, [socket, mutateExternalUserGroups, t, provider]);

  const onSyncBtnClick = (e: React.FormEvent<HTMLFormElement>) => {
    e.preventDefault();
    setCurrentSubmitEvent(e);
    setIsAlertModalOpen(true);
  };

  const onSyncExecConfirmBtnClick = useCallback(async() => {
    setIsAlertModalOpen(false);
    try {
<<<<<<< HEAD
      await requestSyncAPI(currentSubmitEvent);
      setProgress({ total: 0, current: 0 });
=======
      // set sync status before requesting to API, so that setting to syncFailed does not get overwritten
>>>>>>> 2ff7f47d
      setSyncStatus(SyncStatus.syncExecuting);
      setProgress({ total: 0, current: 0 });
      await requestSyncAPI(e);
    }
    catch (errs) {
      setSyncStatus(SyncStatus.syncFailed);
      toastError(t(errs[0]?.code));
    }
  }, [t, requestSyncAPI, currentSubmitEvent]);

  const renderProgressBar = () => {
    if (syncStatus === SyncStatus.beforeSync) return null;

    let header;
    if (syncStatus === SyncStatus.syncExecuting) {
      header = 'Processing..';
    }
    else if (syncStatus === SyncStatus.syncCompleted) {
      header = 'Completed';
    }
    else {
      header = 'Failed';
    }

    return (
      <LabeledProgressBar
        header={header}
        currentCount={progress.current}
        totalCount={progress.total}
      />
    );
  };

  window.addEventListener('customSubmitEvent', onSyncExecConfirmBtnClick);

  return (
    <>
      <h3 className="border-bottom mb-3">{t('external_user_group.execute_sync')}</h3>
      <div className="row">
        <div className="col-md-3"></div>
        <div className="col-md-9">
          {renderProgressBar()}
        </div>
      </div>
      <form onSubmit={onSyncBtnClick}>
        <AdditionalForm />
        <div className="row">
          <div className="col-md-3"></div>
          <div className="col-md-6"><button className="btn btn-primary" type="submit">{t('external_user_group.sync')}</button></div>
        </div>
      </form>

      <Modal
        className="select-grant-group"
        isOpen={isAlertModalOpen}
        toggle={() => setIsAlertModalOpen(false)}
      >
        <ModalHeader tag="h4" toggle={() => setIsAlertModalOpen(false)} className="bg-purple text-light">
          <i className="icon-fw icon-exclamation align-middle"></i>
          <span className="align-middle">{t('external_user_group.confirmation_before_sync')}</span>
        </ModalHeader>
        <ModalBody>
          <ul>
            <li>{t('external_user_group.execution_time_warning')}</li>
            <li>{t('external_user_group.parallel_sync_forbidden')}</li>
          </ul>
          <div className="text-center">
            <button className="btn btn-primary" type="button" onClick={onSyncExecConfirmBtnClick}>{t('Execute')}</button>
          </div>
        </ModalBody>
      </Modal>
    </>
  );
};<|MERGE_RESOLUTION|>--- conflicted
+++ resolved
@@ -84,15 +84,10 @@
   const onSyncExecConfirmBtnClick = useCallback(async() => {
     setIsAlertModalOpen(false);
     try {
-<<<<<<< HEAD
-      await requestSyncAPI(currentSubmitEvent);
-      setProgress({ total: 0, current: 0 });
-=======
       // set sync status before requesting to API, so that setting to syncFailed does not get overwritten
->>>>>>> 2ff7f47d
       setSyncStatus(SyncStatus.syncExecuting);
       setProgress({ total: 0, current: 0 });
-      await requestSyncAPI(e);
+      await requestSyncAPI(currentSubmitEvent);
     }
     catch (errs) {
       setSyncStatus(SyncStatus.syncFailed);
