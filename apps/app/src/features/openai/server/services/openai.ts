import assert from 'node:assert';
import { Readable, Transform } from 'stream';
import { pipeline } from 'stream/promises';

<<<<<<< HEAD
import type { IUser, Ref } from '@growi/core';
=======
import type { Lang } from '@growi/core';
>>>>>>> 0d2b9e17
import {
  PageGrant, getIdForRef, getIdStringForRef, isPopulated, type IUserHasId,
} from '@growi/core';
import { deepEquals, pathUtils } from '@growi/core/dist/utils';
import { isGlobPatternPath } from '@growi/core/dist/utils/page-path-utils';
import escapeStringRegexp from 'escape-string-regexp';
import createError from 'http-errors';
import mongoose, { type HydratedDocument, type Types } from 'mongoose';
import { type OpenAI, toFile } from 'openai';

import ExternalUserGroupRelation from '~/features/external-user-group/server/models/external-user-group-relation';
import ThreadRelationModel, { type ThreadRelationDocument } from '~/features/openai/server/models/thread-relation';
import VectorStoreModel, { type VectorStoreDocument } from '~/features/openai/server/models/vector-store';
import VectorStoreFileRelationModel, {
  type VectorStoreFileRelation,
  prepareVectorStoreFileRelations,
} from '~/features/openai/server/models/vector-store-file-relation';
import type { PageDocument, PageModel } from '~/server/models/page';
import UserGroupRelation from '~/server/models/user-group-relation';
import { configManager } from '~/server/service/config-manager';
import { createBatchStream } from '~/server/util/batch-stream';
import loggerFactory from '~/utils/logger';

import { OpenaiServiceTypes } from '../../interfaces/ai';
import {
  type AccessibleAiAssistants, type AiAssistant, AiAssistantAccessScope, AiAssistantShareScope,
} from '../../interfaces/ai-assistant';
import AiAssistantModel, { type AiAssistantDocument } from '../models/ai-assistant';
import { convertMarkdownToHtml } from '../utils/convert-markdown-to-html';

import { getClient } from './client-delegator';
// import { splitMarkdownIntoChunks } from './markdown-splitter/markdown-token-splitter';
import { openaiApiErrorHandler } from './openai-api-error-handler';
import { replaceAnnotationWithPageLink } from './replace-annotation-with-page-link';

const { isDeepEquals } = deepEquals;

const BATCH_SIZE = 100;

const logger = loggerFactory('growi:service:openai');

// const isVectorStoreForPublicScopeExist = false;

type VectorStoreFileRelationsMap = Map<string, VectorStoreFileRelation>


const convertPathPatternsToRegExp = (pagePathPatterns: string[]): Array<string | RegExp> => {
  return pagePathPatterns.map((pagePathPattern) => {
    if (isGlobPatternPath(pagePathPattern)) {
      const trimedPagePathPattern = pagePathPattern.replace('/*', '');
      const escapedPagePathPattern = escapeStringRegexp(trimedPagePathPattern);
      // https://regex101.com/r/x5KIZL/1
      return new RegExp(`^${escapedPagePathPattern}($|/)`);
    }
    return pagePathPattern;
  });
};

export interface IOpenaiService {
  getOrCreateThread(userId: string, vectorStoreRelation: VectorStoreDocument, threadId?: string): Promise<OpenAI.Beta.Threads.Thread | undefined>;
  getThreads(vectorStoreRelationId: string): Promise<ThreadRelationDocument[]>
  // getOrCreateVectorStoreForPublicScope(): Promise<VectorStoreDocument>;
  deleteExpiredThreads(limit: number, apiCallInterval: number): Promise<void>; // for CronJob
  deleteObsolatedVectorStoreRelations(): Promise<void> // for CronJob
  getMessageData(
    threadId: string, lang?: Lang, options?: { before?: string, after?: string, limit?: number }
  ): Promise<OpenAI.Beta.Threads.Messages.MessagesPage>;
  getVectorStoreRelation(aiAssistantId: string): Promise<VectorStoreDocument>
  getVectorStoreRelationsByPageIds(pageId: Types.ObjectId[]): Promise<VectorStoreDocument[]>;
  createVectorStoreFile(vectorStoreRelation: VectorStoreDocument, pages: PageDocument[]): Promise<void>;
  createVectorStoreFileOnPageCreate(pages: PageDocument[]): Promise<void>;
  updateVectorStoreFileOnPageUpdate(page: HydratedDocument<PageDocument>): Promise<void>;
  deleteVectorStoreFile(vectorStoreRelationId: Types.ObjectId, pageId: Types.ObjectId): Promise<void>;
  deleteVectorStoreFilesByPageIds(pageIds: Types.ObjectId[]): Promise<void>;
  deleteObsoleteVectorStoreFile(limit: number, apiCallInterval: number): Promise<void>; // for CronJob
  // rebuildVectorStoreAll(): Promise<void>;
  // rebuildVectorStore(page: HydratedDocument<PageDocument>): Promise<void>;
  isAiAssistantUsable(aiAssistantId: string, user: IUserHasId): Promise<boolean>;
  createAiAssistant(data: Omit<AiAssistant, 'vectorStore'>): Promise<AiAssistantDocument>;
  updateAiAssistant(aiAssistantId: string, data: Omit<AiAssistant, 'vectorStore'>): Promise<AiAssistantDocument>;
  getAccessibleAiAssistants(user: IUserHasId): Promise<AccessibleAiAssistants>
  deleteAiAssistant(ownerId: string, aiAssistantId: string): Promise<AiAssistantDocument>
}
class OpenaiService implements IOpenaiService {

  private get client() {
    const openaiServiceType = configManager.getConfig('openai:serviceType');
    return getClient({ openaiServiceType });
  }

  public async getOrCreateThread(userId: string, vectorStoreRelation: VectorStoreDocument, threadId?: string): Promise<OpenAI.Beta.Threads.Thread> {
    if (threadId == null) {
      try {
        const thread = await this.client.createThread(vectorStoreRelation.vectorStoreId);
        await ThreadRelationModel.create({ userId, threadId: thread.id, vectorStore: vectorStoreRelation._id });
        return thread;
      }
      catch (err) {
        throw new Error(err);
      }
    }

    const threadRelation = await ThreadRelationModel.findOne({ threadId });
    if (threadRelation == null) {
      throw new Error('ThreadRelation document is not exists');
    }

    // Check if a thread entity exists
    // If the thread entity does not exist, the thread-relation document is deleted
    try {
      const thread = await this.client.retrieveThread(threadRelation.threadId);

      // Update expiration date if thread entity exists
      await threadRelation.updateThreadExpiration();

      return thread;
    }
    catch (err) {
      await openaiApiErrorHandler(err, { notFoundError: async() => { await threadRelation.remove() } });
      throw new Error(err);
    }
  }

  async getThreads(vectorStoreRelationId: string): Promise<ThreadRelationDocument[]> {
    const threadRelations = await ThreadRelationModel.find({ vectorStore: vectorStoreRelationId });
    return threadRelations;
  }

  public async deleteExpiredThreads(limit: number, apiCallInterval: number): Promise<void> {
    const expiredThreadRelations = await ThreadRelationModel.getExpiredThreadRelations(limit);
    if (expiredThreadRelations == null) {
      return;
    }

    const deletedThreadIds: string[] = [];
    for await (const expiredThreadRelation of expiredThreadRelations) {
      try {
        const deleteThreadResponse = await this.client.deleteThread(expiredThreadRelation.threadId);
        logger.debug('Delete thread', deleteThreadResponse);
        deletedThreadIds.push(expiredThreadRelation.threadId);

        // sleep
        await new Promise(resolve => setTimeout(resolve, apiCallInterval));
      }
      catch (err) {
        logger.error(err);
      }
    }

    await ThreadRelationModel.deleteMany({ threadId: { $in: deletedThreadIds } });
  }

  async getMessageData(
      threadId: string, lang?: Lang, options?: { limit: number, before: string, after: string },
  ): Promise<OpenAI.Beta.Threads.Messages.MessagesPage> {
    const messages = await this.client.getMessages(threadId, options);

    for await (const message of messages.data) {
      for await (const content of message.content) {
        if (content.type === 'text') {
          await replaceAnnotationWithPageLink(content, lang);
        }
      }
    }

    return messages;
  }

  // TODO: https://redmine.weseek.co.jp/issues/160332
  // public async getOrCreateVectorStoreForPublicScope(): Promise<VectorStoreDocument> {
  //   const vectorStoreDocument: VectorStoreDocument | null = await VectorStoreModel.findOne({ scopeType: VectorStoreScopeType.PUBLIC, isDeleted: false });

  //   if (vectorStoreDocument != null && isVectorStoreForPublicScopeExist) {
  //     return vectorStoreDocument;
  //   }

  //   if (vectorStoreDocument != null && !isVectorStoreForPublicScopeExist) {
  //     try {
  //       // Check if vector store entity exists
  //       // If the vector store entity does not exist, the vector store document is deleted
  //       await this.client.retrieveVectorStore(vectorStoreDocument.vectorStoreId);
  //       isVectorStoreForPublicScopeExist = true;
  //       return vectorStoreDocument;
  //     }
  //     catch (err) {
  //       await oepnaiApiErrorHandler(err, { notFoundError: vectorStoreDocument.markAsDeleted });
  //       throw new Error(err);
  //     }
  //   }

  //   const newVectorStore = await this.client.createVectorStore(VectorStoreScopeType.PUBLIC);
  //   const newVectorStoreDocument = await VectorStoreModel.create({
  //     vectorStoreId: newVectorStore.id,
  //     scopeType: VectorStoreScopeType.PUBLIC,
  //   }) as VectorStoreDocument;

  //   isVectorStoreForPublicScopeExist = true;

  //   return newVectorStoreDocument;
  // }

  async getVectorStoreRelation(aiAssistantId: string): Promise<VectorStoreDocument> {
    const aiAssistant = await AiAssistantModel.findById({ _id: aiAssistantId }).populate('vectorStore');
    if (aiAssistant == null) {
      throw createError(404, 'AiAssistant document does not exist');
    }

    return aiAssistant.vectorStore as VectorStoreDocument;
  }

  async getVectorStoreRelationsByPageIds(pageIds: Types.ObjectId[]): Promise<VectorStoreDocument[]> {
    const pipeline = [
      // Stage 1: Match documents with the given pageId
      {
        $match: {
          page: {
            $in: pageIds,
          },
        },
      },
      // Stage 2: Lookup VectorStore documents
      {
        $lookup: {
          from: 'vectorstores',
          localField: 'vectorStoreRelationId',
          foreignField: '_id',
          as: 'vectorStore',
        },
      },
      // Stage 3: Unwind the vectorStore array
      {
        $unwind: '$vectorStore',
      },
      // Stage 4: Match non-deleted vector stores
      {
        $match: {
          'vectorStore.isDeleted': false,
        },
      },
      // Stage 5: Replace the root with vectorStore document
      {
        $replaceRoot: {
          newRoot: '$vectorStore',
        },
      },
      // Stage 6: Group by _id to remove duplicates
      {
        $group: {
          _id: '$_id',
          doc: { $first: '$$ROOT' },
        },
      },
      // Stage 7: Restore the document structure
      {
        $replaceRoot: {
          newRoot: '$doc',
        },
      },
    ];

    const vectorStoreRelations = await VectorStoreFileRelationModel.aggregate<VectorStoreDocument>(pipeline);
    return vectorStoreRelations;
  }

  private async createVectorStore(name: string): Promise<VectorStoreDocument> {
    try {
      const newVectorStore = await this.client.createVectorStore(name);

      const newVectorStoreDocument = await VectorStoreModel.create({
        vectorStoreId: newVectorStore.id,
      }) as VectorStoreDocument;

      return newVectorStoreDocument;
    }
    catch (err) {
      throw new Error(err);
    }
  }

  // TODO: https://redmine.weseek.co.jp/issues/160332
  // TODO: https://redmine.weseek.co.jp/issues/156643
  // private async uploadFileByChunks(pageId: Types.ObjectId, body: string, vectorStoreFileRelationsMap: VectorStoreFileRelationsMap) {
  //   const chunks = await splitMarkdownIntoChunks(body, 'gpt-4o');
  //   for await (const [index, chunk] of chunks.entries()) {
  //     try {
  //       const file = await toFile(Readable.from(chunk), `${pageId}-chunk-${index}.md`);
  //       const uploadedFile = await this.client.uploadFile(file);
  //       prepareVectorStoreFileRelations(pageId, uploadedFile.id, vectorStoreFileRelationsMap);
  //     }
  //     catch (err) {
  //       logger.error(err);
  //     }
  //   }
  // }

  private async uploadFile(pageId: Types.ObjectId, pagePath: string, revisionBody: string): Promise<OpenAI.Files.FileObject> {
    const convertedHtml = await convertMarkdownToHtml({ pagePath, revisionBody });
    const file = await toFile(Readable.from(convertedHtml), `${pageId}.html`);
    const uploadedFile = await this.client.uploadFile(file);
    return uploadedFile;
  }

  private async deleteVectorStore(vectorStoreRelationId: string): Promise<void> {
    const vectorStoreDocument: VectorStoreDocument | null = await VectorStoreModel.findOne({ _id: vectorStoreRelationId, isDeleted: false });
    if (vectorStoreDocument == null) {
      return;
    }

    try {
      await this.client.deleteVectorStore(vectorStoreDocument.vectorStoreId);
      await vectorStoreDocument.markAsDeleted();
    }
    catch (err) {
      await openaiApiErrorHandler(err, { notFoundError: vectorStoreDocument.markAsDeleted });
      throw new Error(err);
    }
  }

  async createVectorStoreFile(vectorStoreRelation: VectorStoreDocument, pages: Array<HydratedDocument<PageDocument>>): Promise<void> {
    // const vectorStore = await this.getOrCreateVectorStoreForPublicScope();
    const vectorStoreFileRelationsMap: VectorStoreFileRelationsMap = new Map();
    const processUploadFile = async(page: HydratedDocument<PageDocument>) => {
      if (page._id != null && page.revision != null) {
        if (isPopulated(page.revision) && page.revision.body.length > 0) {
          const uploadedFile = await this.uploadFile(page._id, page.path, page.revision.body);
          prepareVectorStoreFileRelations(vectorStoreRelation._id, page._id, uploadedFile.id, vectorStoreFileRelationsMap);
          return;
        }

        const pagePopulatedToShowRevision = await page.populateDataToShowRevision();
        if (pagePopulatedToShowRevision.revision != null && pagePopulatedToShowRevision.revision.body.length > 0) {
          const uploadedFile = await this.uploadFile(page._id, page.path, pagePopulatedToShowRevision.revision.body);
          prepareVectorStoreFileRelations(vectorStoreRelation._id, page._id, uploadedFile.id, vectorStoreFileRelationsMap);
        }
      }
    };

    // Start workers to process results
    const workers = pages.map(processUploadFile);

    // Wait for all processing to complete.
    assert(workers.length <= BATCH_SIZE, 'workers.length must be less than or equal to BATCH_SIZE');
    const fileUploadResult = await Promise.allSettled(workers);
    fileUploadResult.forEach((result) => {
      if (result.status === 'rejected') {
        logger.error(result.reason);
      }
    });

    const vectorStoreFileRelations = Array.from(vectorStoreFileRelationsMap.values());
    const uploadedFileIds = vectorStoreFileRelations.map(data => data.fileIds).flat();

    if (uploadedFileIds.length === 0) {
      return;
    }

    const pageIds = pages.map(page => page._id);

    try {
      // Save vector store file relation
      await VectorStoreFileRelationModel.upsertVectorStoreFileRelations(vectorStoreFileRelations);

      // Create vector store file
      const createVectorStoreFileBatchResponse = await this.client.createVectorStoreFileBatch(vectorStoreRelation.vectorStoreId, uploadedFileIds);
      logger.debug('Create vector store file', createVectorStoreFileBatchResponse);

      // Set isAttachedToVectorStore: true when the uploaded file is attached to VectorStore
      await VectorStoreFileRelationModel.markAsAttachedToVectorStore(pageIds);
    }
    catch (err) {
      logger.error(err);

      // Delete all uploaded files if createVectorStoreFileBatch fails
      for await (const pageId of pageIds) {
        await this.deleteVectorStoreFile(vectorStoreRelation._id, pageId);
      }
    }

  }

  // Deletes all VectorStore documents that are marked as deleted (isDeleted: true) and have no associated VectorStoreFileRelation documents
  async deleteObsolatedVectorStoreRelations(): Promise<void> {
    const deletedVectorStoreRelations = await VectorStoreModel.find({ isDeleted: true });
    if (deletedVectorStoreRelations.length === 0) {
      return;
    }

    const currentVectorStoreRelationIds: Types.ObjectId[] = await VectorStoreFileRelationModel.aggregate([
      {
        $group: {
          _id: '$vectorStoreRelationId',
          relationCount: { $sum: 1 },
        },
      },
      { $match: { relationCount: { $gt: 0 } } },
      { $project: { _id: 1 } },
    ]);

    if (currentVectorStoreRelationIds.length === 0) {
      return;
    }

    await VectorStoreModel.deleteMany({ _id: { $nin: currentVectorStoreRelationIds }, isDeleted: true });
  }

  async deleteVectorStoreFile(vectorStoreRelationId: Types.ObjectId, pageId: Types.ObjectId, apiCallInterval?: number): Promise<void> {
    // Delete vector store file and delete vector store file relation
    const vectorStoreFileRelation = await VectorStoreFileRelationModel.findOne({ vectorStoreRelationId, page: pageId });
    if (vectorStoreFileRelation == null) {
      return;
    }

    const deletedFileIds: string[] = [];
    for await (const fileId of vectorStoreFileRelation.fileIds) {
      try {
        const deleteFileResponse = await this.client.deleteFile(fileId);
        logger.debug('Delete vector store file', deleteFileResponse);
        deletedFileIds.push(fileId);
        if (apiCallInterval != null) {
          // sleep
          await new Promise(resolve => setTimeout(resolve, apiCallInterval));
        }
      }
      catch (err) {
        await openaiApiErrorHandler(err, { notFoundError: async() => { deletedFileIds.push(fileId) } });
        logger.error(err);
      }
    }

    const undeletedFileIds = vectorStoreFileRelation.fileIds.filter(fileId => !deletedFileIds.includes(fileId));

    if (undeletedFileIds.length === 0) {
      await vectorStoreFileRelation.remove();
      return;
    }

    vectorStoreFileRelation.fileIds = undeletedFileIds;
    await vectorStoreFileRelation.save();
  }

  async deleteVectorStoreFilesByPageIds(pageIds: Types.ObjectId[]): Promise<void> {
    const vectorStoreRelations = await this.getVectorStoreRelationsByPageIds(pageIds);
    if (vectorStoreRelations != null && vectorStoreRelations.length !== 0) {
      for await (const pageId of pageIds) {
        const deleteVectorStoreFilePromises = vectorStoreRelations.map(vectorStoreRelation => this.deleteVectorStoreFile(vectorStoreRelation._id, pageId));
        await Promise.allSettled(deleteVectorStoreFilePromises);
      }
    }
  }

  async deleteObsoleteVectorStoreFile(limit: number, apiCallInterval: number): Promise<void> {
    // Retrieves all VectorStore documents that are marked as deleted
    const deletedVectorStoreRelations = await VectorStoreModel.find({ isDeleted: true });
    if (deletedVectorStoreRelations.length === 0) {
      return;
    }

    // Retrieves VectorStoreFileRelation documents associated with deleted VectorStore documents
    const obsoleteVectorStoreFileRelations = await VectorStoreFileRelationModel.find(
      { vectorStoreRelationId: { $in: deletedVectorStoreRelations.map(deletedVectorStoreRelation => deletedVectorStoreRelation._id) } },
    ).limit(limit);
    if (obsoleteVectorStoreFileRelations.length === 0) {
      return;
    }

    // Delete obsolete VectorStoreFile
    for await (const vectorStoreFileRelation of obsoleteVectorStoreFileRelations) {
      try {
        await this.deleteVectorStoreFile(vectorStoreFileRelation.vectorStoreRelationId, vectorStoreFileRelation.page, apiCallInterval);
      }
      catch (err) {
        logger.error(err);
      }
    }
  }

  // TODO: https://redmine.weseek.co.jp/issues/160332
  // async rebuildVectorStoreAll() {
  //   await this.deleteVectorStore(VectorStoreScopeType.PUBLIC);

  //   // Create all public pages VectorStoreFile
  //   const Page = mongoose.model<HydratedDocument<PageDocument>, PageModel>('Page');
  //   const pagesStream = Page.find({ grant: PageGrant.GRANT_PUBLIC }).populate('revision').cursor({ batch_size: BATCH_SIZE });
  //   const batchStrem = createBatchStream(BATCH_SIZE);

  //   const createVectorStoreFile = this.createVectorStoreFile.bind(this);
  //   const createVectorStoreFileStream = new Transform({
  //     objectMode: true,
  //     async transform(chunk: HydratedDocument<PageDocument>[], encoding, callback) {
  //       await createVectorStoreFile(chunk);
  //       this.push(chunk);
  //       callback();
  //     },
  //   });

  //   await pipeline(pagesStream, batchStrem, createVectorStoreFileStream);
  // }

  async filterPagesByAccessScope(aiAssistant: AiAssistantDocument, pages: HydratedDocument<PageDocument>[]) {
    const isPublicPage = (page :HydratedDocument<PageDocument>) => page.grant === PageGrant.GRANT_PUBLIC;

    const isUserGroupAccessible = (page :HydratedDocument<PageDocument>, ownerUserGroupIds: string[]) => {
      if (page.grant !== PageGrant.GRANT_USER_GROUP) return false;
      return page.grantedGroups.some(group => ownerUserGroupIds.includes(getIdStringForRef(group.item)));
    };

    const isOwnerAccessible = (page: HydratedDocument<PageDocument>, ownerId: Ref<IUser>) => {
      if (page.grant !== PageGrant.GRANT_OWNER) return false;
      return page.grantedUsers.some(user => getIdStringForRef(user) === getIdStringForRef(ownerId));
    };

    const getOwnerUserGroupIds = async(owner: Ref<IUser>) => {
      const userGroups = await UserGroupRelation.findAllUserGroupIdsRelatedToUser(owner);
      const externalGroups = await ExternalUserGroupRelation.findAllUserGroupIdsRelatedToUser(owner);
      return [...userGroups, ...externalGroups].map(group => getIdStringForRef(group));
    };

    switch (aiAssistant.accessScope) {
      case AiAssistantAccessScope.PUBLIC_ONLY:
        return pages.filter(isPublicPage);

      case AiAssistantAccessScope.GROUPS: {
        const ownerUserGroupIds = await getOwnerUserGroupIds(aiAssistant.owner);
        return pages.filter(page => isPublicPage(page) || isUserGroupAccessible(page, ownerUserGroupIds));
      }

      case AiAssistantAccessScope.OWNER: {
        const ownerUserGroupIds = await getOwnerUserGroupIds(aiAssistant.owner);
        return pages.filter(page => isPublicPage(page) || isOwnerAccessible(page, aiAssistant.owner) || isUserGroupAccessible(page, ownerUserGroupIds));
      }

      default:
        return [];
    }
  }

  async createVectorStoreFileOnPageCreate(pages: HydratedDocument<PageDocument>[]): Promise<void> {
    const pagePaths = pages.map(page => page.path);
    const aiAssistants = await AiAssistantModel.findByPagePaths(pagePaths);

    if (aiAssistants.length === 0) {
      return;
    }

    for await (const aiAssistant of aiAssistants) {
      const pagesToVectorize = await this.filterPagesByAccessScope(aiAssistant, pages);
      const vectorStoreRelation = aiAssistant.vectorStore;
      if (vectorStoreRelation == null || !isPopulated(vectorStoreRelation)) {
        continue;
      }

      logger.debug('--------- createVectorStoreFileOnPageCreate ---------');
      logger.debug('AccessScopeType of aiAssistant: ', aiAssistant.accessScope);
      logger.debug('VectorStoreFile pagePath to be created: ', pagesToVectorize.map(page => page.path));
      logger.debug('-----------------------------------------------------');

      await this.createVectorStoreFile(vectorStoreRelation as VectorStoreDocument, pagesToVectorize);
    }
  }

  async updateVectorStoreFileOnPageUpdate(page: HydratedDocument<PageDocument>) {
    const aiAssistants = await AiAssistantModel.findByPagePaths([page.path]);

    if (aiAssistants.length === 0) {
      return;
    }

    for await (const aiAssistant of aiAssistants) {
      const pagesToVectorize = await this.filterPagesByAccessScope(aiAssistant, [page]);
      const vectorStoreRelation = aiAssistant.vectorStore;
      if (vectorStoreRelation == null || !isPopulated(vectorStoreRelation)) {
        continue;
      }

      logger.debug('---------- updateVectorStoreOnPageUpdate ------------');
      logger.debug('AccessScopeType of aiAssistant: ', aiAssistant.accessScope);
      logger.debug('PagePath of VectorStoreFile to be deleted: ', page.path);
      logger.debug('pagePath of VectorStoreFile to be created: ', pagesToVectorize.map(page => page.path));
      logger.debug('-----------------------------------------------------');

      // Do not create a new VectorStoreFile if page is changed to a permission that AiAssistant does not have access to
      await this.createVectorStoreFile(vectorStoreRelation as VectorStoreDocument, pagesToVectorize);
      await this.deleteVectorStoreFile((vectorStoreRelation as VectorStoreDocument)._id, page._id);
    }
  }

  private async createVectorStoreFileWithStream(vectorStoreRelation: VectorStoreDocument, conditions: mongoose.FilterQuery<PageDocument>): Promise<void> {
    const Page = mongoose.model<HydratedDocument<PageDocument>, PageModel>('Page');

    const pagesStream = Page.find({ ...conditions })
      .populate('revision')
      .cursor({ batchSize: BATCH_SIZE });
    const batchStream = createBatchStream(BATCH_SIZE);

    const createVectorStoreFile = this.createVectorStoreFile.bind(this);
    const createVectorStoreFileStream = new Transform({
      objectMode: true,
      async transform(chunk: HydratedDocument<PageDocument>[], encoding, callback) {
        try {
          logger.debug('Search results of page paths', chunk.map(page => page.path));
          await createVectorStoreFile(vectorStoreRelation, chunk);
          this.push(chunk);
          callback();
        }
        catch (error) {
          callback(error);
        }
      },
    });

    await pipeline(pagesStream, batchStream, createVectorStoreFileStream);
  }

  private async createConditionForCreateVectorStoreFile(
      owner: AiAssistant['owner'],
      accessScope: AiAssistant['accessScope'],
      grantedGroupsForAccessScope: AiAssistant['grantedGroupsForAccessScope'],
      pagePathPatterns: AiAssistant['pagePathPatterns'],
  ): Promise<mongoose.FilterQuery<PageDocument>> {

    const convertedPagePathPatterns = convertPathPatternsToRegExp(pagePathPatterns);

    // Include pages in search targets when their paths with 'Anyone with the link' permission are directly specified instead of using glob pattern
    const nonGrabPagePathPatterns = pagePathPatterns.filter(pagePathPattern => !isGlobPatternPath(pagePathPattern));
    const baseCondition: mongoose.FilterQuery<PageDocument> = {
      grant: PageGrant.GRANT_RESTRICTED,
      path: { $in: nonGrabPagePathPatterns },
    };

    if (accessScope === AiAssistantAccessScope.PUBLIC_ONLY) {
      return {
        $or: [
          baseCondition,
          {
            grant: PageGrant.GRANT_PUBLIC,
            path: { $in: convertedPagePathPatterns },
          },
        ],
      };
    }

    if (accessScope === AiAssistantAccessScope.GROUPS) {
      if (grantedGroupsForAccessScope == null || grantedGroupsForAccessScope.length === 0) {
        throw new Error('grantedGroups is required when accessScope is GROUPS');
      }

      const extractedGrantedGroupIdsForAccessScope = grantedGroupsForAccessScope.map(group => getIdForRef(group.item).toString());

      return {
        $or: [
          baseCondition,
          {
            grant: { $in: [PageGrant.GRANT_PUBLIC, PageGrant.GRANT_USER_GROUP] },
            path: { $in: convertedPagePathPatterns },
            $or: [
              { 'grantedGroups.item': { $in: extractedGrantedGroupIdsForAccessScope } },
              { grant: PageGrant.GRANT_PUBLIC },
            ],
          },
        ],
      };
    }

    if (accessScope === AiAssistantAccessScope.OWNER) {
      const ownerUserGroups = [
        ...(await UserGroupRelation.findAllUserGroupIdsRelatedToUser(owner)),
        ...(await ExternalUserGroupRelation.findAllUserGroupIdsRelatedToUser(owner)),
      ].map(group => group.toString());

      return {
        $or: [
          baseCondition,
          {
            grant: { $in: [PageGrant.GRANT_PUBLIC, PageGrant.GRANT_USER_GROUP, PageGrant.GRANT_OWNER] },
            path: { $in: convertedPagePathPatterns },
            $or: [
              { 'grantedGroups.item': { $in: ownerUserGroups } },
              { grantedUsers: { $in: [getIdForRef(owner)] } },
              { grant: PageGrant.GRANT_PUBLIC },
            ],
          },
        ],
      };
    }

    throw new Error('Invalid accessScope value');
  }

  private async validateGrantedUserGroupsForAiAssistant(
      owner: AiAssistant['owner'],
      shareScope: AiAssistant['shareScope'],
      accessScope: AiAssistant['accessScope'],
      grantedGroupsForShareScope: AiAssistant['grantedGroupsForShareScope'],
      grantedGroupsForAccessScope: AiAssistant['grantedGroupsForAccessScope'],
  ) {

    // Check if grantedGroupsForShareScope is not specified when shareScope is not a “group”
    if (shareScope !== AiAssistantShareScope.GROUPS && grantedGroupsForShareScope != null) {
      throw new Error('grantedGroupsForShareScope is specified when shareScope is not “groups”.');
    }

    // Check if grantedGroupsForAccessScope is not specified when accessScope is not a “group”
    if (accessScope !== AiAssistantAccessScope.GROUPS && grantedGroupsForAccessScope != null) {
      throw new Error('grantedGroupsForAccessScope is specified when accsessScope is not “groups”.');
    }

    const ownerUserGroupIds = [
      ...(await UserGroupRelation.findAllUserGroupIdsRelatedToUser(owner)),
      ...(await ExternalUserGroupRelation.findAllUserGroupIdsRelatedToUser(owner)),
    ].map(group => group.toString());

    // Check if the owner belongs to the group specified in grantedGroupsForShareScope
    if (grantedGroupsForShareScope != null && grantedGroupsForShareScope.length > 0) {
      const extractedGrantedGroupIdsForShareScope = grantedGroupsForShareScope.map(group => getIdForRef(group.item).toString());
      const isValid = extractedGrantedGroupIdsForShareScope.every(groupId => ownerUserGroupIds.includes(groupId));
      if (!isValid) {
        throw new Error('A userGroup to which the owner does not belong is specified in grantedGroupsForShareScope');
      }
    }

    // Check if the owner belongs to the group specified in grantedGroupsForAccessScope
    if (grantedGroupsForAccessScope != null && grantedGroupsForAccessScope.length > 0) {
      const extractedGrantedGroupIdsForAccessScope = grantedGroupsForAccessScope.map(group => getIdForRef(group.item).toString());
      const isValid = extractedGrantedGroupIdsForAccessScope.every(groupId => ownerUserGroupIds.includes(groupId));
      if (!isValid) {
        throw new Error('A userGroup to which the owner does not belong is specified in grantedGroupsForAccessScope');
      }
    }
  }

  async isAiAssistantUsable(aiAssistantId: string, user: IUserHasId): Promise<boolean> {
    const aiAssistant = await AiAssistantModel.findById(aiAssistantId);

    if (aiAssistant == null) {
      throw createError(404, 'AiAssistant document does not exist');
    }

    const isOwner = getIdStringForRef(aiAssistant.owner) === getIdStringForRef(user._id);

    if (aiAssistant.shareScope === AiAssistantShareScope.PUBLIC_ONLY) {
      return true;
    }

    if ((aiAssistant.shareScope === AiAssistantShareScope.OWNER) && isOwner) {
      return true;
    }

    if ((aiAssistant.shareScope === AiAssistantShareScope.SAME_AS_ACCESS_SCOPE) && (aiAssistant.accessScope === AiAssistantAccessScope.OWNER) && isOwner) {
      return true;
    }

    if ((aiAssistant.shareScope === AiAssistantShareScope.GROUPS)
      || ((aiAssistant.shareScope === AiAssistantShareScope.SAME_AS_ACCESS_SCOPE) && (aiAssistant.accessScope === AiAssistantAccessScope.GROUPS))) {
      const userGroupIds = [
        ...(await UserGroupRelation.findAllUserGroupIdsRelatedToUser(user)),
        ...(await ExternalUserGroupRelation.findAllUserGroupIdsRelatedToUser(user)),
      ].map(group => group.toString());

      const grantedGroupIdsForShareScope = aiAssistant.grantedGroupsForShareScope?.map(group => getIdStringForRef(group.item)) ?? [];
      const isShared = userGroupIds.some(userGroupId => grantedGroupIdsForShareScope.includes(userGroupId));
      return isShared;
    }

    return false;
  }

  async createAiAssistant(data: Omit<AiAssistant, 'vectorStore'>): Promise<AiAssistantDocument> {
    await this.validateGrantedUserGroupsForAiAssistant(
      data.owner,
      data.shareScope,
      data.accessScope,
      data.grantedGroupsForShareScope,
      data.grantedGroupsForAccessScope,
    );

    const conditions = await this.createConditionForCreateVectorStoreFile(
      data.owner,
      data.accessScope,
      data.grantedGroupsForAccessScope,
      data.pagePathPatterns,
    );

    const vectorStoreRelation = await this.createVectorStore(data.name);
    const aiAssistant = await AiAssistantModel.create({
      ...data, vectorStore: vectorStoreRelation,
    });

    // VectorStore creation process does not await
    this.createVectorStoreFileWithStream(vectorStoreRelation, conditions);

    return aiAssistant;
  }

  async updateAiAssistant(aiAssistantId: string, data: Omit<AiAssistant, 'vectorStore'>): Promise<AiAssistantDocument> {
    const aiAssistant = await AiAssistantModel.findOne({ owner: data.owner, _id: aiAssistantId });
    if (aiAssistant == null) {
      throw createError(404, 'AiAssistant document does not exist');
    }

    await this.validateGrantedUserGroupsForAiAssistant(
      data.owner,
      data.shareScope,
      data.accessScope,
      data.grantedGroupsForShareScope,
      data.grantedGroupsForAccessScope,
    );

    const grantedGroupIdsForAccessScopeFromReq = data.grantedGroupsForAccessScope?.map(group => getIdStringForRef(group.item)) ?? []; // ObjectId[] -> string[]
    const grantedGroupIdsForAccessScopeFromDb = aiAssistant.grantedGroupsForAccessScope?.map(group => getIdStringForRef(group.item)) ?? []; // ObjectId[] -> string[]

    // If accessScope, pagePathPatterns, grantedGroupsForAccessScope have not changed, do not build VectorStore
    const shouldRebuildVectorStore = data.accessScope !== aiAssistant.accessScope
      || !isDeepEquals(data.pagePathPatterns, aiAssistant.pagePathPatterns)
      || !isDeepEquals(grantedGroupIdsForAccessScopeFromReq, grantedGroupIdsForAccessScopeFromDb);

    let newVectorStoreRelation: VectorStoreDocument | undefined;
    if (shouldRebuildVectorStore) {
      const conditions = await this.createConditionForCreateVectorStoreFile(
        data.owner,
        data.accessScope,
        data.grantedGroupsForAccessScope,
        data.pagePathPatterns,
      );

      // Delete obsoleted VectorStore
      const obsoletedVectorStoreRelationId = getIdStringForRef(aiAssistant.vectorStore);
      await this.deleteVectorStore(obsoletedVectorStoreRelationId);

      newVectorStoreRelation = await this.createVectorStore(data.name);

      // VectorStore creation process does not await
      this.createVectorStoreFileWithStream(newVectorStoreRelation, conditions);
    }

    const newData = {
      ...data,
      vectorStore: newVectorStoreRelation ?? aiAssistant.vectorStore,
    };

    aiAssistant.set({ ...newData });
    const updatedAiAssistant = await aiAssistant.save();

    return updatedAiAssistant;
  }

  async getAccessibleAiAssistants(user: IUserHasId): Promise<AccessibleAiAssistants> {
    const userGroupIds = [
      ...(await UserGroupRelation.findAllUserGroupIdsRelatedToUser(user)),
      ...(await ExternalUserGroupRelation.findAllUserGroupIdsRelatedToUser(user)),
    ];

    const assistants = await AiAssistantModel.find({
      $or: [
        // Case 1: Assistants owned by the user
        { owner: user },

        // Case 2: Public assistants owned by others
        {
          $and: [
            { owner: { $ne: user } },
            { shareScope: AiAssistantShareScope.PUBLIC_ONLY },
          ],
        },

        // Case 3: Group-restricted assistants where user is in granted groups
        {
          $and: [
            { owner: { $ne: user } },
            { shareScope: AiAssistantShareScope.GROUPS },
            { 'grantedGroupsForShareScope.item': { $in: userGroupIds } },
          ],
        },
      ],
    })
      .populate('grantedGroupsForShareScope.item')
      .populate('grantedGroupsForAccessScope.item');

    return {
      myAiAssistants: assistants.filter(assistant => assistant.owner.toString() === user._id.toString()) ?? [],
      teamAiAssistants: assistants.filter(assistant => assistant.owner.toString() !== user._id.toString()) ?? [],
    };
  }

  async deleteAiAssistant(ownerId: string, aiAssistantId: string): Promise<AiAssistantDocument> {
    const aiAssistant = await AiAssistantModel.findOne({ owner: ownerId, _id: aiAssistantId });
    if (aiAssistant == null) {
      throw createError(404, 'AiAssistant document does not exist');
    }

    const vectorStoreRelationId = getIdStringForRef(aiAssistant.vectorStore);
    await this.deleteVectorStore(vectorStoreRelationId);

    const deletedAiAssistant = await aiAssistant.remove();
    return deletedAiAssistant;
  }

}

let instance: OpenaiService;
export const getOpenaiService = (): IOpenaiService | undefined => {
  if (instance != null) {
    return instance;
  }

  const aiEnabled = configManager.getConfig('app:aiEnabled');
  const openaiServiceType = configManager.getConfig('openai:serviceType');
  if (aiEnabled && openaiServiceType != null && OpenaiServiceTypes.includes(openaiServiceType)) {
    instance = new OpenaiService();
    return instance;
  }

  return;
};<|MERGE_RESOLUTION|>--- conflicted
+++ resolved
@@ -2,15 +2,11 @@
 import { Readable, Transform } from 'stream';
 import { pipeline } from 'stream/promises';
 
-<<<<<<< HEAD
-import type { IUser, Ref } from '@growi/core';
-=======
-import type { Lang } from '@growi/core';
->>>>>>> 0d2b9e17
+import type { IUser, Ref, Lang } from '@growi/core';
 import {
   PageGrant, getIdForRef, getIdStringForRef, isPopulated, type IUserHasId,
 } from '@growi/core';
-import { deepEquals, pathUtils } from '@growi/core/dist/utils';
+import { deepEquals } from '@growi/core/dist/utils';
 import { isGlobPatternPath } from '@growi/core/dist/utils/page-path-utils';
 import escapeStringRegexp from 'escape-string-regexp';
 import createError from 'http-errors';
