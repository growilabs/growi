--- conflicted
+++ resolved
@@ -110,25 +110,18 @@
   Respond with a JSON object in the following format:
   {
     "contents": [
-<<<<<<< HEAD
-      { "message": "Your brief message about the upcoming change or proposal.\n\n" },
+      { "message": "Your brief message about the upcoming changes or proposals.\n\n" },
       {
         "search": "exact existing content",
         "replace": "new content",
         "startLine": 42  // REQUIRED: line number (1-based) where search begins
       },
-      { "message": "Additional explanation if needed" },
+      { "message": "Additional explanation if needed." },
       {
         "search": "another exact content",
         "replace": "replacement content",
         "startLine": 58  // REQUIRED
       },
-=======
-      { "message": "Your brief message about the upcoming changes or proposals.\n\n" },
-      { "replace": "New text 1" },
-      { "message": "Additional explanation if needed." },
-      { "replace": "New text 2" },
->>>>>>> ca26517e
       ...more items if needed
       { "message": "Your friendly message explaining what changes were made or suggested." }
     ]
