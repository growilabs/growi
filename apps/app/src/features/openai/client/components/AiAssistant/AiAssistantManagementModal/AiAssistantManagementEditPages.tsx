--- conflicted
+++ resolved
@@ -1,10 +1,5 @@
-<<<<<<< HEAD
-import React, { useCallback, type JSX } from 'react';
-
+import React, { type JSX, useCallback } from 'react';
 import { useAtomValue } from 'jotai';
-=======
-import React, { type JSX, useCallback } from 'react';
->>>>>>> e2c71f5c
 import { useTranslation } from 'react-i18next';
 import { ModalBody } from 'reactstrap';
 import SimpleBar from 'simplebar-react';
@@ -23,12 +18,9 @@
 
 export const AiAssistantManagementEditPages = (props: Props): JSX.Element => {
   const { t } = useTranslation();
-<<<<<<< HEAD
-  const limitLearnablePageCountPerAssistant = useAtomValue(limitLearnablePageCountPerAssistantAtom);
-=======
-  const { data: limitLearnablePageCountPerAssistant } =
-    useLimitLearnablePageCountPerAssistant();
->>>>>>> e2c71f5c
+  const limitLearnablePageCountPerAssistant = useAtomValue(
+    limitLearnablePageCountPerAssistantAtom,
+  );
 
   const { selectedPages, onRemove } = props;
 
