--- conflicted
+++ resolved
@@ -4,7 +4,10 @@
 
 import type { IThreadRelationHasId } from '~/features/openai/interfaces/thread-relation';
 
-import { useAiAssistantSidebarStatus, useAiAssistantSidebarActions } from '../../../states';
+import {
+  useAiAssistantSidebarActions,
+  useAiAssistantSidebarStatus,
+} from '../../../states';
 import { useSWRxThreads } from '../../../stores/thread';
 
 import styles from './ThreadList.module.scss';
@@ -13,16 +16,11 @@
 
 export const ThreadList: React.FC = () => {
   const { t } = useTranslation();
-<<<<<<< HEAD
   const aiAssistantSidebarData = useAiAssistantSidebarStatus();
   const { openChat } = useAiAssistantSidebarActions();
-  const { data: threads } = useSWRxThreads(aiAssistantSidebarData?.aiAssistantData?._id);
-=======
-  const { openChat, data: aiAssistantSidebarData } = useAiAssistantSidebar();
   const { data: threads } = useSWRxThreads(
     aiAssistantSidebarData?.aiAssistantData?._id,
   );
->>>>>>> e2c71f5c
 
   const openChatHandler = useCallback(
     (threadData: IThreadRelationHasId) => {
@@ -45,33 +43,30 @@
   }
 
   return (
-    <>
-      <ul className={`list-group ${moduleClass}`}>
-        {threads.map((thread) => (
-          <li
-            key={thread._id}
-            className="list-group-item border-0 rounded-1 bg-body-tertiary mb-2"
+    <ul className={`list-group ${moduleClass}`}>
+      {threads.map((thread) => (
+        <li
+          key={thread._id}
+          className="list-group-item border-0 rounded-1 bg-body-tertiary mb-2"
+        >
+          <button
+            type="button"
+            className="btn btn-link d-flex align-items-center list-group-item-action border-0 rounded-1 p-0"
+            onClick={() => {
+              openChatHandler(thread);
+            }}
+            onMouseDown={(e) => {
+              // Prevent focus when clicking with mouse, but allow keyboard focus
+              e.preventDefault();
+            }}
           >
-            <button
-              type="button"
-              className="btn btn-link d-flex align-items-center list-group-item-action border-0 rounded-1 p-0"
-              onClick={() => {
-                openChatHandler(thread);
-              }}
-              onMouseDown={(e) => {
-                e.preventDefault();
-              }}
-            >
-              <div className="text-body-secondary">
-                <span className="material-symbols-outlined fs-5 me-2">
-                  chat
-                </span>
-                <span className="flex-grow-1">{thread.title}</span>
-              </div>
-            </button>
-          </li>
-        ))}
-      </ul>
-    </>
+            <div className="text-body-secondary">
+              <span className="material-symbols-outlined fs-5 me-2">chat</span>
+              <span className="flex-grow-1">{thread.title}</span>
+            </div>
+          </button>
+        </li>
+      ))}
+    </ul>
   );
 };