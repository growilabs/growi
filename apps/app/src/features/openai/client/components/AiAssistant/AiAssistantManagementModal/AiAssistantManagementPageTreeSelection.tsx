--- conflicted
+++ resolved
@@ -17,65 +17,23 @@
 import { useSelectedPages } from '../../../services/use-selected-pages';
 import {
   AiAssistantManagementModalPageMode,
-<<<<<<< HEAD
-  useAiAssistantManagementModalStatus, useAiAssistantManagementModalActions,
+  useAiAssistantManagementModalActions,
+  useAiAssistantManagementModalStatus,
 } from '../../../states/modal/ai-assistant-management';
-
-=======
-  useAiAssistantManagementModal,
-} from '../../../stores/ai-assistant';
->>>>>>> e2c71f5c
 import { AiAssistantManagementHeader } from './AiAssistantManagementHeader';
 import { SelectablePageList } from './SelectablePageList';
 
 import styles from './AiAssistantManagementPageTreeSelection.module.scss';
 
-<<<<<<< HEAD
-const moduleClass = styles['grw-ai-assistant-management-page-tree-selection'] ?? '';
-
-const SelectablePageTree = memo((props: { onClickAddPageButton: (page: SelectablePage) => void }) => {
-  const { onClickAddPageButton } = props;
-
-  const isGuestUser = useIsGuestUser();
-  const isReadOnlyUser = useIsReadOnlyUser();
-
-  const pageTreeItemClickHandler = useCallback((page: IPageForItem) => {
-    if (!isSelectablePage(page)) {
-      return;
-    }
-
-    onClickAddPageButton(page);
-  }, [onClickAddPageButton]);
-
-  const PageTreeItem = (props: TreeItemProps) => {
-    const { itemNode } = props;
-    const { page } = itemNode;
-
-    const SelectPageButton = () => {
-      return (
-        <button
-          type="button"
-          className="border-0 rounded btn p-0"
-          onClick={(e) => {
-            e.stopPropagation();
-            pageTreeItemClickHandler(page);
-          }}
-        >
-          <span className="material-symbols-outlined p-0 me-2 text-primary">add_circle</span>
-        </button>
-      );
-    };
-=======
 const moduleClass =
   styles['grw-ai-assistant-management-page-tree-selection'] ?? '';
->>>>>>> e2c71f5c
 
 const SelectablePageTree = memo(
   (props: { onClickAddPageButton: (page: SelectablePage) => void }) => {
     const { onClickAddPageButton } = props;
 
-    const { data: isGuestUser } = useIsGuestUser();
-    const { data: isReadOnlyUser } = useIsReadOnlyUser();
+    const isGuestUser = useIsGuestUser();
+    const isReadOnlyUser = useIsReadOnlyUser();
 
     const pageTreeItemClickHandler = useCallback(
       (page: IPageForItem) => {
@@ -151,16 +109,10 @@
   const { baseSelectedPages, updateBaseSelectedPages } = props;
 
   const { t } = useTranslation();
-<<<<<<< HEAD
   const aiAssistantManagementModalData = useAiAssistantManagementModalStatus();
   const { changePageMode } = useAiAssistantManagementModalActions();
-  const isNewAiAssistant = aiAssistantManagementModalData?.aiAssistantData == null;
-=======
-  const { data: aiAssistantManagementModalData, changePageMode } =
-    useAiAssistantManagementModal();
   const isNewAiAssistant =
     aiAssistantManagementModalData?.aiAssistantData == null;
->>>>>>> e2c71f5c
 
   const {
     selectedPages,
