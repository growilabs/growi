import type React from 'react';
import { useCallback, useState } from 'react';
import type { IUserHasId } from '@growi/core';
import { getIdStringForRef } from '@growi/core';
import { useTranslation } from 'react-i18next';
import { Collapse } from 'reactstrap';

import { toastError, toastSuccess } from '~/client/util/toastr';
import { useCurrentUser } from '~/states/global';
import loggerFactory from '~/utils/logger';

import {
  type AiAssistantHasId,
  AiAssistantShareScope,
} from '../../../../interfaces/ai-assistant';
import { determineShareScope } from '../../../../utils/determine-share-scope';
<<<<<<< HEAD
import { deleteAiAssistant, setDefaultAiAssistant } from '../../../services/ai-assistant';
import { useAiAssistantSidebarActions } from '../../../states';
import { useAiAssistantManagementModalActions } from '../../../states/modal/ai-assistant-management';
import { getShareScopeIcon } from '../../../utils/get-share-scope-Icon';

import { DeleteAiAssistantModalLazyLoaded } from './DeleteAiAssistantModal';
=======
import {
  deleteAiAssistant,
  setDefaultAiAssistant,
} from '../../../services/ai-assistant';
import {
  useAiAssistantManagementModal,
  useAiAssistantSidebar,
} from '../../../stores/ai-assistant';
import { getShareScopeIcon } from '../../../utils/get-share-scope-Icon';
import { DeleteAiAssistantModal } from './DeleteAiAssistantModal';
>>>>>>> e2c71f5c

const logger = loggerFactory('growi:openai:client:components:AiAssistantList');

/*
 *  AiAssistantItem
 */
type AiAssistantItemProps = {
  currentUser?: IUserHasId | null;
  aiAssistant: AiAssistantHasId;
  onEditClick: (aiAssistantData: AiAssistantHasId) => void;
  onItemClick: (aiAssistantData: AiAssistantHasId) => void;
  onDeleteClick: (aiAssistant: AiAssistantHasId) => void;
  onUpdated?: () => void;
};

const AiAssistantItem: React.FC<AiAssistantItemProps> = ({
  currentUser,
  aiAssistant,
  onEditClick,
  onItemClick,
  onDeleteClick,
  onUpdated,
}) => {
  const { t } = useTranslation();

  const openManagementModalHandler = useCallback(
    (aiAssistantData: AiAssistantHasId) => {
      onEditClick(aiAssistantData);
    },
    [onEditClick],
  );

  const openChatHandler = useCallback(
    (aiAssistantData: AiAssistantHasId) => {
      onItemClick(aiAssistantData);
    },
    [onItemClick],
  );

  const setDefaultAiAssistantHandler = useCallback(async () => {
    try {
      await setDefaultAiAssistant(aiAssistant._id, !aiAssistant.isDefault);
      onUpdated?.();
      toastSuccess(
        t('ai_assistant_substance.toaster.ai_assistant_set_default_success'),
      );
    } catch (err) {
      logger.error(err);
      toastError(
        t('ai_assistant_substance.toaster.ai_assistant_set_default_failed'),
      );
    }
  }, [aiAssistant._id, aiAssistant.isDefault, onUpdated, t]);

  const isOperable =
    currentUser?._id != null &&
    getIdStringForRef(aiAssistant.owner) === currentUser._id;
  const isPublicAiAssistantOperable =
    currentUser?.admin &&
    determineShareScope(aiAssistant.shareScope, aiAssistant.accessScope) ===
      AiAssistantShareScope.PUBLIC_ONLY;

  return (
    <>
      <li className="list-group-item border-0 p-0">
        <button
          type="button"
          className="btn btn-link list-group-item-action border-0 d-flex align-items-center rounded-1"
          onClick={(e) => {
            e.stopPropagation();
            openChatHandler(aiAssistant);
          }}
          onMouseDown={(e) => {
            e.preventDefault();
          }}
        >
          <div className="d-flex justify-content-center">
            <span className="material-symbols-outlined fs-5">
              {getShareScopeIcon(
                aiAssistant.shareScope,
                aiAssistant.accessScope,
              )}
            </span>
          </div>

          <div className="grw-item-title ps-1">
            <p className="text-truncate m-auto">{aiAssistant.name}</p>
          </div>

          <div className="grw-btn-actions opacity-0 d-flex justify-content-center">
            {isPublicAiAssistantOperable && (
              <button
                type="button"
                className="btn btn-link text-secondary p-0"
                onClick={(e) => {
                  e.stopPropagation();
                  setDefaultAiAssistantHandler();
                }}
              >
                <span
                  className={`material-symbols-outlined fs-5 ${aiAssistant.isDefault ? 'fill' : ''}`}
                >
                  star
                </span>
              </button>
            )}
            {isOperable && (
              <>
                <button
                  type="button"
                  className="btn btn-link text-secondary p-0"
                  onClick={(e) => {
                    e.stopPropagation();
                    openManagementModalHandler(aiAssistant);
                  }}
                >
                  <span className="material-symbols-outlined fs-5">edit</span>
                </button>
                <button
                  type="button"
                  className="btn btn-link text-secondary p-0"
                  onClick={(e) => {
                    e.stopPropagation();
                    onDeleteClick(aiAssistant);
                  }}
                >
                  <span className="material-symbols-outlined fs-5">delete</span>
                </button>
              </>
            )}
          </div>
        </button>
      </li>
    </>
  );
};

/*
 *  AiAssistantList
 */
type AiAssistantListProps = {
  isTeamAssistant?: boolean;
  aiAssistants: AiAssistantHasId[];
  onUpdated?: () => void;
  onDeleted?: (aiAssistantId: string) => void;
  onCollapsed?: () => void;
};

export const AiAssistantList: React.FC<AiAssistantListProps> = ({
  isTeamAssistant,
  aiAssistants,
  onUpdated,
  onDeleted,
  onCollapsed,
}) => {
  const { t } = useTranslation();
<<<<<<< HEAD
  const { openChat } = useAiAssistantSidebarActions();
  const currentUser = useCurrentUser();
  const { open: openAiAssistantManagementModal } = useAiAssistantManagementModalActions();
=======
  const { openChat } = useAiAssistantSidebar();
  const { data: currentUser } = useCurrentUser();
  const { open: openAiAssistantManagementModal } =
    useAiAssistantManagementModal();
>>>>>>> e2c71f5c

  const [isCollapsed, setIsCollapsed] = useState(false);

  const [aiAssistantToBeDeleted, setAiAssistantToBeDeleted] =
    useState<AiAssistantHasId | null>(null);
  const [isDeleteModalShown, setIsDeleteModalShown] = useState(false);
  const [errorMessageOnDelete, setErrorMessageOnDelete] = useState('');

  const toggleCollapse = useCallback(() => {
    setIsCollapsed((prev) => {
      if (!prev) {
        onCollapsed?.();
      }
      return !prev;
    });
  }, [onCollapsed]);

  const onClickDeleteButton = useCallback((aiAssistant: AiAssistantHasId) => {
    setAiAssistantToBeDeleted(aiAssistant);
    setIsDeleteModalShown(true);
  }, []);

  const onCancelDeleteAiAssistant = useCallback(() => {
    setAiAssistantToBeDeleted(null);
    setIsDeleteModalShown(false);
    setErrorMessageOnDelete('');
  }, []);

  const onDeleteAiAssistantAfterOperation = useCallback(
    (aiAssistantId: string) => {
      onCancelDeleteAiAssistant();
      onDeleted?.(aiAssistantId);
    },
    [onCancelDeleteAiAssistant, onDeleted],
  );

  const onDeleteAiAssistant = useCallback(async () => {
    if (aiAssistantToBeDeleted == null) return;

    try {
      await deleteAiAssistant(aiAssistantToBeDeleted._id);
      onDeleteAiAssistantAfterOperation(aiAssistantToBeDeleted._id);
      toastSuccess(
        t('ai_assistant_substance.toaster.ai_assistant_deleted_success'),
      );
    } catch (err) {
      const message = err instanceof Error ? err.message : String(err);
      setErrorMessageOnDelete(message);
      logger.error(err);
      toastError(
        t('ai_assistant_substance.toaster.ai_assistant_deleted_failed'),
      );
    }
  }, [aiAssistantToBeDeleted, onDeleteAiAssistantAfterOperation, t]);

  return (
    <>
      <button
        type="button"
        className="btn btn-link p-0 text-secondary d-flex align-items-center"
        aria-expanded={!isCollapsed}
        onClick={toggleCollapse}
        disabled={aiAssistants.length === 0}
      >
        <h3 className="grw-ai-assistant-substance-header fw-bold mb-0 me-1">
          {t(
            `ai_assistant_substance.${isTeamAssistant ? 'team' : 'my'}_assistants`,
          )}
        </h3>
        <span className="material-symbols-outlined">
          {`keyboard_arrow_${isCollapsed ? 'down' : 'right'}`}
        </span>
      </button>

      <Collapse isOpen={isCollapsed}>
        <ul className="list-group">
          {aiAssistants.map((assistant) => (
            <AiAssistantItem
              key={assistant._id}
              currentUser={currentUser}
              aiAssistant={assistant}
              onEditClick={openAiAssistantManagementModal}
              onItemClick={openChat}
              onDeleteClick={onClickDeleteButton}
              onUpdated={onUpdated}
            />
          ))}
        </ul>
      </Collapse>

      <DeleteAiAssistantModalLazyLoaded
        isShown={isDeleteModalShown}
        aiAssistant={aiAssistantToBeDeleted}
        errorMessage={errorMessageOnDelete}
        onCancel={onCancelDeleteAiAssistant}
        onConfirm={onDeleteAiAssistant}
      />
    </>
  );
};<|MERGE_RESOLUTION|>--- conflicted
+++ resolved
@@ -14,25 +14,14 @@
   AiAssistantShareScope,
 } from '../../../../interfaces/ai-assistant';
 import { determineShareScope } from '../../../../utils/determine-share-scope';
-<<<<<<< HEAD
-import { deleteAiAssistant, setDefaultAiAssistant } from '../../../services/ai-assistant';
-import { useAiAssistantSidebarActions } from '../../../states';
-import { useAiAssistantManagementModalActions } from '../../../states/modal/ai-assistant-management';
-import { getShareScopeIcon } from '../../../utils/get-share-scope-Icon';
-
-import { DeleteAiAssistantModalLazyLoaded } from './DeleteAiAssistantModal';
-=======
 import {
   deleteAiAssistant,
   setDefaultAiAssistant,
 } from '../../../services/ai-assistant';
-import {
-  useAiAssistantManagementModal,
-  useAiAssistantSidebar,
-} from '../../../stores/ai-assistant';
+import { useAiAssistantSidebarActions } from '../../../states';
+import { useAiAssistantManagementModalActions } from '../../../states/modal/ai-assistant-management';
 import { getShareScopeIcon } from '../../../utils/get-share-scope-Icon';
-import { DeleteAiAssistantModal } from './DeleteAiAssistantModal';
->>>>>>> e2c71f5c
+import { DeleteAiAssistantModalLazyLoaded } from './DeleteAiAssistantModal';
 
 const logger = loggerFactory('growi:openai:client:components:AiAssistantList');
 
@@ -96,77 +85,72 @@
       AiAssistantShareScope.PUBLIC_ONLY;
 
   return (
-    <>
-      <li className="list-group-item border-0 p-0">
-        <button
-          type="button"
-          className="btn btn-link list-group-item-action border-0 d-flex align-items-center rounded-1"
-          onClick={(e) => {
-            e.stopPropagation();
-            openChatHandler(aiAssistant);
-          }}
-          onMouseDown={(e) => {
-            e.preventDefault();
-          }}
-        >
-          <div className="d-flex justify-content-center">
-            <span className="material-symbols-outlined fs-5">
-              {getShareScopeIcon(
-                aiAssistant.shareScope,
-                aiAssistant.accessScope,
-              )}
-            </span>
-          </div>
-
-          <div className="grw-item-title ps-1">
-            <p className="text-truncate m-auto">{aiAssistant.name}</p>
-          </div>
-
-          <div className="grw-btn-actions opacity-0 d-flex justify-content-center">
-            {isPublicAiAssistantOperable && (
+    <li className="list-group-item border-0 p-0">
+      <button
+        type="button"
+        className="btn btn-link list-group-item-action border-0 d-flex align-items-center rounded-1"
+        onClick={(e) => {
+          e.stopPropagation();
+          openChatHandler(aiAssistant);
+        }}
+        onMouseDown={(e) => {
+          e.preventDefault();
+        }}
+      >
+        <div className="d-flex justify-content-center">
+          <span className="material-symbols-outlined fs-5">
+            {getShareScopeIcon(aiAssistant.shareScope, aiAssistant.accessScope)}
+          </span>
+        </div>
+
+        <div className="grw-item-title ps-1">
+          <p className="text-truncate m-auto">{aiAssistant.name}</p>
+        </div>
+
+        <div className="grw-btn-actions opacity-0 d-flex justify-content-center">
+          {isPublicAiAssistantOperable && (
+            <button
+              type="button"
+              className="btn btn-link text-secondary p-0"
+              onClick={(e) => {
+                e.stopPropagation();
+                setDefaultAiAssistantHandler();
+              }}
+            >
+              <span
+                className={`material-symbols-outlined fs-5 ${aiAssistant.isDefault ? 'fill' : ''}`}
+              >
+                star
+              </span>
+            </button>
+          )}
+          {isOperable && (
+            <>
               <button
                 type="button"
                 className="btn btn-link text-secondary p-0"
                 onClick={(e) => {
                   e.stopPropagation();
-                  setDefaultAiAssistantHandler();
+                  openManagementModalHandler(aiAssistant);
                 }}
               >
-                <span
-                  className={`material-symbols-outlined fs-5 ${aiAssistant.isDefault ? 'fill' : ''}`}
-                >
-                  star
-                </span>
+                <span className="material-symbols-outlined fs-5">edit</span>
               </button>
-            )}
-            {isOperable && (
-              <>
-                <button
-                  type="button"
-                  className="btn btn-link text-secondary p-0"
-                  onClick={(e) => {
-                    e.stopPropagation();
-                    openManagementModalHandler(aiAssistant);
-                  }}
-                >
-                  <span className="material-symbols-outlined fs-5">edit</span>
-                </button>
-                <button
-                  type="button"
-                  className="btn btn-link text-secondary p-0"
-                  onClick={(e) => {
-                    e.stopPropagation();
-                    onDeleteClick(aiAssistant);
-                  }}
-                >
-                  <span className="material-symbols-outlined fs-5">delete</span>
-                </button>
-              </>
-            )}
-          </div>
-        </button>
-      </li>
-    </>
+              <button
+                type="button"
+                className="btn btn-link text-secondary p-0"
+                onClick={(e) => {
+                  e.stopPropagation();
+                  onDeleteClick(aiAssistant);
+                }}
+              >
+                <span className="material-symbols-outlined fs-5">delete</span>
+              </button>
+            </>
+          )}
+        </div>
+      </button>
+    </li>
   );
 };
 
@@ -189,16 +173,10 @@
   onCollapsed,
 }) => {
   const { t } = useTranslation();
-<<<<<<< HEAD
   const { openChat } = useAiAssistantSidebarActions();
   const currentUser = useCurrentUser();
-  const { open: openAiAssistantManagementModal } = useAiAssistantManagementModalActions();
-=======
-  const { openChat } = useAiAssistantSidebar();
-  const { data: currentUser } = useCurrentUser();
   const { open: openAiAssistantManagementModal } =
-    useAiAssistantManagementModal();
->>>>>>> e2c71f5c
+    useAiAssistantManagementModalActions();
 
   const [isCollapsed, setIsCollapsed] = useState(false);
 
