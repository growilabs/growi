--- conflicted
+++ resolved
@@ -1,17 +1,12 @@
 import React, { type JSX, useCallback } from 'react';
 import { useTranslation } from 'react-i18next';
 
-<<<<<<< HEAD
-import { useAiAssistantSidebarStatus, useAiAssistantSidebarActions } from '../../../states';
+import {
+  useAiAssistantSidebarActions,
+  useAiAssistantSidebarStatus,
+} from '../../../states';
 import { useAiAssistantManagementModalActions } from '../../../states/modal/ai-assistant-management';
 import { useSWRxAiAssistants } from '../../../stores/ai-assistant';
-=======
-import {
-  useAiAssistantManagementModal,
-  useAiAssistantSidebar,
-  useSWRxAiAssistants,
-} from '../../../stores/ai-assistant';
->>>>>>> e2c71f5c
 import { useSWRINFxRecentThreads } from '../../../stores/thread';
 import { AiAssistantList } from './AiAssistantList';
 import { ThreadList } from './ThreadList';
@@ -22,15 +17,9 @@
 
 export const AiAssistantContent = (): JSX.Element => {
   const { t } = useTranslation();
-<<<<<<< HEAD
   const { open } = useAiAssistantManagementModalActions();
   const aiAssistantSidebarData = useAiAssistantSidebarStatus();
   const { close: closeAiAssistantSidebar } = useAiAssistantSidebarActions();
-=======
-  const { open } = useAiAssistantManagementModal();
-  const { data: aiAssistantSidebarData, close: closeAiAssistantSidebar } =
-    useAiAssistantSidebar();
->>>>>>> e2c71f5c
   const { mutate: mutateRecentThreads } = useSWRINFxRecentThreads();
   const { data: aiAssistants, mutate: mutateAiAssistants } =
     useSWRxAiAssistants();
