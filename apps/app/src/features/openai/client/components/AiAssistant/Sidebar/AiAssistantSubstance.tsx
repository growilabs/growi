import React, { type JSX } from 'react';

import { useTranslation } from 'react-i18next';

import { useAiAssistantManagementModal, useSWRxAiAssistants } from '../../../stores/ai-assistant';

<<<<<<< HEAD
import { AiAssistantTree } from './AiAssistantTree';
import { ThreadList } from './ThreadList';
=======
import { AiAssistantList } from './AiAssistantList';
>>>>>>> 9f739d37

import styles from './AiAssistantSubstance.module.scss';

const moduleClass = styles['grw-ai-assistant-substance'] ?? '';

export const AiAssistantContent = (): JSX.Element => {
  const { t } = useTranslation();
  const { open } = useAiAssistantManagementModal();
  const { data: aiAssistants, mutate: mutateAiAssistants } = useSWRxAiAssistants();

  return (
    <div className={moduleClass}>
      <button
        type="button"
        className="btn btn-outline-secondary px-3 d-flex align-items-center mb-4"
        onClick={() => open()}
      >
        <span className="material-symbols-outlined fs-5 me-2">add</span>
        <span className="fw-normal">{t('ai_assistant_list.add_assistant')}</span>
      </button>

      <div className="d-flex flex-column gap-4">
        <div>
          <AiAssistantList
            onUpdated={mutateAiAssistants}
            onDeleted={mutateAiAssistants}
            onCollapsed={mutateAiAssistants}
            aiAssistants={aiAssistants?.myAiAssistants ?? []}
          />
        </div>

        <div>
          <AiAssistantList
            isTeamAssistant
            onUpdated={mutateAiAssistants}
            onCollapsed={mutateAiAssistants}
            aiAssistants={aiAssistants?.teamAiAssistants ?? []}
          />
        </div>

        <div>
          <h3 className="fw-bold grw-ai-assistant-substance-header">
            最近の項目
          </h3>
          <ThreadList />
        </div>
      </div>
    </div>
  );
};<|MERGE_RESOLUTION|>--- conflicted
+++ resolved
@@ -4,12 +4,8 @@
 
 import { useAiAssistantManagementModal, useSWRxAiAssistants } from '../../../stores/ai-assistant';
 
-<<<<<<< HEAD
-import { AiAssistantTree } from './AiAssistantTree';
+import { AiAssistantList } from './AiAssistantList';
 import { ThreadList } from './ThreadList';
-=======
-import { AiAssistantList } from './AiAssistantList';
->>>>>>> 9f739d37
 
 import styles from './AiAssistantSubstance.module.scss';
 
