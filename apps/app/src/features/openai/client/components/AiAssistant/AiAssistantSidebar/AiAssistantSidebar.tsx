--- conflicted
+++ resolved
@@ -433,14 +433,6 @@
             className="h-100"
             autoHide
           >
-<<<<<<< HEAD
-            <div className="p-4 d-flex flex-column gap-4 flex-grow-1">
-              {threadData != null
-                ? (
-                  <div className="vstack gap-4 pb-2">
-                    {messageLogs.map(message => (
-                      <>
-=======
             {!isEditorAssistant && threadTitleViewForKnowledgeAssistant}
             <div className="p-4">
               <div className="d-flex flex-column gap-4 flex-grow-1">
@@ -458,39 +450,12 @@
                         </>
                       )) }
                       { generatingAnswerMessage != null && (
->>>>>>> 85f2901a
                         <MessageCard
                           role="assistant"
                           additionalItem={messageCardAdditionalItemForGeneratingMessage}
                         >
                           {generatingAnswerMessage.content}
                         </MessageCard>
-<<<<<<< HEAD
-                      </>
-                    ))}
-                    {generatingAnswerMessage != null && (
-                      <MessageCard
-                        role="assistant"
-                        additionalItem={messageCardAdditionalItemForGeneratingMessage}
-                      >
-                        {generatingAnswerMessage.content}
-                      </MessageCard>
-                    )}
-                    {isEditorAssistant && partialContentWarnLabel}
-                    {messageLogs.length > 0 && (
-                      <div className="d-flex justify-content-center">
-                        <span className="bg-body-tertiary text-body-secondary rounded-pill px-3 py-1" style={{ fontSize: 'smaller' }}>
-                          {t('sidebar_ai_assistant.caution_against_hallucination')}
-                        </span>
-                      </div>
-                    )}
-                  </div>
-                )
-                : (
-                  <>{initialView}</>
-                )
-              }
-=======
                       )}
                       { isEditorAssistant && partialContentWarnLabel }
                       { messageLogs.length > 0 && (
@@ -507,7 +472,6 @@
                   )
                 }
               </div>
->>>>>>> 85f2901a
             </div>
           </SimpleBar>
         </div>
