--- conflicted
+++ resolved
@@ -1,39 +1,24 @@
-<<<<<<< HEAD
-import React, { useCallback, useMemo } from 'react';
-
-=======
-import React, { type JSX, useCallback } from 'react';
->>>>>>> e2c71f5c
+import type React from 'react';
+import { useCallback, useMemo } from 'react';
 import { useTranslation } from 'react-i18next';
 import { Modal, ModalBody, ModalFooter, ModalHeader } from 'reactstrap';
 
 import type { SelectablePage } from '../../../../interfaces/selectable-page';
 
-<<<<<<< HEAD
 /**
  * ShareScopeWarningModalSubstance - Presentation component (all logic here)
  */
 type ShareScopeWarningModalSubstanceProps = {
-=======
-type Props = {
-  isOpen: boolean;
->>>>>>> e2c71f5c
   selectedPages: SelectablePage[];
   closeModal: () => void;
   onSubmit: () => Promise<void>;
 };
 
-<<<<<<< HEAD
 const ShareScopeWarningModalSubstance = ({
   selectedPages,
   closeModal,
   onSubmit,
 }: ShareScopeWarningModalSubstanceProps): React.JSX.Element => {
-=======
-export const ShareScopeWarningModal = (props: Props): JSX.Element => {
-  const { isOpen, selectedPages, closeModal, onSubmit } = props;
->>>>>>> e2c71f5c
-
   const { t } = useTranslation();
 
   const upsertAiAssistantHandler = useCallback(() => {
@@ -43,10 +28,8 @@
 
   // Memoize selected pages list
   const selectedPagesList = useMemo(() => {
-    return selectedPages.map(selectedPage => (
-      <code key={selectedPage.path}>
-        {selectedPage.path}
-      </code>
+    return selectedPages.map((selectedPage) => (
+      <code key={selectedPage.path}>{selectedPage.path}</code>
     ));
   }, [selectedPages]);
 
@@ -73,17 +56,10 @@
         />
 
         <div className="mb-4">
-<<<<<<< HEAD
-          <p className="mb-2 text-secondary">{t('share_scope_warning_modal.selected_pages_label')}</p>
-          {selectedPagesList}
-=======
           <p className="mb-2 text-secondary">
             {t('share_scope_warning_modal.selected_pages_label')}
           </p>
-          {selectedPages.map((selectedPage) => (
-            <code key={selectedPage.path}>{selectedPage.path}</code>
-          ))}
->>>>>>> e2c71f5c
+          {selectedPagesList}
         </div>
 
         <p>{t('share_scope_warning_modal.confirmation_message')}</p>
@@ -121,12 +97,7 @@
 };
 
 export const ShareScopeWarningModal = (props: Props): React.JSX.Element => {
-  const {
-    isOpen,
-    selectedPages,
-    closeModal,
-    onSubmit,
-  } = props;
+  const { isOpen, selectedPages, closeModal, onSubmit } = props;
 
   return (
     <Modal size="lg" isOpen={isOpen} toggle={closeModal}>
