--- conflicted
+++ resolved
@@ -2,26 +2,15 @@
 import { useTranslation } from 'react-i18next';
 import { ModalBody } from 'reactstrap';
 
-<<<<<<< HEAD
 import { useAiAssistantManagementModalStatus } from '../../../states/modal/ai-assistant-management';
-
-=======
-import { useAiAssistantManagementModal } from '../../../stores/ai-assistant';
->>>>>>> e2c71f5c
 import { AiAssistantManagementHeader } from './AiAssistantManagementHeader';
 import { PageSelectionMethodButtons } from './PageSelectionMethodButtons';
 
 export const AiAssistantManagementPageSelectionMethod = (): JSX.Element => {
   const { t } = useTranslation();
-<<<<<<< HEAD
   const aiAssistantManagementModalData = useAiAssistantManagementModalStatus();
-  const isNewAiAssistant = aiAssistantManagementModalData?.aiAssistantData == null;
-=======
-  const { data: aiAssistantManagementModalData } =
-    useAiAssistantManagementModal();
   const isNewAiAssistant =
     aiAssistantManagementModalData?.aiAssistantData == null;
->>>>>>> e2c71f5c
 
   return (
     <>
