--- conflicted
+++ resolved
@@ -11,13 +11,7 @@
 import type { Text as YText } from 'yjs';
 
 import { apiv3Post } from '~/client/util/apiv3-client';
-<<<<<<< HEAD
 import { useCurrentPageId } from '~/states/page';
-
-=======
-import { useCurrentPageId } from '~/stores/page';
-import { useIsEnableUnifiedMergeView } from '~/stores-universal/context';
->>>>>>> e2c71f5c
 
 import type { AiAssistantHasId } from '../../../interfaces/ai-assistant';
 import {
@@ -35,17 +29,15 @@
 import { handleIfSuccessfullyParsed } from '../../../utils/handle-if-successfully-parsed';
 import { AiAssistantDropdown } from '../../components/AiAssistant/AiAssistantSidebar/AiAssistantDropdown';
 import { QuickMenuList } from '../../components/AiAssistant/AiAssistantSidebar/QuickMenuList';
-<<<<<<< HEAD
-import { useIsEnableUnifiedMergeView, useUnifiedMergeViewActions, useAiAssistantSidebarStatus } from '../../states';
-import { useClientEngineIntegration, shouldUseClientProcessing } from '../client-engine-integration';
-
-=======
-import { useAiAssistantSidebar } from '../../stores/ai-assistant';
+import {
+  useAiAssistantSidebarStatus,
+  useIsEnableUnifiedMergeView,
+  useUnifiedMergeViewActions,
+} from '../../states';
 import {
   shouldUseClientProcessing,
   useClientEngineIntegration,
 } from '../client-engine-integration';
->>>>>>> e2c71f5c
 import { getPageBodyForContext } from './get-page-body-for-context';
 import { performSearchReplace } from './search-replace-engine';
 
@@ -158,19 +150,10 @@
 
   // Hooks
   const { t } = useTranslation();
-<<<<<<< HEAD
   const currentPageId = useCurrentPageId();
   const isEnableUnifiedMergeView = useIsEnableUnifiedMergeView();
-  const { disable: disableUnifiedMergeView, enable: enableUnifiedMergeView } = useUnifiedMergeViewActions();
-  const { data: codeMirrorEditor } = useCodeMirrorEditorIsolated(GlobalCodeMirrorEditorKey.MAIN);
-  const yDocs = useSecondaryYdocs(isEnableUnifiedMergeView ?? false, { pageId: currentPageId ?? undefined, useSecondary: isEnableUnifiedMergeView ?? false });
-  const aiAssistantSidebarData = useAiAssistantSidebarStatus();
-=======
-  const { data: currentPageId } = useCurrentPageId();
-  const {
-    data: isEnableUnifiedMergeView,
-    mutate: mutateIsEnableUnifiedMergeView,
-  } = useIsEnableUnifiedMergeView();
+  const { disable: disableUnifiedMergeView, enable: enableUnifiedMergeView } =
+    useUnifiedMergeViewActions();
   const { data: codeMirrorEditor } = useCodeMirrorEditorIsolated(
     GlobalCodeMirrorEditorKey.MAIN,
   );
@@ -178,8 +161,7 @@
     pageId: currentPageId ?? undefined,
     useSecondary: isEnableUnifiedMergeView ?? false,
   });
-  const { data: aiAssistantSidebarData } = useAiAssistantSidebar();
->>>>>>> e2c71f5c
+  const aiAssistantSidebarData = useAiAssistantSidebarStatus();
   const clientEngine = useClientEngineIntegration({
     enableClientProcessing: shouldUseClientProcessing(),
     enableServerFallback: true,
@@ -205,22 +187,13 @@
     return response.data;
   }, [selectedAiAssistant?._id]);
 
-<<<<<<< HEAD
-  const postMessage: PostMessage = useCallback(async ({ threadId, formData }) => {
-    // Clear partial content info on new request
-    setPartialContentInfo(null);
-
-    // Disable UnifiedMergeView when a Form is submitted with UnifiedMergeView enabled
-    disableUnifiedMergeView();
-=======
   const postMessage: PostMessage = useCallback(
     async ({ threadId, formData }) => {
       // Clear partial content info on new request
       setPartialContentInfo(null);
->>>>>>> e2c71f5c
 
       // Disable UnifiedMergeView when a Form is submitted with UnifiedMergeView enabled
-      mutateIsEnableUnifiedMergeView(false);
+      disableUnifiedMergeView();
 
       const pageBodyContext = getPageBodyForContext(
         codeMirrorEditor,
@@ -244,10 +217,6 @@
         });
       }
 
-<<<<<<< HEAD
-    return response;
-  }, [codeMirrorEditor, disableUnifiedMergeView, selectedAiAssistant?._id, selectedText, selectedTextIndex]);
-=======
       const requestBody = {
         threadId,
         aiAssistantId: selectedAiAssistant?._id,
@@ -269,13 +238,12 @@
         headers: { 'Content-Type': 'application/json' },
         body: JSON.stringify(requestBody),
       });
->>>>>>> e2c71f5c
 
       return response;
     },
     [
       codeMirrorEditor,
-      mutateIsEnableUnifiedMergeView,
+      disableUnifiedMergeView,
       selectedAiAssistant?._id,
       selectedText,
       selectedTextIndex,
@@ -283,19 +251,6 @@
   );
 
   // Enhanced processMessage with client engine support (保持)
-<<<<<<< HEAD
-  const processMessage = useCallback(async (data: unknown, handler: {
-    onMessage: (data: SseMessage) => void;
-    onDetectedDiff: (data: SseDetectedDiff) => void;
-    onFinalized: (data: SseFinalized) => void;
-  }) => {
-    // Reset timer whenever data is received
-    const handleDataReceived = () => {
-      // Clear existing timer
-      if (timerRef.current != null) {
-        clearTimeout(timerRef.current);
-      }
-=======
   const processMessage = useCallback(
     async (
       data: unknown,
@@ -311,7 +266,6 @@
         if (timerRef.current != null) {
           clearTimeout(timerRef.current);
         }
->>>>>>> e2c71f5c
 
         // Hide spinner since data is flowing
         if (isGeneratingEditorText) {
@@ -329,35 +283,12 @@
         handler.onMessage(data);
       });
 
-<<<<<<< HEAD
-    handleIfSuccessfullyParsed(data, SseDetectedDiffSchema, async (diffData: SseDetectedDiff) => {
-      handleDataReceived();
-      enableUnifiedMergeView();
-
-      // Check if client engine processing is enabled
-      if (clientEngine.isClientProcessingEnabled && yDocs?.secondaryDoc != null) {
-        try {
-          // Get current content
-          const yText = yDocs.secondaryDoc.getText('codemirror');
-          const currentContent = yText.toString();
-
-          // Process with client engine
-          const result = await clientEngine.processHybrid(
-            currentContent,
-            [diffData],
-            async () => {
-              // Fallback to original server-side processing
-              setDetectedDiff((prev) => {
-                const newData = { data: diffData, applied: false, id: crypto.randomUUID() };
-                if (prev == null) {
-                  return [newData];
-=======
       handleIfSuccessfullyParsed(
         data,
         SseDetectedDiffSchema,
         async (diffData: SseDetectedDiff) => {
           handleDataReceived();
-          mutateIsEnableUnifiedMergeView(true);
+          enableUnifiedMergeView();
 
           // Check if client engine processing is enabled
           if (
@@ -402,43 +333,12 @@
                 if (applied) {
                   handler.onDetectedDiff(diffData);
                   return;
->>>>>>> e2c71f5c
                 }
               }
             } catch (error) {
               // Fall through to server-side processing
             }
           }
-<<<<<<< HEAD
-        }
-        catch (error) {
-          // Fall through to server-side processing
-        }
-      }
-
-      // Original server-side processing (fallback or default)
-      setDetectedDiff((prev) => {
-        const newData = { data: diffData, applied: false, id: crypto.randomUUID() };
-        if (prev == null) {
-          return [newData];
-        }
-        return [...prev, newData];
-      });
-      handler.onDetectedDiff(diffData);
-    });
-
-    handleIfSuccessfullyParsed(data, SseFinalizedSchema, (data: SseFinalized) => {
-      handler.onFinalized(data);
-    });
-  }, [isGeneratingEditorText, enableUnifiedMergeView, clientEngine, yDocs]);
-
-  const selectTextHandler = useCallback(({ selectedText, selectedTextIndex, selectedTextFirstLineNumber }) => {
-    setSelectedText(selectedText);
-    setSelectedTextIndex(selectedTextIndex);
-    lineRef.current = selectedTextFirstLineNumber;
-  }, []);
-=======
->>>>>>> e2c71f5c
 
           // Original server-side processing (fallback or default)
           setDetectedDiff((prev) => {
@@ -464,12 +364,7 @@
         },
       );
     },
-    [
-      isGeneratingEditorText,
-      mutateIsEnableUnifiedMergeView,
-      clientEngine,
-      yDocs,
-    ],
+    [isGeneratingEditorText, enableUnifiedMergeView, clientEngine, yDocs],
   );
 
   const selectTextHandler = useCallback(
@@ -605,15 +500,9 @@
           return false;
         }
 
-<<<<<<< HEAD
-    const clickQuickMenuHandler = async (quickMenu: string) => {
-      await onSubmit({ input: quickMenu, markdownType: 'full' });
-    };
-=======
         if (!isEnableUnifiedMergeView) {
           return false;
         }
->>>>>>> e2c71f5c
 
         if (generatingAnswerMessage != null) {
           return false;
@@ -636,50 +525,17 @@
         }
 
         acceptAllChunks(codeMirrorEditor.view);
-        mutateIsEnableUnifiedMergeView(false);
+        disableUnifiedMergeView();
       };
 
       const reject = () => {
-        mutateIsEnableUnifiedMergeView(false);
+        disableUnifiedMergeView();
       };
 
       if (!isActionButtonShown) {
         return <></>;
       }
 
-<<<<<<< HEAD
-      acceptAllChunks(codeMirrorEditor.view);
-      disableUnifiedMergeView();
-    };
-
-    const reject = () => {
-      disableUnifiedMergeView();
-    };
-
-    if (!isActionButtonShown) {
-      return <></>;
-    }
-
-    return (
-      <div className="d-flex mt-2 justify-content-start">
-        <button
-          type="button"
-          className="btn btn-outline-secondary me-2"
-          onClick={reject}
-        >
-          {t('sidebar_ai_assistant.discard')}
-        </button>
-        <button
-          type="button"
-          className="btn btn-success"
-          onClick={accept}
-        >
-          {t('sidebar_ai_assistant.accept')}
-        </button>
-      </div>
-    );
-  }, [aiAssistantSidebarData?.isEditorAssistant, codeMirrorEditor?.view, isEnableUnifiedMergeView, disableUnifiedMergeView, t]);
-=======
       return (
         <div className="d-flex mt-2 justify-content-start">
           <button
@@ -699,11 +555,10 @@
       aiAssistantSidebarData?.isEditorAssistant,
       codeMirrorEditor?.view,
       isEnableUnifiedMergeView,
-      mutateIsEnableUnifiedMergeView,
+      disableUnifiedMergeView,
       t,
     ],
   );
->>>>>>> e2c71f5c
 
   const generatingEditorTextLabel = useMemo(() => {
     return (
