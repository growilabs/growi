--- conflicted
+++ resolved
@@ -1,516 +1,489 @@
-import { useCallback, useEffect, useMemo, useRef, useState } from 'react';
-import { GlobalCodeMirrorEditorKey } from '@growi/editor';
+import { GlobalCodeMirrorEditorKey } from "@growi/editor";
 import {
-  acceptAllChunks,
-  useTextSelectionEffect,
-} from '@growi/editor/dist/client/services/unified-merge-view';
-import { useCodeMirrorEditorIsolated } from '@growi/editor/dist/client/stores/codemirror-editor';
-import { useSecondaryYdocs } from '@growi/editor/dist/client/stores/use-secondary-ydocs';
-import { type UseFormReturn, useForm } from 'react-hook-form';
-import { useTranslation } from 'react-i18next';
-import type { Text as YText } from 'yjs';
-
-import { apiv3Post } from '~/client/util/apiv3-client';
-import { useCurrentPageId } from '~/stores/page';
-import { useIsEnableUnifiedMergeView } from '~/stores-universal/context';
-
-import type { AiAssistantHasId } from '../../../interfaces/ai-assistant';
+	acceptAllChunks,
+	useTextSelectionEffect,
+} from "@growi/editor/dist/client/services/unified-merge-view";
+import { useCodeMirrorEditorIsolated } from "@growi/editor/dist/client/stores/codemirror-editor";
+import { useSecondaryYdocs } from "@growi/editor/dist/client/stores/use-secondary-ydocs";
+import { useCallback, useEffect, useMemo, useRef, useState } from "react";
+import { type UseFormReturn, useForm } from "react-hook-form";
+import { useTranslation } from "react-i18next";
+import type { Text as YText } from "yjs";
+
+import { apiv3Post } from "~/client/util/apiv3-client";
+import { useCurrentPageId } from "~/stores/page";
+import { useIsEnableUnifiedMergeView } from "~/stores-universal/context";
+
+import type { AiAssistantHasId } from "../../../interfaces/ai-assistant";
 import {
-  type EditRequestBody,
-  type SseDetectedDiff,
-  SseDetectedDiffSchema,
-  type SseFinalized,
-  SseFinalizedSchema,
-  type SseMessage,
-  SseMessageSchema,
-} from '../../../interfaces/editor-assistant/sse-schemas';
-import type { MessageLog } from '../../../interfaces/message';
-import type { IThreadRelationHasId } from '../../../interfaces/thread-relation';
-import { ThreadType } from '../../../interfaces/thread-relation';
-import { handleIfSuccessfullyParsed } from '../../../utils/handle-if-successfully-parsed';
+	type EditRequestBody,
+	type SseDetectedDiff,
+	SseDetectedDiffSchema,
+	type SseFinalized,
+	SseFinalizedSchema,
+	type SseMessage,
+	SseMessageSchema,
+} from "../../../interfaces/editor-assistant/sse-schemas";
+import type { MessageLog } from "../../../interfaces/message";
+import type { IThreadRelationHasId } from "../../../interfaces/thread-relation";
+import { ThreadType } from "../../../interfaces/thread-relation";
+import { handleIfSuccessfullyParsed } from "../../../utils/handle-if-successfully-parsed";
 // import { AiAssistantDropdown } from '../../components/AiAssistant/AiAssistantSidebar/AiAssistantDropdown';
 // import { QuickMenuList } from '../../components/AiAssistant/AiAssistantSidebar/QuickMenuList';
-import { useAiAssistantSidebar } from '../../stores/ai-assistant';
+import { useAiAssistantSidebar } from "../../stores/ai-assistant";
 import {
-  shouldUseClientProcessing,
-  useClientEngineIntegration,
-} from '../client-engine-integration';
-import { getPageBodyForContext } from './get-page-body-for-context';
-import { performSearchReplace } from './search-replace-engine';
+	shouldUseClientProcessing,
+	useClientEngineIntegration,
+} from "../client-engine-integration";
+import { getPageBodyForContext } from "./get-page-body-for-context";
+import { performSearchReplace } from "./search-replace-engine";
 
 type CreateThread = () => Promise<IThreadRelationHasId>;
 
 type PostMessageArgs = {
-  threadId: string;
-  formData: FormData;
+	threadId: string;
+	formData: FormData;
 };
 
 type PostMessage = (args: PostMessageArgs) => Promise<Response>;
 type ProcessMessage = (
-  data: unknown,
-  handler: {
-    onMessage: (data: SseMessage) => void;
-    onDetectedDiff: (data: SseDetectedDiff) => void;
-    onFinalized: (data: SseFinalized) => void;
-  },
+	data: unknown,
+	handler: {
+		onMessage: (data: SseMessage) => void;
+		onDetectedDiff: (data: SseDetectedDiff) => void;
+		onFinalized: (data: SseFinalized) => void;
+	},
 ) => void;
 
 type GenerateInitialView = (
-  onSubmit: (data: FormData) => Promise<void>,
+	onSubmit: (data: FormData) => Promise<void>,
 ) => JSX.Element;
 type GenerateActionButtons = (
-  messageId: string,
-  messageLogs: MessageLog[],
-  generatingAnswerMessage?: MessageLog,
+	messageId: string,
+	messageLogs: MessageLog[],
+	generatingAnswerMessage?: MessageLog,
 ) => JSX.Element;
 export interface FormData {
-  input: string;
-  markdownType?: 'full' | 'selected' | 'none';
+	input: string;
+	markdownType?: "full" | "selected" | "none";
 }
 
 type DetectedDiff = Array<{
-  data: SseDetectedDiff;
-  applied: boolean;
-  id: string;
+	data: SseDetectedDiff;
+	applied: boolean;
+	id: string;
 }>;
 
 type UseEditorAssistant = () => {
-  createThread: CreateThread;
-  postMessage: PostMessage;
-  processMessage: ProcessMessage;
-  form: UseFormReturn<FormData>;
-  resetForm: () => void;
-  isTextSelected: boolean;
-  isGeneratingEditorText: boolean;
-
-  // Views
-  generateInitialView: GenerateInitialView;
-  generatingEditorTextLabel?: JSX.Element;
-  partialContentWarnLabel?: JSX.Element;
-  generateActionButtons: GenerateActionButtons;
-  headerIcon: JSX.Element;
-  headerText: JSX.Element;
-  placeHolder: string;
+	createThread: CreateThread;
+	postMessage: PostMessage;
+	processMessage: ProcessMessage;
+	form: UseFormReturn<FormData>;
+	resetForm: () => void;
+	isTextSelected: boolean;
+	isGeneratingEditorText: boolean;
+
+	// Views
+	generateInitialView: GenerateInitialView;
+	generatingEditorTextLabel?: JSX.Element;
+	partialContentWarnLabel?: JSX.Element;
+	generateActionButtons: GenerateActionButtons;
+	headerIcon: JSX.Element;
+	headerText: JSX.Element;
+	placeHolder: string;
 };
 
 const insertTextAtLine = (
-  yText: YText,
-  lineNumber: number,
-  textToInsert: string,
+	yText: YText,
+	lineNumber: number,
+	textToInsert: string,
 ): void => {
-  // Get the entire text content
-  const content = yText.toString();
-
-  // Split by newlines to get all lines
-  const lines = content.split('\n');
-
-  // Calculate the index position for insertion
-  let insertPosition = 0;
-
-  // Sum the length of all lines before the target line (plus newline characters)
-  for (let i = 0; i < lineNumber && i < lines.length; i++) {
-    insertPosition += lines[i].length + 1; // +1 for the newline character
-  }
-
-  // Insert the text at the calculated position
-  yText.insert(insertPosition, textToInsert);
+	// Get the entire text content
+	const content = yText.toString();
+
+	// Split by newlines to get all lines
+	const lines = content.split("\n");
+
+	// Calculate the index position for insertion
+	let insertPosition = 0;
+
+	// Sum the length of all lines before the target line (plus newline characters)
+	for (let i = 0; i < lineNumber && i < lines.length; i++) {
+		insertPosition += lines[i].length + 1; // +1 for the newline character
+	}
+
+	// Insert the text at the calculated position
+	yText.insert(insertPosition, textToInsert);
 };
 
 const appendTextLastLine = (yText: YText, textToAppend: string) => {
-  const content = yText.toString();
-  const insertPosition = content.length;
-  yText.insert(insertPosition, `\n\n${textToAppend}`);
+	const content = yText.toString();
+	const insertPosition = content.length;
+	yText.insert(insertPosition, `\n\n${textToAppend}`);
 };
 
 export const useEditorAssistant: UseEditorAssistant = () => {
-  // Refs
-  const lineRef = useRef<number>(0);
-  const timerRef = useRef<ReturnType<typeof setTimeout> | null>(null);
-
-  // States
-  const [detectedDiff, setDetectedDiff] = useState<DetectedDiff>();
-  const [selectedAiAssistant, setSelectedAiAssistant] =
-    useState<AiAssistantHasId>();
-  const [selectedText, setSelectedText] = useState<string>();
-  const [selectedTextIndex, setSelectedTextIndex] = useState<number>();
-  const [isGeneratingEditorText, setIsGeneratingEditorText] =
-    useState<boolean>(false);
-  const [partialContentInfo, setPartialContentInfo] = useState<{
-    startIndex: number;
-    endIndex: number;
-  } | null>(null);
-
-  const isTextSelected = useMemo(
-    () => selectedText != null && selectedText.length !== 0,
-    [selectedText],
-  );
-
-  // Hooks
-  const { t } = useTranslation();
-  const { data: currentPageId } = useCurrentPageId();
-  const {
-    data: isEnableUnifiedMergeView,
-    mutate: mutateIsEnableUnifiedMergeView,
-  } = useIsEnableUnifiedMergeView();
-  const { data: codeMirrorEditor } = useCodeMirrorEditorIsolated(
-    GlobalCodeMirrorEditorKey.MAIN,
-  );
-  const yDocs = useSecondaryYdocs(isEnableUnifiedMergeView ?? false, {
-    pageId: currentPageId ?? undefined,
-    useSecondary: isEnableUnifiedMergeView ?? false,
-  });
-  const { data: aiAssistantSidebarData } = useAiAssistantSidebar();
-  const clientEngine = useClientEngineIntegration({
-    enableClientProcessing: shouldUseClientProcessing(),
-    enableServerFallback: true,
-    enablePerformanceMetrics: true,
-  });
-
-  const form = useForm<FormData>({
-    defaultValues: {
-      input: '',
-    },
-  });
-
-  // Functions
-  const resetForm = useCallback(() => {
-    form.reset({ input: '' });
-  }, [form]);
-
-  const createThread: CreateThread = useCallback(async () => {
-    const response = await apiv3Post<IThreadRelationHasId>('/openai/thread', {
-      type: ThreadType.EDITOR,
-      aiAssistantId: selectedAiAssistant?._id,
-    });
-    return response.data;
-  }, [selectedAiAssistant?._id]);
-
-  const postMessage: PostMessage = useCallback(
-    async ({ threadId, formData }) => {
-      // Clear partial content info on new request
-      setPartialContentInfo(null);
-
-      // Disable UnifiedMergeView when a Form is submitted with UnifiedMergeView enabled
-      mutateIsEnableUnifiedMergeView(false);
-
-      const pageBodyContext = getPageBodyForContext(
-        codeMirrorEditor,
-        2000,
-        8000,
-      );
-
-      if (!pageBodyContext) {
-        throw new Error('Unable to get page body context');
-      }
-
-      // Store partial content info if applicable
-      if (
-        pageBodyContext.isPartial &&
-        pageBodyContext.startIndex != null &&
-        pageBodyContext.endIndex != null
-      ) {
-        setPartialContentInfo({
-          startIndex: pageBodyContext.startIndex,
-          endIndex: pageBodyContext.endIndex,
-        });
-      }
-
-      const requestBody = {
-        threadId,
-        aiAssistantId: selectedAiAssistant?._id,
-        userMessage: formData.input,
-        pageBody: pageBodyContext.content,
-        ...(pageBodyContext.isPartial && {
-          isPageBodyPartial: pageBodyContext.isPartial,
-          partialPageBodyStartIndex: pageBodyContext.startIndex,
-        }),
-        ...(selectedText != null &&
-          selectedText.length > 0 && {
-            selectedText,
-            selectedPosition: selectedTextIndex,
-          }),
-      } satisfies EditRequestBody;
-
-      const response = await fetch('/_api/v3/openai/edit', {
-        method: 'POST',
-        headers: { 'Content-Type': 'application/json' },
-        body: JSON.stringify(requestBody),
-      });
-
-      return response;
-    },
-    [
-      codeMirrorEditor,
-      mutateIsEnableUnifiedMergeView,
-      selectedAiAssistant?._id,
-      selectedText,
-      selectedTextIndex,
-    ],
-  );
-
-  // Enhanced processMessage with client engine support (保持)
-  const processMessage = useCallback(
-    async (
-      data: unknown,
-      handler: {
-        onMessage: (data: SseMessage) => void;
-        onDetectedDiff: (data: SseDetectedDiff) => void;
-        onFinalized: (data: SseFinalized) => void;
-      },
-    ) => {
-      // Reset timer whenever data is received
-      const handleDataReceived = () => {
-        // Clear existing timer
-        if (timerRef.current != null) {
-          clearTimeout(timerRef.current);
-        }
-
-        // Hide spinner since data is flowing
-        if (isGeneratingEditorText) {
-          setIsGeneratingEditorText(false);
-        }
-
-        // Set new timer
-        timerRef.current = setTimeout(() => {
-          setIsGeneratingEditorText(true);
-        }, 500);
-      };
-
-      handleIfSuccessfullyParsed(data, SseMessageSchema, (data: SseMessage) => {
-        handleDataReceived();
-        handler.onMessage(data);
-      });
-
-      handleIfSuccessfullyParsed(
-        data,
-        SseDetectedDiffSchema,
-        async (diffData: SseDetectedDiff) => {
-          handleDataReceived();
-          mutateIsEnableUnifiedMergeView(true);
-
-          // Check if client engine processing is enabled
-          if (
-            clientEngine.isClientProcessingEnabled &&
-            yDocs?.secondaryDoc != null
-          ) {
-            try {
-              // Get current content
-              const yText = yDocs.secondaryDoc.getText('codemirror');
-              const currentContent = yText.toString();
-
-              // Process with client engine
-              const result = await clientEngine.processHybrid(
-                currentContent,
-                [diffData],
-                async () => {
-                  // Fallback to original server-side processing
-                  setDetectedDiff((prev) => {
-                    const newData = {
-                      data: diffData,
-                      applied: false,
-                      id: crypto.randomUUID(),
-                    };
-                    if (prev == null) {
-                      return [newData];
-                    }
-                    return [...prev, newData];
-                  });
-                },
-              );
-
-              // Apply result if client processing succeeded
-              if (
-                result.success &&
-                result.method === 'client' &&
-                result.result?.modifiedText
-              ) {
-                const applied = clientEngine.applyToYText(
-                  yText,
-                  result.result.modifiedText,
-                );
-                if (applied) {
-                  handler.onDetectedDiff(diffData);
-                  return;
-                }
-              }
-            } catch (error) {
-              // Fall through to server-side processing
-            }
-          }
-
-          // Original server-side processing (fallback or default)
-          setDetectedDiff((prev) => {
-            const newData = {
-              data: diffData,
-              applied: false,
-              id: crypto.randomUUID(),
-            };
-            if (prev == null) {
-              return [newData];
-            }
-            return [...prev, newData];
-          });
-          handler.onDetectedDiff(diffData);
-        },
-      );
-
-      handleIfSuccessfullyParsed(
-        data,
-        SseFinalizedSchema,
-        (data: SseFinalized) => {
-          handler.onFinalized(data);
-        },
-      );
-    },
-    [
-      isGeneratingEditorText,
-      mutateIsEnableUnifiedMergeView,
-      clientEngine,
-      yDocs,
-    ],
-  );
-
-  const selectTextHandler = useCallback(
-    ({ selectedText, selectedTextIndex, selectedTextFirstLineNumber }) => {
-      setSelectedText(selectedText);
-      setSelectedTextIndex(selectedTextIndex);
-      lineRef.current = selectedTextFirstLineNumber;
-    },
-    [],
-  );
-
-  // Effects
-  useTextSelectionEffect(codeMirrorEditor, selectTextHandler);
-
-  useEffect(() => {
-    const pendingDetectedDiff: DetectedDiff | undefined = detectedDiff?.filter(
-      (diff) => diff.applied === false,
-    );
-    if (
-      yDocs?.secondaryDoc != null &&
-      pendingDetectedDiff != null &&
-      pendingDetectedDiff.length > 0
-    ) {
-      const yText = yDocs.secondaryDoc.getText('codemirror');
-      yDocs.secondaryDoc.transact(() => {
-        pendingDetectedDiff.forEach((detectedDiff) => {
-          if (detectedDiff.data.diff) {
-            const { search, replace, startLine } = detectedDiff.data.diff;
-            // New search and replace processing
-            const success = performSearchReplace(
-              yText,
-              search,
-              replace,
-              startLine,
-            );
-
-            if (!success) {
-              // Fallback: existing behavior
-              if (isTextSelected) {
-                insertTextAtLine(yText, lineRef.current, replace);
-                lineRef.current += 1;
-              } else {
-                appendTextLastLine(yText, replace);
-              }
-            }
-          }
-        });
-      });
-
-      // Mark items as applied after applying to secondaryDoc
-      setDetectedDiff((prev) => {
-        if (!prev) return prev;
-        const pendingDetectedDiffIds = pendingDetectedDiff.map(
-          (diff) => diff.id,
-        );
-        return prev.map((diff) => {
-          if (pendingDetectedDiffIds.includes(diff.id)) {
-            return { ...diff, applied: true };
-          }
-          return diff;
-        });
-      });
-    }
-  }, [detectedDiff, isTextSelected, yDocs?.secondaryDoc]);
-
-  // Set detectedDiff to undefined after applying all detectedDiff to secondaryDoc
-  useEffect(() => {
-    if (
-      detectedDiff?.filter((detectedDiff) => detectedDiff.applied === false)
-        .length === 0
-    ) {
-      setSelectedText(undefined);
-      setSelectedTextIndex(undefined);
-      setDetectedDiff(undefined);
-      lineRef.current = 0;
-    }
-  }, [detectedDiff]);
-
-  useEffect(() => {
-    return () => {
-      if (timerRef.current != null) {
-        clearTimeout(timerRef.current);
-        timerRef.current = null;
-      }
-    };
-  }, []);
-  // Views
-  const headerIcon = useMemo(() => {
-    return (
-      <span className="material-symbols-outlined growi-ai-chat-icon me-3 fs-4">
-        support_agent
-      </span>
-    );
-  }, []);
-
-  const headerText = useMemo(() => {
-    return <>{t('Editor Assistant')}</>;
-  }, [t]);
-
-  const placeHolder = useMemo(() => {
-    return 'sidebar_ai_assistant.editor_assistant_placeholder';
-  }, []);
-
-  const generateInitialView: GenerateInitialView = useCallback(
-    (onSubmit) => {
-      const selectAiAssistantHandler = (aiAssistant?: AiAssistantHasId) => {
-        setSelectedAiAssistant(aiAssistant);
-      };
-
-      const clickQuickMenuHandler = async (quickMenu: string) => {
-        await onSubmit({ input: quickMenu, markdownType: 'full' });
-      };
-
-      return (
-        <>
-          <div className="py-2">
-            <AiAssistantDropdown
-              selectedAiAssistant={selectedAiAssistant}
-              onSelect={selectAiAssistantHandler}
-            />
-          </div>
-          <QuickMenuList onClick={clickQuickMenuHandler} />
-        </>
-      );
-    },
-    [selectedAiAssistant],
-  );
-
-  const generateActionButtons: GenerateActionButtons = useCallback(
-    (messageId, messageLogs, generatingAnswerMessage) => {
-      const isActionButtonShown = (() => {
-        if (!aiAssistantSidebarData?.isEditorAssistant) {
-          return false;
-        }
-
-        if (!isEnableUnifiedMergeView) {
-          return false;
-        }
-
-<<<<<<< HEAD
-    return (
-      <>
-        {/* <div className="py-2">
+	// Refs
+	const lineRef = useRef<number>(0);
+	const timerRef = useRef<ReturnType<typeof setTimeout> | null>(null);
+
+	// States
+	const [detectedDiff, setDetectedDiff] = useState<DetectedDiff>();
+	const [selectedAiAssistant, setSelectedAiAssistant] =
+		useState<AiAssistantHasId>();
+	const [selectedText, setSelectedText] = useState<string>();
+	const [selectedTextIndex, setSelectedTextIndex] = useState<number>();
+	const [isGeneratingEditorText, setIsGeneratingEditorText] =
+		useState<boolean>(false);
+	const [partialContentInfo, setPartialContentInfo] = useState<{
+		startIndex: number;
+		endIndex: number;
+	} | null>(null);
+
+	const isTextSelected = useMemo(
+		() => selectedText != null && selectedText.length !== 0,
+		[selectedText],
+	);
+
+	// Hooks
+	const { t } = useTranslation();
+	const { data: currentPageId } = useCurrentPageId();
+	const {
+		data: isEnableUnifiedMergeView,
+		mutate: mutateIsEnableUnifiedMergeView,
+	} = useIsEnableUnifiedMergeView();
+	const { data: codeMirrorEditor } = useCodeMirrorEditorIsolated(
+		GlobalCodeMirrorEditorKey.MAIN,
+	);
+	const yDocs = useSecondaryYdocs(isEnableUnifiedMergeView ?? false, {
+		pageId: currentPageId ?? undefined,
+		useSecondary: isEnableUnifiedMergeView ?? false,
+	});
+	const { data: aiAssistantSidebarData } = useAiAssistantSidebar();
+	const clientEngine = useClientEngineIntegration({
+		enableClientProcessing: shouldUseClientProcessing(),
+		enableServerFallback: true,
+		enablePerformanceMetrics: true,
+	});
+
+	const form = useForm<FormData>({
+		defaultValues: {
+			input: "",
+		},
+	});
+
+	// Functions
+	const resetForm = useCallback(() => {
+		form.reset({ input: "" });
+	}, [form]);
+
+	const createThread: CreateThread = useCallback(async () => {
+		const response = await apiv3Post<IThreadRelationHasId>("/openai/thread", {
+			type: ThreadType.EDITOR,
+			aiAssistantId: selectedAiAssistant?._id,
+		});
+		return response.data;
+	}, [selectedAiAssistant?._id]);
+
+	const postMessage: PostMessage = useCallback(
+		async ({ threadId, formData }) => {
+			// Clear partial content info on new request
+			setPartialContentInfo(null);
+
+			// Disable UnifiedMergeView when a Form is submitted with UnifiedMergeView enabled
+			mutateIsEnableUnifiedMergeView(false);
+
+			const pageBodyContext = getPageBodyForContext(
+				codeMirrorEditor,
+				2000,
+				8000,
+			);
+
+			if (!pageBodyContext) {
+				throw new Error("Unable to get page body context");
+			}
+
+			// Store partial content info if applicable
+			if (
+				pageBodyContext.isPartial &&
+				pageBodyContext.startIndex != null &&
+				pageBodyContext.endIndex != null
+			) {
+				setPartialContentInfo({
+					startIndex: pageBodyContext.startIndex,
+					endIndex: pageBodyContext.endIndex,
+				});
+			}
+
+			const requestBody = {
+				threadId,
+				aiAssistantId: selectedAiAssistant?._id,
+				userMessage: formData.input,
+				pageBody: pageBodyContext.content,
+				...(pageBodyContext.isPartial && {
+					isPageBodyPartial: pageBodyContext.isPartial,
+					partialPageBodyStartIndex: pageBodyContext.startIndex,
+				}),
+				...(selectedText != null &&
+					selectedText.length > 0 && {
+						selectedText,
+						selectedPosition: selectedTextIndex,
+					}),
+			} satisfies EditRequestBody;
+
+			const response = await fetch("/_api/v3/openai/edit", {
+				method: "POST",
+				headers: { "Content-Type": "application/json" },
+				body: JSON.stringify(requestBody),
+			});
+
+			return response;
+		},
+		[
+			codeMirrorEditor,
+			mutateIsEnableUnifiedMergeView,
+			selectedAiAssistant?._id,
+			selectedText,
+			selectedTextIndex,
+		],
+	);
+
+	// Enhanced processMessage with client engine support (保持)
+	const processMessage = useCallback(
+		async (
+			data: unknown,
+			handler: {
+				onMessage: (data: SseMessage) => void;
+				onDetectedDiff: (data: SseDetectedDiff) => void;
+				onFinalized: (data: SseFinalized) => void;
+			},
+		) => {
+			// Reset timer whenever data is received
+			const handleDataReceived = () => {
+				// Clear existing timer
+				if (timerRef.current != null) {
+					clearTimeout(timerRef.current);
+				}
+
+				// Hide spinner since data is flowing
+				if (isGeneratingEditorText) {
+					setIsGeneratingEditorText(false);
+				}
+
+				// Set new timer
+				timerRef.current = setTimeout(() => {
+					setIsGeneratingEditorText(true);
+				}, 500);
+			};
+
+			handleIfSuccessfullyParsed(data, SseMessageSchema, (data: SseMessage) => {
+				handleDataReceived();
+				handler.onMessage(data);
+			});
+
+			handleIfSuccessfullyParsed(
+				data,
+				SseDetectedDiffSchema,
+				async (diffData: SseDetectedDiff) => {
+					handleDataReceived();
+					mutateIsEnableUnifiedMergeView(true);
+
+					// Check if client engine processing is enabled
+					if (
+						clientEngine.isClientProcessingEnabled &&
+						yDocs?.secondaryDoc != null
+					) {
+						try {
+							// Get current content
+							const yText = yDocs.secondaryDoc.getText("codemirror");
+							const currentContent = yText.toString();
+
+							// Process with client engine
+							const result = await clientEngine.processHybrid(
+								currentContent,
+								[diffData],
+								async () => {
+									// Fallback to original server-side processing
+									setDetectedDiff((prev) => {
+										const newData = {
+											data: diffData,
+											applied: false,
+											id: crypto.randomUUID(),
+										};
+										if (prev == null) {
+											return [newData];
+										}
+										return [...prev, newData];
+									});
+								},
+							);
+
+							// Apply result if client processing succeeded
+							if (
+								result.success &&
+								result.method === "client" &&
+								result.result?.modifiedText
+							) {
+								const applied = clientEngine.applyToYText(
+									yText,
+									result.result.modifiedText,
+								);
+								if (applied) {
+									handler.onDetectedDiff(diffData);
+									return;
+								}
+							}
+						} catch (error) {
+							// Fall through to server-side processing
+						}
+					}
+
+					// Original server-side processing (fallback or default)
+					setDetectedDiff((prev) => {
+						const newData = {
+							data: diffData,
+							applied: false,
+							id: crypto.randomUUID(),
+						};
+						if (prev == null) {
+							return [newData];
+						}
+						return [...prev, newData];
+					});
+					handler.onDetectedDiff(diffData);
+				},
+			);
+
+			handleIfSuccessfullyParsed(
+				data,
+				SseFinalizedSchema,
+				(data: SseFinalized) => {
+					handler.onFinalized(data);
+				},
+			);
+		},
+		[
+			isGeneratingEditorText,
+			mutateIsEnableUnifiedMergeView,
+			clientEngine,
+			yDocs,
+		],
+	);
+
+	const selectTextHandler = useCallback(
+		({ selectedText, selectedTextIndex, selectedTextFirstLineNumber }) => {
+			setSelectedText(selectedText);
+			setSelectedTextIndex(selectedTextIndex);
+			lineRef.current = selectedTextFirstLineNumber;
+		},
+		[],
+	);
+
+	// Effects
+	useTextSelectionEffect(codeMirrorEditor, selectTextHandler);
+
+	useEffect(() => {
+		const pendingDetectedDiff: DetectedDiff | undefined = detectedDiff?.filter(
+			(diff) => diff.applied === false,
+		);
+		if (
+			yDocs?.secondaryDoc != null &&
+			pendingDetectedDiff != null &&
+			pendingDetectedDiff.length > 0
+		) {
+			const yText = yDocs.secondaryDoc.getText("codemirror");
+			yDocs.secondaryDoc.transact(() => {
+				pendingDetectedDiff.forEach((detectedDiff) => {
+					if (detectedDiff.data.diff) {
+						const { search, replace, startLine } = detectedDiff.data.diff;
+						// New search and replace processing
+						const success = performSearchReplace(
+							yText,
+							search,
+							replace,
+							startLine,
+						);
+
+						if (!success) {
+							// Fallback: existing behavior
+							if (isTextSelected) {
+								insertTextAtLine(yText, lineRef.current, replace);
+								lineRef.current += 1;
+							} else {
+								appendTextLastLine(yText, replace);
+							}
+						}
+					}
+				});
+			});
+
+			// Mark items as applied after applying to secondaryDoc
+			setDetectedDiff((prev) => {
+				if (!prev) return prev;
+				const pendingDetectedDiffIds = pendingDetectedDiff.map(
+					(diff) => diff.id,
+				);
+				return prev.map((diff) => {
+					if (pendingDetectedDiffIds.includes(diff.id)) {
+						return { ...diff, applied: true };
+					}
+					return diff;
+				});
+			});
+		}
+	}, [detectedDiff, isTextSelected, yDocs?.secondaryDoc]);
+
+	// Set detectedDiff to undefined after applying all detectedDiff to secondaryDoc
+	useEffect(() => {
+		if (
+			detectedDiff?.filter((detectedDiff) => detectedDiff.applied === false)
+				.length === 0
+		) {
+			setSelectedText(undefined);
+			setSelectedTextIndex(undefined);
+			setDetectedDiff(undefined);
+			lineRef.current = 0;
+		}
+	}, [detectedDiff]);
+
+	useEffect(() => {
+		return () => {
+			if (timerRef.current != null) {
+				clearTimeout(timerRef.current);
+				timerRef.current = null;
+			}
+		};
+	}, []);
+	// Views
+	const headerIcon = useMemo(() => {
+		return (
+			<span className="material-symbols-outlined growi-ai-chat-icon me-3 fs-4">
+				support_agent
+			</span>
+		);
+	}, []);
+
+	const headerText = useMemo(() => {
+		return <>{t("Editor Assistant")}</>;
+	}, [t]);
+
+	const placeHolder = useMemo(() => {
+		return "sidebar_ai_assistant.editor_assistant_placeholder";
+	}, []);
+
+	const generateInitialView: GenerateInitialView = useCallback(
+		(onSubmit) => {
+			const selectAiAssistantHandler = (aiAssistant?: AiAssistantHasId) => {
+				setSelectedAiAssistant(aiAssistant);
+			};
+
+			const clickQuickMenuHandler = async (quickMenu: string) => {
+				await onSubmit({ input: quickMenu, markdownType: "full" });
+			};
+
+			return (
+				<>
+					{/* <div className="py-2">
           <AiAssistantDropdown
             selectedAiAssistant={selectedAiAssistant}
             onSelect={selectAiAssistantHandler}
@@ -519,143 +492,155 @@
         <QuickMenuList
           onClick={clickQuickMenuHandler}
         /> */}
-      </>
-    );
-  }, [selectedAiAssistant]);
-=======
-        if (generatingAnswerMessage != null) {
-          return false;
-        }
->>>>>>> f4dcd937
-
-        const latestAssistantMessageLogId = messageLogs
-          .filter((message) => !message.isUserMessage)
-          .slice(-1)[0];
-
-        if (messageId === latestAssistantMessageLogId?.id) {
-          return true;
-        }
-
-        return false;
-      })();
-
-      const accept = () => {
-        if (codeMirrorEditor?.view == null) {
-          return;
-        }
-
-        acceptAllChunks(codeMirrorEditor.view);
-        mutateIsEnableUnifiedMergeView(false);
-      };
-
-      const reject = () => {
-        mutateIsEnableUnifiedMergeView(false);
-      };
-
-      if (!isActionButtonShown) {
-        return <></>;
-      }
-
-      return (
-        <div className="d-flex mt-2 justify-content-start">
-          <button
-            type="button"
-            className="btn btn-outline-secondary me-2"
-            onClick={reject}
-          >
-            {t('sidebar_ai_assistant.discard')}
-          </button>
-          <button type="button" className="btn btn-success" onClick={accept}>
-            {t('sidebar_ai_assistant.accept')}
-          </button>
-        </div>
-      );
-    },
-    [
-      aiAssistantSidebarData?.isEditorAssistant,
-      codeMirrorEditor?.view,
-      isEnableUnifiedMergeView,
-      mutateIsEnableUnifiedMergeView,
-      t,
-    ],
-  );
-
-  const generatingEditorTextLabel = useMemo(() => {
-    return (
-      <>
-        {isGeneratingEditorText && (
-          <span className="text-thinking">
-            {t(
-              'sidebar_ai_assistant.text_generation_by_editor_assistant_label',
-            )}
-          </span>
-        )}
-      </>
-    );
-  }, [isGeneratingEditorText, t]);
-
-  const partialContentWarnLabel = useMemo(() => {
-    if (!partialContentInfo) {
-      return undefined;
-    }
-
-    // Use CodeMirror's built-in posToLine method for efficient line calculation
-    let isLineMode = true;
-    const getPositionNumber = (index: number): number => {
-      const doc = codeMirrorEditor?.getDoc();
-      if (!doc) return 1;
-
-      try {
-        // return line number if possible
-        return doc.lineAt(index).number;
-      } catch {
-        // Fallback: return character index and switch to character mode
-        isLineMode = false;
-        return index + 1;
-      }
-    };
-
-    const startPosition = getPositionNumber(partialContentInfo.startIndex);
-    const endPosition = getPositionNumber(partialContentInfo.endIndex);
-
-    const translationKey = isLineMode
-      ? 'sidebar_ai_assistant.editor_assistant_long_context_warn_with_unit_line'
-      : 'sidebar_ai_assistant.editor_assistant_long_context_warn_with_unit_char';
-
-    return (
-      <div className="alert alert-warning py-2 px-3 mb-3" role="alert">
-        <small>{t(translationKey, { startPosition, endPosition })}</small>
-      </div>
-    );
-  }, [partialContentInfo, t, codeMirrorEditor]);
-
-  return {
-    createThread,
-    postMessage,
-    processMessage,
-    form,
-    resetForm,
-    isTextSelected,
-    isGeneratingEditorText,
-
-    // Views
-    generateInitialView,
-    generatingEditorTextLabel,
-    partialContentWarnLabel,
-    generateActionButtons,
-    headerIcon,
-    headerText,
-    placeHolder,
-  };
+				</>
+			);
+		},
+		[selectedAiAssistant],
+	);
+
+	const generateActionButtons: GenerateActionButtons = useCallback(
+		(messageId, messageLogs, generatingAnswerMessage) => {
+			const isActionButtonShown = (() => {
+				if (!aiAssistantSidebarData?.isEditorAssistant) {
+					return false;
+				}
+
+				if (!isEnableUnifiedMergeView) {
+					return false;
+				}
+
+				if (generatingAnswerMessage != null) {
+					return false;
+				}
+
+				const latestAssistantMessageLogId = messageLogs
+					.filter((message) => !message.isUserMessage)
+					.slice(-1)[0];
+
+				if (messageId === latestAssistantMessageLogId?.id) {
+					return true;
+				}
+
+				return false;
+			})();
+
+			const accept = () => {
+				if (codeMirrorEditor?.view == null) {
+					return;
+				}
+
+				acceptAllChunks(codeMirrorEditor.view);
+				mutateIsEnableUnifiedMergeView(false);
+			};
+
+			const reject = () => {
+				mutateIsEnableUnifiedMergeView(false);
+			};
+
+			if (!isActionButtonShown) {
+				return <></>;
+			}
+
+			return (
+				<div className="d-flex mt-2 justify-content-start">
+					<button
+						type="button"
+						className="btn btn-outline-secondary me-2"
+						onClick={reject}
+					>
+						{t("sidebar_ai_assistant.discard")}
+					</button>
+					<button type="button" className="btn btn-success" onClick={accept}>
+						{t("sidebar_ai_assistant.accept")}
+					</button>
+				</div>
+			);
+		},
+		[
+			aiAssistantSidebarData?.isEditorAssistant,
+			codeMirrorEditor?.view,
+			isEnableUnifiedMergeView,
+			mutateIsEnableUnifiedMergeView,
+			t,
+		],
+	);
+
+	const generatingEditorTextLabel = useMemo(() => {
+		return (
+			<>
+				{isGeneratingEditorText && (
+					<span className="text-thinking">
+						{t(
+							"sidebar_ai_assistant.text_generation_by_editor_assistant_label",
+						)}
+					</span>
+				)}
+			</>
+		);
+	}, [isGeneratingEditorText, t]);
+
+	const partialContentWarnLabel = useMemo(() => {
+		if (!partialContentInfo) {
+			return undefined;
+		}
+
+		// Use CodeMirror's built-in posToLine method for efficient line calculation
+		let isLineMode = true;
+		const getPositionNumber = (index: number): number => {
+			const doc = codeMirrorEditor?.getDoc();
+			if (!doc) return 1;
+
+			try {
+				// return line number if possible
+				return doc.lineAt(index).number;
+			} catch {
+				// Fallback: return character index and switch to character mode
+				isLineMode = false;
+				return index + 1;
+			}
+		};
+
+		const startPosition = getPositionNumber(partialContentInfo.startIndex);
+		const endPosition = getPositionNumber(partialContentInfo.endIndex);
+
+		const translationKey = isLineMode
+			? "sidebar_ai_assistant.editor_assistant_long_context_warn_with_unit_line"
+			: "sidebar_ai_assistant.editor_assistant_long_context_warn_with_unit_char";
+
+		return (
+			<div className="alert alert-warning py-2 px-3 mb-3" role="alert">
+				<small>{t(translationKey, { startPosition, endPosition })}</small>
+			</div>
+		);
+	}, [partialContentInfo, t, codeMirrorEditor]);
+
+	return {
+		createThread,
+		postMessage,
+		processMessage,
+		form,
+		resetForm,
+		isTextSelected,
+		isGeneratingEditorText,
+
+		// Views
+		generateInitialView,
+		generatingEditorTextLabel,
+		partialContentWarnLabel,
+		generateActionButtons,
+		headerIcon,
+		headerText,
+		placeHolder,
+	};
 };
 
 // type guard
 export const isEditorAssistantFormData = (
-  formData: unknown,
+	formData: unknown,
 ): formData is FormData => {
-  return (
-    typeof formData === 'object' &&
-    formData != null &&
-    'markdownType' in formData
-  );
+	return (
+		typeof formData === "object" &&
+		formData != null &&
+		"markdownType" in formData
+	);
 };