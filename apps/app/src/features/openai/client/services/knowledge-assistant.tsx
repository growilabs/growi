import type { Dispatch, SetStateAction } from 'react';
import { useCallback, useEffect, useMemo, useState } from 'react';
import { type UseFormReturn, useForm } from 'react-hook-form';
import { useTranslation } from 'react-i18next';
import {
  Dropdown,
  DropdownItem,
  DropdownMenu,
  DropdownToggle,
  UncontrolledTooltip,
} from 'reactstrap';

import { apiv3Post } from '~/client/util/apiv3-client';
import {
  type SseMessage,
  SseMessageSchema,
  type SsePreMessage,
  SsePreMessageSchema,
} from '~/features/openai/interfaces/knowledge-assistant/sse-schemas';
import { handleIfSuccessfullyParsed } from '~/features/openai/utils/handle-if-successfully-parsed';

import type {
  MessageLog,
  MessageWithCustomMetaData,
} from '../../interfaces/message';
import type { IThreadRelationHasId } from '../../interfaces/thread-relation';
import { ThreadType } from '../../interfaces/thread-relation';
import { AiAssistantChatInitialView } from '../components/AiAssistant/AiAssistantSidebar/AiAssistantChatInitialView';
import { useAiAssistantSidebarActions, useAiAssistantSidebarStatus } from '../states';
import { useSWRMUTxMessages } from '../stores/message';
import { useSWRINFxRecentThreads, useSWRMUTxThreads } from '../stores/thread';

type CreateThread = (
  aiAssistantId: string,
  initialUserMessage: string,
) => Promise<IThreadRelationHasId>;

type PostMessageArgs = {
  aiAssistantId: string;
  threadId: string;
  formData: FormData;
};

type PostMessage = (args: PostMessageArgs) => Promise<Response>;

type ProcessMessage = (
  data: unknown,
  handler: {
    onMessage: (data: SseMessage) => void;
    onPreMessage: (data: SsePreMessage) => void;
  },
) => void;

export interface FormData {
  input: string;
  summaryMode?: boolean;
  extendedThinkingMode?: boolean;
}

type GenerateModeSwitchesDropdown = (isGenerating: boolean) => JSX.Element;

type UseKnowledgeAssistant = () => {
  createThread: CreateThread;
  postMessage: PostMessage;
  processMessage: ProcessMessage;
  form: UseFormReturn<FormData>;
  resetForm: () => void;
  threadTitleView: JSX.Element;

  // Views
  initialView: JSX.Element;
  generateModeSwitchesDropdown: GenerateModeSwitchesDropdown;
  headerIcon: JSX.Element;
  headerText: JSX.Element;
  placeHolder: string;
};

export const useKnowledgeAssistant: UseKnowledgeAssistant = () => {
  // Hooks
<<<<<<< HEAD
  const { aiAssistantData, threadData } = useAiAssistantSidebarStatus();
  const { refreshThreadData } = useAiAssistantSidebarActions();
=======
  const { data: aiAssistantSidebarData, refreshThreadData } =
    useAiAssistantSidebar();
  const { aiAssistantData } = aiAssistantSidebarData ?? {};
>>>>>>> e2c71f5c
  const { mutate: mutateRecentThreads } = useSWRINFxRecentThreads();
  const { trigger: mutateThreadData } = useSWRMUTxThreads(aiAssistantData?._id);
  const { t } = useTranslation();

  const form = useForm<FormData>({
    defaultValues: {
      input: '',
      summaryMode: true,
      extendedThinkingMode: false,
    },
  });
  const handleBackToInitialView = useCallback(() => {
    refreshThreadData(undefined);
  }, [refreshThreadData]);

  // Functions
  const resetForm = useCallback(() => {
    const summaryMode = form.getValues('summaryMode');
    const extendedThinkingMode = form.getValues('extendedThinkingMode');
    form.reset({ input: '', summaryMode, extendedThinkingMode });
  }, [form]);

  const createThread: CreateThread = useCallback(
    async (aiAssistantId, initialUserMessage) => {
      const response = await apiv3Post<IThreadRelationHasId>('/openai/thread', {
        type: ThreadType.KNOWLEDGE,
        aiAssistantId,
        initialUserMessage,
      });
      const thread = response.data;

      // No need to await because data is not used
      mutateThreadData();

      return thread;
    },
    [mutateThreadData],
  );

  const postMessage: PostMessage = useCallback(
    async ({ aiAssistantId, threadId, formData }) => {
      const response = await fetch('/_api/v3/openai/message', {
        method: 'POST',
        headers: { 'Content-Type': 'application/json' },
        body: JSON.stringify({
          aiAssistantId,
          threadId,
          userMessage: formData.input,
          summaryMode: form.getValues('summaryMode'),
          extendedThinkingMode: form.getValues('extendedThinkingMode'),
        }),
      });

      mutateRecentThreads();

      return response;
    },
    [form, mutateRecentThreads],
  );

  const processMessage: ProcessMessage = useCallback((data, handler) => {
    handleIfSuccessfullyParsed(data, SseMessageSchema, (data: SseMessage) => {
      handler.onMessage(data);
    });

    handleIfSuccessfullyParsed(
      data,
      SsePreMessageSchema,
      (data: SsePreMessage) => {
        handler.onPreMessage(data);
      },
    );
  }, []);

  // Views
  const headerIcon = useMemo(() => {
    return (
      <span className="growi-custom-icons growi-ai-chat-icon me-3 fs-4">
        ai_assistant
      </span>
    );
  }, []);

  const headerText = useMemo(() => {
    return <>{aiAssistantData?.name}</>;
  }, [aiAssistantData?.name]);

  const placeHolder = useMemo(() => {
    return 'sidebar_ai_assistant.knowledge_assistant_placeholder';
  }, []);

  const initialView = useMemo(() => {
    if (aiAssistantData == null) {
      return <></>;
    }

    return (
      <AiAssistantChatInitialView
<<<<<<< HEAD
        description={aiAssistantData.description}
        pagePathPatterns={aiAssistantData.pagePathPatterns}
=======
        description={aiAssistantSidebarData.aiAssistantData.description}
        pagePathPatterns={
          aiAssistantSidebarData.aiAssistantData.pagePathPatterns
        }
>>>>>>> e2c71f5c
      />
    );
  }, [aiAssistantData]);

  const [dropdownOpen, setDropdownOpen] = useState(false);

  const toggleDropdown = useCallback(() => {
    setDropdownOpen((prevState) => !prevState);
  }, []);

  const generateModeSwitchesDropdown: GenerateModeSwitchesDropdown =
    useCallback(
      (isGenerating) => {
        return (
          <Dropdown
            isOpen={dropdownOpen}
            toggle={toggleDropdown}
            direction="up"
          >
            <DropdownToggle size="sm" outline className="border-0">
              <span className="material-symbols-outlined">tune</span>
            </DropdownToggle>
            <DropdownMenu>
              <DropdownItem tag="div" toggle={false}>
                <div className="form-check form-switch">
                  <input
                    id="swSummaryMode"
                    type="checkbox"
                    role="switch"
                    aria-checked={form.watch('summaryMode')}
                    className="form-check-input"
                    {...form.register('summaryMode')}
                    disabled={form.formState.isSubmitting || isGenerating}
                  />
                  <label className="form-check-label" htmlFor="swSummaryMode">
                    {t('sidebar_ai_assistant.summary_mode_label')}
                  </label>
                  <button
                    type="button"
                    id="tooltipForHelpOfSummaryMode"
                    className="btn btn-link p-0 ms-1"
                  >
                    <span
                      className="material-symbols-outlined fs-6"
                      style={{ lineHeight: 'unset' }}
                    >
                      help
                    </span>
                  </button>
                  <UncontrolledTooltip target="tooltipForHelpOfSummaryMode">
                    {t('sidebar_ai_assistant.summary_mode_help')}
                  </UncontrolledTooltip>
                </div>
              </DropdownItem>
              <DropdownItem tag="div" toggle={false}>
                <div className="form-check form-switch">
                  <input
                    id="swExtendedThinkingMode"
                    type="checkbox"
                    role="switch"
                    aria-checked={form.watch('extendedThinkingMode')}
                    className="form-check-input"
                    {...form.register('extendedThinkingMode')}
                    disabled={form.formState.isSubmitting || isGenerating}
                  />
                  <label
                    className="form-check-label"
                    htmlFor="swExtendedThinkingMode"
                  >
                    {t('sidebar_ai_assistant.extended_thinking_mode_label')}
                  </label>
                  <button
                    type="button"
                    id="tooltipForHelpOfExtendedThinkingMode"
                    className="btn btn-link p-0 ms-1"
                  >
                    <span
                      className="material-symbols-outlined fs-6"
                      style={{ lineHeight: 'unset' }}
                    >
                      help
                    </span>
                  </button>
                  <UncontrolledTooltip target="tooltipForHelpOfExtendedThinkingMode">
                    {t('sidebar_ai_assistant.extended_thinking_mode_help')}
                  </UncontrolledTooltip>
                </div>
              </DropdownItem>
            </DropdownMenu>
          </Dropdown>
        );
      },
      [dropdownOpen, toggleDropdown, form, t],
    );

  const threadTitleView = useMemo(() => {
    if (threadData?.title == null) {
      return <></>;
    }

    return (
      <div className="thread-title-sticky sticky-top bg-body bg-opacity-75 py-2 px-3 z-1 ">
        <div className="d-flex align-items-center gap-2">
          <button
            type="button"
            className="btn btn-sm btn-link p-0 text-secondary"
            onClick={handleBackToInitialView}
          >
            <span className="material-symbols-outlined">chevron_left</span>
          </button>
          <span className="text-truncate small">{threadData.title}</span>
        </div>
      </div>
    );
  }, [threadData, handleBackToInitialView]);

  return {
    createThread,
    postMessage,
    processMessage,
    form,
    resetForm,
    threadTitleView,

    // Views
    initialView,
    // generateMessageCard,
    generateModeSwitchesDropdown,
    headerIcon,
    headerText,
    placeHolder,
  };
};

// Helper function to transform API message data to MessageLog[]
const transformApiMessagesToLogs = (
  apiMessageData: MessageWithCustomMetaData | null | undefined,
): MessageLog[] => {
  if (apiMessageData?.data == null || !Array.isArray(apiMessageData.data)) {
    return [];
  }

  // Define a type for the items in apiMessageData.data for clarity
  type ApiMessageItem = (typeof apiMessageData.data)[number];

  return apiMessageData.data
    .slice() // Create a shallow copy before reversing
    .reverse()
    .filter(
      (message: ApiMessageItem) =>
        message.metadata?.shouldHideMessage !== 'true',
    )
    .map((message: ApiMessageItem): MessageLog => {
      // Extract the first text content block, if any
      let messageTextContent = '';
      const textContentBlock = message.content?.find(
        (contentBlock) => contentBlock.type === 'text',
      );
      if (textContentBlock != null && textContentBlock.type === 'text') {
        messageTextContent = textContentBlock.text.value;
      }

      return {
        id: message.id, // Use the actual message ID from OpenAI
        content: messageTextContent,
        isUserMessage: message.role === 'user',
      };
    });
};

export const useFetchAndSetMessageDataEffect = (
  setMessageLogs: Dispatch<SetStateAction<MessageLog[]>>,
  threadId?: string,
): void => {
  const aiAssistantSidebarData = useAiAssistantSidebarStatus();
  const { trigger: mutateMessageData } = useSWRMUTxMessages(
    aiAssistantSidebarData?.aiAssistantData?._id,
    threadId,
  );

  useEffect(() => {
    if (aiAssistantSidebarData?.isEditorAssistant) {
      return;
    }

    if (threadId == null) {
      setMessageLogs([]);
      return; // Early return if no threadId
    }

    const fetchAndSetLogs = async () => {
      try {
        // Assuming mutateMessageData() returns a Promise<MessageWithCustomMetaData | null | undefined>
        const rawApiMessageData: MessageWithCustomMetaData | null | undefined =
          await mutateMessageData();
        const fetchedLogs = transformApiMessagesToLogs(rawApiMessageData);

        setMessageLogs((currentLogs) => {
          // Preserve current logs if they represent a single, user-submitted message
          // AND the newly fetched logs are empty (common for new threads).
          const shouldPreserveCurrentMessage =
            currentLogs.length === 1 &&
            currentLogs[0].isUserMessage &&
            fetchedLogs.length === 0;

          // Update with fetched logs, or preserve current if applicable
          return shouldPreserveCurrentMessage ? currentLogs : fetchedLogs;
        });
      } catch (error) {
        // console.error('Failed to fetch or process message data:', error); // Optional: for debugging
        setMessageLogs([]); // Clear logs on error to avoid inconsistent state
      }
    };

    fetchAndSetLogs();
  }, [
    threadId,
    mutateMessageData,
    setMessageLogs,
    aiAssistantSidebarData?.isEditorAssistant,
  ]); // Dependencies
};<|MERGE_RESOLUTION|>--- conflicted
+++ resolved
@@ -26,7 +26,10 @@
 import type { IThreadRelationHasId } from '../../interfaces/thread-relation';
 import { ThreadType } from '../../interfaces/thread-relation';
 import { AiAssistantChatInitialView } from '../components/AiAssistant/AiAssistantSidebar/AiAssistantChatInitialView';
-import { useAiAssistantSidebarActions, useAiAssistantSidebarStatus } from '../states';
+import {
+  useAiAssistantSidebarActions,
+  useAiAssistantSidebarStatus,
+} from '../states';
 import { useSWRMUTxMessages } from '../stores/message';
 import { useSWRINFxRecentThreads, useSWRMUTxThreads } from '../stores/thread';
 
@@ -77,14 +80,8 @@
 
 export const useKnowledgeAssistant: UseKnowledgeAssistant = () => {
   // Hooks
-<<<<<<< HEAD
   const { aiAssistantData, threadData } = useAiAssistantSidebarStatus();
   const { refreshThreadData } = useAiAssistantSidebarActions();
-=======
-  const { data: aiAssistantSidebarData, refreshThreadData } =
-    useAiAssistantSidebar();
-  const { aiAssistantData } = aiAssistantSidebarData ?? {};
->>>>>>> e2c71f5c
   const { mutate: mutateRecentThreads } = useSWRINFxRecentThreads();
   const { trigger: mutateThreadData } = useSWRMUTxThreads(aiAssistantData?._id);
   const { t } = useTranslation();
@@ -183,15 +180,8 @@
 
     return (
       <AiAssistantChatInitialView
-<<<<<<< HEAD
         description={aiAssistantData.description}
         pagePathPatterns={aiAssistantData.pagePathPatterns}
-=======
-        description={aiAssistantSidebarData.aiAssistantData.description}
-        pagePathPatterns={
-          aiAssistantSidebarData.aiAssistantData.pagePathPatterns
-        }
->>>>>>> e2c71f5c
       />
     );
   }, [aiAssistantData]);
