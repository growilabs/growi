--- conflicted
+++ resolved
@@ -177,20 +177,11 @@
     }
 
     return (
-<<<<<<< HEAD
       // <AiAssistantChatInitialView
       //   description={aiAssistantSidebarData.aiAssistantData.description}
       //   pagePathPatterns={aiAssistantSidebarData.aiAssistantData.pagePathPatterns}
       // />
       <></>
-=======
-      <AiAssistantChatInitialView
-        description={aiAssistantSidebarData.aiAssistantData.description}
-        pagePathPatterns={
-          aiAssistantSidebarData.aiAssistantData.pagePathPatterns
-        }
-      />
->>>>>>> f4dcd937
     );
   }, [aiAssistantSidebarData?.aiAssistantData]);
 
