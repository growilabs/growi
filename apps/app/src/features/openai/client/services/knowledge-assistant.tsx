--- conflicted
+++ resolved
@@ -73,13 +73,8 @@
 
 export const useKnowledgeAssistant: UseKnowledgeAssistant = () => {
   // Hooks
-<<<<<<< HEAD
-  const aiAssistantSidebarData = useAiAssistantSidebarStatus();
-  const { aiAssistantData, threadData } = aiAssistantSidebarData ?? {};
-=======
-  const { data: aiAssistantSidebarData, refreshThreadData } = useAiAssistantSidebar();
+  const aiAssistantSidebarData, refreshThreadData = useAiAssistantSidebarStatus();
   const { aiAssistantData } = aiAssistantSidebarData ?? {};
->>>>>>> 85f2901a
   const { mutate: mutateRecentThreads } = useSWRINFxRecentThreads();
   const { trigger: mutateThreadData } = useSWRMUTxThreads(aiAssistantData?._id);
   const { t } = useTranslation();
