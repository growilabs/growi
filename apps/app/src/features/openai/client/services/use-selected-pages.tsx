--- conflicted
+++ resolved
@@ -11,20 +11,13 @@
   removePage: (page: SelectablePage) => void;
 };
 
-<<<<<<< HEAD
-export const useSelectedPages = (initialPages?: SelectablePage[]): UseSelectedPages => {
-  const [selectedPages, setSelectedPages] = useState<Map<string, SelectablePage>>(new Map());
-  const aiAssistantManagementModalData = useAiAssistantManagementModalStatus();
-=======
 export const useSelectedPages = (
   initialPages?: SelectablePage[],
 ): UseSelectedPages => {
   const [selectedPages, setSelectedPages] = useState<
     Map<string, SelectablePage>
   >(new Map());
-  const { data: aiAssistantManagementModalData } =
-    useAiAssistantManagementModal();
->>>>>>> e2c71f5c
+  const aiAssistantManagementModalData = useAiAssistantManagementModalStatus();
 
   const selectedPagesRef = useRef(selectedPages);
 
