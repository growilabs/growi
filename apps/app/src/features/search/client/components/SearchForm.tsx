--- conflicted
+++ resolved
@@ -1,11 +1,6 @@
-<<<<<<< HEAD
 import type React from 'react';
 import {
-  useCallback, useRef, useEffect, useMemo,
-=======
-import React, {
   useCallback, useRef, useEffect, useMemo, type JSX,
->>>>>>> c3ea9adb
 } from 'react';
 
 import type { GetInputProps } from '../interfaces/downshift';
