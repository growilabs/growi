<<<<<<< HEAD
import { type JSX, useCallback } from 'react';
=======
import React, { type JSX, useCallback } from 'react';
>>>>>>> 871a4b63
import { PagePathLabel, UserPicture } from '@growi/ui/dist/components';
import { useDebounce } from 'usehooks-ts';

import { useSWRxSearch } from '~/stores/search';

import type { GetItemProps } from '../interfaces/downshift';
import { SearchMenuItem } from './SearchMenuItem';

type Props = {
  activeIndex: number | null;
  searchKeyword: string;
  getItemProps: GetItemProps;
};
export const SearchResultMenuItem = (props: Props): JSX.Element => {
  const { activeIndex, searchKeyword, getItemProps } = props;

  const debouncedKeyword = useDebounce(searchKeyword, 500);

  const isEmptyKeyword = searchKeyword.trim().length === 0;

  const { data: searchResult, isLoading } = useSWRxSearch(
    isEmptyKeyword ? null : debouncedKeyword,
    null,
    { limit: 10 },
  );

  /**
   *  SearchMenu is a combination of a list of SearchMethodMenuItem and SearchResultMenuItem (this component).
   *  If no keywords are entered into SearchForm, SearchMethodMenuItem returns a single item. Conversely, when keywords are entered, three items are returned.
   *  For these reasons, the starting index of SearchResultMemuItem changes depending on the presence or absence of the searchKeyword.
   */
  const getFiexdIndex = useCallback(
    (index: number) => {
      return (isEmptyKeyword ? 1 : 3) + index;
    },
    [isEmptyKeyword],
  );

  if (isLoading) {
    return (
      <>
        <div className="border-top mt-2 mb-2" />
        Searching...
      </>
    );
  }

  if (
    isEmptyKeyword ||
    searchResult == null ||
    searchResult.data.length === 0
  ) {
    return <></>;
  }

  return (
    <div>
      <div className="border-top mt-2 mb-2" />
      {searchResult?.data.map((item, index) => (
        <SearchMenuItem
          key={item.data._id}
          index={getFiexdIndex(index)}
          isActive={getFiexdIndex(index) === activeIndex}
          getItemProps={getItemProps}
          url={item.data._id}
        >
          <UserPicture user={item.data.creator} />

          <span className="ms-3 text-break text-wrap">
            <PagePathLabel path={item.data.path} />
          </span>

          <span className="text-body-tertiary ms-2 d-flex justify-content-center align-items-center">
            <span className="material-symbols-outlined fs-6 p-0">
              footprint
            </span>
            <span className="fs-6">{item.data.seenUsers.length}</span>
          </span>
        </SearchMenuItem>
      ))}
    </div>
  );
};<|MERGE_RESOLUTION|>--- conflicted
+++ resolved
@@ -1,9 +1,5 @@
-<<<<<<< HEAD
+import { PagePathLabel, UserPicture } from '@growi/ui/dist/components';
 import { type JSX, useCallback } from 'react';
-=======
-import React, { type JSX, useCallback } from 'react';
->>>>>>> 871a4b63
-import { PagePathLabel, UserPicture } from '@growi/ui/dist/components';
 import { useDebounce } from 'usehooks-ts';
 
 import { useSWRxSearch } from '~/stores/search';
