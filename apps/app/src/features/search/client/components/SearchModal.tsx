import React, {
  useState, useCallback, useEffect,
} from 'react';

import { Modal, ModalBody } from 'reactstrap';

import { useSearchModal } from '../stores/search';

import { SearchForm } from './SearchForm';
import { SearchHelp } from './SearchHelp';
<<<<<<< HEAD
import { SearchResultMenuItem } from './SearchResultMenuItem';
=======
import { SearchMethodMenuItem } from './SearchMethodMenuItem';
>>>>>>> 99dce90e

const SearchModal = (): JSX.Element => {
  const [searchKeyword, setSearchKeyword] = useState('');

  const { data: searchModalData, close: closeSearchModal } = useSearchModal();

  const changeSearchTextHandler = useCallback((searchText: string) => {
    setSearchKeyword(searchText);
  }, []);

  const clickClearButtonHandler = useCallback(() => {
    setSearchKeyword('');
  }, []);

  useEffect(() => {
    if (!searchModalData?.isOpened) {
      setSearchKeyword('');
    }
  }, [searchModalData?.isOpened]);

  return (
    <Modal size="lg" isOpen={searchModalData?.isOpened ?? false} toggle={closeSearchModal}>
      <ModalBody>
        <SearchForm
          searchKeyword={searchKeyword}
          onChangeSearchText={changeSearchTextHandler}
          onClickClearButton={clickClearButtonHandler}
        />
<<<<<<< HEAD
        <div className="border-top mt-4 mb-3" />
        <SearchResultMenuItem searchKeyword={searchKeyword} />
=======
        <div className="border-top mt-3 mb-3" />
        <SearchMethodMenuItem searchKeyword={searchKeyword} />
        <div className="border-top mt-2 mb-2" />
>>>>>>> 99dce90e
        <SearchHelp />
      </ModalBody>
    </Modal>
  );
};

export default SearchModal;<|MERGE_RESOLUTION|>--- conflicted
+++ resolved
@@ -8,11 +8,8 @@
 
 import { SearchForm } from './SearchForm';
 import { SearchHelp } from './SearchHelp';
-<<<<<<< HEAD
+import { SearchMethodMenuItem } from './SearchMethodMenuItem';
 import { SearchResultMenuItem } from './SearchResultMenuItem';
-=======
-import { SearchMethodMenuItem } from './SearchMethodMenuItem';
->>>>>>> 99dce90e
 
 const SearchModal = (): JSX.Element => {
   const [searchKeyword, setSearchKeyword] = useState('');
@@ -41,14 +38,10 @@
           onChangeSearchText={changeSearchTextHandler}
           onClickClearButton={clickClearButtonHandler}
         />
-<<<<<<< HEAD
-        <div className="border-top mt-4 mb-3" />
-        <SearchResultMenuItem searchKeyword={searchKeyword} />
-=======
         <div className="border-top mt-3 mb-3" />
         <SearchMethodMenuItem searchKeyword={searchKeyword} />
         <div className="border-top mt-2 mb-2" />
->>>>>>> 99dce90e
+        <SearchResultMenuItem searchKeyword={searchKeyword} />
         <SearchHelp />
       </ModalBody>
     </Modal>
