--- conflicted
+++ resolved
@@ -1,27 +1,19 @@
-<<<<<<< HEAD
-import { type JSX, useCallback, useEffect, useMemo, useState } from 'react';
-=======
-import React, { type JSX, useCallback, useEffect, useState } from 'react';
->>>>>>> 871a4b63
-import { useRouter } from 'next/router';
 import Downshift, {
   type DownshiftState,
   type StateChangeOptions,
 } from 'downshift';
+import { useRouter } from 'next/router';
+import { type JSX, useCallback, useEffect, useMemo, useState } from 'react';
 import { Modal, ModalBody } from 'reactstrap';
 
 import { useSetSearchKeyword } from '~/states/search';
 
 import { isIncludeAiMenthion, removeAiMenthion } from '../../utils/ai';
 import type { DownshiftItem } from '../interfaces/downshift';
-<<<<<<< HEAD
 import {
   useSearchModalActions,
   useSearchModalStatus,
 } from '../states/modal/search';
-=======
-import { useSearchModal } from '../stores/search';
->>>>>>> 871a4b63
 import { SearchForm } from './SearchForm';
 import { SearchHelp } from './SearchHelp';
 import { SearchMethodMenuItem } from './SearchMethodMenuItem';
