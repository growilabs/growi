--- conflicted
+++ resolved
@@ -20,13 +20,12 @@
     router.post('/message', postMessageHandlersFactory(crowi));
   });
 
-<<<<<<< HEAD
+  import('./get-threads').then(({ getThreadsFactory }) => {
+    router.get('/threads', getThreadsFactory(crowi));
+  });
+
   import('./get-messages').then(({ getMessagesHandlersFactory }) => {
     router.get('/messages/:threadId', getMessagesHandlersFactory(crowi));
-=======
-  import('./get-threads').then(({ getThreadsFactory }) => {
-    router.get('/threads', getThreadsFactory(crowi));
->>>>>>> 94b3caa5
   });
 
   return router;
