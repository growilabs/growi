import type { IUserHasId } from '@growi/core';
import { isPopulated, SCOPE } from '@growi/core';
import { ErrorV3 } from '@growi/core/dist/models';
import { RuntimeContext } from '@mastra/core/runtime-context';
import {
  pipeUIMessageStreamToResponse,
  type UIMessage,
  validateUIMessages,
} from 'ai';
import type { Request, RequestHandler } from 'express';
import { body, type ValidationChain } from 'express-validator';
import { z } from 'zod';

import AiAssistantModel from '~/features/openai/server/models/ai-assistant';
import { getOpenaiService } from '~/features/openai/server/services/openai';
import type Crowi from '~/server/crowi';
import { accessTokenParser } from '~/server/middlewares/access-token-parser';
import { apiV3FormValidator } from '~/server/middlewares/apiv3-form-validator';
import type { ApiV3Response } from '~/server/routes/apiv3/interfaces/apiv3-response';
import loggerFactory from '~/utils/logger';

import { mastra } from '../services/mastra-modules';

const logger = loggerFactory('growi:routes:apiv3:mastra:post-message-handler');

type ReqBody = {
  aiAssistantId: string;
  messages: UIMessage[];
};

type Req = Request<undefined, Response, ReqBody> & {
  user: IUserHasId;
};

type PostMessageHandlersFactory = (crowi: Crowi) => RequestHandler[];

const runtimeContext = new RuntimeContext<{ vectorStoreId: string }>();

const reasoningSchema = z.object({
  thoughtProcess: z.array(
    z.object({
      step: z.string(),
      reasoning: z.string(),
      conclusion: z.string(),
    }),
  ),
  finalAnswer: z.string(),
});

export const postMessageHandlersFactory: PostMessageHandlersFactory = (
  crowi,
) => {
  const loginRequiredStrictly = require('~/server/middlewares/login-required')(
    crowi,
  );

  const validator: ValidationChain[] = [
    body('aiAssistantId')
      .isMongoId()
      .withMessage('aiAssistantId must be string'),

    body('messages').custom(async (data) => {
      await validateUIMessages({ messages: data });
    }),
  ];

  return [
    accessTokenParser([SCOPE.WRITE.FEATURES.AI_ASSISTANT], {
      acceptLegacy: true,
    }),
    loginRequiredStrictly,
    ...validator,
    apiV3FormValidator,
    async (req: Req, res: ApiV3Response) => {
      const { aiAssistantId, messages } = req.body;

      const openaiService = getOpenaiService();
      if (openaiService == null) {
        return res.apiv3Err(new ErrorV3('GROWI AI is not enabled'), 501);
      }

      const isAiAssistantUsable = await openaiService.isAiAssistantUsable(
        aiAssistantId,
        req.user,
      );
      if (!isAiAssistantUsable) {
        return res.apiv3Err(
          new ErrorV3('The specified AI assistant is not usable'),
          400,
        );
      }

      const aiAssistant = await AiAssistantModel.findById(aiAssistantId);
      if (aiAssistant == null) {
        return res.apiv3Err(new ErrorV3('AI assistant not found'), 404);
      }

      const aiAssistantWithPopulatedVectorStore =
        await aiAssistant.populate('vectorStore');
      if (!isPopulated(aiAssistantWithPopulatedVectorStore.vectorStore)) {
        return res.apiv3Err(new ErrorV3('Vector store not found'), 404);
      }

      const vectorStoreId =
        aiAssistantWithPopulatedVectorStore.vectorStore.vectorStoreId;
      runtimeContext.set('vectorStoreId', vectorStoreId);

      const growiAgent = mastra.getAgent('growiAgent');
      const memory = await growiAgent.getMemory();

      try {
<<<<<<< HEAD
        const thread = await memory?.createThread({
          resourceId: 'user-123', // TODO: Use real user id
          metadata: {
            source: 'test-script',
            purpose: 'memory-testing',
          },
        });


        const stream = await growiAgent.streamVNext(
          messages, {
            format: 'aisdk',
            output: reasoningSchema,
            runtimeContext,
            memory: {
              thread: 'user-123',
              resource: 'user-123',
            },
          },
        );
=======
        const stream = await growiAgent.streamVNext(messages, {
          format: 'aisdk',
          output: reasoningSchema,
          runtimeContext,
        });
>>>>>>> fd30c478

        // debug: log all chunks from the full stream
        // for await (const chunk of stream.fullStream) {
        //   console.log(chunk);
        // }

        // Use pipeUIMessageStreamToResponse for Express servers
        // Express requires piping to ServerResponse object, not returning Web API Response
        // See: https://ai-sdk.dev/cookbook/api-servers/express#ui-message-stream
        // Example: https://github.com/vercel/ai/blob/c5e2a7c22eb8d9392705d1e87458b1d4af9c6ec9/examples/express/src/server.ts
        return pipeUIMessageStreamToResponse({
          response: res,
          stream: stream.toUIMessageStream(),
        });
      } catch (error) {
        logger.error(error);
        if (!res.headersSent) {
          return res.apiv3Err(new ErrorV3('Failed to post message'));
        }
      }
    },
  ];
};<|MERGE_RESOLUTION|>--- conflicted
+++ resolved
@@ -109,34 +109,23 @@
       const memory = await growiAgent.getMemory();
 
       try {
-<<<<<<< HEAD
-        const thread = await memory?.createThread({
-          resourceId: 'user-123', // TODO: Use real user id
-          metadata: {
-            source: 'test-script',
-            purpose: 'memory-testing',
-          },
-        });
+        // const thread = await memory?.createThread({
+        //   resourceId: 'user-123', // TODO: Use real user id
+        //   metadata: {
+        //     source: 'test-script',
+        //     purpose: 'memory-testing',
+        //   },
+        // });
 
-
-        const stream = await growiAgent.streamVNext(
-          messages, {
-            format: 'aisdk',
-            output: reasoningSchema,
-            runtimeContext,
-            memory: {
-              thread: 'user-123',
-              resource: 'user-123',
-            },
-          },
-        );
-=======
         const stream = await growiAgent.streamVNext(messages, {
           format: 'aisdk',
           output: reasoningSchema,
           runtimeContext,
+          memory: {
+            thread: 'user-123',
+            resource: 'user-123',
+          },
         });
->>>>>>> fd30c478
 
         // debug: log all chunks from the full stream
         // for await (const chunk of stream.fullStream) {
