--- conflicted
+++ resolved
@@ -434,11 +434,7 @@
    * - abort multipart upload
    */
   async cleanUpExportJobResources(pageBulkExportJob: PageBulkExportJobDocument, restarted = false) {
-<<<<<<< HEAD
     this.pageBulkExportJobManager.removeJobInProgressAndQueueNextJob(pageBulkExportJob._id, restarted);
-=======
-    this.pageBulkExportJobStreamManager.destroyJobStream(pageBulkExportJob._id, restarted);
->>>>>>> 79769288
 
     const promises = [
       PageBulkExportPageSnapshot.deleteMany({ pageBulkExportJob }),
