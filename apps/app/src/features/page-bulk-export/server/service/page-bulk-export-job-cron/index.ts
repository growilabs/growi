--- conflicted
+++ resolved
@@ -165,16 +165,12 @@
     }
   }
 
-<<<<<<< HEAD
-  async handleError(err: Error | null, pageBulkExportJob: PageBulkExportJobDocument) {
-=======
-  /**
-   * Handle errors that occurred inside a stream pipeline
+  /**
+   * Handle errors that occurred during page bulk export
    * @param err error
    * @param pageBulkExportJob PageBulkExportJob executed in the pipeline
    */
-  async handlePipelineError(err: Error | null, pageBulkExportJob: PageBulkExportJobDocument) {
->>>>>>> 7f8190c3
+  async handleError(err: Error | null, pageBulkExportJob: PageBulkExportJobDocument) {
     if (err == null) return;
 
     if (err instanceof BulkExportJobExpiredError) {
