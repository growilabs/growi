--- conflicted
+++ resolved
@@ -4,10 +4,6 @@
 import { Writable } from 'stream';
 import { pipeline as pipelinePromise } from 'stream/promises';
 
-<<<<<<< HEAD
-import type { HasObjectId } from '@growi/core';
-=======
->>>>>>> 87a6a315
 import {
   getIdForRef, type IPage, isPopulated, SubscriptionStatusType,
 } from '@growi/core';
@@ -170,24 +166,16 @@
     }
     catch (err) {
       logger.error(err);
-<<<<<<< HEAD
       if (err instanceof BulkExportJobExpiredError) {
-        await this.notifyExportResultAndCleanUp(SupportedAction.ACTION_PAGE_BULK_EXPORT_JOB_EXPIRED, pageBulkExportJob);
+        await this.notifyExportResultAndCleanUp(SupportedAction.ACTION_PAGE_BULK_EXPORT_JOB_EXPIRED, pageBulkExportJob, activityParameters);
       }
       else {
-        await this.notifyExportResultAndCleanUp(SupportedAction.ACTION_PAGE_BULK_EXPORT_FAILED, pageBulkExportJob);
+        await this.notifyExportResultAndCleanUp(SupportedAction.ACTION_PAGE_BULK_EXPORT_FAILED, pageBulkExportJob, activityParameters);
       }
       return;
     }
 
-    await this.notifyExportResultAndCleanUp(SupportedAction.ACTION_PAGE_BULK_EXPORT_COMPLETED, pageBulkExportJob);
-=======
-      await this.notifyExportResultAndCleanUp(false, pageBulkExportJob, activityParameters);
-      return;
-    }
-
-    await this.notifyExportResultAndCleanUp(true, pageBulkExportJob, activityParameters);
->>>>>>> 87a6a315
+    await this.notifyExportResultAndCleanUp(SupportedAction.ACTION_PAGE_BULK_EXPORT_COMPLETED, pageBulkExportJob, activityParameters);
   }
 
   /**
