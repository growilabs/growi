--- conflicted
+++ resolved
@@ -128,11 +128,7 @@
   /**
    * Create a new page bulk export job and execute it
    */
-<<<<<<< HEAD
-  async createAndExecuteOrRestartBulkExportJob(basePagePath: string, currentUser, restartJob = false): Promise<void> {
-=======
-  async createAndExecuteBulkExportJob(basePagePath: string, currentUser, activityParameters: ActivityParameters): Promise<void> {
->>>>>>> 7a858cd0
+  async createAndExecuteOrRestartBulkExportJob(basePagePath: string, currentUser, restartJob = false, activityParameters: ActivityParameters): Promise<void> {
     const basePage = await this.pageModel.findByPathAndViewer(basePagePath, currentUser, null, true);
 
     if (basePage == null) {
@@ -213,24 +209,16 @@
     }
     catch (err) {
       if (err instanceof BulkExportJobExpiredError) {
-<<<<<<< HEAD
         logger.error(err);
-        await this.notifyExportResultAndCleanUp(SupportedAction.ACTION_PAGE_BULK_EXPORT_JOB_EXPIRED, pageBulkExportJob);
-=======
         await this.notifyExportResultAndCleanUp(SupportedAction.ACTION_PAGE_BULK_EXPORT_JOB_EXPIRED, pageBulkExportJob, activityParameters);
->>>>>>> 7a858cd0
       }
       else if (err instanceof BulkExportJobRestartedError) {
         logger.info(err.message);
         await this.cleanUpExportJobResources(pageBulkExportJob);
       }
       else {
-<<<<<<< HEAD
         logger.error(err);
-        await this.notifyExportResultAndCleanUp(SupportedAction.ACTION_PAGE_BULK_EXPORT_FAILED, pageBulkExportJob);
-=======
         await this.notifyExportResultAndCleanUp(SupportedAction.ACTION_PAGE_BULK_EXPORT_FAILED, pageBulkExportJob, activityParameters);
->>>>>>> 7a858cd0
       }
       return;
     }
