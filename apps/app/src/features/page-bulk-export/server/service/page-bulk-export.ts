--- conflicted
+++ resolved
@@ -29,11 +29,8 @@
 import loggerFactory from '~/utils/logger';
 
 import { PageBulkExportFormat } from '../../interfaces/page-bulk-export';
-<<<<<<< HEAD
-=======
 import type { PageBulkExportJobDocument } from '../models/page-bulk-export-job';
 import PageBulkExportJob from '../models/page-bulk-export-job';
->>>>>>> 9a1ee273
 
 const logger = loggerFactory('growi:services:PageBulkExportService');
 
@@ -63,32 +60,7 @@
     this.activityEvent = crowi.event('activity');
   }
 
-<<<<<<< HEAD
-  async bulkExportWithBasePagePath(basePagePath: string, format: PageBulkExportFormat): Promise<void> {
-    const timeStamp = (new Date()).getTime();
-    const uploadKey = `page-bulk-export-${timeStamp}.zip`;
-    // TODO: Create abstract interface IMultipartUploader in https://redmine.weseek.co.jp/issues/135775
-    const multipartUploader: IAwsMultipartUploader | undefined = this.crowi?.fileUploadService?.createMultipartUploader(uploadKey);
-
-    try {
-      if (multipartUploader == null) {
-        throw Error('Multipart upload not available for configured file upload type');
-      }
-
-      const pagesReadable = this.getPageReadable(basePagePath);
-      const zipArchiver = this.setUpZipArchiver();
-      const pagesWritable = await this.getPageWritable(zipArchiver, format);
-      const bufferToPartSizeTransform = getBufferToFixedSizeTransform(this.partSize);
-
-      await multipartUploader.initUpload();
-      const multipartUploadWritable = this.getMultipartUploadWritable(multipartUploader);
-
-      // Cannot directly pipe from pagesWritable to zipArchiver due to how the 'append' method works.
-      // Hence, execution of two pipelines is required.
-      pipeline(pagesReadable, pagesWritable, err => this.handleExportError(err, multipartUploader));
-      pipeline(zipArchiver, bufferToPartSizeTransform, multipartUploadWritable, err => this.handleExportError(err, multipartUploader));
-=======
-  async bulkExportWithBasePagePath(basePagePath: string, currentUser, activityParameters: ActivityParameters): Promise<void> {
+  async bulkExportWithBasePagePath(basePagePath: string, format: PageBulkExportFormat, currentUser, activityParameters: ActivityParameters): Promise<void> {
     const Page = mongoose.model<IPage, PageModel>('Page');
     const basePage = await Page.findByPathAndViewer(basePagePath, currentUser, null, true);
 
@@ -103,7 +75,7 @@
 
     const pagesReadable = this.getPageReadable(basePagePath);
     const zipArchiver = this.setUpZipArchiver();
-    const pagesWritable = this.getPageWritable(zipArchiver);
+    const pagesWritable = await this.getPageWritable(zipArchiver, format);
     const bufferToPartSizeTransform = getBufferToFixedSizeTransform(this.maxPartSize);
 
     // init multipart upload
@@ -119,18 +91,12 @@
         format: PageBulkExportFormat.markdown,
       });
       await Subscription.upsertSubscription(currentUser, SupportedTargetModel.MODEL_PAGE_BULK_EXPORT_JOB, pageBulkExportJob, SubscriptionStatusType.SUBSCRIBE);
->>>>>>> 9a1ee273
     }
     catch (err) {
       logger.error(err);
       await multipartUploader.abortUpload();
       throw err;
     }
-<<<<<<< HEAD
-  }
-
-  private async handleExportError(err: Error | null, multipartUploader: IAwsMultipartUploader | undefined): Promise<void> {
-=======
 
     const multipartUploadWritable = this.getMultipartUploadWritable(multipartUploader, pageBulkExportJob, attachment, activityParameters);
 
@@ -144,7 +110,6 @@
   private async handleExportErrorInStream(
       err: Error | null, activityParameters: ActivityParameters, pageBulkExportJob: PageBulkExportJobDocument, multipartUploader: IMultipartUploader,
   ): Promise<void> {
->>>>>>> 9a1ee273
     if (err != null) {
       await multipartUploader.abortUpload();
       await this.notifyExportResult(activityParameters, pageBulkExportJob, SupportedAction.ACTION_PAGE_BULK_EXPORT_FAILED);
@@ -268,7 +233,6 @@
     });
   }
 
-<<<<<<< HEAD
   private async convertMdToPdf(md: string, browser: Browser): Promise<Buffer> {
     const htmlString = (await remark()
       .use(html)
@@ -288,7 +252,8 @@
     });
 
     return result;
-=======
+  }
+
   private async notifyExportResult(
       activityParameters: ActivityParameters, pageBulkExportJob: PageBulkExportJobDocument, action: SupportedActionType,
   ) {
@@ -305,7 +270,6 @@
     const getAdditionalTargetUsers = (activity: ActivityDocument) => [activity.user];
     const preNotify = preNotifyService.generatePreNotify(activity, getAdditionalTargetUsers);
     this.activityEvent.emit('updated', activity, pageBulkExportJob, preNotify);
->>>>>>> 9a1ee273
   }
 
 }
