--- conflicted
+++ resolved
@@ -86,15 +86,10 @@
     const timeStamp = (new Date()).getTime();
     const exportName = `page-bulk-export-${timeStamp}`;
 
-<<<<<<< HEAD
-    const pagesReadable = await this.getPageReadable(basePagePath, currentUser);
-    const zipArchiver = this.setUpZipArchiver();
-    const pagesWritable = this.getPageWritable(zipArchiver);
-=======
     // export pages to fs temporarily
     const tmpOutputDir = `${this.tmpOutputRootDir}/${exportName}`;
     try {
-      await this.exportPagesToFS(basePagePath, tmpOutputDir);
+      await this.exportPagesToFS(basePagePath, tmpOutputDir, currentUser);
     }
     catch (err) {
       await this.handleExportError(err, activityParameters, pageBulkExportJob, tmpOutputDir);
@@ -102,7 +97,6 @@
     }
 
     const pageArchiver = this.setUpPageArchiver();
->>>>>>> 0a4790d0
     const bufferToPartSizeTransform = getBufferToFixedSizeTransform(this.maxPartSize);
 
     const originalName = `${exportName}.${this.compressExtension}`;
@@ -158,8 +152,8 @@
     }
   }
 
-  private async exportPagesToFS(basePagePath: string, outputDir: string): Promise<void> {
-    const pagesReadable = this.getPageReadable(basePagePath);
+  private async exportPagesToFS(basePagePath: string, outputDir: string, currentUser): Promise<void> {
+    const pagesReadable = await this.getPageReadable(basePagePath, currentUser);
     const pagesWritable = this.getPageWritable(outputDir);
 
     return pipelinePromise(pagesReadable, pagesWritable);
