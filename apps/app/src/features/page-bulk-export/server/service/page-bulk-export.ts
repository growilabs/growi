--- conflicted
+++ resolved
@@ -65,13 +65,9 @@
     this.activityEvent = crowi.event('activity');
   }
 
-<<<<<<< HEAD
   async createAndStartPageBulkExportJob(
       basePagePath: string, format: PageBulkExportFormat, currentUser, activityParameters: ActivityParameters,
   ): Promise<void> {
-=======
-  async createAndStartPageBulkExportJob(basePagePath: string, currentUser, activityParameters: ActivityParameters): Promise<void> {
->>>>>>> 8e109bec
     const Page = mongoose.model<IPage, PageModel>('Page');
     const basePage = await Page.findByPathAndViewer(basePagePath, currentUser, null, true);
 
@@ -82,16 +78,11 @@
     const pageBulkExportJob: PageBulkExportJobDocument & HasObjectId = await PageBulkExportJob.create({
       user: currentUser,
       page: basePage,
-<<<<<<< HEAD
       format,
-=======
-      format: PageBulkExportFormat.markdown,
->>>>>>> 8e109bec
     });
 
     await Subscription.upsertSubscription(currentUser, SupportedTargetModel.MODEL_PAGE_BULK_EXPORT_JOB, pageBulkExportJob, SubscriptionStatusType.SUBSCRIBE);
 
-<<<<<<< HEAD
     this.bulkExportWithBasePagePath(basePagePath, format, currentUser, activityParameters, pageBulkExportJob);
   }
 
@@ -108,34 +99,13 @@
     // export pages to fs temporarily
     const tmpOutputDir = `${this.tmpOutputRootDir}/${exportName}`;
     try {
-      await this.exportPagesToFS(basePagePath, tmpOutputDir, format);
+      await this.exportPagesToFS(basePagePath, tmpOutputDir, currentUser, format);
     }
     catch (err) {
       await this.handleExportError(err, activityParameters, pageBulkExportJob, tmpOutputDir);
       return;
     }
 
-=======
-    this.bulkExportWithBasePagePath(basePagePath, currentUser, activityParameters, pageBulkExportJob);
-  }
-
-  async bulkExportWithBasePagePath(
-      basePagePath: string, currentUser, activityParameters: ActivityParameters, pageBulkExportJob: PageBulkExportJobDocument & HasObjectId,
-  ): Promise<void> {
-    const timeStamp = (new Date()).getTime();
-    const exportName = `page-bulk-export-${timeStamp}`;
-
-    // export pages to fs temporarily
-    const tmpOutputDir = `${this.tmpOutputRootDir}/${exportName}`;
-    try {
-      await this.exportPagesToFS(basePagePath, tmpOutputDir, currentUser);
-    }
-    catch (err) {
-      await this.handleExportError(err, activityParameters, pageBulkExportJob, tmpOutputDir);
-      return;
-    }
-
->>>>>>> 8e109bec
     const pageArchiver = this.setUpPageArchiver();
     const bufferToPartSizeTransform = getBufferToFixedSizeTransform(this.maxPartSize);
 
@@ -192,15 +162,9 @@
     }
   }
 
-<<<<<<< HEAD
-  private async exportPagesToFS(basePagePath: string, outputDir: string, format: PageBulkExportFormat): Promise<void> {
-    const pagesReadable = this.getPageReadable(basePagePath);
+  private async exportPagesToFS(basePagePath: string, outputDir: string, currentUser, format: PageBulkExportFormat): Promise<void> {
+    const pagesReadable = await this.getPageReadable(basePagePath, currentUser);
     const pagesWritable = await this.getPageWritable(outputDir, format);
-=======
-  private async exportPagesToFS(basePagePath: string, outputDir: string, currentUser): Promise<void> {
-    const pagesReadable = await this.getPageReadable(basePagePath, currentUser);
-    const pagesWritable = this.getPageWritable(outputDir);
->>>>>>> 8e109bec
 
     return pipelinePromise(pagesReadable, pagesWritable);
   }
@@ -226,14 +190,10 @@
   /**
    * Get a Writable that writes the page body temporarily to fs
    */
-<<<<<<< HEAD
   private async getPageWritable(outputDir: string, format: PageBulkExportFormat): Promise<Writable> {
     // Create a browser instance
     const browser = await puppeteer.launch();
 
-=======
-  private getPageWritable(outputDir: string): Writable {
->>>>>>> 8e109bec
     return new Writable({
       objectMode: true,
       write: async(page: PageDocument, encoding, callback) => {
@@ -241,22 +201,13 @@
           const revision = page.revision;
 
           if (revision != null && isPopulated(revision)) {
-<<<<<<< HEAD
             const pageBody = format === PageBulkExportFormat.pdf ? (await this.convertMdToPdf(revision.body, browser)) : revision.body;
             const pathNormalized = `${normalizePath(page.path)}.${format}`;
-=======
-            const markdownBody = revision.body;
-            const pathNormalized = `${normalizePath(page.path)}.md`;
->>>>>>> 8e109bec
             const fileOutputPath = path.join(outputDir, pathNormalized);
             const fileOutputParentPath = getParentPath(fileOutputPath);
 
             await fs.promises.mkdir(fileOutputParentPath, { recursive: true });
-<<<<<<< HEAD
             await fs.promises.writeFile(fileOutputPath, pageBody);
-=======
-            await fs.promises.writeFile(fileOutputPath, markdownBody);
->>>>>>> 8e109bec
           }
         }
         catch (err) {
@@ -265,13 +216,10 @@
         }
         callback();
       },
-<<<<<<< HEAD
       final: async(callback) => {
         await browser.close();
         callback();
       },
-=======
->>>>>>> 8e109bec
     });
   }
 
