--- conflicted
+++ resolved
@@ -148,28 +148,16 @@
   ): Promise<void> {
     const action = succeeded ? SupportedAction.ACTION_PAGE_BULK_EXPORT_COMPLETED : SupportedAction.ACTION_PAGE_BULK_EXPORT_FAILED;
     pageBulkExportJob.status = succeeded ? PageBulkExportJobStatus.completed : PageBulkExportJobStatus.failed;
-<<<<<<< HEAD
 
     try {
       await pageBulkExportJob.save();
-      await this.notifyExportResult(pageBulkExportJob, action);
+      await this.notifyExportResult(pageBulkExportJob, action, activityParameters);
     }
     catch (err) {
       logger.error(err);
     }
     // execute independently of notif process resolve/reject
     await this.cleanUpExportJobResources(pageBulkExportJob);
-=======
-    const results = await Promise.allSettled([
-      this.notifyExportResult(pageBulkExportJob, action, activityParameters),
-      PageBulkExportPageSnapshot.deleteMany({ pageBulkExportJob }),
-      fs.promises.rm(this.getTmpOutputDir(pageBulkExportJob), { recursive: true, force: true }),
-      pageBulkExportJob.save(),
-    ]);
-    results.forEach((result) => {
-      if (result.status === 'rejected') logger.error(result.reason);
-    });
->>>>>>> f46858ff
   }
 
   /**
@@ -365,13 +353,8 @@
     return `${this.tmpOutputRootDir}/${pageBulkExportJob._id}`;
   }
 
-<<<<<<< HEAD
-  async notifyExportResult(
-      pageBulkExportJob: PageBulkExportJobDocument, action: SupportedActionType,
-=======
   private async notifyExportResult(
       pageBulkExportJob: PageBulkExportJobDocument, action: SupportedActionType, activityParameters?: ActivityParameters,
->>>>>>> f46858ff
   ) {
     const activity = await this.crowi.activityService.createActivity({
       ...activityParameters,
