import { createHash } from 'crypto';
import fs from 'fs';
import path from 'path';
import type { Readable } from 'stream';
import { Writable } from 'stream';
import { pipeline as pipelinePromise } from 'stream/promises';

import {
  getIdForRef, type IPage, isPopulated, SubscriptionStatusType,
} from '@growi/core';
import { getParentPath, normalizePath } from '@growi/core/dist/utils/path-utils';
import type { Archiver } from 'archiver';
import archiver from 'archiver';
import gc from 'expose-gc/function';
import type { HydratedDocument } from 'mongoose';
import mongoose from 'mongoose';

import type { SupportedActionType } from '~/interfaces/activity';
import { SupportedAction, SupportedTargetModel } from '~/interfaces/activity';
import { AttachmentType, FilePathOnStoragePrefix } from '~/server/interfaces/attachment';
import type { ObjectIdLike } from '~/server/interfaces/mongoose-utils';
import type { IAttachmentDocument } from '~/server/models';
import { Attachment } from '~/server/models';
import type { ActivityDocument } from '~/server/models/activity';
import type { PageModel, PageDocument } from '~/server/models/page';
import Subscription from '~/server/models/subscription';
import type { FileUploader } from '~/server/service/file-uploader';
import type { IMultipartUploader } from '~/server/service/file-uploader/multipart-uploader';
import { preNotifyService } from '~/server/service/pre-notify';
import { getBufferToFixedSizeTransform } from '~/server/util/stream';
import loggerFactory from '~/utils/logger';

import { PageBulkExportFormat, PageBulkExportJobStatus } from '../../interfaces/page-bulk-export';
import type { PageBulkExportJobDocument } from '../models/page-bulk-export-job';
import PageBulkExportJob from '../models/page-bulk-export-job';
import type { PageBulkExportPageSnapshotDocument } from '../models/page-bulk-export-page-snapshot';
import PageBulkExportPageSnapshot from '../models/page-bulk-export-page-snapshot';


const logger = loggerFactory('growi:services:PageBulkExportService');

type ActivityParameters ={
  ip?: string;
  endpoint: string;
}

export class DuplicateBulkExportJobError extends Error {

  constructor() {
    super('Duplicate bulk export job is in progress');
  }

}

class BulkExportJobExpiredError extends Error {

  constructor() {
    super('Bulk export job has expired');
  }

}

/**
 * Used to keep track of streams currently being executed, and enable destroying them
 */
class PageBulkExportJobStreamManager {

  private jobStreams: Record<string, Readable> = {};

  addJobStream(jobId: ObjectIdLike, stream: Readable) {
    this.jobStreams[jobId.toString()] = stream;
  }

  removeJobStream(jobId: ObjectIdLike) {
    delete this.jobStreams[jobId.toString()];
  }

  destroyJobStream(jobId: ObjectIdLike) {
    const stream = this.jobStreams[jobId.toString()];
    if (stream != null) {
      stream.destroy(new BulkExportJobExpiredError());
    }
    this.removeJobStream(jobId);
  }

}

class PageBulkExportService {

  crowi: any;

  activityEvent: any;

  // multipart upload max part size
  maxPartSize = 5 * 1024 * 1024; // 5MB

  pageBatchSize = 100;

  compressExtension = 'tar.gz';

  pageBulkExportJobStreamManager: PageBulkExportJobStreamManager = new PageBulkExportJobStreamManager();

  // temporal path of local fs to output page files before upload
  // TODO: If necessary, change to a proper path in https://redmine.weseek.co.jp/issues/149512
  tmpOutputRootDir = '/tmp/page-bulk-export';

  pageModel: PageModel;

  constructor(crowi) {
    this.crowi = crowi;
    this.activityEvent = crowi.event('activity');
    this.pageModel = mongoose.model<IPage, PageModel>('Page');
  }

  /**
   * Create a new page bulk export job and execute it
   */
  async createAndExecuteBulkExportJob(basePagePath: string, currentUser, activityParameters: ActivityParameters): Promise<void> {
    const basePage = await this.pageModel.findByPathAndViewer(basePagePath, currentUser, null, true);

    if (basePage == null) {
      throw new Error('Base page not found or not accessible');
    }

    const format = PageBulkExportFormat.md;
    const duplicatePageBulkExportJobInProgress: HydratedDocument<PageBulkExportJobDocument> | null = await PageBulkExportJob.findOne({
      user: currentUser,
      page: basePage,
      format,
      $or: [
        { status: PageBulkExportJobStatus.initializing }, { status: PageBulkExportJobStatus.exporting }, { status: PageBulkExportJobStatus.uploading },
      ],
    });
    if (duplicatePageBulkExportJobInProgress != null) {
      throw new DuplicateBulkExportJobError();
    }
<<<<<<< HEAD

    const pageBulkExportJob: PageBulkExportJobDocument & HasObjectId = await PageBulkExportJob.create({
=======
    const pageBulkExportJob: HydratedDocument<PageBulkExportJobDocument> = await PageBulkExportJob.create({
>>>>>>> 64678e28
      user: currentUser, page: basePage, format, status: PageBulkExportJobStatus.initializing,
    });

    await Subscription.upsertSubscription(currentUser, SupportedTargetModel.MODEL_PAGE_BULK_EXPORT_JOB, pageBulkExportJob, SubscriptionStatusType.SUBSCRIBE);

    this.executePageBulkExportJob(pageBulkExportJob, activityParameters);
  }

  /**
   * Execute a page bulk export job. This method can also resume a previously inturrupted job.
   */
  async executePageBulkExportJob(pageBulkExportJob: HydratedDocument<PageBulkExportJobDocument>, activityParameters?: ActivityParameters): Promise<void> {
    try {
      const User = this.crowi.model('User');
      const user = await User.findById(getIdForRef(pageBulkExportJob.user));

      if (pageBulkExportJob.status === PageBulkExportJobStatus.initializing) {
        await this.createPageSnapshots(user, pageBulkExportJob);

        const duplicateExportJob = await PageBulkExportJob.findOne({
          user: pageBulkExportJob.user,
          page: pageBulkExportJob.page,
          format: pageBulkExportJob.format,
          status: PageBulkExportJobStatus.completed,
          revisionListHash: pageBulkExportJob.revisionListHash,
        });
        if (duplicateExportJob != null) {
          // if an upload with the exact same contents exists, re-use the same attachment of that upload
          pageBulkExportJob.attachment = duplicateExportJob.attachment;
          pageBulkExportJob.status = PageBulkExportJobStatus.completed;
        }
        else {
          pageBulkExportJob.status = PageBulkExportJobStatus.exporting;
        }
        await pageBulkExportJob.save();
      }
      if (pageBulkExportJob.status === PageBulkExportJobStatus.exporting) {
        await this.exportPagesToFS(pageBulkExportJob);
        pageBulkExportJob.status = PageBulkExportJobStatus.uploading;
        await pageBulkExportJob.save();
      }
      if (pageBulkExportJob.status === PageBulkExportJobStatus.uploading) {
        await this.compressAndUpload(user, pageBulkExportJob);
      }
    }
    catch (err) {
      logger.error(err);
      if (err instanceof BulkExportJobExpiredError) {
        await this.notifyExportResultAndCleanUp(SupportedAction.ACTION_PAGE_BULK_EXPORT_JOB_EXPIRED, pageBulkExportJob, activityParameters);
      }
      else {
        await this.notifyExportResultAndCleanUp(SupportedAction.ACTION_PAGE_BULK_EXPORT_FAILED, pageBulkExportJob, activityParameters);
      }
      return;
    }

    await this.notifyExportResultAndCleanUp(SupportedAction.ACTION_PAGE_BULK_EXPORT_COMPLETED, pageBulkExportJob, activityParameters);
  }

  /**
   * Notify the user of the export result, and cleanup the resources used in the export process
   * @param action whether the export was successful
   * @param pageBulkExportJob the page bulk export job
   */
  private async notifyExportResultAndCleanUp(
      action: SupportedActionType,
      pageBulkExportJob: PageBulkExportJobDocument,
      activityParameters?: ActivityParameters,
  ): Promise<void> {
    pageBulkExportJob.status = action === SupportedAction.ACTION_PAGE_BULK_EXPORT_COMPLETED
      ? PageBulkExportJobStatus.completed : PageBulkExportJobStatus.failed;

    try {
      await pageBulkExportJob.save();
      await this.notifyExportResult(pageBulkExportJob, action, activityParameters);
    }
    catch (err) {
      logger.error(err);
    }
    // execute independently of notif process resolve/reject
    await this.cleanUpExportJobResources(pageBulkExportJob);
  }

  /**
   * Create a snapshot for each page that is to be exported in the pageBulkExportJob.
   * Also calulate revisionListHash and save it to the pageBulkExportJob.
   */
  private async createPageSnapshots(user, pageBulkExportJob: PageBulkExportJobDocument): Promise<void> {
    // if the process of creating snapshots was interrupted, delete the snapshots and create from the start
    await PageBulkExportPageSnapshot.deleteMany({ pageBulkExportJob });

    const basePage = await this.pageModel.findById(getIdForRef(pageBulkExportJob.page));
    if (basePage == null) {
      throw new Error('Base page not found');
    }

    const revisionListHash = createHash('sha256');

    // create a Readable for pages to be exported
    const { PageQueryBuilder } = this.pageModel;
    const builder = await new PageQueryBuilder(this.pageModel.find())
      .addConditionToListWithDescendants(basePage.path)
      .addViewerCondition(user);
    const pagesReadable = builder
      .query
      .lean()
      .cursor({ batchSize: this.pageBatchSize });

    // create a Writable that creates a snapshot for each page
    const pageSnapshotsWritable = new Writable({
      objectMode: true,
      write: async(page: PageDocument, encoding, callback) => {
        try {
          if (page.revision != null) {
            revisionListHash.update(getIdForRef(page.revision).toString());
          }
          await PageBulkExportPageSnapshot.create({
            pageBulkExportJob,
            path: page.path,
            revision: page.revision,
          });
        }
        catch (err) {
          callback(err);
          return;
        }
        callback();
      },
    });

    this.pageBulkExportJobStreamManager.addJobStream(pageBulkExportJob._id, pagesReadable);

    await pipelinePromise(pagesReadable, pageSnapshotsWritable);

    pageBulkExportJob.revisionListHash = revisionListHash.digest('hex');
    await pageBulkExportJob.save();
  }

  /**
   * Export pages to the file system before compressing and uploading to the cloud storage.
   * The export will resume from the last exported page if the process was interrupted.
   */
  private async exportPagesToFS(pageBulkExportJob: PageBulkExportJobDocument): Promise<void> {
    const findQuery = pageBulkExportJob.lastExportedPagePath != null ? {
      pageBulkExportJob,
      path: { $gt: pageBulkExportJob.lastExportedPagePath },
    } : { pageBulkExportJob };
    const pageSnapshotsReadable = PageBulkExportPageSnapshot
      .find(findQuery)
      .populate('revision').sort({ path: 1 }).lean()
      .cursor({ batchSize: this.pageBatchSize });

    const pagesWritable = this.getPageWritable(pageBulkExportJob);

    this.pageBulkExportJobStreamManager.addJobStream(pageBulkExportJob._id, pageSnapshotsReadable);

    return pipelinePromise(pageSnapshotsReadable, pagesWritable);
  }

  /**
   * Get a Writable that writes the page body temporarily to fs
   */
  private getPageWritable(pageBulkExportJob: PageBulkExportJobDocument): Writable {
    const outputDir = this.getTmpOutputDir(pageBulkExportJob);
    return new Writable({
      objectMode: true,
      write: async(page: PageBulkExportPageSnapshotDocument, encoding, callback) => {
        try {
          const revision = page.revision;

          if (revision != null && isPopulated(revision)) {
            const markdownBody = revision.body;
            const pathNormalized = `${normalizePath(page.path)}.${PageBulkExportFormat.md}`;
            const fileOutputPath = path.join(outputDir, pathNormalized);
            const fileOutputParentPath = getParentPath(fileOutputPath);

            await fs.promises.mkdir(fileOutputParentPath, { recursive: true });
            await fs.promises.writeFile(fileOutputPath, markdownBody);
            pageBulkExportJob.lastExportedPagePath = page.path;
            await pageBulkExportJob.save();
          }
        }
        catch (err) {
          callback(err);
          return;
        }
        callback();
      },
    });
  }

  /**
   * Execute a pipeline that reads the page files from the temporal fs directory, compresses them, and uploads to the cloud storage
   */
  private async compressAndUpload(user, pageBulkExportJob: PageBulkExportJobDocument): Promise<void> {
    const pageArchiver = this.setUpPageArchiver();
    const bufferToPartSizeTransform = getBufferToFixedSizeTransform(this.maxPartSize);

    if (pageBulkExportJob.revisionListHash == null) throw new Error('revisionListHash is not set');
    const originalName = `${pageBulkExportJob.revisionListHash}.${this.compressExtension}`;
    const attachment = Attachment.createWithoutSave(null, user, originalName, this.compressExtension, 0, AttachmentType.PAGE_BULK_EXPORT);
    const uploadKey = `${FilePathOnStoragePrefix.pageBulkExport}/${attachment.fileName}`;

    const fileUploadService: FileUploader = this.crowi.fileUploadService;
    // if the process of uploading was interrupted, delete and start from the start
    if (pageBulkExportJob.uploadKey != null && pageBulkExportJob.uploadId != null) {
      await fileUploadService.abortPreviousMultipartUpload(pageBulkExportJob.uploadKey, pageBulkExportJob.uploadId);
    }

    // init multipart upload
    const multipartUploader: IMultipartUploader = fileUploadService.createMultipartUploader(uploadKey, this.maxPartSize);
    await multipartUploader.initUpload();
    pageBulkExportJob.uploadKey = uploadKey;
    pageBulkExportJob.uploadId = multipartUploader.uploadId;
    await pageBulkExportJob.save();

    const multipartUploadWritable = this.getMultipartUploadWritable(multipartUploader, pageBulkExportJob, attachment);

    const compressAndUploadPromise = pipelinePromise(pageArchiver, bufferToPartSizeTransform, multipartUploadWritable);
    pageArchiver.directory(this.getTmpOutputDir(pageBulkExportJob), false);
    pageArchiver.finalize();

    await compressAndUploadPromise;
  }

  private setUpPageArchiver(): Archiver {
    const pageArchiver = archiver('tar', {
      gzip: true,
    });

    // good practice to catch warnings (ie stat failures and other non-blocking errors)
    pageArchiver.on('warning', (err) => {
      if (err.code === 'ENOENT') logger.error(err);
      else throw err;
    });

    return pageArchiver;
  }

  private getMultipartUploadWritable(
      multipartUploader: IMultipartUploader,
      pageBulkExportJob: PageBulkExportJobDocument,
      attachment: IAttachmentDocument,
  ): Writable {
    let partNumber = 1;

    return new Writable({
      write: async(part: Buffer, encoding, callback) => {
        try {
          await multipartUploader.uploadPart(part, partNumber);
          partNumber += 1;
          // First aid to prevent unexplained memory leaks
          logger.info('global.gc() invoked.');
          gc();
        }
        catch (err) {
          await multipartUploader.abortUpload();
          callback(err);
          return;
        }
        callback();
      },
      final: async(callback) => {
        try {
          await multipartUploader.completeUpload();

          const fileSize = await multipartUploader.getUploadedFileSize();
          attachment.fileSize = fileSize;
          await attachment.save();

          pageBulkExportJob.completedAt = new Date();
          pageBulkExportJob.attachment = attachment._id;
          await pageBulkExportJob.save();
        }
        catch (err) {
          callback(err);
          return;
        }
        callback();
      },
    });
  }

  /**
   * Get the output directory on the fs to temporarily store page files before compressing and uploading
   */
  private getTmpOutputDir(pageBulkExportJob: PageBulkExportJobDocument): string {
    return `${this.tmpOutputRootDir}/${pageBulkExportJob._id}`;
  }

  private async notifyExportResult(
      pageBulkExportJob: PageBulkExportJobDocument, action: SupportedActionType, activityParameters?: ActivityParameters,
  ) {
    const activity = await this.crowi.activityService.createActivity({
      ...activityParameters,
      action,
      targetModel: SupportedTargetModel.MODEL_PAGE_BULK_EXPORT_JOB,
      target: pageBulkExportJob,
      user: pageBulkExportJob.user,
      snapshot: {
        username: isPopulated(pageBulkExportJob.user) ? pageBulkExportJob.user.username : '',
      },
    });
    const getAdditionalTargetUsers = (activity: ActivityDocument) => [activity.user];
    const preNotify = preNotifyService.generatePreNotify(activity, getAdditionalTargetUsers);
    this.activityEvent.emit('updated', activity, pageBulkExportJob, preNotify);
  }

  /**
   * Do the following in parallel:
   * - delete page snapshots
   * - remove the temporal output directory
   * - abort multipart upload
   */
  async cleanUpExportJobResources(pageBulkExportJob: PageBulkExportJobDocument) {
    this.pageBulkExportJobStreamManager.removeJobStream(pageBulkExportJob._id);

    const promises = [
      PageBulkExportPageSnapshot.deleteMany({ pageBulkExportJob }),
      fs.promises.rm(this.getTmpOutputDir(pageBulkExportJob), { recursive: true, force: true }),
    ];

    const fileUploadService: FileUploader = this.crowi.fileUploadService;
    if (pageBulkExportJob.uploadKey != null && pageBulkExportJob.uploadId != null) {
      promises.push(fileUploadService.abortPreviousMultipartUpload(pageBulkExportJob.uploadKey, pageBulkExportJob.uploadId));
    }

    const results = await Promise.allSettled(promises);
    results.forEach((result) => {
      if (result.status === 'rejected') logger.error(result.reason);
    });
  }

}

// eslint-disable-next-line import/no-mutable-exports
export let pageBulkExportService: PageBulkExportService | undefined; // singleton instance
export default function instanciate(crowi): void {
  pageBulkExportService = new PageBulkExportService(crowi);
}<|MERGE_RESOLUTION|>--- conflicted
+++ resolved
@@ -134,12 +134,7 @@
     if (duplicatePageBulkExportJobInProgress != null) {
       throw new DuplicateBulkExportJobError();
     }
-<<<<<<< HEAD
-
-    const pageBulkExportJob: PageBulkExportJobDocument & HasObjectId = await PageBulkExportJob.create({
-=======
     const pageBulkExportJob: HydratedDocument<PageBulkExportJobDocument> = await PageBulkExportJob.create({
->>>>>>> 64678e28
       user: currentUser, page: basePage, format, status: PageBulkExportJobStatus.initializing,
     });
 
