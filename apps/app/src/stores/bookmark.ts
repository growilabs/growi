--- conflicted
+++ resolved
@@ -4,11 +4,7 @@
 import useSWRImmutable from 'swr/immutable';
 import useSWRMutation, { type SWRMutationResponse } from 'swr/mutation';
 
-<<<<<<< HEAD
 import { useCurrentUser } from '~/states/global';
-=======
-import { useCurrentUser } from '~/stores-universal/context';
->>>>>>> 87e53e8a
 
 import { apiv3Get } from '../client/util/apiv3-client';
 import type { IBookmarkInfo } from '../interfaces/bookmark-info';
@@ -38,16 +34,11 @@
   );
 };
 
-<<<<<<< HEAD
-export const useSWRMUTxCurrentUserBookmarks = (): SWRMutationResponse<(IPageHasId | null)[], Error> => {
-  const currentUser = useCurrentUser();
-=======
 export const useSWRMUTxCurrentUserBookmarks = (): SWRMutationResponse<
   (IPageHasId | null)[],
   Error
 > => {
-  const { data: currentUser } = useCurrentUser();
->>>>>>> 87e53e8a
+  const currentUser = useCurrentUser();
 
   return useSWRMutation(
     currentUser != null ? `/bookmarks/${currentUser?._id}` : null,
