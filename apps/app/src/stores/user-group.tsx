import type {
  IPageHasId, IUserGroupHasId, IUserGroupRelationHasId,
} from '@growi/core';
import { type SWRResponseWithUtils, withUtils } from '@growi/core/dist/swr';
import type { SWRResponse } from 'swr';
<<<<<<< HEAD
import useSWR from 'swr';
=======
>>>>>>> 883e6777
import useSWRImmutable from 'swr/immutable';

import { apiv3Get, apiv3Put } from '~/client/util/apiv3-client';
import type {
  IUserGroupRelationHasIdPopulatedUser,
  UserGroupResult, UserGroupListResult, ChildUserGroupListResult, UserGroupRelationListResult, UserGroupRelationsResult,
  UserGroupPagesResult, SelectableParentUserGroupsResult, SelectableUserChildGroupsResult, AncestorUserGroupsResult, MyUserGroupsResult,
} from '~/interfaces/user-group-response';

<<<<<<< HEAD

export const useSWRxMyUserGroups = (
    shouldFetch: boolean, path: string,
): SWRResponse<{ userGroup: IUserGroupHasId, canGrantPage: boolean }[], Error> => {
  return useSWR(
    shouldFetch ? '/me/user-groups' : null,
    endpoint => apiv3Get<MyUserGroupsResult>(endpoint, { path }).then(result => result.data.userGroups),
  );
};

=======
>>>>>>> 883e6777
export const useSWRxUserGroup = (groupId: string | null): SWRResponse<IUserGroupHasId, Error> => {
  return useSWRImmutable(
    groupId != null ? `/user-groups/${groupId}` : null,
    endpoint => apiv3Get<UserGroupResult>(endpoint).then(result => result.data.userGroup),
  );
};

export const useSWRxUserGroupList = (initialData?: IUserGroupHasId[], isExternalGroup = false): SWRResponse<IUserGroupHasId[], Error> => {
  const url = isExternalGroup ? '/external-user-groups' : '/user-groups';
  return useSWRImmutable(
    url,
    endpoint => apiv3Get<UserGroupListResult>(endpoint, { pagination: false }).then(result => result.data.userGroups),
    {
      fallbackData: initialData,
    },
  );
};

type ChildUserGroupListUtils = {
  updateChild(childGroupData: IUserGroupHasId): Promise<void>, // update one child and refresh list
}
export const useSWRxChildUserGroupList = (
    parentIds?: string[], includeGrandChildren?: boolean,
): SWRResponseWithUtils<ChildUserGroupListUtils, ChildUserGroupListResult, Error> => {
  const shouldFetch = parentIds != null && parentIds.length > 0;

  const swrResponse = useSWRImmutable(
    shouldFetch ? ['/user-groups/children', parentIds, includeGrandChildren] : null,
    ([endpoint, parentIds, includeGrandChildren]) => apiv3Get<ChildUserGroupListResult>(
      endpoint, { parentIds, includeGrandChildren },
    ).then((result => result.data)),
  );

  const updateChild = async(childGroupData: IUserGroupHasId) => {
    await apiv3Put(`/user-groups/${childGroupData._id}`, {
      name: childGroupData.name,
      description: childGroupData.description,
      parentId: childGroupData.parent,
    });
    swrResponse.mutate();
  };

  return withUtils(swrResponse, { updateChild });
};

export const useSWRxUserGroupRelations = (groupId: string | null): SWRResponse<IUserGroupRelationHasIdPopulatedUser[], Error> => {
  return useSWRImmutable(
    groupId != null ? `/user-groups/${groupId}/user-group-relations` : null,
    endpoint => apiv3Get<UserGroupRelationsResult>(endpoint).then(result => result.data.userGroupRelations),
  );
};

export const useSWRxUserGroupRelationList = (
    groupIds: string[] | null, childGroupIds?: string[], initialData?: IUserGroupRelationHasId[],
): SWRResponse<IUserGroupRelationHasId[], Error> => {
  return useSWRImmutable(
    groupIds != null ? ['/user-group-relations', groupIds, childGroupIds] : null,
    ([endpoint, groupIds, childGroupIds]) => apiv3Get<UserGroupRelationListResult>(
      endpoint, { groupIds, childGroupIds },
    ).then(result => result.data.userGroupRelations),
    {
      fallbackData: initialData,
    },
  );
};

export const useSWRxUserGroupPages = (groupId: string | undefined, limit: number, offset: number): SWRResponse<IPageHasId[], Error> => {
  return useSWRImmutable(
    groupId != null ? [`/user-groups/${groupId}/pages`, limit, offset] : null,
    ([endpoint, limit, offset]) => apiv3Get<UserGroupPagesResult>(endpoint, { limit, offset }).then(result => result.data.pages),
  );
};

export const useSWRxSelectableParentUserGroups = (groupId: string | null): SWRResponse<IUserGroupHasId[], Error> => {
  return useSWRImmutable(
    groupId != null ? ['/user-groups/selectable-parent-groups', groupId] : null,
    ([endpoint, groupId]) => apiv3Get<SelectableParentUserGroupsResult>(endpoint, { groupId }).then(result => result.data.selectableParentGroups),
  );
};

export const useSWRxSelectableChildUserGroups = (groupId: string | null): SWRResponse<IUserGroupHasId[], Error> => {
  return useSWRImmutable(
    groupId != null ? ['/user-groups/selectable-child-groups', groupId] : null,
    ([endpoint, groupId]) => apiv3Get<SelectableUserChildGroupsResult>(endpoint, { groupId }).then(result => result.data.selectableChildGroups),
  );
};

export const useSWRxAncestorUserGroups = (groupId: string | null): SWRResponse<IUserGroupHasId[], Error> => {
  return useSWRImmutable(
    groupId != null ? ['/user-groups/ancestors', groupId] : null,
    ([endpoint, groupId]) => apiv3Get<AncestorUserGroupsResult>(endpoint, { groupId }).then(result => result.data.ancestorUserGroups),
  );
};<|MERGE_RESOLUTION|>--- conflicted
+++ resolved
@@ -3,32 +3,15 @@
 } from '@growi/core';
 import { type SWRResponseWithUtils, withUtils } from '@growi/core/dist/swr';
 import type { SWRResponse } from 'swr';
-<<<<<<< HEAD
-import useSWR from 'swr';
-=======
->>>>>>> 883e6777
 import useSWRImmutable from 'swr/immutable';
 
 import { apiv3Get, apiv3Put } from '~/client/util/apiv3-client';
 import type {
   IUserGroupRelationHasIdPopulatedUser,
   UserGroupResult, UserGroupListResult, ChildUserGroupListResult, UserGroupRelationListResult, UserGroupRelationsResult,
-  UserGroupPagesResult, SelectableParentUserGroupsResult, SelectableUserChildGroupsResult, AncestorUserGroupsResult, MyUserGroupsResult,
+  UserGroupPagesResult, SelectableParentUserGroupsResult, SelectableUserChildGroupsResult, AncestorUserGroupsResult,
 } from '~/interfaces/user-group-response';
 
-<<<<<<< HEAD
-
-export const useSWRxMyUserGroups = (
-    shouldFetch: boolean, path: string,
-): SWRResponse<{ userGroup: IUserGroupHasId, canGrantPage: boolean }[], Error> => {
-  return useSWR(
-    shouldFetch ? '/me/user-groups' : null,
-    endpoint => apiv3Get<MyUserGroupsResult>(endpoint, { path }).then(result => result.data.userGroups),
-  );
-};
-
-=======
->>>>>>> 883e6777
 export const useSWRxUserGroup = (groupId: string | null): SWRResponse<IUserGroupHasId, Error> => {
   return useSWRImmutable(
     groupId != null ? `/user-groups/${groupId}` : null,
