<<<<<<< HEAD
import { type Nullable } from '@growi/core';
import { withUtils, type SWRResponseWithUtils } from '@growi/core/dist/swr';
=======
import { useCallback, useEffect } from 'react';
import type { Nullable } from '@growi/core';
import {
  type SWRResponseWithUtils,
  useSWRStatic,
  withUtils,
} from '@growi/core/dist/swr';
>>>>>>> 87e53e8a
import type { EditorSettings } from '@growi/editor';
import useSWR, { type SWRResponse } from 'swr';
import useSWRImmutable from 'swr/immutable';

import { apiGet } from '~/client/util/apiv1-client';
import { apiv3Get, apiv3Put } from '~/client/util/apiv3-client';
import type { SlackChannels } from '~/interfaces/user-trigger-notification';
<<<<<<< HEAD
import { useIsGuestUser, useIsReadOnlyUser } from '~/states/context';
import { useCurrentUser } from '~/states/global';
=======
import {
  useCurrentUser,
  useDefaultIndentSize,
  useIsGuestUser,
  useIsReadOnlyUser,
} from '~/stores-universal/context';

// import { localStorageMiddleware } from './middlewares/sync-to-storage';
import { useSWRxTagsInfo } from './page';

export const useWaitingSaveProcessing = (): SWRResponse<boolean, Error> => {
  return useSWRStatic('waitingSaveProcessing', undefined, {
    fallbackData: false,
  });
};

export const useEditingMarkdown = (
  initialData?: string,
): SWRResponse<string, Error> => {
  return useSWRStatic('editingMarkdown', initialData);
};
>>>>>>> 87e53e8a

type EditorSettingsOperation = {
  update: (updateData: Partial<EditorSettings>) => Promise<void>;
};

// TODO: Enable localStorageMiddleware
//   - Unabling localStorageMiddleware occurrs a flickering problem when loading theme.
//   - see: https://github.com/growilabs/growi/pull/6781#discussion_r1000285786
<<<<<<< HEAD
export const useEditorSettings = (): SWRResponseWithUtils<EditorSettingsOperation, EditorSettings, Error> => {
  const currentUser = useCurrentUser();
  const isGuestUser = useIsGuestUser();
  const isReadOnlyUser = useIsReadOnlyUser();
=======
export const useEditorSettings = (): SWRResponseWithUtils<
  EditorSettingsOperation,
  EditorSettings,
  Error
> => {
  const { data: currentUser } = useCurrentUser();
  const { data: isGuestUser } = useIsGuestUser();
  const { data: isReadOnlyUser } = useIsReadOnlyUser();
>>>>>>> 87e53e8a

  const swrResult = useSWRImmutable(
    isGuestUser || isReadOnlyUser
      ? null
      : ['/personal-setting/editor-settings', currentUser?.username],
    ([endpoint]) => {
      return apiv3Get(endpoint).then((result) => result.data);
    },
    {
      // use: [localStorageMiddleware], // store to localStorage for initialization fastly
      // fallbackData: undefined,
    },
  );

  return withUtils<EditorSettingsOperation, EditorSettings, Error>(swrResult, {
    update: async (updateData) => {
      const { data, mutate } = swrResult;

      if (data == null) {
        return;
      }

      mutate({ ...data, ...updateData }, false);

      // invoke API
      await apiv3Put('/personal-setting/editor-settings', updateData);
    },
  });
};


/*
 * Slack Notification
 */
export const useSWRxSlackChannels = (
  currentPagePath: Nullable<string>,
): SWRResponse<string[], Error> => {
  const shouldFetch: boolean = currentPagePath != null;
  return useSWR(
    shouldFetch ? ['/pages.updatePost', currentPagePath] : null,
    ([endpoint, path]) =>
      apiGet(endpoint, { path }).then(
        (response: SlackChannels) => response.updatePost,
      ),
    {
      revalidateOnFocus: false,
      fallbackData: [''],
    },
  );
};

<<<<<<< HEAD
export type IPageTagsForEditorsOption = {
  sync: (tags?: string[]) => void;
=======
export const useIsSlackEnabled = (): SWRResponse<boolean, Error> => {
  return useSWRStatic('isSlackEnabled', undefined, { fallbackData: false });
};

export type IPageTagsForEditorsOption = {
  sync: (tags?: string[]) => void;
};

export const usePageTagsForEditors = (
  pageId: Nullable<string>,
): SWRResponse<string[], Error> & IPageTagsForEditorsOption => {
  const { data: tagsInfoData } = useSWRxTagsInfo(pageId);
  const swrResult = useSWRStatic<string[], Error>('pageTags', undefined);
  const { mutate } = swrResult;
  const sync = useCallback((): void => {
    mutate(tagsInfoData?.tags || [], false);
  }, [mutate, tagsInfoData?.tags]);

  return {
    ...swrResult,
    sync,
  };
};

export const useIsEnabledUnsavedWarning = (): SWRResponse<boolean, Error> => {
  return useSWRStatic<boolean, Error>('isEnabledUnsavedWarning');
};

export const useReservedNextCaretLine = (
  initialData?: number,
): SWRResponse<number> => {
  const swrResponse = useSWRStatic('saveNextCaretLine', initialData, {
    fallbackData: 0,
  });
  const { mutate } = swrResponse;

  useEffect(() => {
    const handler = (lineNumber: number) => {
      mutate(lineNumber);
    };

    globalEmitter.on('reservedNextCaretLine', handler);

    return function cleanup() {
      globalEmitter.removeListener('reservedNextCaretLine', handler);
    };
  }, [mutate]);

  return {
    ...swrResponse,
  };
>>>>>>> 87e53e8a
};<|MERGE_RESOLUTION|>--- conflicted
+++ resolved
@@ -1,15 +1,5 @@
-<<<<<<< HEAD
-import { type Nullable } from '@growi/core';
-import { withUtils, type SWRResponseWithUtils } from '@growi/core/dist/swr';
-=======
-import { useCallback, useEffect } from 'react';
 import type { Nullable } from '@growi/core';
-import {
-  type SWRResponseWithUtils,
-  useSWRStatic,
-  withUtils,
-} from '@growi/core/dist/swr';
->>>>>>> 87e53e8a
+import { type SWRResponseWithUtils, withUtils } from '@growi/core/dist/swr';
 import type { EditorSettings } from '@growi/editor';
 import useSWR, { type SWRResponse } from 'swr';
 import useSWRImmutable from 'swr/immutable';
@@ -17,32 +7,8 @@
 import { apiGet } from '~/client/util/apiv1-client';
 import { apiv3Get, apiv3Put } from '~/client/util/apiv3-client';
 import type { SlackChannels } from '~/interfaces/user-trigger-notification';
-<<<<<<< HEAD
 import { useIsGuestUser, useIsReadOnlyUser } from '~/states/context';
 import { useCurrentUser } from '~/states/global';
-=======
-import {
-  useCurrentUser,
-  useDefaultIndentSize,
-  useIsGuestUser,
-  useIsReadOnlyUser,
-} from '~/stores-universal/context';
-
-// import { localStorageMiddleware } from './middlewares/sync-to-storage';
-import { useSWRxTagsInfo } from './page';
-
-export const useWaitingSaveProcessing = (): SWRResponse<boolean, Error> => {
-  return useSWRStatic('waitingSaveProcessing', undefined, {
-    fallbackData: false,
-  });
-};
-
-export const useEditingMarkdown = (
-  initialData?: string,
-): SWRResponse<string, Error> => {
-  return useSWRStatic('editingMarkdown', initialData);
-};
->>>>>>> 87e53e8a
 
 type EditorSettingsOperation = {
   update: (updateData: Partial<EditorSettings>) => Promise<void>;
@@ -51,21 +17,14 @@
 // TODO: Enable localStorageMiddleware
 //   - Unabling localStorageMiddleware occurrs a flickering problem when loading theme.
 //   - see: https://github.com/growilabs/growi/pull/6781#discussion_r1000285786
-<<<<<<< HEAD
-export const useEditorSettings = (): SWRResponseWithUtils<EditorSettingsOperation, EditorSettings, Error> => {
-  const currentUser = useCurrentUser();
-  const isGuestUser = useIsGuestUser();
-  const isReadOnlyUser = useIsReadOnlyUser();
-=======
 export const useEditorSettings = (): SWRResponseWithUtils<
   EditorSettingsOperation,
   EditorSettings,
   Error
 > => {
-  const { data: currentUser } = useCurrentUser();
-  const { data: isGuestUser } = useIsGuestUser();
-  const { data: isReadOnlyUser } = useIsReadOnlyUser();
->>>>>>> 87e53e8a
+  const currentUser = useCurrentUser();
+  const isGuestUser = useIsGuestUser();
+  const isReadOnlyUser = useIsReadOnlyUser();
 
   const swrResult = useSWRImmutable(
     isGuestUser || isReadOnlyUser
@@ -96,7 +55,6 @@
   });
 };
 
-
 /*
  * Slack Notification
  */
@@ -117,60 +75,6 @@
   );
 };
 
-<<<<<<< HEAD
 export type IPageTagsForEditorsOption = {
   sync: (tags?: string[]) => void;
-=======
-export const useIsSlackEnabled = (): SWRResponse<boolean, Error> => {
-  return useSWRStatic('isSlackEnabled', undefined, { fallbackData: false });
-};
-
-export type IPageTagsForEditorsOption = {
-  sync: (tags?: string[]) => void;
-};
-
-export const usePageTagsForEditors = (
-  pageId: Nullable<string>,
-): SWRResponse<string[], Error> & IPageTagsForEditorsOption => {
-  const { data: tagsInfoData } = useSWRxTagsInfo(pageId);
-  const swrResult = useSWRStatic<string[], Error>('pageTags', undefined);
-  const { mutate } = swrResult;
-  const sync = useCallback((): void => {
-    mutate(tagsInfoData?.tags || [], false);
-  }, [mutate, tagsInfoData?.tags]);
-
-  return {
-    ...swrResult,
-    sync,
-  };
-};
-
-export const useIsEnabledUnsavedWarning = (): SWRResponse<boolean, Error> => {
-  return useSWRStatic<boolean, Error>('isEnabledUnsavedWarning');
-};
-
-export const useReservedNextCaretLine = (
-  initialData?: number,
-): SWRResponse<number> => {
-  const swrResponse = useSWRStatic('saveNextCaretLine', initialData, {
-    fallbackData: 0,
-  });
-  const { mutate } = swrResponse;
-
-  useEffect(() => {
-    const handler = (lineNumber: number) => {
-      mutate(lineNumber);
-    };
-
-    globalEmitter.on('reservedNextCaretLine', handler);
-
-    return function cleanup() {
-      globalEmitter.removeListener('reservedNextCaretLine', handler);
-    };
-  }, [mutate]);
-
-  return {
-    ...swrResponse,
-  };
->>>>>>> 87e53e8a
 };