--- conflicted
+++ resolved
@@ -583,7 +583,6 @@
   });
 };
 
-<<<<<<< HEAD
 /*
 * BookmarkFolderDeleteModal
 */
@@ -624,8 +623,6 @@
   };
 };
 
-=======
->>>>>>> 86922a26
 /*
  * TemplateModal
  */
