--- conflicted
+++ resolved
@@ -653,7 +653,6 @@
   });
 };
 
-<<<<<<< HEAD
 /**
  * DeleteAttachmentModal
  */
@@ -697,7 +696,7 @@
     open,
     close,
   };
-=======
+
 /*
  * LinkEditModal
  */
@@ -725,5 +724,4 @@
       swrResponse.mutate({ isOpened: false });
     },
   });
->>>>>>> a2a72d0d
 };