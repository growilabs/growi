--- conflicted
+++ resolved
@@ -2,10 +2,6 @@
 import { useTranslation } from 'next-i18next';
 import useSWR, { SWRConfiguration, SWRResponse } from 'swr';
 
-<<<<<<< HEAD
-import { IExternalAccountHasId } from '~/interfaces/external-account';
-=======
->>>>>>> 3c0b34dd
 import { IUser } from '~/interfaces/user';
 import { useIsGuestUser } from '~/stores/context';
 import loggerFactory from '~/utils/logger';
