<<<<<<< HEAD
import { UserGroupDocument } from '~/server/models/user-group';

import { PageGrant, IPageGrantData } from './page';
=======
import { PageGrant } from '@growi/core';

import { IPageGrantData } from './page';
>>>>>>> c5a9657c

export type IDataApplicableGroup = {
  applicableGroups?: UserGroupDocument[]
}

export type IDataApplicableGrant = null | IDataApplicableGroup;
export type IRecordApplicableGrant = Partial<Record<PageGrant, IDataApplicableGrant>>
export type IResApplicableGrant = {
  data?: IRecordApplicableGrant
}
export type IResIsGrantNormalizedGrantData = {
  isForbidden: boolean,
  currentPageGrant: IPageGrantData,
  parentPageGrant?: IPageGrantData
}
export type IResIsGrantNormalized = {
  isGrantNormalized: boolean,
  grantData: IResIsGrantNormalizedGrantData
};<|MERGE_RESOLUTION|>--- conflicted
+++ resolved
@@ -1,12 +1,8 @@
-<<<<<<< HEAD
+import { PageGrant } from '@growi/core';
+
 import { UserGroupDocument } from '~/server/models/user-group';
 
-import { PageGrant, IPageGrantData } from './page';
-=======
-import { PageGrant } from '@growi/core';
-
 import { IPageGrantData } from './page';
->>>>>>> c5a9657c
 
 export type IDataApplicableGroup = {
   applicableGroups?: UserGroupDocument[]
