--- conflicted
+++ resolved
@@ -9,10 +9,5 @@
   highlightJsStyleBorder: boolean,
 
   drawioUri: string,
-<<<<<<< HEAD
-  plantumlUri: string | null,
-=======
   plantumlUri: string,
-  blockdiagUri: string | null,
->>>>>>> 6e30bb9f
 } & XssOptionConfig;