import type { IGrantedGroup } from '@growi/core';

export const PageActionType = {
  Create: 'Create',
  Update: 'Update',
  Rename: 'Rename',
  Duplicate: 'Duplicate',
  Delete: 'Delete',
  DeleteCompletely: 'DeleteCompletely',
  Revert: 'Revert',
  NormalizeParent: 'NormalizeParent',
} as const;
export type PageActionType = typeof PageActionType[keyof typeof PageActionType];

export const PageActionStage = {
  Main: 'Main',
  Sub: 'Sub',
} as const;
export type PageActionStage = typeof PageActionStage[keyof typeof PageActionStage];

export type IPageOperationProcessData = {
  [key in PageActionType]?: {
    [PageActionStage.Main]?: { isProcessable: boolean },
    [PageActionStage.Sub]?: { isProcessable: boolean },
  }
}

export type IPageOperationProcessInfo = {
  [pageId: string]: IPageOperationProcessData,
}

export type OptionsToSave = {
  isSlackEnabled: boolean;
  slackChannels: string;
  grant: number;
<<<<<<< HEAD
  grantUserGroupId?: string | null;
  grantUserGroupName?: string | null;
  shouldGeneratePath?: boolean | null;
=======
  pageTags: string[] | null;
  grantUserGroupIds?: IGrantedGroup[];
  isSyncRevisionToHackmd?: boolean;
>>>>>>> c8b93f12
};<|MERGE_RESOLUTION|>--- conflicted
+++ resolved
@@ -33,13 +33,6 @@
   isSlackEnabled: boolean;
   slackChannels: string;
   grant: number;
-<<<<<<< HEAD
-  grantUserGroupId?: string | null;
-  grantUserGroupName?: string | null;
-  shouldGeneratePath?: boolean | null;
-=======
-  pageTags: string[] | null;
-  grantUserGroupIds?: IGrantedGroup[];
-  isSyncRevisionToHackmd?: boolean;
->>>>>>> c8b93f12
+  // grantUserGroupIds?: IGrantedGroup[];
+  // isSyncRevisionToHackmd?: boolean;
 };