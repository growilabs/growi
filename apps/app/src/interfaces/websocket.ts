--- conflicted
+++ resolved
@@ -22,15 +22,9 @@
   PageUpdated: 'page:update',
   PageDeleted: 'page:delete',
 
-<<<<<<< HEAD
-  // Hackmd
-  EditingWithHackmd: 'page:editingWithHackmd',
-
   // YDoc
   YDocSync: 'ydoc:sync',
   YDocSyncError: 'ydoc:sync:error',
-=======
->>>>>>> 0462ca01
 } as const;
 export type SocketEventName = typeof SocketEventName[keyof typeof SocketEventName];
 
