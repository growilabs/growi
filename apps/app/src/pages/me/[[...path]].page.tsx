import React, { type ReactNode, useMemo } from 'react';

<<<<<<< HEAD
import type { IUserHasId } from '@growi/core';
import type {
=======
import {
>>>>>>> c8b93f12
  GetServerSideProps, GetServerSidePropsContext,
} from 'next';
import { useTranslation } from 'next-i18next';
import { serverSideTranslations } from 'next-i18next/serverSideTranslations';
import dynamic from 'next/dynamic';
import Head from 'next/head';
import { useRouter } from 'next/router';

import { BasicLayout } from '~/components/Layout/BasicLayout';
import { CrowiRequest } from '~/interfaces/crowi-request';
import type { RendererConfig } from '~/interfaces/services/renderer';
import {
  useCurrentUser, useIsSearchPage, useGrowiCloudUri,
  useIsSearchServiceConfigured, useIsSearchServiceReachable,
  useCsrfToken, useIsSearchScopeChildrenAsDefault,
  useRegistrationWhitelist, useShowPageLimitationXL, useRendererConfig, useIsEnabledMarp,
} from '~/stores/context';
import loggerFactory from '~/utils/logger';

import { NextPageWithLayout } from '../_app.page';
import type { CommonProps } from '../utils/commons';
import {
  getNextI18NextConfig, getServerSideCommonProps, generateCustomTitle, useInitSidebarConfig,
} from '../utils/commons';


const logger = loggerFactory('growi:pages:me');

type Props = CommonProps & {
  isSearchServiceConfigured: boolean,
  isSearchServiceReachable: boolean,
  isSearchScopeChildrenAsDefault: boolean,
  isEnabledMarp: boolean,
  rendererConfig: RendererConfig,
  showPageLimitationXL: number,

  // config
  registrationWhitelist: string[],
};

const PersonalSettings = dynamic(() => import('~/components/Me/PersonalSettings'), { ssr: false });
// const MyDraftList = dynamic(() => import('~/components/MyDraftList/MyDraftList'), { ssr: false });
const InAppNotificationPage = dynamic(
  () => import('~/components/InAppNotification/InAppNotificationPage').then(mod => mod.InAppNotificationPage), { ssr: false },
);

const MePage: NextPageWithLayout<Props> = (props: Props) => {
  const router = useRouter();
  const { t } = useTranslation(['translation', 'commons']);
  const { path } = router.query;
  const pagePathKeys: string[] = Array.isArray(path) ? path : ['personal-settings'];

  const mePagesMap = useMemo(() => {
    return {
      'personal-settings': {
        title: t('User Settings'),
        component: <PersonalSettings />,
      },
      // drafts: {
      //   title: t('My Drafts'),
      //   component: <MyDraftList />,
      // },
      'all-in-app-notifications': {
        title: t('commons:in_app_notification.notification_list'),
        component: <InAppNotificationPage />,
      },
    };
  }, [t]);

  const getTargetPageToRender = (pagesMap, keys): {title: string, component: JSX.Element} => {
    return keys.reduce((pagesMap, key) => {
      const page = pagesMap[key];
      if (page == null) {
        return {
          title: 'NotFoundPage',
          component: <h2>{t('commons:not_found_page.page_not_exist')}</h2>,
        };
      }
      return pagesMap[key];
    }, pagesMap);
  };

  const targetPage = getTargetPageToRender(mePagesMap, pagePathKeys);

  useIsSearchPage(false);

  useCurrentUser(props.currentUser ?? null);

  useRegistrationWhitelist(props.registrationWhitelist);

  useShowPageLimitationXL(props.showPageLimitationXL);

  // commons
  useCsrfToken(props.csrfToken);
  useGrowiCloudUri(props.growiCloudUri);

  // init sidebar config with UserUISettings and sidebarConfig
  useInitSidebarConfig(props.sidebarConfig, props.userUISettings);

  // page
  useIsSearchServiceConfigured(props.isSearchServiceConfigured);
  useIsSearchServiceReachable(props.isSearchServiceReachable);
  useIsSearchScopeChildrenAsDefault(props.isSearchScopeChildrenAsDefault);

  useRendererConfig(props.rendererConfig);
  useIsEnabledMarp(props.rendererConfig.isEnabledMarp);

  const title = generateCustomTitle(props, targetPage.title);

  return (
    <>
      <Head>
        <title>{title}</title>
      </Head>
      <div className="dynamic-layout-root">
        <header className="py-3">
          <div className="container-fluid">
            <h1 className="title">{ targetPage.title }</h1>
          </div>
        </header>

        <div id="grw-fav-sticky-trigger" className="sticky-top"></div>

        <div id="main" className="main">
          <div id="content-main" className="content-main container-lg grw-container-convertible">
            {targetPage.component}
          </div>
        </div>
      </div>
    </>
  );
};


type LayoutProps = Props & {
  children?: ReactNode
}

const Layout = ({ children, ...props }: LayoutProps): JSX.Element => {
  // init sidebar config with UserUISettings and sidebarConfig
  useInitSidebarConfig(props.sidebarConfig, props.userUISettings);

  return (
    <BasicLayout>
      {children}
    </BasicLayout>
  );
};

MePage.getLayout = function getLayout(page) {
  return <Layout {...page.props}>{page}</Layout>;
};

async function injectServerConfigurations(context: GetServerSidePropsContext, props: Props): Promise<void> {
  const req: CrowiRequest = context.req as CrowiRequest;
  const { crowi } = req;
  const {
    searchService,
    configManager,
  } = crowi;

  props.isSearchServiceConfigured = searchService.isConfigured;
  props.isSearchServiceReachable = searchService.isReachable;
  props.isSearchScopeChildrenAsDefault = configManager.getConfig('crowi', 'customize:isSearchScopeChildrenAsDefault');

  props.registrationWhitelist = configManager.getConfig('crowi', 'security:registrationWhitelist');

  props.showPageLimitationXL = crowi.configManager.getConfig('crowi', 'customize:showPageLimitationXL');

  props.sidebarConfig = {
    isSidebarCollapsedMode: configManager.getConfig('crowi', 'customize:isSidebarCollapsedMode'),
  };

  props.rendererConfig = {
    isEnabledLinebreaks: configManager.getConfig('markdown', 'markdown:isEnabledLinebreaks'),
    isEnabledLinebreaksInComments: configManager.getConfig('markdown', 'markdown:isEnabledLinebreaksInComments'),
    isEnabledMarp: configManager.getConfig('crowi', 'customize:isEnabledMarp'),
    adminPreferredIndentSize: configManager.getConfig('markdown', 'markdown:adminPreferredIndentSize'),
    isIndentSizeForced: configManager.getConfig('markdown', 'markdown:isIndentSizeForced'),

    drawioUri: configManager.getConfig('crowi', 'app:drawioUri'),
    plantumlUri: configManager.getConfig('crowi', 'app:plantumlUri'),

    // XSS Options
    isEnabledXssPrevention: configManager.getConfig('markdown', 'markdown:rehypeSanitize:isEnabledPrevention'),
    xssOption: configManager.getConfig('markdown', 'markdown:rehypeSanitize:option'),
    attrWhitelist: JSON.parse(crowi.configManager.getConfig('markdown', 'markdown:rehypeSanitize:attributes')),
    tagWhitelist: crowi.configManager.getConfig('markdown', 'markdown:rehypeSanitize:tagNames'),
    highlightJsStyleBorder: crowi.configManager.getConfig('crowi', 'customize:highlightJsStyleBorder'),
  };
}

// /**
//  * for Server Side Translations
//  * @param context
//  * @param props
//  * @param namespacesRequired
//  */
async function injectNextI18NextConfigurations(context: GetServerSidePropsContext, props: Props, namespacesRequired?: string[] | undefined): Promise<void> {
  // preload all languages because of language lists in user setting
  const nextI18NextConfig = await getNextI18NextConfig(serverSideTranslations, context, namespacesRequired, true);
  props._nextI18Next = nextI18NextConfig._nextI18Next;
}

export const getServerSideProps: GetServerSideProps = async(context: GetServerSidePropsContext) => {
  const req = context.req as CrowiRequest;
  const { user, crowi } = req;

  const result = await getServerSideCommonProps(context);

  // check for presence
  // see: https://github.com/vercel/next.js/issues/19271#issuecomment-730006862
  if (!('props' in result)) {
    throw new Error('invalid getSSP result');
  }

  const props: Props = result.props as Props;

  if (user != null) {
    const User = crowi.model('User');
    const userData = await User.findById(user.id).populate({ path: 'imageAttachment', select: 'filePathProxied' });
    props.currentUser = userData.toObject();
  }

  await injectServerConfigurations(context, props);
  await injectNextI18NextConfigurations(context, props, ['translation', 'admin', 'commons']);

  return {
    props,
  };
};

export default MePage;<|MERGE_RESOLUTION|>--- conflicted
+++ resolved
@@ -1,11 +1,6 @@
 import React, { type ReactNode, useMemo } from 'react';
 
-<<<<<<< HEAD
-import type { IUserHasId } from '@growi/core';
-import type {
-=======
 import {
->>>>>>> c8b93f12
   GetServerSideProps, GetServerSidePropsContext,
 } from 'next';
 import { useTranslation } from 'next-i18next';
