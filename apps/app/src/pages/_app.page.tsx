--- conflicted
+++ resolved
@@ -1,101 +1,96 @@
-import type { JSX, ReactNode } from 'react';
-import React, { useEffect } from 'react';
-import type { NextPage } from 'next';
-import type { AppContext, AppProps } from 'next/app';
-import App from 'next/app';
-import { useRouter } from 'next/router';
-import type { Locale } from '@growi/core/dist/interfaces';
-import { appWithTranslation } from 'next-i18next';
-import { SWRConfig } from 'swr';
+import * as nextI18nConfig from "^/config/next-i18next.config";
+import type { Locale } from "@growi/core/dist/interfaces";
+import type { NextPage } from "next";
+import type { AppContext, AppProps } from "next/app";
+import App from "next/app";
+import { useRouter } from "next/router";
+import { appWithTranslation } from "next-i18next";
+import type { JSX, ReactNode } from "react";
+import React, { useEffect } from "react";
+import { SWRConfig } from "swr";
 
-import * as nextI18nConfig from '^/config/next-i18next.config';
+import { GlobalFonts } from "~/components/FontFamily/GlobalFonts";
+import type { CrowiRequest } from "~/interfaces/crowi-request";
+import {
+	useAppTitle,
+	useConfidential,
+	useForcedColorScheme,
+	useGrowiVersion,
+	useIsDefaultLogo,
+	useSiteUrl,
+} from "~/stores-universal/context";
+import { swrGlobalConfiguration } from "~/utils/swr-utils";
 
-import { GlobalFonts } from '~/components/FontFamily/GlobalFonts';
-import type { CrowiRequest } from '~/interfaces/crowi-request';
-import {
-  useAppTitle,
-  useConfidential,
-  useForcedColorScheme,
-  useGrowiVersion,
-  useIsDefaultLogo,
-  useSiteUrl,
-} from '~/stores-universal/context';
-import { swrGlobalConfiguration } from '~/utils/swr-utils';
-
-import { type CommonProps, getLocaleAtServerSide } from './utils/commons';
-import '~/styles/prebuilt/vendor.css';
-import '~/styles/style-app.scss';
-<<<<<<< HEAD
-import '~/styles/tailwind.css';
-=======
-
->>>>>>> f4dcd937
-import { registerTransformerForObjectId } from './utils/objectid-transformer';
+import { type CommonProps, getLocaleAtServerSide } from "./utils/commons";
+import "~/styles/prebuilt/vendor.css";
+import "~/styles/style-app.scss";
+import "~/styles/tailwind.css";
+import { registerTransformerForObjectId } from "./utils/objectid-transformer";
 
 // eslint-disable-next-line @typescript-eslint/ban-types
 export type NextPageWithLayout<P = {}, IP = P> = NextPage<P, IP> & {
-  getLayout?: (page: JSX.Element) => ReactNode;
+	getLayout?: (page: JSX.Element) => ReactNode;
 };
 
 type GrowiAppProps = AppProps & {
-  Component: NextPageWithLayout;
-  userLocale: Locale;
+	Component: NextPageWithLayout;
+	userLocale: Locale;
 };
 
 // register custom serializer
 registerTransformerForObjectId();
 
 function GrowiApp({
-  Component,
-  pageProps,
-  userLocale,
+	Component,
+	pageProps,
+	userLocale,
 }: GrowiAppProps): JSX.Element {
-  const router = useRouter();
+	const router = useRouter();
 
-  useEffect(() => {
-    const updateLangAttribute = () => {
-      if (document.documentElement.getAttribute('lang') !== userLocale) {
-        document.documentElement.setAttribute('lang', userLocale);
-      }
-    };
-    router.events.on('routeChangeComplete', updateLangAttribute);
-    return () => {
-      router.events.off('routeChangeComplete', updateLangAttribute);
-    };
-  }, [router, userLocale]);
+	useEffect(() => {
+		const updateLangAttribute = () => {
+			if (document.documentElement.getAttribute("lang") !== userLocale) {
+				document.documentElement.setAttribute("lang", userLocale);
+			}
+		};
+		router.events.on("routeChangeComplete", updateLangAttribute);
+		return () => {
+			router.events.off("routeChangeComplete", updateLangAttribute);
+		};
+	}, [router, userLocale]);
 
-  useEffect(() => {
-    import('bootstrap/dist/js/bootstrap');
-  }, []);
+	useEffect(() => {
+		import("bootstrap/dist/js/bootstrap");
+	}, []);
 
-  const commonPageProps = pageProps as CommonProps;
-  useAppTitle(commonPageProps.appTitle);
-  useSiteUrl(commonPageProps.siteUrl);
-  useConfidential(commonPageProps.confidential);
-  useGrowiVersion(commonPageProps.growiVersion);
-  useIsDefaultLogo(commonPageProps.isDefaultLogo);
-  useForcedColorScheme(commonPageProps.forcedColorScheme);
+	const commonPageProps = pageProps as CommonProps;
+	useAppTitle(commonPageProps.appTitle);
+	useSiteUrl(commonPageProps.siteUrl);
+	useConfidential(commonPageProps.confidential);
+	useGrowiVersion(commonPageProps.growiVersion);
+	useIsDefaultLogo(commonPageProps.isDefaultLogo);
+	useForcedColorScheme(commonPageProps.forcedColorScheme);
 
-  // Use the layout defined at the page level, if available
-  const getLayout = Component.getLayout ?? ((page) => page);
+	// Use the layout defined at the page level, if available
+	const getLayout = Component.getLayout ?? ((page) => page);
 
-  return (
-    <>
-      <GlobalFonts />
-      <SWRConfig value={swrGlobalConfiguration}>
-        {getLayout(<Component {...pageProps} />)}
-      </SWRConfig>
-    </>
-  );
+	return (
+		<>
+			<GlobalFonts />
+			<SWRConfig value={swrGlobalConfiguration}>
+				{getLayout(<Component {...pageProps} />)}
+			</SWRConfig>
+		</>
+	);
 }
 
 GrowiApp.getInitialProps = async (appContext: AppContext) => {
-  const appProps = App.getInitialProps(appContext);
-  const userLocale = getLocaleAtServerSide(
-    appContext.ctx.req as unknown as CrowiRequest,
-  );
+	const appProps = App.getInitialProps(appContext);
+	const userLocale = getLocaleAtServerSide(
+		appContext.ctx.req as unknown as CrowiRequest,
+	);
 
-  return { ...appProps, userLocale };
+	return { ...appProps, userLocale };
 };
 
 export default appWithTranslation(GrowiApp, nextI18nConfig);