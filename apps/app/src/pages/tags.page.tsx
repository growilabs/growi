import type { ReactNode } from 'react';
import React, { useState, useCallback } from 'react';

import type { IUser } from '@growi/core';
import { LoadingSpinner } from '@growi/ui/dist/components';
import type { GetServerSideProps, GetServerSidePropsContext } from 'next';
import { useTranslation } from 'next-i18next';
import { serverSideTranslations } from 'next-i18next/serverSideTranslations';
import dynamic from 'next/dynamic';
import Head from 'next/head';

<<<<<<< HEAD
=======
import { LoadingSpinner } from '~/components/LoadingSpinner';
import { GroundGlassBar } from '~/components/Navbar/GroundGlassBar';
>>>>>>> 6c849d67
import type { CrowiRequest } from '~/interfaces/crowi-request';
import type { RendererConfig } from '~/interfaces/services/renderer';
import type { IDataTagCount } from '~/interfaces/tag';
import { useCurrentPageId, useSWRxCurrentPage } from '~/stores/page';
import { useSWRxTagsList } from '~/stores/tag';

import { BasicLayout } from '../components/Layout/BasicLayout';
import {
  useCurrentUser, useIsSearchPage,
  useIsSearchServiceConfigured, useIsSearchServiceReachable,
  useIsSearchScopeChildrenAsDefault, useGrowiCloudUri, useCurrentPathname,
} from '../stores/context';

import type { NextPageWithLayout } from './_app.page';
import type { CommonProps } from './utils/commons';
import {
  getServerSideCommonProps, getNextI18NextConfig, generateCustomTitle, useInitSidebarConfig,
} from './utils/commons';

const PAGING_LIMIT = 10;

type Props = CommonProps & {
  currentUser: IUser,
  isSearchServiceConfigured: boolean,
  isSearchServiceReachable: boolean,
  isSearchScopeChildrenAsDefault: boolean,

  rendererConfig: RendererConfig,
};

const TagList = dynamic(() => import('~/components/TagList'), { ssr: false });
const TagCloudBox = dynamic(() => import('~/components/TagCloudBox'), { ssr: false });

const TagPage: NextPageWithLayout<CommonProps> = (props: Props) => {
  const [activePage, setActivePage] = useState<number>(1);
  const [offset, setOffset] = useState<number>(0);

  useCurrentUser(props.currentUser ?? null);

  // clear the cache for the current page
  //  in order to fix https://redmine.weseek.co.jp/issues/135811
  useSWRxCurrentPage(null);
  useCurrentPageId(null);
  useCurrentPathname('/tags');

  const { data: tagDataList, error } = useSWRxTagsList(PAGING_LIMIT, offset);
  const { t } = useTranslation('');
  const setOffsetByPageNumber = useCallback((selectedPageNumber: number) => {
    setActivePage(selectedPageNumber);
    setOffset((selectedPageNumber - 1) * PAGING_LIMIT);
  }, []);

  const tagData: IDataTagCount[] = tagDataList?.data || [];
  const totalCount: number = tagDataList?.totalCount || 0;
  const isLoading = tagDataList === undefined && error == null;

  useGrowiCloudUri(props.growiCloudUri);

  useIsSearchPage(false);
  useIsSearchServiceConfigured(props.isSearchServiceConfigured);
  useIsSearchServiceReachable(props.isSearchServiceReachable);
  useIsSearchScopeChildrenAsDefault(props.isSearchScopeChildrenAsDefault);

  // init sidebar config with UserUISettings and sidebarConfig
  useInitSidebarConfig(props.sidebarConfig, props.userUISettings);

  const title = generateCustomTitle(props, t('Tags'));

  return (
    <>
      <Head>
        <title>{title}</title>
      </Head>
      <div className="dynamic-layout-root">
        <GroundGlassBar className="sticky-top py-4"></GroundGlassBar>

        <div className="main ps-sidebar" data-testid="tags-page">
          <div className="container-lg wide-gutter-x-lg">

            <h2 className="sticky-top py-1">
              {`${t('Tags')}(${totalCount})`}
            </h2>

            <div className="px-3 mb-5 text-center">
              <TagCloudBox tags={tagData} minSize={20} />
            </div>
            { isLoading
              ? (
                <div className="text-muted text-center">
                  <LoadingSpinner className="mt-3 fs-3" />
                </div>
              )
              : (
                <div data-testid="grw-tags-list">
                  <TagList
                    tagData={tagData}
                    totalTags={totalCount}
                    activePage={activePage}
                    onChangePage={setOffsetByPageNumber}
                    pagingLimit={PAGING_LIMIT}
                  />
                </div>
              )
            }
          </div>
        </div>
      </div>
    </>
  );
};

type LayoutProps = Props & {
  children?: ReactNode
}

const Layout = ({ children, ...props }: LayoutProps): JSX.Element => {
  // init sidebar config with UserUISettings and sidebarConfig
  useInitSidebarConfig(props.sidebarConfig, props.userUISettings);

  return <BasicLayout>{children}</BasicLayout>;
};

TagPage.getLayout = function getLayout(page) {
  return (
    <Layout {...page.props}>
      {page}
    </Layout>
  );
};

function injectServerConfigurations(context: GetServerSidePropsContext, props: Props): void {
  const req: CrowiRequest = context.req as CrowiRequest;
  const { crowi } = req;
  const {
    searchService, configManager,
  } = crowi;

  props.isSearchServiceConfigured = searchService.isConfigured;
  props.isSearchServiceReachable = searchService.isReachable;
  props.isSearchScopeChildrenAsDefault = configManager.getConfig('crowi', 'customize:isSearchScopeChildrenAsDefault');

  props.sidebarConfig = {
    isSidebarCollapsedMode: configManager.getConfig('crowi', 'customize:isSidebarCollapsedMode'),
  };

}

/**
 * for Server Side Translations
 * @param context
 * @param props
 * @param namespacesRequired
 */
async function injectNextI18NextConfigurations(context: GetServerSidePropsContext, props: Props, namespacesRequired?: string[] | undefined): Promise<void> {
  const nextI18NextConfig = await getNextI18NextConfig(serverSideTranslations, context, namespacesRequired);
  props._nextI18Next = nextI18NextConfig._nextI18Next;
}

export const getServerSideProps: GetServerSideProps = async(context: GetServerSidePropsContext) => {
  const req = context.req as CrowiRequest;
  const { user } = req;
  const result = await getServerSideCommonProps(context);

  if (!('props' in result)) {
    throw new Error('invalid getSSP result');
  }
  const props: Props = result.props as Props;

  if (user != null) {
    props.currentUser = user.toObject();
  }

  injectServerConfigurations(context, props);
  await injectNextI18NextConfigurations(context, props, ['translation']);

  return {
    props,
  };
};

export default TagPage;<|MERGE_RESOLUTION|>--- conflicted
+++ resolved
@@ -9,11 +9,7 @@
 import dynamic from 'next/dynamic';
 import Head from 'next/head';
 
-<<<<<<< HEAD
-=======
-import { LoadingSpinner } from '~/components/LoadingSpinner';
 import { GroundGlassBar } from '~/components/Navbar/GroundGlassBar';
->>>>>>> 6c849d67
 import type { CrowiRequest } from '~/interfaces/crowi-request';
 import type { RendererConfig } from '~/interfaces/services/renderer';
 import type { IDataTagCount } from '~/interfaces/tag';
