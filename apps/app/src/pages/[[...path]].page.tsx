--- conflicted
+++ resolved
@@ -42,17 +42,11 @@
 } from '~/stores/context';
 import { useEditingMarkdown } from '~/stores/editor';
 import {
-<<<<<<< HEAD
-  useSWRxCurrentPage, useSWRMUTxCurrentPage, useSWRxIsGrantNormalized, useCurrentPageId,
-  useIsNotFound, useIsLatestRevision, useTemplateTagData, useTemplateBodyData, useHasYjsDraft,
-=======
-  useSWRxCurrentPage, useSWRMUTxCurrentPage, useCurrentPageId,
+  useSWRxCurrentPage, useSWRMUTxCurrentPage, useCurrentPageId, useHasYjsDraft,
   useIsNotFound, useIsLatestRevision, useTemplateTagData, useTemplateBodyData,
->>>>>>> 7282544a
 } from '~/stores/page';
 import { useRedirectFrom } from '~/stores/page-redirect';
 import { useRemoteRevisionId } from '~/stores/remote-latest-page';
-import { useSelectedGrant } from '~/stores/ui';
 import { useSetupGlobalSocket, useSetupGlobalSocketForPage } from '~/stores/websocket';
 import loggerFactory from '~/utils/logger';
 
@@ -175,13 +169,8 @@
   skipSSR: boolean,
   ssrMaxRevisionBodyLength: number,
 
-<<<<<<< HEAD
   hasYjsDraft: boolean,
 
-  grantData?: IPageGrantData,
-
-=======
->>>>>>> 7282544a
   rendererConfig: RendererConfig,
 };
 
