<<<<<<< HEAD
import type { ReactNode } from 'react';
import type React from 'react';
import { useEffect } from 'react';
=======
import type { ReactNode, JSX } from 'react';
import React, { useEffect } from 'react';
>>>>>>> c3ea9adb

import EventEmitter from 'events';

import { isIPageInfo } from '@growi/core';
import type {
  IDataWithMeta, IPageInfo, IPagePopulatedToShowRevision,
} from '@growi/core';
import {
  isClient, pagePathUtils, pathUtils,
} from '@growi/core/dist/utils';
import ExtensibleCustomError from 'extensible-custom-error';
import type {
  GetServerSideProps, GetServerSidePropsContext,
} from 'next';
import { serverSideTranslations } from 'next-i18next/serverSideTranslations';
import dynamic from 'next/dynamic';
import Head from 'next/head';
import { useRouter } from 'next/router';
import superjson from 'superjson';

import { BasicLayout } from '~/components/Layout/BasicLayout';
import { PageView } from '~/components/PageView/PageView';
import { DrawioViewerScript } from '~/components/Script/DrawioViewerScript';
import { SupportedAction, type SupportedActionType } from '~/interfaces/activity';
import type { CrowiRequest } from '~/interfaces/crowi-request';
import { RegistrationMode } from '~/interfaces/registration-mode';
import type { RendererConfig } from '~/interfaces/services/renderer';
import type { ISidebarConfig } from '~/interfaces/sidebar-config';
import type { CurrentPageYjsData } from '~/interfaces/yjs';
import type { PageModel, PageDocument } from '~/server/models/page';
import type { PageRedirectModel } from '~/server/models/page-redirect';
import { useEditorModeClassName } from '~/services/layout/use-editor-mode-class-name';
import {
  useCurrentUser,
  useIsForbidden, useIsSharedUser,
  useIsEnabledStaleNotification, useIsIdenticalPath,
  useIsSearchServiceConfigured, useIsSearchServiceReachable, useDisableLinkSharing,
  useDefaultIndentSize, useIsIndentSizeForced,
  useIsAclEnabled, useIsSearchPage, useIsEnabledAttachTitleHeader,
  useCsrfToken, useIsSearchScopeChildrenAsDefault, useIsEnabledMarp, useCurrentPathname,
  useIsSlackConfigured, useRendererConfig, useGrowiCloudUri,
  useIsAllReplyShown, useShowPageSideAuthors, useIsContainerFluid, useIsNotCreatable,
  useIsUploadAllFileAllowed, useIsUploadEnabled, useIsBulkExportPagesEnabled,
  useElasticsearchMaxBodyLengthToIndex,
  useIsLocalAccountRegistrationEnabled,
  useIsRomUserAllowedToComment,
  useIsPdfBulkExportEnabled,
  useIsAiEnabled, useLimitLearnablePageCountPerAssistant,
} from '~/stores-universal/context';
import { useEditingMarkdown } from '~/stores/editor';
import {
  useSWRxCurrentPage, useSWRMUTxCurrentPage, useCurrentPageId,
  useIsNotFound, useIsLatestRevision, useTemplateTagData, useTemplateBodyData,
} from '~/stores/page';
import { useRedirectFrom } from '~/stores/page-redirect';
import { useRemoteRevisionId } from '~/stores/remote-latest-page';
import { useSetupGlobalSocket, useSetupGlobalSocketForPage } from '~/stores/websocket';
import { useCurrentPageYjsData, useSWRMUTxCurrentPageYjsData } from '~/stores/yjs';
import loggerFactory from '~/utils/logger';

import type { NextPageWithLayout } from './_app.page';
import type { CommonProps } from './utils/commons';
import {
  getNextI18NextConfig, getServerSideCommonProps, generateCustomTitleForPage, useInitSidebarConfig, skipSSR, addActivity,
} from './utils/commons';


declare global {
  // eslint-disable-next-line vars-on-top, no-var
  var globalEmitter: EventEmitter;
}


const GrowiContextualSubNavigationSubstance = dynamic(() => import('~/client/components/Navbar/GrowiContextualSubNavigation'), { ssr: false });

const GrowiPluginsActivator = dynamic(() => import('~/features/growi-plugin/client/components').then(mod => mod.GrowiPluginsActivator), { ssr: false });

const DisplaySwitcher = dynamic(() => import('~/client/components/Page/DisplaySwitcher').then(mod => mod.DisplaySwitcher), { ssr: false });
const PageStatusAlert = dynamic(() => import('~/client/components/PageStatusAlert').then(mod => mod.PageStatusAlert), { ssr: false });

const UnsavedAlertDialog = dynamic(() => import('~/client/components/UnsavedAlertDialog'), { ssr: false });
const DescendantsPageListModal = dynamic(
  () => import('~/client/components/DescendantsPageListModal').then(mod => mod.DescendantsPageListModal),
  { ssr: false },
);
const DrawioModal = dynamic(() => import('~/client/components/PageEditor/DrawioModal').then(mod => mod.DrawioModal), { ssr: false });
const HandsontableModal = dynamic(() => import('~/client/components/PageEditor/HandsontableModal').then(mod => mod.HandsontableModal), { ssr: false });
const TemplateModal = dynamic(() => import('~/client/components/TemplateModal').then(mod => mod.TemplateModal), { ssr: false });
const LinkEditModal = dynamic(() => import('~/client/components/PageEditor/LinkEditModal').then(mod => mod.LinkEditModal), { ssr: false });
const TagEditModal = dynamic(() => import('~/client/components/PageTags/TagEditModal').then(mod => mod.TagEditModal), { ssr: false });
const ConflictDiffModal = dynamic(() => import('~/client/components/PageEditor/ConflictDiffModal').then(mod => mod.ConflictDiffModal), { ssr: false });
const QuestionnaireModalManager = dynamic(() => import('~/features/questionnaire/client/components/QuestionnaireModalManager'), { ssr: false });

const EditablePageEffects = dynamic(() => import('~/client/components/Page/EditablePageEffects').then(mod => mod.EditablePageEffects), { ssr: false });


const _logger = loggerFactory('growi:pages:all');

const {
  isPermalink: _isPermalink, isCreatablePage,
} = pagePathUtils;
const { removeHeadingSlash } = pathUtils;

type IPageToShowRevisionWithMeta = IDataWithMeta<IPagePopulatedToShowRevision & PageDocument, IPageInfo>;
type IPageToShowRevisionWithMetaSerialized = IDataWithMeta<string, string>;

superjson.registerCustom<IPageToShowRevisionWithMeta, IPageToShowRevisionWithMetaSerialized>(
  {
    isApplicable: (v): v is IPageToShowRevisionWithMeta => {
      return v?.data != null
        && v?.data.toObject != null
        && isIPageInfo(v.meta);
    },
    serialize: (v) => {
      return {
        data: superjson.stringify(v.data.toObject()),
        meta: superjson.stringify(v.meta),
      };
    },
    deserialize: (v) => {
      return {
        data: superjson.parse(v.data),
        meta: v.meta != null ? superjson.parse(v.meta) : undefined,
      };
    },
  },
  'IPageToShowRevisionWithMetaTransformer',
);

// GrowiContextualSubNavigation for NOT shared page
type GrowiContextualSubNavigationProps = {
  isLinkSharingDisabled: boolean,
}

const GrowiContextualSubNavigation = (props: GrowiContextualSubNavigationProps): JSX.Element => {
  const { isLinkSharingDisabled } = props;
  const { data: currentPage } = useSWRxCurrentPage();
  return (
    <GrowiContextualSubNavigationSubstance currentPage={currentPage} isLinkSharingDisabled={isLinkSharingDisabled} />
  );
};

type Props = CommonProps & {
  pageWithMeta: IPageToShowRevisionWithMeta | null,
  // pageUser?: any,
  redirectFrom?: string;

  // shareLinkId?: string;
  isLatestRevision?: boolean,

  isIdenticalPathPage?: boolean,
  isForbidden: boolean,
  isNotFound: boolean,
  isNotCreatable: boolean,
  // isAbleToDeleteCompletely: boolean,

  templateTagData?: string[],
  templateBodyData?: string,

  isLocalAccountRegistrationEnabled: boolean,

  isSearchServiceConfigured: boolean,
  isSearchServiceReachable: boolean,
  isSearchScopeChildrenAsDefault: boolean,
  elasticsearchMaxBodyLengthToIndex: number,
  isEnabledMarp: boolean,

  isRomUserAllowedToComment: boolean,

  sidebarConfig: ISidebarConfig,

  isSlackConfigured: boolean,
  // isMailerSetup: boolean,
  isAclEnabled: boolean,
  // hasSlackConfig: boolean,
  drawioUri: string | null,
  // highlightJsStyle: string,
  isAllReplyShown: boolean,
  showPageSideAuthors: boolean,
  isContainerFluid: boolean,
  isUploadEnabled: boolean,
  isUploadAllFileAllowed: boolean,
  isBulkExportPagesEnabled: boolean,
  isPdfBulkExportEnabled: boolean,
  isEnabledStaleNotification: boolean,
  isEnabledAttachTitleHeader: boolean,
  // isEnabledLinebreaks: boolean,
  // isEnabledLinebreaksInComments: boolean,
  adminPreferredIndentSize: number,
  isIndentSizeForced: boolean,
  disableLinkSharing: boolean,
  skipSSR: boolean,
  ssrMaxRevisionBodyLength: number,

  yjsData: CurrentPageYjsData,

  rendererConfig: RendererConfig,

  aiEnabled: boolean,
  limitLearnablePageCountPerAssistant: number,
};

const Page: NextPageWithLayout<Props> = (props: Props) => {
  // register global EventEmitter
  if (isClient() && window.globalEmitter == null) {
    window.globalEmitter = new EventEmitter();
  }

  const router = useRouter();

  useCurrentUser(props.currentUser ?? null);

  // commons
  useCsrfToken(props.csrfToken);
  useGrowiCloudUri(props.growiCloudUri);

  // page
  useIsContainerFluid(props.isContainerFluid);
  // useOwnerOfCurrentPage(props.pageUser != null ? JSON.parse(props.pageUser) : null);
  useIsForbidden(props.isForbidden);
  useIsNotCreatable(props.isNotCreatable);
  useRedirectFrom(props.redirectFrom ?? null);
  useIsSharedUser(false); // this page cann't be routed for '/share'
  useIsIdenticalPath(props.isIdenticalPathPage ?? false);
  useIsEnabledStaleNotification(props.isEnabledStaleNotification);
  useIsSearchPage(false);

  useIsEnabledAttachTitleHeader(props.isEnabledAttachTitleHeader);
  useIsSearchServiceConfigured(props.isSearchServiceConfigured);
  useIsSearchServiceReachable(props.isSearchServiceReachable);
  useElasticsearchMaxBodyLengthToIndex(props.elasticsearchMaxBodyLengthToIndex);
  useIsSearchScopeChildrenAsDefault(props.isSearchScopeChildrenAsDefault);

  useIsSlackConfigured(props.isSlackConfigured);
  // useIsMailerSetup(props.isMailerSetup);
  useIsAclEnabled(props.isAclEnabled);
  // useHasSlackConfig(props.hasSlackConfig);
  useDefaultIndentSize(props.adminPreferredIndentSize);
  useIsIndentSizeForced(props.isIndentSizeForced);
  useDisableLinkSharing(props.disableLinkSharing);
  useRendererConfig(props.rendererConfig);
  useIsEnabledMarp(props.rendererConfig.isEnabledMarp);
  // useRendererSettings(props.rendererSettingsStr != null ? JSON.parse(props.rendererSettingsStr) : undefined);
  // useGrowiRendererConfig(props.growiRendererConfigStr != null ? JSON.parse(props.growiRendererConfigStr) : undefined);
  useIsAllReplyShown(props.isAllReplyShown);
  useShowPageSideAuthors(props.showPageSideAuthors);

  useIsUploadAllFileAllowed(props.isUploadAllFileAllowed);
  useIsUploadEnabled(props.isUploadEnabled);
  useIsBulkExportPagesEnabled(props.isBulkExportPagesEnabled);
  useIsPdfBulkExportEnabled(props.isPdfBulkExportEnabled);

  useIsLocalAccountRegistrationEnabled(props.isLocalAccountRegistrationEnabled);
  useIsRomUserAllowedToComment(props.isRomUserAllowedToComment);

  useIsAiEnabled(props.aiEnabled);
  useLimitLearnablePageCountPerAssistant(props.limitLearnablePageCountPerAssistant);

  const { pageWithMeta } = props;

  const pageId = pageWithMeta?.data._id;
  const revisionId = pageWithMeta?.data.revision?._id;
  const revisionBody = pageWithMeta?.data.revision?.body;

  useCurrentPathname(props.currentPathname);

  const { data: currentPage } = useSWRxCurrentPage(pageWithMeta?.data ?? null); // store initial data

  const { trigger: mutateCurrentPage } = useSWRMUTxCurrentPage();
  const { trigger: mutateCurrentPageYjsDataFromApi } = useSWRMUTxCurrentPageYjsData();

  const { mutate: mutateEditingMarkdown } = useEditingMarkdown();
  const { data: currentPageId, mutate: mutateCurrentPageId } = useCurrentPageId();

  const { mutate: mutateIsNotFound } = useIsNotFound();

  const { mutate: mutateIsLatestRevision } = useIsLatestRevision();

  const { mutate: mutateRemoteRevisionId } = useRemoteRevisionId();

  const { mutate: mutateTemplateTagData } = useTemplateTagData();
  const { mutate: mutateTemplateBodyData } = useTemplateBodyData();

  const { mutate: mutateCurrentPageYjsData } = useCurrentPageYjsData();

  useSetupGlobalSocket();
  useSetupGlobalSocketForPage(pageId);

  // Store initial data (When revisionBody is not SSR)
  useEffect(() => {
    if (!props.skipSSR) {
      return;
    }

    if (currentPageId != null && revisionId != null && !props.isNotFound) {
      const mutatePageData = async() => {
        const pageData = await mutateCurrentPage();
        mutateEditingMarkdown(pageData?.revision?.body);
      };

      // If skipSSR is true, use the API to retrieve page data.
      // Because pageWIthMeta does not contain revision.body
      mutatePageData();
    }
  }, [
    revisionId, currentPageId, mutateCurrentPage,
    mutateCurrentPageYjsDataFromApi, mutateEditingMarkdown, props.isNotFound, props.skipSSR,
  ]);

  // Load current yjs data
  useEffect(() => {
    if (currentPageId != null && revisionId != null && !props.isNotFound) {
      mutateCurrentPageYjsDataFromApi();
    }
  }, [currentPageId, mutateCurrentPageYjsDataFromApi, props.isNotFound, revisionId]);

  // sync pathname by Shallow Routing https://nextjs.org/docs/routing/shallow-routing
  useEffect(() => {
    const decodedURI = decodeURI(window.location.pathname);
    if (isClient() && decodedURI !== props.currentPathname) {
      const { search, hash } = window.location;
      router.replace(`${props.currentPathname}${search}${hash}`, undefined, { shallow: true });
    }
  }, [props.currentPathname, router]);

  // initialize mutateEditingMarkdown only once per page
  // need to include useCurrentPathname not useCurrentPagePath
  useEffect(() => {
    if (props.currentPathname != null) {
      mutateEditingMarkdown(revisionBody);
    }
  }, [mutateEditingMarkdown, revisionBody, props.currentPathname]);

  useEffect(() => {
    mutateRemoteRevisionId(revisionId);
  }, [mutateRemoteRevisionId, revisionId]);

  useEffect(() => {
    mutateCurrentPageId(pageId ?? null);
  }, [mutateCurrentPageId, pageId]);

  useEffect(() => {
    mutateIsNotFound(props.isNotFound);
  }, [mutateIsNotFound, props.isNotFound]);

  useEffect(() => {
    mutateIsLatestRevision(props.isLatestRevision);
  }, [mutateIsLatestRevision, props.isLatestRevision]);

  useEffect(() => {
    mutateTemplateTagData(props.templateTagData);
  }, [props.templateTagData, mutateTemplateTagData]);

  useEffect(() => {
    mutateTemplateBodyData(props.templateBodyData);
  }, [props.templateBodyData, mutateTemplateBodyData]);

  useEffect(() => {
    mutateCurrentPageYjsData(props.yjsData);
  }, [mutateCurrentPageYjsData, props.yjsData]);

  // If the data on the page changes without router.push, pageWithMeta remains old because getServerSideProps() is not executed
  // So preferentially take page data from useSWRxCurrentPage
  const pagePath = currentPage?.path ?? pageWithMeta?.data.path ?? props.currentPathname;

  const title = generateCustomTitleForPage(props, pagePath);

  return (
    <>
      <Head>
        <title>{title}</title>
      </Head>
      <div className="dynamic-layout-root justify-content-between">

        <GrowiContextualSubNavigation isLinkSharingDisabled={props.disableLinkSharing} />

        <PageView
          className="d-edit-none"
          pagePath={pagePath}
          initialPage={pageWithMeta?.data}
          rendererConfig={props.rendererConfig}
        />

        <EditablePageEffects />
        <DisplaySwitcher />

        <PageStatusAlert />
      </div>
    </>
  );
};


const BasicLayoutWithEditor = ({ children }: { children?: ReactNode }): JSX.Element => {
  const editorModeClassName = useEditorModeClassName();
  return <BasicLayout className={editorModeClassName}>{children}</BasicLayout>;
};

type LayoutProps = Props & {
  children?: ReactNode
}

const Layout = ({ children, ...props }: LayoutProps): JSX.Element => {
  // init sidebar config with UserUISettings and sidebarConfig
  useInitSidebarConfig(props.sidebarConfig, props.userUISettings);

  return <BasicLayoutWithEditor>{children}</BasicLayoutWithEditor>;
};

Page.getLayout = function getLayout(page: React.ReactElement<Props>) {
  return (
    <>
      <GrowiPluginsActivator />
      <DrawioViewerScript drawioUri={page.props.rendererConfig.drawioUri} />

      <Layout {...page.props}>
        {page}
      </Layout>
      <UnsavedAlertDialog />
      <DescendantsPageListModal />
      <DrawioModal />
      <HandsontableModal />
      <QuestionnaireModalManager />
      <TemplateModal />
      <LinkEditModal />
      <TagEditModal />
      <ConflictDiffModal />
    </>
  );
};


function getPageIdFromPathname(currentPathname: string): string | null {
  return _isPermalink(currentPathname) ? removeHeadingSlash(currentPathname) : null;
}

class MultiplePagesHitsError extends ExtensibleCustomError {

  pagePath: string;

  constructor(pagePath: string) {
    super(`MultiplePagesHitsError occured by '${pagePath}'`);
    this.pagePath = pagePath;
  }

}

async function injectPageData(context: GetServerSidePropsContext, props: Props): Promise<void> {
  const { model: mongooseModel } = await import('mongoose');

  const req: CrowiRequest = context.req as CrowiRequest;
  const { crowi } = req;
  const { revisionId } = req.query;

  const Page = crowi.model('Page') as PageModel;
  const PageRedirect = mongooseModel('PageRedirect') as PageRedirectModel;
  const { pageService, configManager } = crowi;

  let currentPathname = props.currentPathname;

  const pageId = getPageIdFromPathname(currentPathname);
  const isPermalink = _isPermalink(currentPathname);

  const { user } = req;

  if (!isPermalink) {
    // check redirects
    const chains = await PageRedirect.retrievePageRedirectEndpoints(currentPathname);
    if (chains != null) {
      // overwrite currentPathname
      currentPathname = chains.end.toPath;
      props.currentPathname = currentPathname;
      // set redirectFrom
      props.redirectFrom = chains.start.fromPath;
    }

    // check whether the specified page path hits to multiple pages
    const count = await Page.countByPathAndViewer(currentPathname, user, null, true);
    if (count > 1) {
      throw new MultiplePagesHitsError(currentPathname);
    }
  }

  const pageWithMeta = await pageService.findPageAndMetaDataByViewer(pageId, currentPathname, user, true); // includeEmpty = true, isSharedPage = false
  const { data: page, meta } = pageWithMeta ?? {};

  // add user to seen users
  if (page != null && user != null) {
    await page.seen(user);
  }

  props.pageWithMeta = null;

  // populate & check if the revision is latest
  if (page != null) {
    page.initLatestRevisionField(revisionId);
    props.isLatestRevision = page.isLatestRevision();
    const ssrMaxRevisionBodyLength = configManager.getConfig('app:ssrMaxRevisionBodyLength');
    props.skipSSR = await skipSSR(page, ssrMaxRevisionBodyLength);
    const populatedPage = await page.populateDataToShowRevision(props.skipSSR); // shouldExcludeBody = skipSSR

    props.pageWithMeta = {
      data: populatedPage,
      meta,
    };
  }
}

async function injectRoutingInformation(context: GetServerSidePropsContext, props: Props): Promise<void> {
  const req: CrowiRequest = context.req as CrowiRequest;
  const { crowi } = req;
  const Page = crowi.model('Page') as PageModel;

  const { currentPathname } = props;
  const pageId = getPageIdFromPathname(currentPathname);
  const isPermalink = _isPermalink(currentPathname);

  const page = props.pageWithMeta?.data;

  if (props.isIdenticalPathPage) {
    props.isNotCreatable = true;
  }
  else if (page == null) {
    props.isNotFound = true;
    props.isNotCreatable = !isCreatablePage(currentPathname);
    // check the page is forbidden or just does not exist.
    const count = isPermalink ? await Page.count({ _id: pageId }) : await Page.count({ path: currentPathname });
    props.isForbidden = count > 0;
  }
  else {
    props.isNotFound = page.isEmpty;
    props.isNotCreatable = false;
    props.isForbidden = false;
    // /62a88db47fed8b2d94f30000 ==> /path/to/page
    if (isPermalink && page.isEmpty) {
      props.currentPathname = page.path;
    }

    // /path/to/page ==> /62a88db47fed8b2d94f30000
    if (!isPermalink && !page.isEmpty) {
      const isToppage = pagePathUtils.isTopPage(props.currentPathname);
      if (!isToppage) {
        props.currentPathname = `/${page._id}`;
      }
    }

    if (!props.skipSSR) {
      props.yjsData = await crowi.pageService.getYjsData(page._id.toString());
    }
  }
}

// async function injectPageUserInformation(context: GetServerSidePropsContext, props: Props): Promise<void> {
//   const req: CrowiRequest = context.req as CrowiRequest;
//   const { crowi } = req;
//   const UserModel = crowi.model('User');

//   if (isUserPage(props.currentPagePath)) {
//     const user = await UserModel.findUserByUsername(UserModel.getUsernameByPath(props.currentPagePath));

//     if (user != null) {
//       props.pageUser = JSON.stringify(user.toObject());
//     }
//   }
// }

function injectServerConfigurations(context: GetServerSidePropsContext, props: Props): void {
  const req: CrowiRequest = context.req as CrowiRequest;
  const { crowi } = req;
  const {
    configManager, searchService, aclService, fileUploadService,
    slackIntegrationService, passportService,
  } = crowi;

  props.aiEnabled = configManager.getConfig('app:aiEnabled');
  props.limitLearnablePageCountPerAssistant = configManager.getConfig('openai:limitLearnablePageCountPerAssistant');

  props.isSearchServiceConfigured = searchService.isConfigured;
  props.isSearchServiceReachable = searchService.isReachable;
  props.isSearchScopeChildrenAsDefault = configManager.getConfig('customize:isSearchScopeChildrenAsDefault');
  props.elasticsearchMaxBodyLengthToIndex = configManager.getConfig('app:elasticsearchMaxBodyLengthToIndex');

  props.isRomUserAllowedToComment = configManager.getConfig('security:isRomUserAllowedToComment');

  props.isSlackConfigured = slackIntegrationService.isSlackConfigured;
  // props.isMailerSetup = mailService.isMailerSetup;
  props.isAclEnabled = aclService.isAclEnabled();
  // props.hasSlackConfig = slackNotificationService.hasSlackConfig();
  props.drawioUri = configManager.getConfig('app:drawioUri');
  // props.highlightJsStyle = configManager.getConfig('customize:highlightJsStyle');
  props.isAllReplyShown = configManager.getConfig('customize:isAllReplyShown');
  props.showPageSideAuthors = configManager.getConfig('customize:showPageSideAuthors');
  props.isContainerFluid = configManager.getConfig('customize:isContainerFluid');
  props.isEnabledStaleNotification = configManager.getConfig('customize:isEnabledStaleNotification');
  props.disableLinkSharing = configManager.getConfig('security:disableLinkSharing');
  props.isUploadAllFileAllowed = fileUploadService.getFileUploadEnabled();
  props.isUploadEnabled = fileUploadService.getIsUploadable();
  // TODO: remove growiCloudUri condition when bulk export can be relased for GROWI.cloud (https://redmine.weseek.co.jp/issues/163220)
  props.isBulkExportPagesEnabled = configManager.getConfig('app:isBulkExportPagesEnabled') && configManager.getConfig('app:growiCloudUri') == null;
  props.isPdfBulkExportEnabled = configManager.getConfig('app:pageBulkExportPdfConverterUri') != null;

  props.isLocalAccountRegistrationEnabled = passportService.isLocalStrategySetup
  && configManager.getConfig('security:registrationMode') !== RegistrationMode.CLOSED;

  props.adminPreferredIndentSize = configManager.getConfig('markdown:adminPreferredIndentSize');
  props.isIndentSizeForced = configManager.getConfig('markdown:isIndentSizeForced');

  props.isEnabledAttachTitleHeader = configManager.getConfig('customize:isEnabledAttachTitleHeader');

  props.sidebarConfig = {
    isSidebarCollapsedMode: configManager.getConfig('customize:isSidebarCollapsedMode'),
    isSidebarClosedAtDockMode: configManager.getConfig('customize:isSidebarClosedAtDockMode'),
  };

  props.rendererConfig = {
    isEnabledLinebreaks: configManager.getConfig('markdown:isEnabledLinebreaks'),
    isEnabledLinebreaksInComments: configManager.getConfig('markdown:isEnabledLinebreaksInComments'),
    isEnabledMarp: configManager.getConfig('customize:isEnabledMarp'),
    adminPreferredIndentSize: configManager.getConfig('markdown:adminPreferredIndentSize'),
    isIndentSizeForced: configManager.getConfig('markdown:isIndentSizeForced'),

    drawioUri: configManager.getConfig('app:drawioUri'),
    plantumlUri: configManager.getConfig('app:plantumlUri'),

    // XSS Options
    isEnabledXssPrevention: configManager.getConfig('markdown:rehypeSanitize:isEnabledPrevention'),
    sanitizeType: configManager.getConfig('markdown:rehypeSanitize:option'),
    customTagWhitelist: configManager.getConfig('markdown:rehypeSanitize:tagNames'),
    customAttrWhitelist: configManager.getConfig('markdown:rehypeSanitize:attributes') != null
      ? JSON.parse(configManager.getConfig('markdown:rehypeSanitize:attributes'))
      : undefined,
    highlightJsStyleBorder: configManager.getConfig('customize:highlightJsStyleBorder'),
  };

  props.ssrMaxRevisionBodyLength = configManager.getConfig('app:ssrMaxRevisionBodyLength');
}

/**
 * for Server Side Translations
 * @param context
 * @param props
 * @param namespacesRequired
 */
async function injectNextI18NextConfigurations(context: GetServerSidePropsContext, props: Props, namespacesRequired?: string[] | undefined): Promise<void> {
  const nextI18NextConfig = await getNextI18NextConfig(serverSideTranslations, context, namespacesRequired);
  props._nextI18Next = nextI18NextConfig._nextI18Next;
}

const getAction = (props: Props): SupportedActionType => {
  if (props.isNotCreatable) {
    return SupportedAction.ACTION_PAGE_NOT_CREATABLE;
  }
  if (props.isForbidden) {
    return SupportedAction.ACTION_PAGE_FORBIDDEN;
  }
  if (props.isNotFound) {
    return SupportedAction.ACTION_PAGE_NOT_FOUND;
  }
  if (pagePathUtils.isUsersHomepage(props.pageWithMeta?.data.path ?? '')) {
    return SupportedAction.ACTION_PAGE_USER_HOME_VIEW;
  }
  return SupportedAction.ACTION_PAGE_VIEW;
};

export const getServerSideProps: GetServerSideProps = async(context: GetServerSidePropsContext) => {
  const req = context.req as CrowiRequest;
  const { user } = req;

  const result = await getServerSideCommonProps(context);

  // check for presence
  // see: https://github.com/vercel/next.js/issues/19271#issuecomment-730006862
  if (!('props' in result)) {
    throw new Error('invalid getSSP result');
  }

  const props: Props = result.props as Props;

  if (props.redirectDestination != null) {
    return {
      redirect: {
        permanent: false,
        destination: props.redirectDestination,
      },
    };
  }

  if (user != null) {
    props.currentUser = user.toObject();
  }

  try {
    await injectPageData(context, props);
  }
  catch (err) {
    if (err instanceof MultiplePagesHitsError) {
      props.isIdenticalPathPage = true;
    }
    else {
      throw err;
    }
  }

  await injectRoutingInformation(context, props);
  injectServerConfigurations(context, props);
  await injectNextI18NextConfigurations(context, props, ['translation']);

  addActivity(context, getAction(props));
  return {
    props,
  };
};

export default Page;<|MERGE_RESOLUTION|>--- conflicted
+++ resolved
@@ -1,11 +1,5 @@
-<<<<<<< HEAD
-import type { ReactNode } from 'react';
-import type React from 'react';
-import { useEffect } from 'react';
-=======
 import type { ReactNode, JSX } from 'react';
 import React, { useEffect } from 'react';
->>>>>>> c3ea9adb
 
 import EventEmitter from 'events';
 
