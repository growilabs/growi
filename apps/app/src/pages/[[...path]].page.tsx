import type { ReactNode } from 'react';
import React, { useEffect } from 'react';

import EventEmitter from 'events';

import { isIPageInfoForEntity } from '@growi/core';
import type {
  IDataWithMeta, IPageInfoForEntity, IPagePopulatedToShowRevision,
} from '@growi/core';
import {
  isClient, pagePathUtils, pathUtils,
} from '@growi/core/dist/utils';
import ExtensibleCustomError from 'extensible-custom-error';
import type {
  GetServerSideProps, GetServerSidePropsContext,
} from 'next';
import { serverSideTranslations } from 'next-i18next/serverSideTranslations';
import dynamic from 'next/dynamic';
import Head from 'next/head';
import { useRouter } from 'next/router';
import superjson from 'superjson';

import { useEditorModeClassName } from '~/client/services/layout';
import { PageView } from '~/components/Page/PageView';
import { DrawioViewerScript } from '~/components/Script/DrawioViewerScript';
import { SupportedAction, type SupportedActionType } from '~/interfaces/activity';
import type { CrowiRequest } from '~/interfaces/crowi-request';
import type { RendererConfig } from '~/interfaces/services/renderer';
import type { ISidebarConfig } from '~/interfaces/sidebar-config';
import type { CurrentPageYjsData } from '~/interfaces/yjs';
import type { PageModel, PageDocument } from '~/server/models/page';
import type { PageRedirectModel } from '~/server/models/page-redirect';
import {
  useCurrentUser,
  useIsForbidden, useIsSharedUser,
  useIsEnabledStaleNotification, useIsIdenticalPath,
  useIsSearchServiceConfigured, useIsSearchServiceReachable, useDisableLinkSharing,
  useDefaultIndentSize, useIsIndentSizeForced,
  useIsAclEnabled, useIsSearchPage, useIsEnabledAttachTitleHeader,
  useCsrfToken, useIsSearchScopeChildrenAsDefault, useIsEnabledMarp, useCurrentPathname,
  useIsSlackConfigured, useRendererConfig, useGrowiCloudUri,
  useIsAllReplyShown, useIsContainerFluid, useIsNotCreatable,
  useIsUploadAllFileAllowed, useIsUploadEnabled,
} from '~/stores/context';
import { useEditingMarkdown } from '~/stores/editor';
import {
  useSWRxCurrentPage, useSWRMUTxCurrentPage, useCurrentPageId,
  useIsNotFound, useIsLatestRevision, useTemplateTagData, useTemplateBodyData,
} from '~/stores/page';
import { useRedirectFrom } from '~/stores/page-redirect';
import { useRemoteRevisionId } from '~/stores/remote-latest-page';
import { useSetupGlobalSocket, useSetupGlobalSocketForPage } from '~/stores/websocket';
import { useCurrentPageYjsData, useSWRMUTxCurrentPageYjsData } from '~/stores/yjs';
import loggerFactory from '~/utils/logger';

import { BasicLayout } from '../components/Layout/BasicLayout';
import GrowiContextualSubNavigationSubstance from '../components/Navbar/GrowiContextualSubNavigation';
import { DisplaySwitcher } from '../components/Page/DisplaySwitcher';

import type { NextPageWithLayout } from './_app.page';
import type { CommonProps } from './utils/commons';
import {
  getNextI18NextConfig, getServerSideCommonProps, generateCustomTitleForPage, useInitSidebarConfig, skipSSR, addActivity,
} from './utils/commons';


declare global {
  // eslint-disable-next-line vars-on-top, no-var
  var globalEmitter: EventEmitter;
}


const GrowiPluginsActivator = dynamic(() => import('~/features/growi-plugin/client/components').then(mod => mod.GrowiPluginsActivator), { ssr: false });
const DescendantsPageListModal = dynamic(() => import('../components/DescendantsPageListModal').then(mod => mod.DescendantsPageListModal), { ssr: false });
const UnsavedAlertDialog = dynamic(() => import('../components/UnsavedAlertDialog'), { ssr: false });
const DrawioModal = dynamic(() => import('../components/PageEditor/DrawioModal').then(mod => mod.DrawioModal), { ssr: false });
const HandsontableModal = dynamic(() => import('../components/PageEditor/HandsontableModal').then(mod => mod.HandsontableModal), { ssr: false });
const TemplateModal = dynamic(() => import('../components/TemplateModal').then(mod => mod.TemplateModal), { ssr: false });
const LinkEditModal = dynamic(() => import('../components/PageEditor/LinkEditModal').then(mod => mod.LinkEditModal), { ssr: false });
const PageStatusAlert = dynamic(() => import('../components/PageStatusAlert').then(mod => mod.PageStatusAlert), { ssr: false });
const QuestionnaireModalManager = dynamic(() => import('~/features/questionnaire/client/components/QuestionnaireModalManager'), { ssr: false });
const TagEditModal = dynamic(() => import('../components/PageTags/TagEditModal').then(mod => mod.TagEditModal), { ssr: false });
const ConflictDiffModal = dynamic(() => import('../components/PageEditor/ConflictDiffModal').then(mod => mod.ConflictDiffModal), { ssr: false });

const logger = loggerFactory('growi:pages:all');

const {
  isPermalink: _isPermalink, isCreatablePage,
} = pagePathUtils;
const { removeHeadingSlash } = pathUtils;

type IPageToShowRevisionWithMeta = IDataWithMeta<IPagePopulatedToShowRevision & PageDocument, IPageInfoForEntity>;
type IPageToShowRevisionWithMetaSerialized = IDataWithMeta<string, string>;

superjson.registerCustom<IPageToShowRevisionWithMeta, IPageToShowRevisionWithMetaSerialized>(
  {
    isApplicable: (v): v is IPageToShowRevisionWithMeta => {
      return v?.data != null
        && v?.data.toObject != null
        && v?.meta != null
        && isIPageInfoForEntity(v.meta);
    },
    serialize: (v) => {
      return {
        data: superjson.stringify(v.data.toObject()),
        meta: superjson.stringify(v.meta),
      };
    },
    deserialize: (v) => {
      return {
        data: superjson.parse(v.data),
        meta: v.meta != null ? superjson.parse(v.meta) : undefined,
      };
    },
  },
  'IPageToShowRevisionWithMetaTransformer',
);

// GrowiContextualSubNavigation for NOT shared page
type GrowiContextualSubNavigationProps = {
  isLinkSharingDisabled: boolean,
}

const GrowiContextualSubNavigation = (props: GrowiContextualSubNavigationProps): JSX.Element => {
  const { isLinkSharingDisabled } = props;
  const { data: currentPage } = useSWRxCurrentPage();
  return (
    <GrowiContextualSubNavigationSubstance currentPage={currentPage} isLinkSharingDisabled={isLinkSharingDisabled} />
  );
};

type Props = CommonProps & {
  pageWithMeta: IPageToShowRevisionWithMeta | null,
  // pageUser?: any,
  redirectFrom?: string;

  // shareLinkId?: string;
  isLatestRevision?: boolean,

  isIdenticalPathPage?: boolean,
  isForbidden: boolean,
  isNotFound: boolean,
  isNotCreatable: boolean,
  // isAbleToDeleteCompletely: boolean,

  templateTagData?: string[],
  templateBodyData?: string,

  isSearchServiceConfigured: boolean,
  isSearchServiceReachable: boolean,
  isSearchScopeChildrenAsDefault: boolean,
  isEnabledMarp: boolean,

  sidebarConfig: ISidebarConfig,

  isSlackConfigured: boolean,
  // isMailerSetup: boolean,
  isAclEnabled: boolean,
  // hasSlackConfig: boolean,
  drawioUri: string | null,
  noCdn: string,
  // highlightJsStyle: string,
  isAllReplyShown: boolean,
  isContainerFluid: boolean,
  isUploadEnabled: boolean,
  isUploadAllFileAllowed: boolean,
  isEnabledStaleNotification: boolean,
  isEnabledAttachTitleHeader: boolean,
  // isEnabledLinebreaks: boolean,
  // isEnabledLinebreaksInComments: boolean,
  adminPreferredIndentSize: number,
  isIndentSizeForced: boolean,
  disableLinkSharing: boolean,
  skipSSR: boolean,
  ssrMaxRevisionBodyLength: number,

<<<<<<< HEAD
  yjsDraft?: string
=======
  yjsData: CurrentPageYjsData,
>>>>>>> 6116ab90

  rendererConfig: RendererConfig,
};

const Page: NextPageWithLayout<Props> = (props: Props) => {
  // register global EventEmitter
  if (isClient() && window.globalEmitter == null) {
    window.globalEmitter = new EventEmitter();
  }

  const router = useRouter();

  useCurrentUser(props.currentUser ?? null);

  // commons
  useCsrfToken(props.csrfToken);
  useGrowiCloudUri(props.growiCloudUri);

  // page
  useIsContainerFluid(props.isContainerFluid);
  // useOwnerOfCurrentPage(props.pageUser != null ? JSON.parse(props.pageUser) : null);
  useIsForbidden(props.isForbidden);
  useIsNotCreatable(props.isNotCreatable);
  useRedirectFrom(props.redirectFrom ?? null);
  useIsSharedUser(false); // this page cann't be routed for '/share'
  useIsIdenticalPath(props.isIdenticalPathPage ?? false);
  useIsEnabledStaleNotification(props.isEnabledStaleNotification);
  useIsSearchPage(false);

  useIsEnabledAttachTitleHeader(props.isEnabledAttachTitleHeader);
  useIsSearchServiceConfigured(props.isSearchServiceConfigured);
  useIsSearchServiceReachable(props.isSearchServiceReachable);
  useIsSearchScopeChildrenAsDefault(props.isSearchScopeChildrenAsDefault);

  useIsSlackConfigured(props.isSlackConfigured);
  // useIsMailerSetup(props.isMailerSetup);
  useIsAclEnabled(props.isAclEnabled);
  // useHasSlackConfig(props.hasSlackConfig);
  // useNoCdn(props.noCdn);
  useDefaultIndentSize(props.adminPreferredIndentSize);
  useIsIndentSizeForced(props.isIndentSizeForced);
  useDisableLinkSharing(props.disableLinkSharing);
  useRendererConfig(props.rendererConfig);
  useIsEnabledMarp(props.rendererConfig.isEnabledMarp);
  // useRendererSettings(props.rendererSettingsStr != null ? JSON.parse(props.rendererSettingsStr) : undefined);
  // useGrowiRendererConfig(props.growiRendererConfigStr != null ? JSON.parse(props.growiRendererConfigStr) : undefined);
  useIsAllReplyShown(props.isAllReplyShown);

  useIsUploadAllFileAllowed(props.isUploadAllFileAllowed);
  useIsUploadEnabled(props.isUploadEnabled);

<<<<<<< HEAD
  useCurrentPageYjsDraft({ hasYjsDraft: props.yjsDraft != null });

=======
>>>>>>> 6116ab90
  const { pageWithMeta } = props;

  const pageId = pageWithMeta?.data._id;
  const revisionBody = pageWithMeta?.data.revision?.body;

  useCurrentPathname(props.currentPathname);

  const { data: currentPage } = useSWRxCurrentPage(pageWithMeta?.data ?? null); // store initial data

  const { trigger: mutateCurrentPage } = useSWRMUTxCurrentPage();
  const { trigger: mutateCurrentPageYjsDataFromApi } = useSWRMUTxCurrentPageYjsData();

  const { mutate: mutateEditingMarkdown } = useEditingMarkdown();
  const { data: currentPageId, mutate: mutateCurrentPageId } = useCurrentPageId();

  const { mutate: mutateIsNotFound } = useIsNotFound();

  const { mutate: mutateIsLatestRevision } = useIsLatestRevision();

  const { mutate: mutateRemoteRevisionId } = useRemoteRevisionId();

  const { mutate: mutateTemplateTagData } = useTemplateTagData();
  const { mutate: mutateTemplateBodyData } = useTemplateBodyData();

  const { mutate: mutateCurrentPageYjsData } = useCurrentPageYjsData();

  useSetupGlobalSocket();
  useSetupGlobalSocketForPage(pageId);

  // Store initial data (When revisionBody is not SSR)
  useEffect(() => {
    if (!props.skipSSR) {
      return;
    }

    if (currentPageId != null && !props.isNotFound) {
      const mutatePageData = async() => {
        const pageData = await mutateCurrentPage();
<<<<<<< HEAD
        mutateEditingMarkdown(props.yjsDraft ?? pageData?.revision?.body);
=======
        mutateEditingMarkdown(pageData?.revision?.body);
        mutateCurrentPageYjsDataFromApi();
>>>>>>> 6116ab90
      };

      // If skipSSR is true, use the API to retrieve page data.
      // Because pageWIthMeta does not contain revision.body
      mutatePageData();
    }
<<<<<<< HEAD
  }, [currentPageId, mutateCurrentPage, mutateEditingMarkdown, props.isNotFound, props.skipSSR, props.yjsDraft]);
=======
  }, [currentPageId, mutateCurrentPage, mutateCurrentPageYjsDataFromApi, mutateEditingMarkdown, props.isNotFound, props.skipSSR]);
>>>>>>> 6116ab90

  // sync pathname by Shallow Routing https://nextjs.org/docs/routing/shallow-routing
  useEffect(() => {
    const decodedURI = decodeURI(window.location.pathname);
    if (isClient() && decodedURI !== props.currentPathname) {
      const { search, hash } = window.location;
      router.replace(`${props.currentPathname}${search}${hash}`, undefined, { shallow: true });
    }
  }, [props.currentPathname, router]);

  // initialize mutateEditingMarkdown only once per page
  // need to include useCurrentPathname not useCurrentPagePath
  useEffect(() => {
    if (props.currentPathname != null) {
      mutateEditingMarkdown(props.yjsDraft ?? revisionBody);
    }
  }, [mutateEditingMarkdown, revisionBody, props.currentPathname, props.yjsDraft]);

  useEffect(() => {
    mutateRemoteRevisionId(pageWithMeta?.data.revision?._id);
  }, [mutateRemoteRevisionId, pageWithMeta?.data.revision?._id]);

  useEffect(() => {
    mutateCurrentPageId(pageId ?? null);
  }, [mutateCurrentPageId, pageId]);

  useEffect(() => {
    mutateIsNotFound(props.isNotFound);
  }, [mutateIsNotFound, props.isNotFound]);

  useEffect(() => {
    mutateIsLatestRevision(props.isLatestRevision);
  }, [mutateIsLatestRevision, props.isLatestRevision]);

  useEffect(() => {
    mutateTemplateTagData(props.templateTagData);
  }, [props.templateTagData, mutateTemplateTagData]);

  useEffect(() => {
    mutateTemplateBodyData(props.templateBodyData);
  }, [props.templateBodyData, mutateTemplateBodyData]);

  useEffect(() => {
    mutateCurrentPageYjsData(props.yjsData);
  }, [mutateCurrentPageYjsData, props.yjsData]);

  // If the data on the page changes without router.push, pageWithMeta remains old because getServerSideProps() is not executed
  // So preferentially take page data from useSWRxCurrentPage
  const pagePath = currentPage?.path ?? pageWithMeta?.data.path ?? props.currentPathname;

  const title = generateCustomTitleForPage(props, pagePath);

  return (
    <>
      <Head>
        <title>{title}</title>
      </Head>
      <div className="dynamic-layout-root justify-content-between">

        <GrowiContextualSubNavigation isLinkSharingDisabled={props.disableLinkSharing} />

        <DisplaySwitcher
          pageView={(
            <PageView
              pagePath={pagePath}
              initialPage={pageWithMeta?.data}
              rendererConfig={props.rendererConfig}
            />
          )}
        />

        <PageStatusAlert />
      </div>
    </>
  );
};


const BasicLayoutWithEditor = ({ children }: { children?: ReactNode }): JSX.Element => {
  const editorModeClassName = useEditorModeClassName();
  return <BasicLayout className={editorModeClassName}>{children}</BasicLayout>;
};

type LayoutProps = Props & {
  children?: ReactNode
}

const Layout = ({ children, ...props }: LayoutProps): JSX.Element => {
  // init sidebar config with UserUISettings and sidebarConfig
  useInitSidebarConfig(props.sidebarConfig, props.userUISettings);

  return <BasicLayoutWithEditor>{children}</BasicLayoutWithEditor>;
};

Page.getLayout = function getLayout(page: React.ReactElement<Props>) {
  return (
    <>
      <GrowiPluginsActivator />
      <DrawioViewerScript />

      <Layout {...page.props}>
        {page}
      </Layout>
      <UnsavedAlertDialog />
      <DescendantsPageListModal />
      <DrawioModal />
      <HandsontableModal />
      <QuestionnaireModalManager />
      <TemplateModal />
      <LinkEditModal />
      <TagEditModal />
      <ConflictDiffModal />
    </>
  );
};


function getPageIdFromPathname(currentPathname: string): string | null {
  return _isPermalink(currentPathname) ? removeHeadingSlash(currentPathname) : null;
}

class MultiplePagesHitsError extends ExtensibleCustomError {

  pagePath: string;

  constructor(pagePath: string) {
    super(`MultiplePagesHitsError occured by '${pagePath}'`);
    this.pagePath = pagePath;
  }

}

async function injectPageData(context: GetServerSidePropsContext, props: Props): Promise<void> {
  const { model: mongooseModel } = await import('mongoose');

  const req: CrowiRequest = context.req as CrowiRequest;
  const { crowi } = req;
  const { revisionId } = req.query;

  const Page = crowi.model('Page') as PageModel;
  const PageRedirect = mongooseModel('PageRedirect') as PageRedirectModel;
  const { pageService, configManager } = crowi;

  let currentPathname = props.currentPathname;

  const pageId = getPageIdFromPathname(currentPathname);
  const isPermalink = _isPermalink(currentPathname);

  const { user } = req;

  if (!isPermalink) {
    // check redirects
    const chains = await PageRedirect.retrievePageRedirectEndpoints(currentPathname);
    if (chains != null) {
      // overwrite currentPathname
      currentPathname = chains.end.toPath;
      props.currentPathname = currentPathname;
      // set redirectFrom
      props.redirectFrom = chains.start.fromPath;
    }

    // check whether the specified page path hits to multiple pages
    const count = await Page.countByPathAndViewer(currentPathname, user, null, true);
    if (count > 1) {
      throw new MultiplePagesHitsError(currentPathname);
    }
  }

  const pageWithMeta: IPageToShowRevisionWithMeta | null = await pageService.findPageAndMetaDataByViewer(pageId, currentPathname, user, true); // includeEmpty = true, isSharedPage = false
  const page = pageWithMeta?.data as unknown as PageDocument;

  // add user to seen users
  if (page != null && user != null) {
    await page.seen(user);
  }

  // populate & check if the revision is latest
  if (page != null) {
    page.initLatestRevisionField(revisionId);
    props.isLatestRevision = page.isLatestRevision();
    const ssrMaxRevisionBodyLength = configManager.getConfig('crowi', 'app:ssrMaxRevisionBodyLength');
    props.skipSSR = await skipSSR(page, ssrMaxRevisionBodyLength);
    await page.populateDataToShowRevision(props.skipSSR); // shouldExcludeBody = skipSSR
  }

  props.pageWithMeta = pageWithMeta;
}

async function injectRoutingInformation(context: GetServerSidePropsContext, props: Props): Promise<void> {
  const req: CrowiRequest = context.req as CrowiRequest;
  const { crowi } = req;
  const Page = crowi.model('Page') as PageModel;

  const { currentPathname } = props;
  const pageId = getPageIdFromPathname(currentPathname);
  const isPermalink = _isPermalink(currentPathname);

  const page = props.pageWithMeta?.data;

  if (props.isIdenticalPathPage) {
    props.isNotCreatable = true;
  }
  else if (page == null) {
    props.isNotFound = true;
    props.isNotCreatable = !isCreatablePage(currentPathname);
    // check the page is forbidden or just does not exist.
    const count = isPermalink ? await Page.count({ _id: pageId }) : await Page.count({ path: currentPathname });
    props.isForbidden = count > 0;
  }
  else {
    props.isNotFound = page.isEmpty;
    props.isNotCreatable = false;
    props.isForbidden = false;
    // /62a88db47fed8b2d94f30000 ==> /path/to/page
    if (isPermalink && page.isEmpty) {
      props.currentPathname = page.path;
    }

    // /path/to/page ==> /62a88db47fed8b2d94f30000
    if (!isPermalink && !page.isEmpty) {
      const isToppage = pagePathUtils.isTopPage(props.currentPathname);
      if (!isToppage) {
        props.currentPathname = `/${page._id}`;
      }
    }

<<<<<<< HEAD
    props.yjsDraft = crowi.pageService.getYjsDraft(page._id);
=======
    if (!props.skipSSR) {
      props.yjsData = await crowi.pageService.getYjsData(page._id);
    }
>>>>>>> 6116ab90
  }
}

// async function injectPageUserInformation(context: GetServerSidePropsContext, props: Props): Promise<void> {
//   const req: CrowiRequest = context.req as CrowiRequest;
//   const { crowi } = req;
//   const UserModel = crowi.model('User');

//   if (isUserPage(props.currentPagePath)) {
//     const user = await UserModel.findUserByUsername(UserModel.getUsernameByPath(props.currentPagePath));

//     if (user != null) {
//       props.pageUser = JSON.stringify(user.toObject());
//     }
//   }
// }

function injectServerConfigurations(context: GetServerSidePropsContext, props: Props): void {
  const req: CrowiRequest = context.req as CrowiRequest;
  const { crowi } = req;
  const {
    searchService, configManager, aclService,
  } = crowi;

  props.isSearchServiceConfigured = searchService.isConfigured;
  props.isSearchServiceReachable = searchService.isReachable;
  props.isSearchScopeChildrenAsDefault = configManager.getConfig('crowi', 'customize:isSearchScopeChildrenAsDefault');

  props.isSlackConfigured = crowi.slackIntegrationService.isSlackConfigured;
  // props.isMailerSetup = mailService.isMailerSetup;
  props.isAclEnabled = aclService.isAclEnabled();
  // props.hasSlackConfig = slackNotificationService.hasSlackConfig();
  props.drawioUri = configManager.getConfig('crowi', 'app:drawioUri');
  props.noCdn = configManager.getConfig('crowi', 'app:noCdn');
  // props.highlightJsStyle = configManager.getConfig('crowi', 'customize:highlightJsStyle');
  props.isAllReplyShown = configManager.getConfig('crowi', 'customize:isAllReplyShown');
  props.isContainerFluid = configManager.getConfig('crowi', 'customize:isContainerFluid');
  props.isEnabledStaleNotification = configManager.getConfig('crowi', 'customize:isEnabledStaleNotification');
  props.disableLinkSharing = configManager.getConfig('crowi', 'security:disableLinkSharing');
  props.isUploadAllFileAllowed = crowi.fileUploadService.getFileUploadEnabled();
  props.isUploadEnabled = crowi.fileUploadService.getIsUploadable();

  props.adminPreferredIndentSize = configManager.getConfig('markdown', 'markdown:adminPreferredIndentSize');
  props.isIndentSizeForced = configManager.getConfig('markdown', 'markdown:isIndentSizeForced');

  props.isEnabledAttachTitleHeader = configManager.getConfig('crowi', 'customize:isEnabledAttachTitleHeader');

  props.sidebarConfig = {
    isSidebarCollapsedMode: configManager.getConfig('crowi', 'customize:isSidebarCollapsedMode'),
    isSidebarClosedAtDockMode: configManager.getConfig('crowi', 'customize:isSidebarClosedAtDockMode'),
  };

  props.rendererConfig = {
    isEnabledLinebreaks: configManager.getConfig('markdown', 'markdown:isEnabledLinebreaks'),
    isEnabledLinebreaksInComments: configManager.getConfig('markdown', 'markdown:isEnabledLinebreaksInComments'),
    isEnabledMarp: configManager.getConfig('crowi', 'customize:isEnabledMarp'),
    adminPreferredIndentSize: configManager.getConfig('markdown', 'markdown:adminPreferredIndentSize'),
    isIndentSizeForced: configManager.getConfig('markdown', 'markdown:isIndentSizeForced'),

    drawioUri: configManager.getConfig('crowi', 'app:drawioUri'),
    plantumlUri: configManager.getConfig('crowi', 'app:plantumlUri'),

    // XSS Options
    isEnabledXssPrevention: configManager.getConfig('markdown', 'markdown:rehypeSanitize:isEnabledPrevention'),
    xssOption: configManager.getConfig('markdown', 'markdown:rehypeSanitize:option'),
    attrWhitelist: JSON.parse(crowi.configManager.getConfig('markdown', 'markdown:rehypeSanitize:attributes')),
    tagWhitelist: crowi.configManager.getConfig('markdown', 'markdown:rehypeSanitize:tagNames'),
    highlightJsStyleBorder: crowi.configManager.getConfig('crowi', 'customize:highlightJsStyleBorder'),
  };

  props.ssrMaxRevisionBodyLength = configManager.getConfig('crowi', 'app:ssrMaxRevisionBodyLength');
}

/**
 * for Server Side Translations
 * @param context
 * @param props
 * @param namespacesRequired
 */
async function injectNextI18NextConfigurations(context: GetServerSidePropsContext, props: Props, namespacesRequired?: string[] | undefined): Promise<void> {
  const nextI18NextConfig = await getNextI18NextConfig(serverSideTranslations, context, namespacesRequired);
  props._nextI18Next = nextI18NextConfig._nextI18Next;
}

const getAction = (props: Props): SupportedActionType => {
  if (props.isNotCreatable) {
    return SupportedAction.ACTION_PAGE_NOT_CREATABLE;
  }
  if (props.isForbidden) {
    return SupportedAction.ACTION_PAGE_FORBIDDEN;
  }
  if (props.isNotFound) {
    return SupportedAction.ACTION_PAGE_NOT_FOUND;
  }
  if (pagePathUtils.isUsersHomepage(props.pageWithMeta?.data.path ?? '')) {
    return SupportedAction.ACTION_PAGE_USER_HOME_VIEW;
  }
  return SupportedAction.ACTION_PAGE_VIEW;
};

export const getServerSideProps: GetServerSideProps = async(context: GetServerSidePropsContext) => {
  const req = context.req as CrowiRequest;
  const { user } = req;

  const result = await getServerSideCommonProps(context);

  // check for presence
  // see: https://github.com/vercel/next.js/issues/19271#issuecomment-730006862
  if (!('props' in result)) {
    throw new Error('invalid getSSP result');
  }

  const props: Props = result.props as Props;

  if (props.redirectDestination != null) {
    return {
      redirect: {
        permanent: false,
        destination: props.redirectDestination,
      },
    };
  }

  if (user != null) {
    props.currentUser = user.toObject();
  }

  try {
    await injectPageData(context, props);
  }
  catch (err) {
    if (err instanceof MultiplePagesHitsError) {
      props.isIdenticalPathPage = true;
    }
    else {
      throw err;
    }
  }

  await injectRoutingInformation(context, props);
  injectServerConfigurations(context, props);
  await injectNextI18NextConfigurations(context, props, ['translation']);

  addActivity(context, getAction(props));
  return {
    props,
  };
};

export default Page;<|MERGE_RESOLUTION|>--- conflicted
+++ resolved
@@ -174,11 +174,7 @@
   skipSSR: boolean,
   ssrMaxRevisionBodyLength: number,
 
-<<<<<<< HEAD
-  yjsDraft?: string
-=======
   yjsData: CurrentPageYjsData,
->>>>>>> 6116ab90
 
   rendererConfig: RendererConfig,
 };
@@ -230,11 +226,6 @@
   useIsUploadAllFileAllowed(props.isUploadAllFileAllowed);
   useIsUploadEnabled(props.isUploadEnabled);
 
-<<<<<<< HEAD
-  useCurrentPageYjsDraft({ hasYjsDraft: props.yjsDraft != null });
-
-=======
->>>>>>> 6116ab90
   const { pageWithMeta } = props;
 
   const pageId = pageWithMeta?.data._id;
@@ -273,23 +264,15 @@
     if (currentPageId != null && !props.isNotFound) {
       const mutatePageData = async() => {
         const pageData = await mutateCurrentPage();
-<<<<<<< HEAD
-        mutateEditingMarkdown(props.yjsDraft ?? pageData?.revision?.body);
-=======
         mutateEditingMarkdown(pageData?.revision?.body);
         mutateCurrentPageYjsDataFromApi();
->>>>>>> 6116ab90
       };
 
       // If skipSSR is true, use the API to retrieve page data.
       // Because pageWIthMeta does not contain revision.body
       mutatePageData();
     }
-<<<<<<< HEAD
-  }, [currentPageId, mutateCurrentPage, mutateEditingMarkdown, props.isNotFound, props.skipSSR, props.yjsDraft]);
-=======
   }, [currentPageId, mutateCurrentPage, mutateCurrentPageYjsDataFromApi, mutateEditingMarkdown, props.isNotFound, props.skipSSR]);
->>>>>>> 6116ab90
 
   // sync pathname by Shallow Routing https://nextjs.org/docs/routing/shallow-routing
   useEffect(() => {
@@ -302,11 +285,11 @@
 
   // initialize mutateEditingMarkdown only once per page
   // need to include useCurrentPathname not useCurrentPagePath
-  useEffect(() => {
-    if (props.currentPathname != null) {
-      mutateEditingMarkdown(props.yjsDraft ?? revisionBody);
-    }
-  }, [mutateEditingMarkdown, revisionBody, props.currentPathname, props.yjsDraft]);
+  // useEffect(() => {
+  //   if (props.currentPathname != null) {
+  //     mutateEditingMarkdown(props.yjsDraft ?? revisionBody);
+  //   }
+  // }, [mutateEditingMarkdown, revisionBody, props.currentPathname, props.yjsDraft]);
 
   useEffect(() => {
     mutateRemoteRevisionId(pageWithMeta?.data.revision?._id);
@@ -516,13 +499,9 @@
       }
     }
 
-<<<<<<< HEAD
-    props.yjsDraft = crowi.pageService.getYjsDraft(page._id);
-=======
     if (!props.skipSSR) {
       props.yjsData = await crowi.pageService.getYjsData(page._id);
     }
->>>>>>> 6116ab90
   }
 }
 
