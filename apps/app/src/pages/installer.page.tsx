--- conflicted
+++ resolved
@@ -8,12 +8,8 @@
 import dynamic from 'next/dynamic';
 import Head from 'next/head';
 
-<<<<<<< HEAD
 import { NoLoginLayout } from '~/components-universal/Layout/NoLoginLayout';
-=======
-import { NoLoginLayout } from '~/components/Layout/NoLoginLayout';
 import type { CrowiRequest } from '~/interfaces/crowi-request';
->>>>>>> 053eb11a
 
 import {
   useCsrfToken, useAppTitle, useSiteUrl, useConfidential,
