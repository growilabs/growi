import assert from 'assert';

import { isClient } from '@growi/core/dist/utils/browser-utils';
import * as refsGrowiPlugin from '@growi/remark-attachment-refs/dist/client/index.mjs';
import * as drawioPlugin from '@growi/remark-drawio';
// eslint-disable-next-line import/extensions
import * as lsxGrowiPlugin from '@growi/remark-lsx/dist/client/index.mjs';
import katex from 'rehype-katex';
import sanitize from 'rehype-sanitize';
import slug from 'rehype-slug';
import type { HtmlElementNode } from 'rehype-toc';
import breaks from 'remark-breaks';
import math from 'remark-math';
import deepmerge from 'ts-deepmerge';
import type { Pluggable } from 'unified';

import { Attachment } from '~/components/ReactMarkdownComponents/Attachment';
import { DrawioViewerWithEditButton } from '~/components/ReactMarkdownComponents/DrawioViewerWithEditButton';
import { Header } from '~/components/ReactMarkdownComponents/Header';
import { TableWithEditButton } from '~/components/ReactMarkdownComponents/TableWithEditButton';
import { RehypeSanitizeOption } from '~/interfaces/rehype';
import type { RendererOptions } from '~/interfaces/renderer-options';
import type { RendererConfig } from '~/interfaces/services/renderer';
import * as addLineNumberAttribute from '~/services/renderer/rehype-plugins/add-line-number-attribute';
import * as keywordHighlighter from '~/services/renderer/rehype-plugins/keyword-highlighter';
import * as relocateToc from '~/services/renderer/rehype-plugins/relocate-toc';
import * as attachmentPlugin from '~/services/renderer/remark-plugins/attachment';
import * as plantuml from '~/services/renderer/remark-plugins/plantuml';
import * as xsvToTable from '~/services/renderer/remark-plugins/xsv-to-table';
import {
  commonSanitizeOption, generateCommonOptions, injectCustomSanitizeOption, verifySanitizePlugin,
} from '~/services/renderer/renderer';
import loggerFactory from '~/utils/logger';


// import EasyGrid from './PreProcessor/EasyGrid';

import '@growi/remark-lsx/dist/client/style.css';
import '@growi/remark-attachment-refs/dist/client/style.css';


const logger = loggerFactory('growi:cli:services:renderer');


assert(isClient(), 'This module must be loaded only from client modules.');


export const generateViewOptions = (
    pagePath: string,
    config: RendererConfig,
    storeTocNode: (toc: HtmlElementNode) => void,
): RendererOptions => {

  const options = generateCommonOptions(pagePath);

  const { remarkPlugins, rehypePlugins, components } = options;

  // add remark plugins
  remarkPlugins.push(
    math,
    [plantuml.remarkPlugin, { plantumlUri: config.plantumlUri }],
    drawioPlugin.remarkPlugin,
    xsvToTable.remarkPlugin,
    lsxGrowiPlugin.remarkPlugin,
<<<<<<< HEAD
    attachmentPlugin.remarkPlugin,
=======
    refsGrowiPlugin.remarkPlugin,
>>>>>>> 2c2513dc
  );
  if (config.isEnabledLinebreaks) {
    remarkPlugins.push(breaks);
  }

  if (config.xssOption === RehypeSanitizeOption.CUSTOM) {
    injectCustomSanitizeOption(config);
  }

  const rehypeSanitizePlugin: Pluggable<any[]> | (() => void) = config.isEnabledXssPrevention
    ? [sanitize, deepmerge(
      commonSanitizeOption,
      drawioPlugin.sanitizeOption,
      lsxGrowiPlugin.sanitizeOption,
<<<<<<< HEAD
      attachmentPlugin.sanitizeOption,
=======
      refsGrowiPlugin.sanitizeOption,
>>>>>>> 2c2513dc
    )]
    : () => {};

  // add rehype plugins
  rehypePlugins.push(
    slug,
    [lsxGrowiPlugin.rehypePlugin, { pagePath, isSharedPage: config.isSharedPage }],
    [refsGrowiPlugin.rehypePlugin, { pagePath }],
    rehypeSanitizePlugin,
    katex,
    [relocateToc.rehypePluginStore, { storeTocNode }],
  );

  // add components
  if (components != null) {
    components.h1 = Header;
    components.h2 = Header;
    components.h3 = Header;
    components.h4 = Header;
    components.h5 = Header;
    components.h6 = Header;
    components.lsx = lsxGrowiPlugin.Lsx;
    components.ref = refsGrowiPlugin.Ref;
    components.refs = refsGrowiPlugin.Refs;
    components.refimg = refsGrowiPlugin.RefImg;
    components.refsimg = refsGrowiPlugin.RefsImg;
    components.gallery = refsGrowiPlugin.Gallery;
    components.drawio = DrawioViewerWithEditButton;
    components.table = TableWithEditButton;
    components.attachment = Attachment;
  }

  if (config.isEnabledXssPrevention) {
    verifySanitizePlugin(options, false);
  }
  return options;
};

export const generateTocOptions = (config: RendererConfig, tocNode: HtmlElementNode | undefined): RendererOptions => {

  const options = generateCommonOptions(undefined);

  const { rehypePlugins } = options;

  // add remark plugins
  // remarkPlugins.push();

  if (config.xssOption === RehypeSanitizeOption.CUSTOM) {
    injectCustomSanitizeOption(config);
  }


  const rehypeSanitizePlugin: Pluggable<any[]> | (() => void) = config.isEnabledXssPrevention
    ? [sanitize, deepmerge(
      commonSanitizeOption,
    )]
    : () => {};

  // add rehype plugins
  rehypePlugins.push(
    [relocateToc.rehypePluginRestore, { tocNode }],
    rehypeSanitizePlugin,
  );

  if (config.isEnabledXssPrevention) {
    verifySanitizePlugin(options);
  }

  return options;
};

export const generateSimpleViewOptions = (
    config: RendererConfig,
    pagePath: string,
    highlightKeywords?: string | string[],
    overrideIsEnabledLinebreaks?: boolean,
): RendererOptions => {
  const options = generateCommonOptions(pagePath);

  const { remarkPlugins, rehypePlugins, components } = options;

  // add remark plugins
  remarkPlugins.push(
    math,
    [plantuml.remarkPlugin, { plantumlUri: config.plantumlUri }],
    drawioPlugin.remarkPlugin,
    xsvToTable.remarkPlugin,
    lsxGrowiPlugin.remarkPlugin,
<<<<<<< HEAD
    attachmentPlugin.remarkPlugin,
=======
    refsGrowiPlugin.remarkPlugin,
>>>>>>> 2c2513dc
  );

  const isEnabledLinebreaks = overrideIsEnabledLinebreaks ?? config.isEnabledLinebreaks;

  if (isEnabledLinebreaks) {
    remarkPlugins.push(breaks);
  }

  if (config.xssOption === RehypeSanitizeOption.CUSTOM) {
    injectCustomSanitizeOption(config);
  }


  const rehypeSanitizePlugin: Pluggable<any[]> | (() => void) = config.isEnabledXssPrevention
    ? [sanitize, deepmerge(
      commonSanitizeOption,
      drawioPlugin.sanitizeOption,
      lsxGrowiPlugin.sanitizeOption,
<<<<<<< HEAD
      attachmentPlugin.sanitizeOption,
=======
      refsGrowiPlugin.sanitizeOption,
>>>>>>> 2c2513dc
    )]
    : () => {};

  // add rehype plugins
  rehypePlugins.push(
    [lsxGrowiPlugin.rehypePlugin, { pagePath, isSharedPage: config.isSharedPage }],
    [refsGrowiPlugin.rehypePlugin, { pagePath }],
    [keywordHighlighter.rehypePlugin, { keywords: highlightKeywords }],
    rehypeSanitizePlugin,
    katex,
  );

  // add components
  if (components != null) {
    components.lsx = lsxGrowiPlugin.LsxImmutable;
    components.ref = refsGrowiPlugin.RefImmutable;
    components.refs = refsGrowiPlugin.RefsImmutable;
    components.refimg = refsGrowiPlugin.RefImgImmutable;
    components.refsimg = refsGrowiPlugin.RefsImgImmutable;
    components.gallery = refsGrowiPlugin.GalleryImmutable;
    components.drawio = drawioPlugin.DrawioViewer;
    components.attachment = Attachment;
  }

  if (config.isEnabledXssPrevention) {
    verifySanitizePlugin(options, false);
  }
  return options;
};

export const generatePresentationViewOptions = (
    config: RendererConfig,
    pagePath: string,
): RendererOptions => {
  // based on simple view options
  const options = generateSimpleViewOptions(config, pagePath);

  if (config.isEnabledXssPrevention) {
    verifySanitizePlugin(options, false);
  }
  return options;
};

export const generatePreviewOptions = (config: RendererConfig, pagePath: string): RendererOptions => {
  const options = generateCommonOptions(pagePath);

  const { remarkPlugins, rehypePlugins, components } = options;

  // add remark plugins
  remarkPlugins.push(
    math,
    [plantuml.remarkPlugin, { plantumlUri: config.plantumlUri }],
    drawioPlugin.remarkPlugin,
    xsvToTable.remarkPlugin,
    lsxGrowiPlugin.remarkPlugin,
<<<<<<< HEAD
    attachmentPlugin.remarkPlugin,
=======
    refsGrowiPlugin.remarkPlugin,
>>>>>>> 2c2513dc
  );
  if (config.isEnabledLinebreaks) {
    remarkPlugins.push(breaks);
  }

  if (config.xssOption === RehypeSanitizeOption.CUSTOM) {
    injectCustomSanitizeOption(config);
  }

  const rehypeSanitizePlugin: Pluggable<any[]> | (() => void) = config.isEnabledXssPrevention
    ? [sanitize, deepmerge(
      commonSanitizeOption,
      lsxGrowiPlugin.sanitizeOption,
      refsGrowiPlugin.sanitizeOption,
      drawioPlugin.sanitizeOption,
      addLineNumberAttribute.sanitizeOption,
      attachmentPlugin.sanitizeOption,
    )]
    : () => {};

  // add rehype plugins
  rehypePlugins.push(
    [lsxGrowiPlugin.rehypePlugin, { pagePath, isSharedPage: config.isSharedPage }],
    [refsGrowiPlugin.rehypePlugin, { pagePath }],
    addLineNumberAttribute.rehypePlugin,
    rehypeSanitizePlugin,
    katex,
  );

  // add components
  if (components != null) {
    components.lsx = lsxGrowiPlugin.LsxImmutable;
    components.ref = refsGrowiPlugin.RefImmutable;
    components.refs = refsGrowiPlugin.RefsImmutable;
    components.refimg = refsGrowiPlugin.RefImgImmutable;
    components.refsimg = refsGrowiPlugin.RefsImgImmutable;
    components.gallery = refsGrowiPlugin.GalleryImmutable;
    components.drawio = drawioPlugin.DrawioViewer;
    components.attachment = Attachment;
  }

  if (config.isEnabledXssPrevention) {
    verifySanitizePlugin(options, false);
  }
  return options;
};<|MERGE_RESOLUTION|>--- conflicted
+++ resolved
@@ -62,11 +62,8 @@
     drawioPlugin.remarkPlugin,
     xsvToTable.remarkPlugin,
     lsxGrowiPlugin.remarkPlugin,
-<<<<<<< HEAD
     attachmentPlugin.remarkPlugin,
-=======
     refsGrowiPlugin.remarkPlugin,
->>>>>>> 2c2513dc
   );
   if (config.isEnabledLinebreaks) {
     remarkPlugins.push(breaks);
@@ -81,11 +78,8 @@
       commonSanitizeOption,
       drawioPlugin.sanitizeOption,
       lsxGrowiPlugin.sanitizeOption,
-<<<<<<< HEAD
       attachmentPlugin.sanitizeOption,
-=======
       refsGrowiPlugin.sanitizeOption,
->>>>>>> 2c2513dc
     )]
     : () => {};
 
@@ -174,11 +168,8 @@
     drawioPlugin.remarkPlugin,
     xsvToTable.remarkPlugin,
     lsxGrowiPlugin.remarkPlugin,
-<<<<<<< HEAD
     attachmentPlugin.remarkPlugin,
-=======
     refsGrowiPlugin.remarkPlugin,
->>>>>>> 2c2513dc
   );
 
   const isEnabledLinebreaks = overrideIsEnabledLinebreaks ?? config.isEnabledLinebreaks;
@@ -197,11 +188,8 @@
       commonSanitizeOption,
       drawioPlugin.sanitizeOption,
       lsxGrowiPlugin.sanitizeOption,
-<<<<<<< HEAD
       attachmentPlugin.sanitizeOption,
-=======
       refsGrowiPlugin.sanitizeOption,
->>>>>>> 2c2513dc
     )]
     : () => {};
 
@@ -257,11 +245,8 @@
     drawioPlugin.remarkPlugin,
     xsvToTable.remarkPlugin,
     lsxGrowiPlugin.remarkPlugin,
-<<<<<<< HEAD
     attachmentPlugin.remarkPlugin,
-=======
     refsGrowiPlugin.remarkPlugin,
->>>>>>> 2c2513dc
   );
   if (config.isEnabledLinebreaks) {
     remarkPlugins.push(breaks);
