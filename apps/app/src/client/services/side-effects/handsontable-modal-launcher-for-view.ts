import { useCallback, useEffect } from 'react';

import EventEmitter from 'events';

import MarkdownTable from '~/client/models/MarkdownTable';
import { useSaveOrUpdate } from '~/client/services/page-operation';
import { getMarkdownTableFromLine, replaceMarkdownTableInMarkdown } from '~/components/PageEditor/MarkdownTableUtil';
import type { OptionsToSave } from '~/interfaces/page-operation';
import { useShareLinkId } from '~/stores/context';
import { useHandsontableModal } from '~/stores/modal';
import { useSWRxCurrentPage, useSWRxTagsInfo } from '~/stores/page';
import loggerFactory from '~/utils/logger';


const logger = loggerFactory('growi:cli:side-effects:useHandsontableModalLauncherForView');


declare global {
  // eslint-disable-next-line vars-on-top, no-var
  var globalEmitter: EventEmitter;
}


export const useHandsontableModalLauncherForView = (opts?: {
  onSaveSuccess?: () => void,
  onSaveError?: (error: any) => void,
}): void => {

  const { data: shareLinkId } = useShareLinkId();

  const { data: currentPage } = useSWRxCurrentPage();

  const { open: openHandsontableModal } = useHandsontableModal();

  const saveOrUpdate = useSaveOrUpdate();

  const saveByHandsontableModal = useCallback(async(table: MarkdownTable, bol: number, eol: number) => {
    if (currentPage == null || shareLinkId != null) {
      return;
    }

    const currentMarkdown = currentPage.revision.body;
    const newMarkdown = replaceMarkdownTableInMarkdown(table, currentMarkdown, bol, eol);

    const grantUserGroupIds = currentPage.grantedGroups.map((g) => {
      return {
        type: g.type,
        item: g.item._id,
      };
    });

    const optionsToSave: OptionsToSave = {
      isSlackEnabled: false,
      slackChannels: '',
      grant: currentPage.grant,
      // grantUserGroupIds,
      // pageTags: tagsInfo.tags,
    };

    try {
      const currentRevisionId = currentPage.revision._id;
      await saveOrUpdate(
        newMarkdown,
        { pageId: currentPage._id, path: currentPage.path, revisionId: currentRevisionId },
        optionsToSave,
      );

      opts?.onSaveSuccess?.();
    }
    catch (error) {
      logger.error('failed to save', error);
      opts?.onSaveError?.(error);
    }
  }, [currentPage, opts, saveOrUpdate, shareLinkId]);


  // set handler to open HandsonTableModal
  useEffect(() => {
    if (currentPage == null || shareLinkId != null) {
      return;
    }

    const handler = (bol: number, eol: number) => {
      const markdown = currentPage.revision.body;
<<<<<<< HEAD
      const currentMarkdownTable = getMarkdownTableFromLine(markdown, bol, eol);
      openHandsontableModal(currentMarkdownTable, undefined, false, table => saveByHandsontableModal(table, bol, eol));
=======
      const currentMarkdownTable = mtu.getMarkdownTableFromLine(markdown, bol, eol);
      openHandsontableModal(currentMarkdownTable, false, table => saveByHandsontableModal(table, bol, eol));
>>>>>>> ecf41d30
    };
    globalEmitter.on('launchHandsonTableModal', handler);

    return function cleanup() {
      globalEmitter.removeListener('launchHandsonTableModal', handler);
    };
  }, [currentPage, openHandsontableModal, saveByHandsontableModal, shareLinkId]);
};<|MERGE_RESOLUTION|>--- conflicted
+++ resolved
@@ -82,13 +82,10 @@
 
     const handler = (bol: number, eol: number) => {
       const markdown = currentPage.revision.body;
-<<<<<<< HEAD
       const currentMarkdownTable = getMarkdownTableFromLine(markdown, bol, eol);
       openHandsontableModal(currentMarkdownTable, undefined, false, table => saveByHandsontableModal(table, bol, eol));
-=======
       const currentMarkdownTable = mtu.getMarkdownTableFromLine(markdown, bol, eol);
       openHandsontableModal(currentMarkdownTable, false, table => saveByHandsontableModal(table, bol, eol));
->>>>>>> ecf41d30
     };
     globalEmitter.on('launchHandsonTableModal', handler);
 
