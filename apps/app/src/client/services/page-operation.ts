import { useCallback } from 'react';

import type { IPageHasId } from '@growi/core';
import { SubscriptionStatusType } from '@growi/core';
import urljoin from 'url-join';

import type {
  IApiv3PageCreateParams, IApiv3PageCreateResponse, IApiv3PageUpdateParams, IApiv3PageUpdateResponse,
} from '~/interfaces/apiv3';
import { useEditingMarkdown, usePageTagsForEditors } from '~/stores/editor';
import { useCurrentPageId, useSWRMUTxCurrentPage, useSWRxTagsInfo } from '~/stores/page';
import { useSetRemoteLatestPageData } from '~/stores/remote-latest-page';
import loggerFactory from '~/utils/logger';

import { apiPost } from '../util/apiv1-client';
import { apiv3Get, apiv3Post, apiv3Put } from '../util/apiv3-client';
import { toastError } from '../util/toastr';

const logger = loggerFactory('growi:services:page-operation');


export const toggleSubscribe = async(pageId: string, currentStatus: SubscriptionStatusType | undefined): Promise<void> => {
  try {
    const newStatus = currentStatus === SubscriptionStatusType.SUBSCRIBE
      ? SubscriptionStatusType.UNSUBSCRIBE
      : SubscriptionStatusType.SUBSCRIBE;

    await apiv3Put('/page/subscribe', { pageId, status: newStatus });
  }
  catch (err) {
    toastError(err);
  }
};

export const toggleLike = async(pageId: string, currentValue?: boolean): Promise<void> => {
  try {
    await apiv3Put('/page/likes', { pageId, bool: !currentValue });
  }
  catch (err) {
    toastError(err);
  }
};

export const toggleBookmark = async(pageId: string, currentValue?: boolean): Promise<void> => {
  try {
    await apiv3Put('/bookmarks', { pageId, bool: !currentValue });
  }
  catch (err) {
    toastError(err);
  }
};

export const updateContentWidth = async(pageId: string, newValue: boolean): Promise<void> => {
  try {
    await apiv3Put(`/page/${pageId}/content-width`, { expandContentWidth: newValue });
  }
  catch (err) {
    toastError(err);
  }
};

export const bookmark = async(pageId: string): Promise<void> => {
  try {
    await apiv3Put('/bookmarks', { pageId, bool: true });
  }
  catch (err) {
    toastError(err);
  }
};

export const unbookmark = async(pageId: string): Promise<void> => {
  try {
    await apiv3Put('/bookmarks', { pageId, bool: false });
  }
  catch (err) {
    toastError(err);
  }
};

export const exportAsMarkdown = (pageId: string, revisionId: string, format: string): void => {
  const url = new URL(urljoin(window.location.origin, '_api/v3/page/export', pageId));
  url.searchParams.append('format', format);
  url.searchParams.append('revisionId', revisionId);
  window.location.href = url.href;
};

/**
 * send request to fix broken paths caused by unexpected events such as server shutdown while renaming page paths
 */
export const resumeRenameOperation = async(pageId: string): Promise<void> => {
  await apiv3Post('/pages/resume-rename', { pageId });
};

export const createPage = async(params: IApiv3PageCreateParams): Promise<IApiv3PageCreateResponse> => {
  const res = await apiv3Post<IApiv3PageCreateResponse>('/page', params);
  return res.data;
};

export const updatePage = async(params: IApiv3PageUpdateParams): Promise<IApiv3PageUpdateResponse> => {
  const res = await apiv3Put<IApiv3PageUpdateResponse>('/page', params);
  return res.data;
};

export type UpdateStateAfterSaveOption = {
  supressEditingMarkdownMutation: boolean,
}

export const useUpdateStateAfterSave = (pageId: string|undefined|null, opts?: UpdateStateAfterSaveOption): (() => Promise<void>) | undefined => {
  const { mutate: mutateCurrentPageId } = useCurrentPageId();
  const { trigger: mutateCurrentPage } = useSWRMUTxCurrentPage();
  const { setRemoteLatestPageData } = useSetRemoteLatestPageData();
  const { mutate: mutateTagsInfo } = useSWRxTagsInfo(pageId);
  const { sync: syncTagsInfoForEditor } = usePageTagsForEditors(pageId);
  const { mutate: mutateEditingMarkdown } = useEditingMarkdown();

  // update swr 'currentPageId', 'currentPage', remote states
  return useCallback(async() => {
    if (pageId == null) { return }

    // update tag before page: https://github.com/weseek/growi/pull/7158
    // !! DO NOT CHANGE THE ORDERS OF THE MUTATIONS !! -- 12.26 yuken-t
    await mutateTagsInfo(); // get from DB
    syncTagsInfoForEditor(); // sync global state for client

    await mutateCurrentPageId(pageId);
    const updatedPage = await mutateCurrentPage();

    if (updatedPage == null) { return }

    // supress to mutate only when updated from built-in editor
    // and see: https://github.com/weseek/growi/pull/7118
    const supressEditingMarkdownMutation = opts?.supressEditingMarkdownMutation ?? false;
    if (!supressEditingMarkdownMutation) {
      mutateEditingMarkdown(updatedPage.revision.body);
    }

    const remoterevisionData = {
      remoteRevisionId: updatedPage.revision._id,
      remoteRevisionBody: updatedPage.revision.body,
      remoteRevisionLastUpdateUser: updatedPage.lastUpdateUser,
      remoteRevisionLastUpdatedAt: updatedPage.updatedAt,
    };

    setRemoteLatestPageData(remoterevisionData);
  },
  // eslint-disable-next-line max-len
  [pageId, mutateTagsInfo, syncTagsInfoForEditor, mutateCurrentPageId, mutateCurrentPage, opts?.supressEditingMarkdownMutation, setRemoteLatestPageData, mutateEditingMarkdown]);
};

export const unlink = async(path: string): Promise<void> => {
  await apiPost('/pages.unlink', { path });
};


interface PageExistResponse {
  isExist: boolean,
}

export const exist = async(path: string): Promise<PageExistResponse> => {
  const res = await apiv3Get<PageExistResponse>('/page/exist', { path });
  return res.data;
};

<<<<<<< HEAD
export const publish = async(pageId: string): Promise<any> => {
  const res = await apiv3Put(`/page/${pageId}/publish`);
  return res.data;
};

export const unpublish = async(pageId: string): Promise<any> => {
=======
export const unpublish = async(pageId: string): Promise<IPageHasId> => {
>>>>>>> b8bd8441
  const res = await apiv3Put(`/page/${pageId}/unpublish`);
  return res.data;
};<|MERGE_RESOLUTION|>--- conflicted
+++ resolved
@@ -161,16 +161,12 @@
   return res.data;
 };
 
-<<<<<<< HEAD
-export const publish = async(pageId: string): Promise<any> => {
+export const publish = async(pageId: string): Promise<IPageHasId> => {
   const res = await apiv3Put(`/page/${pageId}/publish`);
   return res.data;
 };
 
-export const unpublish = async(pageId: string): Promise<any> => {
-=======
 export const unpublish = async(pageId: string): Promise<IPageHasId> => {
->>>>>>> b8bd8441
   const res = await apiv3Put(`/page/${pageId}/unpublish`);
   return res.data;
 };