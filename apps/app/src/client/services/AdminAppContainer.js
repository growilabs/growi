--- conflicted
+++ resolved
@@ -21,11 +21,8 @@
       confidential: '',
       globalLang: '',
       isEmailPublishedForNewUser: true,
-<<<<<<< HEAD
       isReadOnlyForNewUser: false,
       fileUpload: '',
-=======
->>>>>>> a3527366
 
       isV5Compatible: null,
       siteUrl: '',
@@ -66,11 +63,8 @@
       confidential: appSettingsParams.confidential,
       globalLang: appSettingsParams.globalLang,
       isEmailPublishedForNewUser: appSettingsParams.isEmailPublishedForNewUser,
-<<<<<<< HEAD
       isReadOnlyForNewUser: appSettingsParams.isReadOnlyForNewUser,
       fileUpload: appSettingsParams.fileUpload,
-=======
->>>>>>> a3527366
       isV5Compatible: appSettingsParams.isV5Compatible,
       siteUrl: appSettingsParams.siteUrl,
       siteUrlUseOnlyEnvVars: appSettingsParams.siteUrlUseOnlyEnvVars,
@@ -119,7 +113,6 @@
   }
 
   /**
-<<<<<<< HEAD
    * Change isReadOnlyForNewUser
    */
   changeIsReadOnlyForNewUserShow(isReadOnlyForNewUser) {
@@ -134,8 +127,6 @@
   }
 
   /**
-=======
->>>>>>> a3527366
    * Change site url
    */
   changeIsV5Compatible(isV5Compatible) {
@@ -216,11 +207,8 @@
       confidential: this.state.confidential,
       globalLang: this.state.globalLang,
       isEmailPublishedForNewUser: this.state.isEmailPublishedForNewUser,
-<<<<<<< HEAD
       isReadOnlyForNewUser: this.state.isReadOnlyForNewUser,
       fileUpload: this.state.fileUpload,
-=======
->>>>>>> a3527366
     });
     const { appSettingParams } = response.data;
     return appSettingParams;
