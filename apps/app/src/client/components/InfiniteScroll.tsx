<<<<<<< HEAD
import type { Ref } from 'react';
import type React from 'react';
import { useEffect, useState } from 'react';
=======
import type { Ref, JSX } from 'react';
import React, { useEffect, useState } from 'react';
>>>>>>> c3ea9adb

import { LoadingSpinner } from '@growi/ui/dist/components';
import type { SWRInfiniteResponse } from 'swr/infinite';


type Props<T> = {
  swrInifiniteResponse: SWRInfiniteResponse<T>
  children: React.ReactNode,
  loadingIndicator?: React.ReactNode
  endingIndicator?: React.ReactNode
  isReachingEnd?: boolean
  offset?: number
}

const useIntersection = <E extends HTMLElement>(): [boolean, Ref<E>] => {
  const [intersecting, setIntersecting] = useState<boolean>(false);
  const [element, setElement] = useState<HTMLElement>();
  useEffect(() => {
    if (element != null) {
      const observer = new IntersectionObserver((entries) => {
        setIntersecting(entries[0]?.isIntersecting);
      });
      observer.observe(element);
      return () => observer.unobserve(element);
    }
    return;
  }, [element]);
  return [intersecting, (el) => { if (el != null) { setElement(el);  }}];
};

const LoadingIndicator = (): JSX.Element => {
  return (
    <div className="text-muted text-center">
      <LoadingSpinner className="me-1 fs-3" />
    </div>
  );
};

const InfiniteScroll = <E, >(props: Props<E>): React.ReactElement<Props<E>> => {
  const {
    swrInifiniteResponse: {
      setSize, isValidating,
    },
    children,
    loadingIndicator,
    endingIndicator,
    isReachingEnd,
    offset = 0,
  } = props;

  const [intersecting, ref] = useIntersection<HTMLDivElement>();

  useEffect(() => {
    if (intersecting && !isValidating && !isReachingEnd) {
      setSize(size => size + 1);
    }
  }, [setSize, intersecting, isValidating, isReachingEnd]);

  return (
    <>
      {children}
      <div style={{ position: 'relative' }}>
        <div ref={ref} style={{ position: 'absolute', top: offset }}></div>
        {isReachingEnd
          ? endingIndicator
          : loadingIndicator || <LoadingIndicator />
        }
      </div>
    </>
  );
};

export default InfiniteScroll;<|MERGE_RESOLUTION|>--- conflicted
+++ resolved
@@ -1,11 +1,6 @@
-<<<<<<< HEAD
-import type { Ref } from 'react';
+import type { Ref, JSX } from 'react';
 import type React from 'react';
 import { useEffect, useState } from 'react';
-=======
-import type { Ref, JSX } from 'react';
-import React, { useEffect, useState } from 'react';
->>>>>>> c3ea9adb
 
 import { LoadingSpinner } from '@growi/ui/dist/components';
 import type { SWRInfiniteResponse } from 'swr/infinite';
@@ -33,7 +28,7 @@
     }
     return;
   }, [element]);
-  return [intersecting, (el) => { if (el != null) { setElement(el);  }}];
+  return [intersecting, (el) => { if (el != null) { setElement(el); } }];
 };
 
 const LoadingIndicator = (): JSX.Element => {
