import React, { type JSX, useCallback, useEffect, useState } from 'react';
import { useRouter } from 'next/router';
import { LoadingSpinner } from '@growi/ui/dist/components';
import { useTranslation } from 'next-i18next';
import ReactCardFlip from 'react-card-flip';

import { apiv3Post } from '~/client/util/apiv3-client';
import { useTWithOpt } from '~/client/util/t-with-opt';
import type { IExternalAccountLoginError } from '~/interfaces/errors/external-account-login-error';
import { LoginErrorCode } from '~/interfaces/errors/login-error';
import type { IErrorV3 } from '~/interfaces/errors/v3-error';
import type { IExternalAuthProviderType } from '~/interfaces/external-auth-provider';
import { RegistrationMode } from '~/interfaces/registration-mode';
import { toArrayIfNot } from '~/utils/array-utils';

import { CompleteUserRegistration } from '../CompleteUserRegistration';
import { ExternalAuthButton } from './ExternalAuthButton';

import styles from './LoginForm.module.scss';

const moduleClass = styles['login-form'];

type LoginFormProps = {
  username?: string;
  name?: string;
  email?: string;
  isEmailAuthenticationEnabled: boolean;
  registrationMode: RegistrationMode;
  registrationWhitelist: string[];
  isPasswordResetEnabled: boolean;
  isLocalStrategySetup: boolean;
  isLdapStrategySetup: boolean;
  isLdapSetupFailed: boolean;
  enabledExternalAuthType?: IExternalAuthProviderType[];
  isMailerSetup?: boolean;
  externalAccountLoginError?: IExternalAccountLoginError;
  minPasswordLength: number;
};
export const LoginForm = (props: LoginFormProps): JSX.Element => {
  const { t } = useTranslation();

  const router = useRouter();

  const {
    isLocalStrategySetup,
    isLdapStrategySetup,
    isLdapSetupFailed,
    isPasswordResetEnabled,
    isEmailAuthenticationEnabled,
    registrationMode,
    registrationWhitelist,
    isMailerSetup,
    enabledExternalAuthType,
    minPasswordLength,
  } = props;

  const isLocalOrLdapStrategiesEnabled =
    isLocalStrategySetup || isLdapStrategySetup;
  const isSomeExternalAuthEnabled =
    enabledExternalAuthType != null && enabledExternalAuthType.length > 0;

  // states
  const [isRegistering, setIsRegistering] = useState(false);
  const [isLoading, setIsLoading] = useState(false);
  // For Login
  const [usernameForLogin, setUsernameForLogin] = useState('');
  const [passwordForLogin, setPasswordForLogin] = useState('');
  const [loginErrors, setLoginErrors] = useState<IErrorV3[]>([]);
  // For Register
  const [usernameForRegister, setUsernameForRegister] = useState('');
  const [nameForRegister, setNameForRegister] = useState('');
  const [emailForRegister, setEmailForRegister] = useState('');
  const [passwordForRegister, setPasswordForRegister] = useState('');
  const [registerErrors, setRegisterErrors] = useState<IErrorV3[]>([]);
  // For UserActivation
  const [emailForRegistrationOrder, setEmailForRegistrationOrder] =
    useState('');

  const [isSuccessToRagistration, setIsSuccessToRagistration] = useState(false);

  const isRegistrationEnabled =
    isLocalStrategySetup && registrationMode !== RegistrationMode.CLOSED;

  const tWithOpt = useTWithOpt();

  useEffect(() => {
    const { hash } = window.location;
    if (hash === '#register') {
      setIsRegistering(true);
    }
  }, []);

  const resetLoginErrors = useCallback(() => {
    if (loginErrors.length === 0) return;
    setLoginErrors([]);
  }, [loginErrors.length]);

  const handleLoginWithLocalSubmit = useCallback(
    async (e) => {
      e.preventDefault();
      resetLoginErrors();
      setIsLoading(true);

      const loginForm = {
        username: usernameForLogin,
        password: passwordForLogin,
      };

      try {
        const res = await apiv3Post('/login', { loginForm });
        const { redirectTo } = res.data;

        if (redirectTo != null) {
          return router.push(redirectTo);
        }

        return router.push('/');
      } catch (err) {
        const errs = toArrayIfNot(err);
        setLoginErrors(errs);
        setIsLoading(false);
      }
      return;
    },
    [passwordForLogin, resetLoginErrors, router, usernameForLogin],
  );

  // separate errors based on error code
  const separateErrorsBasedOnErrorCode = useCallback((errors: IErrorV3[]) => {
    const loginErrorListForDangerouslySetInnerHTML: IErrorV3[] = [];
    const loginErrorList: IErrorV3[] = [];

    errors.forEach((err) => {
      if (err.code === LoginErrorCode.PROVIDER_DUPLICATED_USERNAME_EXCEPTION) {
        loginErrorListForDangerouslySetInnerHTML.push(err);
      } else {
        loginErrorList.push(err);
      }
    });

    return [loginErrorListForDangerouslySetInnerHTML, loginErrorList];
  }, []);

  // wrap error elements which use dangerouslySetInnerHtml
  const generateDangerouslySetErrors = useCallback(
    (errors: IErrorV3[]): JSX.Element => {
      if (errors == null || errors.length === 0) return <></>;
      return (
        <div className="alert alert-danger">
          {errors.map((err, index) => {
            // eslint-disable-next-line react/no-danger
            return (
              <small
                key={`${err.code}-${index}`}
                // biome-ignore lint/security/noDangerouslySetInnerHtml: rendered HTML from translations
                dangerouslySetInnerHTML={{
                  __html: tWithOpt(err.message, err.args),
                }}
              ></small>
            );
          })}
        </div>
      );
    },
    [tWithOpt],
  );

  // wrap error elements which do not use dangerouslySetInnerHtml
  const generateSafelySetErrors = useCallback(
    (errors: (IErrorV3 | IExternalAccountLoginError)[]): JSX.Element => {
      if (errors == null || errors.length === 0) return <></>;
      return (
        <ul className="alert alert-danger">
          {errors.map((err, index) => (
            <small
              key={`${err.message}-${index}`}
              className={index > 0 ? 'mt-1' : ''}
            >
              {tWithOpt(err.message, err.args)}
            </small>
          ))}
        </ul>
      );
    },
    [tWithOpt],
  );

  const renderLocalOrLdapLoginForm = useCallback(() => {
    const { isLdapStrategySetup } = props;

    return (
      <>
        {/* !! - DO NOT DELETE HIDDEN ELEMENT - !! -- 7.12 ryoji-s */}
        {/* https://github.com/growilabs/growi/pull/7873 */}
        <div className="visually-hidden">
          <LoadingSpinner />
        </div>
        {/* !! - END OF HIDDEN ELEMENT - !! */}
        {isLdapSetupFailed && (
          <div className="alert alert-warning small">
            <strong>
              <span className="material-symbols-outlined">info</span>
              {t('login.enabled_ldap_has_configuration_problem')}
            </strong>
            <br />
            {/* eslint-disable-next-line react/no-danger */}
            <span
              // biome-ignore lint/security/noDangerouslySetInnerHtml: rendered HTML from translations
              dangerouslySetInnerHTML={{
                __html: t('login.set_env_var_for_logs'),
              }}
            ></span>
          </div>
        )}

        <form onSubmit={handleLoginWithLocalSubmit} id="login-form">
          <div className="input-group">
            <label
              className="text-white opacity-75 d-flex align-items-center"
              htmlFor="tiUsernameForLogin"
            >
              <span className="material-symbols-outlined" aria-hidden="true">
                person
              </span>
            </label>
            <input
              id="tiUsernameForLogin"
              type="text"
              className={`form-control rounded ms-2 ${isLdapStrategySetup ? 'ldap-space' : ''}`}
              data-testid="tiUsernameForLogin"
              placeholder="Username or E-mail"
              onChange={(e) => {
                setUsernameForLogin(e.target.value);
              }}
              name="usernameForLogin"
            />
            {isLdapStrategySetup && (
              <small className="badge text-bg-success input-ldap d-flex align-items-center">
                <span className="material-symbols-outlined">network_node</span>
                <span className="">LDAP</span>
              </small>
            )}
          </div>

          <div className="input-group">
            <label
              className="text-white opacity-75 d-flex align-items-center"
              htmlFor="tiPasswordForLogin"
            >
              <span className="material-symbols-outlined" aria-hidden="true">
                lock
              </span>
            </label>
            <input
              id="tiPasswordForLogin"
              type="password"
              className="form-control rounded ms-2"
              data-testid="tiPasswordForLogin"
              placeholder="Password"
              onChange={(e) => {
                setPasswordForLogin(e.target.value);
              }}
              name="passwordForLogin"
            />
          </div>

          <div className="input-group my-4">
            <button
              type="submit"
              className="btn btn-secondary btn-login col-7 mx-auto d-flex"
              data-testid="btnSubmitForLogin"
              disabled={isLoading}
            >
              <span>
                {isLoading ? (
                  <LoadingSpinner />
                ) : (
                  <span
                    className="material-symbols-outlined"
                    aria-hidden="true"
                  >
                    login
                  </span>
                )}
              </span>
              <span className="flex-grow-1">{t('Sign in')}</span>
            </button>
          </div>
        </form>
      </>
    );
  }, [props, isLdapSetupFailed, t, handleLoginWithLocalSubmit, isLoading]);

  const renderExternalAuthLoginForm = useCallback(() => {
    const { enabledExternalAuthType } = props;

    if (enabledExternalAuthType == null) {
      return <></>;
    }

    return (
      <>
        <div className="mt-2">
          {enabledExternalAuthType.map((authType) => (
            <ExternalAuthButton key={authType} authType={authType} />
          ))}
        </div>
      </>
    );
  }, [props]);

  const resetRegisterErrors = useCallback(() => {
    if (registerErrors.length === 0) return;
    setRegisterErrors([]);
  }, [registerErrors.length]);

<<<<<<< HEAD
  const handleRegisterFormSubmit = useCallback(
    async (e, requestPath) => {
      e.preventDefault();
      setEmailForRegistrationOrder('');
      setIsSuccessToRagistration(false);
      setIsLoading(true);

      const registerForm = {
        username: usernameForRegister,
        name: nameForRegister,
        email: emailForRegister,
        password: passwordForRegister,
      };
      try {
        const res = await apiv3Post(requestPath, { registerForm });

        setIsSuccessToRagistration(true);
        resetRegisterErrors();

        const { redirectTo } = res.data;

        if (redirectTo != null) {
          router.push(redirectTo);
        }
=======
  const handleRegisterFormSubmit = useCallback(async(e, requestPath) => {
    e.preventDefault();
    setEmailForRegistrationOrder('');
    setIsSuccessToRagistration(false);
    setIsLoading(true);

    const registerForm = {
      username: usernameForRegister,
      name: nameForRegister,
      email: emailForRegister,
      password: passwordForRegister,
    };
    try {
      const res = await apiv3Post(requestPath, { registerForm });

      setIsSuccessToRagistration(true);
      resetRegisterErrors();
      setIsLoading(false);

      const { redirectTo } = res.data;

      if (redirectTo != null) {
        router.push(redirectTo);
      }
>>>>>>> 3d3d3d8f

        if (isEmailAuthenticationEnabled) {
          setEmailForRegistrationOrder(emailForRegister);
          return;
        }
      } catch (err) {
        // Execute if error exists
        if (err != null || err.length > 0) {
          setRegisterErrors(err);
        }
        setIsLoading(false);
      }
      return;
    },
    [
      usernameForRegister,
      nameForRegister,
      emailForRegister,
      passwordForRegister,
      resetRegisterErrors,
      router,
      isEmailAuthenticationEnabled,
    ],
  );

  const switchForm = useCallback(() => {
    setIsRegistering(!isRegistering);
    resetLoginErrors();
    resetRegisterErrors();
  }, [isRegistering, resetLoginErrors, resetRegisterErrors]);

  const renderRegisterForm = useCallback(() => {
    let registerAction = '/register';

    let submitText = t('Sign up');
    if (isEmailAuthenticationEnabled) {
      registerAction = '/user-activation/register';
      submitText = t('page_register.send_email');
    }

    return (
      <React.Fragment>
        {registrationMode === RegistrationMode.RESTRICTED && (
          <p className="alert alert-warning">
            {t('page_register.notice.restricted')}
            <br />
            {t('page_register.notice.restricted_defail')}
          </p>
        )}
        {!isMailerSetup && isEmailAuthenticationEnabled && (
          <p className="alert alert-danger">
            <span>{t('commons:alert.please_enable_mailer')}</span>
          </p>
        )}

        {registerErrors != null && registerErrors.length > 0 && (
          <p className="alert alert-danger">
            {registerErrors.map((err, index) => (
              <span key={`${err.message}-${index}`}>
                {tWithOpt(err.message, err.args)}
                <br />
              </span>
            ))}
          </p>
        )}

        {isEmailAuthenticationEnabled && isSuccessToRagistration && (
          <p className="alert alert-success">
            <span>
              {t('message.successfully_send_email_auth', {
                email: emailForRegistrationOrder,
              })}
            </span>
          </p>
        )}

        <form
          onSubmit={(e) => handleRegisterFormSubmit(e, registerAction)}
          id="register-form"
        >
          {!isEmailAuthenticationEnabled && (
            <div>
              <div className="input-group" id="input-group-username">
                <span className="text-white opacity-75 d-flex align-items-center">
                  <span className="material-symbols-outlined">person</span>
                </span>
                {/* username */}
                <input
                  type="text"
                  className="form-control rounded ms-2"
                  onChange={(e) => {
                    setUsernameForRegister(e.target.value);
                  }}
                  placeholder={t('User ID')}
                  name="username"
                  defaultValue={props.username}
                  required
                />
              </div>
              <p className="form-text text-danger">
                <span id="help-block-username"></span>
              </p>
              <div className="input-group">
                <span className="text-white opacity-75 d-flex align-items-center">
                  <span className="material-symbols-outlined">sell</span>
                </span>
                {/* name */}
                <input
                  type="text"
                  className="form-control rounded ms-2"
                  onChange={(e) => {
                    setNameForRegister(e.target.value);
                  }}
                  placeholder={t('Name')}
                  name="name"
                  defaultValue={props.name}
                  required
                />
              </div>
            </div>
          )}

          <div className="input-group">
            <span className="text-white opacity-75 d-flex align-items-center">
              <span className="material-symbols-outlined">mail</span>
            </span>
            {/* email */}
            <input
              type="email"
              disabled={!isMailerSetup && isEmailAuthenticationEnabled}
              className="form-control rounded ms-2"
              onChange={(e) => {
                setEmailForRegister(e.target.value);
              }}
              placeholder={t('Email')}
              name="email"
              defaultValue={props.email}
              required
            />
          </div>

          {registrationWhitelist.length > 0 && (
            <>
              <p className="form-text">{t('page_register.form_help.email')}</p>
              <ul>
                {registrationWhitelist.map((elem) => {
                  return (
                    <li key={elem}>
                      <code>{elem}</code>
                    </li>
                  );
                })}
              </ul>
            </>
          )}

          {!isEmailAuthenticationEnabled && (
            <div>
              <div className="input-group">
                <span className="text-white opacity-75 d-flex align-items-center">
                  <span className="material-symbols-outlined">lock</span>
                </span>
                {/* Password */}
                <input
                  type="password"
                  className="form-control rounded ms-2"
                  onChange={(e) => {
                    setPasswordForRegister(e.target.value);
                  }}
                  placeholder={t('Password')}
                  name="password"
                  required
                  minLength={minPasswordLength}
                />
              </div>
            </div>
          )}

          {/* Sign up button (submit) */}
          <div className="input-group justify-content-center my-4">
            <button
              type="submit"
              className="btn btn-secondary btn-register d-flex col-7"
              disabled={
                (!isMailerSetup && isEmailAuthenticationEnabled) || isLoading
              }
            >
              <span>
                {isLoading ? (
                  <LoadingSpinner />
                ) : (
                  <span className="material-symbols-outlined">person_add</span>
                )}
              </span>
              <span className="flex-grow-1">{submitText}</span>
            </button>
          </div>
        </form>

        <div className="row">
          <div className="text-end col-12 mb-5">
            <button
              type="button"
              className="btn btn-sm btn-secondary btn-function col-10 col-sm-9 mx-auto py-1 d-flex"
              style={{ pointerEvents: isLoading ? 'none' : undefined }}
              onClick={switchForm}
            >
              <span className="material-symbols-outlined fs-5">login</span>
              <span className="flex-grow-1">{t('Sign in is here')}</span>
            </button>
          </div>
        </div>
      </React.Fragment>
    );
  }, [
    t,
    isEmailAuthenticationEnabled,
    registrationMode,
    isMailerSetup,
    registerErrors,
    isSuccessToRagistration,
    emailForRegistrationOrder,
    props.username,
    props.name,
    props.email,
    registrationWhitelist,
    minPasswordLength,
    isLoading,
    switchForm,
    tWithOpt,
    handleRegisterFormSubmit,
  ]);

  if (
    registrationMode === RegistrationMode.RESTRICTED &&
    isSuccessToRagistration &&
    !isEmailAuthenticationEnabled
  ) {
    return <CompleteUserRegistration />;
  }

  return (
    <div className={moduleClass}>
      <div
        className="nologin-dialog mx-auto rounded-4 rounded-top-0"
        id="nologin-dialog"
        data-testid="login-form"
      >
        <div className="row mx-0">
          <div className="col-12 px-md-4 pb-5">
            <ReactCardFlip
              isFlipped={isRegistering}
              flipDirection="horizontal"
              cardZIndex="3"
            >
              <div className="front">
                {/* Error display section - always shown regardless of login method configuration */}
                {(() => {
                  // separate login errors into two arrays based on error code
                  const [
                    loginErrorListForDangerouslySetInnerHTML,
                    loginErrorList,
                  ] = separateErrorsBasedOnErrorCode(loginErrors);
                  // Generate login error elements using dangerouslySetInnerHTML
                  const loginErrorElementWithDangerouslySetInnerHTML =
                    generateDangerouslySetErrors(
                      loginErrorListForDangerouslySetInnerHTML,
                    );
                  // Generate login error elements - prioritize loginErrorList, fallback to externalAccountLoginError
                  const loginErrorElement =
                    (loginErrorList ?? []).length > 0
                      ? generateSafelySetErrors(loginErrorList)
                      : generateSafelySetErrors(
                          props.externalAccountLoginError != null
                            ? [props.externalAccountLoginError]
                            : [],
                        );

                  return (
                    <>
                      {loginErrorElementWithDangerouslySetInnerHTML}
                      {loginErrorElement}
                    </>
                  );
                })()}

                {isLocalOrLdapStrategiesEnabled && renderLocalOrLdapLoginForm()}
                {isLocalOrLdapStrategiesEnabled &&
                  isSomeExternalAuthEnabled && (
                    <div className="text-center text-line d-flex align-items-center mb-3">
                      <p className="text-white mb-0">{t('or')}</p>
                    </div>
                  )}
                {isSomeExternalAuthEnabled && renderExternalAuthLoginForm()}
                {isLocalOrLdapStrategiesEnabled && isPasswordResetEnabled && (
                  <div className="mt-4">
                    <a
                      href="/forgot-password"
                      className="btn btn-sm btn-secondary btn-function col-10 col-sm-9 mx-auto py-1 d-flex"
                      style={{ pointerEvents: isLoading ? 'none' : 'auto' }}
                    >
                      <span className="material-symbols-outlined">vpn_key</span>
                      <span className="flex-grow-1">
                        {t('forgot_password.forgot_password')}
                      </span>
                    </a>
                  </div>
                )}
                {/* Sign up link */}
                {isRegistrationEnabled && (
                  <div className="mt-2">
                    <button
                      type="button"
                      className="btn btn-sm btn-secondary btn-function col-10 col-sm-9 mx-auto py-1 d-flex"
                      style={{ pointerEvents: isLoading ? 'none' : 'auto' }}
                      onClick={switchForm}
                    >
                      <span className="material-symbols-outlined">
                        person_add
                      </span>
                      <span className="flex-grow-1">
                        {t('Sign up is here')}
                      </span>
                    </button>
                  </div>
                )}
              </div>
              <div className="back">
                {/* Register form for /login#register */}
                {isRegistrationEnabled && renderRegisterForm()}
              </div>
            </ReactCardFlip>
          </div>
        </div>
        <a href="https://growi.org" className="link-growi-org ps-3">
          <span className="growi">GROWI</span>
          <span className="org">.org</span>
        </a>
      </div>
    </div>
  );
};<|MERGE_RESOLUTION|>--- conflicted
+++ resolved
@@ -314,7 +314,6 @@
     setRegisterErrors([]);
   }, [registerErrors.length]);
 
-<<<<<<< HEAD
   const handleRegisterFormSubmit = useCallback(
     async (e, requestPath) => {
       e.preventDefault();
@@ -333,38 +332,13 @@
 
         setIsSuccessToRagistration(true);
         resetRegisterErrors();
+        setIsLoading(false);
 
         const { redirectTo } = res.data;
 
         if (redirectTo != null) {
           router.push(redirectTo);
         }
-=======
-  const handleRegisterFormSubmit = useCallback(async(e, requestPath) => {
-    e.preventDefault();
-    setEmailForRegistrationOrder('');
-    setIsSuccessToRagistration(false);
-    setIsLoading(true);
-
-    const registerForm = {
-      username: usernameForRegister,
-      name: nameForRegister,
-      email: emailForRegister,
-      password: passwordForRegister,
-    };
-    try {
-      const res = await apiv3Post(requestPath, { registerForm });
-
-      setIsSuccessToRagistration(true);
-      resetRegisterErrors();
-      setIsLoading(false);
-
-      const { redirectTo } = res.data;
-
-      if (redirectTo != null) {
-        router.push(redirectTo);
-      }
->>>>>>> 3d3d3d8f
 
         if (isEmailAuthenticationEnabled) {
           setEmailForRegistrationOrder(emailForRegister);
