import React, { useCallback, useEffect } from 'react';
import { i18n, useTranslation } from 'next-i18next';
import PropTypes from 'prop-types';
import { useForm } from 'react-hook-form';

import { i18n as i18nConfig } from '^/config/next-i18next.config';

import AdminAppContainer from '~/client/services/AdminAppContainer';
import { toastError, toastSuccess } from '~/client/util/toastr';
import loggerFactory from '~/utils/logger';

import { withUnstatedContainers } from '../../UnstatedUtils';
import AdminUpdateButtonRow from '../Common/AdminUpdateButtonRow';

const logger = loggerFactory('growi:appSettings');

const AppSetting = (props) => {
  const { adminAppContainer } = props;
  const { t } = useTranslation(['admin', 'commons']);

  const { register, handleSubmit, reset } = useForm();

  // Reset form when adminAppContainer state changes (e.g., after reload)
  useEffect(() => {
    reset({
      title: adminAppContainer.state.title || '',
      confidential: adminAppContainer.state.confidential || '',
      globalLang: adminAppContainer.state.globalLang || 'en-US',
      // Convert boolean to string for radio button value
<<<<<<< HEAD
      isEmailPublishedForNewUser: String(
        adminAppContainer.state.isEmailPublishedForNewUser ?? true,
      ),
=======
      isEmailPublishedForNewUser: String(adminAppContainer.state.isEmailPublishedForNewUser ?? true),
      isReadOnlyForNewUser: adminAppContainer.state.isReadOnlyForNewUser ?? false,
>>>>>>> 3d3d3d8f
    });
  }, [
    adminAppContainer.state.title,
    adminAppContainer.state.confidential,
    adminAppContainer.state.globalLang,
    adminAppContainer.state.isEmailPublishedForNewUser,
    adminAppContainer.state.isReadOnlyForNewUser,
    reset,
  ]);

<<<<<<< HEAD
  const onSubmit = useCallback(
    async (data) => {
      try {
        // Await all setState completions before API call
        await Promise.all([
          adminAppContainer.changeTitle(data.title),
          adminAppContainer.changeConfidential(data.confidential),
          adminAppContainer.changeGlobalLang(data.globalLang),
        ]);
        // Convert string 'true'/'false' to boolean
        const isEmailPublished =
          data.isEmailPublishedForNewUser === 'true' ||
          data.isEmailPublishedForNewUser === true;
        await adminAppContainer.changeIsEmailPublishedForNewUserShow(
          isEmailPublished,
        );

        await adminAppContainer.updateAppSettingHandler();
        toastSuccess(
          t('commons:toaster.update_successed', {
            target: t('commons:headers.app_settings'),
          }),
        );
      } catch (err) {
        toastError(err);
        logger.error(err);
      }
    },
    [adminAppContainer, t],
  );
=======
  const onSubmit = useCallback(async(data) => {
    try {
      // Await all setState completions before API call
      await Promise.all([
        adminAppContainer.changeTitle(data.title),
        adminAppContainer.changeConfidential(data.confidential),
        adminAppContainer.changeGlobalLang(data.globalLang),
      ]);
      // Convert string 'true'/'false' to boolean
      const isEmailPublished = data.isEmailPublishedForNewUser === 'true' || data.isEmailPublishedForNewUser === true;
      await adminAppContainer.changeIsEmailPublishedForNewUserShow(isEmailPublished);
      await adminAppContainer.changeIsReadOnlyForNewUserShow(data.isReadOnlyForNewUser);

      await adminAppContainer.updateAppSettingHandler();
      toastSuccess(t('commons:toaster.update_successed', { target: t('commons:headers.app_settings') }));
    }
    catch (err) {
      toastError(err);
      logger.error(err);
    }
  }, [adminAppContainer, t]);

>>>>>>> 3d3d3d8f

  return (
    <form onSubmit={handleSubmit(onSubmit)}>
      <div className="row">
        <label
          className="text-start text-md-end col-md-3 col-form-label"
          htmlFor="admin-app-setting-site-name"
        >
          {t('admin:app_setting.site_name')}
        </label>
        <div className="col-md-6">
          <input
            className="form-control"
            type="text"
            placeholder="GROWI"
            id="admin-app-setting-site-name"
            {...register('title')}
          />
          <p className="form-text text-muted">
            {t('admin:app_setting.sitename_change')}
          </p>
        </div>
      </div>

      <div className="row mb-5">
        <label
          className="text-start text-md-end col-md-3 col-form-label"
          htmlFor="admin-app-setting-confidential-name"
        >
          {t('admin:app_setting.confidential_name')}
        </label>
        <div className="col-md-6">
          <input
            className="form-control"
            type="text"
            placeholder={t('admin:app_setting.confidential_example')}
            id="admin-app-setting-confidential-name"
            {...register('confidential')}
          />
          <p className="form-text text-muted">
            {t('admin:app_setting.header_content')}
          </p>
        </div>
      </div>

      <div className="row mb-5">
        <span className="text-start text-md-end col-md-3 col-form-label">
          {t('admin:app_setting.default_language')}
        </span>
        <div className="col-md-6 py-2">
          {i18nConfig.locales.map((locale) => {
            if (i18n == null) {
              return null;
            }
            const fixedT = i18n.getFixedT(locale, 'admin');

            return (
              <div key={locale} className="form-check form-check-inline">
                <input
                  type="radio"
                  id={`radioLang${locale}`}
                  className="form-check-input"
                  value={locale}
                  {...register('globalLang')}
                />
                <label
                  className="form-label form-check-label"
                  htmlFor={`radioLang${locale}`}
                >
                  {fixedT('meta.display_name')}
                </label>
              </div>
            );
          })}
        </div>
      </div>

      <div className="row mb-5">
        <span className="text-start text-md-end col-md-3 col-form-label">
          {t('admin:app_setting.default_mail_visibility')}
        </span>
        <div className="col-md-6 py-2">
          <div className="form-check form-check-inline">
            <input
              type="radio"
              id="radio-email-show"
              className="form-check-input"
              value="true"
              {...register('isEmailPublishedForNewUser')}
            />
            <label
              className="form-label form-check-label"
              htmlFor="radio-email-show"
            >
              {t('commons:Show')}
            </label>
          </div>

          <div className="form-check form-check-inline">
            <input
              type="radio"
              id="radio-email-hide"
              className="form-check-input"
              value="false"
              {...register('isEmailPublishedForNewUser')}
            />
            <label
              className="form-label form-check-label"
              htmlFor="radio-email-hide"
            >
              {t('commons:Hide')}
            </label>
          </div>
        </div>
      </div>

<<<<<<< HEAD
      <AdminUpdateButtonRow
        type="submit"
        disabled={adminAppContainer.state.retrieveError != null}
      />
=======
      <div className="row mb-5">
        <label
          className="text-start text-md-end col-md-3 col-form-label"
        >
          {t('admin:app_setting.default_read_only_for_new_user')}
        </label>
        <div className="col-md-6 py-2">

          <div className="form-check form-check-inline">
            <input
              type="checkbox"
              id="checkbox-read-only-for-new-user"
              className="form-check-input"
              {...register('isReadOnlyForNewUser')}
            />
            <label className="form-label form-check-label" htmlFor="checkbox-read-only-for-new-user">{t('admin:app_setting.set_read_only_for_new_user')}</label>
          </div>
        </div>
      </div>

      <AdminUpdateButtonRow type="submit" disabled={adminAppContainer.state.retrieveError != null} />
>>>>>>> 3d3d3d8f
    </form>
  );
};

/**
 * Wrapper component for using unstated
 */
const AppSettingWrapper = withUnstatedContainers(AppSetting, [
  AdminAppContainer,
]);

AppSetting.propTypes = {
  adminAppContainer: PropTypes.instanceOf(AdminAppContainer).isRequired,
};

export default AppSettingWrapper;<|MERGE_RESOLUTION|>--- conflicted
+++ resolved
@@ -27,14 +27,11 @@
       confidential: adminAppContainer.state.confidential || '',
       globalLang: adminAppContainer.state.globalLang || 'en-US',
       // Convert boolean to string for radio button value
-<<<<<<< HEAD
       isEmailPublishedForNewUser: String(
         adminAppContainer.state.isEmailPublishedForNewUser ?? true,
       ),
-=======
-      isEmailPublishedForNewUser: String(adminAppContainer.state.isEmailPublishedForNewUser ?? true),
-      isReadOnlyForNewUser: adminAppContainer.state.isReadOnlyForNewUser ?? false,
->>>>>>> 3d3d3d8f
+      isReadOnlyForNewUser:
+        adminAppContainer.state.isReadOnlyForNewUser ?? false,
     });
   }, [
     adminAppContainer.state.title,
@@ -45,7 +42,6 @@
     reset,
   ]);
 
-<<<<<<< HEAD
   const onSubmit = useCallback(
     async (data) => {
       try {
@@ -62,6 +58,9 @@
         await adminAppContainer.changeIsEmailPublishedForNewUserShow(
           isEmailPublished,
         );
+        await adminAppContainer.changeIsReadOnlyForNewUserShow(
+          data.isReadOnlyForNewUser,
+        );
 
         await adminAppContainer.updateAppSettingHandler();
         toastSuccess(
@@ -76,30 +75,6 @@
     },
     [adminAppContainer, t],
   );
-=======
-  const onSubmit = useCallback(async(data) => {
-    try {
-      // Await all setState completions before API call
-      await Promise.all([
-        adminAppContainer.changeTitle(data.title),
-        adminAppContainer.changeConfidential(data.confidential),
-        adminAppContainer.changeGlobalLang(data.globalLang),
-      ]);
-      // Convert string 'true'/'false' to boolean
-      const isEmailPublished = data.isEmailPublishedForNewUser === 'true' || data.isEmailPublishedForNewUser === true;
-      await adminAppContainer.changeIsEmailPublishedForNewUserShow(isEmailPublished);
-      await adminAppContainer.changeIsReadOnlyForNewUserShow(data.isReadOnlyForNewUser);
-
-      await adminAppContainer.updateAppSettingHandler();
-      toastSuccess(t('commons:toaster.update_successed', { target: t('commons:headers.app_settings') }));
-    }
-    catch (err) {
-      toastError(err);
-      logger.error(err);
-    }
-  }, [adminAppContainer, t]);
-
->>>>>>> 3d3d3d8f
 
   return (
     <form onSubmit={handleSubmit(onSubmit)}>
@@ -216,20 +191,11 @@
         </div>
       </div>
 
-<<<<<<< HEAD
-      <AdminUpdateButtonRow
-        type="submit"
-        disabled={adminAppContainer.state.retrieveError != null}
-      />
-=======
-      <div className="row mb-5">
-        <label
-          className="text-start text-md-end col-md-3 col-form-label"
-        >
+      <div className="row mb-5">
+        <label className="text-start text-md-end col-md-3 col-form-label">
           {t('admin:app_setting.default_read_only_for_new_user')}
         </label>
         <div className="col-md-6 py-2">
-
           <div className="form-check form-check-inline">
             <input
               type="checkbox"
@@ -237,13 +203,20 @@
               className="form-check-input"
               {...register('isReadOnlyForNewUser')}
             />
-            <label className="form-label form-check-label" htmlFor="checkbox-read-only-for-new-user">{t('admin:app_setting.set_read_only_for_new_user')}</label>
+            <label
+              className="form-label form-check-label"
+              htmlFor="checkbox-read-only-for-new-user"
+            >
+              {t('admin:app_setting.set_read_only_for_new_user')}
+            </label>
           </div>
         </div>
       </div>
 
-      <AdminUpdateButtonRow type="submit" disabled={adminAppContainer.state.retrieveError != null} />
->>>>>>> 3d3d3d8f
+      <AdminUpdateButtonRow
+        type="submit"
+        disabled={adminAppContainer.state.retrieveError != null}
+      />
     </form>
   );
 };
