<<<<<<< HEAD
import type React from 'react';
import { useCallback } from 'react';
=======
import React, { useCallback, type JSX } from 'react';
>>>>>>> c3ea9adb

import type { IUserHasId } from '@growi/core';
import { useTranslation } from 'next-i18next';

import AdminUsersContainer from '~/client/services/AdminUsersContainer';
import { toastSuccess, toastError } from '~/client/util/toastr';

import { withUnstatedContainers } from '../../UnstatedUtils';

type GrantAdminButtonProps = {
  adminUsersContainer: AdminUsersContainer,
  user: IUserHasId,
}

const GrantAdminButton = (props: GrantAdminButtonProps): JSX.Element => {

  const { t } = useTranslation('admin');
  const { adminUsersContainer, user } = props;

  const onClickGrantAdminBtnHandler = useCallback(async() => {
    try {
      const username = await adminUsersContainer.grantUserAdmin(user._id);
      toastSuccess(t('toaster.grant_user_admin', { username }));
    }
    catch (err) {
      toastError(err);
    }
  }, [adminUsersContainer, t, user._id]);

  return (
    <button className="dropdown-item" type="button" onClick={() => onClickGrantAdminBtnHandler()}>
      <span className="material-symbols-outlined me-1">person_add</span>{t('user_management.user_table.grant_admin_access')}
    </button>
  );

};

/**
 * Wrapper component for using unstated
 */
// eslint-disable-next-line max-len
const GrantAdminButtonWrapper: React.ForwardRefExoticComponent<Pick<any, string | number | symbol> & React.RefAttributes<any>> = withUnstatedContainers(GrantAdminButton, [AdminUsersContainer]);

export default GrantAdminButtonWrapper;<|MERGE_RESOLUTION|>--- conflicted
+++ resolved
@@ -1,9 +1,5 @@
-<<<<<<< HEAD
 import type React from 'react';
-import { useCallback } from 'react';
-=======
-import React, { useCallback, type JSX } from 'react';
->>>>>>> c3ea9adb
+import { useCallback, type JSX } from 'react';
 
 import type { IUserHasId } from '@growi/core';
 import { useTranslation } from 'next-i18next';
