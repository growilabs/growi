import React, { useCallback, useEffect } from 'react';

import { pathUtils } from '@growi/core/dist/utils';
import { useTranslation } from 'next-i18next';
import PropTypes from 'prop-types';
import { useForm } from 'react-hook-form';
import urljoin from 'url-join';

import AdminGeneralSecurityContainer from '~/client/services/AdminGeneralSecurityContainer';
import AdminGoogleSecurityContainer from '~/client/services/AdminGoogleSecurityContainer';
import { toastSuccess, toastError } from '~/client/util/toastr';
import { useSiteUrlWithEmptyValueWarn } from '~/states/global';

import { withUnstatedContainers } from '../../UnstatedUtils';

const GoogleSecurityManagementContents = (props) => {
  const {
    t, adminGeneralSecurityContainer, adminGoogleSecurityContainer, siteUrl,
  } = props;

  const { isGoogleEnabled } = adminGeneralSecurityContainer.state;
  const { googleClientId, googleClientSecret, retrieveError } = adminGoogleSecurityContainer.state;
  const googleCallbackUrl = urljoin(pathUtils.removeTrailingSlash(siteUrl), '/passport/google/callback');

  const { register, handleSubmit, reset } = useForm();

  // Sync form with container state
  useEffect(() => {
    reset({
      googleClientId,
      googleClientSecret,
    });
  }, [reset, googleClientId, googleClientSecret]);

  const onClickSubmit = useCallback(async(data) => {
    try {
      await adminGoogleSecurityContainer.changeGoogleClientId(data.googleClientId ?? '');
      await adminGoogleSecurityContainer.changeGoogleClientSecret(data.googleClientSecret ?? '');
      await adminGoogleSecurityContainer.updateGoogleSetting();
      await adminGeneralSecurityContainer.retrieveSetupStratedies();
      toastSuccess(t('security_settings.OAuth.Google.updated_google'));
    }
    catch (err) {
      toastError(err);
    }
  }, [adminGoogleSecurityContainer, adminGeneralSecurityContainer, t]);

  return (
    <form onSubmit={handleSubmit(onClickSubmit)}>
      <React.Fragment>

        <h2 className="alert-anchor border-bottom">
          {t('security_settings.OAuth.Google.name')}
        </h2>

        {retrieveError != null && (
          <div className="alert alert-danger">
            <p>{t('Error occurred')} : {retrieveError}</p>
          </div>
        )}

        <div className="row my-4">
          <div className="col-6 offset-3">
            <div className="form-check form-switch form-check-success">
              <input
                id="isGoogleEnabled"
                className="form-check-input"
                type="checkbox"
                checked={adminGeneralSecurityContainer.state.isGoogleEnabled || false}
                onChange={() => { adminGeneralSecurityContainer.switchIsGoogleOAuthEnabled() }}
              />
              <label className="form-label form-check-label" htmlFor="isGoogleEnabled">
                {t('security_settings.OAuth.Google.enable_google')}
              </label>
            </div>
            {(!adminGeneralSecurityContainer.state.setupStrategies.includes('google') && isGoogleEnabled)
              && <div className="badge text-bg-warning">{t('security_settings.setup_is_not_yet_complete')}</div>}
          </div>
        </div>

        <div className="row mb-5">
          <label className="form-label col-12 col-md-3 text-start text-md-end py-2">{t('security_settings.callback_URL')}</label>
          <div className="col-12 col-md-6">
            <input
              className="form-control"
              type="text"
              value={googleCallbackUrl}
              readOnly
            />
            <p className="form-text text-muted small">{t('security_settings.desc_of_callback_URL', { AuthName: 'OAuth' })}</p>
            {(siteUrl == null || siteUrl === '') && (
              <div className="alert alert-danger">
                <span className="material-symbols-outlined">error</span>
                <span
                // eslint-disable-next-line max-len
                  dangerouslySetInnerHTML={{ __html: t('alert.siteUrl_is_not_set', { link: `<a href="/admin/app">${t('headers.app_settings', { ns: 'commons' })}<span class="material-symbols-outlined">login</span></a>`, ns: 'commons' }) }}
                />
              </div>
            )}
          </div>
        </div>


        {isGoogleEnabled && (
          <React.Fragment>

            <h3 className="border-bottom mb-4">{t('security_settings.configuration')}</h3>

            <div className="row mb-4">
              <label htmlFor="googleClientId" className="col-3 text-end py-2 form-label">{t('security_settings.clientID')}</label>
              <div className="col-6">
                <input
                  className="form-control"
                  type="text"
                  {...register('googleClientId')}
                />
                <p className="form-text text-muted">
                  <small dangerouslySetInnerHTML={{ __html: t('security_settings.Use env var if empty', { env: 'OAUTH_GOOGLE_CLIENT_ID' }) }} />
                </p>
              </div>
            </div>

            <div className="row mb-4">
              <label htmlFor="googleClientSecret" className="col-3 text-end py-2 form-label">{t('security_settings.client_secret')}</label>
              <div className="col-6">
                <input
                  className="form-control"
                  type="password"
                  {...register('googleClientSecret')}
                />
                <p className="form-text text-muted">
                  <small dangerouslySetInnerHTML={{ __html: t('security_settings.Use env var if empty', { env: 'OAUTH_GOOGLE_CLIENT_SECRET' }) }} />
                </p>
              </div>
            </div>

            <div className="row mb-3">
              <div className="offset-3 col-6">
                <div className="form-check form-check-success">
                  <input
                    id="bindByUserNameGoogle"
                    className="form-check-input"
                    type="checkbox"
                    checked={adminGoogleSecurityContainer.state.isSameEmailTreatedAsIdenticalUser || false}
                    onChange={() => { adminGoogleSecurityContainer.switchIsSameEmailTreatedAsIdenticalUser() }}
                  />
                  <label
                    className="form-check-label"
                    htmlFor="bindByUserNameGoogle"
                    dangerouslySetInnerHTML={{ __html: t('security_settings.Treat email matching as identical') }}
                  />
                </div>
                <p className="form-text text-muted">
                  <small dangerouslySetInnerHTML={{ __html: t('security_settings.Treat email matching as identical_warn') }} />
                </p>
              </div>
            </div>

            <div className="row mb-4">
              <div className="offset-3 col-5">
                <button type="submit" className="btn btn-primary" disabled={retrieveError != null}>
                  {t('Update')}
                </button>
              </div>
            </div>

          </React.Fragment>
        )}

        <hr />

        <div style={{ minHeight: '300px' }}>
          <h4>
            <span className="material-symbols-outlined" aria-hidden="true">help</span>
            <a href="#collapseHelpForGoogleOauth" data-bs-toggle="collapse"> {t('security_settings.OAuth.how_to.google')}</a>
          </h4>
          <div className="card custom-card bg-body-tertiary">
            <ol id="collapseHelpForGoogleOauth" className="collapse mb-0">
              {/* eslint-disable-next-line max-len */}
              <li dangerouslySetInnerHTML={{ __html: t('security_settings.OAuth.Google.register_1', { link: '<a href="https://console.cloud.google.com/apis/credentials" target=_blank>Google Cloud Platform API Manager</a>' }) }} />
              <li dangerouslySetInnerHTML={{ __html: t('security_settings.OAuth.Google.register_2') }} />
              <li dangerouslySetInnerHTML={{ __html: t('security_settings.OAuth.Google.register_3') }} />
              <li dangerouslySetInnerHTML={{ __html: t('security_settings.OAuth.Google.register_4', { url: googleCallbackUrl }) }} />
              <li dangerouslySetInnerHTML={{ __html: t('security_settings.OAuth.Google.register_5') }} />
            </ol>
          </div>
        </div>

      </React.Fragment>
<<<<<<< HEAD


    );
  }

}

const GoogleSecurityManagementContentsFc = (props) => {
  const { t } = useTranslation('admin');
  const siteUrl = useSiteUrlWithEmptyValueWarn();
  return <GoogleSecurityManagementContents t={t} siteUrl={siteUrl} {...props} />;
=======
    </form>
  );
>>>>>>> 85f2901a
};

GoogleSecurityManagementContents.propTypes = {
  t: PropTypes.func.isRequired, // i18next
  adminGeneralSecurityContainer: PropTypes.instanceOf(AdminGeneralSecurityContainer).isRequired,
  adminGoogleSecurityContainer: PropTypes.instanceOf(AdminGoogleSecurityContainer).isRequired,
  siteUrl: PropTypes.string,
};

const GoogleSecurityManagementContentsFc = (props) => {
  const { t } = useTranslation('admin');
  const { data: siteUrl } = useSiteUrl();
  return <GoogleSecurityManagementContents t={t} siteUrl={siteUrl} {...props} />;
};

const GoogleSecurityManagementContentsWrapper = withUnstatedContainers(GoogleSecurityManagementContentsFc, [
  AdminGeneralSecurityContainer,
  AdminGoogleSecurityContainer,
]);

export default GoogleSecurityManagementContentsWrapper;<|MERGE_RESOLUTION|>--- conflicted
+++ resolved
@@ -2,7 +2,6 @@
 
 import { pathUtils } from '@growi/core/dist/utils';
 import { useTranslation } from 'next-i18next';
-import PropTypes from 'prop-types';
 import { useForm } from 'react-hook-form';
 import urljoin from 'url-join';
 
@@ -15,8 +14,11 @@
 
 const GoogleSecurityManagementContents = (props) => {
   const {
-    t, adminGeneralSecurityContainer, adminGoogleSecurityContainer, siteUrl,
+    adminGeneralSecurityContainer, adminGoogleSecurityContainer,
   } = props;
+
+  const { t } = useTranslation('admin');
+  const siteUrl = useSiteUrlWithEmptyValueWarn();
 
   const { isGoogleEnabled } = adminGeneralSecurityContainer.state;
   const { googleClientId, googleClientSecret, retrieveError } = adminGoogleSecurityContainer.state;
@@ -187,38 +189,16 @@
         </div>
 
       </React.Fragment>
-<<<<<<< HEAD
-
-
-    );
-  }
-
-}
-
-const GoogleSecurityManagementContentsFc = (props) => {
-  const { t } = useTranslation('admin');
-  const siteUrl = useSiteUrlWithEmptyValueWarn();
-  return <GoogleSecurityManagementContents t={t} siteUrl={siteUrl} {...props} />;
-=======
     </form>
   );
->>>>>>> 85f2901a
 };
 
 GoogleSecurityManagementContents.propTypes = {
-  t: PropTypes.func.isRequired, // i18next
   adminGeneralSecurityContainer: PropTypes.instanceOf(AdminGeneralSecurityContainer).isRequired,
   adminGoogleSecurityContainer: PropTypes.instanceOf(AdminGoogleSecurityContainer).isRequired,
-  siteUrl: PropTypes.string,
 };
 
-const GoogleSecurityManagementContentsFc = (props) => {
-  const { t } = useTranslation('admin');
-  const { data: siteUrl } = useSiteUrl();
-  return <GoogleSecurityManagementContents t={t} siteUrl={siteUrl} {...props} />;
-};
-
-const GoogleSecurityManagementContentsWrapper = withUnstatedContainers(GoogleSecurityManagementContentsFc, [
+const GoogleSecurityManagementContentsWrapper = withUnstatedContainers(GoogleSecurityManagementContents, [
   AdminGeneralSecurityContainer,
   AdminGoogleSecurityContainer,
 ]);
