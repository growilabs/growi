<<<<<<< HEAD
import type { FC } from 'react';
import type React from 'react';
import { useState, useEffect } from 'react';
=======
import type { FC, JSX } from 'react';
import React, { useState, useEffect } from 'react';
>>>>>>> c3ea9adb

import type { IUserGroupHasId, IUserGroupRelation, IUserHasId } from '@growi/core';
import { format as dateFnsFormat } from 'date-fns/format';
import { useTranslation } from 'next-i18next';
import Link from 'next/link';

import type { IExternalUserGroupHasId } from '~/features/external-user-group/interfaces/external-user-group';


import styles from './UserGroupTable.module.scss';

const userGroupEditLinkStyle = styles['user-group-edit-link'] ?? '';


type Props = {
  headerLabel?: string,
  userGroups: IUserGroupHasId[],
  userGroupRelations: IUserGroupRelation[],
  childUserGroups: IUserGroupHasId[],
  isAclEnabled: boolean,
  onEdit?: (userGroup: IUserGroupHasId) => void | Promise<void>,
  onRemove?: (userGroup: IUserGroupHasId) => void | Promise<void>,
  onDelete?: (userGroup: IUserGroupHasId) => void | Promise<void>,
  isExternalGroup?: boolean
};

/*
 * Utility
 */
const generateGroupIdToUsersMap = (userGroupRelations: IUserGroupRelation[]): Record<string, Partial<IUserHasId>[]> => {
  const userGroupMap = {};
  userGroupRelations.forEach((relation) => {
    const group = relation.relatedGroup as string; // must be an id of related group

    const users: Partial<IUserHasId>[] = userGroupMap[group] || [];
    users.push(relation.relatedUser as IUserHasId);

    // register
    userGroupMap[group] = users;
  });

  return userGroupMap;
};

const generateGroupIdToChildGroupsMap = (childUserGroups: IUserGroupHasId[]): Record<string, IUserGroupHasId[]> => {
  const map = {};
  childUserGroups.forEach((group) => {
    const parentId = group.parent as string; // must be an id

    const groups: Partial<IUserGroupHasId>[] = map[parentId] || [];
    groups.push(group);

    // register
    map[parentId] = groups;
  });

  return map;
};

type UserGroupEditLinkProps = {
  group:IUserGroupHasId,
  isExternalGroup:boolean,
}

const UserGroupEditLink = (props: UserGroupEditLinkProps): JSX.Element => {
  return (
    <Link
      href={`/admin/user-group-detail/${props.group._id}?isExternalGroup=${props.isExternalGroup}`}
      className={`${userGroupEditLinkStyle} link-secondary link-offset-2 link-underline-opacity-25 link-underline-opacity-100-hover`}
    >
      <span className="material-symbols-outlined pe-2 pt-2">group</span>
      <span>{props.group.name}</span>
      <span className="grw-edit-icon material-symbols-outlined px-2 py-0">edit</span>
    </Link>
  );
};

export const UserGroupTable: FC<Props> = ({
  headerLabel,
  userGroups,
  userGroupRelations,
  childUserGroups,
  isAclEnabled,
  onEdit,
  onRemove,
  onDelete,
  isExternalGroup = false,
}: Props) => {
  const { t } = useTranslation('admin');

  /*
   * State
   */
  const [groupIdToUsersMap, setGroupIdToUsersMap] = useState(generateGroupIdToUsersMap(userGroupRelations));
  const [groupIdToChildGroupsMap, setGroupIdToChildGroupsMap] = useState(generateGroupIdToChildGroupsMap(childUserGroups));

  /*
   * Function
   */
  const findUserGroup = (e: React.ChangeEvent<HTMLInputElement>): IUserGroupHasId | undefined => {
    const groupId = e.target.getAttribute('data-user-group-id');
    return userGroups.find((group) => {
      return group._id === groupId;
    });
  };

  const onClickEdit = async(e) => {
    if (onEdit == null) {
      return;
    }

    const userGroup = findUserGroup(e);
    if (userGroup == null) {
      return;
    }

    onEdit(userGroup);
  };

  const onClickRemove = async(e) => {
    if (onRemove == null) {
      return;
    }

    const userGroup = findUserGroup(e);
    if (userGroup == null) {
      return;
    }

    try {
      await onRemove(userGroup);
      userGroup.parent = null;
    }
    catch {
      //
    }
  };

  const onClickDelete = (e) => { // no preventDefault
    if (onDelete == null) {
      return;
    }

    const userGroup = findUserGroup(e);
    if (userGroup == null) {
      return;
    }

    onDelete(userGroup);
  };

  /*
   * useEffect
   */
  useEffect(() => {
    setGroupIdToUsersMap(generateGroupIdToUsersMap(userGroupRelations));
    setGroupIdToChildGroupsMap(generateGroupIdToChildGroupsMap(childUserGroups));
  }, [userGroupRelations, childUserGroups]);

  return (
    <div data-testid="grw-user-group-table" className="mb-5">
      <h3>{headerLabel}</h3>

      <table className="table table-bordered table-user-list">
        <thead>
          <tr>
            {isExternalGroup && <th>{t('external_user_group.provider')}</th>}
            <th>{t('Name')}</th>
            <th>{t('Description')}</th>
            <th>{t('User')}</th>
            <th>{t('user_group_management.child_user_group')}</th>
            <th style={{ width: 100 }}>{t('Created')}</th>
            <th style={{ width: 70 }}></th>
          </tr>
        </thead>
        <tbody>
          {userGroups.map((group) => {
            const users = groupIdToUsersMap[group._id];

            return (
              <tr key={group._id}>
                {isExternalGroup && <td>{(group as IExternalUserGroupHasId).provider}</td>}
                {isAclEnabled
                  ? (
                    <td>
                      <UserGroupEditLink group={group} isExternalGroup={isExternalGroup} />
                    </td>
                  )
                  : (
                    <td>{group.name}</td>
                  )
                }
                <td>{group.description}</td>
                <td>
                  <ul className="list-inline">
                    {users != null && users.map((user) => {
                      return <li key={user._id} className="list-inline-item badge text-bg-warning">{user.username}</li>;
                    })}
                  </ul>
                </td>
                <td>
                  <ul className="list-inline">
                    {groupIdToChildGroupsMap[group._id] != null && groupIdToChildGroupsMap[group._id].map((group) => {
                      return (
                        <li key={group._id} className="list-inline-item badge text-bg-success">
                          {isAclEnabled
                            ? (
                              <Link href={`/admin/user-group-detail/${group._id}?isExternalGroup=${isExternalGroup}`}>{group.name}</Link>
                            )
                            : (
                              <p>{group.name}</p>
                            )
                          }
                        </li>
                      );
                    })}
                  </ul>
                </td>
                <td>{dateFnsFormat(new Date(group.createdAt), 'yyyy-MM-dd')}</td>
                {isAclEnabled
                  ? (
                    <td>
                      <div className="btn-group admin-group-menu">
                        <button
                          type="button"
                          id={`admin-group-menu-button-${group._id}`}
                          className="btn btn-outline-secondary btn-sm dropdown-toggle"
                          data-bs-toggle="dropdown"
                        >
                          <span className="material-symbols-outlined fs-5">settings</span>
                        </button>
                        <div className="dropdown-menu" role="menu" aria-labelledby={`admin-group-menu-button-${group._id}`}>
                          <button className="dropdown-item" type="button" role="button" onClick={onClickEdit} data-user-group-id={group._id}>
                            <span className="material-symbols-outlined me-1">edit_square</span> {t('Edit')}
                          </button>
                          {onRemove != null
                          && (
                            <button className="dropdown-item" type="button" role="button" onClick={onClickRemove} data-user-group-id={group._id}>
                              <span className="material-symbols-outlined me-1">group_remove</span> {t('admin:user_group_management.remove_child_group')}
                            </button>
                          )}
                          <button className="dropdown-item" type="button" role="button" onClick={onClickDelete} data-user-group-id={group._id}>
                            <span className="material-symbols-outlined text-danger">delete_forever</span> {t('Delete')}
                          </button>
                        </div>
                      </div>
                    </td>
                  )
                  : (
                    <td></td>
                  )
                }
              </tr>
            );
          })}
        </tbody>
      </table>
    </div>
  );
};<|MERGE_RESOLUTION|>--- conflicted
+++ resolved
@@ -1,11 +1,6 @@
-<<<<<<< HEAD
-import type { FC } from 'react';
+import type { FC, JSX } from 'react';
 import type React from 'react';
 import { useState, useEffect } from 'react';
-=======
-import type { FC, JSX } from 'react';
-import React, { useState, useEffect } from 'react';
->>>>>>> c3ea9adb
 
 import type { IUserGroupHasId, IUserGroupRelation, IUserHasId } from '@growi/core';
 import { format as dateFnsFormat } from 'date-fns/format';
