<<<<<<< HEAD
import type React from 'react';
=======
import React, { type JSX } from 'react';
>>>>>>> c3ea9adb

type EnvVarsTableProps = {
  envVars: Record<string, string | number | boolean>,
}

export const EnvVarsTable: React.FC<EnvVarsTableProps> = (props: EnvVarsTableProps) => {
  const envVarRows: JSX.Element[] = [];

  for (const [key, value] of Object.entries(props.envVars)) {
    if (value != null) {
      envVarRows.push(
        <tr key={key}>
          <th className="col-sm-4">{key}</th>
          <td>{value.toString()}</td>
        </tr>,
      );
    }
  }

  return (
    <table className="table table-bordered">
      <tbody>
        {envVarRows}
      </tbody>
    </table>
  );
};<|MERGE_RESOLUTION|>--- conflicted
+++ resolved
@@ -1,8 +1,4 @@
-<<<<<<< HEAD
-import type React from 'react';
-=======
 import React, { type JSX } from 'react';
->>>>>>> c3ea9adb
 
 type EnvVarsTableProps = {
   envVars: Record<string, string | number | boolean>,
