--- conflicted
+++ resolved
@@ -17,22 +17,18 @@
 
   const customTitleTemplate = useCustomTitleTemplate();
 
-<<<<<<< HEAD
-  const [currentCustomizeTitle, setCrrentCustomizeTitle] = useState(customTitleTemplate ?? '');
-=======
   const {
     register,
     handleSubmit,
     reset,
   } = useForm();
->>>>>>> 85f2901a
 
   // Sync form with store data
   useEffect(() => {
     reset({
-      customizeTitle: customizeTitle ?? '',
+      customizeTitle: customTitleTemplate ?? '',
     });
-  }, [customizeTitle, reset]);
+  }, [customTitleTemplate, reset]);
 
   const onSubmit = useCallback(async(data) => {
     try {
