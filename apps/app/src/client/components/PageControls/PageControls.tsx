import React, {
  type JSX,
  memo,
  useCallback,
  useEffect,
  useId,
  useMemo,
  useRef,
} from 'react';
import type {
  IPageInfo,
  IPageToDeleteWithMeta,
  IPageToRenameWithMeta,
} from '@growi/core';
import {
  isIPageInfoForEmpty,
  isIPageInfoForEntity,
  isIPageInfoForOperation,
} from '@growi/core';
import { useRect } from '@growi/ui/dist/utils';
import { useTranslation } from 'next-i18next';
import { DropdownItem } from 'reactstrap';

import { toggleLike, toggleSubscribe } from '~/client/services/page-operation';
import { toastError } from '~/client/util/toastr';
import OpenDefaultAiAssistantButton from '~/features/openai/client/components/AiAssistant/OpenDefaultAiAssistantButton';
import {
  useIsGuestUser,
  useIsReadOnlyUser,
  useIsSearchPage,
} from '~/states/context';
import { useCurrentPagePath } from '~/states/page';
import { useDeviceLargerThanMd } from '~/states/ui/device';
import { EditorMode, useEditorMode } from '~/states/ui/editor';
import type { IPageForPageDuplicateModal } from '~/states/ui/modal/page-duplicate';
import { useTagEditModalActions } from '~/states/ui/modal/tag-edit';
import { useSetPageControlsX } from '~/states/ui/page';
import loggerFactory from '~/utils/logger';

import { useSWRxPageInfo, useSWRxTagsInfo } from '../../../stores/page';
import { useSWRxUsersList } from '../../../stores/user';
import type {
  AdditionalMenuItemsRendererProps,
  ForceHideMenuItems,
} from '../Common/Dropdown/PageItemControl';
import {
  MenuItemType,
  PageItemControl,
} from '../Common/Dropdown/PageItemControl';
import { BookmarkButtons } from './BookmarkButtons';
import LikeButtons from './LikeButtons';
import SearchButton from './SearchButton';
import SeenUserInfo from './SeenUserInfo';
import SubscribeButton from './SubscribeButton';

import styles from './PageControls.module.scss';

const logger = loggerFactory('growi:components/PageControls');

type TagsProps = {
  onClickEditTagsButton: () => void;
};

const Tags = (props: TagsProps): JSX.Element => {
  const { onClickEditTagsButton } = props;
  const { t } = useTranslation();

  return (
    <div className="grw-tag-labels-container d-flex align-items-center">
      <button
        type="button"
        className="btn btn-sm btn-outline-neutral-secondary"
        onClick={onClickEditTagsButton}
      >
        <span className="material-symbols-outlined">local_offer</span>
        <span className="d-none d-sm-inline ms-1">{t('Tags')}</span>
      </button>
    </div>
  );
};

type WideViewMenuItemProps = AdditionalMenuItemsRendererProps & {
  onClick: () => void;
  expandContentWidth?: boolean;
};

const WideViewMenuItem = (props: WideViewMenuItemProps): JSX.Element => {
  const { t } = useTranslation();

  const { onClick, expandContentWidth } = props;
  const wideViewId = useId();

  return (
    <DropdownItem
      className="grw-page-control-dropdown-item dropdown-item"
      onClick={onClick}
      toggle={false}
    >
      <div className="form-check form-switch ms-1">
        <input
          className="form-check-input pe-none"
          type="checkbox"
          id={wideViewId}
          checked={expandContentWidth}
          onChange={() => {}}
        />
        <label className="form-check-label pe-none" htmlFor={wideViewId}>
          {t('wide_view')}
        </label>
      </div>
    </DropdownItem>
  );
};

type CommonProps = {
  pageId?: string;
  shareLinkId?: string | null;
  revisionId?: string | null;
  path?: string | null;
  expandContentWidth?: boolean;
  disableSeenUserInfoPopover?: boolean;
  hideSubControls?: boolean;
  showPageControlDropdown?: boolean;
  forceHideMenuItems?: ForceHideMenuItems;
  additionalMenuItemRenderer?: React.FunctionComponent<AdditionalMenuItemsRendererProps>;
  onClickDuplicateMenuItem?: (
    pageToDuplicate: IPageForPageDuplicateModal,
  ) => void;
  onClickRenameMenuItem?: (pageToRename: IPageToRenameWithMeta) => void;
  onClickDeleteMenuItem?: (pageToDelete: IPageToDeleteWithMeta) => void;
  onClickSwitchContentWidth?: (pageId: string, value: boolean) => void;
};

type PageControlsSubstanceProps = CommonProps & {
  pageInfo: IPageInfo | undefined;
  onClickEditTagsButton: () => void;
};

const PageControlsSubstance = (
  props: PageControlsSubstanceProps,
): JSX.Element => {
  const {
    pageInfo,
    pageId,
    revisionId,
    path,
    shareLinkId,
    expandContentWidth,
    disableSeenUserInfoPopover,
    hideSubControls,
    showPageControlDropdown,
    forceHideMenuItems,
    additionalMenuItemRenderer,
    onClickEditTagsButton,
    onClickDuplicateMenuItem,
    onClickRenameMenuItem,
    onClickDeleteMenuItem,
    onClickSwitchContentWidth,
  } = props;

  const isGuestUser = useIsGuestUser();
  const isReadOnlyUser = useIsReadOnlyUser();
  const { editorMode } = useEditorMode();
  const [isDeviceLargerThanMd] = useDeviceLargerThanMd();
  const isSearchPage = useIsSearchPage();
<<<<<<< HEAD
  const isUsersHomepageDeletionEnabled = useAtomValue(
    isUsersHomepageDeletionEnabledAtom,
  );
  const currentPagePath = useCurrentPagePath();

  const isUsersHomepage =
    currentPagePath == null
      ? false
      : pagePathUtils.isUsersHomepage(currentPagePath);

=======
  const currentPagePath = useCurrentPagePath();

>>>>>>> 4cef808e
  const { mutate: mutatePageInfo } = useSWRxPageInfo(pageId, shareLinkId);

  const likerIds = isIPageInfoForEntity(pageInfo)
    ? (pageInfo.likerIds ?? []).slice(0, 15)
    : [];
  const seenUserIds = isIPageInfoForEntity(pageInfo)
    ? (pageInfo.seenUserIds ?? []).slice(0, 15)
    : [];

  const setPageControlsX = useSetPageControlsX();

  const pageControlsRef = useRef<HTMLDivElement>(null);
  const [pageControlsRect] = useRect(pageControlsRef);

  useEffect(() => {
    if (pageControlsRect?.x == null) {
      return;
    }
    setPageControlsX(pageControlsRect.x);
  }, [pageControlsRect?.x, setPageControlsX]);

  // Put in a mixture of seenUserIds and likerIds data to make the cache work
  const { data: usersList } = useSWRxUsersList([...likerIds, ...seenUserIds]);
  const likers =
    usersList != null
      ? usersList.filter(({ _id }) => likerIds.includes(_id)).slice(0, 15)
      : [];
  const seenUsers =
    usersList != null
      ? usersList.filter(({ _id }) => seenUserIds.includes(_id)).slice(0, 15)
      : [];

  const subscribeClickhandler = useCallback(async () => {
    if (isGuestUser) {
      logger.warn('Guest users cannot subscribe to pages');
      return;
    }
    if (!isIPageInfoForOperation(pageInfo) || pageId == null) {
      logger.warn('PageInfo is not for operation or pageId is null');
      return;
    }

    await toggleSubscribe(pageId, pageInfo.subscriptionStatus);
    mutatePageInfo();
  }, [isGuestUser, mutatePageInfo, pageId, pageInfo]);

  const likeClickhandler = useCallback(async () => {
    if (isGuestUser) {
      logger.warn('Guest users cannot like pages');
      return;
    }
    if (!isIPageInfoForOperation(pageInfo) || pageId == null) {
      logger.warn('PageInfo is not for operation or pageId is null');
      return;
    }

    await toggleLike(pageId, pageInfo.isLiked);
    mutatePageInfo();
  }, [isGuestUser, mutatePageInfo, pageId, pageInfo]);

  const duplicateMenuItemClickHandler = useCallback(async (): Promise<void> => {
    if (onClickDuplicateMenuItem == null || pageId == null || path == null) {
      logger.warn(
        'Cannot duplicate the page because onClickDuplicateMenuItem, pageId or path is null',
      );
      return;
    }
    const page: IPageForPageDuplicateModal = { pageId, path };

    onClickDuplicateMenuItem(page);
  }, [onClickDuplicateMenuItem, pageId, path]);

  const renameMenuItemClickHandler = useCallback(async (): Promise<void> => {
    if (onClickRenameMenuItem == null || pageId == null || path == null) {
      logger.warn(
        'Cannot rename the page because onClickRenameMenuItem, pageId or path is null',
      );
      return;
    }

    const page: IPageToRenameWithMeta = {
      data: {
        _id: pageId,
        revision: revisionId ?? null,
        path,
      },
      meta: pageInfo,
    };

    onClickRenameMenuItem(page);
  }, [onClickRenameMenuItem, pageId, pageInfo, path, revisionId]);

  const deleteMenuItemClickHandler = useCallback(async (): Promise<void> => {
    if (onClickDeleteMenuItem == null || pageId == null || path == null) {
      logger.warn(
        'Cannot delete the page because onClickDeleteMenuItem, pageId or path is null',
      );
      return;
    }

    const pageToDelete: IPageToDeleteWithMeta = {
      data: {
        _id: pageId,
        revision: revisionId ?? null,
        path,
      },
      meta: pageInfo,
    };

    onClickDeleteMenuItem(pageToDelete);
  }, [onClickDeleteMenuItem, pageId, pageInfo, path, revisionId]);

  const switchContentWidthClickHandler = useCallback(() => {
    if (isGuestUser || isReadOnlyUser) {
      logger.warn('Guest or read-only users cannot switch content width');
      return;
    }

    if (onClickSwitchContentWidth == null || pageId == null) {
      logger.warn(
        'Cannot switch content width because onClickSwitchContentWidth or pageId is null',
      );
      return;
    }
    if (!isIPageInfoForEntity(pageInfo)) {
      logger.warn('PageInfo is not for entity');
      return;
    }

    try {
      const newValue = !expandContentWidth;
      onClickSwitchContentWidth(pageId, newValue);
    } catch (err) {
      toastError(err);
    }
  }, [
    expandContentWidth,
    isGuestUser,
    isReadOnlyUser,
    onClickSwitchContentWidth,
    pageId,
    pageInfo,
  ]);

  const isEnableActions = useMemo(() => {
    if (isGuestUser) {
      return false;
    }

    if (currentPagePath == null) {
      return false;
    }

    return true;
<<<<<<< HEAD
  }, [
    currentPagePath,
    isGuestUser,
    isUsersHomepage,
    isUsersHomepageDeletionEnabled,
  ]);
=======
  }, [currentPagePath, isGuestUser]);
>>>>>>> 4cef808e

  const additionalMenuItemOnTopRenderer = useMemo(() => {
    if (!isIPageInfoForEntity(pageInfo)) {
      return undefined;
    }
    if (onClickSwitchContentWidth == null) {
      return undefined;
    }

    const wideviewMenuItemRenderer = (props: WideViewMenuItemProps) => {
      return (
        <WideViewMenuItem
          {...props}
          onClick={switchContentWidthClickHandler}
          expandContentWidth={expandContentWidth}
        />
      );
    };
    return wideviewMenuItemRenderer;
  }, [
    pageInfo,
    expandContentWidth,
    onClickSwitchContentWidth,
    switchContentWidthClickHandler,
  ]);

  const forceHideMenuItemsWithAdditions = [
    ...(forceHideMenuItems ?? []),
    MenuItemType.BOOKMARK,
    MenuItemType.REVERT,
  ];

  const isViewMode = editorMode === EditorMode.View;

  return (
    <div
      className={`${styles['grw-page-controls']} hstack gap-2`}
      ref={pageControlsRef}
    >
      {isViewMode && isDeviceLargerThanMd && !isSearchPage && !isSearchPage && (
        <>
          <SearchButton />
          <OpenDefaultAiAssistantButton />
        </>
      )}

      {revisionId != null && !isViewMode && (
        <Tags onClickEditTagsButton={onClickEditTagsButton} />
      )}

      {!hideSubControls && (
        <div className={`hstack gap-1 ${!isViewMode && 'd-none d-lg-flex'}`}>
          {isIPageInfoForOperation(pageInfo) && (
            <SubscribeButton
              status={pageInfo.subscriptionStatus}
              onClick={subscribeClickhandler}
            />
          )}
          {isIPageInfoForOperation(pageInfo) && (
            <LikeButtons
              onLikeClicked={likeClickhandler}
              sumOfLikers={pageInfo.sumOfLikers}
              isLiked={pageInfo.isLiked}
              likers={likers}
            />
          )}
          {(isIPageInfoForOperation(pageInfo) ||
            isIPageInfoForEmpty(pageInfo)) &&
            pageId != null && (
              <BookmarkButtons
                pageId={pageId}
                isBookmarked={pageInfo.isBookmarked}
                bookmarkCount={pageInfo.bookmarkCount}
              />
            )}
          {isIPageInfoForEntity(pageInfo) && !isSearchPage && (
            <SeenUserInfo
              seenUsers={seenUsers}
              sumOfSeenUsers={pageInfo.sumOfSeenUsers}
              disabled={disableSeenUserInfoPopover}
            />
          )}
        </div>
      )}

      {showPageControlDropdown && (
        <PageItemControl
          pageId={pageId}
          pageInfo={pageInfo}
          isEnableActions={isEnableActions}
          isReadOnlyUser={!!isReadOnlyUser}
          forceHideMenuItems={forceHideMenuItemsWithAdditions}
          additionalMenuItemOnTopRenderer={
            !isReadOnlyUser ? additionalMenuItemOnTopRenderer : undefined
          }
          additionalMenuItemRenderer={additionalMenuItemRenderer}
          onClickRenameMenuItem={renameMenuItemClickHandler}
          onClickDuplicateMenuItem={duplicateMenuItemClickHandler}
          onClickDeleteMenuItem={deleteMenuItemClickHandler}
        />
      )}
    </div>
  );
};

type PageControlsProps = CommonProps;

export const PageControls = memo((props: PageControlsProps): JSX.Element => {
  const { pageId, revisionId, shareLinkId, ...rest } = props;

  const { data: pageInfo, error } = useSWRxPageInfo(
    pageId ?? null,
    shareLinkId,
  );
  const { data: tagsInfoData } = useSWRxTagsInfo(pageId);
  const { open: openTagEditModal } = useTagEditModalActions();

  const onClickEditTagsButton = useCallback(() => {
    if (tagsInfoData == null || pageId == null || revisionId == null) {
      return;
    }
    openTagEditModal(tagsInfoData.tags, pageId, revisionId);
  }, [pageId, revisionId, tagsInfoData, openTagEditModal]);

  if (error != null) {
    return <></>;
  }

  return (
    <PageControlsSubstance
      pageInfo={pageInfo}
      pageId={pageId}
      revisionId={revisionId}
      onClickEditTagsButton={onClickEditTagsButton}
      {...rest}
    />
  );
});<|MERGE_RESOLUTION|>--- conflicted
+++ resolved
@@ -163,21 +163,8 @@
   const { editorMode } = useEditorMode();
   const [isDeviceLargerThanMd] = useDeviceLargerThanMd();
   const isSearchPage = useIsSearchPage();
-<<<<<<< HEAD
-  const isUsersHomepageDeletionEnabled = useAtomValue(
-    isUsersHomepageDeletionEnabledAtom,
-  );
   const currentPagePath = useCurrentPagePath();
 
-  const isUsersHomepage =
-    currentPagePath == null
-      ? false
-      : pagePathUtils.isUsersHomepage(currentPagePath);
-
-=======
-  const currentPagePath = useCurrentPagePath();
-
->>>>>>> 4cef808e
   const { mutate: mutatePageInfo } = useSWRxPageInfo(pageId, shareLinkId);
 
   const likerIds = isIPageInfoForEntity(pageInfo)
@@ -332,16 +319,7 @@
     }
 
     return true;
-<<<<<<< HEAD
-  }, [
-    currentPagePath,
-    isGuestUser,
-    isUsersHomepage,
-    isUsersHomepageDeletionEnabled,
-  ]);
-=======
   }, [currentPagePath, isGuestUser]);
->>>>>>> 4cef808e
 
   const additionalMenuItemOnTopRenderer = useMemo(() => {
     if (!isIPageInfoForEntity(pageInfo)) {
