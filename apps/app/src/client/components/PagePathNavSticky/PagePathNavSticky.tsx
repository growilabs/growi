import {
  useEffect, useMemo, useRef, useState, type JSX,
} from 'react';

import { DevidedPagePath } from '@growi/core/dist/models';
import { pagePathUtils } from '@growi/core/dist/utils';
import Sticky from 'react-stickynode';

import { usePrintMode } from '~/client/services/use-print-mode';
import LinkedPagePath from '~/models/linked-page-path';
import { usePageControlsX } from '~/states/ui/page';
import { useSidebarMode, useCurrentProductNavWidth } from '~/states/ui/sidebar';

import { PagePathHierarchicalLink } from '../../../components/Common/PagePathHierarchicalLink';
import type { PagePathNavLayoutProps } from '../../../components/Common/PagePathNav';
import { PagePathNav, PagePathNavLayout, Separator } from '../../../components/Common/PagePathNav';

import { CollapsedParentsDropdown } from './CollapsedParentsDropdown';

import styles from './PagePathNavSticky.module.scss';

const moduleClass = styles['grw-page-path-nav-sticky'];

const { isTrashPage } = pagePathUtils;


export const PagePathNavSticky = (props: PagePathNavLayoutProps): JSX.Element => {
  const { pagePath } = props;

<<<<<<< HEAD
  const pageControlsX = usePageControlsX();
  const [sidebarWidth] = useCurrentProductNavWidth();
  const { sidebarMode } = useSidebarMode();
=======
  const isPrinting = usePrintMode();

  const { data: pageControlsX } = usePageControlsX();
  const { data: sidebarWidth } = useCurrentProductNavWidth();
  const { data: sidebarMode } = useSidebarMode();
>>>>>>> 28eba96b
  const pagePathNavRef = useRef<HTMLDivElement>(null);

  const [navMaxWidth, setNavMaxWidth] = useState<number | undefined>();

  useEffect(() => {
    if (pageControlsX == null || pagePathNavRef.current == null || sidebarWidth == null) {
      return;
    }
    setNavMaxWidth(pageControlsX - pagePathNavRef.current.getBoundingClientRect().x - 10);
  }, [pageControlsX, pagePathNavRef, sidebarWidth]);

  useEffect(() => {
    // wait for the end of the animation of the opening and closing of the sidebar
    const timeout = setTimeout(() => {
      if (pageControlsX == null || pagePathNavRef.current == null || sidebarMode == null) {
        return;
      }
      setNavMaxWidth(pageControlsX - pagePathNavRef.current.getBoundingClientRect().x - 10);
    }, 200);
    return () => {
      clearTimeout(timeout);
    };
  }, [pageControlsX, pagePathNavRef, sidebarMode]);

  const latterLink = useMemo(() => {
    const dPagePath = new DevidedPagePath(pagePath, false, true);

    const isInTrash = isTrashPage(pagePath);

    const linkedPagePathFormer = new LinkedPagePath(dPagePath.former);
    const linkedPagePathLatter = new LinkedPagePath(dPagePath.latter);

    // not collapsed
    if (dPagePath.isRoot || dPagePath.isFormerRoot) {
      const linkedPagePath = new LinkedPagePath(pagePath);
      return <PagePathHierarchicalLink linkedPagePath={linkedPagePath} isInTrash={isInTrash} />;
    }

    // collapsed
    return (
      <>
        <CollapsedParentsDropdown linkedPagePath={linkedPagePathFormer} />
        <Separator />
        <PagePathHierarchicalLink linkedPagePath={linkedPagePathLatter} basePath={dPagePath.former} isInTrash={isInTrash} />
      </>
    );
  }, [pagePath]);

  return (
    // Controlling pointer-events
    //  1. disable pointer-events with 'pe-none'
    <div ref={pagePathNavRef}>
      <Sticky className={moduleClass} enabled={!isPrinting} innerClass="pe-none" innerActiveClass="active mt-1">
        {({ status }) => {
          const isParentsCollapsed = status === Sticky.STATUS_FIXED;

          // Controlling pointer-events
          //  2. enable pointer-events with 'pe-auto' only against the children
          //      which width is minimized by 'd-inline-block'
          //
          if (isParentsCollapsed) {
            return (
              <div className="d-inline-block pe-auto">
                <PagePathNavLayout
                  {...props}
                  latterLink={latterLink}
                  latterLinkClassName="fs-3 text-truncate"
                  maxWidth={navMaxWidth}
                />
              </div>
            );
          }

          return (
            // Use 'd-block' to make the children take the full width
            // This is to improve UX when opening/closing CopyDropdown
            <div className="d-block pe-auto">
              <PagePathNav {...props} inline />
            </div>
          );
        }}
      </Sticky>
    </div>
  );
};

PagePathNavSticky.displayName = 'PagePathNavSticky';<|MERGE_RESOLUTION|>--- conflicted
+++ resolved
@@ -27,17 +27,13 @@
 export const PagePathNavSticky = (props: PagePathNavLayoutProps): JSX.Element => {
   const { pagePath } = props;
 
-<<<<<<< HEAD
+  const isPrinting = usePrintMode();
+
+  const isPrinting = usePrintMode();
+
   const pageControlsX = usePageControlsX();
   const [sidebarWidth] = useCurrentProductNavWidth();
   const { sidebarMode } = useSidebarMode();
-=======
-  const isPrinting = usePrintMode();
-
-  const { data: pageControlsX } = usePageControlsX();
-  const { data: sidebarWidth } = useCurrentProductNavWidth();
-  const { data: sidebarMode } = useSidebarMode();
->>>>>>> 28eba96b
   const pagePathNavRef = useRef<HTMLDivElement>(null);
 
   const [navMaxWidth, setNavMaxWidth] = useState<number | undefined>();
