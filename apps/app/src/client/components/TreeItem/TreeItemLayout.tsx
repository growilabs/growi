import React, {
  useCallback,
  useState,
  useEffect,
  useMemo,
  type RefObject,
  type RefCallback,
  type MouseEvent,
  type JSX,
} from 'react';

import { useSWRxPageChildren } from '~/stores/page-listing';
import { usePageTreeDescCountMap } from '~/stores/ui';

import { ItemNode } from './ItemNode';
import { SimpleItemContent } from './SimpleItemContent';
import type { TreeItemProps, TreeItemToolProps } from './interfaces';


import styles from './TreeItemLayout.module.scss';

const moduleClass = styles['tree-item-layout'] ?? '';


type TreeItemLayoutProps = TreeItemProps & {
  className?: string,
  itemRef?: RefObject<any> | RefCallback<any>,
  indentSize?: number,
}

export const TreeItemLayout = (props: TreeItemLayoutProps): JSX.Element => {
  const {
    className, itemClassName,
    indentSize = 10,
    itemLevel: baseItemLevel = 1,
    itemNode, targetPath, targetPathOrId, isOpen: _isOpen = false,
    onRenamed, onClick, onClickDuplicateMenuItem, onClickDeleteMenuItem, onWheelClick,
    isEnableActions, isReadOnlyUser, isWipPageShown = true,
    itemRef, itemClass,
    showAlternativeContent,
  } = props;

  const { page } = itemNode;

  const [currentChildren, setCurrentChildren] = useState<ItemNode[]>([]);
  const [isOpen, setIsOpen] = useState(_isOpen);

  const { data } = useSWRxPageChildren(isOpen ? page._id : null);


  const itemClickHandler = useCallback((e: MouseEvent) => {
    // DO NOT handle the event when e.currentTarget and e.target is different
    if (e.target !== e.currentTarget) {
      return;
    }

    onClick?.(page);

  }, [onClick, page]);

  const itemMouseupHandler = useCallback((e: MouseEvent) => {
    // DO NOT handle the event when e.currentTarget and e.target is different
    if (e.target !== e.currentTarget) {
      return;
    }

    if (e.button === 1) {
      e.preventDefault();
      onWheelClick?.(page);
    }

  }, [onWheelClick, page]);


  // descendantCount
  const { getDescCount } = usePageTreeDescCountMap();
  const descendantCount = getDescCount(page._id) || page.descendantCount || 0;

  // hasDescendants flag
  const isChildrenLoaded = currentChildren?.length > 0;
  const hasDescendants = descendantCount > 0 || isChildrenLoaded;

  const hasChildren = useCallback((): boolean => {
    return currentChildren != null && currentChildren.length > 0;
  }, [currentChildren]);

  const onClickLoadChildren = useCallback(() => {
    setIsOpen(!isOpen);
  }, [isOpen]);

  // didMount
  useEffect(() => {
    const isPathToTarget = page.path != null && targetPath.startsWith(page.path) && targetPath !== page.path; // Target Page does not need to be opened
    if (isPathToTarget) { setIsOpen(true); }
  }, [targetPath, page.path]);

  /*
   * When swr fetch succeeded
   */
  useEffect(() => {
    if (isOpen && data != null) {
      const newChildren = ItemNode.generateNodesFromPages(data.children);
      setCurrentChildren(newChildren);
    }
  }, [data, isOpen, targetPathOrId]);

  const isSelected = useMemo(() => {
    return page._id === targetPathOrId || page.path === targetPathOrId;
  }, [page, targetPathOrId]);

  const ItemClassFixed = itemClass ?? TreeItemLayout;

  const baseProps: Omit<TreeItemProps, 'itemLevel' | 'itemNode'> = {
    isEnableActions,
    isReadOnlyUser,
    isOpen: false,
    isWipPageShown,
    targetPath,
    targetPathOrId,
    onRenamed,
    onClickDuplicateMenuItem,
    onClickDeleteMenuItem,
  };

  const toolProps: TreeItemToolProps = {
    ...baseProps,
    itemLevel: baseItemLevel,
    itemNode,
    stateHandlers: {
      setIsOpen,
    },
  };

  const EndComponents = props.customEndComponents;
  const HoveredEndComponents = props.customHoveredEndComponents;
  const HeadObChildrenComponents = props.customHeadOfChildrenComponents;
  const AlternativeComponents = props.customAlternativeComponents;

  if (!isWipPageShown && page.wip) {
    return <></>;
  }

  return (
    <div
      id={`tree-item-layout-${page._id}`}
      data-testid="grw-pagetree-item-container"
      className={`${moduleClass} ${className} level-${baseItemLevel}`}
      style={{ paddingLeft: `${baseItemLevel > 1 ? indentSize : 0}px` }}
    >
      <li
        ref={itemRef}
        role="button"
        className={`list-group-item list-group-item-action ${itemClassName}
          border-0 py-0 ps-0 d-flex align-items-center rounded-1`}
        id={`grw-pagetree-list-${page._id}`}
        onClick={itemClickHandler}
        onMouseUp={itemMouseupHandler}
        aria-current={isSelected ? true : undefined}
      >

        <div className="btn-triangle-container d-flex justify-content-center">
          {hasDescendants && (
            <button
              type="button"
              className={`btn btn-triangle p-0 ${isOpen ? 'open' : ''}`}
              onClick={onClickLoadChildren}
            >
              <div className="d-flex justify-content-center">
                <span className="material-symbols-outlined fs-5">arrow_right</span>
              </div>
            </button>
          )}
        </div>

        { showAlternativeContent && AlternativeComponents != null
          ? (
            AlternativeComponents.map((AlternativeContent, index) => (
<<<<<<< HEAD
              // biome-ignore lint/suspicious/noArrayIndexKey: ignore
              <AlternativeContent key={index} {...toolProps} />
=======
              // eslint-disable-next-line react/no-array-index-key
              (<AlternativeContent key={index} {...toolProps} />)
>>>>>>> c3ea9adb
            ))
          )
          : (
            <>
              <SimpleItemContent page={page} />
              <div className="d-hover-none">
                {EndComponents?.map((EndComponent, index) => (
<<<<<<< HEAD
                  // biome-ignore lint/suspicious/noArrayIndexKey: ignore
                  <EndComponent key={index} {...toolProps} />
=======
                  // eslint-disable-next-line react/no-array-index-key
                  (<EndComponent key={index} {...toolProps} />)
>>>>>>> c3ea9adb
                ))}
              </div>
              <div className="d-none d-hover-flex">
                {HoveredEndComponents?.map((HoveredEndContent, index) => (
<<<<<<< HEAD
                  // biome-ignore lint/suspicious/noArrayIndexKey: ignore
                  <HoveredEndContent key={index} {...toolProps} />
=======
                  // eslint-disable-next-line react/no-array-index-key
                  (<HoveredEndContent key={index} {...toolProps} />)
>>>>>>> c3ea9adb
                ))}
              </div>
            </>
          )
        }

      </li>
      { isOpen && (
        <div className={`tree-item-layout-children level-${baseItemLevel + 1}`}>

          {HeadObChildrenComponents?.map((HeadObChildrenContents, index) => (
<<<<<<< HEAD
            // biome-ignore lint/suspicious/noArrayIndexKey: ignore
            <HeadObChildrenContents key={index} {...toolProps} itemLevel={baseItemLevel + 1} />
=======
            // eslint-disable-next-line react/no-array-index-key
            (<HeadObChildrenContents key={index} {...toolProps} itemLevel={baseItemLevel + 1} />)
>>>>>>> c3ea9adb
          ))}

          { hasChildren() && currentChildren.map((node) => {
            const itemProps = {
              ...baseProps,
              className,
              itemLevel: baseItemLevel + 1,
              itemNode: node,
              itemClass,
              itemClassName,
              onClick,
            };

            return (
              <ItemClassFixed key={node.page._id} {...itemProps} />
            );
          }) }

        </div>
      ) }
    </div>
  );
};<|MERGE_RESOLUTION|>--- conflicted
+++ resolved
@@ -175,13 +175,8 @@
         { showAlternativeContent && AlternativeComponents != null
           ? (
             AlternativeComponents.map((AlternativeContent, index) => (
-<<<<<<< HEAD
               // biome-ignore lint/suspicious/noArrayIndexKey: ignore
-              <AlternativeContent key={index} {...toolProps} />
-=======
-              // eslint-disable-next-line react/no-array-index-key
               (<AlternativeContent key={index} {...toolProps} />)
->>>>>>> c3ea9adb
             ))
           )
           : (
@@ -189,24 +184,14 @@
               <SimpleItemContent page={page} />
               <div className="d-hover-none">
                 {EndComponents?.map((EndComponent, index) => (
-<<<<<<< HEAD
                   // biome-ignore lint/suspicious/noArrayIndexKey: ignore
-                  <EndComponent key={index} {...toolProps} />
-=======
-                  // eslint-disable-next-line react/no-array-index-key
                   (<EndComponent key={index} {...toolProps} />)
->>>>>>> c3ea9adb
                 ))}
               </div>
               <div className="d-none d-hover-flex">
                 {HoveredEndComponents?.map((HoveredEndContent, index) => (
-<<<<<<< HEAD
                   // biome-ignore lint/suspicious/noArrayIndexKey: ignore
-                  <HoveredEndContent key={index} {...toolProps} />
-=======
-                  // eslint-disable-next-line react/no-array-index-key
                   (<HoveredEndContent key={index} {...toolProps} />)
->>>>>>> c3ea9adb
                 ))}
               </div>
             </>
@@ -218,13 +203,8 @@
         <div className={`tree-item-layout-children level-${baseItemLevel + 1}`}>
 
           {HeadObChildrenComponents?.map((HeadObChildrenContents, index) => (
-<<<<<<< HEAD
             // biome-ignore lint/suspicious/noArrayIndexKey: ignore
-            <HeadObChildrenContents key={index} {...toolProps} itemLevel={baseItemLevel + 1} />
-=======
-            // eslint-disable-next-line react/no-array-index-key
             (<HeadObChildrenContents key={index} {...toolProps} itemLevel={baseItemLevel + 1} />)
->>>>>>> c3ea9adb
           ))}
 
           { hasChildren() && currentChildren.map((node) => {
