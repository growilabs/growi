import React, { type JSX, useCallback, useMemo, useState } from 'react';
import dynamic from 'next/dynamic';
import Link from 'next/link';
import { useRouter } from 'next/router';
import type {
  IPageInfoForEntity,
  IPagePopulatedToShowRevision,
  IPageToRenameWithMeta,
  IPageWithMeta,
} from '@growi/core';
import { isPopulated } from '@growi/core';
import { pagePathUtils } from '@growi/core/dist/utils';
import { GlobalCodeMirrorEditorKey } from '@growi/editor';
import { useCodeMirrorEditorIsolated } from '@growi/editor/dist/client/stores/codemirror-editor';
import { useAtomValue } from 'jotai';
import { useTranslation } from 'next-i18next';
import Sticky from 'react-stickynode';
import { DropdownItem, Tooltip, UncontrolledTooltip } from 'reactstrap';

import {
  exportAsMarkdown,
  syncLatestRevisionBody,
  updateContentWidth,
} from '~/client/services/page-operation';
import { usePrintMode } from '~/client/services/use-print-mode';
import { toastError, toastSuccess, toastWarning } from '~/client/util/toastr';
import { GroundGlassBar } from '~/components/Navbar/GroundGlassBar';
import { usePageBulkExportSelectModalActions } from '~/features/page-bulk-export/client/states/modal';
import type {
  OnDeletedFunction,
  OnDuplicatedFunction,
  OnRenamedFunction,
} from '~/interfaces/ui';
import { useShouldExpandContent } from '~/services/layout/use-should-expand-content';
import {
  useIsGuestUser,
  useIsReadOnlyUser,
  useIsSharedUser,
} from '~/states/context';
import { useCurrentPathname, useCurrentUser } from '~/states/global';
import { useCurrentPageId, useFetchCurrentPage } from '~/states/page';
import { useShareLinkId } from '~/states/page/hooks';
import {
  disableLinkSharingAtom,
  isBulkExportPagesEnabledAtom,
  isLocalAccountRegistrationEnabledAtom,
  isUploadEnabledAtom,
} from '~/states/server-configurations';
import { useDeviceLargerThanMd } from '~/states/ui/device';
import { useEditorMode } from '~/states/ui/editor';
import {
  PageAccessoriesModalContents,
  usePageAccessoriesModalActions,
} from '~/states/ui/modal/page-accessories';
import { usePageDeleteModalActions } from '~/states/ui/modal/page-delete';
import {
  type IPageForPageDuplicateModal,
  usePageDuplicateModalActions,
} from '~/states/ui/modal/page-duplicate';
import { usePresentationModalActions } from '~/states/ui/modal/page-presentation';
import { usePageRenameModalActions } from '~/states/ui/modal/page-rename';
import {
  useIsAbleToChangeEditorMode,
  useIsAbleToShowPageManagement,
} from '~/states/ui/page-abilities';
import { useSWRxPageInfo } from '~/stores/page';
import { mutatePageTree, mutateRecentlyUpdated } from '~/stores/page-listing';

import { CreateTemplateModalLazyLoaded } from '../CreateTemplateModal';
import { NotAvailable } from '../NotAvailable';
import { Skeleton } from '../Skeleton';

import styles from './GrowiContextualSubNavigation.module.scss';
import PageEditorModeManagerStyles from './PageEditorModeManager.module.scss';

<<<<<<< HEAD
const moduleClass = styles['grw-contextual-sub-navigation'];
const minHeightSubNavigation = styles['grw-min-height-sub-navigation'];

=======
>>>>>>> a56a8760
const PageEditorModeManager = dynamic(
  () =>
    import('./PageEditorModeManager').then((mod) => mod.PageEditorModeManager),
  {
    ssr: false,
    loading: () => (
      <Skeleton
        additionalClass={`${PageEditorModeManagerStyles['grw-page-editor-mode-manager-skeleton']}`}
      />
    ),
  },
);
const PageControls = dynamic(
  () => import('../PageControls').then((mod) => mod.PageControls),
  { ssr: false, loading: () => <></> },
);

type PageOperationMenuItemsProps = {
  pageId: string;
  revisionId: string;
  isLinkSharingDisabled?: boolean;
};

const PageOperationMenuItems = (
  props: PageOperationMenuItemsProps,
): JSX.Element => {
  const { t } = useTranslation();

  const { pageId, revisionId, isLinkSharingDisabled } = props;

  const isGuestUser = useIsGuestUser();
  const isReadOnlyUser = useIsReadOnlyUser();
  const isSharedUser = useIsSharedUser();
  const isBulkExportPagesEnabled = useAtomValue(isBulkExportPagesEnabledAtom);
  const isUploadEnabled = useAtomValue(isUploadEnabledAtom);

  const { open: openPresentationModal } = usePresentationModalActions();
  const { open: openAccessoriesModal } = usePageAccessoriesModalActions();
  const { open: openPageBulkExportSelectModal } =
    usePageBulkExportSelectModalActions();

  const { data: codeMirrorEditor } = useCodeMirrorEditorIsolated(
    GlobalCodeMirrorEditorKey.MAIN,
  );

  const [isBulkExportTooltipOpen, setIsBulkExportTooltipOpen] = useState(false);

  const syncLatestRevisionBodyHandler = useCallback(async () => {
    // eslint-disable-next-line no-alert
    const answer = window.confirm(t('sync-latest-revision-body.confirm'));
    if (answer) {
      try {
        const editingMarkdownLength = codeMirrorEditor?.getDoc().length;
        const res = await syncLatestRevisionBody(pageId, editingMarkdownLength);

        if (!res.synced) {
          toastWarning(t('sync-latest-revision-body.skipped-toaster'));
          return;
        }

        if (res?.isYjsDataBroken) {
          // eslint-disable-next-line no-alert
          window.alert(t('sync-latest-revision-body.alert'));
          return;
        }

        toastSuccess(t('sync-latest-revision-body.success-toaster'));
      } catch {
        toastError(t('sync-latest-revision-body.error-toaster'));
      }
    }
  }, [codeMirrorEditor, pageId, t]);

  return (
    <>
      <DropdownItem
        onClick={() => syncLatestRevisionBodyHandler()}
        className="grw-page-control-dropdown-item"
      >
        <span className="material-symbols-outlined me-1 grw-page-control-dropdown-icon">
          sync
        </span>
        {t('sync-latest-revision-body.menuitem')}
      </DropdownItem>

      {/* Presentation */}
      <DropdownItem
        onClick={() => openPresentationModal()}
        data-testid="open-presentation-modal-btn"
        className="grw-page-control-dropdown-item"
      >
        <span className="material-symbols-outlined me-1 grw-page-control-dropdown-icon">
          jamboard_kiosk
        </span>
        {t('Presentation Mode')}
      </DropdownItem>

      {/* Export markdown */}
      <DropdownItem
        onClick={() => exportAsMarkdown(pageId, revisionId, 'md')}
        className="grw-page-control-dropdown-item"
      >
        <span className="material-symbols-outlined me-1 grw-page-control-dropdown-icon">
          cloud_download
        </span>
        {t('page_export.export_page_markdown')}
      </DropdownItem>

      {/* Bulk export */}
      {isBulkExportPagesEnabled && (
        <>
          <span id="bulkExportDropdownItem">
            <DropdownItem
              onClick={openPageBulkExportSelectModal}
              className="grw-page-control-dropdown-item"
              disabled={!isUploadEnabled ?? true}
            >
              <span className="material-symbols-outlined me-1 grw-page-control-dropdown-icon">
                cloud_download
              </span>
              {t('page_export.bulk_export')}
            </DropdownItem>
          </span>
          <Tooltip
            placement={window.innerWidth < 800 ? 'bottom' : 'left'}
            isOpen={!isUploadEnabled && isBulkExportTooltipOpen}
            // Tooltip cannot be activated when target is disabled so set the target to wrapper span
            target="bulkExportDropdownItem"
            toggle={() => setIsBulkExportTooltipOpen(!isBulkExportTooltipOpen)}
          >
            {t('page_export.file_upload_not_configured')}
          </Tooltip>
        </>
      )}

      <DropdownItem divider />

      {/*
        TODO: show Tooltip when menu is disabled
        refs: PageAccessoriesModalControl
      */}
      <DropdownItem
        onClick={() =>
          openAccessoriesModal(PageAccessoriesModalContents.PageHistory)
        }
        disabled={!!isGuestUser || !!isSharedUser}
        data-testid="open-page-accessories-modal-btn-with-history-tab"
        className="grw-page-control-dropdown-item"
      >
        <span className="material-symbols-outlined me-1 grw-page-control-dropdown-icon">
          history
        </span>
        {t('History')}
      </DropdownItem>

      <DropdownItem
        onClick={() =>
          openAccessoriesModal(PageAccessoriesModalContents.Attachment)
        }
        data-testid="open-page-accessories-modal-btn-with-attachment-data-tab"
        className="grw-page-control-dropdown-item"
      >
        <span className="material-symbols-outlined me-1 grw-page-control-dropdown-icon">
          attachment
        </span>
        {t('attachment_data')}
      </DropdownItem>

      {!isGuestUser && !isReadOnlyUser && !isSharedUser && (
        <NotAvailable
          isDisabled={isLinkSharingDisabled ?? false}
          title="Disabled by admin"
        >
          <DropdownItem
            onClick={() =>
              openAccessoriesModal(PageAccessoriesModalContents.ShareLink)
            }
            data-testid="open-page-accessories-modal-btn-with-share-link-management-data-tab"
            className="grw-page-control-dropdown-item"
          >
            <span className="material-symbols-outlined me-1 grw-page-control-dropdown-icon">
              share
            </span>
            {t('share_links.share_link_management')}
          </DropdownItem>
        </NotAvailable>
      )}
    </>
  );
};

type CreateTemplateMenuItemsProps = {
  onClickTemplateMenuItem: (isPageTemplateModalShown: boolean) => void;
};

const CreateTemplateMenuItems = (
  props: CreateTemplateMenuItemsProps,
): JSX.Element => {
  const { t } = useTranslation();

  const { onClickTemplateMenuItem } = props;

  const openPageTemplateModalHandler = () => {
    onClickTemplateMenuItem(true);
  };

  return (
    <>
      {/* Create template */}
      <DropdownItem
        onClick={openPageTemplateModalHandler}
        className="grw-page-control-dropdown-item"
        data-testid="open-page-template-modal-btn"
      >
        <span className="material-symbols-outlined me-1 grw-page-control-dropdown-icon">
          contract_edit
        </span>
        {t('template.option_label.create/edit')}
      </DropdownItem>
    </>
  );
};

type GrowiContextualSubNavigationProps = {
  currentPage?: IPagePopulatedToShowRevision | null;
};

const GrowiContextualSubNavigation = (
  props: GrowiContextualSubNavigationProps,
): JSX.Element => {
  const { currentPage } = props;

  const { t } = useTranslation();

  const router = useRouter();
  const isPrinting = usePrintMode();

  const shareLinkId = useShareLinkId();
  const { fetchCurrentPage } = useFetchCurrentPage();

  const currentPathname = useCurrentPathname();
  const isSharedPage = pagePathUtils.isSharedPage(currentPathname ?? '');

  const revision = currentPage?.revision;
  const revisionId =
    revision != null && isPopulated(revision) ? revision._id : undefined;

  const { editorMode } = useEditorMode();
  const pageId = useCurrentPageId(true);
  const currentUser = useCurrentUser();
  const isGuestUser = useIsGuestUser();
  const isReadOnlyUser = useIsReadOnlyUser();
  const isLocalAccountRegistrationEnabled = useAtomValue(
    isLocalAccountRegistrationEnabledAtom,
  );
  const isLinkSharingDisabled = useAtomValue(disableLinkSharingAtom);
  const isSharedUser = useIsSharedUser();

  const shouldExpandContent = useShouldExpandContent(currentPage);

  const isAbleToShowPageManagement = useIsAbleToShowPageManagement();
  const isAbleToChangeEditorMode = useIsAbleToChangeEditorMode();
  const [isDeviceLargerThanMd] = useDeviceLargerThanMd();

  const { open: openDuplicateModal } = usePageDuplicateModalActions();
  const { open: openRenameModal } = usePageRenameModalActions();
  const { open: openDeleteModal } = usePageDeleteModalActions();
  const { mutate: mutatePageInfo } = useSWRxPageInfo(pageId);

  const [isStickyActive, setStickyActive] = useState(false);

  const path = currentPage?.path ?? currentPathname;

  const [isPageTemplateModalShown, setIsPageTempleteModalShown] =
    useState(false);

  const duplicateItemClickedHandler = useCallback(
    async (page: IPageForPageDuplicateModal) => {
      const duplicatedHandler: OnDuplicatedFunction = (fromPath, toPath) => {
        router.push(toPath);
      };
      openDuplicateModal(page, { onDuplicated: duplicatedHandler });
    },
    [openDuplicateModal, router],
  );

  const renameItemClickedHandler = useCallback(
    async (page: IPageToRenameWithMeta<IPageInfoForEntity>) => {
      const renamedHandler: OnRenamedFunction = () => {
        fetchCurrentPage({ force: true });
        mutatePageInfo();
        mutatePageTree();
        mutateRecentlyUpdated();
      };
      openRenameModal(page, { onRenamed: renamedHandler });
    },
    [fetchCurrentPage, mutatePageInfo, openRenameModal],
  );

  const deleteItemClickedHandler = useCallback(
    (pageWithMeta: IPageWithMeta) => {
      const deletedHandler: OnDeletedFunction = (
        pathOrPathsToDelete,
        isRecursively,
        isCompletely,
      ) => {
        if (typeof pathOrPathsToDelete !== 'string') {
          return;
        }

        const path = pathOrPathsToDelete;

        if (isCompletely) {
          // redirect to NotFound Page
          router.push(path);
        } else if (currentPathname != null) {
          router.push(currentPathname);
        }

        fetchCurrentPage({ force: true });
        mutatePageInfo();
        mutatePageTree();
        mutateRecentlyUpdated();
      };
      openDeleteModal([pageWithMeta], { onDeleted: deletedHandler });
    },
    [
      currentPathname,
      fetchCurrentPage,
      openDeleteModal,
      router,
      mutatePageInfo,
    ],
  );

  const switchContentWidthHandler = useCallback(
    async (pageId: string, value: boolean) => {
      if (!isSharedPage) {
        await updateContentWidth(pageId, value);
        fetchCurrentPage({ force: true });
      }
    },
    [isSharedPage, fetchCurrentPage],
  );

  const additionalMenuItemsRenderer = useCallback(() => {
    if (revisionId == null || pageId == null) {
      return (
        <>
          {!isReadOnlyUser && (
            <CreateTemplateMenuItems
              onClickTemplateMenuItem={() => setIsPageTempleteModalShown(true)}
            />
          )}
        </>
      );
    }
    return (
      <>
        <PageOperationMenuItems
          pageId={pageId}
          revisionId={revisionId}
          isLinkSharingDisabled={isLinkSharingDisabled}
        />
        {!isReadOnlyUser && (
          <>
            <DropdownItem divider />
            <CreateTemplateMenuItems
              onClickTemplateMenuItem={() => setIsPageTempleteModalShown(true)}
            />
          </>
        )}
      </>
    );
  }, [isLinkSharingDisabled, pageId, revisionId, isReadOnlyUser]);

  // hide sub controls when sticky on mobile device
  const hideSubControls = useMemo(() => {
    return !isDeviceLargerThanMd && isStickyActive;
  }, [isDeviceLargerThanMd, isStickyActive]);

  return (
    <>
      {/* for App Title for mobile */}
      <GroundGlassBar className="py-4 d-block d-md-none d-print-none border-bottom" />

      {/* for Sub Navigation */}
      <GroundGlassBar className={`position-fixed z-1 d-edit-none d-print-none w-100 end-0 ${minHeightSubNavigation}`} />

      <Sticky
        className="z-3"
        enabled={!isPrinting}
<<<<<<< HEAD
        onStateChange={status => setStickyActive(status.status === Sticky.STATUS_FIXED)}
        innerActiveClass="end-0"
      >
        <nav
          className={`${moduleClass} ${minHeightSubNavigation}
            d-flex align-items-center justify-content-end pe-2 pe-sm-3 pe-md-4 py-1 gap-2 gap-md-4 d-print-none
          `}
          data-testid="grw-contextual-sub-nav"
          id="grw-contextual-sub-nav"
        >

          <PageControls
            pageId={pageId}
            revisionId={revisionId}
            shareLinkId={shareLinkId}
            path={path ?? currentPathname} // If the page is empty, "path" is undefined
            expandContentWidth={shouldExpandContent}
            disableSeenUserInfoPopover={isSharedUser}
            hideSubControls={hideSubControls}
            showPageControlDropdown={isAbleToShowPageManagement}
            additionalMenuItemRenderer={additionalMenuItemsRenderer}
            onClickDuplicateMenuItem={duplicateItemClickedHandler}
            onClickRenameMenuItem={renameItemClickedHandler}
            onClickDeleteMenuItem={deleteItemClickedHandler}
            onClickSwitchContentWidth={switchContentWidthHandler}
          />

          {isAbleToChangeEditorMode && (
            <PageEditorModeManager
              editorMode={editorMode}
              isBtnDisabled={!!isGuestUser || !!isReadOnlyUser}
              path={path}
            />
          )}

          {isGuestUser && (
            <div>
              <span>
                <span className="d-inline-block" id="sign-up-link">
                  <Link
                    href={!isLocalAccountRegistrationEnabled ? '#' : '/login#register'}
                    className={`btn me-2 ${!isLocalAccountRegistrationEnabled ? 'opacity-25' : ''}`}
                    style={{ pointerEvents: !isLocalAccountRegistrationEnabled ? 'none' : undefined }}
                    prefetch={false}
                  >
                    <span className="material-symbols-outlined me-1">person_add</span>{t('Sign up')}
                  </Link>
                </span>
                {!isLocalAccountRegistrationEnabled && (
                  <UncontrolledTooltip target="sign-up-link" fade={false}>
                    {t('tooltip.login_required')}
                  </UncontrolledTooltip>
                )}
              </span>
              <Link href="/login#login" className="btn btn-primary" prefetch={false}>
                <span className="material-symbols-outlined me-1">login</span>{t('Sign in')}
              </Link>
            </div>
          )}
        </nav>
=======
        onStateChange={(status) =>
          setStickyActive(status.status === Sticky.STATUS_FIXED)
        }
        innerActiveClass="w-100 end-0"
      >
        <GroundGlassBar>
          <nav
            className={`${styles['grw-contextual-sub-navigation']}
              d-flex align-items-center justify-content-end pe-2 pe-sm-3 pe-md-4 py-1 gap-2 gap-md-4 d-print-none
            `}
            data-testid="grw-contextual-sub-nav"
            id="grw-contextual-sub-nav"
          >
            <PageControls
              pageId={pageId}
              revisionId={revisionId}
              shareLinkId={shareLinkId}
              path={path ?? currentPathname} // If the page is empty, "path" is undefined
              expandContentWidth={shouldExpandContent}
              disableSeenUserInfoPopover={isSharedUser}
              hideSubControls={hideSubControls}
              showPageControlDropdown={isAbleToShowPageManagement}
              additionalMenuItemRenderer={additionalMenuItemsRenderer}
              onClickDuplicateMenuItem={duplicateItemClickedHandler}
              onClickRenameMenuItem={renameItemClickedHandler}
              onClickDeleteMenuItem={deleteItemClickedHandler}
              onClickSwitchContentWidth={switchContentWidthHandler}
            />

            {isAbleToChangeEditorMode && (
              <PageEditorModeManager
                editorMode={editorMode}
                isBtnDisabled={!!isGuestUser || !!isReadOnlyUser}
                path={path}
              />
            )}

            {isGuestUser && (
              <div className="mt-2">
                <span>
                  <span className="d-inline-block" id="sign-up-link">
                    <Link
                      href={
                        !isLocalAccountRegistrationEnabled
                          ? '#'
                          : '/login#register'
                      }
                      className={`btn me-2 ${!isLocalAccountRegistrationEnabled ? 'opacity-25' : ''}`}
                      style={{
                        pointerEvents: !isLocalAccountRegistrationEnabled
                          ? 'none'
                          : undefined,
                      }}
                      prefetch={false}
                    >
                      <span className="material-symbols-outlined me-1">
                        person_add
                      </span>
                      {t('Sign up')}
                    </Link>
                  </span>
                  {!isLocalAccountRegistrationEnabled && (
                    <UncontrolledTooltip target="sign-up-link" fade={false}>
                      {t('tooltip.login_required')}
                    </UncontrolledTooltip>
                  )}
                </span>
                <Link
                  href="/login#login"
                  className="btn btn-primary"
                  prefetch={false}
                >
                  <span className="material-symbols-outlined me-1">login</span>
                  {t('Sign in')}
                </Link>
              </div>
            )}
          </nav>
        </GroundGlassBar>
>>>>>>> a56a8760
      </Sticky>

      {path != null && currentUser != null && !isReadOnlyUser && (
        <CreateTemplateModalLazyLoaded
          path={path}
          isOpen={isPageTemplateModalShown}
          onClose={() => setIsPageTempleteModalShown(false)}
        />
      )}
    </>
  );
};

export default GrowiContextualSubNavigation;<|MERGE_RESOLUTION|>--- conflicted
+++ resolved
@@ -73,12 +73,9 @@
 import styles from './GrowiContextualSubNavigation.module.scss';
 import PageEditorModeManagerStyles from './PageEditorModeManager.module.scss';
 
-<<<<<<< HEAD
 const moduleClass = styles['grw-contextual-sub-navigation'];
 const minHeightSubNavigation = styles['grw-min-height-sub-navigation'];
 
-=======
->>>>>>> a56a8760
 const PageEditorModeManager = dynamic(
   () =>
     import('./PageEditorModeManager').then((mod) => mod.PageEditorModeManager),
@@ -466,14 +463,17 @@
       <GroundGlassBar className="py-4 d-block d-md-none d-print-none border-bottom" />
 
       {/* for Sub Navigation */}
-      <GroundGlassBar className={`position-fixed z-1 d-edit-none d-print-none w-100 end-0 ${minHeightSubNavigation}`} />
+      <GroundGlassBar
+        className={`position-fixed z-1 d-edit-none d-print-none w-100 end-0 ${minHeightSubNavigation}`}
+      />
 
       <Sticky
         className="z-3"
         enabled={!isPrinting}
-<<<<<<< HEAD
-        onStateChange={status => setStickyActive(status.status === Sticky.STATUS_FIXED)}
-        innerActiveClass="end-0"
+        onStateChange={(status) =>
+          setStickyActive(status.status === Sticky.STATUS_FIXED)
+        }
+        innerActiveClass="w-100 end-0"
       >
         <nav
           className={`${moduleClass} ${minHeightSubNavigation}
@@ -482,7 +482,6 @@
           data-testid="grw-contextual-sub-nav"
           id="grw-contextual-sub-nav"
         >
-
           <PageControls
             pageId={pageId}
             revisionId={revisionId}
@@ -512,12 +511,23 @@
               <span>
                 <span className="d-inline-block" id="sign-up-link">
                   <Link
-                    href={!isLocalAccountRegistrationEnabled ? '#' : '/login#register'}
+                    href={
+                      !isLocalAccountRegistrationEnabled
+                        ? '#'
+                        : '/login#register'
+                    }
                     className={`btn me-2 ${!isLocalAccountRegistrationEnabled ? 'opacity-25' : ''}`}
-                    style={{ pointerEvents: !isLocalAccountRegistrationEnabled ? 'none' : undefined }}
+                    style={{
+                      pointerEvents: !isLocalAccountRegistrationEnabled
+                        ? 'none'
+                        : undefined,
+                    }}
                     prefetch={false}
                   >
-                    <span className="material-symbols-outlined me-1">person_add</span>{t('Sign up')}
+                    <span className="material-symbols-outlined me-1">
+                      person_add
+                    </span>
+                    {t('Sign up')}
                   </Link>
                 </span>
                 {!isLocalAccountRegistrationEnabled && (
@@ -526,93 +536,17 @@
                   </UncontrolledTooltip>
                 )}
               </span>
-              <Link href="/login#login" className="btn btn-primary" prefetch={false}>
-                <span className="material-symbols-outlined me-1">login</span>{t('Sign in')}
+              <Link
+                href="/login#login"
+                className="btn btn-primary"
+                prefetch={false}
+              >
+                <span className="material-symbols-outlined me-1">login</span>
+                {t('Sign in')}
               </Link>
             </div>
           )}
         </nav>
-=======
-        onStateChange={(status) =>
-          setStickyActive(status.status === Sticky.STATUS_FIXED)
-        }
-        innerActiveClass="w-100 end-0"
-      >
-        <GroundGlassBar>
-          <nav
-            className={`${styles['grw-contextual-sub-navigation']}
-              d-flex align-items-center justify-content-end pe-2 pe-sm-3 pe-md-4 py-1 gap-2 gap-md-4 d-print-none
-            `}
-            data-testid="grw-contextual-sub-nav"
-            id="grw-contextual-sub-nav"
-          >
-            <PageControls
-              pageId={pageId}
-              revisionId={revisionId}
-              shareLinkId={shareLinkId}
-              path={path ?? currentPathname} // If the page is empty, "path" is undefined
-              expandContentWidth={shouldExpandContent}
-              disableSeenUserInfoPopover={isSharedUser}
-              hideSubControls={hideSubControls}
-              showPageControlDropdown={isAbleToShowPageManagement}
-              additionalMenuItemRenderer={additionalMenuItemsRenderer}
-              onClickDuplicateMenuItem={duplicateItemClickedHandler}
-              onClickRenameMenuItem={renameItemClickedHandler}
-              onClickDeleteMenuItem={deleteItemClickedHandler}
-              onClickSwitchContentWidth={switchContentWidthHandler}
-            />
-
-            {isAbleToChangeEditorMode && (
-              <PageEditorModeManager
-                editorMode={editorMode}
-                isBtnDisabled={!!isGuestUser || !!isReadOnlyUser}
-                path={path}
-              />
-            )}
-
-            {isGuestUser && (
-              <div className="mt-2">
-                <span>
-                  <span className="d-inline-block" id="sign-up-link">
-                    <Link
-                      href={
-                        !isLocalAccountRegistrationEnabled
-                          ? '#'
-                          : '/login#register'
-                      }
-                      className={`btn me-2 ${!isLocalAccountRegistrationEnabled ? 'opacity-25' : ''}`}
-                      style={{
-                        pointerEvents: !isLocalAccountRegistrationEnabled
-                          ? 'none'
-                          : undefined,
-                      }}
-                      prefetch={false}
-                    >
-                      <span className="material-symbols-outlined me-1">
-                        person_add
-                      </span>
-                      {t('Sign up')}
-                    </Link>
-                  </span>
-                  {!isLocalAccountRegistrationEnabled && (
-                    <UncontrolledTooltip target="sign-up-link" fade={false}>
-                      {t('tooltip.login_required')}
-                    </UncontrolledTooltip>
-                  )}
-                </span>
-                <Link
-                  href="/login#login"
-                  className="btn btn-primary"
-                  prefetch={false}
-                >
-                  <span className="material-symbols-outlined me-1">login</span>
-                  {t('Sign in')}
-                </Link>
-              </div>
-            )}
-          </nav>
-        </GroundGlassBar>
->>>>>>> a56a8760
       </Sticky>
 
       {path != null && currentUser != null && !isReadOnlyUser && (
