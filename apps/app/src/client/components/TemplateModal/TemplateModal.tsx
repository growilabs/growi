--- conflicted
+++ resolved
@@ -1,11 +1,5 @@
-<<<<<<< HEAD
-import type React from 'react';
-import {
-  useCallback, useEffect, useState,
-=======
 import React, {
   useCallback, useEffect, useState, type JSX,
->>>>>>> c3ea9adb
 } from 'react';
 
 import assert from 'assert';
