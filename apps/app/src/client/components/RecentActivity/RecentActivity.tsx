import React, { type JSX, useCallback, useEffect, useState } from 'react';

import { toastError } from '~/client/util/toastr';
<<<<<<< HEAD
import type { ActivityHasUserId, IActivityHasId } from '~/interfaces/activity';
=======
import type { IActivityHasId, ActivityHasTargetPage } from '~/interfaces/activity';
>>>>>>> 38733cff
import { useSWRxRecentActivity } from '~/stores/recent-activity';
import loggerFactory from '~/utils/logger';

import PaginationWrapper from '../PaginationWrapper';
import { ActivityListItem } from './ActivityListItem';

const logger = loggerFactory('growi:RecentActivity');

type RecentActivityProps = {
  userId: string;
};

<<<<<<< HEAD
const hasUser = (activity: IActivityHasId): activity is ActivityHasUserId => {
  return activity.user != null && typeof activity.user === 'object';
=======
const hasTargetPage = (activity: IActivityHasId): activity is ActivityHasTargetPage => {
  return activity.user != null
         && typeof activity.user === 'object'
         && activity.target != null
         && typeof activity.target === 'object';
>>>>>>> 38733cff
};

export const RecentActivity = (props: RecentActivityProps): JSX.Element => {
  const { userId } = props;

  const [activities, setActivities] = useState<ActivityHasTargetPage[]>([]);
  const [activePage, setActivePage] = useState(1);
  const [limit] = useState(10);
  const [offset, setOffset] = useState(0);

  const { data: paginatedData, error } = useSWRxRecentActivity(
    limit,
    offset,
    userId,
  );

  const handlePage = useCallback(
    async (selectedPage: number) => {
      const newOffset = (selectedPage - 1) * limit;

      setOffset(newOffset);
      setActivePage(selectedPage);
    },
    [limit],
  );

  useEffect(() => {
    if (error) {
      logger.error('Failed to fetch recent activity data', error);
      toastError(error);
      return;
    }

    if (paginatedData) {
<<<<<<< HEAD
      const activitiesWithPages = paginatedData.docs.filter(hasUser);
=======
      const activitiesWithPages = paginatedData.docs
        .filter(hasTargetPage);
>>>>>>> 38733cff

      setActivities(activitiesWithPages);
    }
  }, [paginatedData, error]);

  const totalItemsCount = paginatedData?.totalDocs || 0;
  const needsPagination = totalItemsCount > limit;

  return (
    <div className="page-list-container-activity">
      <ul className="page-list-ul page-list-ul-flat mb-3">
        {activities.map((activity) => (
          <li key={`recent-activity-view:${activity._id}`} className="mt-4">
            <ActivityListItem props={{ activity }} />
          </li>
        ))}
      </ul>

      {needsPagination && (
        <PaginationWrapper
          activePage={activePage}
          changePage={handlePage}
          totalItemsCount={totalItemsCount}
          pagingLimit={limit}
          align="center"
          size="sm"
        />
      )}
    </div>
  );
};<|MERGE_RESOLUTION|>--- conflicted
+++ resolved
@@ -1,11 +1,10 @@
 import React, { type JSX, useCallback, useEffect, useState } from 'react';
 
 import { toastError } from '~/client/util/toastr';
-<<<<<<< HEAD
-import type { ActivityHasUserId, IActivityHasId } from '~/interfaces/activity';
-=======
-import type { IActivityHasId, ActivityHasTargetPage } from '~/interfaces/activity';
->>>>>>> 38733cff
+import type {
+  ActivityHasTargetPage,
+  IActivityHasId,
+} from '~/interfaces/activity';
 import { useSWRxRecentActivity } from '~/stores/recent-activity';
 import loggerFactory from '~/utils/logger';
 
@@ -18,16 +17,15 @@
   userId: string;
 };
 
-<<<<<<< HEAD
-const hasUser = (activity: IActivityHasId): activity is ActivityHasUserId => {
-  return activity.user != null && typeof activity.user === 'object';
-=======
-const hasTargetPage = (activity: IActivityHasId): activity is ActivityHasTargetPage => {
-  return activity.user != null
-         && typeof activity.user === 'object'
-         && activity.target != null
-         && typeof activity.target === 'object';
->>>>>>> 38733cff
+const hasTargetPage = (
+  activity: IActivityHasId,
+): activity is ActivityHasTargetPage => {
+  return (
+    activity.user != null &&
+    typeof activity.user === 'object' &&
+    activity.target != null &&
+    typeof activity.target === 'object'
+  );
 };
 
 export const RecentActivity = (props: RecentActivityProps): JSX.Element => {
@@ -62,12 +60,7 @@
     }
 
     if (paginatedData) {
-<<<<<<< HEAD
-      const activitiesWithPages = paginatedData.docs.filter(hasUser);
-=======
-      const activitiesWithPages = paginatedData.docs
-        .filter(hasTargetPage);
->>>>>>> 38733cff
+      const activitiesWithPages = paginatedData.docs.filter(hasTargetPage);
 
       setActivities(activitiesWithPages);
     }
