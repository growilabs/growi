--- conflicted
+++ resolved
@@ -23,15 +23,10 @@
         && typeof activity.user === 'object';
 };
 
-<<<<<<< HEAD
 export const RecentActivity = (props: RecentActivityProps): JSX.Element => {
   const { userId } = props;
 
-  const [activities, setActivities] = useState<ActivityWithPageTarget[]>([]);
-=======
-export const RecentActivity = (): JSX.Element => {
   const [activities, setActivities] = useState<ActivityHasUserId[]>([]);
->>>>>>> 5988189a
   const [activePage, setActivePage] = useState(1);
   const [limit] = useState(10);
   const [offset, setOffset] = useState(0);
