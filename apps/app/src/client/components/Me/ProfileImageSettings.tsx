--- conflicted
+++ resolved
@@ -1,9 +1,5 @@
-<<<<<<< HEAD
 import type React from 'react';
-import { useCallback, useState } from 'react';
-=======
-import React, { useCallback, useState, type JSX } from 'react';
->>>>>>> c3ea9adb
+import { useCallback, useState, type JSX } from 'react';
 
 
 import { isPopulated } from '@growi/core';
