--- conflicted
+++ resolved
@@ -7,10 +7,7 @@
 import { apiv3Post } from '~/client/util/apiv3-client';
 import type { IInAppNotification } from '~/interfaces/in-app-notification';
 import { InAppNotificationStatuses } from '~/interfaces/in-app-notification';
-<<<<<<< HEAD
-=======
 import { useSWRxInAppNotificationStatus } from '~/stores/in-app-notification';
->>>>>>> e0ffd831
 
 import { useModelNotification } from './ModelNotification';
 
@@ -27,12 +24,9 @@
 
   const Notification = modelNotificationUtils?.Notification;
   const publishOpen = modelNotificationUtils?.publishOpen;
-<<<<<<< HEAD
   const clickLink = modelNotificationUtils?.clickLink;
   const isDisabled = modelNotificationUtils?.isDisabled;
-=======
   const { mutate: mutateNotificationCount } = useSWRxInAppNotificationStatus();
->>>>>>> e0ffd831
 
   if (Notification == null) {
     return <></>;
