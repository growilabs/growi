--- conflicted
+++ resolved
@@ -1,11 +1,5 @@
-<<<<<<< HEAD
-import type { ForwardRefRenderFunction } from 'react';
-import type React from 'react';
-import {
-=======
 import type { ForwardRefRenderFunction, JSX } from 'react';
 import React, {
->>>>>>> c3ea9adb
   forwardRef, useEffect, useImperativeHandle, useRef, useState,
 } from 'react';
 
