import type { FC } from 'react';
import React, {
<<<<<<< HEAD
  type FC, memo, useCallback, useMemo,
=======
  memo, useCallback, useMemo, type JSX,
>>>>>>> c3ea9adb
} from 'react';

import { Pagination, PaginationItem, PaginationLink } from 'reactstrap';


type Props = {
  activePage: number,
  changePage?: (activePage: number) => void,
  totalItemsCount: number,
  pagingLimit?: number,
  align?: string,
  size?: string,
};


const PaginationWrapper: FC<Props> = memo((props: Props) => {
  const {
    activePage, changePage, totalItemsCount, pagingLimit, align,
  } = props;

  /**
   * various numbers used to generate pagination dom
   */
  const paginationNumbers = useMemo(() => {
    // avoid using null
    const limit = pagingLimit || Infinity;

    // calc totalPageNumber
    const totalPage = Math.floor(totalItemsCount / limit) + (totalItemsCount % limit === 0 ? 0 : 1);

    let paginationStart = activePage - 2;
    let maxViewPageNum = activePage + 2;
    // if pagiNation Number area size = 5 , pageNumber is calculated here
    // activePage Position calculate ex. 4 5 [6] 7 8 (Page8 over is Max), 3 4 5 [6] 7 (Page7 is Max)
    if (paginationStart < 1) {
      const diff = 1 - paginationStart;
      paginationStart += diff;
      maxViewPageNum = Math.min(totalPage, maxViewPageNum + diff);
    }
    if (maxViewPageNum > totalPage) {
      const diff = maxViewPageNum - totalPage;
      maxViewPageNum -= diff;
      paginationStart = Math.max(1, paginationStart - diff);
    }

    return {
      totalPage,
      paginationStart,
      maxViewPageNum,
    };
  }, [activePage, totalItemsCount, pagingLimit]);

  const { paginationStart } = paginationNumbers;
  const { maxViewPageNum } = paginationNumbers;
  const { totalPage } = paginationNumbers;

  /**
   * generate Elements of Pagination First Prev
   * ex.  <<   <   1  2  3  >  >>
   * this function set << & <
   */
  const generateFirstPrev = useCallback(() => {
    const paginationItems: JSX.Element[] = [];
    if (activePage !== 1) {
      paginationItems.push(
        <PaginationItem key="painationItemFirst">
          <PaginationLink first onClick={() => { return changePage != null && changePage(1) }} />
        </PaginationItem>,
        <PaginationItem key="painationItemPrevious">
          <PaginationLink previous onClick={() => { return changePage != null && changePage(activePage - 1) }} />
        </PaginationItem>,
      );
    }
    else {
      paginationItems.push(
        <PaginationItem key="painationItemFirst" disabled>
          <PaginationLink first />
        </PaginationItem>,
        <PaginationItem key="painationItemPrevious" disabled>
          <PaginationLink previous />
        </PaginationItem>,
      );
    }
    return paginationItems;
  }, [activePage, changePage]);

  /**
   * generate Elements of Pagination First Prev
   *  ex. << < 4 5 6 7 8 > >>, << < 1 2 3 4 > >>
   * this function set  numbers
   */
  const generatePaginations = useCallback(() => {
    const paginationItems: JSX.Element[] = [];
    for (let number = paginationStart; number <= maxViewPageNum; number++) {
      paginationItems.push(
        <PaginationItem key={`paginationItem-${number}`} active={number === activePage}>
          <PaginationLink onClick={() => { return changePage != null && changePage(number) }}>
            {number}
          </PaginationLink>
        </PaginationItem>,
      );
    }
    return paginationItems;
  }, [activePage, changePage, paginationStart, maxViewPageNum]);

  /**
   * generate Elements of Pagination First Prev
   * ex.  <<   <   1  2  3  >  >>
   * this function set > & >>
   */
  const generateNextLast = useCallback(() => {
    const paginationItems: JSX.Element[] = [];
    if (totalPage !== activePage) {
      paginationItems.push(
        <PaginationItem key="painationItemNext">
          <PaginationLink next onClick={() => { return changePage != null && changePage(activePage + 1) }} />
        </PaginationItem>,
        <PaginationItem key="painationItemLast">
          <PaginationLink last onClick={() => { return changePage != null && changePage(totalPage) }} />
        </PaginationItem>,
      );
    }
    else {
      paginationItems.push(
        <PaginationItem key="painationItemNext" disabled>
          <PaginationLink next />
        </PaginationItem>,
        <PaginationItem key="painationItemLast" disabled>
          <PaginationLink last />
        </PaginationItem>,
      );
    }
    return paginationItems;
  }, [activePage, changePage, totalPage]);

  const getListClassName = useMemo(() => {
    const listClassNames: string[] = [];

    if (align === 'center') {
      listClassNames.push('justify-content-center');
    }
    if (align === 'right') {
      listClassNames.push('justify-content-end');
    }

    return listClassNames.join(' ');
  }, [align]);

  return (
    <React.Fragment>
      <Pagination size={props.size} listClassName={getListClassName}>
        {generateFirstPrev()}
        {generatePaginations()}
        {generateNextLast()}
      </Pagination>
    </React.Fragment>
  );

});

PaginationWrapper.displayName = 'PaginationWrapper';

PaginationWrapper.defaultProps = {
  align: 'left',
  size: 'md',
  pagingLimit: Infinity,
};

export default PaginationWrapper;<|MERGE_RESOLUTION|>--- conflicted
+++ resolved
@@ -1,10 +1,5 @@
-import type { FC } from 'react';
 import React, {
-<<<<<<< HEAD
-  type FC, memo, useCallback, useMemo,
-=======
-  memo, useCallback, useMemo, type JSX,
->>>>>>> c3ea9adb
+  type FC, memo, useCallback, useMemo, type JSX,
 } from 'react';
 
 import { Pagination, PaginationItem, PaginationLink } from 'reactstrap';
