--- conflicted
+++ resolved
@@ -1,11 +1,6 @@
-<<<<<<< HEAD
 import type React from 'react';
 import {
-  memo, useCallback, useMemo, useState,
-=======
-import React, {
   memo, useCallback, useMemo, useState, type JSX,
->>>>>>> c3ea9adb
 } from 'react';
 
 import {
