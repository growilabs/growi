import type { CSSProperties } from 'react';
import React, {
  useCallback, useEffect, useLayoutEffect, useMemo, useRef, useState,
} from 'react';

import type EventEmitter from 'events';
import nodePath from 'path';

import { Origin } from '@growi/core';
import type { IPageHasId } from '@growi/core/dist/interfaces';
import { pathUtils } from '@growi/core/dist/utils';
import { GlobalCodeMirrorEditorKey } from '@growi/editor';
import { useCodeMirrorEditorIsolated } from '@growi/editor/dist/client/stores/codemirror-editor';
import { useResolvedThemeForEditor } from '@growi/editor/dist/client/stores/use-resolved-theme';
import { useRect } from '@growi/ui/dist/utils';
import detectIndent from 'detect-indent';
import { useTranslation } from 'next-i18next';
import { throttle, debounce } from 'throttle-debounce';

import { useUpdateStateAfterSave } from '~/client/services/page-operation';
import { useUpdatePage, extractRemoteRevisionDataFromErrorObj } from '~/client/services/update-page';
import { uploadAttachments } from '~/client/services/upload-attachments';
import { useIsYjsEnabled } from '~/client/services/yjs';
import { toastError, toastSuccess, toastWarning } from '~/client/util/toastr';
import { useShouldExpandContent } from '~/services/layout/use-should-expand-content';
import {
  useDefaultIndentSize, useCurrentUser,
  useCurrentPathname, useIsEnabledAttachTitleHeader,
  useIsEditable, useIsIndentSizeForced,
  useAcceptedUploadFileType,
} from '~/stores-universal/context';
import { EditorMode, useEditorMode } from '~/stores-universal/ui';
import { useNextThemes } from '~/stores-universal/use-next-themes';
import {
  useReservedNextCaretLine,
  useEditorSettings,
  useCurrentIndentSize,
  useEditingMarkdown,
  useWaitingSaveProcessing,
  useUnsavedChanges,
} from '~/stores/editor';
import {
  useCurrentPagePath, useSWRxCurrentPage, useCurrentPageId, useIsNotFound, useTemplateBodyData, useSWRxCurrentGrantData,
} from '~/stores/page';
import { mutatePageTree, mutateRecentlyUpdated } from '~/stores/page-listing';
import { usePreviewOptions } from '~/stores/renderer';
import { useIsUntitledPage, useSelectedGrant } from '~/stores/ui';
import { useEditingUsers } from '~/stores/use-editing-users';
import loggerFactory from '~/utils/logger';

import { EditorNavbar } from './EditorNavbar';
import EditorNavbarBottom from './EditorNavbarBottom';
import { PageEditorMainSwitcher } from './PageEditorMainSwitcher';
import Preview from './Preview';
import { useScrollSync } from './ScrollSyncHelper';
import { useConflictResolver, useConflictEffect, type ConflictHandler } from './conflict';

import '@growi/editor/dist/style.css';


const logger = loggerFactory('growi:PageEditor');


declare global {
  // eslint-disable-next-line vars-on-top, no-var
  var globalEmitter: EventEmitter;
}

export type SaveOptions = {
  wip: boolean,
  slackChannels: string,
  isSlackEnabled: boolean,
  overwriteScopesOfDescendants?: boolean
}
export type Save = (
  revisionId?: string,
  requestMarkdown?: string,
  opts?: SaveOptions,
  onConflict?: ConflictHandler
) => Promise<IPageHasId | null>

type Props = {
  visibility?: boolean,
}

export const PageEditor = React.memo((props: Props): JSX.Element => {

  const { t } = useTranslation();

  const previewRef = useRef<HTMLDivElement>(null);
  const [previewRect] = useRect(previewRef);

  const { data: isNotFound } = useIsNotFound();
  const { data: pageId } = useCurrentPageId();
  const { data: currentPagePath } = useCurrentPagePath();
  const { data: currentPathname } = useCurrentPathname();
  const { data: currentPage } = useSWRxCurrentPage();
  const { data: selectedGrant } = useSelectedGrant();
  const { data: editingMarkdown } = useEditingMarkdown();
  const { data: isEnabledAttachTitleHeader } = useIsEnabledAttachTitleHeader();
  const { data: templateBodyData } = useTemplateBodyData();
  const { data: isEditable } = useIsEditable();
  const { mutate: mutateWaitingSaveProcessing } = useWaitingSaveProcessing();
  const { data: editorMode, mutate: mutateEditorMode } = useEditorMode();
  const { data: isUntitledPage } = useIsUntitledPage();
  const { data: isIndentSizeForced } = useIsIndentSizeForced();
  const { data: currentIndentSize, mutate: mutateCurrentIndentSize } = useCurrentIndentSize();
  const { data: defaultIndentSize } = useDefaultIndentSize();
  const { data: acceptedUploadFileType } = useAcceptedUploadFileType();
  const { data: editorSettings } = useEditorSettings();
  const { mutate: mutateIsGrantNormalized } = useSWRxCurrentGrantData(currentPage?._id);
  const { data: user } = useCurrentUser();
  const { onEditorsUpdated } = useEditingUsers();
  const onConflict = useConflictResolver();
<<<<<<< HEAD
  const { data: isYjsEnabled } = useIsYjsEnabled();
=======
  const isYjsEnabled = useIsYjsEnabled();
  const { addChangeDetector } = useUnsavedChanges();
>>>>>>> 516b0de9

  const { data: reservedNextCaretLine, mutate: mutateReservedNextCaretLine } = useReservedNextCaretLine();

  const { data: rendererOptions } = usePreviewOptions();

  const { mutate: mutateResolvedTheme } = useResolvedThemeForEditor();

  const shouldExpandContent = useShouldExpandContent(currentPage);

  const updatePage = useUpdatePage();
  const updateStateAfterSave = useUpdateStateAfterSave(pageId, { supressEditingMarkdownMutation: true });

  useConflictEffect();

  const { resolvedTheme } = useNextThemes();
  mutateResolvedTheme({ themeData: resolvedTheme });

  const currentRevisionId = currentPage?.revision?._id;
  const currentRevisionOrigin = currentPage?.revision?.origin;
  const isRevisionIdRequiredForPageUpdate = currentRevisionOrigin === undefined || currentRevisionOrigin === Origin.EditorSingle || isYjsEnabled === false;

  const initialValueRef = useRef('');
  const initialValue = useMemo(() => {
    if (!isNotFound) {
      return editingMarkdown ?? '';
    }

    let initialValue = '';
    if (isEnabledAttachTitleHeader && currentPathname != null) {
      const pageTitle = nodePath.basename(currentPathname);
      initialValue += `${pathUtils.attachTitleHeader(pageTitle)}\n`;
    }
    if (templateBodyData != null) {
      initialValue += `${templateBodyData}\n`;
    }

    return initialValue;

  }, [isNotFound, currentPathname, editingMarkdown, isEnabledAttachTitleHeader, templateBodyData]);

  useEffect(() => {
    // set to ref
    initialValueRef.current = initialValue;
  }, [initialValue]);

  const { data: codeMirrorEditor } = useCodeMirrorEditorIsolated(GlobalCodeMirrorEditorKey.MAIN);

  const [markdownToPreview, setMarkdownToPreview] = useState<string>(codeMirrorEditor?.getDoc() ?? '');
  const setMarkdownPreviewWithDebounce = useMemo(() => debounce(100, throttle(150, (value: string) => {
    setMarkdownToPreview(value);
  })), []);

  const unloadOrRouteChangeHandler = useCallback(() => {
    const currentPageRevisionBody = currentPage?.revision?.body;
    const editingMarkdown = codeMirrorEditor?.getDoc();

    if (isYjsEnabled === false && currentPageRevisionBody != null && editingMarkdown != null && currentPageRevisionBody !== editingMarkdown) {
      return true;
    }

    return false;


  }, [codeMirrorEditor, currentPage?.revision?.body, isYjsEnabled]);

  addChangeDetector('editor', unloadOrRouteChangeHandler);

  const { scrollEditorHandler, scrollPreviewHandler } = useScrollSync(GlobalCodeMirrorEditorKey.MAIN, previewRef);

  const scrollEditorHandlerThrottle = useMemo(() => throttle(25, scrollEditorHandler), [scrollEditorHandler]);
  const scrollPreviewHandlerThrottle = useMemo(() => throttle(25, scrollPreviewHandler), [scrollPreviewHandler]);

  const save: Save = useCallback(async(revisionId, markdown, opts, onConflict) => {
    if (pageId == null || selectedGrant == null) {
      logger.error('Some materials to save are invalid', {
        pageId, selectedGrant,
      });
      throw new Error('Some materials to save are invalid');
    }

    try {
      mutateWaitingSaveProcessing(true);

      const { page } = await updatePage({
        pageId,
        revisionId,
        wip: opts?.wip,
        body: markdown ?? '',
        grant: selectedGrant?.grant,
        origin: isYjsEnabled ? Origin.Editor : Origin.EditorSingle,
        userRelatedGrantUserGroupIds: selectedGrant?.userRelatedGrantedGroups,
        ...(opts ?? {}),
      });

      // to sync revision id with page tree: https://github.com/weseek/growi/pull/7227
      mutatePageTree();

      mutateRecentlyUpdated();
      // sync current grant data after update
      mutateIsGrantNormalized();

      return page;
    }
    catch (error) {
      logger.error('failed to save', error);

      const remoteRevisionData = extractRemoteRevisionDataFromErrorObj(error);
      if (remoteRevisionData != null) {
        onConflict?.(remoteRevisionData, markdown ?? '', save, opts);
        toastWarning(t('modal_resolve_conflict.conflicts_with_new_body_on_server_side'));
        return null;
      }

      toastError(error);
      return null;
    }
    finally {
      mutateWaitingSaveProcessing(false);
    }
  }, [t, pageId, selectedGrant, mutateWaitingSaveProcessing, updatePage, isYjsEnabled, mutateIsGrantNormalized]);

  const saveAndReturnToViewHandler = useCallback(async(opts: SaveOptions) => {
    const markdown = codeMirrorEditor?.getDoc();
    const revisionId = isRevisionIdRequiredForPageUpdate ? currentRevisionId : undefined;
    const page = await save(revisionId, markdown, opts, onConflict);
    if (page == null) {
      return;
    }

    mutateEditorMode(EditorMode.View);
    updateStateAfterSave?.();
  }, [codeMirrorEditor, currentRevisionId, isRevisionIdRequiredForPageUpdate, mutateEditorMode, onConflict, save, updateStateAfterSave]);

  const saveWithShortcut = useCallback(async() => {
    const markdown = codeMirrorEditor?.getDoc();
    const revisionId = isRevisionIdRequiredForPageUpdate ? currentRevisionId : undefined;
    const page = await save(revisionId, markdown, undefined, onConflict);
    if (page == null) {
      return;
    }

    toastSuccess(t('toaster.save_succeeded'));
    updateStateAfterSave?.();
  }, [codeMirrorEditor, currentRevisionId, isRevisionIdRequiredForPageUpdate, onConflict, save, t, updateStateAfterSave]);


  // the upload event handler
  const uploadHandler = useCallback((files: File[]) => {
    if (pageId == null) {
      logger.error('pageId is invalid', {
        pageId,
      });
      throw new Error('pageId is invalid');
    }

    uploadAttachments(pageId, files, {
      onUploaded: (attachment) => {
        const fileName = attachment.originalName;

        const prefix = attachment.fileFormat.startsWith('image/')
          ? '!' // use "![fileName](url)" syntax when image
          : '';
        const insertText = `${prefix}[${fileName}](${attachment.filePathProxied})\n`;

        codeMirrorEditor?.insertText(insertText);
      },
      onError: (error) => {
        toastError(error);
      },
    });
  }, [codeMirrorEditor, pageId]);


  const cmProps = useMemo(() => ({
    onChange: (value: string) => {
      setMarkdownPreviewWithDebounce(value);
    },
  }), [setMarkdownPreviewWithDebounce]);


  // set handler to save and return to View
  useEffect(() => {
    globalEmitter.on('saveAndReturnToView', saveAndReturnToViewHandler);

    return function cleanup() {
      globalEmitter.removeListener('saveAndReturnToView', saveAndReturnToViewHandler);
    };
  }, [saveAndReturnToViewHandler]);

  // set handler to focus
  useLayoutEffect(() => {
    if (editorMode === EditorMode.Editor && isUntitledPage === false) {
      codeMirrorEditor?.focus();
    }
  }, [codeMirrorEditor, editorMode, isUntitledPage]);

  // Detect indent size from contents (only when users are allowed to change it)
  useEffect(() => {
    // do nothing if the indent size fixed
    if (isIndentSizeForced == null || isIndentSizeForced) {
      mutateCurrentIndentSize(undefined);
      return;
    }

    // detect from markdown
    if (initialValue != null) {
      const detectedIndent = detectIndent(initialValue);
      if (detectedIndent.type === 'space' && new Set([2, 4]).has(detectedIndent.amount)) {
        mutateCurrentIndentSize(detectedIndent.amount);
      }
    }
  }, [initialValue, isIndentSizeForced, mutateCurrentIndentSize]);


  // set caret line if the edit button next to Header is clicked.
  useEffect(() => {
    if (codeMirrorEditor?.setCaretLine == null) {
      return;
    }
    if (editorMode === EditorMode.Editor) {
      codeMirrorEditor.setCaretLine(reservedNextCaretLine ?? 0, true);
    }

  }, [codeMirrorEditor, editorMode, reservedNextCaretLine]);

  // reset caret line if returning to the View.
  useEffect(() => {
    if (editorMode === EditorMode.View) {
      mutateReservedNextCaretLine(0);
    }
  }, [editorMode, mutateReservedNextCaretLine]);

  // TODO: Check the reproduction conditions that made this code necessary and confirm reproduction
  // // when transitioning to a different page, if the initialValue is the same,
  // // UnControlled CodeMirror value does not reset, so explicitly set the value to initialValue
  // const onRouterChangeComplete = useCallback(() => {
  //   codeMirrorEditor?.initDoc(ydoc?.getText('codemirror').toString());
  //   codeMirrorEditor?.setCaretLine();
  // }, [codeMirrorEditor, ydoc]);

  // useEffect(() => {
  //   router.events.on('routeChangeComplete', onRouterChangeComplete);
  //   return () => {
  //     router.events.off('routeChangeComplete', onRouterChangeComplete);
  //   };
  // }, [onRouterChangeComplete, router.events]);

  const pastEndStyle: CSSProperties | undefined = useMemo(() => {
    if (previewRect == null) {
      return undefined;
    }

    const previewRectHeight = previewRect.height;

    // containerHeight - 1.5 line height
    return { paddingBottom: `calc(${previewRectHeight}px - 2em)` };
  }, [previewRect]);

  if (!isEditable) {
    return <></>;
  }

  if (rendererOptions == null) {
    return <></>;
  }

  return (
    <div data-testid="page-editor" id="page-editor" className={`flex-expand-vert ${props.visibility ? '' : 'd-none'}`}>

      <EditorNavbar />

      <div className={`flex-expand-horiz ${props.visibility ? '' : 'd-none'}`}>
        <div className="page-editor-editor-container flex-expand-vert border-end">
          <PageEditorMainSwitcher
            onSave={saveWithShortcut}
            onUpload={uploadHandler}
            acceptedUploadFileType={acceptedUploadFileType}
            onScroll={scrollEditorHandlerThrottle}
            indentSize={currentIndentSize ?? defaultIndentSize}
            user={user ?? undefined}
            pageId={pageId ?? undefined}
            editorSettings={editorSettings}
            onEditorsUpdated={onEditorsUpdated}
            isYjsEnabled={isYjsEnabled}
            cmProps={cmProps}
          />
        </div>
        <div
          ref={previewRef}
          onScroll={scrollPreviewHandlerThrottle}
          className="page-editor-preview-container flex-expand-vert overflow-y-auto d-none d-lg-flex"
        >
          <Preview
            rendererOptions={rendererOptions}
            markdown={markdownToPreview}
            pagePath={currentPagePath}
            expandContentWidth={shouldExpandContent}
            style={pastEndStyle}
          />
        </div>
      </div>

      <EditorNavbarBottom />

    </div>
  );
});
PageEditor.displayName = 'PageEditor';<|MERGE_RESOLUTION|>--- conflicted
+++ resolved
@@ -112,12 +112,8 @@
   const { data: user } = useCurrentUser();
   const { onEditorsUpdated } = useEditingUsers();
   const onConflict = useConflictResolver();
-<<<<<<< HEAD
   const { data: isYjsEnabled } = useIsYjsEnabled();
-=======
-  const isYjsEnabled = useIsYjsEnabled();
   const { addChangeDetector } = useUnsavedChanges();
->>>>>>> 516b0de9
 
   const { data: reservedNextCaretLine, mutate: mutateReservedNextCaretLine } = useReservedNextCaretLine();
 
