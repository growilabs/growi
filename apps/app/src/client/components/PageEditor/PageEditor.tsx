--- conflicted
+++ resolved
@@ -365,7 +365,7 @@
     <div className={`flex-expand-horiz ${props.visibility ? '' : 'd-none'}`}>
       <div className="page-editor-editor-container flex-expand-vert border-end">
         <CodeMirrorEditorMain
-          isEditorMode={editorMode === EditorMode.Editor}
+          enableCollaboration={editorMode === EditorMode.Editor}
           onSave={saveWithShortcut}
           onUpload={uploadHandler}
           acceptedUploadFileType={acceptedUploadFileType}
@@ -402,41 +402,7 @@
 
       <EditorNavbar />
 
-<<<<<<< HEAD
-      <div className={`flex-expand-horiz ${props.visibility ? '' : 'd-none'}`}>
-        <div className="page-editor-editor-container flex-expand-vert border-end">
-          <CodeMirrorEditorMain
-            enableCollaboration={editorMode === EditorMode.Editor}
-            onSave={saveWithShortcut}
-            onUpload={uploadHandler}
-            acceptedUploadFileType={acceptedUploadFileType}
-            onScroll={scrollEditorHandlerThrottle}
-            indentSize={currentIndentSize ?? defaultIndentSize}
-            user={user ?? undefined}
-            pageId={pageId ?? undefined}
-            initialValue={initialValue}
-            editorSettings={editorSettings}
-            onEditorsUpdated={onEditorsUpdated}
-            cmProps={cmProps}
-          />
-        </div>
-        <div
-          ref={previewRef}
-          onScroll={scrollPreviewHandlerThrottle}
-          className="page-editor-preview-container flex-expand-vert overflow-y-auto d-none d-lg-flex"
-        >
-          <Preview
-            rendererOptions={rendererOptions}
-            markdown={markdownToPreview}
-            pagePath={currentPagePath}
-            expandContentWidth={shouldExpandContent}
-            style={pastEndStyle}
-          />
-        </div>
-      </div>
-=======
       <PageEditorSubstance visibility={props.visibility} />
->>>>>>> d49ef529
 
       <EditorNavbarBottom />
 
