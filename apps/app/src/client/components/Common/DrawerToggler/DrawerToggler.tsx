--- conflicted
+++ resolved
@@ -1,8 +1,4 @@
-<<<<<<< HEAD
-import type { ReactNode } from 'react';
-=======
 import { type ReactNode, type JSX } from 'react';
->>>>>>> c3ea9adb
 
 import { useDrawerOpened } from '~/stores/ui';
 
