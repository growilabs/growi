--- conflicted
+++ resolved
@@ -31,19 +31,6 @@
     height: calc(100vh - #{$grw-navbar-border-width});
   }
 
-<<<<<<< HEAD
-=======
-  // calculate margin
-  $editor-margin-top: $grw-navbar-border-width + $grw-subnav-height-on-edit;
-  @include expand-editor($editor-margin-top);
-
-  @include bs.media-breakpoint-up(lg) {
-    // calculate margin
-    $editor-margin-top: $grw-navbar-border-width + $grw-subnav-height-lg-on-edit;
-    @include expand-editor($editor-margin-top);
-  }
-
->>>>>>> d15f2651
   // show
   .d-edit-block {
     display: block !important;
