--- conflicted
+++ resolved
@@ -24,11 +24,7 @@
 @import 'layout';
 @import 'mirror_mode';
 @import 'modal';
-<<<<<<< HEAD
-=======
-@import 'page-path';
 @import 'share-link';
->>>>>>> c8b93f12
 @import 'tag';
 @import 'installer';
 
