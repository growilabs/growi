import type { IPage, IPagePopulatedToShowRevision } from '@growi/core';
import { useAtomValue } from 'jotai';

import { isContainerFluidAtom } from '~/states/server-configurations';

<<<<<<< HEAD
const useDetermineExpandContent = (expandContentWidth?: boolean | null): boolean => {
  const dataIsContainerFluid = useAtomValue(isContainerFluidAtom);
=======
const useDetermineExpandContent = (
  expandContentWidth?: boolean | null,
): boolean => {
  const { data: dataIsContainerFluid } = useIsContainerFluid();
>>>>>>> 85f2901a

  const isContainerFluidDefault = dataIsContainerFluid;
  return expandContentWidth ?? isContainerFluidDefault ?? false;
};

export const useShouldExpandContent = (
  data?: IPage | IPagePopulatedToShowRevision | boolean | null,
): boolean => {
  const expandContentWidth = (() => {
    // when data is null
    if (data == null) {
      return null;
    }
    // when data is boolean
    if (data === true || data === false) {
      return data;
    }
    // when IPage does not have expandContentWidth
    if (!('expandContentWidth' in data)) {
      return null;
    }
    return data.expandContentWidth;
  })();

  return useDetermineExpandContent(expandContentWidth);
};<|MERGE_RESOLUTION|>--- conflicted
+++ resolved
@@ -3,15 +3,10 @@
 
 import { isContainerFluidAtom } from '~/states/server-configurations';
 
-<<<<<<< HEAD
-const useDetermineExpandContent = (expandContentWidth?: boolean | null): boolean => {
-  const dataIsContainerFluid = useAtomValue(isContainerFluidAtom);
-=======
 const useDetermineExpandContent = (
   expandContentWidth?: boolean | null,
 ): boolean => {
-  const { data: dataIsContainerFluid } = useIsContainerFluid();
->>>>>>> 85f2901a
+  const dataIsContainerFluid = useAtomValue(isContainerFluidAtom);
 
   const isContainerFluidDefault = dataIsContainerFluid;
   return expandContentWidth ?? isContainerFluidDefault ?? false;
