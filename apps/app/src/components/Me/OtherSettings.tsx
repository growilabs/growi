import {
  useState, useEffect, useCallback,
} from 'react';

import { useTranslation } from 'next-i18next';
import { UncontrolledTooltip } from 'reactstrap';

import { apiv3Put } from '~/client/util/apiv3-client';
import { toastSuccess, toastError } from '~/client/util/toastr';
import { useSWRxIsQuestionnaireEnabled } from '~/features/questionnaire/client/stores/questionnaire';
import { useCurrentUser } from '~/stores/context';

const OtherSettings = (): JSX.Element => {
  const { t } = useTranslation();
  const { data: currentUser, error: errorCurrentUser } = useCurrentUser();
  const { data: growiIsQuestionnaireEnabled } = useSWRxIsQuestionnaireEnabled();

  const [isQuestionnaireEnabled, setIsQuestionnaireEnabled] = useState(currentUser?.isQuestionnaireEnabled);

  const onChangeIsQuestionnaireEnabledHandler = useCallback(async() => {
    setIsQuestionnaireEnabled(prev => !prev);
  }, []);

  const onClickUpdateIsQuestionnaireEnabledHandler = useCallback(async() => {
    try {
      await apiv3Put('/personal-setting/questionnaire-settings', {
        isQuestionnaireEnabled,
      });
      toastSuccess(t('toaster.update_successed', { target: t('questionnaire.settings'), ns: 'commons' }));
    }
    catch (err) {
      toastError(err);
    }
  }, [isQuestionnaireEnabled, t]);

  // Sync currentUser and state
  useEffect(() => {
    setIsQuestionnaireEnabled(currentUser?.isQuestionnaireEnabled);
  }, [currentUser?.isQuestionnaireEnabled]);

  const isLoadingCurrentUser = currentUser === undefined && errorCurrentUser === undefined;

  return (
    <>
      <h2 className="border-bottom my-4">{t('questionnaire.settings')}</h2>

      {isLoadingCurrentUser && (
        <div className="text-muted text-center mb-5">
          <i className="fa fa-2x fa-spinner fa-pulse me-1" />
        </div>
      )}

<<<<<<< HEAD
      <div className="row">
        <div className="offset-md-3 col-md-6 text-left">
=======
      <div className="form-group row">
        <div className="offset-md-3 col-md-6 text-start">
>>>>>>> 64a40b74
          {!isLoadingCurrentUser && (
            <div className="form-check form-switch form-check-primary">
              <span id="grw-questionnaire-settings-toggle-wrapper">
                <input
                  type="checkbox"
                  className="form-check-input"
                  id="isQuestionnaireEnabled"
                  checked={growiIsQuestionnaireEnabled && isQuestionnaireEnabled}
                  onChange={onChangeIsQuestionnaireEnabledHandler}
                  disabled={!growiIsQuestionnaireEnabled}
                />
                <label className="form-label form-check-label" htmlFor="isQuestionnaireEnabled">
                  {t('questionnaire.enable_questionnaire')}
                </label>
              </span>
              <p className="form-text text-muted small">
                {t('questionnaire.personal_settings_explanation')}
              </p>
              {!growiIsQuestionnaireEnabled && (
                <UncontrolledTooltip placement="bottom" target="grw-questionnaire-settings-toggle-wrapper">
                  {t('questionnaire.disabled_by_admin')}
                </UncontrolledTooltip>
              ) }
            </div>
          )}
        </div>
      </div>

      <div className="row my-3">
        <div className="offset-4 col-5">
          <span className="d-inline-block" id="grw-questionnaire-settings-update-btn-wrapper">
            <button
              data-testid="grw-questionnaire-settings-update-btn"
              type="button"
              className="btn btn-primary"
              onClick={onClickUpdateIsQuestionnaireEnabledHandler}
              disabled={!growiIsQuestionnaireEnabled}
              style={growiIsQuestionnaireEnabled ? {} : { pointerEvents: 'none' }}
            >
              {t('Update')}
            </button>
          </span>
          {!growiIsQuestionnaireEnabled && (
            <UncontrolledTooltip placement="bottom" target="grw-questionnaire-settings-update-btn-wrapper">
              {t('questionnaire.disabled_by_admin')}
            </UncontrolledTooltip>
          )}
        </div>
      </div>
    </>
  );
};

export default OtherSettings;<|MERGE_RESOLUTION|>--- conflicted
+++ resolved
@@ -50,13 +50,8 @@
         </div>
       )}
 
-<<<<<<< HEAD
       <div className="row">
-        <div className="offset-md-3 col-md-6 text-left">
-=======
-      <div className="form-group row">
         <div className="offset-md-3 col-md-6 text-start">
->>>>>>> 64a40b74
           {!isLoadingCurrentUser && (
             <div className="form-check form-switch form-check-primary">
               <span id="grw-questionnaire-settings-toggle-wrapper">
