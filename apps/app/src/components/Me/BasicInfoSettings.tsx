--- conflicted
+++ resolved
@@ -95,11 +95,7 @@
               checked={personalSettingsInfo?.isEmailPublished === true}
               onChange={() => changePersonalSettingsHandler({ isEmailPublished: true })}
             />
-<<<<<<< HEAD
-            <label className="form-label custom-control-label" htmlFor="radioEmailShow">{t('Show')}</label>
-=======
-            <label className="form-check-label" htmlFor="radioEmailShow">{t('Show')}</label>
->>>>>>> 7fdd274e
+            <label className="form-label form-check-label" htmlFor="radioEmailShow">{t('Show')}</label>
           </div>
           <div className="form-check form-check-inline">
             <input
@@ -110,11 +106,7 @@
               checked={personalSettingsInfo?.isEmailPublished === false}
               onChange={() => changePersonalSettingsHandler({ isEmailPublished: false })}
             />
-<<<<<<< HEAD
-            <label className="form-label custom-control-label" htmlFor="radioEmailHide">{t('Hide')}</label>
-=======
-            <label className="form-check-label" htmlFor="radioEmailHide">{t('Hide')}</label>
->>>>>>> 7fdd274e
+            <label className="form-label form-check-label" htmlFor="radioEmailHide">{t('Hide')}</label>
           </div>
         </div>
       </div>
@@ -137,11 +129,7 @@
                     checked={personalSettingsInfo?.lang === locale}
                     onChange={() => changePersonalSettingsHandler({ lang: locale })}
                   />
-<<<<<<< HEAD
-                  <label className="form-label custom-control-label" htmlFor={`radioLang${locale}`}>{fixedT('meta.display_name') as string}</label>
-=======
-                  <label className="form-check-label" htmlFor={`radioLang${locale}`}>{fixedT('meta.display_name') as string}</label>
->>>>>>> 7fdd274e
+                  <label className="form-label form-check-label" htmlFor={`radioLang${locale}`}>{fixedT('meta.display_name') as string}</label>
                 </div>
               );
             })
