--- conflicted
+++ resolved
@@ -38,20 +38,11 @@
         Content: ApiSettings,
         i18n: t('API Settings'),
       },
-<<<<<<< HEAD
       // editor_settings: {
       //   Icon: () => <i className="icon-fw icon-pencil"></i>,
       //   Content: EditorSettings,
       //   i18n: t('editor_settings.editor_settings'),
-      //   index: 4,
       // },
-=======
-      editor_settings: {
-        Icon: () => <i className="icon-fw icon-pencil"></i>,
-        Content: EditorSettings,
-        i18n: t('editor_settings.editor_settings'),
-      },
->>>>>>> 663595b5
       in_app_notification_settings: {
         Icon: () => <i className="icon-fw icon-bell"></i>,
         Content: InAppNotificationSettings,
