--- conflicted
+++ resolved
@@ -10,10 +10,6 @@
 } from 'reactstrap';
 
 import { toastSuccess, toastError } from '~/client/util/toastr';
-<<<<<<< HEAD
-import { IExternalAccountHasId } from '~/interfaces/external-account';
-=======
->>>>>>> 3c0b34dd
 import { usePersonalSettings, useSWRxPersonalExternalAccounts } from '~/stores/personal-settings';
 
 type Props = {
