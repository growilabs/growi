--- conflicted
+++ resolved
@@ -77,13 +77,8 @@
           <p className="text-danger mt-2">{t(validationErrorI18n)}</p>
         )}
       </div>
-<<<<<<< HEAD
       <div>
-        <input name="reset-password-btn" className="btn btn-lg btn-primary btn-block" value={t('forgot_password.reset_password')} type="submit" />
-=======
-      <div className="form-group">
         <input name="reset-password-btn" className="btn btn-lg btn-primary" value={t('forgot_password.reset_password')} type="submit" />
->>>>>>> 4364845e
       </div>
       <Link href="/login" prefetch={false}>
         <i className="icon-login mr-1"></i>{t('forgot_password.sign_in_instead')}
