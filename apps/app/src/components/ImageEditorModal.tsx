import React, { useEffect, useState, useRef } from 'react';

import Konva from 'konva';
import {
  Layer, Stage, Star, Image as KonvaImage,
} from 'react-konva';
import {
  Modal, ModalBody, ModalHeader, ModalFooter,
} from 'reactstrap';

import { apiPostForm } from '~/client/util/apiv1-client';
import { useImageEditorModal } from '~/stores/modal';
import { useCurrentPageId, useCurrentPagePath } from '~/stores/page';


const MAX_WIDTH = 800;

function resizeImage(width: number, height: number) {
  const aspectRatio = width / height;

  let newWidth: number;
  let newHeight: number;

  if (width > MAX_WIDTH) {
    newWidth = MAX_WIDTH;
    newHeight = MAX_WIDTH / aspectRatio;
  }
  else {
    newWidth = width;
    newHeight = height;
  }

  return { width: newWidth, height: newHeight };
}

function generateShapes() {
  return [...Array(10)].map((_, i) => ({
    id: i.toString(),
    x: Math.random() * window.innerWidth,
    y: Math.random() * window.innerHeight,
    rotation: Math.random() * 180,
    isDragging: false,
  }));
}

function getAttachmentId(imageSrc?: string): string | undefined {
  if (imageSrc == null) {
    return;
  }

  const regex = /(?:https?:\/\/[^/]+)?\/attachment\/(\w+)/;
  const match = imageSrc.match(regex);

  if (match == null) {
    return;
  }

  return match[1];
}

const ImageEditorModal = (): JSX.Element => {
  const { data: imageEditorModalData, close: closeImageEditorModal } = useImageEditorModal();
  const { data: currentPageId } = useCurrentPageId();
  const { data: currentPagePath } = useCurrentPagePath();

  const [stars, setStars] = useState(generateShapes());
  const [image] = useState(new window.Image());
  const [imageWidth, setImageWidth] = useState<number>(image.naturalWidth);
  const [imageHeight, setImageHeight] = useState<number>(image.naturalHeight);

  const imageRef = useRef<Konva.Image | null>(null);
  const stageRef = useRef<Konva.Stage | null>(null);

  const handleDragStart = (e) => {
    const id = e.target.id();
    setStars(
      stars.map(star => ({
        ...star,
        isDragging: star.id === id,
      })),
    );
  };

  const handleDragEnd = () => {
    setStars(stars.map(star => ({ ...star, isDragging: false })));
  };

  const saveButtonClickHandler = async() => {
    if (stageRef.current == null || currentPageId == null || currentPagePath == null) {
      return;
    }

    try {
      // TODO: Put correct values in With and height
<<<<<<< HEAD
      const base64data = stageRef.current.toDataURL({
        quality: 0, width: imageWidth, height: imageHeight, mimeType: 'image/jpeg',
      });
      const base64Response = await fetch(base64data);
      const blobData = await base64Response.blob();
      const formData = new FormData();
=======
      const blob = await stageRef.current.toBlob({
        quality: 0, width: 400, height: 400, mimeType: 'image/jpeg',
      }) as any;
>>>>>>> d6369edf

      const formData = new FormData();
      formData.append('file', blob);
      formData.append('page_id', currentPageId);
      formData.append('path', currentPagePath);

      const attachmentId = getAttachmentId(imageEditorModalData?.imageSrc);
      if (attachmentId != null) {
        formData.append('parent', attachmentId);
      }

      const res = await apiPostForm('/attachments.add', formData) as any;
      const editedImagePath = res.attachment.filePathProxied;

      if (imageEditorModalData?.onSave != null) {
        imageEditorModalData?.onSave(editedImagePath);
      }

      closeImageEditorModal();
    }
    catch (err) {
      // TODO: Error handling
    }
  };

  useEffect(() => {
    const imageSrc = imageEditorModalData?.imageSrc;

    if (imageSrc == null) return;

    image.src = imageSrc;
    image.onload = () => {
      if (imageRef.current != null) {
        const layer = imageRef.current.getLayer();
        if (layer) {
          layer.batchDraw();
        }
      }

      const result = resizeImage(image.naturalWidth, image.naturalHeight);
      setImageWidth(result.width);
      setImageHeight(result.height);

    };
  }, [image, imageEditorModalData]);

  return (
    <Modal
      style={{ maxWidth: '1000px' }}
      isOpen={imageEditorModalData?.isOpened ?? false}
      toggle={() => closeImageEditorModal()}
    >
      <ModalHeader>
        ヘッダー
      </ModalHeader>

      <ModalBody className="mx-auto">
        <Stage ref={stageRef} width={imageWidth} height={imageHeight}>
          <Layer>
            <KonvaImage image={image} ref={imageRef} width={imageWidth} height={imageHeight} />

            {stars.map(star => (
              <Star
                key={star.id}
                id={star.id}
                x={star.x}
                y={star.y}
                numPoints={5}
                innerRadius={20}
                outerRadius={40}
                fill="#89b717"
                opacity={0.8}
                draggable
                rotation={star.rotation}
                shadowColor="black"
                shadowBlur={10}
                shadowOpacity={0.6}
                shadowOffsetX={star.isDragging ? 10 : 5}
                shadowOffsetY={star.isDragging ? 10 : 5}
                scaleX={star.isDragging ? 1.2 : 1}
                scaleY={star.isDragging ? 1.2 : 1}
                onDragStart={handleDragStart}
                onDragEnd={handleDragEnd}
              />
            ))}
          </Layer>
        </Stage>
      </ModalBody>

      <ModalFooter>
        <button type="button" onClick={() => saveButtonClickHandler()}>保存</button>
      </ModalFooter>
    </Modal>
  );
};

export default ImageEditorModal;<|MERGE_RESOLUTION|>--- conflicted
+++ resolved
@@ -91,19 +91,9 @@
     }
 
     try {
-      // TODO: Put correct values in With and height
-<<<<<<< HEAD
-      const base64data = stageRef.current.toDataURL({
-        quality: 0, width: imageWidth, height: imageHeight, mimeType: 'image/jpeg',
-      });
-      const base64Response = await fetch(base64data);
-      const blobData = await base64Response.blob();
-      const formData = new FormData();
-=======
       const blob = await stageRef.current.toBlob({
-        quality: 0, width: 400, height: 400, mimeType: 'image/jpeg',
+        width: imageWidth, height: imageHeight, mimeType: 'image/jpeg',
       }) as any;
->>>>>>> d6369edf
 
       const formData = new FormData();
       formData.append('file', blob);
