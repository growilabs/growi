import type { FC } from 'react';
import React, { useCallback, useState, useMemo } from 'react';

import {
  getIdForRef, isPopulated, type IGrantedGroup, type IUserGroupHasId,
} from '@growi/core';
import { useTranslation } from 'next-i18next';
import {
  Modal, ModalHeader, ModalBody, ModalFooter,
} from 'reactstrap';

import { PageActionOnGroupDelete } from '~/interfaces/user-group';


/**
 * Delete User Group Select component
 *
 * @export
 * @class GrantSelector
 * @extends {React.Component}
 */
type Props = {
  userGroups: IGrantedGroup[],
  deleteUserGroup?: IUserGroupHasId,
<<<<<<< HEAD
  onDelete?: (deleteGroupId: string, actionName: PageActionOnGroupDelete, transferToUserGroupId: string) => Promise<void> | void,
=======
  onDelete?: (deleteGroupId: string, actionName: string, transferToUserGroup: IGrantedGroup | null) => Promise<void> | void,
>>>>>>> 3b6bcce5
  isShow: boolean,
  onHide?: () => Promise<void> | void,
};

type AvailableOption = {
  id: number,
  actionForPages: PageActionOnGroupDelete,
  iconClass: string,
  styleClass: string,
  label: string,
};

export const UserGroupDeleteModal: FC<Props> = (props: Props) => {

  const { t } = useTranslation();

  const {
    onHide, onDelete, userGroups, deleteUserGroup,
  } = props;

  const availableOptions = useMemo<AvailableOption[]>(() => {
    return [
      {
        id: 1,
        actionForPages: PageActionOnGroupDelete.publicize,
        iconClass: 'icon-people',
        styleClass: '',
        label: t('admin:user_group_management.delete_modal.publish_pages'),
      },
      {
        id: 2,
        actionForPages: PageActionOnGroupDelete.delete,
        iconClass: 'icon-trash',
        styleClass: 'text-danger',
        label: t('admin:user_group_management.delete_modal.delete_pages'),
      },
      {
        id: 3,
        actionForPages: PageActionOnGroupDelete.transfer,
        iconClass: 'icon-options',
        styleClass: '',
        label: t('admin:user_group_management.delete_modal.transfer_pages'),
      },
    ];
  }, [t]);

  /*
   * State
   */
<<<<<<< HEAD
  const [actionName, setActionName] = useState<PageActionOnGroupDelete | null>(null);
  const [transferToUserGroupId, setTransferToUserGroupId] = useState<string>('');
=======
  const [actionName, setActionName] = useState<string>('');
  const [transferToUserGroup, setTransferToUserGroup] = useState<IGrantedGroup | null>(null);
>>>>>>> 3b6bcce5

  /*
   * Function
   */
  const resetStates = useCallback(() => {
<<<<<<< HEAD
    setActionName(null);
    setTransferToUserGroupId('');
=======
    setActionName('');
    setTransferToUserGroup(null);
>>>>>>> 3b6bcce5
  }, []);

  const toggleHandler = useCallback(() => {
    if (onHide == null) {
      return;
    }

    resetStates();
    onHide();
  }, [onHide, resetStates]);

  const handleActionChange = useCallback((e) => {
    const actionName = e.target.value;
    setActionName(actionName);
  }, [setActionName]);

  const handleGroupChange = useCallback((e) => {
    const transferToUserGroupId = e.target.value;
    const selectedGroup = userGroups.find(group => getIdForRef(group.item) === transferToUserGroupId) ?? null;
    setTransferToUserGroup(selectedGroup);
  }, [userGroups]);

  const handleSubmit = useCallback((e) => {
    if (onDelete == null || deleteUserGroup == null || actionName == null) {
      return;
    }

    e.preventDefault();

    onDelete(
      deleteUserGroup._id,
      actionName,
      transferToUserGroup,
    );
  }, [onDelete, deleteUserGroup, actionName, transferToUserGroup]);

  const renderPageActionSelector = useCallback(() => {
    const options = availableOptions.map((opt) => {
      return <option key={opt.id} value={opt.actionForPages}>{opt.label}</option>;
    });

    return (
      <select
        name="actionName"
        className="form-control"
        placeholder="select"
        value={actionName ?? ''}
        onChange={handleActionChange}
      >
        <option value="" disabled>{t('admin:user_group_management.delete_modal.dropdown_desc')}</option>
        {options}
      </select>
    );
  }, [availableOptions, actionName, handleActionChange, t]);

  const renderGroupSelector = useCallback(() => {
    if (deleteUserGroup == null) {
      return;
    }

    const groups = userGroups.filter((group) => {
      return getIdForRef(group.item) !== deleteUserGroup._id;
    });

    const options = groups.map((group) => {
      const groupId = getIdForRef(group.item);
      const groupName = isPopulated(group.item) ? group.item.name : null;
      return { id: groupId, name: groupName };
    }).filter(obj => obj.name != null)
      .map(obj => <option key={obj.id} value={obj.id}>{obj.name}</option>);

    const defaultOptionText = groups.length === 0 ? t('admin:user_group_management.delete_modal.no_groups')
      : t('admin:user_group_management.delete_modal.select_group');

    return (
      <select
<<<<<<< HEAD
        name="transferToUserGroupId"
        className={`form-control ${actionName === PageActionOnGroupDelete.transfer ? '' : 'd-none'}`}
        value={transferToUserGroupId}
=======
        name="transferToUserGroup"
        className={`form-control ${actionName === actionForPages.transfer ? '' : 'd-none'}`}
        value={transferToUserGroup != null ? getIdForRef(transferToUserGroup.item) : ''}
>>>>>>> 3b6bcce5
        onChange={handleGroupChange}
      >
        <option value="" disabled>{defaultOptionText}</option>
        {options}
      </select>
    );
  }, [deleteUserGroup, userGroups, t, actionName, transferToUserGroup, handleGroupChange]);

  const validateForm = useCallback(() => {
    let isValid = true;

    if (actionName === null) {
      isValid = false;
    }
<<<<<<< HEAD
    else if (actionName === PageActionOnGroupDelete.transfer) {
      isValid = transferToUserGroupId !== '';
=======
    else if (actionName === actionForPages.transfer) {
      isValid = transferToUserGroup != null;
>>>>>>> 3b6bcce5
    }

    return isValid;
  }, [actionName, transferToUserGroup]);

  return (
    <Modal className="modal-md" isOpen={props.isShow} toggle={toggleHandler}>
      <ModalHeader tag="h4" toggle={toggleHandler} className="bg-danger text-light">
        <span className="material-symbols-outlined">delete_forever</span> {t('admin:user_group_management.delete_modal.header')}
      </ModalHeader>
      <ModalBody>
        <div>
          <span className="fw-bold">{t('admin:user_group_management.group_name')}</span> : &quot;{props?.deleteUserGroup?.name || ''}&quot;
        </div>
        <div className="text-danger mt-3">
          {t('admin:user_group_management.delete_modal.desc')}
        </div>
      </ModalBody>
      <ModalFooter>
        <form className="d-flex justify-content-between w-100" onSubmit={handleSubmit}>
          <div className="d-flex mb-0 me-3">
            {renderPageActionSelector()}
            {renderGroupSelector()}
          </div>
          <button type="submit" value="" className="btn btn-sm btn-danger text-nowrap" disabled={!validateForm()}>
            <span className="material-symbols-outlined">delete_forever</span> {t('Delete')}
          </button>
        </form>
        {actionName === PageActionOnGroupDelete.publicize && (
          <div className="form-text text-muted">
            <small>{t('admin:user_group_management.delete_modal.option_explanation')}</small>
          </div>
        )}
      </ModalFooter>
    </Modal>
  );
};<|MERGE_RESOLUTION|>--- conflicted
+++ resolved
@@ -22,11 +22,7 @@
 type Props = {
   userGroups: IGrantedGroup[],
   deleteUserGroup?: IUserGroupHasId,
-<<<<<<< HEAD
-  onDelete?: (deleteGroupId: string, actionName: PageActionOnGroupDelete, transferToUserGroupId: string) => Promise<void> | void,
-=======
-  onDelete?: (deleteGroupId: string, actionName: string, transferToUserGroup: IGrantedGroup | null) => Promise<void> | void,
->>>>>>> 3b6bcce5
+  onDelete?: (deleteGroupId: string, actionName: PageActionOnGroupDelete, transferToUserGroup: IGrantedGroup | null) => Promise<void> | void,
   isShow: boolean,
   onHide?: () => Promise<void> | void,
 };
@@ -76,25 +72,15 @@
   /*
    * State
    */
-<<<<<<< HEAD
   const [actionName, setActionName] = useState<PageActionOnGroupDelete | null>(null);
-  const [transferToUserGroupId, setTransferToUserGroupId] = useState<string>('');
-=======
-  const [actionName, setActionName] = useState<string>('');
   const [transferToUserGroup, setTransferToUserGroup] = useState<IGrantedGroup | null>(null);
->>>>>>> 3b6bcce5
 
   /*
    * Function
    */
   const resetStates = useCallback(() => {
-<<<<<<< HEAD
     setActionName(null);
-    setTransferToUserGroupId('');
-=======
-    setActionName('');
     setTransferToUserGroup(null);
->>>>>>> 3b6bcce5
   }, []);
 
   const toggleHandler = useCallback(() => {
@@ -171,15 +157,9 @@
 
     return (
       <select
-<<<<<<< HEAD
-        name="transferToUserGroupId"
+        name="transferToUserGroup"
         className={`form-control ${actionName === PageActionOnGroupDelete.transfer ? '' : 'd-none'}`}
-        value={transferToUserGroupId}
-=======
-        name="transferToUserGroup"
-        className={`form-control ${actionName === actionForPages.transfer ? '' : 'd-none'}`}
         value={transferToUserGroup != null ? getIdForRef(transferToUserGroup.item) : ''}
->>>>>>> 3b6bcce5
         onChange={handleGroupChange}
       >
         <option value="" disabled>{defaultOptionText}</option>
@@ -194,13 +174,8 @@
     if (actionName === null) {
       isValid = false;
     }
-<<<<<<< HEAD
     else if (actionName === PageActionOnGroupDelete.transfer) {
-      isValid = transferToUserGroupId !== '';
-=======
-    else if (actionName === actionForPages.transfer) {
       isValid = transferToUserGroup != null;
->>>>>>> 3b6bcce5
     }
 
     return isValid;
