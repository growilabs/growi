--- conflicted
+++ resolved
@@ -159,11 +159,7 @@
               <tr key={group._id}>
                 {isAclEnabled
                   ? (
-<<<<<<< HEAD
-                    <td><a href={`/admin/user-group-detail/${group._id}?isExternalGroup=${isExternalGroup}`}>{group.name}</a></td>
-=======
-                    <td><Link href={`/admin/user-group-detail/${group._id}`}>{group.name}</Link></td>
->>>>>>> 3c0b34dd
+                    <td><Link href={`/admin/user-group-detail/${group._id}?isExternalGroup=${isExternalGroup}`}>{group.name}</Link></td>
                   )
                   : (
                     <td>{group.name}</td>
@@ -184,11 +180,7 @@
                         <li key={group._id} className="list-inline-item badge badge-success">
                           {isAclEnabled
                             ? (
-<<<<<<< HEAD
-                              <a href={`/admin/user-group-detail/${group._id}?isExternalGroup=${isExternalGroup}`}>{group.name}</a>
-=======
-                              <Link href={`/admin/user-group-detail/${group._id}`}>{group.name}</Link>
->>>>>>> 3c0b34dd
+                              <Link href={`/admin/user-group-detail/${group._id}?isExternalGroup=${isExternalGroup}`}>{group.name}</Link>
                             )
                             : (
                               <p>{group.name}</p>
