import React, {
  FC, useState, useEffect,
} from 'react';

import type { IUserGroupHasId, IUserGroupRelation, IUserHasId } from '@growi/core';
import dateFnsFormat from 'date-fns/format';
import { useTranslation } from 'next-i18next';
import Link from 'next/link';

import { IExternalUserGroupHasId } from '~/features/external-user-group/interfaces/external-user-group';


type Props = {
  headerLabel?: string,
  userGroups: IUserGroupHasId[],
  userGroupRelations: IUserGroupRelation[],
  childUserGroups: IUserGroupHasId[],
  isAclEnabled: boolean,
  onEdit?: (userGroup: IUserGroupHasId) => void | Promise<void>,
  onRemove?: (userGroup: IUserGroupHasId) => void | Promise<void>,
  onDelete?: (userGroup: IUserGroupHasId) => void | Promise<void>,
  isExternalGroup?: boolean
};

/*
 * Utility
 */
const generateGroupIdToUsersMap = (userGroupRelations: IUserGroupRelation[]): Record<string, Partial<IUserHasId>[]> => {
  const userGroupMap = {};
  userGroupRelations.forEach((relation) => {
    const group = relation.relatedGroup as string; // must be an id of related group

    const users: Partial<IUserHasId>[] = userGroupMap[group] || [];
    users.push(relation.relatedUser as IUserHasId);

    // register
    userGroupMap[group] = users;
  });

  return userGroupMap;
};

const generateGroupIdToChildGroupsMap = (childUserGroups: IUserGroupHasId[]): Record<string, IUserGroupHasId[]> => {
  const map = {};
  childUserGroups.forEach((group) => {
    const parentId = group.parent as string; // must be an id

    const groups: Partial<IUserGroupHasId>[] = map[parentId] || [];
    groups.push(group);

    // register
    map[parentId] = groups;
  });

  return map;
};


export const UserGroupTable: FC<Props> = ({
  headerLabel,
  userGroups,
  userGroupRelations,
  childUserGroups,
  isAclEnabled,
  onEdit,
  onRemove,
  onDelete,
  isExternalGroup = false,
}: Props) => {
  const { t } = useTranslation('admin');

  /*
   * State
   */
  const [groupIdToUsersMap, setGroupIdToUsersMap] = useState(generateGroupIdToUsersMap(userGroupRelations));
  const [groupIdToChildGroupsMap, setGroupIdToChildGroupsMap] = useState(generateGroupIdToChildGroupsMap(childUserGroups));

  /*
   * Function
   */
  const findUserGroup = (e: React.ChangeEvent<HTMLInputElement>): IUserGroupHasId | undefined => {
    const groupId = e.target.getAttribute('data-user-group-id');
    return userGroups.find((group) => {
      return group._id === groupId;
    });
  };

  const onClickEdit = async(e) => {
    if (onEdit == null) {
      return;
    }

    const userGroup = findUserGroup(e);
    if (userGroup == null) {
      return;
    }

    onEdit(userGroup);
  };

  const onClickRemove = async(e) => {
    if (onRemove == null) {
      return;
    }

    const userGroup = findUserGroup(e);
    if (userGroup == null) {
      return;
    }

    try {
      await onRemove(userGroup);
      userGroup.parent = null;
    }
    catch {
      //
    }
  };

  const onClickDelete = (e) => { // no preventDefault
    if (onDelete == null) {
      return;
    }

    const userGroup = findUserGroup(e);
    if (userGroup == null) {
      return;
    }

    onDelete(userGroup);
  };

  /*
   * useEffect
   */
  useEffect(() => {
    setGroupIdToUsersMap(generateGroupIdToUsersMap(userGroupRelations));
    setGroupIdToChildGroupsMap(generateGroupIdToChildGroupsMap(childUserGroups));
  }, [userGroupRelations, childUserGroups]);

  return (
    <div data-testid="grw-user-group-table">
      <h3>{headerLabel}</h3>

      <table className="table table-bordered table-user-list">
        <thead>
          <tr>
            {isExternalGroup && <th>{t('external_user_group.provider')}</th>}
            <th>{t('Name')}</th>
            <th>{t('Description')}</th>
            <th>{t('User')}</th>
            <th>{t('user_group_management.child_user_group')}</th>
            <th style={{ width: 100 }}>{t('Created')}</th>
            <th style={{ width: 70 }}></th>
          </tr>
        </thead>
        <tbody>
          {userGroups.map((group) => {
            const users = groupIdToUsersMap[group._id];

            return (
              <tr key={group._id}>
                {isExternalGroup && <td>{(group as IExternalUserGroupHasId).provider}</td>}
                {isAclEnabled
                  ? (
                    <td><Link href={`/admin/user-group-detail/${group._id}?isExternalGroup=${isExternalGroup}`}>{group.name}</Link></td>
                  )
                  : (
                    <td>{group.name}</td>
                  )
                }
                <td>{group.description}</td>
                <td>
                  <ul className="list-inline">
                    {users != null && users.map((user) => {
                      return <li key={user._id} className="list-inline-item badge rounded-pill bg-warning text-dark">{user.username}</li>;
                    })}
                  </ul>
                </td>
                <td>
                  <ul className="list-inline">
                    {groupIdToChildGroupsMap[group._id] != null && groupIdToChildGroupsMap[group._id].map((group) => {
                      return (
<<<<<<< HEAD
                        <li key={group._id} className="list-inline-item badge bg-success">
                          {props.isAclEnabled
=======
                        <li key={group._id} className="list-inline-item badge badge-success">
                          {isAclEnabled
>>>>>>> c8b93f12
                            ? (
                              <Link href={`/admin/user-group-detail/${group._id}?isExternalGroup=${isExternalGroup}`}>{group.name}</Link>
                            )
                            : (
                              <p>{group.name}</p>
                            )
                          }
                        </li>
                      );
                    })}
                  </ul>
                </td>
                <td>{dateFnsFormat(new Date(group.createdAt), 'yyyy-MM-dd')}</td>
                {isAclEnabled
                  ? (
                    <td>
                      <div className="btn-group admin-group-menu">
                        <button
                          type="button"
                          id={`admin-group-menu-button-${group._id}`}
                          className="btn btn-outline-secondary btn-sm dropdown-toggle"
                          data-bs-toggle="dropdown"
                        >
                          <i className="icon-settings"></i>
                        </button>
                        <div className="dropdown-menu" role="menu" aria-labelledby={`admin-group-menu-button-${group._id}`}>
                          <button className="dropdown-item" type="button" role="button" onClick={onClickEdit} data-user-group-id={group._id}>
                            <i className="icon-fw icon-note"></i> {t('Edit')}
                          </button>
                          {onRemove != null
                          && (
                            <button className="dropdown-item" type="button" role="button" onClick={onClickRemove} data-user-group-id={group._id}>
                              <i className="icon-fw fa fa-chain-broken"></i> {t('admin:user_group_management.remove_child_group')}
                            </button>
                          )}
                          <button className="dropdown-item" type="button" role="button" onClick={onClickDelete} data-user-group-id={group._id}>
                            <i className="icon-fw icon-fire text-danger"></i> {t('Delete')}
                          </button>
                        </div>
                      </div>
                    </td>
                  )
                  : (
                    <td></td>
                  )
                }
              </tr>
            );
          })}
        </tbody>
      </table>
    </div>
  );
};<|MERGE_RESOLUTION|>--- conflicted
+++ resolved
@@ -181,13 +181,8 @@
                   <ul className="list-inline">
                     {groupIdToChildGroupsMap[group._id] != null && groupIdToChildGroupsMap[group._id].map((group) => {
                       return (
-<<<<<<< HEAD
-                        <li key={group._id} className="list-inline-item badge bg-success">
-                          {props.isAclEnabled
-=======
                         <li key={group._id} className="list-inline-item badge badge-success">
                           {isAclEnabled
->>>>>>> c8b93f12
                             ? (
                               <Link href={`/admin/user-group-detail/${group._id}?isExternalGroup=${isExternalGroup}`}>{group.name}</Link>
                             )
