--- conflicted
+++ resolved
@@ -11,9 +11,9 @@
 import { toastSuccess, toastError } from '~/client/util/toastr';
 import { ExternalGroupManagement } from '~/features/external-user-group/client/components/ExternalUserGroup/ExternalUserGroupManagement';
 import { useSWRxExternalUserGroupList } from '~/features/external-user-group/client/stores/external-user-group';
+import type { PageActionOnGroupDelete } from '~/interfaces/user-group';
 import { useIsAclEnabled } from '~/stores/context';
 import { useSWRxUserGroupList, useSWRxChildUserGroupList, useSWRxUserGroupRelationList } from '~/stores/user-group';
-import { PageActionOnGroupDelete } from '~/interfaces/user-group';
 
 
 const UserGroupDeleteModal = dynamic(() => import('./UserGroupDeleteModal').then(mod => mod.UserGroupDeleteModal), { ssr: false });
@@ -138,13 +138,9 @@
     }
   }, [t, mutateUserGroups, hideUpdateModal]);
 
-<<<<<<< HEAD
-  const deleteUserGroupById = useCallback(async(deleteGroupId: string, actionName: PageActionOnGroupDelete, transferToUserGroupId: string) => {
-=======
-  const deleteUserGroupById = useCallback(async(deleteGroupId: string, actionName: string, transferToUserGroup: IGrantedGroup | null) => {
+  const deleteUserGroupById = useCallback(async(deleteGroupId: string, actionName: PageActionOnGroupDelete, transferToUserGroup: IGrantedGroup | null) => {
     const transferToUserGroupId = transferToUserGroup != null ? getIdForRef(transferToUserGroup.item) : null;
     const transferToUserGroupType = transferToUserGroup != null ? transferToUserGroup.type : null;
->>>>>>> 3b6bcce5
     try {
       await apiv3Delete(`/user-groups/${deleteGroupId}`, {
         actionName,
