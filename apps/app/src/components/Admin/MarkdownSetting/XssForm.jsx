--- conflicted
+++ resolved
@@ -58,11 +58,7 @@
                 checked={xssOption === RehypeSanitizeOption.RECOMMENDED}
                 onChange={() => { adminMarkDownContainer.setState({ xssOption: RehypeSanitizeOption.RECOMMENDED }) }}
               />
-<<<<<<< HEAD
-              <label className="form-label custom-control-label w-100" htmlFor="xssOption1">
-=======
-              <label className="form-check-label w-100" htmlFor="xssOption1">
->>>>>>> 7fdd274e
+              <label className="form-label form-check-label w-100" htmlFor="xssOption1">
                 <p className="font-weight-bold">{t('markdown_settings.xss_options.recommended_setting')}</p>
                 <div className="mt-4">
                   <div className="d-flex justify-content-between">
@@ -104,11 +100,7 @@
                 checked={xssOption === RehypeSanitizeOption.CUSTOM}
                 onChange={() => { adminMarkDownContainer.setState({ xssOption: RehypeSanitizeOption.CUSTOM }) }}
               />
-<<<<<<< HEAD
-              <label className="form-label custom-control-label w-100" htmlFor="xssOption2">
-=======
-              <label className="form-check-label w-100" htmlFor="xssOption2">
->>>>>>> 7fdd274e
+              <label className="form-label form-check-label w-100" htmlFor="xssOption2">
                 <p className="font-weight-bold">{t('markdown_settings.xss_options.custom_whitelist')}</p>
                 <WhitelistInput customizable />
               </label>
@@ -137,11 +129,7 @@
                   checked={isEnabledXss}
                   onChange={adminMarkDownContainer.switchEnableXss}
                 />
-<<<<<<< HEAD
-                <label className="form-label custom-control-label w-100" htmlFor="XssEnable">
-=======
-                <label className="form-check-label w-100" htmlFor="XssEnable">
->>>>>>> 7fdd274e
+                <label className="form-label form-check-label w-100" htmlFor="XssEnable">
                   {t('markdown_settings.xss_options.enable_xss_prevention')}
                 </label>
               </div>
