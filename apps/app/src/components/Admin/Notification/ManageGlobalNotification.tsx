--- conflicted
+++ resolved
@@ -154,19 +154,11 @@
                 checked={notifyType === NotifyType.Email}
                 onChange={() => { setNotifyType(NotifyType.Email) }}
               />
-<<<<<<< HEAD
               <label className="form-label form-check-label" htmlFor="mail">
-                <p className="font-weight-bold">Email</p>
-              </label>
-            </div>
-            <div className="form-check ml-2">
-=======
-              <label className="custom-control-label" htmlFor="mail">
                 <p className="fw-bold">Email</p>
               </label>
             </div>
-            <div className="custom-control custom-radio ms-2">
->>>>>>> 64a40b74
+            <div className="form-check ms-2">
               <input
                 className="form-check-input"
                 type="radio"
@@ -176,13 +168,8 @@
                 checked={notifyType === NotifyType.SLACK}
                 onChange={() => { setNotifyType(NotifyType.SLACK) }}
               />
-<<<<<<< HEAD
               <label className="form-label form-check-label" htmlFor="slack">
-                <p className="font-weight-bold">Slack</p>
-=======
-              <label className="custom-control-label" htmlFor="slack">
                 <p className="fw-bold">Slack</p>
->>>>>>> 64a40b74
               </label>
             </div>
           </div>
