--- conflicted
+++ resolved
@@ -50,11 +50,7 @@
               checked={adminNotificationContainer.state.isNotificationForOwnerPageEnabled || false}
               onChange={() => { adminNotificationContainer.switchIsNotificationForOwnerPageEnabled() }}
             />
-<<<<<<< HEAD
-            <label className="form-label custom-control-label" htmlFor="isNotificationForOwnerPageEnabled">
-=======
-            <label className="form-check-label" htmlFor="isNotificationForOwnerPageEnabled">
->>>>>>> 7fdd274e
+            <label className="form-label form-check-label" htmlFor="isNotificationForOwnerPageEnabled">
               {/* eslint-disable-next-line react/no-danger */}
               <span dangerouslySetInnerHTML={{ __html: t('notification_settings.just_me_notification_help') }} />
             </label>
@@ -72,11 +68,7 @@
               checked={adminNotificationContainer.state.isNotificationForGroupPageEnabled || false}
               onChange={() => { adminNotificationContainer.switchIsNotificationForGroupPageEnabled() }}
             />
-<<<<<<< HEAD
-            <label className="form-label custom-control-label" htmlFor="isNotificationForGroupPageEnabled">
-=======
-            <label className="form-check-label" htmlFor="isNotificationForGroupPageEnabled">
->>>>>>> 7fdd274e
+            <label className="form-label form-check-label" htmlFor="isNotificationForGroupPageEnabled">
               {/* eslint-disable-next-line react/no-danger */}
               <span dangerouslySetInnerHTML={{ __html: t('notification_settings.group_notification_help') }} />
             </label>
