--- conflicted
+++ resolved
@@ -2,10 +2,7 @@
 
 import PropTypes from 'prop-types';
 import { Collapse } from 'reactstrap';
-<<<<<<< HEAD
-=======
 
->>>>>>> 4364845e
 
 // TODO: use new accordion component
 // https://redmine.weseek.co.jp/issues/129222
