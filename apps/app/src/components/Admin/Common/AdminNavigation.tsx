import React, { type JSX, useCallback } from 'react';
import Link from 'next/link';
import { pathUtils } from '@growi/core/dist/utils';
import { useTranslation } from 'next-i18next';
import urljoin from 'url-join';

<<<<<<< HEAD
import { useGrowiCloudUri, useGrowiAppIdForGrowiCloud } from '~/states/global';
=======
import {
  useGrowiAppIdForGrowiCloud,
  useGrowiCloudUri,
} from '~/stores-universal/context';
>>>>>>> ea178e5a

import styles from './AdminNavigation.module.scss';

const moduleClass = styles['admin-navigation'];

// eslint-disable-next-line react/prop-types
const MenuLabel = ({ menu }: { menu: string }) => {
  const { t } = useTranslation(['admin', 'commons']);

  switch (menu) {
    /* eslint-disable no-multi-spaces, max-len */
    case 'app':
      return (
        <>
          <span className="material-symbols-outlined me-1">settings</span>
          {t('headers.app_settings', { ns: 'commons' })}
        </>
      );
    case 'security':
      return (
        <>
          <span className="material-symbols-outlined me-1">shield</span>
          {t('security_settings.security_settings')}
        </>
      );
    case 'markdown':
      return (
        <>
          <span className="material-symbols-outlined me-1">note</span>
          {t('markdown_settings.markdown_settings')}
        </>
      );
    case 'customize':
      return (
        <>
          <span className="material-symbols-outlined me-1">construction</span>
          {t('customize_settings.customize_settings')}
        </>
      );
    case 'importer':
      return (
        <>
          <span className="material-symbols-outlined me-1">cloud_upload</span>
          {t('importer_management.import_data')}
        </>
      );
    case 'export':
      return (
        <>
          <span className="material-symbols-outlined me-1">cloud_download</span>
          {t('export_management.export_archive_data')}
        </>
      );
    case 'data-transfer':
      return (
        <>
          <span className="material-symbols-outlined me-1">flight</span>
          {t('g2g_data_transfer.data_transfer', { ns: 'commons' })}
        </>
      );
    case 'notification':
      return (
        <>
          <span className="material-symbols-outlined me-1">notifications</span>
          {t('external_notification.external_notification')}
        </>
      );
    case 'slack-integration':
      return (
        <>
          <span className="material-symbols-outlined me-1">shuffle</span>
          {t('slack_integration.slack_integration')}
        </>
      );
    case 'slack-integration-legacy':
      return (
        <>
          <span className="material-symbols-outlined me-1">shuffle</span>
          {t('slack_integration_legacy.slack_integration_legacy')}
        </>
      );
    case 'users':
      return (
        <>
          <span className="material-symbols-outlined me-1">person</span>
          {t('user_management.user_management')}
        </>
      );
    case 'user-groups':
      return (
        <>
          <span className="material-symbols-outlined me-1">group</span>
          {t('user_group_management.user_group_management')}
        </>
      );
    case 'audit-log':
      return (
        <>
          <span className="material-symbols-outlined me-1">feed</span>
          {t('audit_log_management.audit_log')}
        </>
      );
    case 'plugins':
      return (
        <>
          <span className="material-symbols-outlined me-1">extension</span>
          {t('plugins.plugins')}
        </>
      );
    // Temporarily hiding
    // case 'ai-integration':           return (
    //   <>{/* TODO: unify sizing of growi-custom-icons so that simplify code -- 2024.10.09 Yuki Takei */}
    //     <span
    //       className="growi-custom-icons d-inline-block me-1"
    //       style={{
    //         fontSize: '18px', width: '24px', height: '24px', lineHeight: '24px', verticalAlign: 'bottom', paddingLeft: '2px',
    //       }}
    //     >
    //       growi_ai
    //     </span>
    //     {t('ai_integration.ai_integration')}
    //   </>
    // );
    case 'search':
      return (
        <>
          <span className="material-symbols-outlined me-1">search</span>
          {t('full_text_search_management.full_text_search_management')}
        </>
      );
    case 'cloud':
      return (
        <>
          <span className="material-symbols-outlined me-1">share</span>
          {t('cloud_setting_management.to_cloud_settings')}{' '}
        </>
      );
    default:
      return (
        <>
          <span className="material-symbols-outlined me-1">home</span>
          {t('wiki_management_homepage')}
        </>
      );
    /* eslint-enable no-multi-spaces, max-len */
  }
};

type MenuLinkProps = {
  menu: string;
  isListGroupItems: boolean;
  isRoot?: boolean;
  isActive?: boolean;
};

const MenuLink = ({
  menu,
  isRoot,
  isListGroupItems,
  isActive,
}: MenuLinkProps) => {
  const pageTransitionClassName = isListGroupItems
    ? 'list-group-item list-group-item-action rounded border-0'
    : 'dropdown-item px-3 py-2';

  const href = isRoot ? '/admin' : urljoin('/admin', menu);

  return (
    <Link
      href={href}
      className={`${pageTransitionClassName} ${isActive ? 'active' : ''}`}
    >
      <MenuLabel menu={menu} />
    </Link>
  );
};

export const AdminNavigation = (): JSX.Element => {
  const pathname = window.location.pathname;

  const growiCloudUri = useGrowiCloudUri();
  const growiAppIdForGrowiCloud = useGrowiAppIdForGrowiCloud();

  const isActiveMenu = useCallback(
    (path: string | string[]) => {
      const paths = Array.isArray(path) ? path : [path];

      return paths.some((path) => {
        const basisPath = pathUtils.normalizePath(urljoin('/admin', path));
        const basisParentPath = pathUtils.addTrailingSlash(basisPath);

        return pathname === basisPath || pathname.startsWith(basisParentPath);
      });
    },
    [pathname],
  );

  const getListGroupItemOrDropdownItemList = useCallback(
    (isListGroupItems: boolean) => {
      return (
        <>
          {/* eslint-disable no-multi-spaces */}
          <MenuLink
            menu="home"
            isListGroupItems={isListGroupItems}
            isActive={pathname === '/admin'}
            isRoot
          />
          <MenuLink
            menu="app"
            isListGroupItems={isListGroupItems}
            isActive={isActiveMenu('/app')}
          />
          <MenuLink
            menu="security"
            isListGroupItems={isListGroupItems}
            isActive={isActiveMenu('/security')}
          />
          <MenuLink
            menu="markdown"
            isListGroupItems={isListGroupItems}
            isActive={isActiveMenu('/markdown')}
          />
          <MenuLink
            menu="customize"
            isListGroupItems={isListGroupItems}
            isActive={isActiveMenu('/customize')}
          />
          <MenuLink
            menu="importer"
            isListGroupItems={isListGroupItems}
            isActive={isActiveMenu('/importer')}
          />
          <MenuLink
            menu="export"
            isListGroupItems={isListGroupItems}
            isActive={isActiveMenu('/export')}
          />
          <MenuLink
            menu="data-transfer"
            isListGroupItems={isListGroupItems}
            isActive={isActiveMenu('/data-transfer')}
          />
          <MenuLink
            menu="notification"
            isListGroupItems={isListGroupItems}
            isActive={isActiveMenu(['/notification', '/global-notification'])}
          />
          <MenuLink
            menu="slack-integration"
            isListGroupItems={isListGroupItems}
            isActive={isActiveMenu('/slack-integration')}
          />
          <MenuLink
            menu="slack-integration-legacy"
            isListGroupItems={isListGroupItems}
            isActive={isActiveMenu('/slack-integration-legacy')}
          />
          <MenuLink
            menu="users"
            isListGroupItems={isListGroupItems}
            isActive={isActiveMenu('/users')}
          />
          <MenuLink
            menu="user-groups"
            isListGroupItems={isListGroupItems}
            isActive={isActiveMenu(['/user-groups', 'user-group-detail'])}
          />
          <MenuLink
            menu="audit-log"
            isListGroupItems={isListGroupItems}
            isActive={isActiveMenu('/audit-log')}
          />
          <MenuLink
            menu="plugins"
            isListGroupItems={isListGroupItems}
            isActive={isActiveMenu('/plugins')}
          />
          {/* Temporarily hiding */}
          {/* <MenuLink menu="ai-integration" isListGroupItems={isListGroupItems} isActive={isActiveMenu('/aai-integration')} /> */}
          <MenuLink
            menu="search"
            isListGroupItems={isListGroupItems}
            isActive={isActiveMenu('/search')}
          />
          {growiCloudUri != null && growiAppIdForGrowiCloud != null && (
            <a
              href={`${growiCloudUri}/my/apps/${growiAppIdForGrowiCloud}`}
              className="list-group-item list-group-item-action border-0 round-corner"
            >
              <MenuLabel menu="cloud" />
            </a>
          )}
          {/* eslint-enable no-multi-spaces */}
        </>
      );
    },
    [growiAppIdForGrowiCloud, growiCloudUri, isActiveMenu, pathname],
  );

  return (
    <React.Fragment>
      {/* List group */}
      <div className={`list-group ${moduleClass} sticky-top d-none d-lg-block`}>
        {getListGroupItemOrDropdownItemList(true)}
      </div>

      {/* Dropdown */}
      <div className="dropdown d-block d-lg-none mb-5">
        <button
          className="btn btn-outline-primary btn-lg dropdown-toggle col-12 text-end"
          type="button"
          id="dropdown-admin-navigation"
          data-display="static"
          data-bs-toggle="dropdown"
          aria-haspopup="true"
          aria-expanded="false"
        >
          <span className="float-start">
            {/* eslint-disable no-multi-spaces */}
            {pathname === '/admin' && <MenuLabel menu="home" />}
            {isActiveMenu('/app') && <MenuLabel menu="app" />}
            {isActiveMenu('/security') && <MenuLabel menu="security" />}
            {isActiveMenu('/markdown') && <MenuLabel menu="markdown" />}
            {isActiveMenu('/customize') && <MenuLabel menu="customize" />}
            {isActiveMenu('/importer') && <MenuLabel menu="importer" />}
            {isActiveMenu('/export') && <MenuLabel menu="export" />}
            {isActiveMenu(['/notification', '/global-notification']) && (
              <MenuLabel menu="notification" />
            )}
            {isActiveMenu('/slack-integration') && (
              <MenuLabel menu="slack-integration" />
            )}
            {isActiveMenu('/users') && <MenuLabel menu="users" />}
            {isActiveMenu(['/user-groups', 'user-group-detail']) && (
              <MenuLabel menu="user-groups" />
            )}
            {isActiveMenu('/search') && <MenuLabel menu="search" />}
            {isActiveMenu('/audit-log') && <MenuLabel menu="audit-log" />}
            {isActiveMenu('/plugins') && <MenuLabel menu="plugins" />}
            {isActiveMenu('/data-transfer') && (
              <MenuLabel menu="data-transfer" />
            )}
            {/* Temporarily hiding */}
            {/* {isActiveMenu('/ai-integration')                && <MenuLabel menu="ai-integration" />} */}
            {/* eslint-enable no-multi-spaces */}
          </span>
        </button>
        <div
          className="dropdown-menu"
          role="menu"
          aria-labelledby="dropdown-admin-navigation"
        >
          {getListGroupItemOrDropdownItemList(false)}
        </div>
      </div>
    </React.Fragment>
  );
};<|MERGE_RESOLUTION|>--- conflicted
+++ resolved
@@ -1,17 +1,10 @@
+import { pathUtils } from '@growi/core/dist/utils';
+import Link from 'next/link';
+import { useTranslation } from 'next-i18next';
 import React, { type JSX, useCallback } from 'react';
-import Link from 'next/link';
-import { pathUtils } from '@growi/core/dist/utils';
-import { useTranslation } from 'next-i18next';
 import urljoin from 'url-join';
 
-<<<<<<< HEAD
-import { useGrowiCloudUri, useGrowiAppIdForGrowiCloud } from '~/states/global';
-=======
-import {
-  useGrowiAppIdForGrowiCloud,
-  useGrowiCloudUri,
-} from '~/stores-universal/context';
->>>>>>> ea178e5a
+import { useGrowiAppIdForGrowiCloud, useGrowiCloudUri } from '~/states/global';
 
 import styles from './AdminNavigation.module.scss';
 
