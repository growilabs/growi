--- conflicted
+++ resolved
@@ -49,13 +49,8 @@
       {!adminAppContainer.state.isMailerSetup && (
         <div className="alert alert-danger"><i className="icon-exclamation"></i> {t('admin:app_setting.mailer_is_not_set_up')}</div>
       )}
-<<<<<<< HEAD
       <div className="row mb-5">
-        <label className="col-md-3 col-form-label text-right">{t('admin:app_setting.from_e-mail_address')}</label>
-=======
-      <div className="row form-group mb-5">
         <label className="col-md-3 col-form-label text-end">{t('admin:app_setting.from_e-mail_address')}</label>
->>>>>>> 64a40b74
         <div className="col-md-6">
           <input
             className="form-control"
@@ -67,13 +62,8 @@
         </div>
       </div>
 
-<<<<<<< HEAD
       <div className="row mb-5">
-        <label className="form-label text-left text-md-right col-md-3 col-form-label">
-=======
-      <div className="row form-group mb-5">
-        <label className="text-start text-md-right col-md-3 col-form-label">
->>>>>>> 64a40b74
+        <label className="form-label text-start text-md-right col-md-3 col-form-label">
           {t('admin:app_setting.transmission_method')}
         </label>
         <div className="col-md-6 py-2">
