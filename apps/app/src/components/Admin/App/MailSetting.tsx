import React from 'react';

import { useTranslation } from 'next-i18next';

import AdminAppContainer from '~/client/services/AdminAppContainer';
import { toastSuccess, toastError } from '~/client/util/toastr';

import { withUnstatedContainers } from '../../UnstatedUtils';

import SesSetting from './SesSetting';
import SmtpSetting from './SmtpSetting';


type Props = {
  adminAppContainer: AdminAppContainer,
}


const MailSetting = (props: Props) => {
  const { t } = useTranslation(['admin', 'commons']);
  const { adminAppContainer } = props;

  const transmissionMethods = ['smtp', 'ses'];

  async function submitHandler() {
    try {
      await adminAppContainer.updateMailSettingHandler();
      toastSuccess(t('toaster.update_successed', { target: t('admin:app_setting.mail_settings'), ns: 'commons' }));
    }
    catch (err) {
      toastError(err);
    }
  }

  async function sendTestEmailHandler() {
    const { adminAppContainer } = props;
    try {
      await adminAppContainer.sendTestEmail();
      toastSuccess(t('admin:app_setting.success_to_send_test_email'));
    }
    catch (err) {
      toastError(err);
    }
  }


  return (
    <React.Fragment>
      {!adminAppContainer.state.isMailerSetup && (
        <div className="alert alert-danger"><i className="icon-exclamation"></i> {t('admin:app_setting.mailer_is_not_set_up')}</div>
      )}
      <div className="row mb-5">
        <label className="col-md-3 col-form-label text-right">{t('admin:app_setting.from_e-mail_address')}</label>
        <div className="col-md-6">
          <input
            className="form-control"
            type="text"
            placeholder={`${t('eg')} mail@growi.org`}
            defaultValue={adminAppContainer.state.fromAddress || ''}
            onChange={(e) => { adminAppContainer.changeFromAddress(e.target.value) }}
          />
        </div>
      </div>

      <div className="row mb-5">
        <label className="form-label text-left text-md-right col-md-3 col-form-label">
          {t('admin:app_setting.transmission_method')}
        </label>
        <div className="col-md-6 py-2">
          {transmissionMethods.map((method) => {
            return (
              <div key={method} className="form-check form-check-inline">
                <input
                  type="radio"
                  className="form-check-input"
                  name="transmission-method"
                  id={`transmission-method-radio-${method}`}
                  checked={adminAppContainer.state.transmissionMethod === method}
                  onChange={(e) => {
                    adminAppContainer.changeTransmissionMethod(method);
                  }}
                />
<<<<<<< HEAD
                <label
                  className="form-label custom-control-label"
                  htmlFor={`transmission-method-radio-${method}`}
                >
                  {t(`admin:app_setting.${method}_label`)}
                </label>
=======
                <label className="form-check-label" htmlFor={`transmission-method-radio-${method}`}>{t(`admin:app_setting.${method}_label`)}</label>
>>>>>>> 7fdd274e
              </div>
            );
          })}
        </div>
      </div>

      {adminAppContainer.state.transmissionMethod === 'smtp' && <SmtpSetting />}
      {adminAppContainer.state.transmissionMethod === 'ses' && <SesSetting />}

      <div className="row my-3">
        <div className="mx-auto">
          <button type="button" className="btn btn-primary" onClick={submitHandler} disabled={adminAppContainer.state.retrieveError != null}>
            { t('Update') }
          </button>
          {adminAppContainer.state.transmissionMethod === 'smtp' && (
            <button type="button" className="btn btn-secondary ml-4" onClick={sendTestEmailHandler}>
              {t('admin:app_setting.send_test_email')}
            </button>
          )}
        </div>
      </div>
    </React.Fragment>
  );

};

/**
 * Wrapper component for using unstated
 */
const MailSettingWrapper = withUnstatedContainers(MailSetting, [AdminAppContainer]);

export default MailSettingWrapper;<|MERGE_RESOLUTION|>--- conflicted
+++ resolved
@@ -80,16 +80,7 @@
                     adminAppContainer.changeTransmissionMethod(method);
                   }}
                 />
-<<<<<<< HEAD
-                <label
-                  className="form-label custom-control-label"
-                  htmlFor={`transmission-method-radio-${method}`}
-                >
-                  {t(`admin:app_setting.${method}_label`)}
-                </label>
-=======
-                <label className="form-check-label" htmlFor={`transmission-method-radio-${method}`}>{t(`admin:app_setting.${method}_label`)}</label>
->>>>>>> 7fdd274e
+                <label className="form-label form-check-label" htmlFor={`transmission-method-radio-${method}`}>{t(`admin:app_setting.${method}_label`)}</label>
               </div>
             );
           })}
