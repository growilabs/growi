import React, { ChangeEvent, useCallback } from 'react';

import { useTranslation } from 'next-i18next';

import AdminAppContainer from '~/client/services/AdminAppContainer';
import { toastSuccess, toastError } from '~/client/util/toastr';

import { withUnstatedContainers } from '../../UnstatedUtils';
import AdminUpdateButtonRow from '../Common/AdminUpdateButtonRow';

import { AwsSettingMolecule } from './AwsSetting';
import type { AwsSettingMoleculeProps } from './AwsSetting';
import { GcsSettingMolecule } from './GcsSetting';
import type { GcsSettingMoleculeProps } from './GcsSetting';

const fileUploadTypes = ['aws', 'gcs', 'gridfs', 'local'] as const;

type FileUploadSettingMoleculeProps = {
  fileUploadType: string
  isFixedFileUploadByEnvVar: boolean
  envFileUploadType?: string
  onChangeFileUploadType: (e: ChangeEvent, type: string) => void
} & AwsSettingMoleculeProps & GcsSettingMoleculeProps;

export const FileUploadSettingMolecule = React.memo((props: FileUploadSettingMoleculeProps): JSX.Element => {
  const { t } = useTranslation(['admin', 'commons']);

  return (
    <>
      <p className="card well my-3">
        {t('admin:app_setting.file_upload')}
        <br />
        <br />
        <span className="text-danger">
          <i className="ti ti-unlink"></i>
          {t('admin:app_setting.change_setting')}
        </span>
      </p>

      <div className="row mb-3">
        <label className="text-left text-md-right col-md-3 col-form-label">
          {t('admin:app_setting.file_upload_method')}
        </label>

        <div className="col-md-6 py-2">
          {fileUploadTypes.map((type) => {
            return (
              <div key={type} className="form-check form-check-inline">
                <input
                  type="radio"
                  className="form-check-input"
                  name="file-upload-type"
                  id={`file-upload-type-radio-${type}`}
                  checked={props.fileUploadType === type}
                  disabled={props.isFixedFileUploadByEnvVar}
                  onChange={(e) => { props?.onChangeFileUploadType(e, type) }}
                />
<<<<<<< HEAD
                <label className="form-label custom-control-label" htmlFor={`file-upload-type-radio-${type}`}>{t(`admin:app_setting.${type}_label`)}</label>
=======
                <label className="form-check-label" htmlFor={`file-upload-type-radio-${type}`}>{t(`admin:app_setting.${type}_label`)}</label>
>>>>>>> 7fdd274e
              </div>
            );
          })}
        </div>
        {props.isFixedFileUploadByEnvVar && (
          <p className="alert alert-warning mt-2 text-left offset-3 col-6">
            <i className="icon-exclamation icon-fw">
            </i><b>FIXED</b><br />
            {/* eslint-disable-next-line react/no-danger */}
            <b dangerouslySetInnerHTML={{ __html: t('admin:app_setting.fixed_by_env_var', { fileUploadType: props.envFileUploadType }) }} />
          </p>
        )}
      </div>

      {props.fileUploadType === 'aws' && (
        <AwsSettingMolecule
          s3ReferenceFileWithRelayMode={props.s3ReferenceFileWithRelayMode}
          s3Region={props.s3Region}
          s3CustomEndpoint={props.s3CustomEndpoint}
          s3Bucket={props.s3Bucket}
          s3AccessKeyId={props.s3AccessKeyId}
          s3SecretAccessKey={props.s3SecretAccessKey}
          onChangeS3ReferenceFileWithRelayMode={props.onChangeS3ReferenceFileWithRelayMode}
          onChangeS3Region={props.onChangeS3Region}
          onChangeS3CustomEndpoint={props.onChangeS3CustomEndpoint}
          onChangeS3Bucket={props.onChangeS3Bucket}
          onChangeS3AccessKeyId={props.onChangeS3AccessKeyId}
          onChangeS3SecretAccessKey={props.onChangeS3SecretAccessKey}
        />
      )}
      {props.fileUploadType === 'gcs' && (
        <GcsSettingMolecule
          gcsReferenceFileWithRelayMode={props.gcsReferenceFileWithRelayMode}
          gcsUseOnlyEnvVars={props.gcsUseOnlyEnvVars}
          gcsApiKeyJsonPath={props.gcsApiKeyJsonPath}
          gcsBucket={props.gcsBucket}
          gcsUploadNamespace={props.gcsUploadNamespace}
          envGcsApiKeyJsonPath={props.envGcsApiKeyJsonPath}
          envGcsBucket={props.envGcsBucket}
          envGcsUploadNamespace={props.envGcsUploadNamespace}
          onChangeGcsReferenceFileWithRelayMode={props.onChangeGcsReferenceFileWithRelayMode}
          onChangeGcsApiKeyJsonPath={props.onChangeGcsApiKeyJsonPath}
          onChangeGcsBucket={props.onChangeGcsBucket}
          onChangeGcsUploadNamespace={props.onChangeGcsUploadNamespace}
        />
      )}
    </>
  );
});
FileUploadSettingMolecule.displayName = 'FileUploadSettingMolecule';


type FileUploadSettingProps = {
  adminAppContainer: AdminAppContainer
}

const FileUploadSetting = (props: FileUploadSettingProps): JSX.Element => {
  const { t } = useTranslation(['admin', 'commons']);
  const { adminAppContainer } = props;

  const {
    fileUploadType, isFixedFileUploadByEnvVar, envFileUploadType, retrieveError,
    s3ReferenceFileWithRelayMode,
    s3Region, s3CustomEndpoint, s3Bucket,
    s3AccessKeyId, s3SecretAccessKey,
    gcsReferenceFileWithRelayMode, gcsUseOnlyEnvVars,
    gcsApiKeyJsonPath, envGcsApiKeyJsonPath, gcsBucket,
    envGcsBucket, gcsUploadNamespace, envGcsUploadNamespace,
  } = adminAppContainer.state;

  const submitHandler = useCallback(async() => {
    try {
      await adminAppContainer.updateFileUploadSettingHandler();
      toastSuccess(t('toaster.update_successed', { target: t('admin:app_setting.file_upload_settings'), ns: 'commons' }));
    }
    catch (err) {
      toastError(err);
    }
  }, [adminAppContainer, t]);

  const onChangeFileUploadTypeHandler = useCallback((e: ChangeEvent, type: string) => {
    adminAppContainer.changeFileUploadType(type);
  }, [adminAppContainer]);

  // S3
  const onChangeS3ReferenceFileWithRelayModeHandler = useCallback((val: boolean) => {
    adminAppContainer.changeS3ReferenceFileWithRelayMode(val);
  }, [adminAppContainer]);

  const onChangeS3RegionHandler = useCallback((val: string) => {
    adminAppContainer.changeS3Region(val);
  }, [adminAppContainer]);

  const onChangeS3CustomEndpointHandler = useCallback((val: string) => {
    adminAppContainer.changeS3CustomEndpoint(val);
  }, [adminAppContainer]);

  const onChangeS3BucketHandler = useCallback((val: string) => {
    adminAppContainer.changeS3Bucket(val);
  }, [adminAppContainer]);

  const onChangeS3AccessKeyIdHandler = useCallback((val: string) => {
    adminAppContainer.changeS3AccessKeyId(val);
  }, [adminAppContainer]);

  const onChangeS3SecretAccessKeyHandler = useCallback((val: string) => {
    adminAppContainer.changeS3SecretAccessKey(val);
  }, [adminAppContainer]);

  // GCS
  const onChangeGcsReferenceFileWithRelayModeHandler = useCallback((val: boolean) => {
    adminAppContainer.changeGcsReferenceFileWithRelayMode(val);
  }, [adminAppContainer]);

  const onChangeGcsApiKeyJsonPathHandler = useCallback((val: string) => {
    adminAppContainer.changeGcsApiKeyJsonPath(val);
  }, [adminAppContainer]);

  const onChangeGcsBucketHandler = useCallback((val: string) => {
    adminAppContainer.changeGcsBucket(val);
  }, [adminAppContainer]);

  const onChangeGcsUploadNamespaceHandler = useCallback((val: string) => {
    adminAppContainer.changeGcsUploadNamespace(val);
  }, [adminAppContainer]);

  return (
    <>
      <FileUploadSettingMolecule
        fileUploadType={fileUploadType}
        isFixedFileUploadByEnvVar={isFixedFileUploadByEnvVar}
        envFileUploadType={envFileUploadType}
        onChangeFileUploadType={onChangeFileUploadTypeHandler}
        s3ReferenceFileWithRelayMode={s3ReferenceFileWithRelayMode}
        s3Region={s3Region}
        s3CustomEndpoint={s3CustomEndpoint}
        s3Bucket={s3Bucket}
        s3AccessKeyId={s3AccessKeyId}
        s3SecretAccessKey={s3SecretAccessKey}
        onChangeS3ReferenceFileWithRelayMode={onChangeS3ReferenceFileWithRelayModeHandler}
        onChangeS3Region={onChangeS3RegionHandler}
        onChangeS3CustomEndpoint={onChangeS3CustomEndpointHandler}
        onChangeS3Bucket={onChangeS3BucketHandler}
        onChangeS3AccessKeyId={onChangeS3AccessKeyIdHandler}
        onChangeS3SecretAccessKey={onChangeS3SecretAccessKeyHandler}
        gcsReferenceFileWithRelayMode={gcsReferenceFileWithRelayMode}
        gcsUseOnlyEnvVars={gcsUseOnlyEnvVars}
        gcsApiKeyJsonPath={gcsApiKeyJsonPath}
        gcsBucket={gcsBucket}
        gcsUploadNamespace={gcsUploadNamespace}
        envGcsApiKeyJsonPath={envGcsApiKeyJsonPath}
        envGcsBucket={envGcsBucket}
        envGcsUploadNamespace={envGcsUploadNamespace}
        onChangeGcsReferenceFileWithRelayMode={onChangeGcsReferenceFileWithRelayModeHandler}
        onChangeGcsApiKeyJsonPath={onChangeGcsApiKeyJsonPathHandler}
        onChangeGcsBucket={onChangeGcsBucketHandler}
        onChangeGcsUploadNamespace={onChangeGcsUploadNamespaceHandler}
      />
      <AdminUpdateButtonRow onClick={submitHandler} disabled={retrieveError != null} />
    </>
  );
};


/**
 * Wrapper component for using unstated
 */
const FileUploadSettingWrapper = withUnstatedContainers(FileUploadSetting, [AdminAppContainer]);

export default FileUploadSettingWrapper;<|MERGE_RESOLUTION|>--- conflicted
+++ resolved
@@ -55,11 +55,7 @@
                   disabled={props.isFixedFileUploadByEnvVar}
                   onChange={(e) => { props?.onChangeFileUploadType(e, type) }}
                 />
-<<<<<<< HEAD
-                <label className="form-label custom-control-label" htmlFor={`file-upload-type-radio-${type}`}>{t(`admin:app_setting.${type}_label`)}</label>
-=======
-                <label className="form-check-label" htmlFor={`file-upload-type-radio-${type}`}>{t(`admin:app_setting.${type}_label`)}</label>
->>>>>>> 7fdd274e
+                <label className="form-label form-check-label" htmlFor={`file-upload-type-radio-${type}`}>{t(`admin:app_setting.${type}_label`)}</label>
               </div>
             );
           })}
