--- conflicted
+++ resolved
@@ -37,13 +37,8 @@
         </span>
       </p>
 
-<<<<<<< HEAD
       <div className="row mb-3">
-        <label className="text-left text-md-right col-md-3 col-form-label">
-=======
-      <div className="row form-group mb-3">
         <label className="text-start text-md-right col-md-3 col-form-label">
->>>>>>> 64a40b74
           {t('admin:app_setting.file_upload_method')}
         </label>
 
