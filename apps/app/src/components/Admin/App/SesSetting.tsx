
import React from 'react';

import AdminAppContainer from '~/client/services/AdminAppContainer';

import { withUnstatedContainers } from '../../UnstatedUtils';

type Props = {
  adminAppContainer: AdminAppContainer,
}

const SmtpSetting = (props: Props) => {
  const { adminAppContainer } = props;

  return (
    <React.Fragment>
      <div id="mail-smtp" className="tab-pane active mt-5">

<<<<<<< HEAD
        <div className="row">
          <label className="text-left text-md-right col-md-3 col-form-label">
=======
        <div className="row form-group">
          <label className="text-start text-md-right col-md-3 col-form-label">
>>>>>>> 64a40b74
            Access key ID
          </label>
          <div className="col-md-6">
            <input
              className="form-control"
              type="text"
              defaultValue={adminAppContainer.state.sesAccessKeyId || ''}
              onChange={(e) => {
                adminAppContainer.changeSesAccessKeyId(e.target.value);
              }}
            />
          </div>
        </div>

<<<<<<< HEAD
        <div className="row">
          <label className="text-left text-md-right col-md-3 col-form-label">
=======
        <div className="row form-group">
          <label className="text-start text-md-right col-md-3 col-form-label">
>>>>>>> 64a40b74
            Secret access key
          </label>
          <div className="col-md-6">
            <input
              className="form-control"
              type="text"
              defaultValue={adminAppContainer.state.sesSecretAccessKey || ''}
              onChange={(e) => {
                adminAppContainer.changeSesSecretAccessKey(e.target.value);
              }}
            />
          </div>
        </div>
      </div>

    </React.Fragment>
  );
};

/**
 * Wrapper component for using unstated
 */
const SmtpSettingWrapper = withUnstatedContainers(SmtpSetting, [AdminAppContainer]);

export default SmtpSettingWrapper;<|MERGE_RESOLUTION|>--- conflicted
+++ resolved
@@ -16,13 +16,8 @@
     <React.Fragment>
       <div id="mail-smtp" className="tab-pane active mt-5">
 
-<<<<<<< HEAD
         <div className="row">
-          <label className="text-left text-md-right col-md-3 col-form-label">
-=======
-        <div className="row form-group">
           <label className="text-start text-md-right col-md-3 col-form-label">
->>>>>>> 64a40b74
             Access key ID
           </label>
           <div className="col-md-6">
@@ -37,13 +32,8 @@
           </div>
         </div>
 
-<<<<<<< HEAD
         <div className="row">
-          <label className="text-left text-md-right col-md-3 col-form-label">
-=======
-        <div className="row form-group">
           <label className="text-start text-md-right col-md-3 col-form-label">
->>>>>>> 64a40b74
             Secret access key
           </label>
           <div className="col-md-6">
