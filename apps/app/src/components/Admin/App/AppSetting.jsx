import React, { useCallback } from 'react';

import { useTranslation, i18n } from 'next-i18next';
import PropTypes from 'prop-types';

import { i18n as i18nConfig } from '^/config/next-i18next.config';

import AdminAppContainer from '~/client/services/AdminAppContainer';
import { toastSuccess, toastError } from '~/client/util/toastr';
import loggerFactory from '~/utils/logger';


import { withUnstatedContainers } from '../../UnstatedUtils';
import AdminUpdateButtonRow from '../Common/AdminUpdateButtonRow';

const logger = loggerFactory('growi:appSettings');


const AppSetting = (props) => {
  const { adminAppContainer } = props;
  const { t } = useTranslation(['admin', 'commons']);

  const submitHandler = useCallback(async() => {
    try {
      await adminAppContainer.updateAppSettingHandler();
      toastSuccess(t('commons:toaster.update_successed', { target: t('commons:headers.app_settings') }));
    }
    catch (err) {
      toastError(err);
      logger.error(err);
    }
  }, [adminAppContainer, t]);


  return (
    <React.Fragment>
<<<<<<< HEAD
      <div className="row">
        <label className="text-left text-md-right col-md-3 col-form-label">{t('admin:app_setting.site_name')}</label>
=======
      <div className="form-group row">
        <label className="text-start text-md-right col-md-3 col-form-label">{t('admin:app_setting.site_name')}</label>
>>>>>>> 64a40b74
        <div className="col-md-6">
          <input
            className="form-control"
            type="text"
            defaultValue={adminAppContainer.state.title || ''}
            onChange={(e) => {
              adminAppContainer.changeTitle(e.target.value);
            }}
            placeholder="GROWI"
          />
          <p className="form-text text-muted">{t('admin:app_setting.sitename_change')}</p>
        </div>
      </div>

      <div className="row mb-5">
        <label
          className="text-start text-md-right col-md-3 col-form-label"
        >
          {t('admin:app_setting.confidential_name')}
        </label>
        <div className="col-md-6">
          <input
            className="form-control"
            type="text"
            defaultValue={adminAppContainer.state.confidential || ''}
            onChange={(e) => {
              adminAppContainer.changeConfidential(e.target.value);
            }}
            placeholder={t('admin:app_setting.confidential_example')}
          />
          <p className="form-text text-muted">{t('admin:app_setting.header_content')}</p>
        </div>
      </div>

      <div className="row mb-5">
        <label
          className="text-start text-md-right col-md-3 col-form-label"
        >
          {t('admin:app_setting.default_language')}
        </label>
        <div className="col-md-6 py-2">
          {
            i18nConfig.locales.map((locale) => {
              if (i18n == null) { return }
              const fixedT = i18n.getFixedT(locale, 'admin');

              return (
                <div key={locale} className="form-check form-check-inline">
                  <input
                    type="radio"
                    id={`radioLang${locale}`}
                    className="form-check-input"
                    name="globalLang"
                    value={locale}
                    checked={adminAppContainer.state.globalLang === locale}
                    onChange={(e) => {
                      adminAppContainer.changeGlobalLang(e.target.value);
                    }}
                  />
                  <label className="form-label form-check-label" htmlFor={`radioLang${locale}`}>{fixedT('meta.display_name')}</label>
                </div>
              );
            })
          }
        </div>
      </div>

      <div className="row mb-5">
        <label
          className="text-start text-md-right col-md-3 col-form-label"
        >
          {t('admin:app_setting.default_mail_visibility')}
        </label>
        <div className="col-md-6 py-2">

          <div className="form-check form-check-inline">
            <input
              type="radio"
              id="radio-email-show"
              className="form-check-input"
              name="mailVisibility"
              checked={adminAppContainer.state.isEmailPublishedForNewUser === true}
              onChange={() => { adminAppContainer.changeIsEmailPublishedForNewUserShow(true) }}
            />
            <label className="form-label form-check-label" htmlFor="radio-email-show">{t('commons:Show')}</label>
          </div>

          <div className="form-check form-check-inline">
            <input
              type="radio"
              id="radio-email-hide"
              className="form-check-input"
              name="mailVisibility"
              checked={adminAppContainer.state.isEmailPublishedForNewUser === false}
              onChange={() => { adminAppContainer.changeIsEmailPublishedForNewUserShow(false) }}
            />
            <label className="form-label form-check-label" htmlFor="radio-email-hide">{t('commons:Hide')}</label>
          </div>

        </div>
      </div>

      <div className="row mb-5">
        <label
          className="text-start text-md-right col-md-3 col-form-label"
        >
          {/* {t('admin:app_setting.file_uploading')} */}
        </label>
        <div className="col-md-6">
          <div className="form-check form-check-info">
            <input
              type="checkbox"
              id="cbFileUpload"
              className="form-check-input"
              name="fileUpload"
              checked={adminAppContainer.state.fileUpload}
              onChange={(e) => {
                adminAppContainer.changeFileUpload(e.target.checked);
              }}
            />
            <label
              className="form-label form-check-label"
              htmlFor="cbFileUpload"
            >
              {t('admin:app_setting.enable_files_except_image')}
            </label>
          </div>

          <p className="form-text text-muted">
            {t('admin:app_setting.attach_enable')}
          </p>
        </div>
      </div>

      <AdminUpdateButtonRow onClick={submitHandler} disabled={adminAppContainer.state.retrieveError != null} />
    </React.Fragment>
  );

};


/**
 * Wrapper component for using unstated
 */
const AppSettingWrapper = withUnstatedContainers(AppSetting, [AdminAppContainer]);

AppSetting.propTypes = {
  adminAppContainer: PropTypes.instanceOf(AdminAppContainer).isRequired,
};


export default AppSettingWrapper;<|MERGE_RESOLUTION|>--- conflicted
+++ resolved
@@ -34,13 +34,8 @@
 
   return (
     <React.Fragment>
-<<<<<<< HEAD
       <div className="row">
-        <label className="text-left text-md-right col-md-3 col-form-label">{t('admin:app_setting.site_name')}</label>
-=======
-      <div className="form-group row">
         <label className="text-start text-md-right col-md-3 col-form-label">{t('admin:app_setting.site_name')}</label>
->>>>>>> 64a40b74
         <div className="col-md-6">
           <input
             className="form-control"
