import React, { useCallback } from 'react';

import { useTranslation, i18n } from 'next-i18next';
import PropTypes from 'prop-types';

import { i18n as i18nConfig } from '^/config/next-i18next.config';

import AdminAppContainer from '~/client/services/AdminAppContainer';
import { toastSuccess, toastError } from '~/client/util/toastr';
import loggerFactory from '~/utils/logger';


import { withUnstatedContainers } from '../../UnstatedUtils';
import AdminUpdateButtonRow from '../Common/AdminUpdateButtonRow';

const logger = loggerFactory('growi:appSettings');


const AppSetting = (props) => {
  const { adminAppContainer } = props;
  const { t } = useTranslation(['admin', 'commons']);

  const submitHandler = useCallback(async() => {
    try {
      await adminAppContainer.updateAppSettingHandler();
      toastSuccess(t('commons:toaster.update_successed', { target: t('commons:headers.app_settings') }));
    }
    catch (err) {
      toastError(err);
      logger.error(err);
    }
  }, [adminAppContainer, t]);


  return (
    <React.Fragment>
      <div className="row">
        <label className="text-left text-md-right col-md-3 col-form-label">{t('admin:app_setting.site_name')}</label>
        <div className="col-md-6">
          <input
            className="form-control"
            type="text"
            defaultValue={adminAppContainer.state.title || ''}
            onChange={(e) => {
              adminAppContainer.changeTitle(e.target.value);
            }}
            placeholder="GROWI"
          />
          <p className="form-text text-muted">{t('admin:app_setting.sitename_change')}</p>
        </div>
      </div>

      <div className="row mb-5">
        <label
          className="text-left text-md-right col-md-3 col-form-label"
        >
          {t('admin:app_setting.confidential_name')}
        </label>
        <div className="col-md-6">
          <input
            className="form-control"
            type="text"
            defaultValue={adminAppContainer.state.confidential || ''}
            onChange={(e) => {
              adminAppContainer.changeConfidential(e.target.value);
            }}
            placeholder={t('admin:app_setting.confidential_example')}
          />
          <p className="form-text text-muted">{t('admin:app_setting.header_content')}</p>
        </div>
      </div>

      <div className="row mb-5">
        <label
          className="text-left text-md-right col-md-3 col-form-label"
        >
          {t('admin:app_setting.default_language')}
        </label>
        <div className="col-md-6 py-2">
          {
            i18nConfig.locales.map((locale) => {
              if (i18n == null) { return }
              const fixedT = i18n.getFixedT(locale, 'admin');

              return (
                <div key={locale} className="form-check form-check-inline">
                  <input
                    type="radio"
                    id={`radioLang${locale}`}
                    className="form-check-input"
                    name="globalLang"
                    value={locale}
                    checked={adminAppContainer.state.globalLang === locale}
                    onChange={(e) => {
                      adminAppContainer.changeGlobalLang(e.target.value);
                    }}
                  />
<<<<<<< HEAD
                  <label className="form-label custom-control-label" htmlFor={`radioLang${locale}`}>{fixedT('meta.display_name')}</label>
=======
                  <label className="form-check-label" htmlFor={`radioLang${locale}`}>{fixedT('meta.display_name')}</label>
>>>>>>> 7fdd274e
                </div>
              );
            })
          }
        </div>
      </div>

      <div className="row mb-5">
        <label
          className="text-left text-md-right col-md-3 col-form-label"
        >
          {t('admin:app_setting.default_mail_visibility')}
        </label>
        <div className="col-md-6 py-2">

          <div className="form-check form-check-inline">
            <input
              type="radio"
              id="radio-email-show"
              className="form-check-input"
              name="mailVisibility"
              checked={adminAppContainer.state.isEmailPublishedForNewUser === true}
              onChange={() => { adminAppContainer.changeIsEmailPublishedForNewUserShow(true) }}
            />
<<<<<<< HEAD
            <label className="form-label custom-control-label" htmlFor="radio-email-show">{t('commons:Show')}</label>
=======
            <label className="form-check-label" htmlFor="radio-email-show">{t('commons:Show')}</label>
>>>>>>> 7fdd274e
          </div>

          <div className="form-check form-check-inline">
            <input
              type="radio"
              id="radio-email-hide"
              className="form-check-input"
              name="mailVisibility"
              checked={adminAppContainer.state.isEmailPublishedForNewUser === false}
              onChange={() => { adminAppContainer.changeIsEmailPublishedForNewUserShow(false) }}
            />
<<<<<<< HEAD
            <label className="form-label custom-control-label" htmlFor="radio-email-hide">{t('commons:Hide')}</label>
=======
            <label className="form-check-label" htmlFor="radio-email-hide">{t('commons:Hide')}</label>
>>>>>>> 7fdd274e
          </div>

        </div>
      </div>

      <div className="row mb-5">
        <label
          className="text-left text-md-right col-md-3 col-form-label"
        >
          {/* {t('admin:app_setting.file_uploading')} */}
        </label>
        <div className="col-md-6">
          <div className="form-check form-check-info">
            <input
              type="checkbox"
              id="cbFileUpload"
              className="form-check-input"
              name="fileUpload"
              checked={adminAppContainer.state.fileUpload}
              onChange={(e) => {
                adminAppContainer.changeFileUpload(e.target.checked);
              }}
            />
            <label
<<<<<<< HEAD
              className="custom-control-label form-label"
=======
              className="form-check-label"
>>>>>>> 7fdd274e
              htmlFor="cbFileUpload"
            >
              {t('admin:app_setting.enable_files_except_image')}
            </label>
          </div>

          <p className="form-text text-muted">
            {t('admin:app_setting.attach_enable')}
          </p>
        </div>
      </div>

      <AdminUpdateButtonRow onClick={submitHandler} disabled={adminAppContainer.state.retrieveError != null} />
    </React.Fragment>
  );

};


/**
 * Wrapper component for using unstated
 */
const AppSettingWrapper = withUnstatedContainers(AppSetting, [AdminAppContainer]);

AppSetting.propTypes = {
  adminAppContainer: PropTypes.instanceOf(AdminAppContainer).isRequired,
};


export default AppSettingWrapper;<|MERGE_RESOLUTION|>--- conflicted
+++ resolved
@@ -95,11 +95,7 @@
                       adminAppContainer.changeGlobalLang(e.target.value);
                     }}
                   />
-<<<<<<< HEAD
-                  <label className="form-label custom-control-label" htmlFor={`radioLang${locale}`}>{fixedT('meta.display_name')}</label>
-=======
-                  <label className="form-check-label" htmlFor={`radioLang${locale}`}>{fixedT('meta.display_name')}</label>
->>>>>>> 7fdd274e
+                  <label className="form-label form-check-label" htmlFor={`radioLang${locale}`}>{fixedT('meta.display_name')}</label>
                 </div>
               );
             })
@@ -124,11 +120,7 @@
               checked={adminAppContainer.state.isEmailPublishedForNewUser === true}
               onChange={() => { adminAppContainer.changeIsEmailPublishedForNewUserShow(true) }}
             />
-<<<<<<< HEAD
-            <label className="form-label custom-control-label" htmlFor="radio-email-show">{t('commons:Show')}</label>
-=======
-            <label className="form-check-label" htmlFor="radio-email-show">{t('commons:Show')}</label>
->>>>>>> 7fdd274e
+            <label className="form-label form-check-label" htmlFor="radio-email-show">{t('commons:Show')}</label>
           </div>
 
           <div className="form-check form-check-inline">
@@ -140,11 +132,7 @@
               checked={adminAppContainer.state.isEmailPublishedForNewUser === false}
               onChange={() => { adminAppContainer.changeIsEmailPublishedForNewUserShow(false) }}
             />
-<<<<<<< HEAD
-            <label className="form-label custom-control-label" htmlFor="radio-email-hide">{t('commons:Hide')}</label>
-=======
-            <label className="form-check-label" htmlFor="radio-email-hide">{t('commons:Hide')}</label>
->>>>>>> 7fdd274e
+            <label className="form-label form-check-label" htmlFor="radio-email-hide">{t('commons:Hide')}</label>
           </div>
 
         </div>
@@ -169,11 +157,7 @@
               }}
             />
             <label
-<<<<<<< HEAD
-              className="custom-control-label form-label"
-=======
-              className="form-check-label"
->>>>>>> 7fdd274e
+              className="form-label form-check-label"
               htmlFor="cbFileUpload"
             >
               {t('admin:app_setting.enable_files_except_image')}
