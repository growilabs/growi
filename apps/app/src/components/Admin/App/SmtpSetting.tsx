--- conflicted
+++ resolved
@@ -19,13 +19,8 @@
   return (
     <React.Fragment>
       <div id="mail-smtp" className="tab-pane active mt-5">
-<<<<<<< HEAD
         <div className="row">
-          <label className="text-left text-md-right col-md-3 col-form-label">
-=======
-        <div className="row form-group">
           <label className="text-start text-md-right col-md-3 col-form-label">
->>>>>>> 64a40b74
             {t('admin:app_setting.host')}
           </label>
           <div className="col-md-6">
@@ -38,13 +33,8 @@
           </div>
         </div>
 
-<<<<<<< HEAD
         <div className="row">
-          <label className="text-left text-md-right col-md-3 col-form-label">
-=======
-        <div className="row form-group">
           <label className="text-start text-md-right col-md-3 col-form-label">
->>>>>>> 64a40b74
             {t('admin:app_setting.port')}
           </label>
           <div className="col-md-6">
@@ -56,13 +46,8 @@
           </div>
         </div>
 
-<<<<<<< HEAD
         <div className="row">
-          <label className="text-left text-md-right col-md-3 col-form-label">
-=======
-        <div className="row form-group">
           <label className="text-start text-md-right col-md-3 col-form-label">
->>>>>>> 64a40b74
             {t('admin:app_setting.user')}
           </label>
           <div className="col-md-6">
@@ -75,13 +60,8 @@
           </div>
         </div>
 
-<<<<<<< HEAD
         <div className="row">
-          <label className="text-left text-md-right col-md-3 col-form-label">
-=======
-        <div className="row form-group">
           <label className="text-start text-md-right col-md-3 col-form-label">
->>>>>>> 64a40b74
             {t('Password')}
           </label>
           <div className="col-md-6">
