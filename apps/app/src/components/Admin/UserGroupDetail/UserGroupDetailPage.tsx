--- conflicted
+++ resolved
@@ -362,14 +362,10 @@
                 { ancestorUserGroup._id === currentUserGroupId ? (
                   <span>{ancestorUserGroup.name}</span>
                 ) : (
-<<<<<<< HEAD
                   <Link href={{
                     pathname: `/admin/user-group-detail/${ancestorUserGroup._id}`,
                     query: { isExternalGroup: 'true' },
-                  }} prefetch={false}>
-=======
-                  <Link href={`/admin/user-group-detail/${ancestorUserGroup._id}`}>
->>>>>>> 3c0b34dd
+                  }}>
                     {ancestorUserGroup.name}
                   </Link>
                 ) }
