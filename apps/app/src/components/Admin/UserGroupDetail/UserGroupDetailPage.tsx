--- conflicted
+++ resolved
@@ -2,7 +2,9 @@
   useState, useCallback, useEffect, useMemo,
 } from 'react';
 
-import type { IUserGroup, IUserGroupHasId } from '@growi/core';
+import type {
+  IUserGroup, IUserGroupHasId, IUserGroup, IUserGroupHasId,
+} from '@growi/core';
 import { objectIdUtils } from '@growi/core/dist/utils';
 import { useTranslation } from 'next-i18next';
 import dynamic from 'next/dynamic';
@@ -17,11 +19,7 @@
   apiv3Get, apiv3Put, apiv3Delete, apiv3Post,
 } from '~/client/util/apiv3-client';
 import { toastSuccess, toastError } from '~/client/util/toastr';
-<<<<<<< HEAD
 import { IExternalUserGroupHasId } from '~/features/external-user-group/interfaces/external-user-group';
-import { IUserGroup, IUserGroupHasId } from '~/interfaces/user';
-=======
->>>>>>> 9ee597ca
 import { SearchTypes, SearchType } from '~/interfaces/user-group';
 import Xss from '~/services/xss';
 import { useIsAclEnabled } from '~/stores/context';
