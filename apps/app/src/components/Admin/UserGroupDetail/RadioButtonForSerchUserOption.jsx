
import React from 'react';

import PropTypes from 'prop-types';
import { useTranslation } from 'next-i18next';

const RadioButtonForSerchUserOption = (props) => {

  const { searchType } = props;
  const { t } = useTranslation();
  return (
    <div className="form-check form-check-inline" key={`${searchType}Match`}>
      <input
        type="radio"
        id={`${searchType}Match`}
        className="form-check-input"
        checked={props.checked}
        onChange={props.onChange}
      />
<<<<<<< HEAD
      <label className="form-label text-capitalize custom-control-label ml-3" htmlFor={`${searchType}Match`}>
=======
      <label className="text-capitalize form-check-label ml-3" htmlFor={`${searchType}Match`}>
>>>>>>> 7fdd274e
        {t(`admin:user_group_management.add_modal.${searchType}_match`)}
      </label>
    </div>
  );
};


RadioButtonForSerchUserOption.propTypes = {

  searchType: PropTypes.string.isRequired,
  checked: PropTypes.bool.isRequired,
  onChange: PropTypes.func.isRequired,
};

export default RadioButtonForSerchUserOption;<|MERGE_RESOLUTION|>--- conflicted
+++ resolved
@@ -1,8 +1,8 @@
 
 import React from 'react';
 
+import { useTranslation } from 'next-i18next';
 import PropTypes from 'prop-types';
-import { useTranslation } from 'next-i18next';
 
 const RadioButtonForSerchUserOption = (props) => {
 
@@ -17,11 +17,7 @@
         checked={props.checked}
         onChange={props.onChange}
       />
-<<<<<<< HEAD
-      <label className="form-label text-capitalize custom-control-label ml-3" htmlFor={`${searchType}Match`}>
-=======
-      <label className="text-capitalize form-check-label ml-3" htmlFor={`${searchType}Match`}>
->>>>>>> 7fdd274e
+      <label className="form-label text-capitalize form-check-label ml-3" htmlFor={`${searchType}Match`}>
         {t(`admin:user_group_management.add_modal.${searchType}_match`)}
       </label>
     </div>
