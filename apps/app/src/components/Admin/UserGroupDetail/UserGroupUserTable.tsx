import React from 'react';

import { UserPicture } from '@growi/ui/dist/components';
import dateFnsFormat from 'date-fns/format';
import { useTranslation } from 'next-i18next';

import type { IUserGroupRelationHasIdPopulatedUser } from '~/interfaces/user-group-response';

type Props = {
  userGroupRelations: IUserGroupRelationHasIdPopulatedUser[] | undefined,
  onClickRemoveUserBtn: (username: string) => Promise<void>,
  onClickPlusBtn: () => void,
  isExternalGroup?: boolean
}

export const UserGroupUserTable = (props: Props): JSX.Element => {
  const { t } = useTranslation('admin');

  return (
    <table className="table table-bordered table-user-list">
      <thead>
        <tr>
          <th style={{ width: '100px' }}>#</th>
          <th>
            {t('username')}
          </th>
          <th>{t('Name')}</th>
          <th style={{ width: '100px' }}>{t('Created')}</th>
          <th style={{ width: '160px' }}>{t('last_login')}</th>
          {!props.isExternalGroup && <th style={{ width: '70px' }}></th>}
        </tr>
      </thead>
      <tbody>
        {props.userGroupRelations != null && props.userGroupRelations.map((relation) => {
          const { relatedUser } = relation;

          return (
            <tr key={relation._id}>
              <td>
                <UserPicture user={relatedUser} />
              </td>
              <td>
                <strong>{relatedUser.username}</strong>
              </td>
              <td>{relatedUser.name}</td>
              <td>{relatedUser.createdAt ? dateFnsFormat(new Date(relatedUser.createdAt), 'yyyy-MM-dd') : ''}</td>
              <td>{relatedUser.lastLoginAt ? dateFnsFormat(new Date(relatedUser.lastLoginAt), 'yyyy-MM-dd HH:mm:ss') : ''}</td>
<<<<<<< HEAD
              <td>
                <div className="btn-group admin-user-menu">
                  <button
                    type="button"
                    id={`admin-group-menu-button-${relatedUser._id}`}
                    className="btn btn-outline-secondary btn-sm dropdown-toggle"
                    data-bs-toggle="dropdown"
                  >
                    <i className="icon-settings"></i>
                  </button>
                  <div className="dropdown-menu" role="menu" aria-labelledby={`admin-group-menu-button-${relatedUser._id}`}>
=======
              {!props.isExternalGroup && (
                <td>
                  <div className="btn-group admin-user-menu">
>>>>>>> c8b93f12
                    <button
                      type="button"
                      id={`admin-group-menu-button-${relatedUser._id}`}
                      className="btn btn-outline-secondary btn-sm dropdown-toggle"
                      data-toggle="dropdown"
                    >
                      <i className="icon-settings"></i>
                    </button>
                    <div className="dropdown-menu" role="menu" aria-labelledby={`admin-group-menu-button-${relatedUser._id}`}>
                      <button
                        className="dropdown-item"
                        type="button"
                        onClick={() => props.onClickRemoveUserBtn(relatedUser.username)}
                      >
                        <i className="icon-fw icon-user-unfollow"></i> {t('admin:user_group_management.remove_from_group')}
                      </button>
                    </div>
                  </div>
                </td>
              )}
            </tr>
          );
        })}

        {!props.isExternalGroup && (
          <tr>
            <td></td>
            <td className="text-center">
              <button className="btn btn-outline-secondary" type="button" onClick={props.onClickPlusBtn}>
                <i className="ti ti-plus"></i>
              </button>
            </td>
            <td></td>
            <td></td>
            <td></td>
            <td></td>
          </tr>
        )}

      </tbody>
    </table>
  );
};<|MERGE_RESOLUTION|>--- conflicted
+++ resolved
@@ -45,23 +45,9 @@
               <td>{relatedUser.name}</td>
               <td>{relatedUser.createdAt ? dateFnsFormat(new Date(relatedUser.createdAt), 'yyyy-MM-dd') : ''}</td>
               <td>{relatedUser.lastLoginAt ? dateFnsFormat(new Date(relatedUser.lastLoginAt), 'yyyy-MM-dd HH:mm:ss') : ''}</td>
-<<<<<<< HEAD
-              <td>
-                <div className="btn-group admin-user-menu">
-                  <button
-                    type="button"
-                    id={`admin-group-menu-button-${relatedUser._id}`}
-                    className="btn btn-outline-secondary btn-sm dropdown-toggle"
-                    data-bs-toggle="dropdown"
-                  >
-                    <i className="icon-settings"></i>
-                  </button>
-                  <div className="dropdown-menu" role="menu" aria-labelledby={`admin-group-menu-button-${relatedUser._id}`}>
-=======
               {!props.isExternalGroup && (
                 <td>
                   <div className="btn-group admin-user-menu">
->>>>>>> c8b93f12
                     <button
                       type="button"
                       id={`admin-group-menu-button-${relatedUser._id}`}
