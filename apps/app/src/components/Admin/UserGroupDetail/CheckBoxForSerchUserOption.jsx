
import React from 'react';

import PropTypes from 'prop-types';
import { useTranslation } from 'next-i18next';

class CheckBoxForSerchUserOption extends React.Component {

  render() {
    const { t, option } = this.props;
    return (
      <div className="form-check form-check-info" key={`isAlso${option}Searched`}>
        <input
          type="checkbox"
          id={`isAlso${option}Searched`}
          className="form-check-input"
          checked={this.props.checked}
          onChange={this.props.onChange}
        />
<<<<<<< HEAD
        <label className="form-label text-capitalize custom-control-label ml-3" htmlFor={`isAlso${option}Searched`}>
=======
        <label className="text-capitalize form-check-label ml-3" htmlFor={`isAlso${option}Searched`}>
>>>>>>> 7fdd274e
          {t('admin:user_group_management.add_modal.enable_option', { option })}
        </label>
      </div>
    );
  }

}

CheckBoxForSerchUserOption.propTypes = {
  t: PropTypes.func.isRequired, // i18next

  option: PropTypes.string.isRequired,
  checked: PropTypes.bool.isRequired,
  onChange: PropTypes.func.isRequired,
};

const CheckBoxForSerchUserOptionWrapperFC = (props) => {
  const { t } = useTranslation();
  return <CheckBoxForSerchUserOption t={t} {...props} />;
};

export default CheckBoxForSerchUserOptionWrapperFC;<|MERGE_RESOLUTION|>--- conflicted
+++ resolved
@@ -1,8 +1,8 @@
 
 import React from 'react';
 
+import { useTranslation } from 'next-i18next';
 import PropTypes from 'prop-types';
-import { useTranslation } from 'next-i18next';
 
 class CheckBoxForSerchUserOption extends React.Component {
 
@@ -17,11 +17,7 @@
           checked={this.props.checked}
           onChange={this.props.onChange}
         />
-<<<<<<< HEAD
-        <label className="form-label text-capitalize custom-control-label ml-3" htmlFor={`isAlso${option}Searched`}>
-=======
-        <label className="text-capitalize form-check-label ml-3" htmlFor={`isAlso${option}Searched`}>
->>>>>>> 7fdd274e
+        <label className="form-label text-capitalize form-check-label ml-3" htmlFor={`isAlso${option}Searched`}>
           {t('admin:user_group_management.add_modal.enable_option', { option })}
         </label>
       </div>
