import React, { useCallback } from 'react';

import { useTranslation } from 'next-i18next';
import { Card, CardBody } from 'reactstrap';

import { toastSuccess, toastError } from '~/client/util/toastr';
import { useSWRxSidebarConfig } from '~/stores/ui';
import { useNextThemes } from '~/stores/use-next-themes';

const CustomizeSidebarsetting = (): JSX.Element => {
  const { t } = useTranslation(['admin', 'commons']);

  const {
    update, isSidebarDrawerMode, isSidebarClosedAtDockMode, setIsSidebarDrawerMode, setIsSidebarClosedAtDockMode,
  } = useSWRxSidebarConfig();

  const { resolvedTheme } = useNextThemes();
  const drawerIconFileName = `/images/customize-settings/drawer-${resolvedTheme}.svg`;
  const dockIconFileName = `/images/customize-settings/dock-${resolvedTheme}.svg`;

  const onClickSubmit = useCallback(async() => {
    try {
      await update();
      toastSuccess(t('toaster.update_successed', { target: t('customize_settings.default_sidebar_mode.title'), ns: 'commons' }));
    }
    catch (err) {
      toastError(err);
    }
  }, [t, update]);

  return (
    <React.Fragment>
      <div className="row">
        <div className="col-12">

          <h2 className="admin-setting-header">{t('customize_settings.default_sidebar_mode.title')}</h2>

          <Card className="card well my-3">
            <CardBody className="px-0 py-2">
              {t('customize_settings.default_sidebar_mode.desc')}
            </CardBody>
          </Card>

          <div className="d-flex justify-content-around mt-5">
            <div id="layoutOptions" className="card-deck">
              <div
                className={`card customize-layout-card ${isSidebarDrawerMode ? 'border-active' : ''}`}
                onClick={() => setIsSidebarDrawerMode(true)}
                role="button"
              >
                <img src={drawerIconFileName} />
                <div className="card-body text-center">
                  Drawer Mode
                </div>
              </div>
              <div
                className={`card customize-layout-card ${!isSidebarDrawerMode ? 'border-active' : ''}`}
                onClick={() => setIsSidebarDrawerMode(false)}
                role="button"
              >
                <img src={dockIconFileName} />
                <div className="card-body  text-center">
                  Dock Mode
                </div>
              </div>
            </div>
          </div>

          <Card className="card well my-5">
            <CardBody className="px-0 py-2">
              {t('customize_settings.default_sidebar_mode.dock_mode_default_desc')}
            </CardBody>
          </Card>

          <div className="px-3">
            <div className="form-check my-3">
              <input
                type="radio"
                id="is-open"
                className="form-check-input"
                name="mailVisibility"
                checked={isSidebarDrawerMode === false && isSidebarClosedAtDockMode === false}
                disabled={isSidebarDrawerMode}
                onChange={() => setIsSidebarClosedAtDockMode(false)}
              />
<<<<<<< HEAD
              <label className="form-label custom-control-label" htmlFor="is-open">
=======
              <label className="form-check-label" htmlFor="is-open">
>>>>>>> 7fdd274e
                {t('customize_settings.default_sidebar_mode.dock_mode_default_open')}
              </label>
            </div>
            <div className="form-check my-3">
              <input
                type="radio"
                id="is-closed"
                className="form-check-input"
                name="mailVisibility"
                checked={isSidebarDrawerMode === false && isSidebarClosedAtDockMode === true}
                disabled={isSidebarDrawerMode}
                onChange={() => setIsSidebarClosedAtDockMode(true)}
              />
<<<<<<< HEAD
              <label className="form-label custom-control-label" htmlFor="is-closed">
=======
              <label className="form-check-label" htmlFor="is-closed">
>>>>>>> 7fdd274e
                {t('customize_settings.default_sidebar_mode.dock_mode_default_close')}
              </label>
            </div>
          </div>

          <div className="row my-3">
            <div className="mx-auto">
              <button type="button" onClick={onClickSubmit} className="btn btn-primary">{ t('Update') }</button>
            </div>
          </div>

        </div>
      </div>
    </React.Fragment>
  );
};

export default CustomizeSidebarsetting;<|MERGE_RESOLUTION|>--- conflicted
+++ resolved
@@ -83,11 +83,7 @@
                 disabled={isSidebarDrawerMode}
                 onChange={() => setIsSidebarClosedAtDockMode(false)}
               />
-<<<<<<< HEAD
-              <label className="form-label custom-control-label" htmlFor="is-open">
-=======
-              <label className="form-check-label" htmlFor="is-open">
->>>>>>> 7fdd274e
+              <label className="form-label form-check-label" htmlFor="is-open">
                 {t('customize_settings.default_sidebar_mode.dock_mode_default_open')}
               </label>
             </div>
@@ -101,11 +97,7 @@
                 disabled={isSidebarDrawerMode}
                 onChange={() => setIsSidebarClosedAtDockMode(true)}
               />
-<<<<<<< HEAD
-              <label className="form-label custom-control-label" htmlFor="is-closed">
-=======
-              <label className="form-check-label" htmlFor="is-closed">
->>>>>>> 7fdd274e
+              <label className="form-label form-check-label" htmlFor="is-closed">
                 {t('customize_settings.default_sidebar_mode.dock_mode_default_close')}
               </label>
             </div>
