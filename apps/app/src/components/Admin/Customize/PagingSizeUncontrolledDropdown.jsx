import React from 'react';

import PropTypes from 'prop-types';
import {
  UncontrolledDropdown, DropdownToggle, DropdownMenu, DropdownItem,
} from 'reactstrap';


const PagingSizeUncontrolledDropdown = (props) => {

  function dropdownItemOnClickHandler(num) {
    if (props.onChangeDropdownItem === null) {
      return;
    }
    props.onChangeDropdownItem(num);
  }

  return (
    <React.Fragment>
<<<<<<< HEAD
      <div className="row">
        <div className="offset-md-3 col-md-6 text-left">
=======
      <div className="form-group row">
        <div className="offset-md-3 col-md-6 text-start">
>>>>>>> 64a40b74
          <div className="my-0 w-100">
            <label className="form-label">{props.label}</label>
          </div>
          <UncontrolledDropdown>
            <DropdownToggle className="text-end col-6" caret>
              <span className="float-start">{props.toggleLabel}</span>
            </DropdownToggle>
            <DropdownMenu className="dropdown-menu" role="menu">
              {props.dropdownItemSize.map((num) => {
                return (
                  <DropdownItem key={num} role="presentation" onClick={() => dropdownItemOnClickHandler(num)}>
                    <a role="menuitem">{num}</a>
                  </DropdownItem>
                );
              })}
            </DropdownMenu>
          </UncontrolledDropdown>
          <p className="form-text text-muted">
            {props.desc}
          </p>
        </div>
      </div>
    </React.Fragment>
  );
};


PagingSizeUncontrolledDropdown.propTypes = {
  label: PropTypes.string,
  toggleLabel: PropTypes.number,
  dropdownItemSize: PropTypes.array,
  desc: PropTypes.string,
  onChangeDropdownItem: PropTypes.func,
};

export default PagingSizeUncontrolledDropdown;<|MERGE_RESOLUTION|>--- conflicted
+++ resolved
@@ -17,13 +17,8 @@
 
   return (
     <React.Fragment>
-<<<<<<< HEAD
       <div className="row">
-        <div className="offset-md-3 col-md-6 text-left">
-=======
-      <div className="form-group row">
         <div className="offset-md-3 col-md-6 text-start">
->>>>>>> 64a40b74
           <div className="my-0 w-100">
             <label className="form-label">{props.label}</label>
           </div>
