import React, { useCallback } from 'react';

import { useTranslation } from 'next-i18next';
import { Card, CardBody } from 'reactstrap';

import AdminCustomizeContainer from '~/client/services/AdminCustomizeContainer';
import { toastSuccess, toastError } from '~/client/util/toastr';

import { withUnstatedContainers } from '../../UnstatedUtils';
import AdminUpdateButtonRow from '../Common/AdminUpdateButtonRow';

import CustomizeFunctionOption from './CustomizeFunctionOption';
import PagingSizeUncontrolledDropdown from './PagingSizeUncontrolledDropdown';

type Props = {
  adminCustomizeContainer: AdminCustomizeContainer
}

const CustomizeFunctionSetting = (props: Props): JSX.Element => {

  const { adminCustomizeContainer } = props;
  const { t } = useTranslation();

  const onClickSubmit = useCallback(async() => {

    try {
      await adminCustomizeContainer.updateCustomizeFunction();
      toastSuccess(t('toaster.update_successed', { target: t('admin:customize_settings.function'), ns: 'commons' }));
    }
    catch (err) {
      toastError(err);
    }
  }, [t, adminCustomizeContainer]);

  return (
    <React.Fragment>
      <div className="row">
        <div className="col-12">
          <h2 className="admin-setting-header">{t('admin:customize_settings.function')}</h2>
          <Card className="card well my-3">
            <CardBody className="px-0 py-2">
              {t('admin:customize_settings.function_desc')}
            </CardBody>
          </Card>


<<<<<<< HEAD
          <div className="row">
            <div className="offset-md-3 col-md-6 text-left">
=======
          <div className="form-group row">
            <div className="offset-md-3 col-md-6 text-start">
>>>>>>> 64a40b74
              <CustomizeFunctionOption
                optionId="isEnabledAttachTitleHeader"
                label={t('admin:customize_settings.function_options.attach_title_header')}
                isChecked={adminCustomizeContainer.state.isEnabledAttachTitleHeader}
                onChecked={() => { adminCustomizeContainer.switchEnabledAttachTitleHeader() }}
              >
                <p className="form-text text-muted">
                  {t('admin:customize_settings.function_options.attach_title_header_desc')}
                </p>
              </CustomizeFunctionOption>
            </div>
          </div>

          <PagingSizeUncontrolledDropdown
            label={t('admin:customize_settings.function_options.list_num_s')}
            desc={t('admin:customize_settings.function_options.list_num_desc_s')}
            toggleLabel={adminCustomizeContainer.state.pageLimitationS || 20}
            dropdownItemSize={[10, 20, 50, 100]}
            onChangeDropdownItem={adminCustomizeContainer.switchPageListLimitationS}
          />
          <PagingSizeUncontrolledDropdown
            label={t('admin:customize_settings.function_options.list_num_m')}
            desc={t('admin:customize_settings.function_options.list_num_desc_m')}
            toggleLabel={adminCustomizeContainer.state.pageLimitationM || 10}
            dropdownItemSize={[5, 10, 20, 50, 100]}
            onChangeDropdownItem={adminCustomizeContainer.switchPageListLimitationM}
          />
          <PagingSizeUncontrolledDropdown
            label={t('admin:customize_settings.function_options.list_num_l')}
            desc={t('admin:customize_settings.function_options.list_num_desc_l')}
            toggleLabel={adminCustomizeContainer.state.pageLimitationL || 50}
            dropdownItemSize={[20, 50, 100, 200]}
            onChangeDropdownItem={adminCustomizeContainer.switchPageListLimitationL}
          />
          <PagingSizeUncontrolledDropdown
            label={t('admin:customize_settings.function_options.list_num_xl')}
            desc={t('admin:customize_settings.function_options.list_num_desc_xl')}
            toggleLabel={adminCustomizeContainer.state.pageLimitationXL || 20}
            dropdownItemSize={[5, 10, 20, 50, 100]}
            onChangeDropdownItem={adminCustomizeContainer.switchPageListLimitationXL}
          />

<<<<<<< HEAD
          <div className="row">
            <div className="offset-md-3 col-md-6 text-left">
=======
          <div className="form-group row">
            <div className="offset-md-3 col-md-6 text-start">
>>>>>>> 64a40b74
              <CustomizeFunctionOption
                optionId="isEnabledStaleNotification"
                label={t('admin:customize_settings.function_options.stale_notification')}
                isChecked={adminCustomizeContainer.state.isEnabledStaleNotification}
                onChecked={() => { adminCustomizeContainer.switchEnableStaleNotification() }}
              >
                <p className="form-text text-muted">
                  {t('admin:customize_settings.function_options.stale_notification_desc')}
                </p>
              </CustomizeFunctionOption>
            </div>
          </div>

<<<<<<< HEAD
          <div className="row">
            <div className="offset-md-3 col-md-6 text-left">
=======
          <div className="form-group row">
            <div className="offset-md-3 col-md-6 text-start">
>>>>>>> 64a40b74
              <CustomizeFunctionOption
                optionId="isAllReplyShown"
                label={t('admin:customize_settings.function_options.show_all_reply_comments')}
                isChecked={adminCustomizeContainer.state.isAllReplyShown || false}
                onChecked={() => { adminCustomizeContainer.switchIsAllReplyShown() }}
              >
                <p className="form-text text-muted">
                  {t('admin:customize_settings.function_options.show_all_reply_comments_desc')}
                </p>
              </CustomizeFunctionOption>
            </div>
          </div>

<<<<<<< HEAD
          <div className="row">
            <div className="offset-md-3 col-md-6 text-left">
=======
          <div className="form-group row">
            <div className="offset-md-3 col-md-6 text-start">
>>>>>>> 64a40b74
              <CustomizeFunctionOption
                optionId="isSearchScopeChildrenAsDefault"
                label={t('admin:customize_settings.function_options.select_search_scope_children_as_default')}
                isChecked={adminCustomizeContainer.state.isSearchScopeChildrenAsDefault || false}
                onChecked={() => { adminCustomizeContainer.switchIsSearchScopeChildrenAsDefault() }}
              >
                <p className="form-text text-muted">
                  {t('admin:customize_settings.function_options.select_search_scope_children_as_default_desc')}
                </p>
              </CustomizeFunctionOption>
            </div>
          </div>

          <AdminUpdateButtonRow onClick={onClickSubmit} disabled={adminCustomizeContainer.state.retrieveError != null} />
        </div>
      </div>
    </React.Fragment>
  );

};

const CustomizeFunctionSettingWrapper = withUnstatedContainers(CustomizeFunctionSetting, [AdminCustomizeContainer]);

export default CustomizeFunctionSettingWrapper;<|MERGE_RESOLUTION|>--- conflicted
+++ resolved
@@ -44,13 +44,8 @@
           </Card>
 
 
-<<<<<<< HEAD
           <div className="row">
-            <div className="offset-md-3 col-md-6 text-left">
-=======
-          <div className="form-group row">
             <div className="offset-md-3 col-md-6 text-start">
->>>>>>> 64a40b74
               <CustomizeFunctionOption
                 optionId="isEnabledAttachTitleHeader"
                 label={t('admin:customize_settings.function_options.attach_title_header')}
@@ -93,13 +88,8 @@
             onChangeDropdownItem={adminCustomizeContainer.switchPageListLimitationXL}
           />
 
-<<<<<<< HEAD
           <div className="row">
-            <div className="offset-md-3 col-md-6 text-left">
-=======
-          <div className="form-group row">
             <div className="offset-md-3 col-md-6 text-start">
->>>>>>> 64a40b74
               <CustomizeFunctionOption
                 optionId="isEnabledStaleNotification"
                 label={t('admin:customize_settings.function_options.stale_notification')}
@@ -113,13 +103,8 @@
             </div>
           </div>
 
-<<<<<<< HEAD
           <div className="row">
-            <div className="offset-md-3 col-md-6 text-left">
-=======
-          <div className="form-group row">
             <div className="offset-md-3 col-md-6 text-start">
->>>>>>> 64a40b74
               <CustomizeFunctionOption
                 optionId="isAllReplyShown"
                 label={t('admin:customize_settings.function_options.show_all_reply_comments')}
@@ -133,13 +118,8 @@
             </div>
           </div>
 
-<<<<<<< HEAD
           <div className="row">
-            <div className="offset-md-3 col-md-6 text-left">
-=======
-          <div className="form-group row">
             <div className="offset-md-3 col-md-6 text-start">
->>>>>>> 64a40b74
               <CustomizeFunctionOption
                 optionId="isSearchScopeChildrenAsDefault"
                 label={t('admin:customize_settings.function_options.select_search_scope_children_as_default')}
