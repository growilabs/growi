import React, { useCallback, useState, useEffect } from 'react';

import { useTranslation } from 'next-i18next';
import {
  Modal, ModalHeader, ModalBody, ModalFooter,
} from 'reactstrap';

import { apiPost } from '~/client/util/apiv1-client';
import { toastError, toastSuccess } from '~/client/util/toastr';


const GROUPS_PAGE = [
  'pages', 'revisions', 'tags', 'pagetagrelations', 'pageredirects', 'comments', 'sharelinks',
];
const GROUPS_USER = [
  'users', 'externalaccounts', 'usergroups', 'usergrouprelations',
  'useruisettings', 'editorsettings', 'bookmarks', 'subscriptions',
  'inappnotificationsettings',
];
const GROUPS_CONFIG = [
  'configs', 'updateposts', 'globalnotificationsettings', 'slackappintegrations',
];
const ALL_GROUPED_COLLECTIONS = GROUPS_PAGE.concat(GROUPS_USER).concat(GROUPS_CONFIG);

type Props = {
  isOpen: boolean,
  onExportingRequested: () => void,
  onClose: () => void,
  collections: string[],
  isAllChecked?: boolean,
};

const SelectCollectionsModal = (props: Props): JSX.Element => {
  const { t } = useTranslation();

  const {
    isOpen, onExportingRequested, onClose, collections, isAllChecked,
  } = props;

  const [selectedCollections, setSelectedCollections] = useState<Set<string>>(new Set());

  const toggleCheckbox = useCallback((e) => {
    const { target } = e;
    const { name, checked } = target;

    setSelectedCollections((prevState) => {
      const selectedCollections = new Set(prevState);
      if (checked) {
        selectedCollections.add(name);
      }
      else {
        selectedCollections.delete(name);
      }

      return selectedCollections;
    });
  }, []);

  const checkAll = useCallback(() => {
    setSelectedCollections(new Set(collections));
  }, [collections]);

  const uncheckAll = useCallback(() => {
    setSelectedCollections(new Set());
  }, []);

  const doExport = useCallback(async(e) => {
    e.preventDefault();

    try {
      // TODO: use apiv3Post
      const result = await apiPost<any>('/v3/export', { collections: Array.from(selectedCollections) });

      if (!result.ok) {
        throw new Error('Error occured.');
      }

      toastSuccess('Export process has requested.');

      onExportingRequested();
      onClose();
      uncheckAll();
    }
    catch (err) {
      toastError(err);
    }
  }, [onClose, onExportingRequested, selectedCollections, uncheckAll]);

  const validateForm = useCallback(() => {
    return selectedCollections.size > 0;
  }, [selectedCollections.size]);

  const renderWarnForUser = useCallback(() => {
    // whether selectedCollections includes one of GROUPS_USER
    const isUserRelatedDataSelected = GROUPS_USER.some((collectionName) => {
      return selectedCollections.has(collectionName);
    });

    if (!isUserRelatedDataSelected) {
      return <></>;
    }

    const html = t('admin:export_management.desc_password_seed');

    // eslint-disable-next-line react/no-danger
    return <div className="card well" dangerouslySetInnerHTML={{ __html: html }}></div>;
  }, [selectedCollections, t]);

  const renderCheckboxes = useCallback((collectionNames, color?) => {
    const checkboxColor = color ? `form-check-${color}` : 'form-check-info';

    return (
      <div className={`form-check ${checkboxColor}`}>
        <div className="row">
          {collectionNames.map((collectionName) => {
            return (
              <div className="col-sm-6 my-1" key={collectionName}>
                <input
                  type="checkbox"
                  className="form-check-input"
                  id={collectionName}
                  name={collectionName}
                  value={collectionName}
                  checked={selectedCollections.has(collectionName)}
                  onChange={toggleCheckbox}
                />
<<<<<<< HEAD
                <label className="form-label text-capitalize form-check-label ml-3" htmlFor={collectionName}>
=======
                <label className="text-capitalize custom-control-label ms-3" htmlFor={collectionName}>
>>>>>>> 64a40b74
                  {collectionName}
                </label>
              </div>
            );
          })}
        </div>
      </div>
    );
  }, [selectedCollections, toggleCheckbox]);

  const renderGroups = useCallback((groupList, color?) => {
    const collectionNames = groupList.filter((collectionName) => {
      return collections.includes(collectionName);
    });

    return renderCheckboxes(collectionNames, color);
  }, [collections, renderCheckboxes]);

  const renderOthers = useCallback(() => {
    const collectionNames = collections.filter((collectionName) => {
      return !ALL_GROUPED_COLLECTIONS.includes(collectionName);
    });

    return renderCheckboxes(collectionNames);
  }, [collections, renderCheckboxes]);

  useEffect(() => {
    if (isAllChecked) checkAll();
  }, [isAllChecked, checkAll]);

  return (
    <Modal isOpen={isOpen} toggle={onClose}>
      <ModalHeader tag="h4" toggle={onClose} className="bg-info text-light">
        {t('admin:export_management.export_collections')}
      </ModalHeader>

      <form onSubmit={doExport}>
        <ModalBody>
          <div className="row">
            <div className="col-sm-12">
              <button type="button" className="btn btn-sm btn-outline-secondary me-2" onClick={checkAll}>
                <i className="fa fa-check-square-o"></i> {t('admin:export_management.check_all')}
              </button>
              <button type="button" className="btn btn-sm btn-outline-secondary me-2" onClick={uncheckAll}>
                <i className="fa fa-square-o"></i> {t('admin:export_management.uncheck_all')}
              </button>
            </div>
          </div>
          <div className="row mt-4">
            <div className="col-sm-12">
              <h3 className="admin-setting-header">MongoDB Page Collections</h3>
              {renderGroups(GROUPS_PAGE)}
            </div>
          </div>
          <div className="row mt-4">
            <div className="col-sm-12">
              <h3 className="admin-setting-header">MongoDB User Collections</h3>
              {renderGroups(GROUPS_USER, 'danger')}
              {renderWarnForUser()}
            </div>
          </div>
          <div className="row mt-4">
            <div className="col-sm-12">
              <h3 className="admin-setting-header">MongoDB Config Collections</h3>
              {renderGroups(GROUPS_CONFIG)}
            </div>
          </div>
          <div className="row mt-4">
            <div className="col-sm-12">
              <h3 className="admin-setting-header">MongoDB Other Collections</h3>
              {renderOthers()}
            </div>
          </div>
        </ModalBody>

        <ModalFooter>
          <button type="button" className="btn btn-sm btn-outline-secondary" onClick={onClose}>{t('admin:export_management.cancel')}</button>
          <button type="submit" className="btn btn-sm btn-primary" disabled={!validateForm()}>{t('admin:export_management.export')}</button>
        </ModalFooter>
      </form>
    </Modal>
  );
};

export default SelectCollectionsModal;<|MERGE_RESOLUTION|>--- conflicted
+++ resolved
@@ -124,11 +124,7 @@
                   checked={selectedCollections.has(collectionName)}
                   onChange={toggleCheckbox}
                 />
-<<<<<<< HEAD
-                <label className="form-label text-capitalize form-check-label ml-3" htmlFor={collectionName}>
-=======
-                <label className="text-capitalize custom-control-label ms-3" htmlFor={collectionName}>
->>>>>>> 64a40b74
+                <label className="form-label text-capitalize form-check-label ms-3" htmlFor={collectionName}>
                   {collectionName}
                 </label>
               </div>
