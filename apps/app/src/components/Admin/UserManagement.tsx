import React, {
  useEffect, useState, useRef, useCallback,
} from 'react';

import { useTranslation } from 'next-i18next';
import Link from 'next/link';

import AdminUsersContainer from '~/client/services/AdminUsersContainer';
import { toastError } from '~/client/util/toastr';

import PaginationWrapper from '../PaginationWrapper';
import { withUnstatedContainers } from '../UnstatedUtils';

import InviteUserControl from './Users/InviteUserControl';
import PasswordResetModal from './Users/PasswordResetModal';
import UserTable from './Users/UserTable';

import styles from './UserManagement.module.scss';

type UserManagementProps = {
  adminUsersContainer: AdminUsersContainer
}

const UserManagement = (props: UserManagementProps) => {

  const { t } = useTranslation('admin');
  const { adminUsersContainer } = props;
  const [isNotifyCommentShow, setIsNotifyCommentShow] = useState(false);
  const inputRef = useRef<HTMLInputElement>(null);

  const pagingHandler = useCallback(async(selectedPage: number) => {
    try {
      await adminUsersContainer.retrieveUsersByPagingNum(selectedPage);
    }
    catch (err) {
      toastError(err);
    }
  }, [adminUsersContainer]);

  // for Next routing
  useEffect(() => {
    pagingHandler(1);
  }, [pagingHandler]);

  const validateToggleStatus = (statusType: string) => {
    return (adminUsersContainer.isSelected(statusType)) ? (
      adminUsersContainer.state.selectedStatusList.size > 1
    )
      : (
        true
      );
  };

  const clickHandler = (statusType: string) => {
    if (!validateToggleStatus(statusType)) {
      return setIsNotifyCommentShow(true);
    }

    if (isNotifyCommentShow) {
      setIsNotifyCommentShow(false);
    }
    adminUsersContainer.handleClick(statusType);
  };

  const resetButtonClickHandler = useCallback(async() => {
    try {
      await adminUsersContainer.resetAllChanges();
      setIsNotifyCommentShow(false);
      if (inputRef.current != null) {
        inputRef.current.value = '';
      }
    }
    catch (err) {
      toastError(err);
    }
  }, [adminUsersContainer]);

  const changeSearchTextHandler = useCallback(async(e: React.FormEvent<HTMLInputElement>) => {
    await adminUsersContainer.handleChangeSearchText(e?.currentTarget.value);
  }, [adminUsersContainer]);

  const renderCheckbox = (status: string, statusLabel: string, statusColor: string) => {
    return (
<<<<<<< HEAD
      <div className={`form-check form-check-${statusColor} mr-2`}>
=======
      <div className={`custom-control custom-checkbox custom-checkbox-${statusColor} me-2`}>
>>>>>>> 64a40b74
        <input
          className="form-check-input"
          type="checkbox"
          id={`c_${status}`}
          checked={adminUsersContainer.isSelected(status)}
          onChange={() => clickHandler(status)}
        />
        <label className="form-label form-check-label" htmlFor={`c_${status}`}>
          <span className={`badge rounded-pill bg-${statusColor} d-inline-block vt mt-1`}>
            {statusLabel}
          </span>
        </label>
      </div>
    );
  };

  const pager = (
    <div className="my-3">
      <PaginationWrapper
        activePage={adminUsersContainer.state.activePage}
        changePage={pagingHandler}
        totalItemsCount={adminUsersContainer.state.totalUsers}
        pagingLimit={adminUsersContainer.state.pagingLimit}
        align="center"
        size="sm"
      />
    </div>
  );

  return (
    <div data-testid="admin-users">
      { adminUsersContainer.state.userForPasswordResetModal != null
      && (
        <PasswordResetModal
          isOpen={adminUsersContainer.state.isPasswordResetModalShown}
          onClose={adminUsersContainer.hidePasswordResetModal}
          userForPasswordResetModal={adminUsersContainer.state.userForPasswordResetModal}
        />
      ) }
      <p>
        <InviteUserControl />
        <Link
          href="/admin/users/external-accounts"
          className="btn btn-outline-secondary ms-2"
          role="button"
        >
          <i className="icon-user-follow me-1" aria-hidden="true"></i>
          {t('admin:user_management.external_account')}
        </Link>
      </p>

      <h2>{t('user_management.user_management')}</h2>
      <div className="border-top border-bottom">

        <div className="row d-flex justify-content-start align-items-center my-2">
          <div className="col-md-3 d-flex align-items-center my-2">
            <i className="icon-magnifier me-1"></i>
            <span className={`search-typeahead ${styles['search-typeahead']}`}>
              <input
                className="w-100"
                type="text"
                ref={inputRef}
                onChange={changeSearchTextHandler}
              />
              {
                adminUsersContainer.state.searchText.length > 0
                  ? (
                    <i
                      className="icon-close search-clear"
                      onClick={async() => {
                        await adminUsersContainer.clearSearchText();
                        if (inputRef.current != null) {
                          inputRef.current.value = '';
                        }
                      }}
                    />
                  )
                  : ''
              }
            </span>
          </div>

          <div className="offset-md-1 col-md-6 my-2">
            <div>
              {renderCheckbox('all', 'All', 'secondary')}
              {renderCheckbox('registered', 'Approval Pending', 'info')}
              {renderCheckbox('active', 'Active', 'success')}
              {renderCheckbox('suspended', 'Suspended', 'warning text-dark')}
              {renderCheckbox('invited', 'Invited', 'pink')}
            </div>
            <div>
              { isNotifyCommentShow && <span className="text-warning">{t('admin:user_management.click_twice_same_checkbox')}</span> }
            </div>
          </div>

          <div className="col-md-2 my-2">
            <button
              type="button"
              className="btn btn-outline-secondary btn-sm"
              onClick={resetButtonClickHandler}
            >
              <span className="icon-refresh me-1"></span>
              {t('commons:Reset')}
            </button>
          </div>
        </div>
      </div>

      {pager}
      <UserTable />
      {pager}

    </div>
  );

};

const UserManagementWrapper = withUnstatedContainers(UserManagement, [AdminUsersContainer]);

export default UserManagementWrapper;<|MERGE_RESOLUTION|>--- conflicted
+++ resolved
@@ -81,11 +81,7 @@
 
   const renderCheckbox = (status: string, statusLabel: string, statusColor: string) => {
     return (
-<<<<<<< HEAD
-      <div className={`form-check form-check-${statusColor} mr-2`}>
-=======
-      <div className={`custom-control custom-checkbox custom-checkbox-${statusColor} me-2`}>
->>>>>>> 64a40b74
+      <div className={`form-check form-check-${statusColor} me-2`}>
         <input
           className="form-check-input"
           type="checkbox"
