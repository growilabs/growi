import React, {
  useEffect, useState, useRef, useCallback,
} from 'react';

import { useTranslation } from 'next-i18next';
import Link from 'next/link';

import AdminUsersContainer from '~/client/services/AdminUsersContainer';
import { toastError } from '~/client/util/toastr';

import PaginationWrapper from '../PaginationWrapper';
import { withUnstatedContainers } from '../UnstatedUtils';

import InviteUserControl from './Users/InviteUserControl';
import PasswordResetModal from './Users/PasswordResetModal';
import UserTable from './Users/UserTable';

import styles from './UserManagement.module.scss';

type UserManagementProps = {
  adminUsersContainer: AdminUsersContainer
}

const UserManagement = (props: UserManagementProps) => {

  const { t } = useTranslation('admin');
  const { adminUsersContainer } = props;
  const [isNotifyCommentShow, setIsNotifyCommentShow] = useState(false);
  const inputRef = useRef<HTMLInputElement>(null);

  const pagingHandler = useCallback(async(selectedPage: number) => {
    try {
      await adminUsersContainer.retrieveUsersByPagingNum(selectedPage);
    }
    catch (err) {
      toastError(err);
    }
  }, [adminUsersContainer]);

  // for Next routing
  useEffect(() => {
    pagingHandler(1);
  }, [pagingHandler]);

  const validateToggleStatus = (statusType: string) => {
    return (adminUsersContainer.isSelected(statusType)) ? (
      adminUsersContainer.state.selectedStatusList.size > 1
    )
      : (
        true
      );
  };

  const clickHandler = (statusType: string) => {
    if (!validateToggleStatus(statusType)) {
      return setIsNotifyCommentShow(true);
    }

    if (isNotifyCommentShow) {
      setIsNotifyCommentShow(false);
    }
    adminUsersContainer.handleClick(statusType);
  };

  const resetButtonClickHandler = useCallback(async() => {
    try {
      await adminUsersContainer.resetAllChanges();
      setIsNotifyCommentShow(false);
      if (inputRef.current != null) {
        inputRef.current.value = '';
      }
    }
    catch (err) {
      toastError(err);
    }
  }, [adminUsersContainer]);

  const changeSearchTextHandler = useCallback(async(e: React.FormEvent<HTMLInputElement>) => {
    await adminUsersContainer.handleChangeSearchText(e?.currentTarget.value);
  }, [adminUsersContainer]);

  const renderCheckbox = (status: string, statusLabel: string, statusColor: string) => {
    return (
      <div className={`form-check form-check-${statusColor} mr-2`}>
        <input
          className="form-check-input"
          type="checkbox"
          id={`c_${status}`}
          checked={adminUsersContainer.isSelected(status)}
          onChange={() => clickHandler(status)}
        />
<<<<<<< HEAD
        <label className="form-label custom-control-label" htmlFor={`c_${status}`}>
=======
        <label className="form-check-label" htmlFor={`c_${status}`}>
>>>>>>> 7fdd274e
          <span className={`badge badge-pill badge-${statusColor} d-inline-block vt mt-1`}>
            {statusLabel}
          </span>
        </label>
      </div>
    );
  };

  const pager = (
    <div className="my-3">
      <PaginationWrapper
        activePage={adminUsersContainer.state.activePage}
        changePage={pagingHandler}
        totalItemsCount={adminUsersContainer.state.totalUsers}
        pagingLimit={adminUsersContainer.state.pagingLimit}
        align="center"
        size="sm"
      />
    </div>
  );

  return (
    <div data-testid="admin-users">
      { adminUsersContainer.state.userForPasswordResetModal != null
      && (
        <PasswordResetModal
          isOpen={adminUsersContainer.state.isPasswordResetModalShown}
          onClose={adminUsersContainer.hidePasswordResetModal}
          userForPasswordResetModal={adminUsersContainer.state.userForPasswordResetModal}
        />
      ) }
      <p>
        <InviteUserControl />
        <Link
          href="/admin/users/external-accounts"
          className="btn btn-outline-secondary ml-2"
          role="button"
        >
          <i className="icon-user-follow mr-1" aria-hidden="true"></i>
          {t('admin:user_management.external_account')}
        </Link>
      </p>

      <h2>{t('user_management.user_management')}</h2>
      <div className="border-top border-bottom">

        <div className="row d-flex justify-content-start align-items-center my-2">
          <div className="col-md-3 d-flex align-items-center my-2">
            <i className="icon-magnifier mr-1"></i>
            <span className={`search-typeahead ${styles['search-typeahead']}`}>
              <input
                className="w-100"
                type="text"
                ref={inputRef}
                onChange={changeSearchTextHandler}
              />
              {
                adminUsersContainer.state.searchText.length > 0
                  ? (
                    <i
                      className="icon-close search-clear"
                      onClick={async() => {
                        await adminUsersContainer.clearSearchText();
                        if (inputRef.current != null) {
                          inputRef.current.value = '';
                        }
                      }}
                    />
                  )
                  : ''
              }
            </span>
          </div>

          <div className="offset-md-1 col-md-6 my-2">
            <div>
              {renderCheckbox('all', 'All', 'secondary')}
              {renderCheckbox('registered', 'Approval Pending', 'info')}
              {renderCheckbox('active', 'Active', 'success')}
              {renderCheckbox('suspended', 'Suspended', 'warning')}
              {renderCheckbox('invited', 'Invited', 'pink')}
            </div>
            <div>
              { isNotifyCommentShow && <span className="text-warning">{t('admin:user_management.click_twice_same_checkbox')}</span> }
            </div>
          </div>

          <div className="col-md-2 my-2">
            <button
              type="button"
              className="btn btn-outline-secondary btn-sm"
              onClick={resetButtonClickHandler}
            >
              <span className="icon-refresh mr-1"></span>
              {t('commons:Reset')}
            </button>
          </div>
        </div>
      </div>

      {pager}
      <UserTable />
      {pager}

    </div>
  );

};

const UserManagementWrapper = withUnstatedContainers(UserManagement, [AdminUsersContainer]);

export default UserManagementWrapper;<|MERGE_RESOLUTION|>--- conflicted
+++ resolved
@@ -89,11 +89,7 @@
           checked={adminUsersContainer.isSelected(status)}
           onChange={() => clickHandler(status)}
         />
-<<<<<<< HEAD
-        <label className="form-label custom-control-label" htmlFor={`c_${status}`}>
-=======
-        <label className="form-check-label" htmlFor={`c_${status}`}>
->>>>>>> 7fdd274e
+        <label className="form-label form-check-label" htmlFor={`c_${status}`}>
           <span className={`badge badge-pill badge-${statusColor} d-inline-block vt mt-1`}>
             {statusLabel}
           </span>
