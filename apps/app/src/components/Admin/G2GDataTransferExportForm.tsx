--- conflicted
+++ resolved
@@ -199,25 +199,14 @@
 
   return (
     <>
-<<<<<<< HEAD
       <form className="mt-3 row">
         <div className="col-auto">
-          <button type="button" className="btn btn-sm btn-outline-secondary mr-2" onClick={checkAll}>
-            <i className="fa fa-check-square-o"></i> {t('admin:export_management.check_all')}
-          </button>
-        </div>
-        <div className="col-auto">
-          <button type="button" className="btn btn-sm btn-outline-secondary mr-2" onClick={uncheckAll}>
-=======
-      <form className="mt-3">
-        <div>
           <button type="button" className="btn btn-sm btn-outline-secondary me-2" onClick={checkAll}>
             <i className="fa fa-check-square-o"></i> {t('admin:export_management.check_all')}
           </button>
         </div>
         <div>
-          <button type="button" className="btn btn-sm btn-outline-secondary me-2" onClick={uncheckAll}>
->>>>>>> b26befa0
+          <button type="button" className="btn btn-sm btn-outline-secondary mr-2" onClick={uncheckAll}>
             <i className="fa fa-square-o"></i> {t('admin:export_management.uncheck_all')}
           </button>
         </div>
