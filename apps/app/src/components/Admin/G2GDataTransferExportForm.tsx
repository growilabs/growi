import React, {
  useState, useEffect, useCallback, useMemo,
} from 'react';

import { useTranslation } from 'next-i18next';

import GrowiArchiveImportOption from '~/models/admin/growi-archive-import-option';
import ImportOptionForPages from '~/models/admin/import-option-for-pages';
import ImportOptionForRevisions from '~/models/admin/import-option-for-revisions';

import ImportCollectionConfigurationModal from './ImportData/GrowiArchive/ImportCollectionConfigurationModal';
import ImportCollectionItem, { DEFAULT_MODE, MODE_RESTRICTED_COLLECTION } from './ImportData/GrowiArchive/ImportCollectionItem';

const GROUPS_PAGE = [
  'pages', 'revisions', 'tags', 'pagetagrelations',
];
const GROUPS_USER = [
  'users', 'externalaccounts', 'usergroups', 'usergrouprelations',
];
const GROUPS_CONFIG = [
  'configs', 'updateposts', 'globalnotificationsettings',
];
const ALL_GROUPED_COLLECTIONS = GROUPS_PAGE.concat(GROUPS_USER).concat(GROUPS_CONFIG);

const IMPORT_OPTION_CLASS_MAPPING = {
  pages: ImportOptionForPages,
  revisions: ImportOptionForRevisions,
};

type Props = {
  allCollectionNames: string[],
  selectedCollections: Set<string>,
  updateSelectedCollections: (newSelectedCollections: Set<string>) => void,
  optionsMap: any,
  updateOptionsMap: (newOptionsMap: any) => void,
};

const G2GDataTransferExportForm = (props: Props): JSX.Element => {
  const { t } = useTranslation('admin');

  const {
    allCollectionNames, selectedCollections, updateSelectedCollections, optionsMap, updateOptionsMap,
  } = props;

  const [isConfigurationModalOpen, setConfigurationModalOpen] = useState(false);
  const [collectionNameForConfiguration, setCollectionNameForConfiguration] = useState<any>();

  const checkAll = useCallback(() => {
    updateSelectedCollections(new Set(allCollectionNames));
  }, [allCollectionNames, updateSelectedCollections]);

  const uncheckAll = useCallback(() => {
    updateSelectedCollections(new Set());
  }, [updateSelectedCollections]);

  const updateOption = useCallback((collectionName, data) => {
    const options = optionsMap[collectionName];

    // merge
    Object.assign(options, data);

    const updatedOptionsMap = {};
    updatedOptionsMap[collectionName] = options;
    updateOptionsMap((prev) => {
      return { ...prev, updatedOptionsMap };
    });
  }, [optionsMap, updateOptionsMap]);

  const ImportItems = ({ collectionNames }): JSX.Element => {
    const toggleCheckbox = (collectionName, bool) => {
      const collections = new Set(selectedCollections);
      if (bool) {
        collections.add(collectionName);
      }
      else {
        collections.delete(collectionName);
      }

      updateSelectedCollections(collections);

      // TODO: validation
      // this.validate();
    };

    const openConfigurationModal = (collectionName) => {
      setConfigurationModalOpen(true);
      setCollectionNameForConfiguration(collectionName);
    };

    return (
      <div className="row">
        {collectionNames.map((collectionName) => {
          const isConfigButtonAvailable = Object.keys(IMPORT_OPTION_CLASS_MAPPING).includes(collectionName);

          if (optionsMap[collectionName] == null) {
            return null;
          }

          return (
            <div className="col-md-6 my-1" key={collectionName}>
              <ImportCollectionItem
                isImporting={false}
                isImported={false}
                insertedCount={0}
                modifiedCount={0}
                errorsCount={0}
                collectionName={collectionName}
                isSelected={selectedCollections.has(collectionName)}
                option={optionsMap[collectionName]}
                isConfigButtonAvailable={isConfigButtonAvailable}
                // events
                onChange={toggleCheckbox}
                onOptionChange={updateOption}
                onConfigButtonClicked={openConfigurationModal}
                // TODO: show progress
                isHideProgress
              />
            </div>
          );
        })}
      </div>
    );
  };

  const WarnForGroups = ({ errors }: { errors: Error[] }): JSX.Element => {
    if (errors.length === 0) {
      return <></>;
    }

    return (
      <div className="alert alert-warning">
        <ul>
          {errors.map((error) => {
            return <li>{error.message}</li>;
          })}
        </ul>
      </div>
    );
  };

  const GroupImportItems = ({ groupList, groupName, errors }): JSX.Element => {
    const collectionNames = groupList.filter((groupCollectionName) => {
      return allCollectionNames.includes(groupCollectionName);
    });

    if (collectionNames.length === 0) {
      return <></>;
    }

    return (
      <div className="mt-4">
        <legend>{groupName} Collections</legend>
        <ImportItems collectionNames={collectionNames} />
        <WarnForGroups errors={errors} />
      </div>
    );
  };

  const OtherImportItems = (): JSX.Element => {
    const collectionNames = allCollectionNames.filter((collectionName) => {
      return !ALL_GROUPED_COLLECTIONS.includes(collectionName);
    });

    // TODO: エラー対応
    return <GroupImportItems groupList={collectionNames} groupName="Other" errors={[]} />;
  };

  const configurationModal = useMemo(() => {
    if (collectionNameForConfiguration == null) {
      return <></>;
    }

    return (
      <ImportCollectionConfigurationModal
        isOpen={isConfigurationModalOpen}
        onClose={() => setConfigurationModalOpen(false)}
        onOptionChange={updateOption}
        collectionName={collectionNameForConfiguration}
        option={optionsMap[collectionNameForConfiguration]}
      />
    );
  }, [collectionNameForConfiguration, isConfigurationModalOpen, optionsMap, updateOption]);

  const setInitialOptionsMap = useCallback(() => {
    const initialOptionsMap = {};
    allCollectionNames.forEach((collectionName) => {
      const initialMode = (MODE_RESTRICTED_COLLECTION[collectionName] != null)
        ? MODE_RESTRICTED_COLLECTION[collectionName][0]
        : DEFAULT_MODE;
      const ImportOption = IMPORT_OPTION_CLASS_MAPPING[collectionName] || GrowiArchiveImportOption;
      initialOptionsMap[collectionName] = new ImportOption(initialMode);
    });
    updateOptionsMap(initialOptionsMap);
  }, [allCollectionNames, updateOptionsMap]);

  useEffect(() => {
    setInitialOptionsMap();
  }, []);

  return (
    <>
<<<<<<< HEAD
      <form className="mt-3">
        <div>
          <button type="button" className="btn btn-sm btn-outline-secondary mr-2" onClick={checkAll}>
            <i className="fa fa-check-square-o"></i> {t('admin:export_management.check_all')}
          </button>
        </div>
        <div>
          <button type="button" className="btn btn-sm btn-outline-secondary mr-2" onClick={uncheckAll}>
=======
      <form className="form-inline mt-3">
        <div className="form-group">
          <button type="button" className="btn btn-sm btn-outline-secondary me-2" onClick={checkAll}>
            <i className="fa fa-check-square-o"></i> {t('admin:export_management.check_all')}
          </button>
        </div>
        <div className="form-group">
          <button type="button" className="btn btn-sm btn-outline-secondary me-2" onClick={uncheckAll}>
>>>>>>> 64a40b74
            <i className="fa fa-square-o"></i> {t('admin:export_management.uncheck_all')}
          </button>
        </div>
      </form>

      <div className="card well small my-4">
        <ul>
          <li>{t('admin:importer_management.growi_settings.description_of_import_mode.about')}</li>
          <ul>
            <li>{t('admin:importer_management.growi_settings.description_of_import_mode.insert')}</li>
            <li>{t('admin:importer_management.growi_settings.description_of_import_mode.upsert')}</li>
            <li>{t('admin:importer_management.growi_settings.description_of_import_mode.flash_and_insert')}</li>
          </ul>
        </ul>
      </div>

      {/* TODO: エラー追加 */}
      <GroupImportItems groupList={GROUPS_PAGE} groupName="Page" errors={[]} />
      <GroupImportItems groupList={GROUPS_USER} groupName="User" errors={[]} />
      <GroupImportItems groupList={GROUPS_CONFIG} groupName="Config" errors={[]} />
      <OtherImportItems />

      {configurationModal}
    </>
  );
};

export default G2GDataTransferExportForm;<|MERGE_RESOLUTION|>--- conflicted
+++ resolved
@@ -199,25 +199,14 @@
 
   return (
     <>
-<<<<<<< HEAD
       <form className="mt-3">
         <div>
-          <button type="button" className="btn btn-sm btn-outline-secondary mr-2" onClick={checkAll}>
+          <button type="button" className="btn btn-sm btn-outline-secondary me-2" onClick={checkAll}>
             <i className="fa fa-check-square-o"></i> {t('admin:export_management.check_all')}
           </button>
         </div>
         <div>
-          <button type="button" className="btn btn-sm btn-outline-secondary mr-2" onClick={uncheckAll}>
-=======
-      <form className="form-inline mt-3">
-        <div className="form-group">
-          <button type="button" className="btn btn-sm btn-outline-secondary me-2" onClick={checkAll}>
-            <i className="fa fa-check-square-o"></i> {t('admin:export_management.check_all')}
-          </button>
-        </div>
-        <div className="form-group">
           <button type="button" className="btn btn-sm btn-outline-secondary me-2" onClick={uncheckAll}>
->>>>>>> 64a40b74
             <i className="fa fa-square-o"></i> {t('admin:export_management.uncheck_all')}
           </button>
         </div>
