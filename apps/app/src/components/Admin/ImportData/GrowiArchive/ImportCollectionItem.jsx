--- conflicted
+++ resolved
@@ -92,11 +92,7 @@
           disabled={isImporting}
           onChange={this.changeHandler}
         />
-<<<<<<< HEAD
-        <label className="form-label text-capitalize custom-control-label" htmlFor={collectionName}>
-=======
-        <label className="text-capitalize form-check-label" htmlFor={collectionName}>
->>>>>>> 7fdd274e
+        <label className="form-label text-capitalize form-check-label" htmlFor={collectionName}>
           {collectionName}
         </label>
       </div>
