import React from 'react';

import { useTranslation } from 'next-i18next';
import PropTypes from 'prop-types';

import { apiv3Post } from '~/client/util/apiv3-client';
import { toastSuccess, toastError } from '~/client/util/toastr';
import GrowiArchiveImportOption from '~/models/admin/growi-archive-import-option';
import ImportOptionForPages from '~/models/admin/import-option-for-pages';
import ImportOptionForRevisions from '~/models/admin/import-option-for-revisions';
import { useAdminSocket } from '~/stores/socket-io';


import ErrorViewer from './ErrorViewer';
import ImportCollectionConfigurationModal from './ImportCollectionConfigurationModal';
import ImportCollectionItem, { DEFAULT_MODE, MODE_RESTRICTED_COLLECTION } from './ImportCollectionItem';


const GROUPS_PAGE = [
  'pages', 'revisions', 'tags', 'pagetagrelations',
];
const GROUPS_USER = [
  'users', 'externalaccounts', 'usergroups', 'usergrouprelations',
];
const GROUPS_CONFIG = [
  'configs', 'updateposts', 'globalnotificationsettings',
];
const ALL_GROUPED_COLLECTIONS = GROUPS_PAGE.concat(GROUPS_USER).concat(GROUPS_CONFIG);

const IMPORT_OPTION_CLASS_MAPPING = {
  pages: ImportOptionForPages,
  revisions: ImportOptionForRevisions,
};

class ImportForm extends React.Component {

  constructor(props) {
    super(props);

    this.initialState = {
      isImporting: false,
      isImported: false,
      progressMap: [],
      errorsMap: [],

      selectedCollections: new Set(),

      // store relations from collection name to file name
      collectionNameToFileNameMap: {},
      // store relations from collection name to GrowiArchiveImportOption instance
      optionsMap: {},

      isConfigurationModalOpen: false,
      collectionNameForConfiguration: null,

      isErrorsViewerOpen: false,
      collectionNameForErrorsViewer: null,

      canImport: false,
      warnForPageGroups: [],
      warnForUserGroups: [],
      warnForConfigGroups: [],
      warnForOtherGroups: [],
    };

    this.props.innerFileStats.forEach((fileStat) => {
      const { fileName, collectionName } = fileStat;
      this.initialState.collectionNameToFileNameMap[collectionName] = fileName;

      // determine initial mode
      const initialMode = (MODE_RESTRICTED_COLLECTION[collectionName] != null)
        ? MODE_RESTRICTED_COLLECTION[collectionName][0]
        : DEFAULT_MODE;
      // create GrowiArchiveImportOption instance
      const ImportOption = IMPORT_OPTION_CLASS_MAPPING[collectionName] || GrowiArchiveImportOption;
      this.initialState.optionsMap[collectionName] = new ImportOption(initialMode);
    });

    this.state = this.initialState;

    this.toggleCheckbox = this.toggleCheckbox.bind(this);
    this.checkAll = this.checkAll.bind(this);
    this.uncheckAll = this.uncheckAll.bind(this);
    this.updateOption = this.updateOption.bind(this);
    this.openConfigurationModal = this.openConfigurationModal.bind(this);
    this.showErrorsViewer = this.showErrorsViewer.bind(this);
    this.validate = this.validate.bind(this);
    this.import = this.import.bind(this);
  }

  get allCollectionNames() {
    return Object.keys(this.state.collectionNameToFileNameMap);
  }

  UNSAFE_componentWillMount() {
    this.setupWebsocketEventHandler();
  }

  componentWillUnmount() {
    this.teardownWebsocketEventHandler();
  }

  setupWebsocketEventHandler() {
    const { socket } = this.props;

    // websocket event
    // eslint-disable-next-line object-curly-newline
    socket.on('admin:onProgressForImport', ({ collectionName, collectionProgress, appendedErrors }) => {
      const { progressMap, errorsMap } = this.state;
      progressMap[collectionName] = collectionProgress;

      const errors = errorsMap[collectionName] || [];
      errorsMap[collectionName] = errors.concat(appendedErrors);

      this.setState({
        isImporting: true,
        progressMap,
        errorsMap,
      });
    });

    // websocket event
    socket.on('admin:onTerminateForImport', () => {
      this.setState({
        isImporting: false,
        isImported: true,
      });

      toastSuccess(undefined, 'Import process has completed.');
    });

    // websocket event
    socket.on('admin:onErrorForImport', (err) => {
      this.setState({
        isImporting: false,
        isImported: false,
      });

      toastError(err);
    });
  }

  teardownWebsocketEventHandler() {
    const { socket } = this.props;

    socket.removeAllListeners('admin:onProgressForImport');
    socket.removeAllListeners('admin:onTerminateForImport');
  }

  async toggleCheckbox(collectionName, bool) {
    const selectedCollections = new Set(this.state.selectedCollections);
    if (bool) {
      selectedCollections.add(collectionName);
    }
    else {
      selectedCollections.delete(collectionName);
    }

    await this.setState({ selectedCollections });

    this.validate();
  }

  async checkAll() {
    await this.setState({ selectedCollections: new Set(this.allCollectionNames) });
    this.validate();
  }

  async uncheckAll() {
    await this.setState({ selectedCollections: new Set() });
    this.validate();
  }

  updateOption(collectionName, data) {
    const { optionsMap } = this.state;
    const options = optionsMap[collectionName];

    // merge
    Object.assign(options, data);

    optionsMap[collectionName] = options;
    this.setState({ optionsMap });
  }

  openConfigurationModal(collectionName) {
    this.setState({ isConfigurationModalOpen: true, collectionNameForConfiguration: collectionName });
  }

  showErrorsViewer(collectionName) {
    this.setState({ isErrorsViewerOpen: true, collectionNameForErrorsViewer: collectionName });
  }

  async validate() {
    // init errors
    await this.setState({
      warnForPageGroups: [],
      warnForUserGroups: [],
      warnForConfigGroups: [],
      warnForOtherGroups: [],
    });

    await this.validateCollectionSize();
    await this.validatePagesCollectionPairs();
    await this.validateExternalAccounts();
    await this.validateUserGroups();
    await this.validateUserGroupRelations();

    const errors = [
      ...this.state.warnForPageGroups,
      ...this.state.warnForUserGroups,
      ...this.state.warnForConfigGroups,
      ...this.state.warnForOtherGroups,
    ];
    const canImport = errors.length === 0;

    this.setState({ canImport });
  }

  async validateCollectionSize(validationErrors) {
    const { t } = this.props;
    const { warnForOtherGroups, selectedCollections } = this.state;

    if (selectedCollections.size === 0) {
      warnForOtherGroups.push(t('admin:importer_management.growi_settings.errors.at_least_one'));
    }

    this.setState({ warnForOtherGroups });
  }

  async validatePagesCollectionPairs() {
    const { t } = this.props;
    const { warnForPageGroups, selectedCollections } = this.state;

    const pageRelatedCollectionsLength = ['pages', 'revisions'].filter((collectionName) => {
      return selectedCollections.has(collectionName);
    }).length;

    // MUST be included both or neither when importing
    if (pageRelatedCollectionsLength !== 0 && pageRelatedCollectionsLength !== 2) {
      warnForPageGroups.push(t('admin:importer_management.growi_settings.errors.page_and_revision'));
    }

    this.setState({ warnForPageGroups });
  }

  async validateExternalAccounts() {
    const { t } = this.props;
    const { warnForUserGroups, selectedCollections } = this.state;

    // MUST include also 'users' if 'externalaccounts' is selected
    if (selectedCollections.has('externalaccounts')) {
      if (!selectedCollections.has('users')) {
        warnForUserGroups.push(t('admin:importer_management.growi_settings.errors.depends', { target: 'Users', condition: 'Externalaccounts' }));
      }
    }

    this.setState({ warnForUserGroups });
  }

  async validateUserGroups() {
    const { t } = this.props;
    const { warnForUserGroups, selectedCollections } = this.state;

    // MUST include also 'users' if 'usergroups' is selected
    if (selectedCollections.has('usergroups')) {
      if (!selectedCollections.has('users')) {
        warnForUserGroups.push(t('admin:importer_management.growi_settings.errors.depends', { target: 'Users', condition: 'Usergroups' }));
      }
    }

    this.setState({ warnForUserGroups });
  }

  async validateUserGroupRelations() {
    const { t } = this.props;
    const { warnForUserGroups, selectedCollections } = this.state;

    // MUST include also 'usergroups' if 'usergrouprelations' is selected
    if (selectedCollections.has('usergrouprelations')) {
      if (!selectedCollections.has('usergroups')) {
        warnForUserGroups.push(t('admin:importer_management.growi_settings.errors.depends', { target: 'Usergroups', condition: 'Usergrouprelations' }));
      }
    }

    this.setState({ warnForUserGroups });
  }

  async import() {
    const {
      fileName, onPostImport, t,
    } = this.props;
    const { selectedCollections, optionsMap } = this.state;

    // init progress data
    await this.setState({
      isImporting: true,
      progressMap: [],
      errorsMap: [],
    });

    try {
      // TODO: use apiv3Post
      await apiv3Post('/import', {
        fileName,
        collections: Array.from(selectedCollections),
        optionsMap,
      });

      if (onPostImport != null) {
        onPostImport();
      }

      toastSuccess(undefined, 'Import process has requested.');
    }
    catch (err) {
      if (err.code === 'only_upsert_available') {
        toastError(t('admin:importer_management.error.only_upsert_available'));
      }
      toastError(err);
    }
  }

  renderWarnForGroups(errors, key) {
    if (errors.length === 0) {
      return null;
    }

    return (
      <div key={key} className="alert alert-warning">
        <ul>
          {errors.map((error, index) => {
            // eslint-disable-next-line react/no-array-index-key
            return <li key={`${key}-${index}`}>{error}</li>;
          })}
        </ul>
      </div>
    );
  }

  renderGroups(groupList, groupName, errors) {
    const collectionNames = groupList.filter((collectionName) => {
      return this.allCollectionNames.includes(collectionName);
    });

    if (collectionNames.length === 0) {
      return null;
    }

    return (
      <div className="mt-4">
        <legend>{groupName} Collections</legend>
        {this.renderImportItems(collectionNames)}
        {this.renderWarnForGroups(errors, `warnFor${groupName}`)}
      </div>
    );
  }

  renderOthers() {
    const collectionNames = this.allCollectionNames.filter((collectionName) => {
      return !ALL_GROUPED_COLLECTIONS.includes(collectionName);
    });

    return this.renderGroups(collectionNames, 'Other', this.state.warnForOtherGroups);
  }

  renderImportItems(collectionNames) {
    const {
      isImporting,
      isImported,
      progressMap,
      errorsMap,

      selectedCollections,
      optionsMap,
    } = this.state;

    return (
      <div className="row">
        {collectionNames.map((collectionName) => {
          const collectionProgress = progressMap[collectionName];
          const errors = errorsMap[collectionName];
          const isConfigButtonAvailable = Object.keys(IMPORT_OPTION_CLASS_MAPPING).includes(collectionName);

          return (
            <div className="col-md-6 my-1" key={collectionName}>
              <ImportCollectionItem
                isImporting={isImporting}
                isImported={collectionProgress ? isImported : false}
                insertedCount={collectionProgress ? collectionProgress.insertedCount : 0}
                modifiedCount={collectionProgress ? collectionProgress.modifiedCount : 0}
                errorsCount={errors ? errors.length : 0}
                collectionName={collectionName}
                isSelected={selectedCollections.has(collectionName)}
                option={optionsMap[collectionName]}
                isConfigButtonAvailable={isConfigButtonAvailable}
                // events
                onChange={this.toggleCheckbox}
                onOptionChange={this.updateOption}
                onConfigButtonClicked={this.openConfigurationModal}
                onErrorLinkClicked={this.showErrorsViewer}
              />
            </div>
          );
        })}
      </div>
    );
  }

  renderConfigurationModal() {
    const { isConfigurationModalOpen, collectionNameForConfiguration: collectionName, optionsMap } = this.state;

    if (collectionName == null) {
      return null;
    }

    return (
      <ImportCollectionConfigurationModal
        isOpen={isConfigurationModalOpen}
        onClose={() => this.setState({ isConfigurationModalOpen: false })}
        onOptionChange={this.updateOption}
        collectionName={collectionName}
        option={optionsMap[collectionName]}
      />
    );
  }

  renderErrorsViewer() {
    const { isErrorsViewerOpen, errorsMap, collectionNameForErrorsViewer } = this.state;
    const errors = errorsMap[collectionNameForErrorsViewer];

    return (
      <ErrorViewer
        isOpen={isErrorsViewerOpen}
        onClose={() => this.setState({ isErrorsViewerOpen: false })}
        errors={errors}
      />
    );
  }

  render() {
    const { t } = this.props;
    const {
      canImport, isImporting,
      warnForPageGroups, warnForUserGroups, warnForConfigGroups,
    } = this.state;

    return (
      <>
<<<<<<< HEAD
        <form className="row">
          <div className="col-auto">
            <button type="button" className="btn btn-sm btn-outline-secondary mr-2" onClick={this.checkAll}>
              <i className="fa fa-check-square-o"></i> {t('admin:export_management.check_all')}
            </button>
          </div>
          <div className="col-auto">
            <button type="button" className="btn btn-sm btn-outline-secondary mr-2" onClick={this.uncheckAll}>
=======
        <form>
          <div>
            <button type="button" className="btn btn-sm btn-outline-secondary me-2" onClick={this.checkAll}>
              <i className="fa fa-check-square-o"></i> {t('admin:export_management.check_all')}
            </button>
          </div>
          <div>
            <button type="button" className="btn btn-sm btn-outline-secondary me-2" onClick={this.uncheckAll}>
>>>>>>> b26befa0
              <i className="fa fa-square-o"></i> {t('admin:export_management.uncheck_all')}
            </button>
          </div>
        </form>

        <div className="card well small my-4">
          <ul>
            <li>{t('admin:importer_management.growi_settings.description_of_import_mode.about')}</li>
            <ul>
              <li>{t('admin:importer_management.growi_settings.description_of_import_mode.insert')}</li>
              <li>{t('admin:importer_management.growi_settings.description_of_import_mode.upsert')}</li>
              <li>{t('admin:importer_management.growi_settings.description_of_import_mode.flash_and_insert')}</li>
            </ul>
          </ul>
        </div>

        {this.renderGroups(GROUPS_PAGE, 'Page', warnForPageGroups)}
        {this.renderGroups(GROUPS_USER, 'User', warnForUserGroups)}
        {this.renderGroups(GROUPS_CONFIG, 'Config', warnForConfigGroups)}
        {this.renderOthers()}

        <div className="mt-4 text-center">
          <button type="button" className="btn btn-outline-secondary mx-1" onClick={this.props.onDiscard}>
            {t('admin:importer_management.growi_settings.discard')}
          </button>
          <button type="button" className="btn btn-primary mx-1" onClick={this.import} disabled={!canImport || isImporting}>
            {t('admin:importer_management.import')}
          </button>
        </div>

        {this.renderConfigurationModal()}
        {this.renderErrorsViewer()}
      </>
    );
  }

}

ImportForm.propTypes = {
  t: PropTypes.func.isRequired, // i18next
  socket: PropTypes.object.isRequired,

  fileName: PropTypes.string,
  innerFileStats: PropTypes.arrayOf(PropTypes.object).isRequired,
  onDiscard: PropTypes.func.isRequired,
  onPostImport: PropTypes.func,
};

const ImportFormWrapperFc = (props) => {
  const { t } = useTranslation('admin');
  const { data: socket } = useAdminSocket();

  if (socket == null) {
    return;
  }

  return <ImportForm t={t} socket={socket} {...props} />;
};


export default ImportFormWrapperFc;<|MERGE_RESOLUTION|>--- conflicted
+++ resolved
@@ -446,25 +446,14 @@
 
     return (
       <>
-<<<<<<< HEAD
         <form className="row">
           <div className="col-auto">
             <button type="button" className="btn btn-sm btn-outline-secondary mr-2" onClick={this.checkAll}>
               <i className="fa fa-check-square-o"></i> {t('admin:export_management.check_all')}
             </button>
           </div>
-          <div className="col-auto">
-            <button type="button" className="btn btn-sm btn-outline-secondary mr-2" onClick={this.uncheckAll}>
-=======
-        <form>
-          <div>
-            <button type="button" className="btn btn-sm btn-outline-secondary me-2" onClick={this.checkAll}>
-              <i className="fa fa-check-square-o"></i> {t('admin:export_management.check_all')}
-            </button>
-          </div>
           <div>
             <button type="button" className="btn btn-sm btn-outline-secondary me-2" onClick={this.uncheckAll}>
->>>>>>> b26befa0
               <i className="fa fa-square-o"></i> {t('admin:export_management.uncheck_all')}
             </button>
           </div>
