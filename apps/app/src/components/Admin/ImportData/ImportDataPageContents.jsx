--- conflicted
+++ resolved
@@ -67,13 +67,8 @@
               <input type="password" name="dummypass" style={{ display: 'none', top: '-100px', left: '-100px' }} />
             </div>
 
-<<<<<<< HEAD
-            <div className="row">
-              <label htmlFor="settingForm[importer:esa:team_name]" className="text-left text-md-right col-md-3 col-form-label">
-=======
-            <div className="form-group row">
+            <div className="row">
               <label htmlFor="settingForm[importer:esa:team_name]" className="text-start text-md-right col-md-3 col-form-label">
->>>>>>> 64a40b74
                 {t('importer_management.esa_settings.team_name')}
               </label>
               <div className="col-md-6">
@@ -88,13 +83,8 @@
 
             </div>
 
-<<<<<<< HEAD
-            <div className="row">
-              <label htmlFor="settingForm[importer:esa:access_token]" className="text-left text-md-right col-md-3 col-form-label">
-=======
-            <div className="form-group row">
+            <div className="row">
               <label htmlFor="settingForm[importer:esa:access_token]" className="text-start text-md-right col-md-3 col-form-label">
->>>>>>> 64a40b74
                 {t('importer_management.esa_settings.access_token')}
               </label>
               <div className="col-md-6">
@@ -182,13 +172,8 @@
             <div className="row">
               <input type="password" name="dummypass" style={{ display: 'none', top: '-100px', left: '-100px' }} />
             </div>
-<<<<<<< HEAD
-            <div className="row">
-              <label htmlFor="settingForm[importer:qiita:team_name]" className="text-left text-md-right col-md-3 col-form-label">
-=======
-            <div className="form-group row">
+            <div className="row">
               <label htmlFor="settingForm[importer:qiita:team_name]" className="text-start text-md-right col-md-3 col-form-label">
->>>>>>> 64a40b74
                 {t('importer_management.qiita_settings.team_name')}
               </label>
               <div className="col-md-6">
@@ -202,13 +187,8 @@
               </div>
             </div>
 
-<<<<<<< HEAD
-            <div className="row">
-              <label htmlFor="settingForm[importer:qiita:access_token]" className="text-left text-md-right col-md-3 col-form-label">
-=======
-            <div className="form-group row">
+            <div className="row">
               <label htmlFor="settingForm[importer:qiita:access_token]" className="text-start text-md-right col-md-3 col-form-label">
->>>>>>> 64a40b74
                 {t('importer_management.qiita_settings.access_token')}
               </label>
               <div className="col-md-6">
