import React, { useState, useEffect, useCallback } from 'react';

import { useTranslation } from 'next-i18next';
import PropTypes from 'prop-types';

import { apiv3Delete, apiv3Put } from '~/client/util/apiv3-client';
import { toastSuccess, toastError } from '~/client/util/toastr';
import { useAppTitle } from '~/stores/context';
import loggerFactory from '~/utils/logger';


import CustomBotWithProxyConnectionStatus from './CustomBotWithProxyConnectionStatus';
import DeleteSlackBotSettingsModal from './DeleteSlackBotSettingsModal';
import { SlackAppIntegrationControl } from './SlackAppIntegrationControl';
import WithProxyAccordions from './WithProxyAccordions';

const logger = loggerFactory('growi:cli:SlackIntegration:CustomBotWithProxySettings');

const CustomBotWithProxySettings = (props) => {
  const {
    slackAppIntegrations, proxyServerUri,
    onClickAddSlackWorkspaceBtn, onPrimaryUpdated,
    connectionStatuses, onUpdateTokens, onSubmitForm,
  } = props;
  const [newProxyServerUri, setNewProxyServerUri] = useState();
  const [integrationIdToDelete, setIntegrationIdToDelete] = useState(null);
  const [siteName, setSiteName] = useState('');
  const { t } = useTranslation();
  const { data: appTitle } = useAppTitle();

  // componentDidUpdate
  useEffect(() => {
    setNewProxyServerUri(proxyServerUri);
  }, [proxyServerUri]);

  const addSlackAppIntegrationHandler = async() => {
    if (onClickAddSlackWorkspaceBtn != null) {
      onClickAddSlackWorkspaceBtn();
    }
  };

  const isPrimaryChangedHandler = useCallback(async(slackIntegrationToChange, newValue) => {
    // do nothing when turning off
    if (!newValue) {
      return;
    }

    try {
      await apiv3Put(`/slack-integration-settings/slack-app-integrations/${slackIntegrationToChange._id}/make-primary`);
      if (onPrimaryUpdated != null) {
        onPrimaryUpdated();
      }
      toastSuccess(t('toaster.update_successed', { target: 'Primary', ns: 'commons' }));
    }
    catch (err) {
      toastError(err);
      logger.error('Failed to change isPrimary', err);
    }
  }, [t, onPrimaryUpdated]);

  const deleteSlackAppIntegrationHandler = async() => {
    try {
      await apiv3Delete(`/slack-integration-settings/slack-app-integrations/${integrationIdToDelete}`);
      if (props.onDeleteSlackAppIntegration != null) {
        props.onDeleteSlackAppIntegration();
      }
      toastSuccess(t('admin:slack_integration.toastr.delete_slack_integration_procedure'));
    }
    catch (err) {
      toastError(err);
      logger.error('Failed to delete', err);
    }
  };

  const updateProxyUri = async() => {
    try {
      await apiv3Put('/slack-integration-settings/proxy-uri', {
        proxyUri: newProxyServerUri,
      });
      toastSuccess(t('toaster.update_successed', { target: 'Proxy URL', ns: 'commons' }));
    }
    catch (err) {
      toastError(err);
      logger.error('Failed to update', err);
    }
  };

  useEffect(() => {
    setSiteName(appTitle);
  }, [appTitle]);

  return (
    <>
      <h2 className="admin-setting-header mb-2">{t('admin:slack_integration.custom_bot_with_proxy_integration')}
        <a href={t('admin:slack_integration.docs_url.custom_bot_with_proxy')} target="_blank" rel="noopener noreferrer">
          <i
            className="fa fa-external-link btn-link ms-2"
            aria-hidden="true"
          />
        </a>
      </h2>

      {slackAppIntegrations.length !== 0 && (
        <>
          <CustomBotWithProxyConnectionStatus
            siteName={siteName}
            connectionStatuses={connectionStatuses}
          />

<<<<<<< HEAD
          <div className="row my-4">
            <label className="text-left text-md-right col-md-3 col-form-label mt-3">Proxy URL</label>
=======
          <div className="form-group row my-4">
            <label className="text-start text-md-right col-md-3 col-form-label mt-3">Proxy URL</label>
>>>>>>> 64a40b74
            <div className="col-md-6 mt-3">
              <input
                className="form-control"
                type="text"
                name="settingForm[proxyUrl]"
                defaultValue={newProxyServerUri}
                onChange={(e) => { setNewProxyServerUri(e.target.value) }}
              />
            </div>
            <div className="col-md-2 mt-3 text-center text-md-left">
              <button type="button" className="btn btn-primary" onClick={updateProxyUri}>{ t('Update') }</button>
            </div>
          </div>

          <h2 className="admin-setting-header">{t('admin:slack_integration.integration_procedure')}</h2>
        </>
      )}

      <div className="mx-3">
        {slackAppIntegrations.map((slackAppIntegration, i) => {
          const {
            tokenGtoP, tokenPtoG, _id, permissionsForBroadcastUseCommands, permissionsForSingleUseCommands, permissionsForSlackEventActions,
          } = slackAppIntegration;
          const workspaceName = connectionStatuses[_id]?.workspaceName;
          return (
            <React.Fragment key={slackAppIntegration._id}>
              <div className="my-3 d-flex align-items-center justify-content-between">
                <h2 id={_id || `settings-accordions-${i}`}>
                  {(workspaceName != null) ? `${workspaceName} Work Space` : `Settings #${i}`}
                </h2>
                <SlackAppIntegrationControl
                  slackAppIntegration={slackAppIntegration}
                  onIsPrimaryChanged={isPrimaryChangedHandler}
                  // set state to open DeleteSlackBotSettingsModal
                  onDeleteButtonClicked={saiToDelete => setIntegrationIdToDelete(saiToDelete._id)}
                />
              </div>
              <WithProxyAccordions
                botType="customBotWithProxy"
                slackAppIntegrationId={slackAppIntegration._id}
                tokenGtoP={tokenGtoP}
                tokenPtoG={tokenPtoG}
                permissionsForBroadcastUseCommands={permissionsForBroadcastUseCommands}
                permissionsForSingleUseCommands={permissionsForSingleUseCommands}
                permissionsForSlackEventActions={permissionsForSlackEventActions}
                onUpdateTokens={onUpdateTokens}
                onSubmitForm={onSubmitForm}
              />
            </React.Fragment>
          );
        })}
        {slackAppIntegrations.length < 10 && (
          <div className="row justify-content-center my-5">
            <button
              type="button"
              className="btn btn-outline-primary"
              onClick={addSlackAppIntegrationHandler}
            >
              {`+ ${t('admin:slack_integration.accordion.add_slack_workspace')}`}
            </button>
          </div>
        )}
      </div>
      <DeleteSlackBotSettingsModal
        isResetAll={false}
        isOpen={integrationIdToDelete != null}
        onClose={() => setIntegrationIdToDelete(null)}
        onClickDeleteButton={deleteSlackAppIntegrationHandler}
      />
    </>
  );
};

CustomBotWithProxySettings.defaultProps = {
  slackAppIntegrations: [],
};

CustomBotWithProxySettings.propTypes = {
  slackAppIntegrations: PropTypes.array,
  proxyServerUri: PropTypes.string,
  onClickAddSlackWorkspaceBtn: PropTypes.func,
  onPrimaryUpdated: PropTypes.func,
  onDeleteSlackAppIntegration: PropTypes.func,
  onSubmitForm: PropTypes.func,
  connectionStatuses: PropTypes.object.isRequired,
  onUpdateTokens: PropTypes.func,
};

export default CustomBotWithProxySettings;<|MERGE_RESOLUTION|>--- conflicted
+++ resolved
@@ -107,13 +107,8 @@
             connectionStatuses={connectionStatuses}
           />
 
-<<<<<<< HEAD
           <div className="row my-4">
-            <label className="text-left text-md-right col-md-3 col-form-label mt-3">Proxy URL</label>
-=======
-          <div className="form-group row my-4">
             <label className="text-start text-md-right col-md-3 col-form-label mt-3">Proxy URL</label>
->>>>>>> 64a40b74
             <div className="col-md-6 mt-3">
               <input
                 className="form-control"
