--- conflicted
+++ resolved
@@ -364,11 +364,7 @@
                       checked={!adminGeneralSecurityContainer.state.isShowRestrictedByOwner}
                       onChange={() => { adminGeneralSecurityContainer.switchIsShowRestrictedByOwner() }}
                     />
-<<<<<<< HEAD
-                    <label className="form-label custom-control-label" htmlFor="isShowRestrictedByOwner">
-=======
-                    <label className="form-check-label" htmlFor="isShowRestrictedByOwner">
->>>>>>> 7fdd274e
+                    <label className="form-label form-check-label" htmlFor="isShowRestrictedByOwner">
                       {t('security_settings.displayed_or_hidden')}
                     </label>
                   </div>
@@ -385,11 +381,7 @@
                       checked={!adminGeneralSecurityContainer.state.isShowRestrictedByGroup}
                       onChange={() => { adminGeneralSecurityContainer.switchIsShowRestrictedByGroup() }}
                     />
-<<<<<<< HEAD
-                    <label className="form-label custom-control-label" htmlFor="isShowRestrictedByGroup">
-=======
-                    <label className="form-check-label" htmlFor="isShowRestrictedByGroup">
->>>>>>> 7fdd274e
+                    <label className="form-label form-check-label" htmlFor="isShowRestrictedByGroup">
                       {t('security_settings.displayed_or_hidden')}
                     </label>
                   </div>
@@ -472,11 +464,7 @@
                 checked={adminGeneralSecurityContainer.state.isUsersHomepageDeletionEnabled}
                 onChange={() => { adminGeneralSecurityContainer.switchIsUsersHomepageDeletionEnabled() }}
               />
-<<<<<<< HEAD
-              <label className="form-label custom-control-label" htmlFor="is-user-page-deletion-enabled">
-=======
-              <label className="form-check-label" htmlFor="is-user-page-deletion-enabled">
->>>>>>> 7fdd274e
+              <label className="form-label form-check-label" htmlFor="is-user-page-deletion-enabled">
                 {t('security_settings.user_homepage_deletion.enable_user_homepage_deletion')}
               </label>
             </div>
