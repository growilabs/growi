/* eslint-disable react/no-danger */
import React from 'react';

import { useTranslation } from 'next-i18next';
import PropTypes from 'prop-types';
import { Collapse } from 'reactstrap';

import AdminGeneralSecurityContainer from '~/client/services/AdminGeneralSecurityContainer';
import { toastSuccess, toastError } from '~/client/util/toastr';
import { PageDeleteConfigValue } from '~/interfaces/page-delete-config';
import { validateDeleteConfigs, prepareDeleteConfigValuesForCalc } from '~/utils/page-delete-config';

import { withUnstatedContainers } from '../../UnstatedUtils';

// used as the prefix of translation
const DeletionTypeForT = Object.freeze({
  Deletion: 'deletion',
  CompleteDeletion: 'complete_deletion',
  RecursiveDeletion: 'recursive_deletion',
  RecursiveCompleteDeletion: 'recursive_complete_deletion',
});

const DeletionType = Object.freeze({
  Deletion: 'deletion',
  CompleteDeletion: 'completeDeletion',
  RecursiveDeletion: 'recursiveDeletion',
  RecursiveCompleteDeletion: 'recursiveCompleteDeletion',
});

const getDeletionTypeForT = (deletionType) => {
  switch (deletionType) {
    case DeletionType.Deletion:
      return DeletionTypeForT.Deletion;
    case DeletionType.RecursiveDeletion:
      return DeletionTypeForT.RecursiveDeletion;
    case DeletionType.CompleteDeletion:
      return DeletionTypeForT.CompleteDeletion;
    case DeletionType.RecursiveCompleteDeletion:
      return DeletionTypeForT.RecursiveCompleteDeletion;
  }
};

const getDeleteConfigValueForT = (DeleteConfigValue) => {
  switch (DeleteConfigValue) {
    case PageDeleteConfigValue.Anyone:
    case null:
      return 'security_settings.anyone';
    case PageDeleteConfigValue.Inherit:
      return 'security_settings.inherit';
    case PageDeleteConfigValue.AdminOnly:
      return 'security_settings.admin_only';
    case PageDeleteConfigValue.AdminAndAuthor:
      return 'security_settings.admin_and_author';
  }
};

/**
 * Return true if "deletionType" is DeletionType.RecursiveDeletion or DeletionType.RecursiveCompleteDeletion.
 * @param deletionType Deletion type
 * @returns boolean
 */
const isRecursiveDeletion = (deletionType) => {
  return deletionType === DeletionType.RecursiveDeletion || deletionType === DeletionType.RecursiveCompleteDeletion;
};

/**
 * Return true if "deletionType" is DeletionType.Deletion or DeletionType.RecursiveDeletion.
 * @param deletionType Deletion type
 * @returns boolean
 */
const isTypeDeletion = (deletionType) => {
  return deletionType === DeletionType.Deletion || deletionType === DeletionType.RecursiveDeletion;
};

class SecuritySetting extends React.Component {

  constructor(props) {
    super(props);

    // functions
    this.putSecuritySetting = this.putSecuritySetting.bind(this);
    this.getRecursiveDeletionConfigState = this.getRecursiveDeletionConfigState.bind(this);
    this.previousPageRecursiveAuthorityState = this.previousPageRecursiveAuthorityState.bind(this);
    this.setPagePreviousRecursiveAuthorityState = this.setPagePreviousRecursiveAuthorityState.bind(this);
    this.expantDeleteOptionsState = this.expantDeleteOptionsState.bind(this);
    this.setExpantOtherDeleteOptionsState = this.setExpantOtherDeleteOptionsState.bind(this);
    this.setDeletionConfigState = this.setDeletionConfigState.bind(this);

    // render
    this.renderPageDeletePermission = this.renderPageDeletePermission.bind(this);
    this.renderPageDeletePermissionDropdown = this.renderPageDeletePermissionDropdown.bind(this);
  }

  async putSecuritySetting() {
    const { t, adminGeneralSecurityContainer } = this.props;
    try {
      await adminGeneralSecurityContainer.updateGeneralSecuritySetting();
      toastSuccess(t('security_settings.updated_general_security_setting'));
    }
    catch (err) {
      toastError(err);
    }
  }

  getRecursiveDeletionConfigState(deletionType) {
    const { adminGeneralSecurityContainer } = this.props;

    if (isTypeDeletion(deletionType)) {
      return [
        adminGeneralSecurityContainer.state.currentPageRecursiveDeletionAuthority,
        adminGeneralSecurityContainer.changePageRecursiveDeletionAuthority,
      ];
    }

    return [
      adminGeneralSecurityContainer.state.currentPageRecursiveCompleteDeletionAuthority,
      adminGeneralSecurityContainer.changePageRecursiveCompleteDeletionAuthority,
    ];
  }

  previousPageRecursiveAuthorityState(deletionType) {
    const { adminGeneralSecurityContainer } = this.props;

    return isTypeDeletion(deletionType)
      ? adminGeneralSecurityContainer.state.previousPageRecursiveDeletionAuthority
      : adminGeneralSecurityContainer.state.previousPageRecursiveCompleteDeletionAuthority;
  }

  setPagePreviousRecursiveAuthorityState(deletionType, previousState) {
    const { adminGeneralSecurityContainer } = this.props;

    if (isTypeDeletion(deletionType)) {
      adminGeneralSecurityContainer.changePreviousPageRecursiveDeletionAuthority(previousState);
      return;
    }

    adminGeneralSecurityContainer.changePreviousPageRecursiveCompleteDeletionAuthority(previousState);
  }

  expantDeleteOptionsState(deletionType) {
    const { adminGeneralSecurityContainer } = this.props;

    return isTypeDeletion(deletionType)
      ? adminGeneralSecurityContainer.state.expandOtherOptionsForDeletion
      : adminGeneralSecurityContainer.state.expandOtherOptionsForCompleteDeletion;
  }

  setExpantOtherDeleteOptionsState(deletionType, bool) {
    const { adminGeneralSecurityContainer } = this.props;

    if (isTypeDeletion(deletionType)) {
      adminGeneralSecurityContainer.switchExpandOtherOptionsForDeletion(bool);
      return;
    }
    adminGeneralSecurityContainer.switchExpandOtherOptionsForCompleteDeletion(bool);
    return;
  }

  /**
   * Force update deletion config for recursive operation when the deletion config for general operation is updated.
   * @param deletionType Deletion type
   */
  setDeletionConfigState(newState, setState, deletionType) {
    setState(newState);

    if (this.previousPageRecursiveAuthorityState(deletionType) !== null) {
      this.setPagePreviousRecursiveAuthorityState(deletionType, null);
    }

    if (isRecursiveDeletion(deletionType)) {
      return;
    }

    const [recursiveState, setRecursiveState] = this.getRecursiveDeletionConfigState(deletionType);

    const calculableValue = prepareDeleteConfigValuesForCalc(newState, recursiveState);
    const shouldForceUpdate = !validateDeleteConfigs(calculableValue[0], calculableValue[1]);
    if (shouldForceUpdate) {
      setRecursiveState(newState);
      this.setPagePreviousRecursiveAuthorityState(deletionType, recursiveState);
      this.setExpantOtherDeleteOptionsState(deletionType, true);
    }

    return;
  }

  renderPageDeletePermissionDropdown(currentState, setState, deletionType, isButtonDisabled) {
    const { t } = this.props;
    return (
      <div className="dropdown">
        <button
          className="btn btn-outline-secondary dropdown-toggle text-end"
          type="button"
          id="dropdownMenuButton"
          data-bs-toggle="dropdown"
          aria-haspopup="true"
          aria-expanded="true"
        >
          <span className="float-start">
            {t(getDeleteConfigValueForT(currentState))}
          </span>
        </button>
        <div className="dropdown-menu" aria-labelledby="dropdownMenuButton">
          {
            isRecursiveDeletion(deletionType)
              ? (
                <button
                  className="dropdown-item"
                  type="button"
                  onClick={() => { this.setDeletionConfigState(PageDeleteConfigValue.Inherit, setState, deletionType) }}
                >
                  {t('security_settings.inherit')}
                </button>
              )
              : (
                <button
                  className="dropdown-item"
                  type="button"
                  onClick={() => { this.setDeletionConfigState(PageDeleteConfigValue.Anyone, setState, deletionType) }}
                >
                  {t('security_settings.anyone')}
                </button>
              )
          }
          <button
            className={`dropdown-item ${isButtonDisabled ? 'disabled' : ''}`}
            type="button"
            onClick={() => { this.setDeletionConfigState(PageDeleteConfigValue.AdminAndAuthor, setState, deletionType) }}
          >
            {t('security_settings.admin_and_author')}
          </button>
          <button
            className="dropdown-item"
            type="button"
            onClick={() => { this.setDeletionConfigState(PageDeleteConfigValue.AdminOnly, setState, deletionType) }}
          >
            {t('security_settings.admin_only')}
          </button>
        </div>
        <p className="form-text text-muted small">
          {t(`security_settings.${getDeletionTypeForT(deletionType)}_explain`)}
        </p>
      </div>
    );
  }

  renderPageDeletePermission(currentState, setState, deletionType, isButtonDisabled) {
    const { t } = this.props;

    const expantDeleteOptionsState = this.expantDeleteOptionsState(deletionType);

    return (
      <div key={`page-delete-permission-dropdown-${deletionType}`} className="row">

        <div className="col-md-3 text-md-right">
          {!isRecursiveDeletion(deletionType) && isTypeDeletion(deletionType) && (
            <strong>{t('security_settings.page_delete')}</strong>
          )}
          {!isRecursiveDeletion(deletionType) && !isTypeDeletion(deletionType) && (
            <strong>{t('security_settings.page_delete_completely')}</strong>
          )}
        </div>

        <div className="col-md-6">
          {
            !isRecursiveDeletion(deletionType)
              ? (
                <>{this.renderPageDeletePermissionDropdown(currentState, setState, deletionType, isButtonDisabled)}</>
              )
              : (
                <>
                  <button
                    type="button"
                    className="btn btn-link p-0 mb-4"
                    aria-expanded="false"
                    onClick={() => this.setExpantOtherDeleteOptionsState(deletionType, !expantDeleteOptionsState)}
                  >
                    <i className={`fa fa-fw fa-arrow-right ${expantDeleteOptionsState ? 'fa-rotate-90' : ''}`}></i>
                    { t('security_settings.other_options') }
                  </button>
                  <Collapse isOpen={expantDeleteOptionsState}>
                    <div className="pb-4">
                      <p className="card well">
                        <span className="text-warning">
                          <i className="icon-info"></i>
                          {/* eslint-disable-next-line react/no-danger */}
                          <span dangerouslySetInnerHTML={{ __html: t('security_settings.page_delete_rights_caution') }} />
                        </span>
                      </p>
                      { this.previousPageRecursiveAuthorityState(deletionType) !== null && (
                        <div className="mb-3">
                          <strong>
                            {t('security_settings.forced_update_desc')}
                          </strong>
                          <code>
                            {t(getDeleteConfigValueForT(this.previousPageRecursiveAuthorityState(deletionType)))}
                          </code>
                        </div>
                      )}
                      {this.renderPageDeletePermissionDropdown(currentState, setState, deletionType, isButtonDisabled)}
                    </div>
                  </Collapse>
                </>
              )
          }
        </div>
      </div>
    );
  }

  render() {
    const { t, adminGeneralSecurityContainer } = this.props;
    const {
      currentRestrictGuestMode, currentPageDeletionAuthority, currentPageCompleteDeletionAuthority,
      currentPageRecursiveDeletionAuthority, currentPageRecursiveCompleteDeletionAuthority,
    } = adminGeneralSecurityContainer.state;

    const isButtonDisabledForDeletion = !validateDeleteConfigs(
      adminGeneralSecurityContainer.state.currentPageDeletionAuthority, PageDeleteConfigValue.AdminAndAuthor,
    );

    const isButtonDisabledForCompleteDeletion = !validateDeleteConfigs(
      adminGeneralSecurityContainer.state.currentPageCompleteDeletionAuthority, PageDeleteConfigValue.AdminAndAuthor,
    );

    return (
      <React.Fragment>
        <h2 className="alert-anchor border-bottom">
          {t('security_settings.security_settings')}
        </h2>

        {adminGeneralSecurityContainer.retrieveError != null && (
          <div className="alert alert-danger">
            <p>{t('Error occurred')} : {adminGeneralSecurityContainer.retrieveError}</p>
          </div>
        )}

        <h4 className="mt-4">{ t('security_settings.page_list_and_search_results') }</h4>
        <div className="row justify-content-md-center">
          <table className="table table-bordered col-lg-9 mb-5">
            <thead>
              <tr>
                <th scope="col">{ t('security_settings.scope_of_page_disclosure') }</th>
                <th scope="col">{ t('security_settings.set_point') }</th>
              </tr>
            </thead>
            <tbody>
              <tr>
                <th scope="row">{ t('public') }</th>
                <td><i className="icon-fw icon-check text-success"></i>{ t('security_settings.always_displayed') }</td>
              </tr>
              <tr>
                <th scope="row">{ t('anyone_with_the_link') }</th>
                <td><i className="icon-fw icon-ban text-danger"></i>{ t('security_settings.always_hidden') }</td>
              </tr>
              <tr>
                <th scope="row">{ t('only_me') }</th>
                <td>
                  <div className="form-check form-switch form-check-success">
                    <input
                      type="checkbox"
                      className="form-check-input"
                      id="isShowRestrictedByOwner"
                      checked={!adminGeneralSecurityContainer.state.isShowRestrictedByOwner}
                      onChange={() => { adminGeneralSecurityContainer.switchIsShowRestrictedByOwner() }}
                    />
                    <label className="form-label form-check-label" htmlFor="isShowRestrictedByOwner">
                      {t('security_settings.displayed_or_hidden')}
                    </label>
                  </div>
                </td>
              </tr>
              <tr>
                <th scope="row">{ t('only_inside_the_group') }</th>
                <td>
                  <div className="form-check form-switch form-check-success">
                    <input
                      type="checkbox"
                      className="form-check-input"
                      id="isShowRestrictedByGroup"
                      checked={!adminGeneralSecurityContainer.state.isShowRestrictedByGroup}
                      onChange={() => { adminGeneralSecurityContainer.switchIsShowRestrictedByGroup() }}
                    />
                    <label className="form-label form-check-label" htmlFor="isShowRestrictedByGroup">
                      {t('security_settings.displayed_or_hidden')}
                    </label>
                  </div>
                </td>
              </tr>
            </tbody>
          </table>
        </div>

        <h4>{t('security_settings.page_access_rights')}</h4>
        <div className="row mb-4">
          <div className="col-md-3 text-md-right py-2">
            <strong>{t('security_settings.Guest Users Access')}</strong>
          </div>
          <div className="col-md-9">
            <div className="dropdown">
              <button
                className={`btn btn-outline-secondary dropdown-toggle text-end col-12
                            col-md-auto ${adminGeneralSecurityContainer.isWikiModeForced && 'disabled'}`}
                type="button"
                id="dropdownMenuButton"
                data-bs-toggle="dropdown"
                aria-haspopup="true"
                aria-expanded="true"
              >
                <span className="float-start">
                  {currentRestrictGuestMode === 'Deny' && t('security_settings.guest_mode.deny')}
                  {currentRestrictGuestMode === 'Readonly' && t('security_settings.guest_mode.readonly')}
                </span>
              </button>
              <div className="dropdown-menu" aria-labelledby="dropdownMenuButton">
                <button className="dropdown-item" type="button" onClick={() => { adminGeneralSecurityContainer.changeRestrictGuestMode('Deny') }}>
                  {t('security_settings.guest_mode.deny')}
                </button>
                <button className="dropdown-item" type="button" onClick={() => { adminGeneralSecurityContainer.changeRestrictGuestMode('Readonly') }}>
                  {t('security_settings.guest_mode.readonly')}
                </button>
              </div>
            </div>
            {adminGeneralSecurityContainer.isWikiModeForced && (
              <p className="alert alert-warning mt-2 col-6">
                <i className="icon-exclamation icon-fw">
                </i><b>FIXED</b><br />
                <b
                  dangerouslySetInnerHTML={{
                    __html: t('security_settings.Fixed by env var',
                      { key: 'FORCE_WIKI_MODE', value: adminGeneralSecurityContainer.state.wikiMode }),
                  }}
                />
              </p>
            )}
          </div>
        </div>

        <h4>{t('security_settings.page_delete_rights')}</h4>
        {/* Render PageDeletePermission */}
        {
          [
            [currentPageDeletionAuthority, adminGeneralSecurityContainer.changePageDeletionAuthority, DeletionType.Deletion, false],
            // eslint-disable-next-line max-len
            [currentPageRecursiveDeletionAuthority, adminGeneralSecurityContainer.changePageRecursiveDeletionAuthority, DeletionType.RecursiveDeletion, isButtonDisabledForDeletion],
          ].map(arr => this.renderPageDeletePermission(arr[0], arr[1], arr[2], arr[3]))
        }
        {
          [
            [currentPageCompleteDeletionAuthority, adminGeneralSecurityContainer.changePageCompleteDeletionAuthority, DeletionType.CompleteDeletion, false],
            // eslint-disable-next-line max-len
            [currentPageRecursiveCompleteDeletionAuthority, adminGeneralSecurityContainer.changePageRecursiveCompleteDeletionAuthority, DeletionType.RecursiveCompleteDeletion, isButtonDisabledForCompleteDeletion],
          ].map(arr => this.renderPageDeletePermission(arr[0], arr[1], arr[2], arr[3]))
        }

        <h4>{t('security_settings.user_homepage_deletion.user_homepage_deletion')}</h4>
        <div className="row mb-4">
          <div className="col-6 offset-3">
            <div className="form-check form-switch form-check-success">
              <input
                type="checkbox"
                className="form-check-input"
                id="is-user-page-deletion-enabled"
                checked={adminGeneralSecurityContainer.state.isUsersHomepageDeletionEnabled}
                onChange={() => { adminGeneralSecurityContainer.switchIsUsersHomepageDeletionEnabled() }}
              />
              <label className="form-label form-check-label" htmlFor="is-user-page-deletion-enabled">
                {t('security_settings.user_homepage_deletion.enable_user_homepage_deletion')}
              </label>
            </div>
            <p
              className="form-text text-muted small"
              dangerouslySetInnerHTML={{ __html: t('security_settings.user_homepage_deletion.when_deleting_a_user_the_user_homepage_is_also_deleted') }}
            />
          </div>
        </div>

        <h4>{t('security_settings.session')}</h4>
<<<<<<< HEAD
        <div className="row">
          <label className="text-left text-md-right col-md-3 col-form-label">{t('security_settings.max_age')}</label>
=======
        <div className="form-group row">
          <label className="text-start text-md-right col-md-3 col-form-label">{t('security_settings.max_age')}</label>
>>>>>>> 64a40b74
          <div className="col-md-6">
            <input
              className="form-control col-md-3"
              type="text"
              defaultValue={adminGeneralSecurityContainer.state.sessionMaxAge || ''}
              onChange={(e) => {
                adminGeneralSecurityContainer.setSessionMaxAge(e.target.value);
              }}
              placeholder="2592000000"
            />
            {/* eslint-disable-next-line react/no-danger */}
            <p className="form-text text-muted" dangerouslySetInnerHTML={{ __html: t('security_settings.max_age_desc') }} />
            <p className="card well">
              <span className="text-warning">
                <i className="icon-info"></i> {t('security_settings.max_age_caution')}
              </span>
            </p>
          </div>
        </div>

        <div className="row my-3">
          <div className="text-center text-md-left offset-md-3 col-md-5">
            <button type="button" className="btn btn-primary" disabled={adminGeneralSecurityContainer.retrieveError != null} onClick={this.putSecuritySetting}>
              {t('Update')}
            </button>
          </div>
        </div>
      </React.Fragment>
    );
  }

}

SecuritySetting.propTypes = {
  t: PropTypes.func.isRequired, // i18next
  adminGeneralSecurityContainer: PropTypes.instanceOf(AdminGeneralSecurityContainer).isRequired,
};

const SecuritySettingWrapperFC = (props) => {
  const { t } = useTranslation('admin');
  return <SecuritySetting t={t} {...props} />;
};

const SecuritySettingWrapper = withUnstatedContainers(SecuritySettingWrapperFC, [AdminGeneralSecurityContainer]);

export default SecuritySettingWrapper;<|MERGE_RESOLUTION|>--- conflicted
+++ resolved
@@ -476,13 +476,8 @@
         </div>
 
         <h4>{t('security_settings.session')}</h4>
-<<<<<<< HEAD
         <div className="row">
-          <label className="text-left text-md-right col-md-3 col-form-label">{t('security_settings.max_age')}</label>
-=======
-        <div className="form-group row">
           <label className="text-start text-md-right col-md-3 col-form-label">{t('security_settings.max_age')}</label>
->>>>>>> 64a40b74
           <div className="col-md-6">
             <input
               className="form-control col-md-3"
