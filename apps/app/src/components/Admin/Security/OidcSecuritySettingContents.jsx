import React from 'react';

import { pathUtils } from '@growi/core/dist/utils';
import { useTranslation } from 'next-i18next';
import PropTypes from 'prop-types';
import urljoin from 'url-join';


import AdminGeneralSecurityContainer from '~/client/services/AdminGeneralSecurityContainer';
import AdminOidcSecurityContainer from '~/client/services/AdminOidcSecurityContainer';
import { toastSuccess, toastError } from '~/client/util/toastr';
import { useSiteUrl } from '~/stores/context';

import { withUnstatedContainers } from '../../UnstatedUtils';

class OidcSecurityManagementContents extends React.Component {

  constructor(props) {
    super(props);

    this.onClickSubmit = this.onClickSubmit.bind(this);
  }

  async onClickSubmit() {
    const { t, adminOidcSecurityContainer, adminGeneralSecurityContainer } = this.props;

    try {
      await adminOidcSecurityContainer.updateOidcSetting();
      await adminGeneralSecurityContainer.retrieveSetupStratedies();
      toastSuccess(t('security_settings.OAuth.OIDC.updated_oidc'));
    }
    catch (err) {
      toastError(err);
    }
  }

  render() {
    const {
      t, adminGeneralSecurityContainer, adminOidcSecurityContainer, siteUrl,
    } = this.props;
    const { isOidcEnabled } = adminGeneralSecurityContainer.state;
    const oidcCallbackUrl = urljoin(pathUtils.removeTrailingSlash(siteUrl), '/passport/oidc/callback');

    return (

      <>
        <h2 className="alert-anchor border-bottom">
          {t('security_settings.OAuth.OIDC.name')}
        </h2>

        <div className="row mb-5">
          <div className="offset-3 col-6">
            <div className="form-check form-switch form-check-success">
              <input
                id="isOidcEnabled"
                className="form-check-input"
                type="checkbox"
                checked={adminGeneralSecurityContainer.state.isOidcEnabled}
                onChange={() => { adminGeneralSecurityContainer.switchIsOidcEnabled() }}
              />
<<<<<<< HEAD
              <label className="form-label custom-control-label" htmlFor="isOidcEnabled">
=======
              <label className="form-check-label" htmlFor="isOidcEnabled">
>>>>>>> 7fdd274e
                {t('security_settings.OAuth.enable_oidc')}
              </label>
            </div>
            {(!adminGeneralSecurityContainer.state.setupStrategies.includes('oidc') && isOidcEnabled)
              && <div className="badge badge-warning">{t('security_settings.setup_is_not_yet_complete')}</div>}
          </div>
        </div>

        <div className="row mb-5">
          <label className="text-left text-md-right col-md-3 col-form-label">{t('security_settings.callback_URL')}</label>
          <div className="col-md-6">
            <input
              className="form-control"
              type="text"
              value={oidcCallbackUrl}
              readOnly
            />
            <p className="form-text text-muted small">{t('security_settings.desc_of_callback_URL', { AuthName: 'OAuth' })}</p>
            {(siteUrl == null || siteUrl === '') && (
              <div className="alert alert-danger">
                <i
                  className="icon-exclamation"
                  // eslint-disable-next-line max-len
                  dangerouslySetInnerHTML={{ __html: t('alert.siteUrl_is_not_set', { link: `<a href="/admin/app">${t('headers.app_settings', { ns: 'commons' })}<i class="icon-login"></i></a>`, ns: 'commons' }) }}
                />
              </div>
            )}
          </div>
        </div>

        {isOidcEnabled && (
          <>

            <h3 className="border-bottom">{t('security_settings.configuration')}</h3>

            <div className="row mb-5">
              <label htmlFor="oidcProviderName" className="text-left text-md-right col-md-3 col-form-label">{t('security_settings.providerName')}</label>
              <div className="col-md-6">
                <input
                  className="form-control"
                  type="text"
                  name="oidcProviderName"
                  defaultValue={adminOidcSecurityContainer.state.oidcProviderName || ''}
                  onChange={e => adminOidcSecurityContainer.changeOidcProviderName(e.target.value)}
                />
              </div>
            </div>

            <div className="row mb-5">
              <label htmlFor="oidcIssuerHost" className="text-left text-md-right col-md-3 col-form-label">{t('security_settings.issuerHost')}</label>
              <div className="col-md-6">
                <input
                  className="form-control"
                  type="text"
                  name="oidcIssuerHost"
                  defaultValue={adminOidcSecurityContainer.state.oidcIssuerHost || ''}
                  onChange={e => adminOidcSecurityContainer.changeOidcIssuerHost(e.target.value)}
                />
                <p className="form-text text-muted">
                  <small dangerouslySetInnerHTML={{ __html: t('security_settings.Use env var if empty', { env: 'OAUTH_OIDC_ISSUER_HOST' }) }} />
                </p>
              </div>
            </div>

            <div className="row mb-5">
              <label htmlFor="oidcClientId" className="text-left text-md-right col-md-3 col-form-label">{t('security_settings.clientID')}</label>
              <div className="col-md-6">
                <input
                  className="form-control"
                  type="text"
                  name="oidcClientId"
                  defaultValue={adminOidcSecurityContainer.state.oidcClientId || ''}
                  onChange={e => adminOidcSecurityContainer.changeOidcClientId(e.target.value)}
                />
                <p className="form-text text-muted">
                  <small dangerouslySetInnerHTML={{ __html: t('security_settings.Use env var if empty', { env: 'OAUTH_OIDC_CLIENT_ID' }) }} />
                </p>
              </div>
            </div>

            <div className="row mb-5">
              <label htmlFor="oidcClientSecret" className="text-left text-md-right col-md-3 col-form-label">{t('security_settings.client_secret')}</label>
              <div className="col-md-6">
                <input
                  className="form-control"
                  type="text"
                  name="oidcClientSecret"
                  defaultValue={adminOidcSecurityContainer.state.oidcClientSecret || ''}
                  onChange={e => adminOidcSecurityContainer.changeOidcClientSecret(e.target.value)}
                />
                <p className="form-text text-muted">
                  <small dangerouslySetInnerHTML={{ __html: t('security_settings.Use env var if empty', { env: 'OAUTH_OIDC_CLIENT_SECRET' }) }} />
                </p>
              </div>
            </div>

            <div className="row mb-5">
              <label htmlFor="oidcAuthorizationEndpoint" className="text-left text-md-right col-md-3 col-form-label">
                {t('security_settings.authorization_endpoint')}
              </label>
              <div className="col-md-6">
                <input
                  className="form-control"
                  type="text"
                  name="oidcAuthorizationEndpoint"
                  defaultValue={adminOidcSecurityContainer.state.oidcAuthorizationEndpoint || ''}
                  onChange={e => adminOidcSecurityContainer.changeOidcAuthorizationEndpoint(e.target.value)}
                />
                <p className="form-text text-muted">
                  <small dangerouslySetInnerHTML={{ __html: t('security_settings.OAuth.OIDC.Use discovered URL if empty') }} />
                </p>
              </div>
            </div>

            <div className="row mb-5">
              <label htmlFor="oidcTokenEndpoint" className="text-left text-md-right col-md-3 col-form-label">{t('security_settings.token_endpoint')}</label>
              <div className="col-md-6">
                <input
                  className="form-control"
                  type="text"
                  name="oidcTokenEndpoint"
                  defaultValue={adminOidcSecurityContainer.state.oidcTokenEndpoint || ''}
                  onChange={e => adminOidcSecurityContainer.changeOidcTokenEndpoint(e.target.value)}
                />
                <p className="form-text text-muted">
                  <small dangerouslySetInnerHTML={{ __html: t('security_settings.OAuth.OIDC.Use discovered URL if empty') }} />
                </p>
              </div>
            </div>

            <div className="row mb-5">
              <label htmlFor="oidcRevocationEndpoint" className="text-left text-md-right col-md-3 col-form-label">
                {t('security_settings.revocation_endpoint')}
              </label>
              <div className="col-md-6">
                <input
                  className="form-control"
                  type="text"
                  name="oidcRevocationEndpoint"
                  defaultValue={adminOidcSecurityContainer.state.oidcRevocationEndpoint || ''}
                  onChange={e => adminOidcSecurityContainer.changeOidcRevocationEndpoint(e.target.value)}
                />
                <p className="form-text text-muted">
                  <small dangerouslySetInnerHTML={{ __html: t('security_settings.OAuth.OIDC.Use discovered URL if empty') }} />
                </p>
              </div>
            </div>

            <div className="row mb-5">
              <label htmlFor="oidcIntrospectionEndpoint" className="text-left text-md-right col-md-3 col-form-label">
                {t('security_settings.introspection_endpoint')}
              </label>
              <div className="col-md-6">
                <input
                  className="form-control"
                  type="text"
                  name="oidcIntrospectionEndpoint"
                  defaultValue={adminOidcSecurityContainer.state.oidcIntrospectionEndpoint || ''}
                  onChange={e => adminOidcSecurityContainer.changeOidcIntrospectionEndpoint(e.target.value)}
                />
                <p className="form-text text-muted">
                  <small dangerouslySetInnerHTML={{ __html: t('security_settings.OAuth.OIDC.Use discovered URL if empty') }} />
                </p>
              </div>
            </div>

            <div className="row mb-5">
              <label htmlFor="oidcUserInfoEndpoint" className="text-left text-md-right col-md-3 col-form-label">
                {t('security_settings.userinfo_endpoint')}
              </label>
              <div className="col-md-6">
                <input
                  className="form-control"
                  type="text"
                  name="oidcUserInfoEndpoint"
                  defaultValue={adminOidcSecurityContainer.state.oidcUserInfoEndpoint || ''}
                  onChange={e => adminOidcSecurityContainer.changeOidcUserInfoEndpoint(e.target.value)}
                />
                <p className="form-text text-muted">
                  <small dangerouslySetInnerHTML={{ __html: t('security_settings.OAuth.OIDC.Use discovered URL if empty') }} />
                </p>
              </div>
            </div>

            <div className="row mb-5">
              <label htmlFor="oidcEndSessionEndpoint" className="text-left text-md-right col-md-3 col-form-label">
                {t('security_settings.end_session_endpoint')}
              </label>
              <div className="col-md-6">
                <input
                  className="form-control"
                  type="text"
                  name="oidcEndSessionEndpoint"
                  defaultValue={adminOidcSecurityContainer.state.oidcEndSessionEndpoint || ''}
                  onChange={e => adminOidcSecurityContainer.changeOidcEndSessionEndpoint(e.target.value)}
                />
                <p className="form-text text-muted">
                  <small dangerouslySetInnerHTML={{ __html: t('security_settings.OAuth.OIDC.Use discovered URL if empty') }} />
                </p>
              </div>
            </div>

            <div className="row mb-5">
              <label htmlFor="oidcRegistrationEndpoint" className="text-left text-md-right col-md-3 col-form-label">
                {t('security_settings.registration_endpoint')}
              </label>
              <div className="col-md-6">
                <input
                  className="form-control"
                  type="text"
                  name="oidcRegistrationEndpoint"
                  defaultValue={adminOidcSecurityContainer.state.oidcRegistrationEndpoint || ''}
                  onChange={e => adminOidcSecurityContainer.changeOidcRegistrationEndpoint(e.target.value)}
                />
                <p className="form-text text-muted">
                  <small dangerouslySetInnerHTML={{ __html: t('security_settings.OAuth.OIDC.Use discovered URL if empty') }} />
                </p>
              </div>
            </div>

            <div className="row mb-5">
              <label htmlFor="oidcJWKSUri" className="text-left text-md-right col-md-3 col-form-label">{t('security_settings.jwks_uri')}</label>
              <div className="col-md-6">
                <input
                  className="form-control"
                  type="text"
                  name="oidcJWKSUri"
                  defaultValue={adminOidcSecurityContainer.state.oidcJWKSUri || ''}
                  onChange={e => adminOidcSecurityContainer.changeOidcJWKSUri(e.target.value)}
                />
                <p className="form-text text-muted">
                  <small dangerouslySetInnerHTML={{ __html: t('security_settings.OAuth.OIDC.Use discovered URL if empty') }} />
                </p>
              </div>
            </div>

            <h3 className="alert-anchor border-bottom">
              Attribute Mapping ({t('security_settings.optional')})
            </h3>

            <div className="row mb-5">
              <label htmlFor="oidcAttrMapId" className="text-left text-md-right col-md-3 col-form-label">Identifier</label>
              <div className="col-md-6">
                <input
                  className="form-control"
                  type="text"
                  name="oidcAttrMapId"
                  defaultValue={adminOidcSecurityContainer.state.oidcAttrMapId || ''}
                  onChange={e => adminOidcSecurityContainer.changeOidcAttrMapId(e.target.value)}
                />
                <p className="form-text text-muted">
                  <small dangerouslySetInnerHTML={{ __html: t('security_settings.OAuth.OIDC.id_detail') }} />
                </p>
              </div>
            </div>

            <div className="row mb-5">
              <label htmlFor="oidcAttrMapUserName" className="text-left text-md-right col-md-3 col-form-label">{t('username')}</label>
              <div className="col-md-6">
                <input
                  className="form-control"
                  type="text"
                  name="oidcAttrMapUserName"
                  defaultValue={adminOidcSecurityContainer.state.oidcAttrMapUserName || ''}
                  onChange={e => adminOidcSecurityContainer.changeOidcAttrMapUserName(e.target.value)}
                />
                <p className="form-text text-muted">
                  <small dangerouslySetInnerHTML={{ __html: t('security_settings.OAuth.OIDC.username_detail') }} />
                </p>
              </div>
            </div>

            <div className="row mb-5">
              <label htmlFor="oidcAttrMapName" className="text-left text-md-right col-md-3 col-form-label">{t('Name')}</label>
              <div className="col-md-6">
                <input
                  className="form-control"
                  type="text"
                  name="oidcAttrMapName"
                  defaultValue={adminOidcSecurityContainer.state.oidcAttrMapName || ''}
                  onChange={e => adminOidcSecurityContainer.changeOidcAttrMapName(e.target.value)}
                />
                <p className="form-text text-muted">
                  <small dangerouslySetInnerHTML={{ __html: t('security_settings.OAuth.OIDC.name_detail') }} />
                </p>
              </div>
            </div>

            <div className="row mb-5">
              <label htmlFor="oidcAttrMapEmail" className="text-left text-md-right col-md-3 col-form-label">{t('Email')}</label>
              <div className="col-md-6">
                <input
                  className="form-control"
                  type="text"
                  name="oidcAttrMapEmail"
                  defaultValue={adminOidcSecurityContainer.state.oidcAttrMapEmail || ''}
                  onChange={e => adminOidcSecurityContainer.changeOidcAttrMapEmail(e.target.value)}
                />
                <p className="form-text text-muted">
                  <small dangerouslySetInnerHTML={{ __html: t('security_settings.OAuth.OIDC.mapping_detail', { target: t('Email') }) }} />
                </p>
              </div>
            </div>

            <div className="row mb-5">
              <label className="form-label text-left text-md-right col-md-3 col-form-label">{t('security_settings.callback_URL')}</label>
              <div className="col-md-6">
                <input
                  className="form-control"
                  type="text"
                  defaultValue={oidcCallbackUrl}
                  readOnly
                />
                <p className="form-text text-muted small">{t('security_settings.desc_of_callback_URL', { AuthName: 'OAuth' })}</p>
                {(siteUrl == null || siteUrl === '') && (
                  <div className="alert alert-danger">
                    <i
                      className="icon-exclamation"
                      // eslint-disable-next-line max-len
                      dangerouslySetInnerHTML={{ __html: t('alert.siteUrl_is_not_set', { link: `<a href="/admin/app">${t('headers.app_settings', { ns: 'commons' })}<i class="icon-login"></i></a>`, ns: 'commons' }) }}
                    />
                  </div>
                )}
              </div>
            </div>

            <div className="row mb-5">
              <div className="offset-md-3 col-md-6">
                <div className="form-check form-check-success">
                  <input
                    id="bindByUserName-oidc"
                    className="form-check-input"
                    type="checkbox"
                    checked={adminOidcSecurityContainer.state.isSameUsernameTreatedAsIdenticalUser}
                    onChange={() => { adminOidcSecurityContainer.switchIsSameUsernameTreatedAsIdenticalUser() }}
                  />
                  <label
<<<<<<< HEAD
                    className="form-label custom-control-label"
=======
                    className="form-check-label"
>>>>>>> 7fdd274e
                    htmlFor="bindByUserName-oidc"
                    dangerouslySetInnerHTML={{ __html: t('security_settings.Treat username matching as identical') }}
                  />
                </div>
                <p className="form-text text-muted">
                  <small dangerouslySetInnerHTML={{ __html: t('security_settings.Treat username matching as identical_warn') }} />
                </p>
              </div>
            </div>

            <div className="row mb-5">
              <div className="offset-md-3 col-md-6">
                <div className="form-check form-check-success">
                  <input
                    id="bindByEmail-oidc"
                    className="form-check-input"
                    type="checkbox"
                    checked={adminOidcSecurityContainer.state.isSameEmailTreatedAsIdenticalUser || false}
                    onChange={() => { adminOidcSecurityContainer.switchIsSameEmailTreatedAsIdenticalUser() }}
                  />
                  <label
<<<<<<< HEAD
                    className="form-label custom-control-label"
=======
                    className="form-check-label"
>>>>>>> 7fdd274e
                    htmlFor="bindByEmail-oidc"
                    dangerouslySetInnerHTML={{ __html: t('security_settings.Treat email matching as identical') }}
                  />
                </div>
                <p className="form-text text-muted">
                  <small dangerouslySetInnerHTML={{ __html: t('security_settings.Treat email matching as identical_warn') }} />
                </p>
              </div>
            </div>

            <div className="row my-3">
              <div className="offset-3 col-5">
                <button
                  type="button"
                  className="btn btn-primary"
                  disabled={adminOidcSecurityContainer.state.retrieveError != null}
                  onClick={this.onClickSubmit}
                >
                  {t('Update')}
                </button>
              </div>
            </div>
          </>
        )}


        <hr />

        <div style={{ minHeight: '300px' }}>
          <h4>
            <i className="icon-question" aria-hidden="true" />
            <a href="#collapseHelpForOidcOauth" data-toggle="collapse"> {t('security_settings.OAuth.how_to.oidc')}</a>
          </h4>
          <ol id="collapseHelpForOidcOauth" className="collapse">
            <li>{t('security_settings.OAuth.OIDC.register_1')}</li>
            <li>{t('security_settings.OAuth.OIDC.register_2')}</li>
            <li>{t('security_settings.OAuth.OIDC.register_3')}</li>
          </ol>
        </div>

      </>
    );
  }

}

OidcSecurityManagementContents.propTypes = {
  t: PropTypes.func.isRequired, // i18next
  adminGeneralSecurityContainer: PropTypes.instanceOf(AdminGeneralSecurityContainer).isRequired,
  adminOidcSecurityContainer: PropTypes.instanceOf(AdminOidcSecurityContainer).isRequired,
  siteUrl: PropTypes.string,
};

const OidcSecurityManagementContentsWrapperFC = (props) => {
  const { t } = useTranslation('admin');
  const { data: siteUrl } = useSiteUrl();
  return <OidcSecurityManagementContents t={t} {...props} siteUrl={siteUrl} />;
};

const OidcSecurityManagementContentsWrapper = withUnstatedContainers(OidcSecurityManagementContentsWrapperFC, [
  AdminGeneralSecurityContainer,
  AdminOidcSecurityContainer,
]);

export default OidcSecurityManagementContentsWrapper;<|MERGE_RESOLUTION|>--- conflicted
+++ resolved
@@ -58,11 +58,7 @@
                 checked={adminGeneralSecurityContainer.state.isOidcEnabled}
                 onChange={() => { adminGeneralSecurityContainer.switchIsOidcEnabled() }}
               />
-<<<<<<< HEAD
-              <label className="form-label custom-control-label" htmlFor="isOidcEnabled">
-=======
-              <label className="form-check-label" htmlFor="isOidcEnabled">
->>>>>>> 7fdd274e
+              <label className="form-label form-check-label" htmlFor="isOidcEnabled">
                 {t('security_settings.OAuth.enable_oidc')}
               </label>
             </div>
@@ -400,11 +396,7 @@
                     onChange={() => { adminOidcSecurityContainer.switchIsSameUsernameTreatedAsIdenticalUser() }}
                   />
                   <label
-<<<<<<< HEAD
-                    className="form-label custom-control-label"
-=======
-                    className="form-check-label"
->>>>>>> 7fdd274e
+                    className="form-label form-check-label"
                     htmlFor="bindByUserName-oidc"
                     dangerouslySetInnerHTML={{ __html: t('security_settings.Treat username matching as identical') }}
                   />
@@ -426,11 +418,7 @@
                     onChange={() => { adminOidcSecurityContainer.switchIsSameEmailTreatedAsIdenticalUser() }}
                   />
                   <label
-<<<<<<< HEAD
-                    className="form-label custom-control-label"
-=======
-                    className="form-check-label"
->>>>>>> 7fdd274e
+                    className="form-label form-check-label"
                     htmlFor="bindByEmail-oidc"
                     dangerouslySetInnerHTML={{ __html: t('security_settings.Treat email matching as identical') }}
                   />
