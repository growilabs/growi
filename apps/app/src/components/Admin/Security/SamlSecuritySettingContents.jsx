--- conflicted
+++ resolved
@@ -75,11 +75,7 @@
                 onChange={() => { adminGeneralSecurityContainer.switchIsSamlEnabled() }}
                 disabled={adminSamlSecurityContainer.state.useOnlyEnvVars}
               />
-<<<<<<< HEAD
-              <label className="form-label custom-control-label" htmlFor="isSamlEnabled">
-=======
-              <label className="form-check-label" htmlFor="isSamlEnabled">
->>>>>>> 7fdd274e
+              <label className="form-label form-check-label" htmlFor="isSamlEnabled">
                 {t('security_settings.SAML.enable_saml')}
               </label>
             </div>
@@ -405,11 +401,7 @@
                     onChange={() => { adminSamlSecurityContainer.switchIsSameUsernameTreatedAsIdenticalUser() }}
                   />
                   <label
-<<<<<<< HEAD
-                    className="form-label custom-control-label"
-=======
-                    className="form-check-label"
->>>>>>> 7fdd274e
+                    className="form-label form-check-label"
                     htmlFor="bindByUserName-SAML"
                     dangerouslySetInnerHTML={{ __html: t('security_settings.Treat username matching as identical') }}
                   />
@@ -431,11 +423,7 @@
                     onChange={() => { adminSamlSecurityContainer.switchIsSameEmailTreatedAsIdenticalUser() }}
                   />
                   <label
-<<<<<<< HEAD
-                    className="form-label custom-control-label"
-=======
-                    className="form-check-label"
->>>>>>> 7fdd274e
+                    className="form-label form-check-label"
                     htmlFor="bindByEmail-SAML"
                     dangerouslySetInnerHTML={{ __html: t('security_settings.Treat email matching as identical') }}
                   />
