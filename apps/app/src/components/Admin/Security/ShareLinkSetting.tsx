import React, {
  useCallback, useEffect, useState,
} from 'react';

import { useTranslation } from 'next-i18next';

import AdminGeneralSecurityContainer from '~/client/services/AdminGeneralSecurityContainer';
import { apiv3Delete } from '~/client/util/apiv3-client';
import { toastSuccess, toastError } from '~/client/util/toastr';

import ShareLinkList from '../../PageAccessoriesModal/ShareLink/ShareLinkList';
import PaginationWrapper from '../../PaginationWrapper';
import { withUnstatedContainers } from '../../UnstatedUtils';

import DeleteAllShareLinksModal from './DeleteAllShareLinksModal';

type PagerProps = {
  activePage: number,
  pagingHandler: (page: number) => Promise<void>,
  totalLinks: number,
  limit: number,
}

type ShareLinkSettingProps = {
  adminGeneralSecurityContainer: AdminGeneralSecurityContainer,
}

const Pager = (props: PagerProps) => {
  const {
    activePage, pagingHandler, totalLinks, limit,
  } = props;

  return (
    <PaginationWrapper
      activePage={activePage}
      changePage={pagingHandler}
      totalItemsCount={totalLinks}
      pagingLimit={limit}
      align="center"
      size="sm"
    />
  );
};

const ShareLinkSetting = (props: ShareLinkSettingProps) => {

  const { t } = useTranslation('admin');
  const { adminGeneralSecurityContainer } = props;
  const {
    shareLinks, shareLinksActivePage, totalshareLinks, shareLinksPagingLimit,
    disableLinkSharing, setupStrategies,
  } = adminGeneralSecurityContainer.state;
  const [isDeleteConfirmModalShown, setIsDeleteConfirmModalShown] = useState<boolean>();

  const getShareLinkList = useCallback(async(page: number) => {
    try {
      await adminGeneralSecurityContainer.retrieveShareLinksByPagingNum(page);
    }
    catch (err) {
      toastError(err);
    }
  }, [adminGeneralSecurityContainer]);

  // for Next routing
  useEffect(() => {
    getShareLinkList(1);
  }, [getShareLinkList]);

  const deleteAllLinksButtonHandler = useCallback(async() => {
    try {
      const res = await apiv3Delete('/share-links/all');
      const { deletedCount } = res.data;
      toastSuccess(t('toaster.remove_share_link', { count: deletedCount, ns: 'commons' }));
    }
    catch (err) {
      toastError(err);
    }
    getShareLinkList(1);
  }, [getShareLinkList, t]);

  const deleteLinkById = useCallback(async(shareLinkId: string) => {
    try {
      const res = await apiv3Delete(`/share-links/${shareLinkId}`);
      const { deletedShareLink } = res.data;
      toastSuccess(t('toaster.remove_share_link_success', { shareLinkId: deletedShareLink._id, ns: 'commons' }));
    }
    catch (err) {
      toastError(err);
    }
    getShareLinkList(shareLinksActivePage);
  }, [shareLinksActivePage, getShareLinkList, t]);

  const switchDisableLinkSharing = useCallback(async() => {
    try {
      await adminGeneralSecurityContainer.switchDisableLinkSharing();
      toastSuccess(t('toaster.switch_disable_link_sharing_success'));
    }
    catch (err) {
      toastError(err);
    }
  }, [adminGeneralSecurityContainer, t]);

  return (
    <>
      <div className="mb-3">
        <button
          className="pull-right btn btn-danger"
          disabled={shareLinks.length === 0}
          type="button"
          onClick={() => setIsDeleteConfirmModalShown(true)}
        >
          {t('security_settings.delete_all_share_links')}
        </button>
        <h2 className="alert-anchor border-bottom">{t('security_settings.share_link_management')}</h2>
      </div>
      <h4>{t('security_settings.share_link_rights')}</h4>
      <div className="row mb-5">
        <div className="col-6 offset-3">
          <div className="form-check form-switch form-check-success">
            <input
              type="checkbox"
              className="form-check-input"
              id="disableLinkSharing"
              checked={!disableLinkSharing}
              onChange={() => switchDisableLinkSharing()}
            />
<<<<<<< HEAD
            <label className="form-label custom-control-label" htmlFor="disableLinkSharing">
=======
            <label className="form-check-label" htmlFor="disableLinkSharing">
>>>>>>> 7fdd274e
              {t('security_settings.enable_link_sharing')}
            </label>
          </div>
          {!setupStrategies.includes('local') && disableLinkSharing && (
            <div className="badge badge-warning">{t('security_settings.setup_is_not_yet_complete')}</div>
          )}
        </div>
      </div>
      <h4>{t('security_settings.all_share_links')}</h4>

      {(shareLinks.length !== 0) ? (
        <>
          <Pager
            activePage={shareLinksActivePage}
            pagingHandler={getShareLinkList}
            totalLinks={totalshareLinks}
            limit={shareLinksPagingLimit}
          />
          <ShareLinkList
            shareLinks={shareLinks}
            onClickDeleteButton={deleteLinkById}
            isAdmin
          />
        </>
      )
        : (<p className="text-center">{t('security_settings.No_share_links')}</p>
        )
      }

      <DeleteAllShareLinksModal
        isOpen={isDeleteConfirmModalShown}
        onClose={() => setIsDeleteConfirmModalShown(false)}
        onClickDeleteButton={deleteAllLinksButtonHandler}
      />

    </>
  );
};

/**
 * Wrapper component for using unstated
 */
const ShareLinkSettingWrapper = withUnstatedContainers(ShareLinkSetting, [AdminGeneralSecurityContainer]);

export default ShareLinkSettingWrapper;<|MERGE_RESOLUTION|>--- conflicted
+++ resolved
@@ -124,11 +124,7 @@
               checked={!disableLinkSharing}
               onChange={() => switchDisableLinkSharing()}
             />
-<<<<<<< HEAD
-            <label className="form-label custom-control-label" htmlFor="disableLinkSharing">
-=======
-            <label className="form-check-label" htmlFor="disableLinkSharing">
->>>>>>> 7fdd274e
+            <label className="form-label form-check-label" htmlFor="disableLinkSharing">
               {t('security_settings.enable_link_sharing')}
             </label>
           </div>
