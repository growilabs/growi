/* eslint-disable react/no-danger */
import React from 'react';

import { pathUtils } from '@growi/core/dist/utils';
import { useTranslation } from 'next-i18next';
import PropTypes from 'prop-types';
import urljoin from 'url-join';


import AdminGeneralSecurityContainer from '~/client/services/AdminGeneralSecurityContainer';
import AdminGitHubSecurityContainer from '~/client/services/AdminGitHubSecurityContainer';
import { toastSuccess, toastError } from '~/client/util/toastr';
import { useSiteUrl } from '~/stores/context';

import { withUnstatedContainers } from '../../UnstatedUtils';

class GitHubSecurityManagementContents extends React.Component {

  constructor(props) {
    super(props);

    this.onClickSubmit = this.onClickSubmit.bind(this);
  }

  async onClickSubmit() {
    const { t, adminGitHubSecurityContainer, adminGeneralSecurityContainer } = this.props;

    try {
      await adminGitHubSecurityContainer.updateGitHubSetting();
      await adminGeneralSecurityContainer.retrieveSetupStratedies();
      toastSuccess(t('security_settings.OAuth.GitHub.updated_github'));
    }
    catch (err) {
      toastError(err);
    }
  }

  render() {
    const {
      t, adminGeneralSecurityContainer, adminGitHubSecurityContainer, siteUrl,
    } = this.props;
    const { isGitHubEnabled } = adminGeneralSecurityContainer.state;
    const gitHubCallbackUrl = urljoin(pathUtils.removeTrailingSlash(siteUrl), '/passport/github/callback');

    return (

      <React.Fragment>

        <h2 className="alert-anchor border-bottom">
          {t('security_settings.OAuth.GitHub.name')}
        </h2>

        {adminGitHubSecurityContainer.state.retrieveError != null && (
          <div className="alert alert-danger">
            <p>{t('Error occurred')} : {adminGitHubSecurityContainer.state.retrieveError}</p>
          </div>
        )}

        <div className="row">
          <div className="col-6 offset-3">
            <div className="form-check form-switch form-check-success">
              <input
                id="isGitHubEnabled"
                className="form-check-input"
                type="checkbox"
                checked={adminGeneralSecurityContainer.state.isGitHubEnabled || false}
                onChange={() => { adminGeneralSecurityContainer.switchIsGitHubOAuthEnabled() }}
              />
              <label className="form-label form-check-label" htmlFor="isGitHubEnabled">
                {t('security_settings.OAuth.GitHub.enable_github')}
              </label>
            </div>
            {(!adminGeneralSecurityContainer.state.setupStrategies.includes('github') && isGitHubEnabled)
              && <div className="badge bg-warning text-dark">{t('security_settings.setup_is_not_yet_complete')}</div>}
          </div>
        </div>

        <div className="row mb-5">
<<<<<<< HEAD
          <label className="form-label col-12 col-md-3 text-left text-md-right py-2">{t('security_settings.callback_URL')}</label>
=======
          <label className="col-12 col-md-3 text-start text-md-right py-2">{t('security_settings.callback_URL')}</label>
>>>>>>> 64a40b74
          <div className="col-12 col-md-6">
            <input
              className="form-control"
              type="text"
              value={gitHubCallbackUrl}
              readOnly
            />
            <p className="form-text text-muted small">{t('security_settings.desc_of_callback_URL', { AuthName: 'OAuth' })}</p>
            {(siteUrl == null || siteUrl === '') && (
              <div className="alert alert-danger">
                <i
                  className="icon-exclamation"
                  // eslint-disable-next-line max-len
                  dangerouslySetInnerHTML={{ __html: t('alert.siteUrl_is_not_set', { link: `<a href="/admin/app">${t('headers.app_settings', { ns: 'commons' })}<i class="icon-login"></i></a>`, ns: 'commons' }) }}
                />
              </div>
            )}
          </div>
        </div>


        {isGitHubEnabled && (
          <React.Fragment>

            <h3 className="border-bottom">{t('security_settings.configuration')}</h3>

            <div className="row mb-5">
<<<<<<< HEAD
              <label htmlFor="githubClientId" className="col-3 text-right py-2 form-label">{t('security_settings.clientID')}</label>
=======
              <label htmlFor="githubClientId" className="col-3 text-end py-2">{t('security_settings.clientID')}</label>
>>>>>>> 64a40b74
              <div className="col-6">
                <input
                  className="form-control"
                  type="text"
                  name="githubClientId"
                  value={adminGitHubSecurityContainer.state.githubClientId || ''}
                  onChange={e => adminGitHubSecurityContainer.changeGitHubClientId(e.target.value)}
                />
                <p className="form-text text-muted">
                  <small dangerouslySetInnerHTML={{ __html: t('security_settings.Use env var if empty', { env: 'OAUTH_GITHUB_CLIENT_ID' }) }} />
                </p>
              </div>
            </div>

            <div className="row mb-5">
<<<<<<< HEAD
              <label htmlFor="githubClientSecret" className="col-3 text-right py-2 form-label">{t('security_settings.client_secret')}</label>
=======
              <label htmlFor="githubClientSecret" className="col-3 text-end py-2">{t('security_settings.client_secret')}</label>
>>>>>>> 64a40b74
              <div className="col-6">
                <input
                  className="form-control"
                  type="text"
                  name="githubClientSecret"
                  defaultValue={adminGitHubSecurityContainer.state.githubClientSecret || ''}
                  onChange={e => adminGitHubSecurityContainer.changeGitHubClientSecret(e.target.value)}
                />
                <p className="form-text text-muted">
                  <small dangerouslySetInnerHTML={{ __html: t('security_settings.Use env var if empty', { env: 'OAUTH_GITHUB_CLIENT_SECRET' }) }} />
                </p>
              </div>
            </div>

            <div className="row mb-5">
<<<<<<< HEAD
              <div className="offset-3 col-6 text-left">
                <div className="form-check form-check-success">
=======
              <div className="offset-3 col-6 text-start">
                <div className="custom-control custom-checkbox custom-checkbox-success">
>>>>>>> 64a40b74
                  <input
                    id="bindByUserNameGitHub"
                    className="form-check-input"
                    type="checkbox"
                    checked={adminGitHubSecurityContainer.state.isSameUsernameTreatedAsIdenticalUser || false}
                    onChange={() => { adminGitHubSecurityContainer.switchIsSameUsernameTreatedAsIdenticalUser() }}
                  />
                  <label
                    className="form-check-label"
                    htmlFor="bindByUserNameGitHub"
                    dangerouslySetInnerHTML={{ __html: t('security_settings.Treat email matching as identical') }}
                  />
                </div>
                <p className="form-text text-muted">
                  <small dangerouslySetInnerHTML={{ __html: t('security_settings.Treat email matching as identical_warn') }} />
                </p>
              </div>
            </div>

            <div className="row my-3">
              <div className="offset-3 col-5">
                <div className="btn btn-primary" disabled={adminGitHubSecurityContainer.state.retrieveError != null} onClick={this.onClickSubmit}>
                  {t('Update')}
                </div>
              </div>
            </div>

          </React.Fragment>
        )}

        <hr />

        <div style={{ minHeight: '300px' }}>
          <h4>
            <i className="icon-question" aria-hidden="true"></i>
            <a href="#collapseHelpForGitHubOauth" data-bs-toggle="collapse"> {t('security_settings.OAuth.how_to.github')}</a>
          </h4>
          <ol id="collapseHelpForGitHubOauth" className="collapse">
            {/* eslint-disable-next-line max-len */}
            <li dangerouslySetInnerHTML={{ __html: t('security_settings.OAuth.GitHub.register_1', { link: '<a href="https://github.com/settings/developers" target=_blank>GitHub Developer Settings</a>' }) }} />
            <li dangerouslySetInnerHTML={{ __html: t('security_settings.OAuth.GitHub.register_2', { url: gitHubCallbackUrl }) }} />
            <li dangerouslySetInnerHTML={{ __html: t('security_settings.OAuth.GitHub.register_3') }} />
          </ol>
        </div>

      </React.Fragment>


    );
  }

}

const GitHubSecurityManagementContentsFC = (props) => {
  const { t } = useTranslation('admin');
  const { data: siteUrl } = useSiteUrl();
  return <GitHubSecurityManagementContents t={t} siteUrl={siteUrl} {...props} />;
};

/**
 * Wrapper component for using unstated
 */
const GitHubSecurityManagementContentsWrapper = withUnstatedContainers(GitHubSecurityManagementContentsFC, [
  AdminGeneralSecurityContainer,
  AdminGitHubSecurityContainer,
]);

GitHubSecurityManagementContents.propTypes = {
  t: PropTypes.func.isRequired, // i18next
  adminGeneralSecurityContainer: PropTypes.instanceOf(AdminGeneralSecurityContainer).isRequired,
  adminGitHubSecurityContainer: PropTypes.instanceOf(AdminGitHubSecurityContainer).isRequired,
};

export default GitHubSecurityManagementContentsWrapper;<|MERGE_RESOLUTION|>--- conflicted
+++ resolved
@@ -76,11 +76,7 @@
         </div>
 
         <div className="row mb-5">
-<<<<<<< HEAD
-          <label className="form-label col-12 col-md-3 text-left text-md-right py-2">{t('security_settings.callback_URL')}</label>
-=======
-          <label className="col-12 col-md-3 text-start text-md-right py-2">{t('security_settings.callback_URL')}</label>
->>>>>>> 64a40b74
+          <label className="form-label col-12 col-md-3 text-start text-md-right py-2">{t('security_settings.callback_URL')}</label>
           <div className="col-12 col-md-6">
             <input
               className="form-control"
@@ -108,11 +104,7 @@
             <h3 className="border-bottom">{t('security_settings.configuration')}</h3>
 
             <div className="row mb-5">
-<<<<<<< HEAD
-              <label htmlFor="githubClientId" className="col-3 text-right py-2 form-label">{t('security_settings.clientID')}</label>
-=======
-              <label htmlFor="githubClientId" className="col-3 text-end py-2">{t('security_settings.clientID')}</label>
->>>>>>> 64a40b74
+              <label htmlFor="githubClientId" className="col-3 text-end py-2 form-label">{t('security_settings.clientID')}</label>
               <div className="col-6">
                 <input
                   className="form-control"
@@ -128,11 +120,7 @@
             </div>
 
             <div className="row mb-5">
-<<<<<<< HEAD
-              <label htmlFor="githubClientSecret" className="col-3 text-right py-2 form-label">{t('security_settings.client_secret')}</label>
-=======
-              <label htmlFor="githubClientSecret" className="col-3 text-end py-2">{t('security_settings.client_secret')}</label>
->>>>>>> 64a40b74
+              <label htmlFor="githubClientSecret" className="col-3 text-end py-2 form-label">{t('security_settings.client_secret')}</label>
               <div className="col-6">
                 <input
                   className="form-control"
@@ -148,13 +136,8 @@
             </div>
 
             <div className="row mb-5">
-<<<<<<< HEAD
-              <div className="offset-3 col-6 text-left">
+              <div className="offset-3 col-6 text-start">
                 <div className="form-check form-check-success">
-=======
-              <div className="offset-3 col-6 text-start">
-                <div className="custom-control custom-checkbox custom-checkbox-success">
->>>>>>> 64a40b74
                   <input
                     id="bindByUserNameGitHub"
                     className="form-check-input"
