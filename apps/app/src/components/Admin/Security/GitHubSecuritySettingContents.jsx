--- conflicted
+++ resolved
@@ -66,11 +66,7 @@
                 checked={adminGeneralSecurityContainer.state.isGitHubEnabled || false}
                 onChange={() => { adminGeneralSecurityContainer.switchIsGitHubOAuthEnabled() }}
               />
-<<<<<<< HEAD
-              <label className="form-label custom-control-label" htmlFor="isGitHubEnabled">
-=======
-              <label className="form-check-label" htmlFor="isGitHubEnabled">
->>>>>>> 7fdd274e
+              <label className="form-label form-check-label" htmlFor="isGitHubEnabled">
                 {t('security_settings.OAuth.GitHub.enable_github')}
               </label>
             </div>
