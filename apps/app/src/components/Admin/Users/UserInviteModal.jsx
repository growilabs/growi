--- conflicted
+++ resolved
@@ -114,11 +114,7 @@
             defaultChecked={this.state.sendEmail}
             disabled={!isMailerSetup}
           />
-<<<<<<< HEAD
-          <label className="form-label custom-control-label" htmlFor="sendEmail">
-=======
-          <label className="form-check-label" htmlFor="sendEmail">
->>>>>>> 7fdd274e
+          <label className="form-label form-check-label" htmlFor="sendEmail">
             {t('admin:user_management.invite_modal.invite_thru_email')}
           </label>
           {isMailerSetup
