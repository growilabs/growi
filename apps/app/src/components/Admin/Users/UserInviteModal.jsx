--- conflicted
+++ resolved
@@ -105,11 +105,7 @@
 
     return (
       <>
-<<<<<<< HEAD
-        <div className="col text-left form-check form-check-info" onChange={this.handleCheckBox}>
-=======
-        <div className="col text-start custom-control custom-checkbox custom-checkbox-info text-start" onChange={this.handleCheckBox}>
->>>>>>> 64a40b74
+        <div className="col text-start form-check form-check-info" onChange={this.handleCheckBox}>
           <input
             type="checkbox"
             id="sendEmail"
@@ -155,11 +151,7 @@
 
     return (
       <>
-<<<<<<< HEAD
-        <label className="form-label mr-3 text-left" style={{ flex: 1 }}>
-=======
-        <label className="me-3 text-start" style={{ flex: 1 }}>
->>>>>>> 64a40b74
+        <label className="form-label me-3 text-start" style={{ flex: 1 }}>
           <text className="text-danger">{t('admin:user_management.invite_modal.send_temporary_password')}</text>
           <text>{t('admin:user_management.invite_modal.send_email')}</text>
         </label>
