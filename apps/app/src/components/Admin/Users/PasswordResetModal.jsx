--- conflicted
+++ resolved
@@ -19,10 +19,6 @@
     this.state = {
       temporaryPassword: [],
       isPasswordResetDone: false,
-<<<<<<< HEAD
-      sendEmail: false,
-=======
->>>>>>> fca5b4ac
     };
 
     this.resetPassword = this.resetPassword.bind(this);
@@ -41,10 +37,6 @@
     }
   }
 
-<<<<<<< HEAD
-
-=======
->>>>>>> fca5b4ac
   renderModalBodyBeforeReset() {
     const { t, userForPasswordResetModal } = this.props;
 
@@ -67,11 +59,7 @@
 
     const maskedPassword = showPassword
       ? temporaryPassword
-<<<<<<< HEAD
       : '•'.repeat(temporaryPassword.length);
-=======
-      : '·'.repeat(temporaryPassword.length);
->>>>>>> fca5b4ac
 
     return (
       <>
@@ -80,7 +68,6 @@
           {t('user_management.reset_password_modal.target_user')}: <code>{userForPasswordResetModal.email}</code>
         </p>
         <p>
-<<<<<<< HEAD
           {t('user_management.reset_password_modal.new_password')}:{' '}
           <code>
             <span
@@ -95,13 +82,6 @@
               <i className="fa fa-clone" aria-hidden="true"></i>
             </button>
           </CopyToClipboard>
-=======
-          {t('user_management.reset_password_modal.new_password')}:
-          <span className="masked-password ml-1"><code>{maskedPassword}</code></span>
-          <button className="btn btn-link mx-2 px-1 py-0" size="sm" onClick={() => this.setState({ showPassword: !showPassword })}>
-            <i className={showPassword ? 'fa fa-eye-slash' : 'fa fa-eye'}></i>
-          </button>
->>>>>>> fca5b4ac
         </p>
       </>
     );
