import React, {
  FC, useState, useCallback, useRef,
} from 'react';

import { format } from 'date-fns';
import { useTranslation } from 'react-i18next';

import { IClearable } from '~/client/interfaces/clearable';
import { toastError } from '~/client/util/toastr';
import { SupportedActionType } from '~/interfaces/activity';
import { useSWRxActivity } from '~/stores/activity';
import { useAuditLogEnabled, useAuditLogAvailableActions } from '~/stores/context';

import PaginationWrapper from '../PaginationWrapper';

import { ActivityTable } from './AuditLog/ActivityTable';
import { AuditLogDisableMode } from './AuditLog/AuditLogDisableMode';
import { AuditLogSettings } from './AuditLog/AuditLogSettings';
import { DateRangePicker } from './AuditLog/DateRangePicker';
import { SearchUsernameTypeahead } from './AuditLog/SearchUsernameTypeahead';
import { SelectActionDropdown } from './AuditLog/SelectActionDropdown';

const formatDate = (date: Date | null) => {
  if (date == null) {
    return '';
  }
  return format(new Date(date), 'yyyy-MM-dd');
};

const PAGING_LIMIT = 10;

export const AuditLogManagement: FC = () => {
  const { t } = useTranslation('admin');

  const typeaheadRef = useRef<IClearable>(null);

  const { data: auditLogAvailableActionsData } = useAuditLogAvailableActions();

  /*
   * State
   */
  const [isSettingPage, setIsSettingPage] = useState<boolean>(false);
  const [activePageNumber, setActivePageNumber] = useState<number>(1);
  const [jumpPageNumber, setJumpPageNumber] = useState<number>(1);
  const offset = (activePageNumber - 1) * PAGING_LIMIT;
  const [startDate, setStartDate] = useState<Date | null>(null);
  const [endDate, setEndDate] = useState<Date | null>(null);
  const [selectedUsernames, setSelectedUsernames] = useState<string[]>([]);
  const [actionMap, setActionMap] = useState(
    new Map<SupportedActionType, boolean>(auditLogAvailableActionsData != null ? auditLogAvailableActionsData.map(action => [action, true]) : []),
  );

  /*
   * Fetch
   */
  const selectedDate = { startDate: formatDate(startDate), endDate: formatDate(endDate) };
  const selectedActionList = Array.from(actionMap.entries()).filter(v => v[1]).map(v => v[0]);
  const searchFilter = { actions: selectedActionList, dates: selectedDate, usernames: selectedUsernames };

  const { data: activityData, mutate: mutateActivity, error } = useSWRxActivity(PAGING_LIMIT, offset, searchFilter);
  const activityList = activityData?.docs != null ? activityData.docs : [];
  const totalActivityNum = activityData?.totalDocs != null ? activityData.totalDocs : 0;
  const totalPagingPages = activityData?.totalPages != null ? activityData.totalPages : 0;
  const isLoading = activityData === undefined && error == null;

  if (error != null) {
    toastError('Failed to get Audit Log');
  }

  const { data: auditLogEnabled } = useAuditLogEnabled();

  /*
   * Functions
   */
  const setActivePageHandler = useCallback((selectedPageNum: number) => {
    setActivePageNumber(selectedPageNum);
  }, []);

  const datePickerChangedHandler = useCallback((dateList: Date[] | null[]) => {
    setActivePageNumber(1);
    setStartDate(dateList[0]);
    setEndDate(dateList[1]);
  }, []);

  const actionCheckboxChangedHandler = useCallback((action: SupportedActionType) => {
    setActivePageNumber(1);
    actionMap.set(action, !actionMap.get(action));
    setActionMap(new Map(actionMap.entries()));
  }, [actionMap, setActionMap]);

  const multipleActionCheckboxChangedHandler = useCallback((actions: SupportedActionType[], isChecked) => {
    setActivePageNumber(1);
    actions.forEach(action => actionMap.set(action, isChecked));
    setActionMap(new Map(actionMap.entries()));
  }, [actionMap, setActionMap]);

  const setUsernamesHandler = useCallback((usernames: string[]) => {
    setActivePageNumber(1);
    setSelectedUsernames(usernames);
  }, []);

  const clearButtonPushedHandler = useCallback(() => {
    setActivePageNumber(1);
    setStartDate(null);
    setEndDate(null);
    setSelectedUsernames([]);
    typeaheadRef.current?.clear();

    if (auditLogAvailableActionsData != null) {
      setActionMap(new Map<SupportedActionType, boolean>(auditLogAvailableActionsData.map(action => [action, true])));
    }
  }, [setActivePageNumber, setStartDate, setEndDate, setSelectedUsernames, setActionMap, auditLogAvailableActionsData]);

  const reloadButtonPushedHandler = useCallback(() => {
    setActivePageNumber(1);
    mutateActivity();
  }, [mutateActivity]);

  const jumpPageInputChangeHandler = useCallback((e: React.ChangeEvent<HTMLInputElement>) => {
    const inputNumber = Number(e.target.value);
    const isNan = Number.isNaN(inputNumber);

    if (!isNan) {
      // eslint-disable-next-line no-nested-ternary
      const jumpPageNumber = inputNumber > totalPagingPages ? totalPagingPages : inputNumber <= 0 ? activePageNumber : inputNumber;
      setJumpPageNumber(jumpPageNumber);
    }
    else {
      setJumpPageNumber(activePageNumber);
    }
  }, [totalPagingPages, activePageNumber, setJumpPageNumber]);

  const jumpPageInputKeyDownHandler = useCallback((e) => {
    if (e.key === 'Enter') {
      setActivePageNumber(jumpPageNumber);
    }
  }, [setActivePageNumber, jumpPageNumber]);

  const jumpPageButtonPushedHandler = useCallback(() => {
    setActivePageNumber(jumpPageNumber);
  }, [jumpPageNumber]);

  // eslint-disable-next-line max-len
  const activityCounter = `<b>${activityList.length === 0 ? 0 : offset + 1}</b> - <b>${(PAGING_LIMIT * activePageNumber) - (PAGING_LIMIT - activityList.length)}</b> of <b>${totalActivityNum}<b/>`;

  if (!auditLogEnabled) {
    return <AuditLogDisableMode />;
  }

  return (
    <div data-testid="admin-auditlog">
      <button type="button" className="btn btn-outline-secondary mb-4" onClick={() => setIsSettingPage(!isSettingPage)}>
        {
          isSettingPage
            ? <><i className="fa fa-hand-o-left me-1" />{t('admin:audit_log_management.return')}</>
            : <><i className="fa icon-settings me-1" />{t('admin:audit_log_management.settings')}</>
        }
      </button>

      <h2 className="admin-setting-header mb-3">
        <span>
          {isSettingPage ? t('audit_log_management.audit_log_settings') : t('audit_log_management.audit_log')}
        </span>
        { !isSettingPage && (
          <button type="button" className="btn btn-sm ms-auto grw-btn-reload" onClick={reloadButtonPushedHandler}>
            <i className="icon icon-reload"></i>
          </button>
        )}
      </h2>

      {isSettingPage ? (
        <AuditLogSettings />
      ) : (
        <>
          <div className="mb-3">
            <SearchUsernameTypeahead
              ref={typeaheadRef}
              onChange={setUsernamesHandler}
            />

            <DateRangePicker
              startDate={startDate}
              endDate={endDate}
              onChange={datePickerChangedHandler}
            />

            <SelectActionDropdown
              actionMap={actionMap}
              availableActions={auditLogAvailableActionsData || []}
              onChangeAction={actionCheckboxChangedHandler}
              onChangeMultipleAction={multipleActionCheckboxChangedHandler}
            />

            <button type="button" className="btn btn-link" onClick={clearButtonPushedHandler}>
              {t('admin:audit_log_management.clear')}
            </button>
          </div>

          <p
            className="ms-2"
            // eslint-disable-next-line react/no-danger
            dangerouslySetInnerHTML={{ __html: activityCounter }}
          />

          { isLoading
            ? (
              <div className="text-muted text-center mb-5">
                <i className="fa fa-2x fa-spinner fa-pulse me-1" />
              </div>
            )
            : (
              <ActivityTable activityList={activityList} />
            )
          }

          <div className="d-flex flex-row justify-content-center">
            <PaginationWrapper
              activePage={activePageNumber}
              changePage={setActivePageHandler}
              totalItemsCount={totalActivityNum}
              pagingLimit={PAGING_LIMIT}
              align="center"
              size="sm"
            />

<<<<<<< HEAD
            <div className="admin-audit-log ml-3">
              <label htmlFor="jumpPageInput" className="form-label mr-1 text-secondary">Jump To Page</label>
=======
            <div className="admin-audit-log ms-3">
              <label htmlFor="jumpPageInput" className="me-1 text-secondary">Jump To Page</label>
>>>>>>> 64a40b74
              <input
                id="jumpPageInput"
                type="text"
                className="jump-page-input"
                onChange={jumpPageInputChangeHandler}
                onKeyDown={jumpPageInputKeyDownHandler}
              />
              <button className="btn btn-sm" type="button" onClick={jumpPageButtonPushedHandler}>
                <b>Go</b>
              </button>
            </div>
          </div>
        </>
      )}
    </div>
  );
};<|MERGE_RESOLUTION|>--- conflicted
+++ resolved
@@ -223,13 +223,8 @@
               size="sm"
             />
 
-<<<<<<< HEAD
-            <div className="admin-audit-log ml-3">
-              <label htmlFor="jumpPageInput" className="form-label mr-1 text-secondary">Jump To Page</label>
-=======
             <div className="admin-audit-log ms-3">
-              <label htmlFor="jumpPageInput" className="me-1 text-secondary">Jump To Page</label>
->>>>>>> 64a40b74
+              <label htmlFor="jumpPageInput" className="form-label me-1 text-secondary">Jump To Page</label>
               <input
                 id="jumpPageInput"
                 type="text"
