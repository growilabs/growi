--- conflicted
+++ resolved
@@ -152,58 +152,6 @@
 
   return (
     <div className={`${styles['page-comment-styles']} page-comments-row comment-list`}>
-<<<<<<< HEAD
-      <div className="container-lg">
-        <div className="page-comments">
-          <h2 className={commentTitleClasses}><span className="material-symbols-outlined">bubble_chart</span>Comments</h2>
-          <div className="page-comments-list" id="page-comments-list">
-            {commentsExceptReply.map((comment) => {
-
-              const defaultCommentThreadClasses = 'page-comment-thread pb-5';
-              const hasReply: boolean = Object.keys(allReplies).includes(comment._id);
-
-              let commentThreadClasses = '';
-              commentThreadClasses = hasReply ? `${defaultCommentThreadClasses} page-comment-thread-no-replies` : defaultCommentThreadClasses;
-
-              return (
-                <div key={comment._id} className={commentThreadClasses}>
-                  {commentElement(comment)}
-                  {hasReply && replyCommentsElement(allReplies[comment._id])}
-                  {(!isReadOnly && !showEditorIds.has(comment._id)) && (
-                    <div className="d-flex flex-row-reverse">
-                      <NotAvailableForGuest>
-                        <NotAvailableForReadOnlyUser>
-                          <Button
-                            data-testid="comment-reply-button"
-                            outline
-                            color="secondary"
-                            size="sm"
-                            className="btn-comment-reply"
-                            onClick={() => onReplyButtonClickHandler(comment._id)}
-                          >
-                            <span className="material-symbols-outlined">replay</span> Reply
-                          </Button>
-                        </NotAvailableForReadOnlyUser>
-                      </NotAvailableForGuest>
-                    </div>
-                  )}
-                  {(!isReadOnly && showEditorIds.has(comment._id)) && (
-                    <CommentEditor
-                      pageId={pageId}
-                      replyTo={comment._id}
-                      onCancelButtonClicked={() => {
-                        removeShowEditorId(comment._id);
-                      }}
-                      onCommentButtonClicked={() => onCommentButtonClickHandler(comment._id)}
-                      revisionId={revisionId}
-                    />
-                  )}
-                </div>
-              );
-
-            })}
-          </div>
-=======
       <div className="page-comments">
         <div className="page-comments-list" id="page-comments-list">
           {commentsExceptReply.map((comment) => {
@@ -230,7 +178,7 @@
                           className="btn-comment-reply"
                           onClick={() => onReplyButtonClickHandler(comment._id)}
                         >
-                          <i className="icon-fw icon-action-undo"></i> Reply
+                          <span className="material-symbols-outlined">replay</span> Reply
                         </Button>
                       </NotAvailableForReadOnlyUser>
                     </NotAvailableForGuest>
@@ -251,7 +199,6 @@
             );
 
           })}
->>>>>>> 2f868714
         </div>
       </div>
 
