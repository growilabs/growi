import React, { FC, useState, useCallback } from 'react';

import {
  format, parse, addDays, set,
} from 'date-fns';
import { useTranslation } from 'next-i18next';

import { apiv3Post } from '~/client/util/apiv3-client';
import { toastSuccess, toastError } from '~/client/util/toastr';
import { useCurrentPageId } from '~/stores/page';


const ExpirationType = {
  UNLIMITED: 'unlimited',
  CUSTOM: 'custom',
  NUMBER_OF_DAYS: 'numberOfDays',
} as const;

type ExpirationType = typeof ExpirationType[keyof typeof ExpirationType];

type Props = {
  onCloseForm: () => void,
}

export const ShareLinkForm: FC<Props> = (props: Props) => {
  const { t } = useTranslation();
  const { onCloseForm } = props;

  const [expirationType, setExpirationType] = useState<ExpirationType>(ExpirationType.UNLIMITED);
  const [numberOfDays, setNumberOfDays] = useState<number>(7);
  const [description, setDescription] = useState<string>('');
  const [customExpirationDate, setCustomExpirationDate] = useState<Date>(new Date());
  const [customExpirationTime, setCustomExpirationTime] = useState<Date>(new Date());

  const { data: currentPageId } = useCurrentPageId();

  const handleChangeExpirationType = useCallback((expirationType: ExpirationType) => {
    setExpirationType(expirationType);
  }, []);

  const handleChangeNumberOfDays = useCallback((numberOfDays: number) => {
    setNumberOfDays(numberOfDays);
  }, []);

  const handleChangeDescription = useCallback((description: string) => {
    setDescription(description);
  }, []);

  const handleChangeCustomExpirationDate = useCallback((customExpirationDate: string) => {
    const parsedDate = parse(customExpirationDate, 'yyyy-MM-dd', new Date());
    setCustomExpirationDate(parsedDate);
  }, []);

  const handleChangeCustomExpirationTime = useCallback((customExpirationTime: string) => {
    const parsedTime = parse(customExpirationTime, 'HH:mm', new Date());
    setCustomExpirationTime(parsedTime);
  }, []);

  const generateExpired = useCallback(() => {
    if (expirationType === ExpirationType.UNLIMITED) {
      return null;
    }

    if (expirationType === ExpirationType.NUMBER_OF_DAYS) {
      if (!Number.isInteger(numberOfDays)) {
        throw new Error(t('share_links.Invalid_Number_of_Date'));
      }
      return addDays(new Date(), numberOfDays);
    }

    if (expirationType === ExpirationType.CUSTOM) {
      return set(customExpirationDate, { hours: customExpirationTime.getHours(), minutes: customExpirationTime.getMinutes() });
    }
  }, [t, customExpirationTime, customExpirationDate, expirationType, numberOfDays]);

  const closeForm = useCallback(() => {
    if (onCloseForm == null) {
      return;
    }
    onCloseForm();
  }, [onCloseForm]);

  const handleIssueShareLink = useCallback(async() => {
    let expiredAt;

    try {
      expiredAt = generateExpired();
    }
    catch (err) {
      return toastError(err);
    }

    try {
      await apiv3Post('/share-links/', { relatedPage: currentPageId, expiredAt, description });
      closeForm();
      toastSuccess(t('toaster.issue_share_link'));
    }
    catch (err) {
      toastError(err);
    }
  }, [t, currentPageId, description, closeForm, generateExpired]);

  return (
    <div className="share-link-form p-3">
      <h3 className="grw-modal-head pb-2"> { t('share_links.share_settings') }</h3>
      <div className=" p-3">

        {/* ExpirationTypeOptions */}
        <div className="row">
          <label htmlFor="inputDesc" className="col-md-5 col-form-label">{t('share_links.expire')}</label>
          <div className="col-md-7">

<<<<<<< HEAD
            <div className="custom-control custom-radio ">
=======
            <div className="form-check form-group ">
>>>>>>> 7fdd274e
              <input
                type="radio"
                className="form-check-input"
                id="customRadio1"
                name="expirationType"
                value="customRadio1"
                checked={expirationType === ExpirationType.UNLIMITED}
                onChange={() => { handleChangeExpirationType(ExpirationType.UNLIMITED) }}
              />
<<<<<<< HEAD
              <label className="form-label custom-control-label" htmlFor="customRadio1">{t('share_links.Unlimited')}</label>
            </div>

            <div className="custom-control custom-radio ">
=======
              <label className="form-check-label" htmlFor="customRadio1">{t('share_links.Unlimited')}</label>
            </div>

            <div className="form-check  form-group">
>>>>>>> 7fdd274e
              <input
                type="radio"
                className="form-check-input"
                id="customRadio2"
                value="customRadio2"
                checked={expirationType === ExpirationType.NUMBER_OF_DAYS}
                onChange={() => { handleChangeExpirationType(ExpirationType.NUMBER_OF_DAYS) }}
                name="expirationType"
              />
<<<<<<< HEAD
              <label className="form-label custom-control-label" htmlFor="customRadio2">
=======
              <label className="form-check-label" htmlFor="customRadio2">
>>>>>>> 7fdd274e
                <div className="row align-items-center m-0">
                  <input
                    type="number"
                    min="1"
                    className="col-4"
                    name="expirationType"
                    value={numberOfDays}
                    onFocus={() => { handleChangeExpirationType(ExpirationType.NUMBER_OF_DAYS) }}
                    onChange={e => handleChangeNumberOfDays(Number(e.target.value))}
                  />
                  <span className="col-auto">{t('share_links.Days')}</span>
                </div>
              </label>
            </div>

<<<<<<< HEAD
            <div className="custom-control custom-radio text-nowrap mb-0">
=======
            <div className="form-check form-group text-nowrap mb-0">
>>>>>>> 7fdd274e
              <input
                type="radio"
                className="form-check-input"
                id="customRadio3"
                name="expirationType"
                value="customRadio3"
                checked={expirationType === ExpirationType.CUSTOM}
                onChange={() => { handleChangeExpirationType(ExpirationType.CUSTOM) }}
              />
<<<<<<< HEAD
              <label className="form-label custom-control-label" htmlFor="customRadio3">
=======
              <label className="form-check-label" htmlFor="customRadio3">
>>>>>>> 7fdd274e
                {t('share_links.Custom')}
              </label>
              <div className="d-inline-flex flex-wrap">
                <input
                  type="date"
                  className="ml-3 mb-2"
                  name="customExpirationDate"
                  value={format(customExpirationDate, 'yyyy-MM-dd')}
                  onFocus={() => { handleChangeExpirationType(ExpirationType.CUSTOM) }}
                  onChange={e => handleChangeCustomExpirationDate(e.target.value)}
                />
                <input
                  type="time"
                  className="ml-3 mb-2"
                  name="customExpiration"
                  value={format(customExpirationTime, 'HH:mm')}
                  onFocus={() => { handleChangeExpirationType(ExpirationType.CUSTOM) }}
                  onChange={e => handleChangeCustomExpirationTime(e.target.value)}
                />
              </div>
            </div>
          </div>
        </div>

        {/* DescriptionForm */}
        <div className="row">
          <label htmlFor="inputDesc" className="col-md-5 col-form-label">{t('share_links.description')}</label>
          <div className="col-md-4">
            <input
              type="text"
              className="form-control"
              id="inputDesc"
              placeholder={t('share_links.enter_desc')}
              value={description}
              onChange={e => handleChangeDescription(e.target.value)}
            />
          </div>
        </div>
        <button type="button" className="btn btn-primary d-block mx-auto px-5" onClick={handleIssueShareLink} data-testid="btn-sharelink-issue">
          {t('share_links.Issue')}
        </button>
      </div>
    </div>
  );
};<|MERGE_RESOLUTION|>--- conflicted
+++ resolved
@@ -110,11 +110,7 @@
           <label htmlFor="inputDesc" className="col-md-5 col-form-label">{t('share_links.expire')}</label>
           <div className="col-md-7">
 
-<<<<<<< HEAD
-            <div className="custom-control custom-radio ">
-=======
-            <div className="form-check form-group ">
->>>>>>> 7fdd274e
+            <div className="form-check">
               <input
                 type="radio"
                 className="form-check-input"
@@ -124,17 +120,10 @@
                 checked={expirationType === ExpirationType.UNLIMITED}
                 onChange={() => { handleChangeExpirationType(ExpirationType.UNLIMITED) }}
               />
-<<<<<<< HEAD
-              <label className="form-label custom-control-label" htmlFor="customRadio1">{t('share_links.Unlimited')}</label>
+              <label className="form-label form-check-label" htmlFor="customRadio1">{t('share_links.Unlimited')}</label>
             </div>
 
-            <div className="custom-control custom-radio ">
-=======
-              <label className="form-check-label" htmlFor="customRadio1">{t('share_links.Unlimited')}</label>
-            </div>
-
-            <div className="form-check  form-group">
->>>>>>> 7fdd274e
+            <div className="form-check">
               <input
                 type="radio"
                 className="form-check-input"
@@ -144,11 +133,7 @@
                 onChange={() => { handleChangeExpirationType(ExpirationType.NUMBER_OF_DAYS) }}
                 name="expirationType"
               />
-<<<<<<< HEAD
-              <label className="form-label custom-control-label" htmlFor="customRadio2">
-=======
-              <label className="form-check-label" htmlFor="customRadio2">
->>>>>>> 7fdd274e
+              <label className="form-label form-check-label" htmlFor="customRadio2">
                 <div className="row align-items-center m-0">
                   <input
                     type="number"
@@ -164,11 +149,7 @@
               </label>
             </div>
 
-<<<<<<< HEAD
-            <div className="custom-control custom-radio text-nowrap mb-0">
-=======
-            <div className="form-check form-group text-nowrap mb-0">
->>>>>>> 7fdd274e
+            <div className="form-check text-nowrap mb-0">
               <input
                 type="radio"
                 className="form-check-input"
@@ -178,11 +159,7 @@
                 checked={expirationType === ExpirationType.CUSTOM}
                 onChange={() => { handleChangeExpirationType(ExpirationType.CUSTOM) }}
               />
-<<<<<<< HEAD
-              <label className="form-label custom-control-label" htmlFor="customRadio3">
-=======
-              <label className="form-check-label" htmlFor="customRadio3">
->>>>>>> 7fdd274e
+              <label className="form-label form-check-label" htmlFor="customRadio3">
                 {t('share_links.Custom')}
               </label>
               <div className="d-inline-flex flex-wrap">
