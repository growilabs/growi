--- conflicted
+++ resolved
@@ -67,17 +67,7 @@
   const markdown = page?.revision?.body;
   const isSlide = useSlidesByFrontmatter(markdown, rendererConfig.isEnabledMarp);
 
-<<<<<<< HEAD
-=======
-  const [currentPageId, setCurrentPageId] = useState<string | undefined>(page?._id);
 
-  useEffect(() => {
-    if (page?._id !== undefined) {
-      setCurrentPageId(page._id);
-    }
-  }, [page?._id]);
-
->>>>>>> 07bda268
   // ***************************  Auto Scroll  ***************************
   useEffect(() => {
     if (currentPageId == null) {
