import React, { type JSX, useCallback, useEffect, useState } from 'react';
import { GroupType, PageGrant } from '@growi/core';
import { useTranslation } from 'react-i18next';
import { Modal, ModalBody, ModalFooter, ModalHeader } from 'reactstrap';

<<<<<<< HEAD
import { UserGroupPageGrantStatus, type IPageGrantData } from '~/interfaces/page';
import type { PopulatedGrantedGroup, IRecordApplicableGrant, IResGrantData } from '~/interfaces/page-grant';
import { useCurrentUser } from '~/states/global';
import { useCurrentPageData } from '~/states/page';
import { useSWRxApplicableGrant, useSWRxCurrentGrantData } from '~/stores/page';
=======
import {
  type IPageGrantData,
  UserGroupPageGrantStatus,
} from '~/interfaces/page';
import type {
  IRecordApplicableGrant,
  IResGrantData,
  PopulatedGrantedGroup,
} from '~/interfaces/page-grant';
import {
  useSWRxApplicableGrant,
  useSWRxCurrentGrantData,
  useSWRxCurrentPage,
} from '~/stores/page';
import { useCurrentUser } from '~/stores-universal/context';
>>>>>>> ea178e5a

type ModalProps = {
  isOpen: boolean;
  pageId: string;
  dataApplicableGrant: IRecordApplicableGrant;
  currentAndParentPageGrantData: IResGrantData;
  close(): void;
};

const FixPageGrantModal = (props: ModalProps): JSX.Element => {
  const { t } = useTranslation();

  const {
    isOpen,
    pageId,
    dataApplicableGrant,
    currentAndParentPageGrantData,
    close,
  } = props;

  const [selectedGrant, setSelectedGrant] = useState<PageGrant>(
    PageGrant.GRANT_RESTRICTED,
  );

  const [isGroupSelectModalShown, setIsGroupSelectModalShown] = useState(false);
  const [selectedGroups, setSelectedGroups] = useState<PopulatedGrantedGroup[]>(
    [],
  );

  // Alert message state
  const [shouldShowModalAlert, setShowModalAlert] = useState<boolean>(false);

  const applicableGroups =
    dataApplicableGrant[PageGrant.GRANT_USER_GROUP]?.applicableGroups;

  // Reset state when opened
  useEffect(() => {
    if (isOpen) {
      setSelectedGrant(PageGrant.GRANT_RESTRICTED);
      setSelectedGroups([]);
      setShowModalAlert(false);
    }
  }, [isOpen]);

  const groupListItemClickHandler = (group: PopulatedGrantedGroup) => {
    if (selectedGroups.find((g) => g.item._id === group.item._id) != null) {
      setSelectedGroups(
        selectedGroups.filter((g) => g.item._id !== group.item._id),
      );
    } else {
      setSelectedGroups([...selectedGroups, group]);
    }
  };

  const submit = async () => {
    // Validate input values
    if (
      selectedGrant === PageGrant.GRANT_USER_GROUP &&
      selectedGroups.length === 0
    ) {
      setShowModalAlert(true);
      return;
    }

    close();

    try {
      const apiv3Put = (await import('~/client/util/apiv3-client')).apiv3Put;
      await apiv3Put(`/page/${pageId}/grant`, {
        grant: selectedGrant,
        userRelatedGrantedGroups:
          selectedGroups.length !== 0
            ? selectedGroups.map((g) => {
                return { item: g.item._id, type: g.type };
              })
            : null,
      });

      const toastSuccess = (await import('~/client/util/toastr')).toastSuccess;
      toastSuccess(t('Successfully updated'));
    } catch (err) {
      const toastError = (await import('~/client/util/toastr')).toastError;
      toastError(t('Failed to update'));
    }
  };

  const getGrantLabel = useCallback(
    (isForbidden: boolean, grantData?: IPageGrantData): string => {
      if (isForbidden) {
        return t('fix_page_grant.modal.grant_label.isForbidden');
      }

      if (grantData == null) {
        return t('fix_page_grant.modal.grant_label.isForbidden');
      }

      if (grantData.grant === 1) {
        return t('fix_page_grant.modal.grant_label.public');
      }

      if (grantData.grant === 4) {
        return t('fix_page_grant.modal.radio_btn.only_me');
      }

      if (grantData.grant === 5) {
        const groupGrantData = grantData.groupGrantData;
        if (groupGrantData != null) {
          const userRelatedGrantedGroups =
            groupGrantData.userRelatedGroups.filter(
              (group) => group.status === UserGroupPageGrantStatus.isGranted,
            );
          if (userRelatedGrantedGroups.length > 0) {
            const grantedGroupNames = [
              ...userRelatedGrantedGroups.map((group) => group.name),
              ...groupGrantData.nonUserRelatedGrantedGroups.map(
                (group) => group.name,
              ),
            ];
            return `${t('fix_page_grant.modal.radio_btn.grant_group')} (${grantedGroupNames.join(', ')})`;
          }
        }

        return t('fix_page_grant.modal.grant_label.isForbidden');
      }

      throw Error('cannot get grant label'); // this error can't be throwed
    },
    [t],
  );

  const renderGrantDataLabel = useCallback(() => {
    const { isForbidden, currentPageGrant, parentPageGrant } =
      currentAndParentPageGrantData;

    const currentGrantLabel = getGrantLabel(false, currentPageGrant);
    const parentGrantLabel = getGrantLabel(isForbidden, parentPageGrant);

    return (
      <>
        <p className="mt-3">
          {t('fix_page_grant.modal.grant_label.parentPageGrantLabel') +
            parentGrantLabel}
        </p>
        <p>
          {t('fix_page_grant.modal.grant_label.currentPageGrantLabel') +
            currentGrantLabel}
        </p>
        <p
          // biome-ignore lint/security/noDangerouslySetInnerHtml: ignore
          dangerouslySetInnerHTML={{
            __html: t('fix_page_grant.modal.grant_label.docLink'),
          }}
        />
      </>
    );
  }, [t, currentAndParentPageGrantData, getGrantLabel]);

  const renderModalBodyAndFooter = () => {
    const isGrantAvailable = Object.keys(dataApplicableGrant || {}).length > 0;

    if (!isGrantAvailable) {
      return (
        <p className="m-5">{t('fix_page_grant.modal.no_grant_available')}</p>
      );
    }

    return (
      <>
        <ModalBody>
          <div>
            <p
              className="mb-2"
              // biome-ignore lint/security/noDangerouslySetInnerHtml: ignore
              dangerouslySetInnerHTML={{
                __html: t('fix_page_grant.modal.need_to_fix_grant'),
              }}
            />

            {/* grant data label */}
            {renderGrantDataLabel()}

            <div className="ms-2">
              <div className="form-check mb-3">
                <input
                  className="form-check-input"
                  name="grantRestricted"
                  id="grantRestricted"
                  type="radio"
                  disabled={
                    !(PageGrant.GRANT_RESTRICTED in dataApplicableGrant)
                  }
                  checked={selectedGrant === PageGrant.GRANT_RESTRICTED}
                  onChange={() => setSelectedGrant(PageGrant.GRANT_RESTRICTED)}
                />
                <label
                  className="form-label form-check-label"
                  htmlFor="grantRestricted"
                >
                  {t('fix_page_grant.modal.radio_btn.restrected')}
                </label>
              </div>
              <div className="form-check mb-3">
                <input
                  className="form-check-input"
                  name="grantUser"
                  id="grantUser"
                  type="radio"
                  disabled={!(PageGrant.GRANT_OWNER in dataApplicableGrant)}
                  checked={selectedGrant === PageGrant.GRANT_OWNER}
                  onChange={() => setSelectedGrant(PageGrant.GRANT_OWNER)}
                />
                <label
                  className="form-label form-check-label"
                  htmlFor="grantUser"
                >
                  {t('fix_page_grant.modal.radio_btn.only_me')}
                </label>
              </div>
              <div className="form-check d-flex mb-3">
                <input
                  className="form-check-input"
                  name="grantUserGroup"
                  id="grantUserGroup"
                  type="radio"
                  disabled={
                    !(PageGrant.GRANT_USER_GROUP in dataApplicableGrant)
                  }
                  checked={selectedGrant === PageGrant.GRANT_USER_GROUP}
                  onChange={() => setSelectedGrant(PageGrant.GRANT_USER_GROUP)}
                />
                <label
                  className="form-label form-check-label"
                  htmlFor="grantUserGroup"
                >
                  {t('fix_page_grant.modal.radio_btn.grant_group')}
                </label>
                <div className="dropdown ms-2">
                  <button
                    type="button"
                    className="btn btn-secondary dropdown-toggle text-right w-100 border-0 shadow-none"
                    disabled={selectedGrant !== PageGrant.GRANT_USER_GROUP} // disable when its radio input is not selected
                    onClick={() => setIsGroupSelectModalShown(true)}
                  >
                    <span className="float-start ms-2">
                      {selectedGroups.length === 0
                        ? t('fix_page_grant.modal.select_group_default_text')
                        : selectedGroups.map((g) => g.item.name).join(', ')}
                    </span>
                  </button>
                </div>
              </div>
              {shouldShowModalAlert && (
                <p className="alert alert-warning">
                  {t('fix_page_grant.modal.alert_message')}
                </p>
              )}
            </div>
          </div>
        </ModalBody>
        <ModalFooter>
          <button type="button" className="btn btn-primary" onClick={submit}>
            {t('fix_page_grant.modal.btn_label')}
          </button>
        </ModalFooter>
      </>
    );
  };

  return (
    <>
      <Modal size="lg" isOpen={isOpen} toggle={close}>
        <ModalHeader tag="h4" toggle={close}>
          {t('fix_page_grant.modal.title')}
        </ModalHeader>
        {renderModalBodyAndFooter()}
      </Modal>
      {applicableGroups != null && (
        <Modal
          isOpen={isGroupSelectModalShown}
          toggle={() => setIsGroupSelectModalShown(false)}
        >
          <ModalHeader
            tag="h4"
            toggle={() => setIsGroupSelectModalShown(false)}
          >
            {t('user_group.select_group')}
          </ModalHeader>
          <ModalBody>
            <>
              {applicableGroups.map((group) => {
                const groupIsGranted =
                  selectedGroups?.find((g) => g.item._id === group.item._id) !=
                  null;
                const activeClass = groupIsGranted ? 'active' : '';

                return (
                  <button
                    className={`btn btn-outline-primary w-100 d-flex justify-content-start mb-3 align-items-center p-3 ${activeClass}`}
                    type="button"
                    key={group.item._id}
                    onClick={() => groupListItemClickHandler(group)}
                  >
                    <span className="align-middle">
                      <input type="checkbox" checked={groupIsGranted} />
                    </span>
                    <h5 className="d-inline-block ml-3">{group.item.name}</h5>
                    {group.type === GroupType.externalUserGroup && (
                      <span className="ml-2 badge badge-pill badge-info">
                        {group.item.provider}
                      </span>
                    )}
                    {/* TODO: Replace <div className="small">(TBD) List group members</div> */}
                  </button>
                );
              })}
              <button
                type="button"
                className="btn btn-primary mt-2 float-right"
                onClick={() => setIsGroupSelectModalShown(false)}
              >
                {t('Done')}
              </button>
            </>
          </ModalBody>
        </Modal>
      )}
    </>
  );
};

export const FixPageGrantAlert = (): JSX.Element => {
  const { t } = useTranslation();

  const currentUser = useCurrentUser();
  const pageData = useCurrentPageData();
  const hasParent = pageData != null ? pageData.parent != null : false;
  const pageId = pageData?._id;

  const [isOpen, setOpen] = useState<boolean>(false);

  const { data: dataIsGrantNormalized } = useSWRxCurrentGrantData(
    currentUser != null ? pageId : null,
  );
  const { data: dataApplicableGrant } = useSWRxApplicableGrant(
    currentUser != null ? pageId : null,
  );

  // Dependencies
  if (pageData == null) {
    return <></>;
  }

  if (!hasParent) {
    return <></>;
  }
  if (
    dataIsGrantNormalized?.isGrantNormalized == null ||
    dataIsGrantNormalized.isGrantNormalized
  ) {
    return <></>;
  }

  return (
    <>
      <div className="alert alert-warning py-3 ps-4 d-flex flex-column flex-lg-row">
        <div className="flex-grow-1 d-flex align-items-center">
          <span className="material-symbols-outlined mx-1" aria-hidden="true">
            error
          </span>
          {t('fix_page_grant.alert.description')}
        </div>
        <div className="d-flex align-items-end align-items-lg-center">
          <button
            type="button"
            className="btn btn-info btn-sm rounded-pill px-3"
            onClick={() => setOpen(true)}
          >
            {t('fix_page_grant.alert.btn_label')}
          </button>
        </div>
      </div>

      {pageId != null && dataApplicableGrant != null && (
        <FixPageGrantModal
          isOpen={isOpen}
          pageId={pageId}
          dataApplicableGrant={dataApplicableGrant}
          currentAndParentPageGrantData={dataIsGrantNormalized.grantData}
          close={() => setOpen(false)}
        />
      )}
    </>
  );
};<|MERGE_RESOLUTION|>--- conflicted
+++ resolved
@@ -1,15 +1,7 @@
-import React, { type JSX, useCallback, useEffect, useState } from 'react';
 import { GroupType, PageGrant } from '@growi/core';
+import { type JSX, useCallback, useEffect, useState } from 'react';
 import { useTranslation } from 'react-i18next';
 import { Modal, ModalBody, ModalFooter, ModalHeader } from 'reactstrap';
-
-<<<<<<< HEAD
-import { UserGroupPageGrantStatus, type IPageGrantData } from '~/interfaces/page';
-import type { PopulatedGrantedGroup, IRecordApplicableGrant, IResGrantData } from '~/interfaces/page-grant';
-import { useCurrentUser } from '~/states/global';
-import { useCurrentPageData } from '~/states/page';
-import { useSWRxApplicableGrant, useSWRxCurrentGrantData } from '~/stores/page';
-=======
 import {
   type IPageGrantData,
   UserGroupPageGrantStatus,
@@ -19,13 +11,9 @@
   IResGrantData,
   PopulatedGrantedGroup,
 } from '~/interfaces/page-grant';
-import {
-  useSWRxApplicableGrant,
-  useSWRxCurrentGrantData,
-  useSWRxCurrentPage,
-} from '~/stores/page';
-import { useCurrentUser } from '~/stores-universal/context';
->>>>>>> ea178e5a
+import { useCurrentUser } from '~/states/global';
+import { useCurrentPageData } from '~/states/page';
+import { useSWRxApplicableGrant, useSWRxCurrentGrantData } from '~/stores/page';
 
 type ModalProps = {
   isOpen: boolean;
@@ -314,41 +302,39 @@
             {t('user_group.select_group')}
           </ModalHeader>
           <ModalBody>
-            <>
-              {applicableGroups.map((group) => {
-                const groupIsGranted =
-                  selectedGroups?.find((g) => g.item._id === group.item._id) !=
-                  null;
-                const activeClass = groupIsGranted ? 'active' : '';
-
-                return (
-                  <button
-                    className={`btn btn-outline-primary w-100 d-flex justify-content-start mb-3 align-items-center p-3 ${activeClass}`}
-                    type="button"
-                    key={group.item._id}
-                    onClick={() => groupListItemClickHandler(group)}
-                  >
-                    <span className="align-middle">
-                      <input type="checkbox" checked={groupIsGranted} />
+            {applicableGroups.map((group) => {
+              const groupIsGranted =
+                selectedGroups?.find((g) => g.item._id === group.item._id) !=
+                null;
+              const activeClass = groupIsGranted ? 'active' : '';
+
+              return (
+                <button
+                  className={`btn btn-outline-primary w-100 d-flex justify-content-start mb-3 align-items-center p-3 ${activeClass}`}
+                  type="button"
+                  key={group.item._id}
+                  onClick={() => groupListItemClickHandler(group)}
+                >
+                  <span className="align-middle">
+                    <input type="checkbox" checked={groupIsGranted} />
+                  </span>
+                  <h5 className="d-inline-block ml-3">{group.item.name}</h5>
+                  {group.type === GroupType.externalUserGroup && (
+                    <span className="ml-2 badge badge-pill badge-info">
+                      {group.item.provider}
                     </span>
-                    <h5 className="d-inline-block ml-3">{group.item.name}</h5>
-                    {group.type === GroupType.externalUserGroup && (
-                      <span className="ml-2 badge badge-pill badge-info">
-                        {group.item.provider}
-                      </span>
-                    )}
-                    {/* TODO: Replace <div className="small">(TBD) List group members</div> */}
-                  </button>
-                );
-              })}
-              <button
-                type="button"
-                className="btn btn-primary mt-2 float-right"
-                onClick={() => setIsGroupSelectModalShown(false)}
-              >
-                {t('Done')}
-              </button>
-            </>
+                  )}
+                  {/* TODO: Replace <div className="small">(TBD) List group members</div> */}
+                </button>
+              );
+            })}
+            <button
+              type="button"
+              className="btn btn-primary mt-2 float-right"
+              onClick={() => setIsGroupSelectModalShown(false)}
+            >
+              {t('Done')}
+            </button>
           </ModalBody>
         </Modal>
       )}
@@ -375,10 +361,12 @@
 
   // Dependencies
   if (pageData == null) {
+    // biome-ignore lint/complexity/noUselessFragments: ignore
     return <></>;
   }
 
   if (!hasParent) {
+    // biome-ignore lint/complexity/noUselessFragments: ignore
     return <></>;
   }
   if (
