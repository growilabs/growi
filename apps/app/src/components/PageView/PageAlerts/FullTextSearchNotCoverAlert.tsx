--- conflicted
+++ resolved
@@ -1,30 +1,17 @@
+import { useAtomValue } from 'jotai';
 import type { JSX } from 'react';
-<<<<<<< HEAD
-
-import { useAtomValue } from 'jotai';
 import { useTranslation } from 'react-i18next';
 
 import { useCurrentPageData } from '~/states/page';
 import { elasticsearchMaxBodyLengthToIndexAtom } from '~/states/server-configurations';
 
-=======
-import { useTranslation } from 'react-i18next';
-
-import { useSWRxCurrentPage } from '~/stores/page';
-import { useElasticsearchMaxBodyLengthToIndex } from '~/stores-universal/context';
->>>>>>> ea178e5a
-
 export const FullTextSearchNotCoverAlert = (): JSX.Element => {
   const { t } = useTranslation();
 
-<<<<<<< HEAD
-  const elasticsearchMaxBodyLengthToIndex = useAtomValue(elasticsearchMaxBodyLengthToIndexAtom);
+  const elasticsearchMaxBodyLengthToIndex = useAtomValue(
+    elasticsearchMaxBodyLengthToIndexAtom,
+  );
   const data = useCurrentPageData();
-=======
-  const { data: elasticsearchMaxBodyLengthToIndex } =
-    useElasticsearchMaxBodyLengthToIndex();
-  const { data } = useSWRxCurrentPage();
->>>>>>> ea178e5a
 
   const markdownLength = data?.revision?.body?.length;
 
@@ -33,6 +20,7 @@
     elasticsearchMaxBodyLengthToIndex == null ||
     markdownLength <= elasticsearchMaxBodyLengthToIndex
   ) {
+    // biome-ignore lint/complexity/noUselessFragments: ignore
     return <></>;
   }
 
