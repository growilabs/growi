import type { JSX } from 'react';
import { isIPageInfoForEntity } from '@growi/core';
import { useAtomValue } from 'jotai';
import { useTranslation } from 'next-i18next';

<<<<<<< HEAD

import { useCurrentPageData } from '~/states/page';
import { isEnabledStaleNotificationAtom } from '~/states/server-configurations';
import { useSWRxPageInfo } from '~/stores/page';
=======
import { useSWRxCurrentPage, useSWRxPageInfo } from '~/stores/page';
import { useIsEnabledStaleNotification } from '~/stores-universal/context';
>>>>>>> ea178e5a

export const PageStaleAlert = (): JSX.Element => {
  const { t } = useTranslation();
  const isEnabledStaleNotification = useAtomValue(isEnabledStaleNotificationAtom);

  // Todo: determine if it should fetch or not like useSWRxPageInfo below after https://redmine.weseek.co.jp/issues/96788
<<<<<<< HEAD
  const pageData = useCurrentPageData();
  const { data: pageInfo } = useSWRxPageInfo(isEnabledStaleNotification ? pageData?._id : null);
=======
  const { data: pageData } = useSWRxCurrentPage();
  const { data: pageInfo } = useSWRxPageInfo(
    isEnabledStaleNotification ? pageData?._id : null,
  );
>>>>>>> ea178e5a

  const contentAge = isIPageInfoForEntity(pageInfo)
    ? pageInfo.contentAge
    : null;

  if (!isEnabledStaleNotification) {
    return <></>;
  }

  if (pageInfo == null || contentAge == null || contentAge === 0) {
    return <></>;
  }

  let alertClass: string;
  switch (contentAge) {
    case 1:
      alertClass = 'alert-info';
      break;
    case 2:
      alertClass = 'alert-warning';
      break;
    default:
      alertClass = 'alert-danger';
  }

  return (
    <div className={`alert ${alertClass}`}>
      <span className="material-symbols-outlined me-1">hourglass</span>
      <strong>{t('page_page.notice.stale', { count: contentAge })}</strong>
    </div>
  );
};<|MERGE_RESOLUTION|>--- conflicted
+++ resolved
@@ -1,42 +1,35 @@
-import type { JSX } from 'react';
 import { isIPageInfoForEntity } from '@growi/core';
 import { useAtomValue } from 'jotai';
 import { useTranslation } from 'next-i18next';
-
-<<<<<<< HEAD
+import type { JSX } from 'react';
 
 import { useCurrentPageData } from '~/states/page';
 import { isEnabledStaleNotificationAtom } from '~/states/server-configurations';
 import { useSWRxPageInfo } from '~/stores/page';
-=======
-import { useSWRxCurrentPage, useSWRxPageInfo } from '~/stores/page';
-import { useIsEnabledStaleNotification } from '~/stores-universal/context';
->>>>>>> ea178e5a
 
 export const PageStaleAlert = (): JSX.Element => {
   const { t } = useTranslation();
-  const isEnabledStaleNotification = useAtomValue(isEnabledStaleNotificationAtom);
+  const isEnabledStaleNotification = useAtomValue(
+    isEnabledStaleNotificationAtom,
+  );
 
   // Todo: determine if it should fetch or not like useSWRxPageInfo below after https://redmine.weseek.co.jp/issues/96788
-<<<<<<< HEAD
   const pageData = useCurrentPageData();
-  const { data: pageInfo } = useSWRxPageInfo(isEnabledStaleNotification ? pageData?._id : null);
-=======
-  const { data: pageData } = useSWRxCurrentPage();
   const { data: pageInfo } = useSWRxPageInfo(
     isEnabledStaleNotification ? pageData?._id : null,
   );
->>>>>>> ea178e5a
 
   const contentAge = isIPageInfoForEntity(pageInfo)
     ? pageInfo.contentAge
     : null;
 
   if (!isEnabledStaleNotification) {
+    // biome-ignore lint/complexity/noUselessFragments: ignore
     return <></>;
   }
 
   if (pageInfo == null || contentAge == null || contentAge === 0) {
+    // biome-ignore lint/complexity/noUselessFragments: ignore
     return <></>;
   }
 
