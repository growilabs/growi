--- conflicted
+++ resolved
@@ -1,8 +1,5 @@
-<<<<<<< HEAD
 import type React from 'react';
-=======
-import React, { type JSX } from 'react';
->>>>>>> c3ea9adb
+import { type JSX } from 'react';
 
 import type { IUserHasId } from '@growi/core';
 import { isPopulated, type IUser, type Ref } from '@growi/core';
