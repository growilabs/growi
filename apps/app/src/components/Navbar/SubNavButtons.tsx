import React, { useCallback, useMemo } from 'react';

import type {
  IPageInfoForOperation, IPageToDeleteWithMeta, IPageToRenameWithMeta,
} from '@growi/core';
import {
  isIPageInfoForEntity, isIPageInfoForOperation,
} from '@growi/core';
import { useTranslation } from 'next-i18next';
import { DropdownItem } from 'reactstrap';

import {
  toggleLike, toggleSubscribe,
} from '~/client/services/page-operation';
import { toastError } from '~/client/util/toastr';
import { useIsGuestUser, useIsReadOnlyUser } from '~/stores/context';
import { IPageForPageDuplicateModal } from '~/stores/modal';

import { useSWRxPageInfo } from '../../stores/page';
import { useSWRxUsersList } from '../../stores/user';
import { BookmarkButtons } from '../BookmarkButtons';
import {
  AdditionalMenuItemsRendererProps, ForceHideMenuItems, MenuItemType,
  PageItemControl,
} from '../Common/Dropdown/PageItemControl';
import LikeButtons from '../LikeButtons';
import SubscribeButton from '../SubscribeButton';
import SeenUserInfo from '../User/SeenUserInfo';


type WideViewMenuItemProps = AdditionalMenuItemsRendererProps & {
  onClickMenuItem: (newValue: boolean) => void,
  expandContentWidth?: boolean,
}

const WideViewMenuItem = (props: WideViewMenuItemProps): JSX.Element => {
  const { t } = useTranslation();

  const {
    onClickMenuItem, expandContentWidth,
  } = props;

  return (
    <DropdownItem
      onClick={() => onClickMenuItem(!(expandContentWidth))}
      className="grw-page-control-dropdown-item"
    >
      <div className="form-check form-switch ml-1">
        <input
          id="switchContentWidth"
          className="form-check-input"
          type="checkbox"
          checked={expandContentWidth}
          onChange={() => {}}
        />
<<<<<<< HEAD
        <label className="form-label custom-control-label" htmlFor="switchContentWidth">
=======
        <label className="form-check-label" htmlFor="switchContentWidth">
>>>>>>> 7fdd274e
          { t('wide_view') }
        </label>
      </div>
    </DropdownItem>
  );
};


type CommonProps = {
  isCompactMode?: boolean,
  disableSeenUserInfoPopover?: boolean,
  showPageControlDropdown?: boolean,
  forceHideMenuItems?: ForceHideMenuItems,
  additionalMenuItemRenderer?: React.FunctionComponent<AdditionalMenuItemsRendererProps>,
  onClickDuplicateMenuItem?: (pageToDuplicate: IPageForPageDuplicateModal) => void,
  onClickRenameMenuItem?: (pageToRename: IPageToRenameWithMeta) => void,
  onClickDeleteMenuItem?: (pageToDelete: IPageToDeleteWithMeta) => void,
  onClickSwitchContentWidth?: (pageId: string, value: boolean) => void,
}

type SubNavButtonsSubstanceProps = CommonProps & {
  pageId: string,
  shareLinkId?: string | null,
  revisionId: string | null,
  path?: string | null,
  pageInfo: IPageInfoForOperation,
  expandContentWidth?: boolean,
}

const SubNavButtonsSubstance = (props: SubNavButtonsSubstanceProps): JSX.Element => {
  const {
    pageInfo,
    pageId, revisionId, path, shareLinkId, expandContentWidth,
    isCompactMode, disableSeenUserInfoPopover, showPageControlDropdown, forceHideMenuItems, additionalMenuItemRenderer,
    onClickDuplicateMenuItem, onClickRenameMenuItem, onClickDeleteMenuItem, onClickSwitchContentWidth,
  } = props;

  const { data: isGuestUser } = useIsGuestUser();
  const { data: isReadOnlyUser } = useIsReadOnlyUser();

  const { mutate: mutatePageInfo } = useSWRxPageInfo(pageId, shareLinkId);

  const likerIds = isIPageInfoForEntity(pageInfo) ? (pageInfo.likerIds ?? []).slice(0, 15) : [];
  const seenUserIds = isIPageInfoForEntity(pageInfo) ? (pageInfo.seenUserIds ?? []).slice(0, 15) : [];

  // Put in a mixture of seenUserIds and likerIds data to make the cache work
  const { data: usersList } = useSWRxUsersList([...likerIds, ...seenUserIds]);
  const likers = usersList != null ? usersList.filter(({ _id }) => likerIds.includes(_id)).slice(0, 15) : [];
  const seenUsers = usersList != null ? usersList.filter(({ _id }) => seenUserIds.includes(_id)).slice(0, 15) : [];

  const subscribeClickhandler = useCallback(async() => {
    if (isGuestUser ?? true) {
      return;
    }
    if (!isIPageInfoForOperation(pageInfo)) {
      return;
    }

    await toggleSubscribe(pageId, pageInfo.subscriptionStatus);
    mutatePageInfo();
  }, [isGuestUser, mutatePageInfo, pageId, pageInfo]);

  const likeClickhandler = useCallback(async() => {
    if (isGuestUser ?? true) {
      return;
    }
    if (!isIPageInfoForOperation(pageInfo)) {
      return;
    }

    await toggleLike(pageId, pageInfo.isLiked);
    mutatePageInfo();
  }, [isGuestUser, mutatePageInfo, pageId, pageInfo]);

  const duplicateMenuItemClickHandler = useCallback(async(_pageId: string): Promise<void> => {
    if (onClickDuplicateMenuItem == null || path == null) {
      return;
    }
    const page: IPageForPageDuplicateModal = { pageId, path };

    onClickDuplicateMenuItem(page);
  }, [onClickDuplicateMenuItem, pageId, path]);

  const renameMenuItemClickHandler = useCallback(async(_pageId: string): Promise<void> => {
    if (onClickRenameMenuItem == null || path == null) {
      return;
    }

    const page: IPageToRenameWithMeta = {
      data: {
        _id: pageId,
        revision: revisionId,
        path,
      },
      meta: pageInfo,
    };

    onClickRenameMenuItem(page);
  }, [onClickRenameMenuItem, pageId, pageInfo, path, revisionId]);

  const deleteMenuItemClickHandler = useCallback(async(_pageId: string): Promise<void> => {
    if (onClickDeleteMenuItem == null || path == null) {
      return;
    }

    const pageToDelete: IPageToDeleteWithMeta = {
      data: {
        _id: pageId,
        revision: revisionId,
        path,
      },
      meta: pageInfo,
    };

    onClickDeleteMenuItem(pageToDelete);
  }, [onClickDeleteMenuItem, pageId, pageInfo, path, revisionId]);

  const switchContentWidthClickHandler = useCallback(async(newValue: boolean) => {
    if (onClickSwitchContentWidth == null || (isGuestUser ?? true) || (isReadOnlyUser ?? true)) {
      return;
    }
    if (!isIPageInfoForEntity(pageInfo)) {
      return;
    }
    try {
      onClickSwitchContentWidth(pageId, newValue);
    }
    catch (err) {
      toastError(err);
    }
  }, [isGuestUser, isReadOnlyUser, onClickSwitchContentWidth, pageId, pageInfo]);

  const additionalMenuItemOnTopRenderer = useMemo(() => {
    if (!isIPageInfoForEntity(pageInfo)) {
      return undefined;
    }
    const wideviewMenuItemRenderer = (props: WideViewMenuItemProps) => {

      return <WideViewMenuItem {...props} onClickMenuItem={switchContentWidthClickHandler} expandContentWidth={expandContentWidth} />;
    };
    return wideviewMenuItemRenderer;
  }, [pageInfo, switchContentWidthClickHandler, expandContentWidth]);

  if (!isIPageInfoForOperation(pageInfo)) {
    return <></>;
  }

  const {
    sumOfLikers, sumOfSeenUsers, isLiked,
  } = pageInfo;

  const forceHideMenuItemsWithAdditions = [
    ...(forceHideMenuItems ?? []),
    MenuItemType.BOOKMARK,
    MenuItemType.REVERT,
  ];

  return (
    <div className="d-flex" style={{ gap: '2px' }}>
      {revisionId != null && (
        <SubscribeButton
          status={pageInfo.subscriptionStatus}
          onClick={subscribeClickhandler}
        />
      )}
      {revisionId != null && (
        <LikeButtons
          hideTotalNumber={isCompactMode}
          onLikeClicked={likeClickhandler}
          sumOfLikers={sumOfLikers}
          isLiked={isLiked}
          likers={likers}
        />
      )}
      {revisionId != null && (
        <BookmarkButtons
          pageId={pageId}
          isBookmarked={pageInfo.isBookmarked}
          bookmarkCount={pageInfo.bookmarkCount}
          hideTotalNumber={isCompactMode}
        />
      )}
      {revisionId != null && !isCompactMode && (
        <SeenUserInfo
          seenUsers={seenUsers}
          sumOfSeenUsers={sumOfSeenUsers}
          disabled={disableSeenUserInfoPopover}
        />
      ) }
      { showPageControlDropdown && (
        <PageItemControl
          alignEnd
          pageId={pageId}
          pageInfo={pageInfo}
          isEnableActions={!isGuestUser}
          isReadOnlyUser={!!isReadOnlyUser}
          forceHideMenuItems={forceHideMenuItemsWithAdditions}
          additionalMenuItemOnTopRenderer={!isReadOnlyUser ? additionalMenuItemOnTopRenderer : undefined}
          additionalMenuItemRenderer={additionalMenuItemRenderer}
          onClickRenameMenuItem={renameMenuItemClickHandler}
          onClickDuplicateMenuItem={duplicateMenuItemClickHandler}
          onClickDeleteMenuItem={deleteMenuItemClickHandler}
        />
      )}
    </div>
  );
};

export type SubNavButtonsProps = CommonProps & {
  pageId: string,
  shareLinkId?: string | null,
  revisionId?: string | null,
  path?: string | null,
  expandContentWidth?: boolean,
};

export const SubNavButtons = (props: SubNavButtonsProps): JSX.Element => {
  const {
    pageId, revisionId, path, shareLinkId, expandContentWidth,
    onClickDuplicateMenuItem, onClickRenameMenuItem, onClickDeleteMenuItem, onClickSwitchContentWidth,
  } = props;

  const { data: pageInfo, error } = useSWRxPageInfo(pageId ?? null, shareLinkId);

  if (error != null) {
    return <></>;
  }

  if (!isIPageInfoForOperation(pageInfo)) {
    return <></>;
  }

  return (
    <SubNavButtonsSubstance
      {...props}
      pageInfo={pageInfo}
      pageId={pageId}
      revisionId={revisionId ?? null}
      path={path}
      onClickDuplicateMenuItem={onClickDuplicateMenuItem}
      onClickRenameMenuItem={onClickRenameMenuItem}
      onClickDeleteMenuItem={onClickDeleteMenuItem}
      onClickSwitchContentWidth={onClickSwitchContentWidth}
      expandContentWidth={expandContentWidth}
    />
  );
};<|MERGE_RESOLUTION|>--- conflicted
+++ resolved
@@ -53,11 +53,7 @@
           checked={expandContentWidth}
           onChange={() => {}}
         />
-<<<<<<< HEAD
-        <label className="form-label custom-control-label" htmlFor="switchContentWidth">
-=======
-        <label className="form-check-label" htmlFor="switchContentWidth">
->>>>>>> 7fdd274e
+        <label className="form-label form-check-label" htmlFor="switchContentWidth">
           { t('wide_view') }
         </label>
       </div>
