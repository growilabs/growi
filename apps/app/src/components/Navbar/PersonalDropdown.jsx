--- conflicted
+++ resolved
@@ -1,11 +1,7 @@
 import { useRef, useState } from 'react';
 
-<<<<<<< HEAD
 import { pagePathUtils } from '@growi/core';
-import { UserPicture } from '@growi/ui/dist/components/User/UserPicture';
-=======
 import { UserPicture } from '@growi/ui/dist/components';
->>>>>>> 205bee11
 import { useTranslation } from 'next-i18next';
 import dynamic from 'next/dynamic';
 import Link from 'next/link';
