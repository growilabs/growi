--- conflicted
+++ resolved
@@ -217,19 +217,9 @@
 
   const { isLinkSharingDisabled } = props;
 
-<<<<<<< HEAD
   const tagEditHandler = () => {
     openTagEditModal(tagsInfoData?.tags, pageId, revisionId);
   };
-=======
-  // TODO: implement tags for editor
-  // refs: https://redmine.weseek.co.jp/issues/132125
-  // const tagsUpdatedHandlerForEditMode = useCallback((newTags: string[]): void => {
-  //   // It will not be reflected in the DB until the page is refreshed
-  //   mutatePageTagsForEditors(newTags);
-  //   return;
-  // }, [mutatePageTagsForEditors]);
->>>>>>> ebc53ebc
 
   const duplicateItemClickedHandler = useCallback(async(page: IPageForPageDuplicateModal) => {
     const duplicatedHandler: OnDuplicatedFunction = (fromPath, toPath) => {
