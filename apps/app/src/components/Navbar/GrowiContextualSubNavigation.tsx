--- conflicted
+++ resolved
@@ -309,7 +309,6 @@
         `}
         data-testid="grw-contextual-sub-nav"
       >
-<<<<<<< HEAD
         <div className="h-50">
           {pageId != null && (
             <PageControls
@@ -331,25 +330,6 @@
             />
           )}
         </div>
-=======
-        {pageId != null && (
-          <PageControls
-            pageId={pageId}
-            revisionId={revisionId}
-            shareLinkId={shareLinkId}
-            path={path ?? currentPathname} // If the page is empty, "path" is undefined
-            expandContentWidth={currentPage?.expandContentWidth ?? isContainerFluid}
-            disableSeenUserInfoPopover={isSharedUser}
-            showPageControlDropdown={isAbleToShowPageManagement}
-            additionalMenuItemRenderer={additionalMenuItemsRenderer}
-            onClickDuplicateMenuItem={duplicateItemClickedHandler}
-            onClickRenameMenuItem={renameItemClickedHandler}
-            onClickDeleteMenuItem={deleteItemClickedHandler}
-            onClickSwitchContentWidth={switchContentWidthHandler}
-          />
-        )}
-
->>>>>>> 44a89bc6
         {isAbleToChangeEditorMode && (
           <PageEditorModeManager
             editorMode={editorMode}
