import React, { useState, useEffect, useCallback } from 'react';

import { isPopulated } from '@growi/core';
import type {
  IUser, IPagePopulatedToShowRevision,
  IPageToRenameWithMeta, IPageWithMeta, IPageInfoForEntity,
} from '@growi/core';
import { pagePathUtils } from '@growi/core/dist/utils';
import { useTranslation } from 'next-i18next';
import dynamic from 'next/dynamic';
import { useRouter } from 'next/router';
import { DropdownItem } from 'reactstrap';

import { exportAsMarkdown, updateContentWidth, useUpdateStateAfterSave } from '~/client/services/page-operation';
import { apiPost } from '~/client/util/apiv1-client';
import { toastSuccess, toastError } from '~/client/util/toastr';
import { OnDuplicatedFunction, OnRenamedFunction, OnDeletedFunction } from '~/interfaces/ui';
import {
  useCurrentPathname,
  useCurrentUser, useIsGuestUser, useIsReadOnlyUser, useIsSharedUser, useShareLinkId, useIsContainerFluid, useIsIdenticalPath,
} from '~/stores/context';
import { usePageTagsForEditors } from '~/stores/editor';
import {
  usePageAccessoriesModal, PageAccessoriesModalContents, IPageForPageDuplicateModal,
  usePageDuplicateModal, usePageRenameModal, usePageDeleteModal, usePagePresentationModal,
} from '~/stores/modal';
import {
  useSWRMUTxCurrentPage, useSWRxTagsInfo, useCurrentPageId, useIsNotFound, useTemplateTagData, useSWRxPageInfo,
} from '~/stores/page';
import {
  EditorMode, useDrawerMode, useEditorMode, useIsAbleToShowPageManagement, useIsAbleToShowTagLabel,
  useIsAbleToChangeEditorMode, useIsAbleToShowPageAuthors,
} from '~/stores/ui';

import CreateTemplateModal from '../CreateTemplateModal';
import AttachmentIcon from '../Icons/AttachmentIcon';
import HistoryIcon from '../Icons/HistoryIcon';
import PresentationIcon from '../Icons/PresentationIcon';
import ShareLinkIcon from '../Icons/ShareLinkIcon';
import { NotAvailable } from '../NotAvailable';
import { Skeleton } from '../Skeleton';

import type { AuthorInfoProps } from './AuthorInfo';
import { GrowiSubNavigation } from './GrowiSubNavigation';
import type { SubNavButtonsProps } from './SubNavButtons';

import AuthorInfoStyles from './AuthorInfo.module.scss';
import PageEditorModeManagerStyles from './PageEditorModeManager.module.scss';

<<<<<<< HEAD
const { isUsersHomepage } = pagePathUtils;
=======
>>>>>>> 205bee11

const AuthorInfoSkeleton = () => <Skeleton additionalClass={`${AuthorInfoStyles['grw-author-info-skeleton']} py-1`} />;


const PageEditorModeManager = dynamic(
  () => import('./PageEditorModeManager'),
  { ssr: false, loading: () => <Skeleton additionalClass={`${PageEditorModeManagerStyles['grw-page-editor-mode-manager-skeleton']}`} /> },
);
// TODO: If enable skeleton, we get hydration error when create a page from PageCreateModal
// { ssr: false, loading: () => <Skeleton additionalClass='btn-skeleton py-2' /> },
const SubNavButtons = dynamic<SubNavButtonsProps>(
  () => import('./SubNavButtons').then(mod => mod.SubNavButtons),
  { ssr: false, loading: () => <></> },
);
const AuthorInfo = dynamic<AuthorInfoProps>(() => import('./AuthorInfo').then(mod => mod.AuthorInfo), {
  ssr: false,
  loading: AuthorInfoSkeleton,
});

type PageOperationMenuItemsProps = {
  pageId: string,
  revisionId: string,
  isLinkSharingDisabled?: boolean,
}

const PageOperationMenuItems = (props: PageOperationMenuItemsProps): JSX.Element => {
  const { t } = useTranslation();

  const {
    pageId, revisionId, isLinkSharingDisabled,
  } = props;

  const { data: isGuestUser } = useIsGuestUser();
  const { data: isReadOnlyUser } = useIsReadOnlyUser();
  const { data: isSharedUser } = useIsSharedUser();

  const { open: openPresentationModal } = usePagePresentationModal();
  const { open: openAccessoriesModal } = usePageAccessoriesModal();

  return (
    <>
      {/* Presentation */}
      <DropdownItem
        onClick={() => openPresentationModal()}
        data-testid="open-presentation-modal-btn"
        className="grw-page-control-dropdown-item"
      >
        <i className="icon-fw grw-page-control-dropdown-icon">
          <PresentationIcon />
        </i>
        {t('Presentation Mode')}
      </DropdownItem>

      {/* Export markdown */}
      <DropdownItem
        onClick={() => exportAsMarkdown(pageId, revisionId, 'md')}
        className="grw-page-control-dropdown-item"
      >
        <i className="icon-fw icon-cloud-download grw-page-control-dropdown-icon"></i>
        {t('export_bulk.export_page_markdown')}
      </DropdownItem>

      <DropdownItem divider />

      {/*
        TODO: show Tooltip when menu is disabled
        refs: PageAccessoriesModalControl
      */}
      <DropdownItem
        onClick={() => openAccessoriesModal(PageAccessoriesModalContents.PageHistory)}
        disabled={!!isGuestUser || !!isSharedUser}
        data-testid="open-page-accessories-modal-btn-with-history-tab"
        className="grw-page-control-dropdown-item"
      >
        <span className="grw-page-control-dropdown-icon">
          <HistoryIcon />
        </span>
        {t('History')}
      </DropdownItem>

      <DropdownItem
        onClick={() => openAccessoriesModal(PageAccessoriesModalContents.Attachment)}
        data-testid="open-page-accessories-modal-btn-with-attachment-data-tab"
        className="grw-page-control-dropdown-item"
      >
        <span className="grw-page-control-dropdown-icon">
          <AttachmentIcon />
        </span>
        {t('attachment_data')}
      </DropdownItem>

      {!isGuestUser && !isReadOnlyUser && !isSharedUser && (
        <NotAvailable isDisabled={isLinkSharingDisabled ?? false} title="Disabled by admin">
          <DropdownItem
            onClick={() => openAccessoriesModal(PageAccessoriesModalContents.ShareLink)}
            data-testid="open-page-accessories-modal-btn-with-share-link-management-data-tab"
            className="grw-page-control-dropdown-item"
          >
            <span className="grw-page-control-dropdown-icon">
              <ShareLinkIcon />
            </span>
            {t('share_links.share_link_management')}
          </DropdownItem>
        </NotAvailable>
      )}
    </>
  );
};

type CreateTemplateMenuItemsProps = {
  onClickTemplateMenuItem: (isPageTemplateModalShown: boolean) => void,
}

const CreateTemplateMenuItems = (props: CreateTemplateMenuItemsProps): JSX.Element => {
  const { t } = useTranslation();

  const { onClickTemplateMenuItem } = props;

  const openPageTemplateModalHandler = () => {
    onClickTemplateMenuItem(true);
  };

  return (
    <>
      {/* Create template */}
      <DropdownItem
        onClick={openPageTemplateModalHandler}
        className="grw-page-control-dropdown-item"
        data-testid="open-page-template-modal-btn"
      >
        <i className="icon-fw icon-magic-wand grw-page-control-dropdown-icon"></i>
        {t('template.option_label.create/edit')}
      </DropdownItem>
    </>
  );
};

type GrowiContextualSubNavigationProps = {
  currentPage?: IPagePopulatedToShowRevision | null,
  isCompactMode?: boolean,
  isLinkSharingDisabled: boolean,
};

const GrowiContextualSubNavigation = (props: GrowiContextualSubNavigationProps): JSX.Element => {

  const { currentPage } = props;

  const router = useRouter();

  const { data: shareLinkId } = useShareLinkId();
  const { trigger: mutateCurrentPage } = useSWRMUTxCurrentPage();

  const { data: currentPathname } = useCurrentPathname();
  const isSharedPage = pagePathUtils.isSharedPage(currentPathname ?? '');

  const revision = currentPage?.revision;
  const revisionId = (revision != null && isPopulated(revision)) ? revision._id : undefined;

  const { data: isDrawerMode } = useDrawerMode();
  const { data: editorMode, mutate: mutateEditorMode } = useEditorMode();
  const { data: pageId } = useCurrentPageId();
  const { data: currentUser } = useCurrentUser();
  const { data: isNotFound } = useIsNotFound();
  const { data: isIdenticalPath } = useIsIdenticalPath();
  const { data: isGuestUser } = useIsGuestUser();
  const { data: isReadOnlyUser } = useIsReadOnlyUser();
  const { data: isSharedUser } = useIsSharedUser();
  const { data: isContainerFluid } = useIsContainerFluid();

  const { data: isAbleToShowPageManagement } = useIsAbleToShowPageManagement();
  const { data: isAbleToShowTagLabel } = useIsAbleToShowTagLabel();
  const { data: isAbleToChangeEditorMode } = useIsAbleToChangeEditorMode();
  const { data: isAbleToShowPageAuthors } = useIsAbleToShowPageAuthors();

  const { mutate: mutateSWRTagsInfo, data: tagsInfoData } = useSWRxTagsInfo(currentPage?._id);

  // eslint-disable-next-line max-len
  const { data: tagsForEditors, mutate: mutatePageTagsForEditors, sync: syncPageTagsForEditors } = usePageTagsForEditors(!isSharedPage ? currentPage?._id : undefined);

  const { open: openDuplicateModal } = usePageDuplicateModal();
  const { open: openRenameModal } = usePageRenameModal();
  const { open: openDeleteModal } = usePageDeleteModal();
  const { data: templateTagData } = useTemplateTagData();
  const { mutate: mutatePageInfo } = useSWRxPageInfo(pageId);

  const updateStateAfterSave = useUpdateStateAfterSave(pageId);

  const path = currentPage?.path ?? currentPathname;

  useEffect(() => {
    // Run only when tagsInfoData has been updated
    if (templateTagData == null) {
      syncPageTagsForEditors();
    }
    // eslint-disable-next-line react-hooks/exhaustive-deps
  }, [tagsInfoData?.tags]);

  useEffect(() => {
    if (pageId === null && templateTagData != null) {
      mutatePageTagsForEditors(templateTagData);
    }
  }, [pageId, mutatePageTagsForEditors, templateTagData, mutateSWRTagsInfo]);

  const [isPageTemplateModalShown, setIsPageTempleteModalShown] = useState(false);

  const { isCompactMode, isLinkSharingDisabled } = props;

  const isViewMode = editorMode === EditorMode.View;


  const tagsUpdatedHandlerForViewMode = useCallback(async(newTags: string[]) => {
    if (currentPage == null) {
      return;
    }

    const { _id: pageId, revision: revisionId } = currentPage;
    try {
      await apiPost('/tags.update', { pageId, revisionId, tags: newTags });

      updateStateAfterSave?.();

      toastSuccess('updated tags successfully');
    }
    catch (err) {
      toastError(err);
    }

  }, [currentPage, updateStateAfterSave]);

  const tagsUpdatedHandlerForEditMode = useCallback((newTags: string[]): void => {
    // It will not be reflected in the DB until the page is refreshed
    mutatePageTagsForEditors(newTags);
    return;
  }, [mutatePageTagsForEditors]);

  const reload = useCallback(() => {
    if (currentPathname != null) {
      router.push(currentPathname);
    }
  }, [currentPathname, router]);

  const duplicateItemClickedHandler = useCallback(async(page: IPageForPageDuplicateModal) => {
    const duplicatedHandler: OnDuplicatedFunction = (fromPath, toPath) => {
      router.push(toPath);
    };
    openDuplicateModal(page, { onDuplicated: duplicatedHandler });
  }, [openDuplicateModal, router]);

  const renameItemClickedHandler = useCallback(async(page: IPageToRenameWithMeta<IPageInfoForEntity>) => {
    const renamedHandler: OnRenamedFunction = () => {
      reload();
    };
    openRenameModal(page, { onRenamed: renamedHandler });
  }, [openRenameModal, reload]);

  const deleteItemClickedHandler = useCallback((pageWithMeta: IPageWithMeta) => {
    const deletedHandler: OnDeletedFunction = (pathOrPathsToDelete, isRecursively, isCompletely) => {
      if (typeof pathOrPathsToDelete !== 'string') {
        return;
      }

      const path = pathOrPathsToDelete;

      if (isCompletely) {
        // redirect to NotFound Page
        router.push(path);
      }
      else if (currentPathname != null) {
        router.push(currentPathname);
      }

      mutateCurrentPage();
      mutatePageInfo();
    };
    openDeleteModal([pageWithMeta], { onDeleted: deletedHandler });
  }, [currentPathname, mutateCurrentPage, openDeleteModal, router, mutatePageInfo]);

  const switchContentWidthHandler = useCallback(async(pageId: string, value: boolean) => {
    if (!isSharedPage) {
      await updateContentWidth(pageId, value);
      mutateCurrentPage();
    }
  }, [isSharedPage, mutateCurrentPage]);

  const templateMenuItemClickHandler = useCallback(() => {
    setIsPageTempleteModalShown(true);
  }, []);


  const RightComponent = () => {
    const additionalMenuItemsRenderer = () => {
      if (revisionId == null || pageId == null) {
        return (
          <>
            {!isReadOnlyUser
              && <CreateTemplateMenuItems
                onClickTemplateMenuItem={templateMenuItemClickHandler}
              />
            }
          </>);
      }
      return (
        <>
          <PageOperationMenuItems
            pageId={pageId}
            revisionId={revisionId}
            isLinkSharingDisabled={isLinkSharingDisabled}
          />
          {!isReadOnlyUser && <>
            <DropdownItem divider />
            <CreateTemplateMenuItems
              onClickTemplateMenuItem={templateMenuItemClickHandler}
            /></>
          }
        </>
      );
    };

    return (
      <>
        <div className="d-flex">
          <div className="d-flex flex-column align-items-end justify-content-center py-md-2" style={{ gap: `${isCompactMode ? '5px' : '7px'}` }}>
            {isViewMode && (
              <div className="h-50">
                {pageId != null && (
                  <SubNavButtons
                    isCompactMode={isCompactMode}
                    pageId={pageId}
                    revisionId={revisionId}
                    shareLinkId={shareLinkId}
                    path={path ?? currentPathname} // If the page is empty, "path" is undefined
                    expandContentWidth={currentPage?.expandContentWidth ?? isContainerFluid}
                    disableSeenUserInfoPopover={isSharedUser}
                    showPageControlDropdown={isAbleToShowPageManagement}
                    additionalMenuItemRenderer={additionalMenuItemsRenderer}
                    onClickDuplicateMenuItem={duplicateItemClickedHandler}
                    onClickRenameMenuItem={renameItemClickedHandler}
                    onClickDeleteMenuItem={deleteItemClickedHandler}
                    onClickSwitchContentWidth={switchContentWidthHandler}
                  />
                )}
              </div>
            )}
            {isAbleToChangeEditorMode && (
              <PageEditorModeManager
                onPageEditorModeButtonClicked={viewType => mutateEditorMode(viewType)}
                isBtnDisabled={!!isGuestUser || !!isReadOnlyUser}
                editorMode={editorMode}
              />
            )}
          </div>
<<<<<<< HEAD
          {(isAbleToShowPageAuthors && !isCompactMode && !isUsersHomepage(path ?? '')) && (
=======
          {(isAbleToShowPageAuthors && !isCompactMode && !pagePathUtils.isUsersHomePage(path ?? '')) && (
>>>>>>> 205bee11
            <ul className={`${AuthorInfoStyles['grw-author-info']} text-nowrap border-left d-none d-lg-block d-edit-none py-2 pl-4 mb-0 ml-3`}>
              <li className="pb-1">
                {currentPage != null
                  ? <AuthorInfo user={currentPage.creator as IUser} date={currentPage.createdAt} mode="create" locate="subnav" />
                  : <AuthorInfoSkeleton />
                }
              </li>
              <li className="mt-1 pt-1 border-top">
                {currentPage != null
                  ? <AuthorInfo user={currentPage.lastUpdateUser as IUser} date={currentPage.updatedAt} mode="update" locate="subnav" />
                  : <AuthorInfoSkeleton />
                }
              </li>
            </ul>
          )}
        </div>

        {path != null && currentUser != null && !isReadOnlyUser && (
          <CreateTemplateModal
            path={path}
            isOpen={isPageTemplateModalShown}
            onClose={() => setIsPageTempleteModalShown(false)}
          />
        )}
      </>
    );
  };


  const pagePath = isIdenticalPath || isNotFound
    ? currentPathname
    : currentPage?.path;

  return (
    <GrowiSubNavigation
      pagePath={pagePath}
      pageId={currentPage?._id}
      showDrawerToggler={isDrawerMode}
      showTagLabel={isAbleToShowTagLabel}
      isTagLabelsDisabled={!!isGuestUser || !!isReadOnlyUser}
      isDrawerMode={isDrawerMode}
      isCompactMode={isCompactMode}
      tags={isViewMode ? tagsInfoData?.tags : tagsForEditors}
      tagsUpdatedHandler={isViewMode ? tagsUpdatedHandlerForViewMode : tagsUpdatedHandlerForEditMode}
      rightComponent={RightComponent}
      additionalClasses={['container-fluid']}
    />
  );
};


export default GrowiContextualSubNavigation;<|MERGE_RESOLUTION|>--- conflicted
+++ resolved
@@ -46,11 +46,6 @@
 
 import AuthorInfoStyles from './AuthorInfo.module.scss';
 import PageEditorModeManagerStyles from './PageEditorModeManager.module.scss';
-
-<<<<<<< HEAD
-const { isUsersHomepage } = pagePathUtils;
-=======
->>>>>>> 205bee11
 
 const AuthorInfoSkeleton = () => <Skeleton additionalClass={`${AuthorInfoStyles['grw-author-info-skeleton']} py-1`} />;
 
@@ -402,11 +397,7 @@
               />
             )}
           </div>
-<<<<<<< HEAD
-          {(isAbleToShowPageAuthors && !isCompactMode && !isUsersHomepage(path ?? '')) && (
-=======
-          {(isAbleToShowPageAuthors && !isCompactMode && !pagePathUtils.isUsersHomePage(path ?? '')) && (
->>>>>>> 205bee11
+          {(isAbleToShowPageAuthors && !isCompactMode && !pagePathUtils.isUsersHomepage(path ?? '')) && (
             <ul className={`${AuthorInfoStyles['grw-author-info']} text-nowrap border-left d-none d-lg-block d-edit-none py-2 pl-4 mb-0 ml-3`}>
               <li className="pb-1">
                 {currentPage != null
