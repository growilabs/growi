--- conflicted
+++ resolved
@@ -11,16 +11,9 @@
 import { useRouter } from 'next/router';
 import { DropdownItem } from 'reactstrap';
 
-<<<<<<< HEAD
-import { exportAsMarkdown, updateContentWidth, useUpdateStateAfterSave } from '~/client/services/page-operation';
-import { apiPost } from '~/client/util/apiv1-client';
-import { toastSuccess, toastError } from '~/client/util/toastr';
+import { exportAsMarkdown, updateContentWidth } from '~/client/services/page-operation';
 import { useWorkflowModal } from '~/features/approval-workflow/client/stores/workflow';
-import { OnDuplicatedFunction, OnRenamedFunction, OnDeletedFunction } from '~/interfaces/ui';
-=======
-import { exportAsMarkdown, updateContentWidth } from '~/client/services/page-operation';
 import type { OnDuplicatedFunction, OnRenamedFunction, OnDeletedFunction } from '~/interfaces/ui';
->>>>>>> 8815b307
 import {
   useCurrentPathname,
   useCurrentUser, useIsGuestUser, useIsReadOnlyUser, useIsSharedUser, useShareLinkId, useIsContainerFluid,
@@ -300,34 +293,14 @@
     }
   }, [isSharedPage, mutateCurrentPage]);
 
-<<<<<<< HEAD
-  const templateMenuItemClickHandler = useCallback(() => {
-    setIsPageTempleteModalShown(true);
-  }, []);
 
   const workflowItemClickedHandler = useCallback((pageId: string) => {
     openWorkflowModal(pageId);
   }, [openWorkflowModal]);
 
-  const RightComponent = () => {
-    const additionalMenuItemsRenderer = () => {
-      if (revisionId == null || pageId == null) {
-        return (
-          <>
-            {!isReadOnlyUser
-              && (
-                <CreateTemplateMenuItems
-                  onClickTemplateMenuItem={templateMenuItemClickHandler}
-                />
-              )
-            }
-          </>
-        );
-      }
-=======
+
   const additionalMenuItemsRenderer = useCallback(() => {
     if (revisionId == null || pageId == null) {
->>>>>>> 8815b307
       return (
         <>
           {!isReadOnlyUser
@@ -342,65 +315,6 @@
     }
     return (
       <>
-<<<<<<< HEAD
-        <div className="d-flex">
-          <div className="d-flex flex-column align-items-end justify-content-center py-md-2" style={{ gap: `${isCompactMode ? '5px' : '7px'}` }}>
-            {isViewMode && (
-              <div className="h-50">
-                {pageId != null && (
-                  <SubNavButtons
-                    isCompactMode={isCompactMode}
-                    pageId={pageId}
-                    revisionId={revisionId}
-                    shareLinkId={shareLinkId}
-                    path={path ?? currentPathname} // If the page is empty, "path" is undefined
-                    expandContentWidth={currentPage?.expandContentWidth ?? isContainerFluid}
-                    disableSeenUserInfoPopover={isSharedUser}
-                    showPageControlDropdown={isAbleToShowPageManagement}
-                    additionalMenuItemRenderer={additionalMenuItemsRenderer}
-                    onClickDuplicateMenuItem={duplicateItemClickedHandler}
-                    onClickRenameMenuItem={renameItemClickedHandler}
-                    onClickDeleteMenuItem={deleteItemClickedHandler}
-                    onClickSwitchContentWidth={switchContentWidthHandler}
-                    onClickWorkflowMenuItem={workflowItemClickedHandler}
-                  />
-                )}
-              </div>
-            )}
-            {isAbleToChangeEditorMode && (
-              <PageEditorModeManager
-                editorMode={editorMode}
-                isBtnDisabled={!!isGuestUser || !!isReadOnlyUser}
-                onPageEditorModeButtonClicked={viewType => mutateEditorMode(viewType)}
-              />
-            )}
-          </div>
-          {(isAbleToShowPageAuthors && !isCompactMode && !pagePathUtils.isUsersHomepage(path ?? '')) && (
-            <ul className={`${AuthorInfoStyles['grw-author-info']} text-nowrap border-start d-none d-lg-block d-edit-none py-2 ps-4 mb-0 ms-3`}>
-              <li className="pb-1">
-                {currentPage != null
-                  ? <AuthorInfo user={currentPage.creator as IUser} date={currentPage.createdAt} mode="create" locate="subnav" />
-                  : <AuthorInfoSkeleton />
-                }
-              </li>
-              <li className="mt-1 pt-1 border-top">
-                {currentPage != null
-                  ? <AuthorInfo user={currentPage.lastUpdateUser as IUser} date={currentPage.updatedAt} mode="update" locate="subnav" />
-                  : <AuthorInfoSkeleton />
-                }
-              </li>
-            </ul>
-          )}
-        </div>
-
-        {path != null && currentUser != null && !isReadOnlyUser && (
-          <CreateTemplateModal
-            path={path}
-            isOpen={isPageTemplateModalShown}
-            onClose={() => setIsPageTempleteModalShown(false)}
-          />
-        )}
-=======
         <PageOperationMenuItems
           pageId={pageId}
           revisionId={revisionId}
@@ -415,7 +329,6 @@
           </>
         )
         }
->>>>>>> 8815b307
       </>
     );
   }, [isLinkSharingDisabled, isReadOnlyUser, pageId, revisionId]);
@@ -443,6 +356,7 @@
               onClickRenameMenuItem={renameItemClickedHandler}
               onClickDeleteMenuItem={deleteItemClickedHandler}
               onClickSwitchContentWidth={switchContentWidthHandler}
+              onClickWorkflowMenuItem={workflowItemClickedHandler}
             />
           )}
         </div>
