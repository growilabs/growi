import React, { useState, useEffect, useCallback } from 'react';

import { isPopulated } from '@growi/core';
import type {
  IUser, IPagePopulatedToShowRevision,
  IPageToRenameWithMeta, IPageWithMeta, IPageInfoForEntity,
} from '@growi/core';
import { pagePathUtils } from '@growi/core/dist/utils';
import { useTranslation } from 'next-i18next';
import dynamic from 'next/dynamic';
import { useRouter } from 'next/router';
import { DropdownItem } from 'reactstrap';

import { exportAsMarkdown, updateContentWidth, useUpdateStateAfterSave } from '~/client/services/page-operation';
import { apiPost } from '~/client/util/apiv1-client';
import { toastSuccess, toastError } from '~/client/util/toastr';
import { OnDuplicatedFunction, OnRenamedFunction, OnDeletedFunction } from '~/interfaces/ui';
import {
  useCurrentPathname,
  useCurrentUser, useIsGuestUser, useIsReadOnlyUser, useIsSharedUser, useShareLinkId, useIsContainerFluid, useIsIdenticalPath,
} from '~/stores/context';
import { usePageTagsForEditors } from '~/stores/editor';
import {
  usePageAccessoriesModal, PageAccessoriesModalContents, IPageForPageDuplicateModal,
  usePageDuplicateModal, usePageRenameModal, usePageDeleteModal, usePagePresentationModal,
} from '~/stores/modal';
import {
  useSWRMUTxCurrentPage, useSWRxTagsInfo, useCurrentPageId, useIsNotFound, useTemplateTagData, useSWRxPageInfo,
} from '~/stores/page';
import { mutatePageTree } from '~/stores/page-listing';
import {
  EditorMode, useDrawerMode, useEditorMode, useIsAbleToShowPageManagement, useIsAbleToShowTagLabel,
  useIsAbleToChangeEditorMode, useIsAbleToShowPageAuthors,
} from '~/stores/ui';

import CreateTemplateModal from '../CreateTemplateModal';
import AttachmentIcon from '../Icons/AttachmentIcon';
import HistoryIcon from '../Icons/HistoryIcon';
import PresentationIcon from '../Icons/PresentationIcon';
import ShareLinkIcon from '../Icons/ShareLinkIcon';
import { NotAvailable } from '../NotAvailable';
import { Skeleton } from '../Skeleton';

import type { AuthorInfoProps } from './AuthorInfo';
import { GrowiSubNavigation } from './GrowiSubNavigation';
import type { SubNavButtonsProps } from './SubNavButtons';

import AuthorInfoStyles from './AuthorInfo.module.scss';
import PageEditorModeManagerStyles from './PageEditorModeManager.module.scss';

<<<<<<< HEAD

=======
>>>>>>> 349ded52
const AuthorInfoSkeleton = () => <Skeleton additionalClass={`${AuthorInfoStyles['grw-author-info-skeleton']} py-1`} />;


const PageEditorModeManager = dynamic(
  () => import('./PageEditorModeManager'),
  { ssr: false, loading: () => <Skeleton additionalClass={`${PageEditorModeManagerStyles['grw-page-editor-mode-manager-skeleton']}`} /> },
);
// TODO: If enable skeleton, we get hydration error when create a page from PageCreateModal
// { ssr: false, loading: () => <Skeleton additionalClass='btn-skeleton py-2' /> },
const SubNavButtons = dynamic<SubNavButtonsProps>(
  () => import('./SubNavButtons').then(mod => mod.SubNavButtons),
  { ssr: false, loading: () => <></> },
);
const AuthorInfo = dynamic<AuthorInfoProps>(() => import('./AuthorInfo').then(mod => mod.AuthorInfo), {
  ssr: false,
  loading: AuthorInfoSkeleton,
});

type PageOperationMenuItemsProps = {
  pageId: string,
  revisionId: string,
  isLinkSharingDisabled?: boolean,
}

const PageOperationMenuItems = (props: PageOperationMenuItemsProps): JSX.Element => {
  const { t } = useTranslation();

  const {
    pageId, revisionId, isLinkSharingDisabled,
  } = props;

  const { data: isGuestUser } = useIsGuestUser();
  const { data: isReadOnlyUser } = useIsReadOnlyUser();
  const { data: isSharedUser } = useIsSharedUser();

  const { open: openPresentationModal } = usePagePresentationModal();
  const { open: openAccessoriesModal } = usePageAccessoriesModal();

  return (
    <>
      {/* Presentation */}
      <DropdownItem
        onClick={() => openPresentationModal()}
        data-testid="open-presentation-modal-btn"
        className="grw-page-control-dropdown-item"
      >
        <i className="icon-fw grw-page-control-dropdown-icon">
          <PresentationIcon />
        </i>
        {t('Presentation Mode')}
      </DropdownItem>

      {/* Export markdown */}
      <DropdownItem
        onClick={() => exportAsMarkdown(pageId, revisionId, 'md')}
        className="grw-page-control-dropdown-item"
      >
        <i className="icon-fw icon-cloud-download grw-page-control-dropdown-icon"></i>
        {t('export_bulk.export_page_markdown')}
      </DropdownItem>

      <DropdownItem divider />

      {/*
        TODO: show Tooltip when menu is disabled
        refs: PageAccessoriesModalControl
      */}
      <DropdownItem
        onClick={() => openAccessoriesModal(PageAccessoriesModalContents.PageHistory)}
        disabled={!!isGuestUser || !!isSharedUser}
        data-testid="open-page-accessories-modal-btn-with-history-tab"
        className="grw-page-control-dropdown-item"
      >
        <span className="grw-page-control-dropdown-icon">
          <HistoryIcon />
        </span>
        {t('History')}
      </DropdownItem>

      <DropdownItem
        onClick={() => openAccessoriesModal(PageAccessoriesModalContents.Attachment)}
        data-testid="open-page-accessories-modal-btn-with-attachment-data-tab"
        className="grw-page-control-dropdown-item"
      >
        <span className="grw-page-control-dropdown-icon">
          <AttachmentIcon />
        </span>
        {t('attachment_data')}
      </DropdownItem>

      {!isGuestUser && !isReadOnlyUser && !isSharedUser && (
        <NotAvailable isDisabled={isLinkSharingDisabled ?? false} title="Disabled by admin">
          <DropdownItem
            onClick={() => openAccessoriesModal(PageAccessoriesModalContents.ShareLink)}
            data-testid="open-page-accessories-modal-btn-with-share-link-management-data-tab"
            className="grw-page-control-dropdown-item"
          >
            <span className="grw-page-control-dropdown-icon">
              <ShareLinkIcon />
            </span>
            {t('share_links.share_link_management')}
          </DropdownItem>
        </NotAvailable>
      )}
    </>
  );
};

type CreateTemplateMenuItemsProps = {
  onClickTemplateMenuItem: (isPageTemplateModalShown: boolean) => void,
}

const CreateTemplateMenuItems = (props: CreateTemplateMenuItemsProps): JSX.Element => {
  const { t } = useTranslation();

  const { onClickTemplateMenuItem } = props;

  const openPageTemplateModalHandler = () => {
    onClickTemplateMenuItem(true);
  };

  return (
    <>
      {/* Create template */}
      <DropdownItem
        onClick={openPageTemplateModalHandler}
        className="grw-page-control-dropdown-item"
        data-testid="open-page-template-modal-btn"
      >
        <i className="icon-fw icon-magic-wand grw-page-control-dropdown-icon"></i>
        {t('template.option_label.create/edit')}
      </DropdownItem>
    </>
  );
};

type GrowiContextualSubNavigationProps = {
  currentPage?: IPagePopulatedToShowRevision | null,
  isCompactMode?: boolean,
  isLinkSharingDisabled: boolean,
};

const GrowiContextualSubNavigation = (props: GrowiContextualSubNavigationProps): JSX.Element => {

  const { currentPage } = props;

  const router = useRouter();

  const { data: shareLinkId } = useShareLinkId();
  const { trigger: mutateCurrentPage } = useSWRMUTxCurrentPage();

  const { data: currentPathname } = useCurrentPathname();
  const isSharedPage = pagePathUtils.isSharedPage(currentPathname ?? '');

  const revision = currentPage?.revision;
  const revisionId = (revision != null && isPopulated(revision)) ? revision._id : undefined;

  const { data: isDrawerMode } = useDrawerMode();
  const { data: editorMode, mutate: mutateEditorMode } = useEditorMode();
  const { data: pageId } = useCurrentPageId();
  const { data: currentUser } = useCurrentUser();
  const { data: isNotFound } = useIsNotFound();
  const { data: isIdenticalPath } = useIsIdenticalPath();
  const { data: isGuestUser } = useIsGuestUser();
  const { data: isReadOnlyUser } = useIsReadOnlyUser();
  const { data: isSharedUser } = useIsSharedUser();
  const { data: isContainerFluid } = useIsContainerFluid();

  const { data: isAbleToShowPageManagement } = useIsAbleToShowPageManagement();
  const { data: isAbleToShowTagLabel } = useIsAbleToShowTagLabel();
  const { data: isAbleToChangeEditorMode } = useIsAbleToChangeEditorMode();
  const { data: isAbleToShowPageAuthors } = useIsAbleToShowPageAuthors();

  const { mutate: mutateSWRTagsInfo, data: tagsInfoData } = useSWRxTagsInfo(currentPage?._id);

  // eslint-disable-next-line max-len
  const { data: tagsForEditors, mutate: mutatePageTagsForEditors, sync: syncPageTagsForEditors } = usePageTagsForEditors(!isSharedPage ? currentPage?._id : undefined);

  const { open: openDuplicateModal } = usePageDuplicateModal();
  const { open: openRenameModal } = usePageRenameModal();
  const { open: openDeleteModal } = usePageDeleteModal();
  const { data: templateTagData } = useTemplateTagData();
  const { mutate: mutatePageInfo } = useSWRxPageInfo(pageId);

  const updateStateAfterSave = useUpdateStateAfterSave(pageId);

  const path = currentPage?.path ?? currentPathname;

  useEffect(() => {
    // Run only when tagsInfoData has been updated
    if (templateTagData == null) {
      syncPageTagsForEditors();
    }
    // eslint-disable-next-line react-hooks/exhaustive-deps
  }, [tagsInfoData?.tags]);

  useEffect(() => {
    if (pageId === null && templateTagData != null) {
      mutatePageTagsForEditors(templateTagData);
    }
  }, [pageId, mutatePageTagsForEditors, templateTagData, mutateSWRTagsInfo]);

  const [isPageTemplateModalShown, setIsPageTempleteModalShown] = useState(false);

  const { isCompactMode, isLinkSharingDisabled } = props;

  const isViewMode = editorMode === EditorMode.View;


  const tagsUpdatedHandlerForViewMode = useCallback(async(newTags: string[]) => {
    if (currentPage == null) {
      return;
    }

    const { _id: pageId, revision: revisionId } = currentPage;
    try {
      await apiPost('/tags.update', { pageId, revisionId, tags: newTags });

      updateStateAfterSave?.();

      toastSuccess('updated tags successfully');
    }
    catch (err) {
      toastError(err);
    }

  }, [currentPage, updateStateAfterSave]);

  const tagsUpdatedHandlerForEditMode = useCallback((newTags: string[]): void => {
    // It will not be reflected in the DB until the page is refreshed
    mutatePageTagsForEditors(newTags);
    return;
  }, [mutatePageTagsForEditors]);

  const duplicateItemClickedHandler = useCallback(async(page: IPageForPageDuplicateModal) => {
    const duplicatedHandler: OnDuplicatedFunction = (fromPath, toPath) => {
      router.push(toPath);
    };
    openDuplicateModal(page, { onDuplicated: duplicatedHandler });
  }, [openDuplicateModal, router]);

  const renameItemClickedHandler = useCallback(async(page: IPageToRenameWithMeta<IPageInfoForEntity>) => {
    const renamedHandler: OnRenamedFunction = () => {
      mutateCurrentPage();
      mutatePageInfo();
      mutatePageTree();
    };
    openRenameModal(page, { onRenamed: renamedHandler });
  }, [mutateCurrentPage, mutatePageInfo, openRenameModal]);

  const deleteItemClickedHandler = useCallback((pageWithMeta: IPageWithMeta) => {
    const deletedHandler: OnDeletedFunction = (pathOrPathsToDelete, isRecursively, isCompletely) => {
      if (typeof pathOrPathsToDelete !== 'string') {
        return;
      }

      const path = pathOrPathsToDelete;

      if (isCompletely) {
        // redirect to NotFound Page
        router.push(path);
      }
      else if (currentPathname != null) {
        router.push(currentPathname);
      }

      mutateCurrentPage();
      mutatePageInfo();
      mutatePageTree();
    };
    openDeleteModal([pageWithMeta], { onDeleted: deletedHandler });
  }, [currentPathname, mutateCurrentPage, openDeleteModal, router, mutatePageInfo]);

  const switchContentWidthHandler = useCallback(async(pageId: string, value: boolean) => {
    if (!isSharedPage) {
      await updateContentWidth(pageId, value);
      mutateCurrentPage();
    }
  }, [isSharedPage, mutateCurrentPage]);

  const templateMenuItemClickHandler = useCallback(() => {
    setIsPageTempleteModalShown(true);
  }, []);


  const RightComponent = () => {
    const additionalMenuItemsRenderer = () => {
      if (revisionId == null || pageId == null) {
        return (
          <>
            {!isReadOnlyUser
              && <CreateTemplateMenuItems
                onClickTemplateMenuItem={templateMenuItemClickHandler}
              />
            }
          </>);
      }
      return (
        <>
          <PageOperationMenuItems
            pageId={pageId}
            revisionId={revisionId}
            isLinkSharingDisabled={isLinkSharingDisabled}
          />
          {!isReadOnlyUser && <>
            <DropdownItem divider />
            <CreateTemplateMenuItems
              onClickTemplateMenuItem={templateMenuItemClickHandler}
            /></>
          }
        </>
      );
    };

    return (
      <>
        <div className="d-flex">
          <div className="d-flex flex-column align-items-end justify-content-center py-md-2" style={{ gap: `${isCompactMode ? '5px' : '7px'}` }}>
            {isViewMode && (
              <div className="h-50">
                {pageId != null && (
                  <SubNavButtons
                    isCompactMode={isCompactMode}
                    pageId={pageId}
                    revisionId={revisionId}
                    shareLinkId={shareLinkId}
                    path={path ?? currentPathname} // If the page is empty, "path" is undefined
                    expandContentWidth={currentPage?.expandContentWidth ?? isContainerFluid}
                    disableSeenUserInfoPopover={isSharedUser}
                    showPageControlDropdown={isAbleToShowPageManagement}
                    additionalMenuItemRenderer={additionalMenuItemsRenderer}
                    onClickDuplicateMenuItem={duplicateItemClickedHandler}
                    onClickRenameMenuItem={renameItemClickedHandler}
                    onClickDeleteMenuItem={deleteItemClickedHandler}
                    onClickSwitchContentWidth={switchContentWidthHandler}
                  />
                )}
              </div>
            )}
            {isAbleToChangeEditorMode && (
              <PageEditorModeManager
                onPageEditorModeButtonClicked={viewType => mutateEditorMode(viewType)}
                isBtnDisabled={!!isGuestUser || !!isReadOnlyUser}
                editorMode={editorMode}
              />
            )}
          </div>
<<<<<<< HEAD
          {(isAbleToShowPageAuthors && !isCompactMode && !pagePathUtils.isUsersHomePage(path ?? '')) && (
=======
          {(isAbleToShowPageAuthors && !isCompactMode && !pagePathUtils.isUsersHomepage(path ?? '')) && (
>>>>>>> 349ded52
            <ul className={`${AuthorInfoStyles['grw-author-info']} text-nowrap border-left d-none d-lg-block d-edit-none py-2 pl-4 mb-0 ml-3`}>
              <li className="pb-1">
                {currentPage != null
                  ? <AuthorInfo user={currentPage.creator as IUser} date={currentPage.createdAt} mode="create" locate="subnav" />
                  : <AuthorInfoSkeleton />
                }
              </li>
              <li className="mt-1 pt-1 border-top">
                {currentPage != null
                  ? <AuthorInfo user={currentPage.lastUpdateUser as IUser} date={currentPage.updatedAt} mode="update" locate="subnav" />
                  : <AuthorInfoSkeleton />
                }
              </li>
            </ul>
          )}
        </div>

        {path != null && currentUser != null && !isReadOnlyUser && (
          <CreateTemplateModal
            path={path}
            isOpen={isPageTemplateModalShown}
            onClose={() => setIsPageTempleteModalShown(false)}
          />
        )}
      </>
    );
  };


  const pagePath = isIdenticalPath || isNotFound
    ? currentPathname
    : currentPage?.path;

  return (
    <GrowiSubNavigation
      pagePath={pagePath}
      pageId={currentPage?._id}
      showDrawerToggler={isDrawerMode}
      showTagLabel={isAbleToShowTagLabel}
      isTagLabelsDisabled={!!isGuestUser || !!isReadOnlyUser}
      isDrawerMode={isDrawerMode}
      isCompactMode={isCompactMode}
      tags={isViewMode ? tagsInfoData?.tags : tagsForEditors}
      tagsUpdatedHandler={isViewMode ? tagsUpdatedHandlerForViewMode : tagsUpdatedHandlerForEditMode}
      rightComponent={RightComponent}
      additionalClasses={['container-fluid']}
    />
  );
};


export default GrowiContextualSubNavigation;<|MERGE_RESOLUTION|>--- conflicted
+++ resolved
@@ -48,10 +48,6 @@
 import AuthorInfoStyles from './AuthorInfo.module.scss';
 import PageEditorModeManagerStyles from './PageEditorModeManager.module.scss';
 
-<<<<<<< HEAD
-
-=======
->>>>>>> 349ded52
 const AuthorInfoSkeleton = () => <Skeleton additionalClass={`${AuthorInfoStyles['grw-author-info-skeleton']} py-1`} />;
 
 
@@ -399,11 +395,7 @@
               />
             )}
           </div>
-<<<<<<< HEAD
-          {(isAbleToShowPageAuthors && !isCompactMode && !pagePathUtils.isUsersHomePage(path ?? '')) && (
-=======
           {(isAbleToShowPageAuthors && !isCompactMode && !pagePathUtils.isUsersHomepage(path ?? '')) && (
->>>>>>> 349ded52
             <ul className={`${AuthorInfoStyles['grw-author-info']} text-nowrap border-left d-none d-lg-block d-edit-none py-2 pl-4 mb-0 ml-3`}>
               <li className="pb-1">
                 {currentPage != null
