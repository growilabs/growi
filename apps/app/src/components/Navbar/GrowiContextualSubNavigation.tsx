--- conflicted
+++ resolved
@@ -310,54 +310,6 @@
 
   return (
     <>
-<<<<<<< HEAD
-      <GroundGlassBar
-        className={`${styles['grw-contextual-sub-navigation']}
-          d-flex align-items-center justify-content-end px-2 px-sm-3 px-md-4 py-1 gap-2 gap-md-4 d-print-none
-        `}
-        data-testid="grw-contextual-sub-nav"
-        id="grw-contextual-sub-nav"
-      >
-        {pageId != null && (
-          <PageControls
-            pageId={pageId}
-            revisionId={revisionId}
-            shareLinkId={shareLinkId}
-            path={path ?? currentPathname} // If the page is empty, "path" is undefined
-            expandContentWidth={shouldExpandContent}
-            disableSeenUserInfoPopover={isSharedUser}
-            showPageControlDropdown={isAbleToShowPageManagement}
-            additionalMenuItemRenderer={additionalMenuItemsRenderer}
-            onClickWorkflowMenuItem={workflowItemClickedHandler}
-            onClickDuplicateMenuItem={duplicateItemClickedHandler}
-            onClickRenameMenuItem={renameItemClickedHandler}
-            onClickDeleteMenuItem={deleteItemClickedHandler}
-            onClickSwitchContentWidth={switchContentWidthHandler}
-          />
-        )}
-
-        {isAbleToChangeEditorMode && (
-          <PageEditorModeManager
-            editorMode={editorMode}
-            isBtnDisabled={!!isGuestUser || !!isReadOnlyUser}
-            path={path}
-            // grant={grant}
-            // grantUserGroupId={grantUserGroupId}
-          />
-        )}
-
-        { isGuestUser && (
-          <div className="mt-2">
-            <Link href="/login#register" className="btn me-2" prefetch={false}>
-              <span className="material-symbols-outlined me-1">person_add</span>{t('Sign up')}
-            </Link>
-            <Link href="/login#login" className="btn btn-primary" prefetch={false}>
-              <span className="material-symbols-outlined me-1">login</span>{t('Sign in')}
-            </Link>
-          </div>
-        ) }
-      </GroundGlassBar>
-=======
       <GroundGlassBar className="py-4 d-block d-md-none d-print-none border-bottom" />
 
       <Sticky className="z-1" onStateChange={status => setStickyActive(status.status === Sticky.STATUS_FIXED)}>
@@ -386,6 +338,7 @@
                 onClickRenameMenuItem={renameItemClickedHandler}
                 onClickDeleteMenuItem={deleteItemClickedHandler}
                 onClickSwitchContentWidth={switchContentWidthHandler}
+                onClickWorkflowMenuItem={workflowItemClickedHandler}
               />
             )}
 
@@ -413,7 +366,6 @@
 
         </GroundGlassBar>
       </Sticky>
->>>>>>> 68c7fa1c
 
       {path != null && currentUser != null && !isReadOnlyUser && (
         <CreateTemplateModal
