import React, {
  forwardRef, useState,
  ForwardRefRenderFunction, memo, useCallback, useImperativeHandle, useRef, useEffect,
} from 'react';


import { DevidedPagePath, pathUtils } from '@growi/core';
import { PageListMeta } from '@growi/ui/dist/components/PagePath/PageListMeta';
import { UserPicture } from '@growi/ui/dist/components/User/UserPicture';
import { format } from 'date-fns';
import { useTranslation } from 'next-i18next';
import Link from 'next/link';
import Clamp from 'react-multiline-clamp';
import { CustomInput } from 'reactstrap';

import { ISelectable } from '~/client/interfaces/selectable-all';
import { unlink, bookmark, unbookmark } from '~/client/services/page-operation';
import { toastError } from '~/client/util/toastr';
import {
  IPageInfoAll, isIPageInfoForListing, isIPageInfoForEntity, IPageWithMeta, IPageInfoForListing,
} from '~/interfaces/page';
import { IPageSearchMeta, IPageWithSearchMeta, isIPageSearchMeta } from '~/interfaces/search';
import {
  OnDuplicatedFunction, OnRenamedFunction, OnDeletedFunction, OnPutBackedFunction,
} from '~/interfaces/ui';
import LinkedPagePath from '~/models/linked-page-path';
import { useSWRMUTxCurrentUserBookmarks } from '~/stores/bookmark';
import {
  usePageRenameModal, usePageDuplicateModal, usePageDeleteModal, usePutBackPageModal,
} from '~/stores/modal';
import { useIsDeviceSmallerThanLg } from '~/stores/ui';

import { useSWRMUTxPageInfo, useSWRxPageInfo } from '../../stores/page';
import { ForceHideMenuItems, PageItemControl } from '../Common/Dropdown/PageItemControl';
import PagePathHierarchicalLink from '../PagePathHierarchicalLink';
import { useCurrentUser } from '~/stores/context';
import { useSWRxBookmarkFolderAndChild } from '~/stores/bookmark-folder';
import { mutateSearching } from '~/stores/search';

type Props = {
  page: IPageWithSearchMeta | IPageWithMeta<IPageInfoForListing & IPageSearchMeta>,
  isSelected?: boolean, // is item selected(focused)
  isEnableActions?: boolean,
  isReadOnlyUser: boolean,
  forceHideMenuItems?: ForceHideMenuItems,
  showPageUpdatedTime?: boolean, // whether to show page's updated time at the top-right corner of item
  onCheckboxChanged?: (isChecked: boolean, pageId: string) => void,
  onClickItem?: (pageId: string) => void,
  onPageDuplicated?: OnDuplicatedFunction,
  onPageRenamed?: OnRenamedFunction,
  onPageDeleted?: OnDeletedFunction,
  onPagePutBacked?: OnPutBackedFunction,
}

const PageListItemLSubstance: ForwardRefRenderFunction<ISelectable, Props> = (props: Props, ref): JSX.Element => {
  const {
    page: { data: pageData, meta: pageMeta }, isSelected, isEnableActions, isReadOnlyUser,
    forceHideMenuItems,
    showPageUpdatedTime,
    onClickItem, onCheckboxChanged, onPageDuplicated, onPageRenamed, onPageDeleted, onPagePutBacked,
  } = props;

  const { returnPathForURL } = pathUtils;

  const [likerCount, setLikerCount] = useState(pageData.liker.length);
  const [bookmarkCount, setBookmarkCount] = useState(pageMeta && pageMeta.bookmarkCount ? pageMeta.bookmarkCount : 0);

  const { t } = useTranslation();

  const inputRef = useRef<HTMLInputElement>(null);

  // publish ISelectable methods
  useImperativeHandle(ref, () => ({
    select: () => {
      const input = inputRef.current;
      if (input != null) {
        input.checked = true;
      }
    },
    deselect: () => {
      const input = inputRef.current;
      if (input != null) {
        input.checked = false;
      }
    },
  }));

  const { data: isDeviceSmallerThanLg } = useIsDeviceSmallerThanLg();
  const { open: openDuplicateModal } = usePageDuplicateModal();
  const { open: openRenameModal } = usePageRenameModal();
  const { open: openDeleteModal } = usePageDeleteModal();
  const { open: openPutBackPageModal } = usePutBackPageModal();

  const { data: currentUser } = useCurrentUser();
  const shouldFetch = isSelected && (pageData != null || pageMeta != null);
  const { data: pageInfo } = useSWRxPageInfo(shouldFetch ? pageData?._id : null);
<<<<<<< HEAD
  const { mutate: mutateUserBookmark } = useSWRxUserBookmarks(currentUser?._id);
  const { mutate: mutateBookmarkInfo } = useSWRBookmarkInfo(pageData?._id);
  const { mutate: mutatePageInfo } = useSWRxPageInfo(pageData._id);
  const { mutate: mutateBookmarkFolders } = useSWRxBookmarkFolderAndChild(currentUser?._id);
=======
  const { trigger: mutatePageInfo } = useSWRMUTxPageInfo(pageData?._id ?? null);
  const { trigger: mutateCurrentUserBookmarks } = useSWRMUTxCurrentUserBookmarks();
>>>>>>> 5e19fa90
  const elasticSearchResult = isIPageSearchMeta(pageMeta) ? pageMeta.elasticSearchResult : null;
  const revisionShortBody = isIPageInfoForListing(pageMeta) ? pageMeta.revisionShortBody : null;

  const dPagePath: DevidedPagePath = new DevidedPagePath(pageData.path, false);
  const linkedPagePathFormer = new LinkedPagePath(dPagePath.former);

  const dPagePathHighlighted: DevidedPagePath = new DevidedPagePath(elasticSearchResult?.highlightedPath || pageData.path, true);
  const linkedPagePathHighlightedFormer = new LinkedPagePath(dPagePathHighlighted.former);
  const linkedPagePathHighlightedLatter = new LinkedPagePath(dPagePathHighlighted.latter);

  const lastUpdateDate = format(new Date(pageData.updatedAt), 'yyyy/MM/dd HH:mm:ss');

  useEffect(() => {
    if (isIPageInfoForEntity(pageInfo)) {
      // likerCount
      setLikerCount(pageInfo.likerIds?.length ?? 0);
      // bookmarkCount
      setBookmarkCount(pageInfo.bookmarkCount ?? 0);
    }
  }, [pageInfo]);

  // click event handler
  const clickHandler = useCallback(() => {
    // do nothing if mobile
    if (isDeviceSmallerThanLg) {
      return;
    }

    if (onClickItem != null) {
      onClickItem(pageData._id);
    }
  }, [isDeviceSmallerThanLg, onClickItem, pageData._id]);

  const bookmarkMenuItemClickHandler = async(_pageId: string, _newValue: boolean): Promise<void> => {
    const bookmarkOperation = _newValue ? bookmark : unbookmark;
    await bookmarkOperation(_pageId);
    mutateCurrentUserBookmarks();
    mutatePageInfo();
  };

  const duplicateMenuItemClickHandler = useCallback(() => {
    const page = {
      pageId: pageData._id,
      path: pageData.path,
    };
    openDuplicateModal(page, { onDuplicated: onPageDuplicated });
  }, [onPageDuplicated, openDuplicateModal, pageData._id, pageData.path]);

  const renameMenuItemClickHandler = useCallback((_id: string, pageInfo: IPageInfoAll | undefined) => {
    const page = { data: pageData, meta: pageInfo };
    openRenameModal(page, { onRenamed: onPageRenamed });
  }, [pageData, onPageRenamed, openRenameModal]);


  const deleteMenuItemClickHandler = useCallback((_id: string, pageInfo: IPageInfoAll | undefined) => {
    const pageToDelete = { data: pageData, meta: pageInfo };

    // open modal
    openDeleteModal([pageToDelete], { onDeleted: onPageDeleted });
  }, [pageData, openDeleteModal, onPageDeleted]);

  const revertMenuItemClickHandler = useCallback(async() => {
    const { _id: pageId, path } = pageData;

    const putBackedHandler = async(path) => {
      try {
        // pageData path should be `/trash/fuga` (`/trash` should be included to the prefix)
        await unlink(pageData.path);
        mutateSearching();
        mutatePageInfo();
        mutateUserBookmark();
        mutateBookmarkInfo();
        mutateBookmarkFolders();
      }
      catch (err) {
        toastError(err);
      }

      if (onPagePutBacked != null) {
        // This path should be `/fuga` ( `/trash` is not included to the prefix)
        onPagePutBacked(path);
      }
    };
    openPutBackPageModal({ pageId, path }, { onPutBacked: putBackedHandler });
  }, [onPagePutBacked, openPutBackPageModal, pageData, mutateSearching, mutatePageInfo, mutateUserBookmark, mutateBookmarkInfo, mutateBookmarkFolders]);

  const styleListGroupItem = (!isDeviceSmallerThanLg && onClickItem != null) ? 'list-group-item-action' : '';
  // background color of list item changes when class "active" exists under 'list-group-item'
  const styleActive = !isDeviceSmallerThanLg && isSelected ? 'active' : '';

  const shouldDangerouslySetInnerHTMLForPaths = elasticSearchResult != null && elasticSearchResult.highlightedPath != null;

  const canRenderESSnippet = elasticSearchResult != null && elasticSearchResult.snippet != null;
  const canRenderRevisionSnippet = revisionShortBody != null;

  const hasBrowsingRights = canRenderESSnippet || canRenderRevisionSnippet;

  return (
    <li
      key={pageData._id}
      className={`list-group-item d-flex align-items-center px-3 px-md-1 ${styleListGroupItem} ${styleActive}`}
      data-testid="page-list-item-L"
      onClick={clickHandler}
    >
      <div className="text-break w-100">
        <div className="d-flex">
          {/* checkbox */}
          {onCheckboxChanged != null && (
            <div className="d-flex align-items-center justify-content-center">
              <CustomInput
                type="checkbox"
                id={`cbSelect-${pageData._id}`}
                data-testid="cb-select"
                innerRef={inputRef}
                onChange={(e) => { onCheckboxChanged(e.target.checked, pageData._id) }}
              />
            </div>
          )}

          <div className="flex-grow-1 px-2 px-md-4">
            <div className="d-flex justify-content-between">
              {/* page path */}
              <PagePathHierarchicalLink
                linkedPagePath={linkedPagePathFormer}
                linkedPagePathByHtml={linkedPagePathHighlightedFormer}
              />
              { showPageUpdatedTime && (
                <span className="page-list-updated-at text-muted">Last update: {lastUpdateDate}</span>
              ) }
            </div>
            <div className="d-flex align-items-center mb-1">
              {/* Picture */}
              <span className="mr-2 d-none d-md-block">
                <UserPicture user={pageData.lastUpdateUser} size="md" />
              </span>
              {/* page title */}
              <Clamp lines={1}>
                <span className="h5 mb-0">
                  {/* Use permanent links to care for pages with the same name (Cannot use page path url) */}
                  <span className="grw-page-path-hierarchical-link text-break">
                    <Link legacyBehavior
                      href={returnPathForURL(pageData.path, pageData._id)}
                      prefetch={false}
                    >
                      {shouldDangerouslySetInnerHTMLForPaths
                        ? (
                          <a
                            className="page-segment"
                            // eslint-disable-next-line react/no-danger
                            dangerouslySetInnerHTML={{ __html: linkedPagePathHighlightedLatter.pathName }}
                          >
                          </a>
                        )
                        : <a className="page-segment">{linkedPagePathHighlightedLatter.pathName}</a>
                      }
                    </Link>
                  </span>
                </span>
              </Clamp>

              {/* page meta */}
              <div className="d-none d-md-flex py-0 px-1 ml-2 text-nowrap">
                <PageListMeta page={pageData} likerCount={likerCount} bookmarkCount={bookmarkCount} shouldSpaceOutIcon />
              </div>

              {/* doropdown icon includes page control buttons */}
              {hasBrowsingRights
              && <div className="ml-auto">
                <PageItemControl
                  alignRight
                  pageId={pageData._id}
                  pageInfo={isIPageInfoForListing(pageMeta) ? pageMeta : undefined}
                  isEnableActions={isEnableActions}
                  isReadOnlyUser={isReadOnlyUser}
                  forceHideMenuItems={forceHideMenuItems}
                  onClickBookmarkMenuItem={bookmarkMenuItemClickHandler}
                  onClickRenameMenuItem={renameMenuItemClickHandler}
                  onClickDuplicateMenuItem={duplicateMenuItemClickHandler}
                  onClickDeleteMenuItem={deleteMenuItemClickHandler}
                  onClickRevertMenuItem={revertMenuItemClickHandler}
                />
              </div>
              }
            </div>
            <div className="page-list-snippet py-1">
              <Clamp lines={2}>
                { elasticSearchResult != null && elasticSearchResult.snippet != null && (
                  // eslint-disable-next-line react/no-danger
                  <div dangerouslySetInnerHTML={{ __html: elasticSearchResult.snippet }}></div>
                ) }
                { revisionShortBody != null && (
                  <div data-testid="revision-short-body-in-page-list-item-L">{revisionShortBody}</div>
                ) }
                {
                  !hasBrowsingRights && (
                    <>
                      <i className="icon-exclamation p-1"></i>
                      {t('not_allowed_to_see_this_page')}
                    </>
                  )
                }
              </Clamp>
            </div>
          </div>
        </div>
        {/* TODO: adjust snippet position */}
      </div>
    </li>
  );
};

export const PageListItemL = memo(forwardRef(PageListItemLSubstance));<|MERGE_RESOLUTION|>--- conflicted
+++ resolved
@@ -94,15 +94,8 @@
   const { data: currentUser } = useCurrentUser();
   const shouldFetch = isSelected && (pageData != null || pageMeta != null);
   const { data: pageInfo } = useSWRxPageInfo(shouldFetch ? pageData?._id : null);
-<<<<<<< HEAD
-  const { mutate: mutateUserBookmark } = useSWRxUserBookmarks(currentUser?._id);
-  const { mutate: mutateBookmarkInfo } = useSWRBookmarkInfo(pageData?._id);
-  const { mutate: mutatePageInfo } = useSWRxPageInfo(pageData._id);
-  const { mutate: mutateBookmarkFolders } = useSWRxBookmarkFolderAndChild(currentUser?._id);
-=======
   const { trigger: mutatePageInfo } = useSWRMUTxPageInfo(pageData?._id ?? null);
   const { trigger: mutateCurrentUserBookmarks } = useSWRMUTxCurrentUserBookmarks();
->>>>>>> 5e19fa90
   const elasticSearchResult = isIPageSearchMeta(pageMeta) ? pageMeta.elasticSearchResult : null;
   const revisionShortBody = isIPageInfoForListing(pageMeta) ? pageMeta.revisionShortBody : null;
 
@@ -136,7 +129,7 @@
     }
   }, [isDeviceSmallerThanLg, onClickItem, pageData._id]);
 
-  const bookmarkMenuItemClickHandler = async(_pageId: string, _newValue: boolean): Promise<void> => {
+  const bookmarkMenuItemClickHandler = async (_pageId: string, _newValue: boolean): Promise<void> => {
     const bookmarkOperation = _newValue ? bookmark : unbookmark;
     await bookmarkOperation(_pageId);
     mutateCurrentUserBookmarks();
@@ -164,10 +157,10 @@
     openDeleteModal([pageToDelete], { onDeleted: onPageDeleted });
   }, [pageData, openDeleteModal, onPageDeleted]);
 
-  const revertMenuItemClickHandler = useCallback(async() => {
+  const revertMenuItemClickHandler = useCallback(async () => {
     const { _id: pageId, path } = pageData;
 
-    const putBackedHandler = async(path) => {
+    const putBackedHandler = async (path) => {
       try {
         // pageData path should be `/trash/fuga` (`/trash` should be included to the prefix)
         await unlink(pageData.path);
@@ -229,9 +222,9 @@
                 linkedPagePath={linkedPagePathFormer}
                 linkedPagePathByHtml={linkedPagePathHighlightedFormer}
               />
-              { showPageUpdatedTime && (
+              {showPageUpdatedTime && (
                 <span className="page-list-updated-at text-muted">Last update: {lastUpdateDate}</span>
-              ) }
+              )}
             </div>
             <div className="d-flex align-items-center mb-1">
               {/* Picture */}
@@ -270,32 +263,32 @@
 
               {/* doropdown icon includes page control buttons */}
               {hasBrowsingRights
-              && <div className="ml-auto">
-                <PageItemControl
-                  alignRight
-                  pageId={pageData._id}
-                  pageInfo={isIPageInfoForListing(pageMeta) ? pageMeta : undefined}
-                  isEnableActions={isEnableActions}
-                  isReadOnlyUser={isReadOnlyUser}
-                  forceHideMenuItems={forceHideMenuItems}
-                  onClickBookmarkMenuItem={bookmarkMenuItemClickHandler}
-                  onClickRenameMenuItem={renameMenuItemClickHandler}
-                  onClickDuplicateMenuItem={duplicateMenuItemClickHandler}
-                  onClickDeleteMenuItem={deleteMenuItemClickHandler}
-                  onClickRevertMenuItem={revertMenuItemClickHandler}
-                />
-              </div>
+                && <div className="ml-auto">
+                  <PageItemControl
+                    alignRight
+                    pageId={pageData._id}
+                    pageInfo={isIPageInfoForListing(pageMeta) ? pageMeta : undefined}
+                    isEnableActions={isEnableActions}
+                    isReadOnlyUser={isReadOnlyUser}
+                    forceHideMenuItems={forceHideMenuItems}
+                    onClickBookmarkMenuItem={bookmarkMenuItemClickHandler}
+                    onClickRenameMenuItem={renameMenuItemClickHandler}
+                    onClickDuplicateMenuItem={duplicateMenuItemClickHandler}
+                    onClickDeleteMenuItem={deleteMenuItemClickHandler}
+                    onClickRevertMenuItem={revertMenuItemClickHandler}
+                  />
+                </div>
               }
             </div>
             <div className="page-list-snippet py-1">
               <Clamp lines={2}>
-                { elasticSearchResult != null && elasticSearchResult.snippet != null && (
+                {elasticSearchResult != null && elasticSearchResult.snippet != null && (
                   // eslint-disable-next-line react/no-danger
                   <div dangerouslySetInnerHTML={{ __html: elasticSearchResult.snippet }}></div>
-                ) }
-                { revisionShortBody != null && (
+                )}
+                {revisionShortBody != null && (
                   <div data-testid="revision-short-body-in-page-list-item-L">{revisionShortBody}</div>
-                ) }
+                )}
                 {
                   !hasBrowsingRights && (
                     <>
