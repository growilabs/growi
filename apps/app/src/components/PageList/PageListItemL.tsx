--- conflicted
+++ resolved
@@ -198,7 +198,7 @@
           {onCheckboxChanged != null && (
             <div className="d-flex align-items-center justify-content-center">
               <Input
-                type='checkbox'
+                type="checkbox"
                 id={`cbSelect-${pageData._id}`}
                 data-testid="cb-select"
                 innerRef={inputRef}
@@ -256,27 +256,10 @@
 
               {/* doropdown icon includes page control buttons */}
               {hasBrowsingRights
-<<<<<<< HEAD
-                && <div className="ml-auto">
-                  <PageItemControl
-                    alignEnd
-                    pageId={pageData._id}
-                    pageInfo={isIPageInfoForListing(pageMeta) ? pageMeta : undefined}
-                    isEnableActions={isEnableActions}
-                    isReadOnlyUser={isReadOnlyUser}
-                    forceHideMenuItems={forceHideMenuItems}
-                    onClickBookmarkMenuItem={bookmarkMenuItemClickHandler}
-                    onClickRenameMenuItem={renameMenuItemClickHandler}
-                    onClickDuplicateMenuItem={duplicateMenuItemClickHandler}
-                    onClickDeleteMenuItem={deleteMenuItemClickHandler}
-                    onClickRevertMenuItem={revertMenuItemClickHandler}
-                  />
-                </div>
-=======
                 && (
                   <div className="ml-auto">
                     <PageItemControl
-                      alignRight
+                      alignEnd
                       pageId={pageData._id}
                       pageInfo={isIPageInfoForListing(pageMeta) ? pageMeta : undefined}
                       isEnableActions={isEnableActions}
@@ -290,7 +273,6 @@
                     />
                   </div>
                 )
->>>>>>> d4b2d3e4
               }
             </div>
             <div className="page-list-snippet py-1">
