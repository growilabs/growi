--- conflicted
+++ resolved
@@ -6,12 +6,7 @@
 import Link from 'next/link';
 import Clamp from 'react-multiline-clamp';
 
-<<<<<<< HEAD
-=======
-import { IPageHasId } from '~/interfaces/page';
-
 import styles from './PageListItemS.module.scss';
->>>>>>> a5873146
 
 type PageListItemSProps = {
   page: IPageHasId,
