<<<<<<< HEAD
.page-list-items :global {
  .page-title {
    flex: 1;
    line-height: 1.2;
  }

  .page-list-meta {
    > span {
      margin-right: 0.3rem;
    }
  }

=======
.page-title {
  line-height: 1.2;
>>>>>>> 9995c2a3
}<|MERGE_RESOLUTION|>--- conflicted
+++ resolved
@@ -1,4 +1,3 @@
-<<<<<<< HEAD
 .page-list-items :global {
   .page-title {
     flex: 1;
@@ -7,12 +6,8 @@
 
   .page-list-meta {
     > span {
-      margin-right: 0.3rem;
+      margin-right: 0.4rem;
     }
   }
 
-=======
-.page-title {
-  line-height: 1.2;
->>>>>>> 9995c2a3
 }