import React, {
  FC, useCallback, useEffect, useState,
} from 'react';

import canvasToBlob from 'async-canvas-to-blob';
import { useTranslation } from 'react-i18next';
import ReactCrop from 'react-image-crop';
import {
  Modal,
  ModalHeader,
  ModalBody,
  ModalFooter,
} from 'reactstrap';


import { toastError } from '~/client/util/toastr';
import loggerFactory from '~/utils/logger';
import 'react-image-crop/dist/ReactCrop.css';

const logger = loggerFactory('growi:ImageCropModal');

interface ICropOptions {
  aspect: number
  unit: string,
  x: number
  y: number
  width: number,
  height: number,
}

type CropOptions = ICropOptions | null

type Props = {
  isShow: boolean,
  src: string | ArrayBuffer | null,
  onModalClose: () => void,
  onImageProcessCompleted: (res: any) => void,
  isCircular: boolean,
  showCropOption: boolean
}
const ImageCropModal: FC<Props> = (props: Props) => {

  const {
    isShow, src, onModalClose, onImageProcessCompleted, isCircular, showCropOption,
  } = props;

  const [imageRef, setImageRef] = useState<HTMLImageElement | null>(null);
  const [cropOptions, setCropOtions] = useState<CropOptions>(null);
  const [isCropImage, setIsCropImage] = useState<boolean>(true);
  const { t } = useTranslation('commons');

  const reset = useCallback(() => {
    if (imageRef) {
      // Some SVG files may not have width and height properties, causing the render size to be 0x0
      // Force imageRef to have width and height by create temporary image element then set the imageRef width with tempImage width
      // Set imageRef width & height by natural width / height if image has no dimension
      if (imageRef.width === 0 || imageRef.height === 0) {
        imageRef.width = imageRef.naturalWidth;
        imageRef.height = imageRef.naturalHeight;
      }
      // Get size of Image, min value of width and height
      const size = Math.min(imageRef.width, imageRef.height);
      setCropOtions({
        aspect: 1,
        unit: 'px',
        x: imageRef.width / 2 - size / 2,
        y: imageRef.height / 2 - size / 2,
        width: size,
        height: size,
      });
    }
  }, [imageRef]);

  useEffect(() => {
    document.body.style.position = 'static';
    setIsCropImage(true);
    reset();
  }, [reset]);

  const onImageLoaded = (image) => {
    setImageRef(image);
    reset();
    return false;
  };


  const getCroppedImg = async(image: HTMLImageElement, crop: ICropOptions) => {
    const {
      naturalWidth: imageNaturalWidth, naturalHeight: imageNaturalHeight, width: imageWidth, height: imageHeight,
    } = image;

    const {
      width: cropWidth, height: cropHeight, x, y,
    } = crop;

    const canvas = document.createElement('canvas');
    const scaleX = imageNaturalWidth / imageWidth;
    const scaleY = imageNaturalHeight / imageHeight;
    canvas.width = cropWidth;
    canvas.height = cropHeight;
    const ctx = canvas.getContext('2d');
    ctx?.drawImage(image, x * scaleX, y * scaleY, cropWidth * scaleX, cropHeight * scaleY, 0, 0, cropWidth, cropHeight);
    try {
      const blob = await canvasToBlob(canvas);
      return blob;
    }
    catch (err) {
      logger.error(err);
      toastError(new Error('Failed to draw image'));
    }
  };

  // Convert base64 Image to blob
  const convertBase64ToBlob = async(base64Image: string) => {
    const base64Response = await fetch(base64Image);
    return base64Response.blob();
  };


  // Clear image and set isImageCrop true on modal close
  const onModalCloseHandler = async() => {
    setImageRef(null);
    onModalClose();
  };

  // Process and save image
  // Cropping image is optional
  // If crop is active , the saved image is cropped image (png). Otherwise, the original image will be saved (Original size and file type)
  const processAndSaveImage = async() => {
    if (imageRef && cropOptions?.width && cropOptions.height) {
      const processedImage = isCropImage ? await getCroppedImg(imageRef, cropOptions) : await convertBase64ToBlob(imageRef.src);
      // Save image to database
      onImageProcessCompleted(processedImage);
    }
    onModalCloseHandler();
  };

  return (
    <Modal isOpen={isShow} toggle={onModalCloseHandler}>
      <ModalHeader tag="h4" toggle={onModalCloseHandler} className="bg-info text-light">
        {t('crop_image_modal.image_crop')}
      </ModalHeader>
      <ModalBody className="my-4">
        {
          isCropImage
            ? (
              <ReactCrop
                style={{ backgroundColor: 'transparent' }}
                src={src}
                crop={cropOptions}
                onImageLoaded={onImageLoaded}
                onChange={crop => setCropOtions(crop)}
                circularCrop={isCircular}
              />
            )
            : (<img style={{ maxWidth: imageRef?.width }} src={imageRef?.src} />)
        }
      </ModalBody>
      <ModalFooter>
        <button type="button" className="btn btn-outline-danger rounded-pill me-auto" disabled={!isCropImage} onClick={reset}>
          {t('commons:Reset')}
        </button>
        { !showCropOption && (
<<<<<<< HEAD
          <div className="mr-auto">
            <div className="form-check form-switch ">
              <input
                id="cropImageOption"
                className="form-check-input mr-auto"
=======
          <div className="me-auto">
            <div className="custom-control custom-switch ">
              <input
                id="cropImageOption"
                className="custom-control-input me-auto"
>>>>>>> 64a40b74
                type="checkbox"
                checked={isCropImage}
                onChange={() => { setIsCropImage(!isCropImage) }}
              />
              <label className="form-label form-check-label" htmlFor="cropImageOption">
                { t('crop_image_modal.image_crop') }
              </label>
            </div>
          </div>
        )
        }
        <button type="button" className="btn btn-outline-secondary rounded-pill me-2" onClick={onModalCloseHandler}>
          {t('crop_image_modal.cancel')}
        </button>
        <button type="button" className="btn btn-outline-primary rounded-pill" onClick={processAndSaveImage}>
          { isCropImage ? t('crop_image_modal.crop') : t('crop_image_modal.save') }
        </button>
      </ModalFooter>
    </Modal>
  );
};

export default ImageCropModal;<|MERGE_RESOLUTION|>--- conflicted
+++ resolved
@@ -161,19 +161,11 @@
           {t('commons:Reset')}
         </button>
         { !showCropOption && (
-<<<<<<< HEAD
-          <div className="mr-auto">
-            <div className="form-check form-switch ">
+          <div className="me-auto">
+            <div className="form-check form-switch">
               <input
                 id="cropImageOption"
-                className="form-check-input mr-auto"
-=======
-          <div className="me-auto">
-            <div className="custom-control custom-switch ">
-              <input
-                id="cropImageOption"
-                className="custom-control-input me-auto"
->>>>>>> 64a40b74
+                className="form-check-input me-auto"
                 type="checkbox"
                 checked={isCropImage}
                 onChange={() => { setIsCropImage(!isCropImage) }}
