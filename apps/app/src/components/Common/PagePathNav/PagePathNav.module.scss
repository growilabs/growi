--- conflicted
+++ resolved
@@ -21,19 +21,6 @@
       font-size: 1.75rem !important;
     }
   }
-<<<<<<< HEAD
-  // avoid sticky-top nav to turnate page path
-  .is-collapse-with-top {
-    max-width: calc(100% - 100px);
-    @include bs.media-breakpoint-up(sm) {
-      max-width: calc(100% - 350px);
-    }
-    @include bs.media-breakpoint-up(md) {
-      max-width: calc(100% - 500px);
-    }
-  }
-=======
->>>>>>> 25c99578
 }
 
 .grw-page-path-nav :global {
