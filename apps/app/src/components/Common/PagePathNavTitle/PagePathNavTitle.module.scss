@use '@growi/core-styles/scss/bootstrap/init' as bs;

.grw-page-path-nav-title :global {
  min-height: 75px;
<<<<<<< HEAD
  padding-right: 70px;
=======
}

.grw-page-path-nav-title:hover {
  background-color: rgba(0, 0, 0, 0.05); /* ホバー範囲を視覚的に確認したい場合の背景 */
>>>>>>> 0948c30c
}<|MERGE_RESOLUTION|>--- conflicted
+++ resolved
@@ -2,12 +2,9 @@
 
 .grw-page-path-nav-title :global {
   min-height: 75px;
-<<<<<<< HEAD
   padding-right: 70px;
-=======
 }
 
 .grw-page-path-nav-title:hover {
   background-color: rgba(0, 0, 0, 0.05); /* ホバー範囲を視覚的に確認したい場合の背景 */
->>>>>>> 0948c30c
 }