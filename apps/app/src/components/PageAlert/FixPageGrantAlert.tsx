--- conflicted
+++ resolved
@@ -132,13 +132,8 @@
             {/* grant data label */}
             {renderGrantDataLabel()}
 
-<<<<<<< HEAD
-            <div className="ml-2">
+            <div className="ms-2">
               <div className="form-check mb-3">
-=======
-            <div className="ms-2">
-              <div className="custom-control custom-radio mb-3">
->>>>>>> 64a40b74
                 <input
                   className="form-check-input"
                   name="grantRestricted"
