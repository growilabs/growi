import React, { useCallback } from 'react';

import { UserPicture } from '@growi/ui/dist/components/User/UserPicture';
import { format } from 'date-fns';
import { useRouter } from 'next/router';
import { useTranslation } from 'react-i18next';

import { unlink } from '~/client/services/page-operation';
import { toastError } from '~/client/util/toastr';
import { usePageDeleteModal, usePutBackPageModal } from '~/stores/modal';
import {
  useCurrentPagePath, useSWRxPageInfo, useSWRxCurrentPage, useIsTrashPage, useSWRMUTxCurrentPage,
} from '~/stores/page';
import { useIsAbleToShowTrashPageManagementButtons } from '~/stores/ui';
import { useCurrentUser } from '~/stores/context';
import { useSWRxBookmarkFolderAndChild } from '~/stores/bookmark-folder';
import { useSWRxUserBookmarks } from '~/stores/bookmark';


const onDeletedHandler = (pathOrPathsToDelete) => {
  if (typeof pathOrPathsToDelete !== 'string') {
    return;
  }

  window.location.href = '/';
};

export const TrashPageAlert = (): JSX.Element => {
  const { t } = useTranslation();
  const router = useRouter();

  const { data: isAbleToShowTrashPageManagementButtons } = useIsAbleToShowTrashPageManagementButtons();
  const { data: pageData } = useSWRxCurrentPage();
  const { data: isTrashPage } = useIsTrashPage();
  const pageId = pageData?._id;
  const pagePath = pageData?.path;
  const { data: pageInfo } = useSWRxPageInfo(pageId ?? null);

  const { open: openDeleteModal } = usePageDeleteModal();
  const { open: openPutBackPageModal } = usePutBackPageModal();
  const { data: currentPagePath } = useCurrentPagePath();
<<<<<<< HEAD
  const { data: currentUser } = useCurrentUser();
  const { mutate: mutateBookmarkFolders } = useSWRxBookmarkFolderAndChild(currentUser?._id);
  const { mutate: mutateUserBookmarks } = useSWRxUserBookmarks(currentUser?._id);
=======

  const { trigger: mutateCurrentPage } = useSWRMUTxCurrentPage();

>>>>>>> 5e19fa90
  const deleteUser = pageData?.deleteUser;
  const deletedAt = pageData?.deletedAt ? format(new Date(pageData?.deletedAt), 'yyyy/MM/dd HH:mm') : '';
  const revisionId = pageData?.revision?._id;


  const openPutbackPageModalHandler = useCallback(() => {
    if (pageId == null || pagePath == null) {
      return;
    }
    const putBackedHandler = () => {
      if (currentPagePath == null) {
        return;
      }
      try {
        unlink(currentPagePath);
        mutateBookmarkFolders();
        mutateUserBookmarks();
        router.push(`/${pageId}`);
        mutateCurrentPage();
      }
      catch (err) {
        toastError(err);
      }
    };
    openPutBackPageModal({ pageId, path: pagePath }, { onPutBacked: putBackedHandler });
<<<<<<< HEAD
  }, [currentPagePath, openPutBackPageModal, pageId, pagePath, router, mutateBookmarkFolders, mutateUserBookmarks]);
=======
  }, [currentPagePath, mutateCurrentPage, openPutBackPageModal, pageId, pagePath, router]);
>>>>>>> 5e19fa90

  const openPageDeleteModalHandler = useCallback(() => {
    if (pageId === undefined || revisionId === undefined || pagePath === undefined) {
      return;
    }
    const pageToDelete = {
      data: {
        _id: pageId,
        revision: revisionId,
        path: pagePath,
      },
      meta: pageInfo,
    };
    openDeleteModal([pageToDelete], { onDeleted: onDeletedHandler });
  }, [openDeleteModal, pageId, pageInfo, pagePath, revisionId]);

  const renderTrashPageManagementButtons = useCallback(() => {
    return (
      <>
        <button
          type="button"
          className="btn btn-info rounded-pill btn-sm ml-auto mr-2"
          onClick={openPutbackPageModalHandler}
          data-toggle="modal"
          data-testid="put-back-button"
        >
          <i className="icon-action-undo" aria-hidden="true"></i> { t('Put Back') }
        </button>
        <button
          type="button"
          className="btn btn-danger rounded-pill btn-sm"
          disabled={!(pageInfo?.isAbleToDeleteCompletely ?? false)}
          onClick={openPageDeleteModalHandler}
        >
          <i className="icon-fire" aria-hidden="true"></i> { t('Delete Completely') }
        </button>
      </>
    );
  }, [openPageDeleteModalHandler, openPutbackPageModalHandler, pageInfo?.isAbleToDeleteCompletely, t]);

  if (!isTrashPage) {
    return <></>;
  }

  return (
    <>
      <div className="alert alert-warning py-3 pl-4 d-flex flex-column flex-lg-row" data-testid="trash-page-alert">
        <div className="flex-grow-1">
          This page is in the trash <i className="icon-trash" aria-hidden="true"></i>.
          <br />
          <UserPicture user={deleteUser} />
          <span className="ml-2">
            Deleted by { deleteUser?.name } at <span data-vrt-blackout-datetime>{deletedAt ?? pageData?.updatedAt}</span>
          </span>
        </div>
        <div className="pt-1 d-flex align-items-end align-items-lg-center">
          { isAbleToShowTrashPageManagementButtons && renderTrashPageManagementButtons()}
        </div>
      </div>
    </>
  );
};<|MERGE_RESOLUTION|>--- conflicted
+++ resolved
@@ -39,15 +39,9 @@
   const { open: openDeleteModal } = usePageDeleteModal();
   const { open: openPutBackPageModal } = usePutBackPageModal();
   const { data: currentPagePath } = useCurrentPagePath();
-<<<<<<< HEAD
-  const { data: currentUser } = useCurrentUser();
-  const { mutate: mutateBookmarkFolders } = useSWRxBookmarkFolderAndChild(currentUser?._id);
-  const { mutate: mutateUserBookmarks } = useSWRxUserBookmarks(currentUser?._id);
-=======
 
   const { trigger: mutateCurrentPage } = useSWRMUTxCurrentPage();
 
->>>>>>> 5e19fa90
   const deleteUser = pageData?.deleteUser;
   const deletedAt = pageData?.deletedAt ? format(new Date(pageData?.deletedAt), 'yyyy/MM/dd HH:mm') : '';
   const revisionId = pageData?.revision?._id;
@@ -73,11 +67,7 @@
       }
     };
     openPutBackPageModal({ pageId, path: pagePath }, { onPutBacked: putBackedHandler });
-<<<<<<< HEAD
-  }, [currentPagePath, openPutBackPageModal, pageId, pagePath, router, mutateBookmarkFolders, mutateUserBookmarks]);
-=======
   }, [currentPagePath, mutateCurrentPage, openPutBackPageModal, pageId, pagePath, router]);
->>>>>>> 5e19fa90
 
   const openPageDeleteModalHandler = useCallback(() => {
     if (pageId === undefined || revisionId === undefined || pagePath === undefined) {
@@ -104,7 +94,7 @@
           data-toggle="modal"
           data-testid="put-back-button"
         >
-          <i className="icon-action-undo" aria-hidden="true"></i> { t('Put Back') }
+          <i className="icon-action-undo" aria-hidden="true"></i> {t('Put Back')}
         </button>
         <button
           type="button"
@@ -112,7 +102,7 @@
           disabled={!(pageInfo?.isAbleToDeleteCompletely ?? false)}
           onClick={openPageDeleteModalHandler}
         >
-          <i className="icon-fire" aria-hidden="true"></i> { t('Delete Completely') }
+          <i className="icon-fire" aria-hidden="true"></i> {t('Delete Completely')}
         </button>
       </>
     );
@@ -130,11 +120,11 @@
           <br />
           <UserPicture user={deleteUser} />
           <span className="ml-2">
-            Deleted by { deleteUser?.name } at <span data-vrt-blackout-datetime>{deletedAt ?? pageData?.updatedAt}</span>
+            Deleted by {deleteUser?.name} at <span data-vrt-blackout-datetime>{deletedAt ?? pageData?.updatedAt}</span>
           </span>
         </div>
         <div className="pt-1 d-flex align-items-end align-items-lg-center">
-          { isAbleToShowTrashPageManagementButtons && renderTrashPageManagementButtons()}
+          {isAbleToShowTrashPageManagementButtons && renderTrashPageManagementButtons()}
         </div>
       </div>
     </>
