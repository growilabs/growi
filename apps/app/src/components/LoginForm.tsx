import React, {
  useState, useEffect, useCallback,
} from 'react';

import { useTranslation } from 'next-i18next';
import { useRouter } from 'next/router';
import ReactCardFlip from 'react-card-flip';

import { apiv3Post } from '~/client/util/apiv3-client';
import type { IExternalAccountLoginError } from '~/interfaces/errors/external-account-login-error';
import { LoginErrorCode } from '~/interfaces/errors/login-error';
import type { IErrorV3 } from '~/interfaces/errors/v3-error';
import { RegistrationMode } from '~/interfaces/registration-mode';
import { toArrayIfNot } from '~/utils/array-utils';

import { CompleteUserRegistration } from './CompleteUserRegistration';
<<<<<<< HEAD
import { LoadingSpinnerPulse } from './LoadingSpinnerPulse';
=======
import { LoadingSpinner } from './LoadingSpinner';
>>>>>>> f008721e

import styles from './LoginForm.module.scss';

type LoginFormProps = {
  username?: string,
  name?: string,
  email?: string,
  isEmailAuthenticationEnabled: boolean,
  registrationMode: RegistrationMode,
  registrationWhitelist: string[],
  isPasswordResetEnabled: boolean,
  isLocalStrategySetup: boolean,
  isLdapStrategySetup: boolean,
  isLdapSetupFailed: boolean,
  objOfIsExternalAuthEnableds?: any,
  isMailerSetup?: boolean,
  externalAccountLoginError?: IExternalAccountLoginError,
}
export const LoginForm = (props: LoginFormProps): JSX.Element => {
  const { t } = useTranslation();

  const router = useRouter();

  const {
    isLocalStrategySetup, isLdapStrategySetup, isLdapSetupFailed, isPasswordResetEnabled,
    isEmailAuthenticationEnabled, registrationMode, registrationWhitelist, isMailerSetup, objOfIsExternalAuthEnableds,
  } = props;
  const isLocalOrLdapStrategiesEnabled = isLocalStrategySetup || isLdapStrategySetup;
  const isSomeExternalAuthEnabled = Object.values(objOfIsExternalAuthEnableds).some(elem => elem);

  // states
  const [isRegistering, setIsRegistering] = useState(false);
  const [isLoading, setIsLoading] = useState(false);
  // For Login
  const [usernameForLogin, setUsernameForLogin] = useState('');
  const [passwordForLogin, setPasswordForLogin] = useState('');
  const [loginErrors, setLoginErrors] = useState<IErrorV3[]>([]);
  // For Register
  const [usernameForRegister, setUsernameForRegister] = useState('');
  const [nameForRegister, setNameForRegister] = useState('');
  const [emailForRegister, setEmailForRegister] = useState('');
  const [passwordForRegister, setPasswordForRegister] = useState('');
  const [registerErrors, setRegisterErrors] = useState<IErrorV3[]>([]);
  // For UserActivation
  const [emailForRegistrationOrder, setEmailForRegistrationOrder] = useState('');

  const [isSuccessToRagistration, setIsSuccessToRagistration] = useState(false);

  const isRegistrationEnabled = isLocalStrategySetup && registrationMode !== RegistrationMode.CLOSED;

  useEffect(() => {
    const { hash } = window.location;
    if (hash === '#register') {
      setIsRegistering(true);
    }
  }, []);

  const tWithOpt = useCallback((key: string, opt?: any): string => {
    if (typeof opt === 'object') {
      return t(key, opt as object);
    }
    return t(key);
  }, [t]);

  const handleLoginWithExternalAuth = useCallback((e) => {
    const auth = e.currentTarget.id;

    window.location.href = `/passport/${auth}`;
  }, []);

  const resetLoginErrors = useCallback(() => {
    if (loginErrors.length === 0) return;
    setLoginErrors([]);
  }, [loginErrors.length]);

  const handleLoginWithLocalSubmit = useCallback(async(e) => {
    e.preventDefault();
    resetLoginErrors();
    setIsLoading(true);

    const loginForm = {
      username: usernameForLogin,
      password: passwordForLogin,
    };

    try {
      const res = await apiv3Post('/login', { loginForm });
      const { redirectTo } = res.data;

      if (redirectTo != null) {
        return router.push(redirectTo);
      }

      return router.push('/');
    }
    catch (err) {
      const errs = toArrayIfNot(err);
      setLoginErrors(errs);
      setIsLoading(false);
    }
    return;

  }, [passwordForLogin, resetLoginErrors, router, usernameForLogin]);

  // separate errors based on error code
  const separateErrorsBasedOnErrorCode = useCallback((errors: IErrorV3[]) => {
    const loginErrorListForDangerouslySetInnerHTML: IErrorV3[] = [];
    const loginErrorList: IErrorV3[] = [];

    errors.forEach((err) => {
      if (err.code === LoginErrorCode.PROVIDER_DUPLICATED_USERNAME_EXCEPTION) {
        loginErrorListForDangerouslySetInnerHTML.push(err);
      }
      else {
        loginErrorList.push(err);
      }
    });

    return [loginErrorListForDangerouslySetInnerHTML, loginErrorList];
  }, []);

  // wrap error elements which use dangerouslySetInnerHtml
  const generateDangerouslySetErrors = useCallback((errors: IErrorV3[]): JSX.Element => {
    if (errors == null || errors.length === 0) return <></>;
    return (
      <div className="alert alert-danger">
        {errors.map((err) => {
          // eslint-disable-next-line react/no-danger
          return <small dangerouslySetInnerHTML={{ __html: tWithOpt(err.message, err.args) }}></small>;
        })}
      </div>
    );
  }, [tWithOpt]);

  // wrap error elements which do not use dangerouslySetInnerHtml
  const generateSafelySetErrors = useCallback((errors: (IErrorV3 | IExternalAccountLoginError)[]): JSX.Element => {
    if (errors == null || errors.length === 0) return <></>;
    return (
      <ul className="alert alert-danger">
        {errors.map((err, index) => (
          <li className={index > 0 ? 'mt-1' : ''}>
            {tWithOpt(err.message, err.args)}
          </li>
        ))}
      </ul>
    );
  }, [tWithOpt]);

  const renderLocalOrLdapLoginForm = useCallback(() => {
    const { isLdapStrategySetup } = props;

    // separate login errors into two arrays based on error code
    const [loginErrorListForDangerouslySetInnerHTML, loginErrorList] = separateErrorsBasedOnErrorCode(loginErrors);
    // Generate login error elements using dangerouslySetInnerHTML
    const loginErrorElementWithDangerouslySetInnerHTML = generateDangerouslySetErrors(loginErrorListForDangerouslySetInnerHTML);
    // Generate login error elements using <ul>, <li>

    const loginErrorElement = props.externalAccountLoginError != null
      ? generateSafelySetErrors([...loginErrorList, props.externalAccountLoginError])
      : generateSafelySetErrors(loginErrorList);

    return (
      <>
        {/* !! - DO NOT DELETE HIDDEN ELEMENT - !! -- 7.12 ryoji-s */}
        {/* Import font-awesome to prevent MongoStore.js "Unable to find the session to touch" error */}
        <div className="visually-hidden">
          <LoadingSpinnerPulse />
        </div>
        {/* !! - END OF HIDDEN ELEMENT - !! */}
        {isLdapSetupFailed && (
          <div className="alert alert-warning small">
            <strong><span className="material-symbols-outlined">info</span>{t('login.enabled_ldap_has_configuration_problem')}</strong><br />
            <span dangerouslySetInnerHTML={{ __html: t('login.set_env_var_for_logs') }}></span>
          </div>
        )}
        {loginErrorElementWithDangerouslySetInnerHTML}
        {loginErrorElement}

        <form role="form" onSubmit={handleLoginWithLocalSubmit} id="login-form">
          <div className="input-group">
            <span className="input-group-text">
              <span className="material-symbols-outlined">person</span>
            </span>
            <input
              type="text"
              className="form-control rounded-0"
              data-testid="tiUsernameForLogin"
              placeholder="Username or E-mail"
              onChange={(e) => { setUsernameForLogin(e.target.value) }}
              name="usernameForLogin"
            />
            {isLdapStrategySetup && (
              <small className="input-group-text text-success">
                <span className="material-symbols-outlined">select_check_box</span>LDAP
              </small>
            )}
          </div>

          <div className="input-group">
            <span className="input-group-text">
              <span className="material-symbols-outlined">lock</span>
            </span>
            <input
              type="password"
              className="form-control rounded-0"
              data-testid="tiPasswordForLogin"
              placeholder="Password"
              onChange={(e) => { setPasswordForLogin(e.target.value) }}
              name="passwordForLogin"
            />
          </div>

          <div className="input-group my-4">
            <button
              type="submit"
              id="login"
              className="btn btn-fill rounded-0 login mx-auto"
              data-testid="btnSubmitForLogin"
              disabled={isLoading}
            >
              <div className="eff"></div>
              <span className="btn-label">
                {isLoading ? (
                  <LoadingSpinner />
                ) : (
                  <span className="material-symbols-outlined">login</span>
                )}
              </span>
              <span className="btn-label-text">{t('Sign in')}</span>
            </button>
          </div>
        </form>
      </>
    );
  }, [
    props,
    separateErrorsBasedOnErrorCode,
    loginErrors,
    generateDangerouslySetErrors,
    generateSafelySetErrors,
    isLdapSetupFailed,
    t,
    handleLoginWithLocalSubmit,
    isLoading,
  ]);


  const renderExternalAuthInput = useCallback((auth) => {
    const authIconNames = {
      google: 'google',
      github: 'github',
      facebook: 'facebook',
      oidc: 'openid',
      saml: 'key',
    };

    return (
      <div key={auth} className="col-6 my-2">
        <button type="button" className="btn btn-fill rounded-0" id={auth} onClick={handleLoginWithExternalAuth}>
          <div className="eff"></div>
          <span className="btn-label">
            <i className={`fa fa-${authIconNames[auth]}`}></i>
          </span>
          <span className="btn-label-text">{t('Sign in')}</span>
        </button>
        <div className="small text-end">by {auth} Account</div>
      </div>
    );
  }, [handleLoginWithExternalAuth, t]);

  const renderExternalAuthLoginForm = useCallback(() => {
    const { isLocalStrategySetup, isLdapStrategySetup, objOfIsExternalAuthEnableds } = props;
    const isExternalAuthCollapsible = isLocalStrategySetup || isLdapStrategySetup;
    const collapsibleClass = isExternalAuthCollapsible ? 'collapse collapse-external-auth' : '';

    return (
      <>
        <div className="grw-external-auth-form border-top border-bottom">
          <div id="external-auth" className={`external-auth ${collapsibleClass}`}>
            <div className="row mt-2">
              {Object.keys(objOfIsExternalAuthEnableds).map((auth) => {
                if (!objOfIsExternalAuthEnableds[auth]) {
                  return;
                }
                return renderExternalAuthInput(auth);
              })}
            </div>
          </div>
        </div>
        <div className="text-center">
          <button
            type="button"
            className="btn btn-secondary btn-external-auth-tab btn-sm rounded-0 mb-3"
            data-bs-toggle={isExternalAuthCollapsible ? 'collapse' : ''}
            data-bs-target="#external-auth"
            aria-expanded="false"
            aria-controls="external-auth"
          >
            External Auth
          </button>
        </div>
      </>
    );
  }, [props, renderExternalAuthInput]);

  const resetRegisterErrors = useCallback(() => {
    if (registerErrors.length === 0) return;
    setRegisterErrors([]);
  }, [registerErrors.length]);

  const handleRegisterFormSubmit = useCallback(async(e, requestPath) => {
    e.preventDefault();
    setEmailForRegistrationOrder('');
    setIsSuccessToRagistration(false);
    setIsLoading(true);

    const registerForm = {
      username: usernameForRegister,
      name: nameForRegister,
      email: emailForRegister,
      password: passwordForRegister,
    };
    try {
      const res = await apiv3Post(requestPath, { registerForm });

      setIsSuccessToRagistration(true);
      resetRegisterErrors();

      const { redirectTo } = res.data;

      if (redirectTo != null) {
        router.push(redirectTo);
      }

      if (isEmailAuthenticationEnabled) {
        setEmailForRegistrationOrder(emailForRegister);
        return;
      }
    }
    catch (err) {
      // Execute if error exists
      if (err != null || err.length > 0) {
        setRegisterErrors(err);
      }
      setIsLoading(false);
    }
    return;
  }, [usernameForRegister, nameForRegister, emailForRegister, passwordForRegister, resetRegisterErrors, router, isEmailAuthenticationEnabled]);

  const switchForm = useCallback(() => {
    setIsRegistering(!isRegistering);
    resetLoginErrors();
    resetRegisterErrors();
  }, [isRegistering, resetLoginErrors, resetRegisterErrors]);

  const renderRegisterForm = useCallback(() => {
    let registerAction = '/register';

    let submitText = t('Sign up');
    if (isEmailAuthenticationEnabled) {
      registerAction = '/user-activation/register';
      submitText = t('page_register.send_email');
    }

    return (
      <React.Fragment>
        {registrationMode === RegistrationMode.RESTRICTED && (
          <p className="alert alert-warning">
            {t('page_register.notice.restricted')}
            <br />
            {t('page_register.notice.restricted_defail')}
          </p>
        )}
        { (!isMailerSetup && isEmailAuthenticationEnabled) && (
          <p className="alert alert-danger">
            <span>{t('commons:alert.please_enable_mailer')}</span>
          </p>
        )}

        {
          registerErrors != null && registerErrors.length > 0 && (
            <p className="alert alert-danger">
              {registerErrors.map(err => (
                <span>
                  {t(err.message)}<br />
                </span>
              ))}
            </p>
          )
        }

        {
          (isEmailAuthenticationEnabled && isSuccessToRagistration) && (
            <p className="alert alert-success">
              <span>{t('message.successfully_send_email_auth', { email: emailForRegistrationOrder })}</span>
            </p>
          )
        }

        <form role="form" onSubmit={e => handleRegisterFormSubmit(e, registerAction)} id="register-form">

          {!isEmailAuthenticationEnabled && (
            <div>
              <div className="input-group" id="input-group-username">
                <span className="input-group-text">
                  <span className="material-symbols-outlined">person</span>
                </span>
                {/* username */}
                <input
                  type="text"
                  className="form-control rounded-0"
                  onChange={(e) => { setUsernameForRegister(e.target.value) }}
                  placeholder={t('User ID')}
                  name="username"
                  defaultValue={props.username}
                  required
                />
              </div>
              <p className="form-text text-danger">
                <span id="help-block-username"></span>
              </p>
              <div className="input-group">
                <span className="input-group-text">
                  <span className="material-symbols-outlined">sell</span>
                </span>
                {/* name */}
                <input
                  type="text"
                  className="form-control rounded-0"
                  onChange={(e) => { setNameForRegister(e.target.value) }}
                  placeholder={t('Name')}
                  name="name"
                  defaultValue={props.name}
                  required
                />
              </div>
            </div>
          )}

          <div className="input-group">
            <span className="input-group-text">
              <span className="material-symbols-outlined">mail</span>
            </span>
            {/* email */}
            <input
              type="email"
              disabled={!isMailerSetup && isEmailAuthenticationEnabled}
              className="form-control rounded-0"
              onChange={(e) => { setEmailForRegister(e.target.value) }}
              placeholder={t('Email')}
              name="email"
              defaultValue={props.email}
              required
            />
          </div>

          {registrationWhitelist.length > 0 && (
            <>
              <p className="form-text">{t('page_register.form_help.email')}</p>
              <ul>
                {registrationWhitelist.map((elem) => {
                  return (
                    <li key={elem}>
                      <code>{elem}</code>
                    </li>
                  );
                })}
              </ul>
            </>
          )}

          {!isEmailAuthenticationEnabled && (
            <div>
              <div className="input-group">
                <span className="input-group-text">
                  <span className="material-symbols-outlined">lock</span>
                </span>
                {/* Password */}
                <input
                  type="password"
                  className="form-control rounded-0"
                  onChange={(e) => { setPasswordForRegister(e.target.value) }}
                  placeholder={t('Password')}
                  name="password"
                  required
                />
              </div>
            </div>
          )}

          {/* Sign up button (submit) */}
          <div className="input-group justify-content-center my-4">
            <button
              type="submit"
              className="btn btn-fill rounded-0"
              id="register"
              disabled={(!isMailerSetup && isEmailAuthenticationEnabled) || isLoading}
            >
              <div className="eff"></div>
              <span className="btn-label">
                {isLoading ? (
                  <LoadingSpinner />
                ) : (
                  <span className="material-symbols-outlined">login</span>
                )}
              </span>
              <span className="btn-label-text">{submitText}</span>
            </button>
          </div>
        </form>

        <div className="border-bottom"></div>

        <div className="row">
          <div className="text-end col-12 mt-2 py-2">
            <a
              href="#login"
              id="login"
              className="link-switch"
              style={{ pointerEvents: isLoading ? 'none' : 'auto' }}
              onClick={switchForm}
            >
              <span className="material-symbols-outlined">login</span>{t('Sign in is here')}
            </a>
          </div>
        </div>
      </React.Fragment>
    );
  }, [
    t, isEmailAuthenticationEnabled, registrationMode, isMailerSetup, registerErrors, isSuccessToRagistration,
    emailForRegistrationOrder, props.username, props.name, props.email, registrationWhitelist, switchForm, handleRegisterFormSubmit, isLoading,
  ]);

  if (registrationMode === RegistrationMode.RESTRICTED && isSuccessToRagistration && !isEmailAuthenticationEnabled) {
    return <CompleteUserRegistration />;
  }

  return (
    <div className={`login-form ${styles['login-form']}`}>
      <div className="nologin-dialog mx-auto" id="nologin-dialog" data-testid="login-form">
        <div className="row mx-0">
          <div className="col-12">
            <ReactCardFlip isFlipped={isRegistering} flipDirection="horizontal" cardZIndex="3">
              <div className="front">
                {isLocalOrLdapStrategiesEnabled && renderLocalOrLdapLoginForm()}
                {isSomeExternalAuthEnabled && renderExternalAuthLoginForm()}
                {isLocalOrLdapStrategiesEnabled && isPasswordResetEnabled && (
                  <div className="text-end mb-2">
                    <a href="/forgot-password" className="d-block link-switch">
                      <span className="material-symbols-outlined">vpn_key</span>{t('forgot_password.forgot_password')}
                    </a>
                  </div>
                )}
                {/* Sign up link */}
                {isRegistrationEnabled && (
                  <div className="text-end mb-2">
                    <a
                      href="#register"
                      id="register"
                      className="link-switch"
                      style={{ pointerEvents: isLoading ? 'none' : 'auto' }}
                      onClick={switchForm}
                    >
                      <span className="material-symbols-outlined">check_box</span> {t('Sign up is here')}
                    </a>
                  </div>
                )}
              </div>
              <div className="back">
                {/* Register form for /login#register */}
                {isRegistrationEnabled && renderRegisterForm()}
              </div>
            </ReactCardFlip>
          </div>
        </div>
        <a href="https://growi.org" className="link-growi-org ps-3">
          <span className="growi">GROWI</span>.<span className="org">org</span>
        </a>
      </div>
    </div>
  );

};<|MERGE_RESOLUTION|>--- conflicted
+++ resolved
@@ -14,11 +14,8 @@
 import { toArrayIfNot } from '~/utils/array-utils';
 
 import { CompleteUserRegistration } from './CompleteUserRegistration';
-<<<<<<< HEAD
+import { LoadingSpinner } from './LoadingSpinner';
 import { LoadingSpinnerPulse } from './LoadingSpinnerPulse';
-=======
-import { LoadingSpinner } from './LoadingSpinner';
->>>>>>> f008721e
 
 import styles from './LoginForm.module.scss';
 
