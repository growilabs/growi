--- conflicted
+++ resolved
@@ -1,6 +1,6 @@
 import React, { FC } from 'react';
+
 import { useTranslation } from 'next-i18next';
-
 import {
   Modal, ModalHeader, ModalBody,
 } from 'reactstrap';
@@ -51,13 +51,8 @@
       </ModalHeader>
       <ModalBody>
         <div className="d-flex p-2">
-<<<<<<< HEAD
-          <div className="border border-gray mr-3">
+          <div className="border border-gray me-3">
             <label className="form-label px-3 py-2 mb-0 d-flex align-items-center">
-=======
-          <div className="border border-gray me-3">
-            <label className="px-3 py-2 mb-0 d-flex align-items-center">
->>>>>>> 64a40b74
               <input
                 className="me-2"
                 type="checkbox"
