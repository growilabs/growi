import React, {
  useCallback, useEffect, useState,
} from 'react';

import { useTranslation } from 'next-i18next';

import { SORT_AXIS, SORT_ORDER } from '~/interfaces/search';
import { ISearchConditions, ISearchConfigurations } from '~/stores/search';

import SearchForm from '../SearchForm';

import SearchOptionModal from './SearchOptionModal';
import SortControl from './SortControl';

type Props = {
  isSearchServiceReachable: boolean,
  isEnableSort: boolean,
  isEnableFilter: boolean,
  initialSearchConditions: Partial<ISearchConditions>,

  onSearchInvoked: (keyword: string, configurations: Partial<ISearchConfigurations>) => void,

  allControl: React.ReactNode,
}

const SearchControl = React.memo((props: Props): JSX.Element => {

  const {
    isSearchServiceReachable,
    isEnableSort,
    isEnableFilter,
    initialSearchConditions,
    onSearchInvoked,
    allControl,
  } = props;

  const [keyword, setKeyword] = useState(initialSearchConditions.keyword ?? '');
  const [sort, setSort] = useState<SORT_AXIS>(initialSearchConditions.sort ?? SORT_AXIS.RELATION_SCORE);
  const [order, setOrder] = useState<SORT_ORDER>(initialSearchConditions.order ?? SORT_ORDER.DESC);
  const [includeUserPages, setIncludeUserPages] = useState(initialSearchConditions.includeUserPages ?? false);
  const [includeTrashPages, setIncludeTrashPages] = useState(initialSearchConditions.includeTrashPages ?? false);
  const [isFileterOptionModalShown, setIsFileterOptionModalShown] = useState(false);

  const { t } = useTranslation('');

  const invokeSearch = useCallback(() => {
    if (onSearchInvoked == null) {
      return;
    }

    onSearchInvoked(keyword, {
      sort, order, includeUserPages, includeTrashPages,
    });
  }, [keyword, sort, order, includeTrashPages, includeUserPages, onSearchInvoked]);

  const searchFormSubmittedHandler = useCallback((input: string) => {
    setKeyword(input);
  }, []);

  const changeSortHandler = useCallback((nextSort: SORT_AXIS, nextOrder: SORT_ORDER) => {
    setSort(nextSort);
    setOrder(nextOrder);
  }, []);

  useEffect(() => {
    invokeSearch();
  }, [invokeSearch]);

  useEffect(() => {
    setKeyword(initialSearchConditions.keyword ?? '');
  }, [initialSearchConditions.keyword]);

  return (
    <div className="shadow-sm">
      <div className="grw-search-page-nav d-flex py-3 align-items-center">
        <div className="flex-grow-1 mx-4">
          <SearchForm
            isSearchServiceReachable={isSearchServiceReachable}
            keywordOnInit={keyword}
            disableIncrementalSearch
            onSubmit={searchFormSubmittedHandler}
          />
        </div>

        {/* sort option: show when screen is larger than lg */}
        {isEnableSort && (
          <div className="mr-4 d-lg-flex d-none">
            <SortControl
              sort={sort}
              order={order}
              onChange={changeSortHandler}
            />
          </div>
        )}
      </div>
      {/* TODO: replace the following elements deleteAll button , relevance button and include specificPath button component */}
      <div className="search-control d-flex align-items-center py-md-2 py-3 px-md-4 px-3 border-bottom border-gray">
        <div className="d-flex">
          {allControl}
        </div>
        {/* sort option: show when screen is smaller than lg */}
        {isEnableSort && (
          <div className="mr-md-4 mr-2 d-flex d-lg-none ml-auto">
            <SortControl
              sort={sort}
              order={order}
              onChange={changeSortHandler}
            />
          </div>
        )}
        {/* filter option */}
        {isEnableFilter && (
          <>
            <div className="d-lg-none">
              <button
                type="button"
                className="btn"
                onClick={() => setIsFileterOptionModalShown(true)}
              >
                <i className="icon-equalizer"></i>
              </button>
            </div>
            <div className="d-none d-lg-flex align-items-center ml-auto search-control-include-options">
              <div className="border rounded px-2 py-1 mr-3">
                <div className="form-check form-check-succsess">
                  <input
                    className="form-check-input mr-2"
                    type="checkbox"
                    id="flexCheckDefault"
                    defaultChecked={includeUserPages}
                    onChange={e => setIncludeUserPages(e.target.checked)}
                  />
<<<<<<< HEAD
                  <label
                    className="form-label custom-control-label mb-0 d-flex align-items-center text-secondary with-no-font-weight"
                    htmlFor="flexCheckDefault"
                  >
=======
                  <label className="form-check-label mb-0 d-flex align-items-center text-secondary with-no-font-weight" htmlFor="flexCheckDefault">
>>>>>>> 7fdd274e
                    {t('Include Subordinated Target Page', { target: '/user' })}
                  </label>
                </div>
              </div>
              <div className="border rounded px-2 py-1">
                <div className="form-check form-check-succsess">
                  <input
                    className="form-check-input mr-2"
                    type="checkbox"
                    id="flexCheckChecked"
                    checked={includeTrashPages}
                    onChange={e => setIncludeTrashPages(e.target.checked)}
                  />
                  <label
<<<<<<< HEAD
                    className="form-label custom-control-label d-flex align-items-center text-secondary with-no-font-weight"
=======
                    className="form-check-label
                  d-flex align-items-center text-secondary with-no-font-weight"
>>>>>>> 7fdd274e
                    htmlFor="flexCheckChecked"
                  >
                    {t('Include Subordinated Target Page', { target: '/trash' })}
                  </label>
                </div>
              </div>
            </div>
          </>
        )}
      </div>

      <SearchOptionModal
        isOpen={isFileterOptionModalShown || false}
        onClose={() => setIsFileterOptionModalShown(false)}
        includeUserPages={includeUserPages}
        includeTrashPages={includeTrashPages}
        onIncludeUserPagesSwitched={setIncludeUserPages}
        onIncludeTrashPagesSwitched={setIncludeTrashPages}
      />

    </div>
  );
});

SearchControl.displayName = 'SearchControl';

export default SearchControl;<|MERGE_RESOLUTION|>--- conflicted
+++ resolved
@@ -130,14 +130,10 @@
                     defaultChecked={includeUserPages}
                     onChange={e => setIncludeUserPages(e.target.checked)}
                   />
-<<<<<<< HEAD
                   <label
-                    className="form-label custom-control-label mb-0 d-flex align-items-center text-secondary with-no-font-weight"
+                    className="form-label form-check-label mb-0 d-flex align-items-center text-secondary with-no-font-weight"
                     htmlFor="flexCheckDefault"
                   >
-=======
-                  <label className="form-check-label mb-0 d-flex align-items-center text-secondary with-no-font-weight" htmlFor="flexCheckDefault">
->>>>>>> 7fdd274e
                     {t('Include Subordinated Target Page', { target: '/user' })}
                   </label>
                 </div>
@@ -152,12 +148,7 @@
                     onChange={e => setIncludeTrashPages(e.target.checked)}
                   />
                   <label
-<<<<<<< HEAD
-                    className="form-label custom-control-label d-flex align-items-center text-secondary with-no-font-weight"
-=======
-                    className="form-check-label
-                  d-flex align-items-center text-secondary with-no-font-weight"
->>>>>>> 7fdd274e
+                    className="form-label form-check-label d-flex align-items-center text-secondary with-no-font-weight"
                     htmlFor="flexCheckChecked"
                   >
                     {t('Include Subordinated Target Page', { target: '/trash' })}
