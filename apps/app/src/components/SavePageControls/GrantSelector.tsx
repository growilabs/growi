--- conflicted
+++ resolved
@@ -1,11 +1,7 @@
 import React, { useCallback, useState } from 'react';
 
-<<<<<<< HEAD
-import type { GrantedGroup } from '@growi/core';
-=======
 import { isPopulated } from '@growi/core';
-import type { GroupType, IUserGroupHasId } from '@growi/core';
->>>>>>> b55fa47a
+import type { GroupType, GrantedGroup, IUserGroupHasId } from '@growi/core';
 import { useTranslation } from 'next-i18next';
 import {
   UncontrolledDropdown,
@@ -89,7 +85,7 @@
   }, [onUpdateGrant, showSelectGroupModal]);
 
   const groupListItemClickHandler = useCallback((grantGroup: GrantedGroup) => {
-    if (onUpdateGrant != null && typeof grantGroup.item !== 'string') {
+    if (onUpdateGrant != null && isPopulated(grantGroup.item)) {
       onUpdateGrant({ grant: 5, grantedGroups: [{ id: grantGroup.item._id, name: grantGroup.item.name, type: grantGroup.type }] });
     }
 
