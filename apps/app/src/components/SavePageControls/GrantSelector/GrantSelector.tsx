import React, { useCallback, useState } from 'react';

import { isPopulated, GroupType, type IGrantedGroup } from '@growi/core';
import { useTranslation } from 'next-i18next';
import {
  UncontrolledDropdown,
  DropdownToggle, DropdownMenu, DropdownItem,

  Modal, ModalHeader, ModalBody,
} from 'reactstrap';

import type { IPageGrantData } from '~/interfaces/page';
import { useCurrentUser } from '~/stores/context';

import { useMyUserGroups } from './use-my-user-groups';

const AVAILABLE_GRANTS = [
  {
    grant: 1, iconClass: 'icon-people', btnStyleClass: 'outline-info', label: 'Public',
  },
  {
    grant: 2, iconClass: 'icon-link', btnStyleClass: 'outline-teal', label: 'Anyone with the link',
  },
  // { grant: 3, iconClass: '', label: 'Specified users only' },
  {
    grant: 4, iconClass: 'icon-lock', btnStyleClass: 'outline-danger', label: 'Only me',
  },
  {
    grant: 5, iconClass: 'icon-options', btnStyleClass: 'outline-purple', label: 'Only inside the group', reselectLabel: 'Reselect the group',
  },
];


type Props = {
  disabled?: boolean,
  grant: number,
  grantedGroups?: {
    id: string,
    name: string,
    type: GroupType,
  }[]

  onUpdateGrant?: (grantData: IPageGrantData) => void,
}

/**
 * Page grant select component
 */
export const GrantSelector = (props: Props): JSX.Element => {
  const { t } = useTranslation();

  const {
    disabled,
    grantedGroups,
    onUpdateGrant,
    grant: currentGrant,
  } = props;


  const [isSelectGroupModalShown, setIsSelectGroupModalShown] = useState(false);

  const { data: currentUser } = useCurrentUser();

  const shouldFetch = isSelectGroupModalShown;
  const { data: myUserGroups, update: updateMyUserGroups } = useMyUserGroups(shouldFetch);

  const showSelectGroupModal = useCallback(() => {
    updateMyUserGroups();
    setIsSelectGroupModalShown(true);
  }, [updateMyUserGroups]);

  /**
   * change event handler for grant selector
   */
  const changeGrantHandler = useCallback((grant: number) => {
    // select group
    if (grant === 5) {
      showSelectGroupModal();
      return;
    }

    if (onUpdateGrant != null) {
      onUpdateGrant({ grant, grantedGroups: undefined });
    }
  }, [onUpdateGrant, showSelectGroupModal]);

  const groupListItemClickHandler = useCallback((grantGroup: IGrantedGroup) => {
    if (onUpdateGrant != null && isPopulated(grantGroup.item)) {
      let grantedGroupsCopy = grantedGroups != null ? [...grantedGroups] : [];
      const grantGroupInfo = { id: grantGroup.item._id, name: grantGroup.item.name, type: grantGroup.type };
      if (grantedGroupsCopy.find(group => group.id === grantGroupInfo.id) == null) {
        grantedGroupsCopy.push(grantGroupInfo);
      }
      else {
        grantedGroupsCopy = grantedGroupsCopy.filter(group => group.id !== grantGroupInfo.id);
      }
      onUpdateGrant({ grant: 5, grantedGroups: grantedGroupsCopy });
    }
  }, [onUpdateGrant, grantedGroups]);

  /**
   * Render grant selector DOM.
   */
  const renderGrantSelector = useCallback(() => {

    let dropdownToggleBtnColor;
    let dropdownToggleLabelElm;

    const dropdownMenuElems = AVAILABLE_GRANTS.map((opt) => {
      const label = ((opt.grant === 5 && opt.reselectLabel != null) && grantedGroups != null && grantedGroups.length > 0)
        ? opt.reselectLabel // when grantGroup is selected
        : opt.label;

      const labelElm = (
        <span>
          <i className={`icon icon-fw ${opt.iconClass}`}></i>
          <span className="label">{t(label)}</span>
        </span>
      );

      // set dropdownToggleBtnColor, dropdownToggleLabelElm
      if (opt.grant === 1 || opt.grant === currentGrant) {
        dropdownToggleBtnColor = opt.btnStyleClass;
        dropdownToggleLabelElm = labelElm;
      }

      return <DropdownItem key={opt.grant} onClick={() => changeGrantHandler(opt.grant)}>{labelElm}</DropdownItem>;
    });

    // add specified group option
    if (grantedGroups != null && grantedGroups.length > 0) {
      const labelElm = (
        <span>
          <i className="icon icon-fw icon-organization"></i>
          <span className="label">{grantedGroups.map(group => group.name).join(', ')}</span>
        </span>
      );

      // set dropdownToggleLabelElm
      dropdownToggleLabelElm = labelElm;

      dropdownMenuElems.push(<DropdownItem key="groupSelected">{labelElm}</DropdownItem>);
    }

    return (
      <div className="form-group grw-grant-selector mb-0" data-testid="grw-grant-selector">
        <UncontrolledDropdown direction="up">
          <DropdownToggle color={dropdownToggleBtnColor} caret className="d-flex justify-content-between align-items-center" disabled={disabled}>
            {dropdownToggleLabelElm}
          </DropdownToggle>
          <DropdownMenu>
            {dropdownMenuElems}
          </DropdownMenu>
        </UncontrolledDropdown>
      </div>
    );
  }, [changeGrantHandler, currentGrant, disabled, grantedGroups, t]);

  /**
   * Render select grantgroup modal.
   */
  const renderSelectGroupModalContent = useCallback(() => {
    if (!shouldFetch) {
      return <></>;
    }

    // show spinner
    if (myUserGroups == null) {
      return (
        <div className="my-3 text-center">
          <i className="fa fa-lg fa-spinner fa-pulse mx-auto text-muted"></i>
        </div>
      );
    }

    if (myUserGroups.length === 0) {
      return (
        <div>
          <h4>{t('user_group.belonging_to_no_group')}</h4>
          { currentUser?.admin && (
            <p><a href="/admin/user-groups"><i className="icon icon-fw icon-login"></i>{t('user_group.manage_user_groups')}</a></p>
          ) }
        </div>
      );
    }

    return (
      <div className="list-group">
        { myUserGroups.map((group) => {
          const activeClass = grantedGroups?.find(g => g.id === group.item._id) != null ? 'active' : '';

          return (
<<<<<<< HEAD
            <button
              key={group.item._id}
              type="button"
              className={`list-group-item list-group-item-action ${activeClass}`}
              onClick={() => groupListItemClickHandler(group)}
            >
              <h5>{group.item.name}</h5>
=======
            <button key={group.item._id} type="button" className="list-group-item list-group-item-action" onClick={() => groupListItemClickHandler(group)}>
              <h5 className="d-inline-block">{group.item.name}</h5>
              {group.type === GroupType.externalUserGroup && <span className="ml-2 badge badge-pill badge-info">external</span>}
>>>>>>> 2ff7f47d
              {/* TODO: Replace <div className="small">(TBD) List group members</div> */}
            </button>
          );
        }) }
      </div>
    );

  }, [currentUser?.admin, groupListItemClickHandler, myUserGroups, shouldFetch, t, grantedGroups]);

  return (
    <>
      { renderGrantSelector() }

      {/* render modal */}
      { !disabled && currentUser != null && (
        <Modal
          className="select-grant-group"
          isOpen={isSelectGroupModalShown}
          toggle={() => setIsSelectGroupModalShown(false)}
        >
          <ModalHeader tag="h4" toggle={() => setIsSelectGroupModalShown(false)} className="bg-purple text-light">
            {t('user_group.select_group')}
          </ModalHeader>
          <ModalBody>
            {renderSelectGroupModalContent()}
          </ModalBody>
        </Modal>
      ) }
    </>
  );
};<|MERGE_RESOLUTION|>--- conflicted
+++ resolved
@@ -190,19 +190,14 @@
           const activeClass = grantedGroups?.find(g => g.id === group.item._id) != null ? 'active' : '';
 
           return (
-<<<<<<< HEAD
             <button
               key={group.item._id}
               type="button"
               className={`list-group-item list-group-item-action ${activeClass}`}
               onClick={() => groupListItemClickHandler(group)}
             >
-              <h5>{group.item.name}</h5>
-=======
-            <button key={group.item._id} type="button" className="list-group-item list-group-item-action" onClick={() => groupListItemClickHandler(group)}>
               <h5 className="d-inline-block">{group.item.name}</h5>
               {group.type === GroupType.externalUserGroup && <span className="ml-2 badge badge-pill badge-info">external</span>}
->>>>>>> 2ff7f47d
               {/* TODO: Replace <div className="small">(TBD) List group members</div> */}
             </button>
           );
