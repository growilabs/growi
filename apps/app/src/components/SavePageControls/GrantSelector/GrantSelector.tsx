import React, { useCallback, useEffect, useState } from 'react';

import {
  PageGrant, GroupType, getIdForRef,
} from '@growi/core';
import { LoadingSpinner } from '@growi/ui/dist/components';
import { useTranslation } from 'next-i18next';
import {
  UncontrolledDropdown,
  DropdownToggle, DropdownMenu, DropdownItem,

  Modal, ModalHeader, ModalBody,
} from 'reactstrap';

<<<<<<< HEAD
import { LoadingSpinner } from '~/components/LoadingSpinner';
import type { UserRelatedGroupsData } from '~/interfaces/page';
import { UserGroupPageGrantStatus } from '~/interfaces/page';
=======
import type { IPageGrantData } from '~/interfaces/page';
>>>>>>> b5df03ba
import { useCurrentUser } from '~/stores/context';
import { useCurrentPageId, useSWRxIsGrantNormalized } from '~/stores/page';
import { useSelectedGrant } from '~/stores/ui';


const AVAILABLE_GRANTS = [
  {
    grant: PageGrant.GRANT_PUBLIC, iconName: 'group', btnStyleClass: 'outline-info', label: 'Public',
  },
  {
    grant: PageGrant.GRANT_RESTRICTED, iconName: 'link', btnStyleClass: 'outline-success', label: 'Anyone with the link',
  },
  // { grant: 3, iconClass: '', label: 'Specified users only' },
  {
    grant: PageGrant.GRANT_OWNER, iconName: 'lock', btnStyleClass: 'outline-danger', label: 'Only me',
  },
  {
    grant: PageGrant.GRANT_USER_GROUP,
    iconName: 'more_horiz',
    btnStyleClass: 'outline-warning',
    label: 'Only inside the group',
    reselectLabel: 'Reselect the group',
  },
];


type Props = {
  disabled?: boolean,
  openInModal?: boolean,
}

/**
 * Page grant select component
 */
export const GrantSelector = (props: Props): JSX.Element => {
  const { t } = useTranslation();

  const {
    disabled,
    openInModal,
  } = props;


  const [isSelectGroupModalShown, setIsSelectGroupModalShown] = useState(false);

  const { data: currentUser } = useCurrentUser();

  const shouldFetch = isSelectGroupModalShown;
  const { data: selectedGrant, mutate: mutateSelectedGrant } = useSelectedGrant();
  const { data: currentPageId } = useCurrentPageId();
  const { data: grantData } = useSWRxIsGrantNormalized(currentPageId);

  const currentPageGrantData = grantData?.grantData.currentPageGrant;
  const groupGrantData = currentPageGrantData?.groupGrantData;

  const applyCurrentPageGrantToSelectedGrant = useCallback(() => {
    const currentPageGrant = grantData?.grantData.currentPageGrant;
    if (currentPageGrant == null) return;

    const userRelatedGrantedGroups = currentPageGrant.groupGrantData
      ?.userRelatedGroups.filter(group => group.status === UserGroupPageGrantStatus.isGranted)?.map((group) => {
        return { item: group.id, type: group.type };
      }) ?? [];
    mutateSelectedGrant({
      grant: currentPageGrant.grant,
      userRelatedGrantedGroups,
    });
  }, [grantData?.grantData.currentPageGrant, mutateSelectedGrant]);

  // sync grant data
  useEffect(() => {
    applyCurrentPageGrantToSelectedGrant();
  }, [applyCurrentPageGrantToSelectedGrant]);

  const showSelectGroupModal = useCallback(() => {
    setIsSelectGroupModalShown(true);
  }, []);

  /**
   * change event handler for grant selector
   */
  const changeGrantHandler = useCallback((grant: PageGrant) => {
    // select group
    if (grant === 5) {
      if (selectedGrant?.grant !== 5) applyCurrentPageGrantToSelectedGrant();
      showSelectGroupModal();
      return;
    }

    mutateSelectedGrant({ grant, userRelatedGrantedGroups: undefined });
  }, [mutateSelectedGrant, showSelectGroupModal, applyCurrentPageGrantToSelectedGrant, selectedGrant?.grant]);

  const groupListItemClickHandler = useCallback((clickedGroup: UserRelatedGroupsData) => {
    const userRelatedGrantedGroups = selectedGrant?.userRelatedGrantedGroups ?? [];

    let userRelatedGrantedGroupsCopy = [...userRelatedGrantedGroups];
    if (userRelatedGrantedGroupsCopy.find(group => getIdForRef(group.item) === clickedGroup.id) == null) {
      const grantGroupInfo = { item: clickedGroup.id, type: clickedGroup.type };
      userRelatedGrantedGroupsCopy.push(grantGroupInfo);
    }
    else {
      userRelatedGrantedGroupsCopy = userRelatedGrantedGroupsCopy.filter(group => getIdForRef(group.item) !== clickedGroup.id);
    }
    mutateSelectedGrant({ grant: 5, userRelatedGrantedGroups: userRelatedGrantedGroupsCopy });
  }, [mutateSelectedGrant, selectedGrant?.userRelatedGrantedGroups]);

  /**
   * Render grant selector DOM.
   */
  const renderGrantSelector = useCallback(() => {

    let dropdownToggleBtnColor;
    let dropdownToggleLabelElm;

    const userRelatedGrantedGroups = groupGrantData?.userRelatedGroups.filter((group) => {
      return selectedGrant?.userRelatedGrantedGroups?.some(grantedGroup => getIdForRef(grantedGroup.item) === group.id);
    }) ?? [];
    const nonUserRelatedGrantedGroups = groupGrantData?.nonUserRelatedGrantedGroups ?? [];

    const dropdownMenuElems = AVAILABLE_GRANTS.map((opt) => {
      const label = ((opt.grant === 5 && opt.reselectLabel != null) && userRelatedGrantedGroups.length > 0)
        ? opt.reselectLabel // when grantGroup is selected
        : opt.label;

      const labelElm = (
        <span className={openInModal ? 'py-2' : ''}>
          <span className="material-symbols-outlined me-2">{opt.iconName}</span>
          <span className="label">{t(label)}</span>
        </span>
      );

      // set dropdownToggleBtnColor, dropdownToggleLabelElm
      if (opt.grant === 1 || opt.grant === selectedGrant?.grant) {
        dropdownToggleBtnColor = opt.btnStyleClass;
        dropdownToggleLabelElm = labelElm;
      }

      return <DropdownItem key={opt.grant} onClick={() => changeGrantHandler(opt.grant)}>{labelElm}</DropdownItem>;
    });

    // add specified group option
    if (selectedGrant?.grant === PageGrant.GRANT_USER_GROUP && (userRelatedGrantedGroups.length > 0 || nonUserRelatedGrantedGroups.length > 0)) {
      const grantedGroupNames = [...userRelatedGrantedGroups.map(group => group.name), ...nonUserRelatedGrantedGroups.map(group => group.name)];
      const labelElm = (
        <span>
          <span className="material-symbols-outlined me-1">account_tree</span>
          <span className="label">
            {grantedGroupNames.length > 1
              ? (
                <span>
                  {`${grantedGroupNames[0]}... `}
                  <span className="badge badge-purple">+{grantedGroupNames.length - 1}</span>
                </span>
              ) : grantedGroupNames[0]}
          </span>
        </span>
      );

      // set dropdownToggleLabelElm
      dropdownToggleLabelElm = labelElm;

      dropdownMenuElems.push(<DropdownItem key="groupSelected">{labelElm}</DropdownItem>);
    }

    return (
      <div className="grw-grant-selector mb-0" data-testid="grw-grant-selector">
        <UncontrolledDropdown direction={openInModal ? 'down' : 'up'} size="sm">
          <DropdownToggle color={dropdownToggleBtnColor} caret className="w-100 d-flex justify-content-between align-items-center" disabled={disabled}>
            {dropdownToggleLabelElm}
          </DropdownToggle>
          <DropdownMenu container={openInModal ? '' : 'body'}>
            {dropdownMenuElems}
          </DropdownMenu>
        </UncontrolledDropdown>
      </div>
    );
  }, [changeGrantHandler, disabled, groupGrantData, selectedGrant, t, openInModal]);

  /**
   * Render select grantgroup modal.
   */
  const renderSelectGroupModalContent = useCallback(() => {
    if (!shouldFetch) {
      return <></>;
    }

    // show spinner
    if (groupGrantData == null) {
      return (
        <div className="my-3 text-center">
          <LoadingSpinner className="mx-auto text-muted fs-4" />
        </div>
      );
    }

    const { userRelatedGroups, nonUserRelatedGrantedGroups } = groupGrantData;

    if (userRelatedGroups.length === 0) {
      return (
        <div>
          <h4>{t('user_group.belonging_to_no_group')}</h4>
          { currentUser?.admin && (
            <p><a href="/admin/user-groups"><span className="material-symbols-outlined me-1">login</span>{t('user_group.manage_user_groups')}</a></p>
          ) }
        </div>
      );
    }

    return (
      <div className="d-flex flex-column">
        { userRelatedGroups.map((group) => {
          const isGroupGranted = selectedGrant?.userRelatedGrantedGroups?.some(grantedGroup => getIdForRef(grantedGroup.item) === group.id);
          const cannotGrantGroup = group.status === UserGroupPageGrantStatus.cannotGrant;
          const activeClass = isGroupGranted ? 'active' : '';

          return (
            <button
              className={`btn btn-outline-primary w-100 d-flex justify-content-start mb-3 align-items-center p-3 ${activeClass}`}
              type="button"
              key={group.id}
              onClick={() => groupListItemClickHandler(group)}
              disabled={cannotGrantGroup}
            >
              <span className="align-middle"><input type="checkbox" checked={isGroupGranted} disabled={cannotGrantGroup} /></span>
              <h5 className="d-inline-block ms-3">{group.name}</h5>
              {group.type === GroupType.externalUserGroup && <span className="ms-2 badge badge-pill badge-info">{group.provider}</span>}
              {/* TODO: Replace <div className="small">(TBD) List group members</div> */}
            </button>
          );
        }) }
        { nonUserRelatedGrantedGroups.map((group) => {
          return (
            <button
              className="btn btn-outline-primary w-100 d-flex justify-content-start mb-3 align-items-center p-3 active"
              type="button"
              key={group.id}
              disabled
            >
              <span className="align-middle"><input type="checkbox" checked disabled /></span>
              <h5 className="d-inline-block ms-3">{group.name}</h5>
              {group.type === GroupType.externalUserGroup && <span className="ms-2 badge badge-pill badge-info">{group.provider}</span>}
              {/* TODO: Replace <div className="small">(TBD) List group members</div> */}
            </button>
          );
        }) }
        <button type="button" className="btn btn-primary mt-2 mx-auto" onClick={() => setIsSelectGroupModalShown(false)}>{t('Done')}</button>
      </div>
    );

  }, [currentUser?.admin, groupListItemClickHandler, shouldFetch, t, groupGrantData, selectedGrant?.userRelatedGrantedGroups]);

  return (
    <>
      { renderGrantSelector() }

      {/* render modal */}
      { !disabled && currentUser != null && (
        <Modal
          isOpen={isSelectGroupModalShown}
          toggle={() => setIsSelectGroupModalShown(false)}
          centered
        >
          <ModalHeader tag="h4" toggle={() => setIsSelectGroupModalShown(false)} className="bg-purple text-muted">
            {t('user_group.select_group')}
          </ModalHeader>
          <ModalBody>
            {renderSelectGroupModalContent()}
          </ModalBody>
        </Modal>
      ) }
    </>
  );
};<|MERGE_RESOLUTION|>--- conflicted
+++ resolved
@@ -12,13 +12,8 @@
   Modal, ModalHeader, ModalBody,
 } from 'reactstrap';
 
-<<<<<<< HEAD
-import { LoadingSpinner } from '~/components/LoadingSpinner';
 import type { UserRelatedGroupsData } from '~/interfaces/page';
 import { UserGroupPageGrantStatus } from '~/interfaces/page';
-=======
-import type { IPageGrantData } from '~/interfaces/page';
->>>>>>> b5df03ba
 import { useCurrentUser } from '~/stores/context';
 import { useCurrentPageId, useSWRxIsGrantNormalized } from '~/stores/page';
 import { useSelectedGrant } from '~/stores/ui';
