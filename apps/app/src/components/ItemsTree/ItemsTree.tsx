import React, {
  useEffect, useRef, useState, useMemo, useCallback,
} from 'react';

import path from 'path';

import type { Nullable, IPageHasId, IPageToDeleteWithMeta } from '@growi/core';
import { useGlobalSocket } from '@growi/core/dist/swr';
import { useTranslation } from 'next-i18next';
import { useRouter } from 'next/router';
import { debounce } from 'throttle-debounce';

import { toastError, toastSuccess } from '~/client/util/toastr';
import type { IPageForItem } from '~/interfaces/page';
import type { AncestorsChildrenResult, RootPageResult, TargetAndAncestors } from '~/interfaces/page-listing-results';
import type { OnDuplicatedFunction, OnDeletedFunction } from '~/interfaces/ui';
import type { UpdateDescCountData, UpdateDescCountRawData } from '~/interfaces/websocket';
import { SocketEventName } from '~/interfaces/websocket';
import type { IPageForPageDuplicateModal } from '~/stores/modal';
import { usePageDuplicateModal, usePageDeleteModal } from '~/stores/modal';
import { mutateAllPageInfo, useCurrentPagePath, useSWRMUTxCurrentPage } from '~/stores/page';
import {
  useSWRxPageAncestorsChildren, useSWRxRootPage, mutatePageTree, mutatePageList,
} from '~/stores/page-listing';
import { mutateSearching } from '~/stores/search';
import { usePageTreeDescCountMap, useSidebarScrollerRef } from '~/stores/ui';
import loggerFactory from '~/utils/logger';

import { ItemNode, type TreeItemProps } from '../TreeItem';

import ItemsTreeContentSkeleton from './ItemsTreeContentSkeleton';

import styles from './ItemsTree.module.scss';


const logger = loggerFactory('growi:cli:ItemsTree');

/*
 * Utility to generate initial node
 */
const generateInitialNodeBeforeResponse = (targetAndAncestors: Partial<IPageHasId>[]): ItemNode => {
  const nodes = targetAndAncestors.map((page): ItemNode => {
    return new ItemNode(page, []);
  });

  // update children for each node
  const rootNode = nodes.reduce((child, parent) => {
    parent.children = [child];
    return parent;
  });

  return rootNode;
};

const generateInitialNodeAfterResponse = (ancestorsChildren: Record<string, Partial<IPageHasId>[]>, rootNode: ItemNode): ItemNode => {
  const paths = Object.keys(ancestorsChildren);

  let currentNode = rootNode;
  paths.every((path) => {
    // stop rendering when non-migrated pages found
    if (currentNode == null) {
      return false;
    }

    const childPages = ancestorsChildren[path];
    currentNode.children = ItemNode.generateNodesFromPages(childPages);
    const nextNode = currentNode.children.filter((node) => {
      return paths.includes(node.page.path as string);
    })[0];
    currentNode = nextNode;
    return true;
  });

  return rootNode;
};

// user defined typeguard to assert the arg is not null
type RenderingCondition = {
  ancestorsChildrenResult: AncestorsChildrenResult | undefined,
  rootPageResult: RootPageResult | undefined,
}
type SecondStageRenderingCondition = {
  ancestorsChildrenResult: AncestorsChildrenResult,
  rootPageResult: RootPageResult,
}
const isSecondStageRenderingCondition = (condition: RenderingCondition|SecondStageRenderingCondition): condition is SecondStageRenderingCondition => {
  return condition.ancestorsChildrenResult != null && condition.rootPageResult != null;
};


type ItemsTreeProps = {
  isEnableActions: boolean
  isReadOnlyUser: boolean
  isWipPageShown?: boolean
  targetPath: string
  targetPathOrId?: Nullable<string>
  targetAndAncestorsData?: TargetAndAncestors
  CustomTreeItem: React.FunctionComponent<TreeItemProps>
  onClickTreeItem?: (page: IPageForItem) => void;
}

/*
 * ItemsTree
 */
export const ItemsTree = (props: ItemsTreeProps): JSX.Element => {
  const {
    targetPath, targetPathOrId, targetAndAncestorsData, isEnableActions, isReadOnlyUser, isWipPageShown, CustomTreeItem, onClickTreeItem,
  } = props;

  const { t } = useTranslation();
  const router = useRouter();

  const { data: ancestorsChildrenResult, error: error1 } = useSWRxPageAncestorsChildren(targetPath, { suspense: true });
  const { data: rootPageResult, error: error2 } = useSWRxRootPage({ suspense: true });
  const { data: currentPagePath } = useCurrentPagePath();
  const { open: openDuplicateModal } = usePageDuplicateModal();
  const { open: openDeleteModal } = usePageDeleteModal();
  const { data: sidebarScrollerRef } = useSidebarScrollerRef();

  const { data: socket } = useGlobalSocket();
  const { data: ptDescCountMap, update: updatePtDescCountMap } = usePageTreeDescCountMap();

  // for mutation
  const { trigger: mutateCurrentPage } = useSWRMUTxCurrentPage();

  const [isInitialScrollCompleted, setIsInitialScrollCompleted] = useState(false);

  const rootElemRef = useRef(null);

  const renderingCondition = useMemo(() => {
    return {
      ancestorsChildrenResult,
      rootPageResult,
    };
  }, [ancestorsChildrenResult, rootPageResult]);

  useEffect(() => {
    if (socket == null) {
      return;
    }

    socket.on(SocketEventName.UpdateDescCount, (data: UpdateDescCountRawData) => {
      // save to global state
      const newData: UpdateDescCountData = new Map(Object.entries(data));

      updatePtDescCountMap(newData);
    });

    return () => { socket.off(SocketEventName.UpdateDescCount) };

  }, [socket, ptDescCountMap, updatePtDescCountMap]);

  const onRenamed = useCallback((fromPath: string | undefined, toPath: string) => {
    mutatePageTree();
    mutateSearching();
    mutatePageList();

    if (currentPagePath === fromPath || currentPagePath === toPath) {
      mutateCurrentPage();
    }
  }, [currentPagePath, mutateCurrentPage]);

  const onClickDuplicateMenuItem = useCallback((pageToDuplicate: IPageForPageDuplicateModal) => {
    // eslint-disable-next-line @typescript-eslint/no-unused-vars
    const duplicatedHandler: OnDuplicatedFunction = (fromPath, toPath) => {
      toastSuccess(t('duplicated_pages', { fromPath }));

      mutatePageTree();
      mutateSearching();
      mutatePageList();
    };

    openDuplicateModal(pageToDuplicate, { onDuplicated: duplicatedHandler });
  }, [openDuplicateModal, t]);

  const onClickDeleteMenuItem = useCallback((pageToDelete: IPageToDeleteWithMeta) => {
    const onDeletedHandler: OnDeletedFunction = (pathOrPathsToDelete, isRecursively, isCompletely) => {
      if (typeof pathOrPathsToDelete !== 'string') {
        return;
      }

      if (isCompletely) {
        toastSuccess(t('deleted_pages_completely', { path: pathOrPathsToDelete }));
      }
      else {
        toastSuccess(t('deleted_pages', { path: pathOrPathsToDelete }));
      }

      mutatePageTree();
      mutateSearching();
      mutatePageList();
      mutateAllPageInfo();

      if (currentPagePath === pathOrPathsToDelete) {
        mutateCurrentPage();
        router.push(isCompletely ? path.dirname(pathOrPathsToDelete) : `/trash${pathOrPathsToDelete}`);
      }
    };

    openDeleteModal([pageToDelete], { onDeleted: onDeletedHandler });
  }, [currentPagePath, mutateCurrentPage, openDeleteModal, router, t]);

  // ***************************  Scroll on init ***************************
  const scrollOnInit = useCallback(() => {
    const scrollTargetElement = document.getElementById('grw-pagetree-current-page-item');

    if (sidebarScrollerRef?.current == null || scrollTargetElement == null) {
      return;
    }

    logger.debug('scrollOnInit has invoked');

    const scrollElement = sidebarScrollerRef.current.getScrollElement();

    // NOTE: could not use scrollIntoView
    //  https://stackoverflow.com/questions/11039885/scrollintoview-causing-the-whole-page-to-move

    // calculate the center point
    const scrollTop = scrollTargetElement.offsetTop - scrollElement.getBoundingClientRect().height / 2;
    scrollElement.scrollTo({ top: scrollTop });

    setIsInitialScrollCompleted(true);
  }, [sidebarScrollerRef]);

  const scrollOnInitDebounced = useMemo(() => debounce(500, scrollOnInit), [scrollOnInit]);

  useEffect(() => {
    if (!isSecondStageRenderingCondition(renderingCondition) || isInitialScrollCompleted) {
      return;
    }

    const rootElement = rootElemRef.current as HTMLElement | null;
    if (rootElement == null) {
      return;
    }

    const observerCallback = (mutationRecords: MutationRecord[]) => {
      mutationRecords.forEach(() => scrollOnInitDebounced());
    };

    const observer = new MutationObserver(observerCallback);
    observer.observe(rootElement, { childList: true, subtree: true });

    // first call for the situation that all rendering is complete at this point
    scrollOnInitDebounced();

    return () => {
      observer.disconnect();
    };
  }, [isInitialScrollCompleted, renderingCondition, scrollOnInitDebounced]);
  // *******************************  end  *******************************

  if (error1 != null || error2 != null) {
    // TODO: improve message
    toastError('Error occurred while fetching pages to render PageTree');
    return <></>;
  }

  let initialItemNode;
  /*
   * Render second stage
   */
  if (isSecondStageRenderingCondition(renderingCondition)) {
    initialItemNode = generateInitialNodeAfterResponse(
      renderingCondition.ancestorsChildrenResult.ancestorsChildren,
      new ItemNode(renderingCondition.rootPageResult.rootPage),
    );
  }
  /*
   * Before swr response comes back
   */
  else if (targetAndAncestorsData != null) {
    initialItemNode = generateInitialNodeBeforeResponse(targetAndAncestorsData.targetAndAncestors);
  }

  if (initialItemNode != null) {
    return (
<<<<<<< HEAD
      <ul className={`grw-pagetree ${styles['grw-pagetree']} list-group`} ref={rootElemRef}>
=======
      <ul className={`grw-pagetree ${styles['grw-pagetree']} list-group py-4`} ref={rootElemRef}>
>>>>>>> f7e3e2ef
        <CustomTreeItem
          key={initialItemNode.page.path}
          targetPathOrId={targetPathOrId}
          itemNode={initialItemNode}
          isOpen
          isEnableActions={isEnableActions}
          isWipPageShown={isWipPageShown}
          isReadOnlyUser={isReadOnlyUser}
          onRenamed={onRenamed}
          onClickDuplicateMenuItem={onClickDuplicateMenuItem}
          onClickDeleteMenuItem={onClickDeleteMenuItem}
          onClick={onClickTreeItem}
        />
      </ul>
    );
  }

  return <ItemsTreeContentSkeleton />;
};<|MERGE_RESOLUTION|>--- conflicted
+++ resolved
@@ -275,11 +275,7 @@
 
   if (initialItemNode != null) {
     return (
-<<<<<<< HEAD
       <ul className={`grw-pagetree ${styles['grw-pagetree']} list-group`} ref={rootElemRef}>
-=======
-      <ul className={`grw-pagetree ${styles['grw-pagetree']} list-group py-4`} ref={rootElemRef}>
->>>>>>> f7e3e2ef
         <CustomTreeItem
           key={initialItemNode.page.path}
           targetPathOrId={targetPathOrId}
