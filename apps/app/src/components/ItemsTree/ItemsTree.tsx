import React, {
  useEffect, useRef, useState, useMemo, useCallback,
} from 'react';

import path from 'path';

import type { Nullable, IPageHasId, IPageToDeleteWithMeta } from '@growi/core';
import { useGlobalSocket } from '@growi/core/dist/swr';
import { useTranslation } from 'next-i18next';
import { useRouter } from 'next/router';

import { toastError, toastSuccess } from '~/client/util/toastr';
import type { IPageForItem } from '~/interfaces/page';
import type { AncestorsChildrenResult, RootPageResult, TargetAndAncestors } from '~/interfaces/page-listing-results';
import type { OnDuplicatedFunction, OnDeletedFunction } from '~/interfaces/ui';
import type { UpdateDescCountData, UpdateDescCountRawData } from '~/interfaces/websocket';
import { SocketEventName } from '~/interfaces/websocket';
import type { IPageForPageDuplicateModal } from '~/stores/modal';
import { usePageDuplicateModal, usePageDeleteModal } from '~/stores/modal';
import { mutateAllPageInfo, useCurrentPagePath, useSWRMUTxCurrentPage } from '~/stores/page';
import {
  useSWRxPageAncestorsChildren, useSWRxRootPage, mutatePageTree, mutatePageList,
} from '~/stores/page-listing';
import { mutateSearching } from '~/stores/search';
import { usePageTreeDescCountMap } from '~/stores/ui';
import loggerFactory from '~/utils/logger';

import { ItemNode, type TreeItemProps } from '../TreeItem';

import ItemsTreeContentSkeleton from './ItemsTreeContentSkeleton';

import styles from './ItemsTree.module.scss';

<<<<<<< HEAD
const moduleClass = styles['items-tree'] ?? '';
=======
const moduleClass = styles['grw-pagetree'] ?? '';
>>>>>>> 55ffc4dc

const logger = loggerFactory('growi:cli:ItemsTree');

/*
 * Utility to generate initial node
 */
const generateInitialNodeBeforeResponse = (targetAndAncestors: Partial<IPageHasId>[]): ItemNode => {
  const nodes = targetAndAncestors.map((page): ItemNode => {
    return new ItemNode(page, []);
  });

  // update children for each node
  const rootNode = nodes.reduce((child, parent) => {
    parent.children = [child];
    return parent;
  });

  return rootNode;
};

const generateInitialNodeAfterResponse = (ancestorsChildren: Record<string, Partial<IPageHasId>[]>, rootNode: ItemNode): ItemNode => {
  const paths = Object.keys(ancestorsChildren);

  let currentNode = rootNode;
  paths.every((path) => {
    // stop rendering when non-migrated pages found
    if (currentNode == null) {
      return false;
    }

    const childPages = ancestorsChildren[path];
    currentNode.children = ItemNode.generateNodesFromPages(childPages);
    const nextNode = currentNode.children.filter((node) => {
      return paths.includes(node.page.path as string);
    })[0];
    currentNode = nextNode;
    return true;
  });

  return rootNode;
};

// user defined typeguard to assert the arg is not null
type RenderingCondition = {
  ancestorsChildrenResult: AncestorsChildrenResult | undefined,
  rootPageResult: RootPageResult | undefined,
}
type SecondStageRenderingCondition = {
  ancestorsChildrenResult: AncestorsChildrenResult,
  rootPageResult: RootPageResult,
}
const isSecondStageRenderingCondition = (condition: RenderingCondition|SecondStageRenderingCondition): condition is SecondStageRenderingCondition => {
  return condition.ancestorsChildrenResult != null && condition.rootPageResult != null;
};


type ItemsTreeProps = {
  isEnableActions: boolean
  isReadOnlyUser: boolean
  isWipPageShown?: boolean
  targetPath: string
  targetPathOrId?: Nullable<string>
  targetAndAncestorsData?: TargetAndAncestors
  CustomTreeItem: React.FunctionComponent<TreeItemProps>
  onClickTreeItem?: (page: IPageForItem) => void;
}

/*
 * ItemsTree
 */
export const ItemsTree = (props: ItemsTreeProps): JSX.Element => {
  const {
    targetPath, targetPathOrId, targetAndAncestorsData, isEnableActions, isReadOnlyUser, isWipPageShown, CustomTreeItem, onClickTreeItem,
  } = props;

  const { t } = useTranslation();
  const router = useRouter();

  const { data: ancestorsChildrenResult, error: error1 } = useSWRxPageAncestorsChildren(targetPath, { suspense: true });
  const { data: rootPageResult, error: error2 } = useSWRxRootPage({ suspense: true });
  const { data: currentPagePath } = useCurrentPagePath();
  const { open: openDuplicateModal } = usePageDuplicateModal();
  const { open: openDeleteModal } = usePageDeleteModal();

  const { data: socket } = useGlobalSocket();
  const { data: ptDescCountMap, update: updatePtDescCountMap } = usePageTreeDescCountMap();

  // for mutation
  const { trigger: mutateCurrentPage } = useSWRMUTxCurrentPage();


  const renderingCondition = useMemo(() => {
    return {
      ancestorsChildrenResult,
      rootPageResult,
    };
  }, [ancestorsChildrenResult, rootPageResult]);

  useEffect(() => {
    if (socket == null) {
      return;
    }

    socket.on(SocketEventName.UpdateDescCount, (data: UpdateDescCountRawData) => {
      // save to global state
      const newData: UpdateDescCountData = new Map(Object.entries(data));

      updatePtDescCountMap(newData);
    });

    return () => { socket.off(SocketEventName.UpdateDescCount) };

  }, [socket, ptDescCountMap, updatePtDescCountMap]);

  const onRenamed = useCallback((fromPath: string | undefined, toPath: string) => {
    mutatePageTree();
    mutateSearching();
    mutatePageList();

    if (currentPagePath === fromPath || currentPagePath === toPath) {
      mutateCurrentPage();
    }
  }, [currentPagePath, mutateCurrentPage]);

  const onClickDuplicateMenuItem = useCallback((pageToDuplicate: IPageForPageDuplicateModal) => {
    // eslint-disable-next-line @typescript-eslint/no-unused-vars
    const duplicatedHandler: OnDuplicatedFunction = (fromPath, toPath) => {
      toastSuccess(t('duplicated_pages', { fromPath }));

      mutatePageTree();
      mutateSearching();
      mutatePageList();
    };

    openDuplicateModal(pageToDuplicate, { onDuplicated: duplicatedHandler });
  }, [openDuplicateModal, t]);

  const onClickDeleteMenuItem = useCallback((pageToDelete: IPageToDeleteWithMeta) => {
    const onDeletedHandler: OnDeletedFunction = (pathOrPathsToDelete, isRecursively, isCompletely) => {
      if (typeof pathOrPathsToDelete !== 'string') {
        return;
      }

      if (isCompletely) {
        toastSuccess(t('deleted_pages_completely', { path: pathOrPathsToDelete }));
      }
      else {
        toastSuccess(t('deleted_pages', { path: pathOrPathsToDelete }));
      }

      mutatePageTree();
      mutateSearching();
      mutatePageList();
      mutateAllPageInfo();

      if (currentPagePath === pathOrPathsToDelete) {
        mutateCurrentPage();
        router.push(isCompletely ? path.dirname(pathOrPathsToDelete) : `/trash${pathOrPathsToDelete}`);
      }
    };

    openDeleteModal([pageToDelete], { onDeleted: onDeletedHandler });
  }, [currentPagePath, mutateCurrentPage, openDeleteModal, router, t]);


  if (error1 != null || error2 != null) {
    // TODO: improve message
    toastError('Error occurred while fetching pages to render PageTree');
    return <></>;
  }

  let initialItemNode;
  /*
   * Render second stage
   */
  if (isSecondStageRenderingCondition(renderingCondition)) {
    initialItemNode = generateInitialNodeAfterResponse(
      renderingCondition.ancestorsChildrenResult.ancestorsChildren,
      new ItemNode(renderingCondition.rootPageResult.rootPage),
    );
  }
  /*
   * Before swr response comes back
   */
  else if (targetAndAncestorsData != null) {
    initialItemNode = generateInitialNodeBeforeResponse(targetAndAncestorsData.targetAndAncestors);
  }

  if (initialItemNode != null) {
    return (
<<<<<<< HEAD
      <ul className={`${moduleClass} list-group py-4`} ref={rootElemRef}>
=======
      <ul className={`grw-pagetree ${moduleClass} list-group py-4`}>
>>>>>>> 55ffc4dc
        <CustomTreeItem
          key={initialItemNode.page.path}
          targetPathOrId={targetPathOrId}
          itemNode={initialItemNode}
          isOpen
          isEnableActions={isEnableActions}
          isWipPageShown={isWipPageShown}
          isReadOnlyUser={isReadOnlyUser}
          onRenamed={onRenamed}
          onClickDuplicateMenuItem={onClickDuplicateMenuItem}
          onClickDeleteMenuItem={onClickDeleteMenuItem}
          onClick={onClickTreeItem}
        />
      </ul>
    );
  }

  return <ItemsTreeContentSkeleton />;
};<|MERGE_RESOLUTION|>--- conflicted
+++ resolved
@@ -1,5 +1,5 @@
 import React, {
-  useEffect, useRef, useState, useMemo, useCallback,
+  useEffect, useMemo, useCallback,
 } from 'react';
 
 import path from 'path';
@@ -31,11 +31,7 @@
 
 import styles from './ItemsTree.module.scss';
 
-<<<<<<< HEAD
 const moduleClass = styles['items-tree'] ?? '';
-=======
-const moduleClass = styles['grw-pagetree'] ?? '';
->>>>>>> 55ffc4dc
 
 const logger = loggerFactory('growi:cli:ItemsTree');
 
@@ -226,11 +222,7 @@
 
   if (initialItemNode != null) {
     return (
-<<<<<<< HEAD
-      <ul className={`${moduleClass} list-group py-4`} ref={rootElemRef}>
-=======
-      <ul className={`grw-pagetree ${moduleClass} list-group py-4`}>
->>>>>>> 55ffc4dc
+      <ul className={`${moduleClass} list-group py-4`}>
         <CustomTreeItem
           key={initialItemNode.page.path}
           targetPathOrId={targetPathOrId}
