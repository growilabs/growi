import React, {
  useState, FC, useMemo, useEffect,
} from 'react';

import { isIPageInfoForEntity } from '@growi/core';
import type {
  HasObjectId,
  IPageInfoForEntity, IPageToDeleteWithMeta, IDataWithMeta,
} from '@growi/core';
import { pagePathUtils } from '@growi/core/dist/utils';
import { useTranslation } from 'next-i18next';
import {
  Modal, ModalHeader, ModalBody, ModalFooter,
} from 'reactstrap';

import { apiPost } from '~/client/util/apiv1-client';
import { apiv3Post } from '~/client/util/apiv3-client';
import type { IDeleteSinglePageApiv1Result, IDeleteManyPageApiv3Result } from '~/interfaces/page';
import { usePageDeleteModal } from '~/stores/modal';
import { useSWRxPageInfoForList } from '~/stores/page-listing';
import loggerFactory from '~/utils/logger';


import ApiErrorMessageList from './PageManagement/ApiErrorMessageList';

const { isTrashPage } = pagePathUtils;


const logger = loggerFactory('growi:cli:PageDeleteModal');


const deleteIconAndKey = {
  completely: {
    color: 'danger',
    icon: 'fire',
    translationKey: 'completely',
  },
  temporary: {
    color: 'primary',
    icon: 'trash',
    translationKey: 'page',
  },
};

const PageDeleteModal: FC = () => {
  const { t } = useTranslation();

  const { data: deleteModalData, close: closeDeleteModal } = usePageDeleteModal();

  const isOpened = deleteModalData?.isOpened ?? false;

  const notOperatablePages: IPageToDeleteWithMeta[] = (deleteModalData?.pages ?? [])
    .filter(p => !isIPageInfoForEntity(p.meta));
  const notOperatablePageIds = notOperatablePages.map(p => p.data._id);

  const { injectTo } = useSWRxPageInfoForList(notOperatablePageIds);

  // inject IPageInfo to operate
  let injectedPages: IDataWithMeta<HasObjectId & { path: string }, IPageInfoForEntity>[] | null = null;
  if (deleteModalData?.pages != null && notOperatablePageIds.length > 0) {
    injectedPages = injectTo(deleteModalData?.pages);
  }

  // calculate conditions to delete
  const [isDeletable, isAbleToDeleteCompletely] = useMemo(() => {
    if (injectedPages != null && injectedPages.length > 0) {
      const isDeletable = injectedPages.every(pageWithMeta => pageWithMeta.meta?.isDeletable);
      const isAbleToDeleteCompletely = injectedPages.every(pageWithMeta => pageWithMeta.meta?.isAbleToDeleteCompletely);
      return [isDeletable, isAbleToDeleteCompletely];
    }
    return [true, true];
  }, [injectedPages]);

  // calculate condition to determine modal status
  const forceDeleteCompletelyMode = useMemo(() => {
    if (deleteModalData != null && deleteModalData.pages != null && deleteModalData.pages.length > 0) {
      return deleteModalData.pages.every(pageWithMeta => isTrashPage(pageWithMeta.data?.path ?? ''));
    }
    return false;
  }, [deleteModalData]);

  const [isDeleteRecursively, setIsDeleteRecursively] = useState(true);
  const [isDeleteCompletely, setIsDeleteCompletely] = useState(forceDeleteCompletelyMode);
  const deleteMode = forceDeleteCompletelyMode || isDeleteCompletely ? 'completely' : 'temporary';

  // eslint-disable-next-line @typescript-eslint/no-unused-vars
  const [errs, setErrs] = useState<Error[] | null>(null);

  // initialize when opening modal
  useEffect(() => {
    if (isOpened) {
      setIsDeleteRecursively(true);
      setIsDeleteCompletely(forceDeleteCompletelyMode);
    }
  }, [forceDeleteCompletelyMode, isOpened]);

  useEffect(() => {
    setIsDeleteCompletely(forceDeleteCompletelyMode);
  }, [forceDeleteCompletelyMode]);

  function changeIsDeleteRecursivelyHandler() {
    setIsDeleteRecursively(!isDeleteRecursively);
  }

  function changeIsDeleteCompletelyHandler() {
    if (forceDeleteCompletelyMode) {
      return;
    }
    setIsDeleteCompletely(!isDeleteCompletely);
  }

  async function deletePage() {
    if (deleteModalData == null || deleteModalData.pages == null) {
      return;
    }

    if (!isDeletable) {
      logger.error('At least one page is not deletable.');
      return;
    }

    /*
     * When multiple pages
     */
    if (deleteModalData.pages.length > 1) {
      try {
        const isRecursively = isDeleteRecursively === true ? true : undefined;
        const isCompletely = isDeleteCompletely === true ? true : undefined;

        const pageIdToRevisionIdMap = {};
        deleteModalData.pages.forEach((p) => { pageIdToRevisionIdMap[p.data._id] = p.data.revision as string });

        const { data } = await apiv3Post<IDeleteManyPageApiv3Result>('/pages/delete', {
          pageIdToRevisionIdMap,
          isRecursively,
          isCompletely,
        });

        const onDeleted = deleteModalData.opts?.onDeleted;
        if (onDeleted != null) {
          onDeleted(data.paths, data.isRecursively, data.isCompletely);
        }
        closeDeleteModal();
      }
      catch (err) {
        setErrs([err]);
      }
    }
    /*
     * When single page
     */
    else {
      try {
        const recursively = isDeleteRecursively === true ? true : undefined;
        const completely = forceDeleteCompletelyMode || isDeleteCompletely ? true : undefined;

        const page = deleteModalData.pages[0].data;

        const { path, isRecursively, isCompletely } = await apiPost('/pages.remove', {
          page_id: page._id,
          revision_id: page.revision,
          recursively,
          completely,
        }) as IDeleteSinglePageApiv1Result;

        const onDeleted = deleteModalData.opts?.onDeleted;
        if (onDeleted != null) {
          onDeleted(path, isRecursively, isCompletely);
        }

        closeDeleteModal();
      }
      catch (err) {
        setErrs([err]);
      }
    }
  }

  async function deleteButtonHandler() {
    await deletePage();
  }

  function renderDeleteRecursivelyForm() {
    return (
      <div className="form-check form-check-warning">
        <input
          className="form-check-input"
          id="deleteRecursively"
          type="checkbox"
          checked={isDeleteRecursively}
          onChange={changeIsDeleteRecursivelyHandler}
          // disabled // Todo: enable this at https://redmine.weseek.co.jp/issues/82222
        />
<<<<<<< HEAD
        <label className="form-label custom-control-label" htmlFor="deleteRecursively">
=======
        <label className="form-check-label" htmlFor="deleteRecursively">
>>>>>>> 7fdd274e
          { t('modal_delete.delete_recursively') }
          <p className="form-text text-muted mt-0"> { t('modal_delete.recursively') }</p>
        </label>
      </div>
    );
  }

  function renderDeleteCompletelyForm() {
    return (
      <div className="form-check form-check-danger">
        <input
          className="form-check-input"
          name="completely"
          id="deleteCompletely"
          type="checkbox"
          disabled={!isAbleToDeleteCompletely}
          checked={isDeleteCompletely}
          onChange={changeIsDeleteCompletelyHandler}
        />
<<<<<<< HEAD
        <label className="form-label custom-control-label" htmlFor="deleteCompletely">
=======
        <label className="form-check-label" htmlFor="deleteCompletely">
>>>>>>> 7fdd274e
          { t('modal_delete.delete_completely')}
          <p className="form-text text-muted mt-0"> { t('modal_delete.completely') }</p>
        </label>
        {!isAbleToDeleteCompletely
        && (
          <p className="alert alert-warning p-2 my-0">
            <i className="icon-ban icon-fw"></i>{ t('modal_delete.delete_completely_restriction') }
          </p>
        )}
      </div>
    );
  }

  const renderPagePathsToDelete = () => {
    const pages = injectedPages != null && injectedPages.length > 0 ? injectedPages : deleteModalData?.pages;

    if (pages != null) {
      return pages.map(page => (
        <p key={page.data._id} className="mb-1">
          <code>{ page.data.path }</code>
          { page.meta?.isDeletable != null && !page.meta.isDeletable && <span className="ml-3 text-danger"><strong>(CAN NOT TO DELETE)</strong></span> }
        </p>
      ));
    }
    return <></>;
  };

  const headerContent = () => {
    if (!isOpened) {
      return <></>;
    }

    return (
      <>
        <i className={`icon-fw icon-${deleteIconAndKey[deleteMode].icon}`}></i>
        { t(`modal_delete.delete_${deleteIconAndKey[deleteMode].translationKey}`) }
      </>
    );
  };

  const bodyContent = () => {
    if (!isOpened) {
      return <></>;
    }

    return (
      <>
        <div className="grw-scrollable-modal-body pb-1">
          <label className="form-label">{ t('modal_delete.deleting_page') }:</label><br />
          {/* Todo: change the way to show path on modal when too many pages are selected */}
          {renderPagePathsToDelete()}
        </div>
        { isDeletable && renderDeleteRecursivelyForm()}
        { isDeletable && !forceDeleteCompletelyMode && renderDeleteCompletelyForm() }
      </>
    );
  };

  const footerContent = () => {
    if (!isOpened) {
      return <></>;
    }

    return (
      <>
        <ApiErrorMessageList errs={errs} />
        <button
          type="button"
          className={`btn btn-${deleteIconAndKey[deleteMode].color}`}
          disabled={!isDeletable}
          onClick={deleteButtonHandler}
          data-testid="delete-page-button"
        >
          <i className={`mr-1 icon-${deleteIconAndKey[deleteMode].icon}`} aria-hidden="true"></i>
          { t(`modal_delete.delete_${deleteIconAndKey[deleteMode].translationKey}`) }
        </button>
      </>
    );
  };

  return (
    <Modal size="lg" isOpen={isOpened} toggle={closeDeleteModal} data-testid="page-delete-modal">
      <ModalHeader tag="h4" toggle={closeDeleteModal} className={`bg-${deleteIconAndKey[deleteMode].color} text-light`}>
        {headerContent()}
      </ModalHeader>
      <ModalBody>
        {bodyContent()}
      </ModalBody>
      <ModalFooter>
        {footerContent()}
      </ModalFooter>
    </Modal>

  );
};

export default PageDeleteModal;<|MERGE_RESOLUTION|>--- conflicted
+++ resolved
@@ -191,11 +191,7 @@
           onChange={changeIsDeleteRecursivelyHandler}
           // disabled // Todo: enable this at https://redmine.weseek.co.jp/issues/82222
         />
-<<<<<<< HEAD
-        <label className="form-label custom-control-label" htmlFor="deleteRecursively">
-=======
-        <label className="form-check-label" htmlFor="deleteRecursively">
->>>>>>> 7fdd274e
+        <label className="form-label form-check-label" htmlFor="deleteRecursively">
           { t('modal_delete.delete_recursively') }
           <p className="form-text text-muted mt-0"> { t('modal_delete.recursively') }</p>
         </label>
@@ -215,11 +211,7 @@
           checked={isDeleteCompletely}
           onChange={changeIsDeleteCompletelyHandler}
         />
-<<<<<<< HEAD
-        <label className="form-label custom-control-label" htmlFor="deleteCompletely">
-=======
-        <label className="form-check-label" htmlFor="deleteCompletely">
->>>>>>> 7fdd274e
+        <label className="form-label form-check-label" htmlFor="deleteCompletely">
           { t('modal_delete.delete_completely')}
           <p className="form-text text-muted mt-0"> { t('modal_delete.completely') }</p>
         </label>
