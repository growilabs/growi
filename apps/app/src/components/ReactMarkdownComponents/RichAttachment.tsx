--- conflicted
+++ resolved
@@ -83,30 +83,20 @@
   // https://redmine.weseek.co.jp/issues/125417
   return (
     <div className={`${styles.attachment} d-inline-block`}>
-<<<<<<< HEAD
       <div className="my-2 card">
         {fileFormat === 'application/pdf' && (
           <div className="custom-shadow">
-            <Document file={url} options={options} className='d-flex justify-content-center'>
+            <Document file={url} options={options} className="d-flex justify-content-center">
               <Page pageNumber={1} scale={0.5} />
             </Document>
           </div>
         )}
         <div className="p-2 card-body d-flex align-items-center">
-          <div className='mr-2 px-0'>
-            <img alt='attachment icon' src='/images/icons/editor/attachment.svg' className="attachment-icon"/>
-          </div>
-          <div className='pl-0'>
-            <div>
-=======
-      <div className="my-2 p-2 card">
-        <div className="p-1 card-body d-flex align-items-center">
-          <div className="mr-2 px-0 d-flex align-items-center justify-content-center">
-            <img src="/images/icons/editor/attachment.svg" className="attachment-icon" alt="attachment icon" />
+          <div className="mr-2 px-0">
+            <img alt="attachment icon" src="/images/icons/editor/attachment.svg" className="attachment-icon" />
           </div>
           <div className="pl-0">
-            <div className="d-inline-block">
->>>>>>> 0841ed81
+            <div>
               <a target="_blank" rel="noopener noreferrer" href={filePathProxied}>
                 {attachmentName || originalName}
               </a>
@@ -117,15 +107,9 @@
                 <i className="icon-trash" />
               </a>
             </div>
-<<<<<<< HEAD
             <div>
-              <UserPicture user={creator} size="sm"/>
-              <span className='ml-2 text-muted'>
-=======
-            <div className="d-flex align-items-center">
               <UserPicture user={creator} size="sm" />
               <span className="ml-2 text-muted">
->>>>>>> 0841ed81
                 {new Date(createdAt).toLocaleString('en-US')}
               </span>
               <span className="ml-2 pl-2 border-left text-muted">{prettyBytes(fileSize)}</span>
