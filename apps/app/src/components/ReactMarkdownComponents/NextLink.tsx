--- conflicted
+++ resolved
@@ -60,22 +60,6 @@
     );
   }
 
-<<<<<<< HEAD
-=======
-  // when href is an attachment file
-  if (isAttached(href)) {
-    const dlhref = href.replace('/attachment/', '/download/');
-    return (
-      <span>
-        <a id={id} href={href} className={className} target="_blank" rel="noopener noreferrer" {...dataAttributes}>
-          {children}
-        </a>&nbsp;
-        <a href={dlhref} className="attachment-download"><i className='icon-cloud-download'></i></a>
-      </span>
-    );
-  }
-
->>>>>>> ae345b0c
   return (
     <Link {...rest} href={href} prefetch={false} legacyBehavior>
       <a href={href} className={className} {...dataAttributes}>{children}</a>
