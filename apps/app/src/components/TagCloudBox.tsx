import React, { FC, memo } from 'react';

import { useKeywordManager } from '~/client/services/search-operation';
import { IDataTagCount } from '~/interfaces/tag';


type Props = {
  tags:IDataTagCount[],
  minSize?: number,
  maxSize?: number,
  maxTagTextLength?: number,
  isDisableRandomColor?: boolean,
};

const defaultProps = {
  isDisableRandomColor: true,
};

const MAX_TAG_TEXT_LENGTH = 8;

const TagCloudBox: FC<Props> = memo((props:(Props & typeof defaultProps)) => {
  const { tags } = props;
  const maxTagTextLength: number = props.maxTagTextLength ?? MAX_TAG_TEXT_LENGTH;

  const { pushState } = useKeywordManager();

  const tagElements = tags.map((tag:IDataTagCount) => {
    const tagNameFormat = (tag.name).length > maxTagTextLength ? `${(tag.name).slice(0, maxTagTextLength)}...` : tag.name;

    return (
      <a
        key={tag.name}
<<<<<<< HEAD
        href={`${url.pathname}${url.search}`}
        className="grw-tag-label badge bg-primary me-2"
        prefetch={false}
=======
        type="button"
        className="grw-tag-label badge badge-secondary mr-2"
        onClick={() => pushState(`tag:${tag.name}`)}
>>>>>>> 13552be3
      >
        {tagNameFormat}
      </a>
    );
  });

  return (
    <div className="grw-popular-tag-labels">
      {tagElements}
    </div>
  );

});

TagCloudBox.displayName = 'withLoadingSppiner';

TagCloudBox.defaultProps = defaultProps;

export default TagCloudBox;<|MERGE_RESOLUTION|>--- conflicted
+++ resolved
@@ -30,15 +30,9 @@
     return (
       <a
         key={tag.name}
-<<<<<<< HEAD
-        href={`${url.pathname}${url.search}`}
+        type="button"
         className="grw-tag-label badge bg-primary me-2"
-        prefetch={false}
-=======
-        type="button"
-        className="grw-tag-label badge badge-secondary mr-2"
         onClick={() => pushState(`tag:${tag.name}`)}
->>>>>>> 13552be3
       >
         {tagNameFormat}
       </a>
