--- conflicted
+++ resolved
@@ -266,11 +266,7 @@
               onClick={() => setIsReadyToUse(true)}
               data-testid="open-comment-editor-button"
             >
-<<<<<<< HEAD
-              <i className="icon-bubble"></i> { t('comment.add_comment', 'Add Comment')}
-=======
-              <span className="material-symbols-outlined">comment</span> Add Comment
->>>>>>> 7ff0ace2
+              <span className="material-symbols-outlined">comment</span> { t('comment.add_comment', 'Add Comment')}
             </button>
           </NotAvailableForReadOnlyUser>
         </NotAvailableForGuest>
