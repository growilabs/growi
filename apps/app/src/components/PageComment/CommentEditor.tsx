--- conflicted
+++ resolved
@@ -2,12 +2,7 @@
   useCallback, useState, useRef, useEffect,
 } from 'react';
 
-<<<<<<< HEAD
 import { UserPicture } from '@growi/ui/dist/components';
-=======
-import { useRouter } from 'next/router';
-import { UserPicture } from '@growi/ui/dist/components/User/UserPicture';
->>>>>>> 5a7f8fea
 import dynamic from 'next/dynamic';
 import {
   Button, TabContent, TabPane,
