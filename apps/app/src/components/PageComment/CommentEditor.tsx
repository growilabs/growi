--- conflicted
+++ resolved
@@ -335,11 +335,7 @@
 
             {isSlackConfigured && isSlackEnabled != null
               && (
-<<<<<<< HEAD
                 <div className="align-self-center mr-md-2">
-=======
-                <div className="form-inline align-self-center me-md-2">
->>>>>>> 64a40b74
                   <SlackNotification
                     isSlackEnabled={isSlackEnabled}
                     slackChannels={slackChannels}
