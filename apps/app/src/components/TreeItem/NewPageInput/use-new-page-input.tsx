--- conflicted
+++ resolved
@@ -1,11 +1,6 @@
 import React, { useState, type FC, useCallback } from 'react';
 
-<<<<<<< HEAD
-
-import { apiv3Post } from '~/client/util/apiv3-client';
-=======
 import { createPage } from '~/client/services/page-operation';
->>>>>>> 293d9239
 import { useSWRxPageChildren } from '~/stores/page-listing';
 import { usePageTreeDescCountMap } from '~/stores/ui';
 
@@ -76,16 +71,10 @@
       await createPage({
         path: newPagePath,
         body: undefined,
-<<<<<<< HEAD
-        grant: page.grant,
-        // grantUserGroupId: page.grantedGroup,
-        grantUserGroupIds: page.grantedGroups,
-        wip: shouldCreateWipPage(newPagePath),
-=======
         // keep grant info undefined to inherit from parent
         grant: undefined,
         grantUserGroupIds: undefined,
->>>>>>> 293d9239
+        wip: shouldCreateWipPage(newPagePath),
       });
 
       mutateChildren();
