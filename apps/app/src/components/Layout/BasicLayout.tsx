import React, { ReactNode } from 'react';

import dynamic from 'next/dynamic';
import { DndProvider } from 'react-dnd';
import { HTML5Backend } from 'react-dnd-html5-backend';

import { Sidebar } from '../Sidebar';

import { RawLayout } from './RawLayout';

const AlertSiteUrlUndefined = dynamic(() => import('../AlertSiteUrlUndefined').then(mod => mod.AlertSiteUrlUndefined), { ssr: false });
const DeleteAttachmentModal = dynamic(() => import('../PageAttachment/DeleteAttachmentModal').then(mod => mod.DeleteAttachmentModal), { ssr: false });
const HotkeysManager = dynamic(() => import('../Hotkeys/HotkeysManager'), { ssr: false });
const GrowiNavbarBottom = dynamic(() => import('../Navbar/GrowiNavbarBottom').then(mod => mod.GrowiNavbarBottom), { ssr: false });
const ShortcutsModal = dynamic(() => import('../ShortcutsModal'), { ssr: false });
const SystemVersion = dynamic(() => import('../SystemVersion'), { ssr: false });
const PutbackPageModal = dynamic(() => import('../PutbackPageModal'), { ssr: false });
// Page modals
const PageCreateModal = dynamic(() => import('../PageCreateModal'), { ssr: false });
const PageDuplicateModal = dynamic(() => import('../PageDuplicateModal'), { ssr: false });
const PageDeleteModal = dynamic(() => import('../PageDeleteModal'), { ssr: false });
const PageRenameModal = dynamic(() => import('../PageRenameModal'), { ssr: false });
const PagePresentationModal = dynamic(() => import('../PagePresentationModal'), { ssr: false });
const PageAccessoriesModal = dynamic(() => import('../PageAccessoriesModal').then(mod => mod.PageAccessoriesModal), { ssr: false });
const DeleteBookmarkFolderModal = dynamic(() => import('../DeleteBookmarkFolderModal').then(mod => mod.DeleteBookmarkFolderModal), { ssr: false });
<<<<<<< HEAD
const WorkflowModal = dynamic(() => import('~/features/approval-workflow/client/components/WorkflowModal'), { ssr: false });
=======
const SearchModal = dynamic(() => import('../../features/search/client/components/SearchModal'), { ssr: false });
>>>>>>> e0a922f6


type Props = {
  children?: ReactNode
  className?: string
}


export const BasicLayout = ({ children, className }: Props): JSX.Element => {
  return (
    <RawLayout className={`${className ?? ''}`}>
      <DndProvider backend={HTML5Backend}>

        <div className="page-wrapper flex-row">
          <div className="z-2">
            <Sidebar />
          </div>

          <div className="d-flex flex-grow-1 flex-column z-1">{/* neccessary for nested {children} make expanded */}
            <AlertSiteUrlUndefined />
            {children}
          </div>
        </div>

        <GrowiNavbarBottom />

        <PageCreateModal />
        <PageDuplicateModal />
        <PageDeleteModal />
        <PageRenameModal />
        <PageAccessoriesModal />
        <DeleteAttachmentModal />
        <DeleteBookmarkFolderModal />
        <PutbackPageModal />
<<<<<<< HEAD
        <WorkflowModal />
=======
        <SearchModal />
>>>>>>> e0a922f6
      </DndProvider>

      <PagePresentationModal />
      <HotkeysManager />

      <ShortcutsModal />
      <SystemVersion showShortcutsButton />
    </RawLayout>
  );
};<|MERGE_RESOLUTION|>--- conflicted
+++ resolved
@@ -23,11 +23,8 @@
 const PagePresentationModal = dynamic(() => import('../PagePresentationModal'), { ssr: false });
 const PageAccessoriesModal = dynamic(() => import('../PageAccessoriesModal').then(mod => mod.PageAccessoriesModal), { ssr: false });
 const DeleteBookmarkFolderModal = dynamic(() => import('../DeleteBookmarkFolderModal').then(mod => mod.DeleteBookmarkFolderModal), { ssr: false });
-<<<<<<< HEAD
 const WorkflowModal = dynamic(() => import('~/features/approval-workflow/client/components/WorkflowModal'), { ssr: false });
-=======
 const SearchModal = dynamic(() => import('../../features/search/client/components/SearchModal'), { ssr: false });
->>>>>>> e0a922f6
 
 
 type Props = {
@@ -62,11 +59,8 @@
         <DeleteAttachmentModal />
         <DeleteBookmarkFolderModal />
         <PutbackPageModal />
-<<<<<<< HEAD
         <WorkflowModal />
-=======
         <SearchModal />
->>>>>>> e0a922f6
       </DndProvider>
 
       <PagePresentationModal />
