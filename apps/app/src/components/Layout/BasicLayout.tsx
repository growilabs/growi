import React, { ReactNode } from 'react';

import dynamic from 'next/dynamic';
import { DndProvider } from 'react-dnd';
import { HTML5Backend } from 'react-dnd-html5-backend';

import { Sidebar } from '../Sidebar';

import { RawLayout } from './RawLayout';

const AlertSiteUrlUndefined = dynamic(() => import('../AlertSiteUrlUndefined').then(mod => mod.AlertSiteUrlUndefined), { ssr: false });
const DeleteAttachmentModal = dynamic(() => import('../PageAttachment/DeleteAttachmentModal').then(mod => mod.DeleteAttachmentModal), { ssr: false });
const HotkeysManager = dynamic(() => import('../Hotkeys/HotkeysManager'), { ssr: false });
const GrowiNavbarBottom = dynamic(() => import('../Navbar/GrowiNavbarBottom').then(mod => mod.GrowiNavbarBottom), { ssr: false });
const ShortcutsModal = dynamic(() => import('../ShortcutsModal'), { ssr: false });
const SystemVersion = dynamic(() => import('../SystemVersion'), { ssr: false });
const PutbackPageModal = dynamic(() => import('../PutbackPageModal'), { ssr: false });
// Page modals
const PageCreateModal = dynamic(() => import('../PageCreateModal'), { ssr: false });
const PageDuplicateModal = dynamic(() => import('../PageDuplicateModal'), { ssr: false });
const PageDeleteModal = dynamic(() => import('../PageDeleteModal'), { ssr: false });
const PageRenameModal = dynamic(() => import('../PageRenameModal'), { ssr: false });
const PagePresentationModal = dynamic(() => import('../PagePresentationModal'), { ssr: false });
const PageAccessoriesModal = dynamic(() => import('../PageAccessoriesModal').then(mod => mod.PageAccessoriesModal), { ssr: false });
const DeleteBookmarkFolderModal = dynamic(() => import('../DeleteBookmarkFolderModal').then(mod => mod.DeleteBookmarkFolderModal), { ssr: false });
const WorkflowModal = dynamic(() => import('~/features/approval-workflow/client/components/WorkflowModal'), { ssr: false });
<<<<<<< HEAD
=======
const SearchModal = dynamic(() => import('../../features/search/client/components/SearchModal'), { ssr: false });
>>>>>>> 3cff8ac9


type Props = {
  children?: ReactNode
  className?: string
}


export const BasicLayout = ({ children, className }: Props): JSX.Element => {
  return (
    <RawLayout className={`${className ?? ''}`}>
      <DndProvider backend={HTML5Backend}>

        <div className="page-wrapper flex-row">
          <div className="z-2">
            <Sidebar />
          </div>

          <div className="d-flex flex-grow-1 flex-column z-1">{/* neccessary for nested {children} make expanded */}
            <AlertSiteUrlUndefined />
            {children}
          </div>
        </div>

        <GrowiNavbarBottom />

        <PageCreateModal />
        <PageDuplicateModal />
        <PageDeleteModal />
        <PageRenameModal />
        <PageAccessoriesModal />
        <DeleteAttachmentModal />
        <DeleteBookmarkFolderModal />
        <PutbackPageModal />
        <WorkflowModal />
<<<<<<< HEAD
=======
        <SearchModal />
>>>>>>> 3cff8ac9
      </DndProvider>

      <PagePresentationModal />
      <HotkeysManager />

      <ShortcutsModal />
      <SystemVersion showShortcutsButton />
    </RawLayout>
  );
};<|MERGE_RESOLUTION|>--- conflicted
+++ resolved
@@ -24,10 +24,7 @@
 const PageAccessoriesModal = dynamic(() => import('../PageAccessoriesModal').then(mod => mod.PageAccessoriesModal), { ssr: false });
 const DeleteBookmarkFolderModal = dynamic(() => import('../DeleteBookmarkFolderModal').then(mod => mod.DeleteBookmarkFolderModal), { ssr: false });
 const WorkflowModal = dynamic(() => import('~/features/approval-workflow/client/components/WorkflowModal'), { ssr: false });
-<<<<<<< HEAD
-=======
 const SearchModal = dynamic(() => import('../../features/search/client/components/SearchModal'), { ssr: false });
->>>>>>> 3cff8ac9
 
 
 type Props = {
@@ -63,10 +60,7 @@
         <DeleteBookmarkFolderModal />
         <PutbackPageModal />
         <WorkflowModal />
-<<<<<<< HEAD
-=======
         <SearchModal />
->>>>>>> 3cff8ac9
       </DndProvider>
 
       <PagePresentationModal />
