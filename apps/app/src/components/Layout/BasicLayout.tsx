import type { ReactNode } from 'react';
import React from 'react';

import dynamic from 'next/dynamic';
import { DndProvider } from 'react-dnd';
import { HTML5Backend } from 'react-dnd-html5-backend';

import { Sidebar } from '../Sidebar';

import { RawLayout } from './RawLayout';


import styles from './BasicLayout.module.scss';

const moduleClass = styles['grw-basic-layout'] ?? '';


const AlertSiteUrlUndefined = dynamic(() => import('../AlertSiteUrlUndefined').then(mod => mod.AlertSiteUrlUndefined), { ssr: false });
const DeleteAttachmentModal = dynamic(() => import('../PageAttachment/DeleteAttachmentModal').then(mod => mod.DeleteAttachmentModal), { ssr: false });
const HotkeysManager = dynamic(() => import('../Hotkeys/HotkeysManager'), { ssr: false });
const GrowiNavbarBottom = dynamic(() => import('../Navbar/GrowiNavbarBottom').then(mod => mod.GrowiNavbarBottom), { ssr: false });
const ShortcutsModal = dynamic(() => import('../ShortcutsModal'), { ssr: false });
const SystemVersion = dynamic(() => import('../SystemVersion'), { ssr: false });
const PutbackPageModal = dynamic(() => import('../PutbackPageModal'), { ssr: false });
// Page modals
const PageCreateModal = dynamic(() => import('../PageCreateModal'), { ssr: false });
const PageDuplicateModal = dynamic(() => import('../PageDuplicateModal'), { ssr: false });
const PageDeleteModal = dynamic(() => import('../PageDeleteModal'), { ssr: false });
const PageRenameModal = dynamic(() => import('../PageRenameModal'), { ssr: false });
const PagePresentationModal = dynamic(() => import('../PagePresentationModal'), { ssr: false });
const PageAccessoriesModal = dynamic(() => import('../PageAccessoriesModal').then(mod => mod.PageAccessoriesModal), { ssr: false });
const GrantedGroupsInheritanceSelectModal = dynamic(() => import('../GrantedGroupsInheritanceSelectModal'), { ssr: false });
const DeleteBookmarkFolderModal = dynamic(() => import('../DeleteBookmarkFolderModal').then(mod => mod.DeleteBookmarkFolderModal), { ssr: false });
const SearchModal = dynamic(() => import('../../features/search/client/components/SearchModal'), { ssr: false });
const PageBulkExportSelectModal = dynamic(() => import('../../features/page-bulk-export/client/components/PageBulkExportSelectModal'), { ssr: false });


type Props = {
  children?: ReactNode
  className?: string
}


export const BasicLayout = ({ children, className }: Props): JSX.Element => {
  return (
    <RawLayout className={`${moduleClass} ${className ?? ''}`}>
      <DndProvider backend={HTML5Backend}>

        <div className="page-wrapper flex-row">
          <div className="z-2">
            <Sidebar />
          </div>

          <div className="d-flex flex-grow-1 flex-column mw-0 z-1">{/* neccessary for nested {children} make expanded */}
            <AlertSiteUrlUndefined />
            {children}
          </div>
        </div>

        <GrowiNavbarBottom />

        <PageCreateModal />
        <PageDuplicateModal />
        <PageDeleteModal />
        <PageRenameModal />
        <PageAccessoriesModal />
        <DeleteAttachmentModal />
        <DeleteBookmarkFolderModal />
        <PutbackPageModal />
        <SearchModal />
      </DndProvider>

      <PagePresentationModal />
      <HotkeysManager />

      <ShortcutsModal />
<<<<<<< HEAD
      <PageBulkExportSelectModal />
=======
      <GrantedGroupsInheritanceSelectModal />
>>>>>>> 5a9ea647
      <SystemVersion showShortcutsButton />
    </RawLayout>
  );
};<|MERGE_RESOLUTION|>--- conflicted
+++ resolved
@@ -74,11 +74,8 @@
       <HotkeysManager />
 
       <ShortcutsModal />
-<<<<<<< HEAD
       <PageBulkExportSelectModal />
-=======
       <GrantedGroupsInheritanceSelectModal />
->>>>>>> 5a9ea647
       <SystemVersion showShortcutsButton />
     </RawLayout>
   );
