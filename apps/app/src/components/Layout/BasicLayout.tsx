import type { ReactNode } from 'react';
import React from 'react';

import dynamic from 'next/dynamic';
import { DndProvider } from 'react-dnd';
import { HTML5Backend } from 'react-dnd-html5-backend';

import { Sidebar } from '../Sidebar';

import { RawLayout } from './RawLayout';


import styles from './BasicLayout.module.scss';

const moduleClass = styles['grw-basic-layout'] ?? '';


const AlertSiteUrlUndefined = dynamic(() => import('../AlertSiteUrlUndefined').then(mod => mod.AlertSiteUrlUndefined), { ssr: false });
const DeleteAttachmentModal = dynamic(() => import('../PageAttachment/DeleteAttachmentModal').then(mod => mod.DeleteAttachmentModal), { ssr: false });
const HotkeysManager = dynamic(() => import('../Hotkeys/HotkeysManager'), { ssr: false });
const GrowiNavbarBottom = dynamic(() => import('../Navbar/GrowiNavbarBottom').then(mod => mod.GrowiNavbarBottom), { ssr: false });
const ShortcutsModal = dynamic(() => import('../ShortcutsModal'), { ssr: false });
const SystemVersion = dynamic(() => import('../SystemVersion'), { ssr: false });
const PutbackPageModal = dynamic(() => import('../PutbackPageModal'), { ssr: false });
// Page modals
const PageCreateModal = dynamic(() => import('../PageCreateModal'), { ssr: false });
const PageDuplicateModal = dynamic(() => import('../PageDuplicateModal'), { ssr: false });
const PageDeleteModal = dynamic(() => import('../PageDeleteModal'), { ssr: false });
const PageRenameModal = dynamic(() => import('../PageRenameModal'), { ssr: false });
const PagePresentationModal = dynamic(() => import('../PagePresentationModal'), { ssr: false });
const PageAccessoriesModal = dynamic(() => import('../PageAccessoriesModal').then(mod => mod.PageAccessoriesModal), { ssr: false });
const GrantedGroupsInheritanceSelectModal = dynamic(() => import('../GrantedGroupsInheritanceSelectModal'), { ssr: false });
const DeleteBookmarkFolderModal = dynamic(() => import('../DeleteBookmarkFolderModal').then(mod => mod.DeleteBookmarkFolderModal), { ssr: false });
const SearchModal = dynamic(() => import('../../features/search/client/components/SearchModal'), { ssr: false });
const PageBulkExportSelectModal = dynamic(() => import('../../features/page-bulk-export/client/components/PageBulkExportSelectModal'), { ssr: false });


type Props = {
  children?: ReactNode
  className?: string
}


export const BasicLayout = ({ children, className }: Props): JSX.Element => {
  return (
    <RawLayout className={`${moduleClass} ${className ?? ''}`}>
      <DndProvider backend={HTML5Backend}>

        <div className="page-wrapper flex-row">
          <div className="z-2">
            <Sidebar />
          </div>

          <div className="d-flex flex-grow-1 flex-column mw-0 z-1">{/* neccessary for nested {children} make expanded */}
            <AlertSiteUrlUndefined />
            {children}
          </div>
        </div>

        <GrowiNavbarBottom />

        <PageCreateModal />
        <PageDuplicateModal />
        <PageDeleteModal />
        <PageRenameModal />
        <PageAccessoriesModal />
        <DeleteAttachmentModal />
        <DeleteBookmarkFolderModal />
        <PutbackPageModal />
        <SearchModal />
      </DndProvider>

      <PagePresentationModal />
      <HotkeysManager />

      <ShortcutsModal />
<<<<<<< HEAD
      <PageBulkExportSelectModal />
=======
      <GrantedGroupsInheritanceSelectModal />
>>>>>>> ecd9dd36
      <SystemVersion showShortcutsButton />
    </RawLayout>
  );
};<|MERGE_RESOLUTION|>--- conflicted
+++ resolved
@@ -74,11 +74,8 @@
       <HotkeysManager />
 
       <ShortcutsModal />
-<<<<<<< HEAD
       <PageBulkExportSelectModal />
-=======
       <GrantedGroupsInheritanceSelectModal />
->>>>>>> ecd9dd36
       <SystemVersion showShortcutsButton />
     </RawLayout>
   );
