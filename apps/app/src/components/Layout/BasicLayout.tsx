--- conflicted
+++ resolved
@@ -7,13 +7,8 @@
 
 import { useParentPageSelectModal } from '~/stores/modal';
 
-<<<<<<< HEAD
-import { GrowiNavbar } from '../Navbar/GrowiNavbar';
 import { ParentPageSelectModal } from '../ParentPageSelectModal/ParentPageSelectModal';
-import Sidebar from '../Sidebar';
-=======
 import { Sidebar } from '../Sidebar';
->>>>>>> b2b2b5a4
 
 import { RawLayout } from './RawLayout';
 
@@ -78,7 +73,7 @@
       <SystemVersion showShortcutsButton />
 
       <Button onClick={() => openModal()}>Open!</Button>
-      <ParentPageSelectModal/>
+      <ParentPageSelectModal />
       {/* TODO: remove unnecessary code with https://redmine.weseek.co.jp/issues/128327 */}
     </RawLayout>
   );
