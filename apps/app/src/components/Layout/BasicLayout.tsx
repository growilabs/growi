--- conflicted
+++ resolved
@@ -1,10 +1,7 @@
+import dynamic from 'next/dynamic';
 import type { JSX, ReactNode } from 'react';
-import React from 'react';
-import dynamic from 'next/dynamic';
-
+import styles from './BasicLayout.module.scss';
 import { RawLayout } from './RawLayout';
-
-import styles from './BasicLayout.module.scss';
 
 const AiAssistantSidebar = dynamic(
   () =>
@@ -98,21 +95,16 @@
   { ssr: false },
 );
 const SearchModal = dynamic(
-  () => import('../../features/search/client/components/SearchModal'),
+  () => import('~/features/search/client/components/SearchModal'),
   { ssr: false },
 );
 const PageBulkExportSelectModal = dynamic(
   () =>
     import(
-      '../../features/page-bulk-export/client/components/PageBulkExportSelectModal'
+      '~/features/page-bulk-export/client/components/PageBulkExportSelectModal'
     ),
   { ssr: false },
 );
-<<<<<<< HEAD
-const SearchModal = dynamic(() => import('~/features/search/client/components/SearchModal'), { ssr: false });
-const PageBulkExportSelectModal = dynamic(() => import('~/features/page-bulk-export/client/components/PageBulkExportSelectModal'), { ssr: false });
-=======
->>>>>>> ea178e5a
 
 const AiAssistantManagementModal = dynamic(
   () =>
