--- conflicted
+++ resolved
@@ -57,11 +57,8 @@
         <PageDeleteModal />
         <PageRenameModal />
         <PageAccessoriesModal />
-<<<<<<< HEAD
         <DeleteAttachmentModal />
-=======
         <DeleteBookmarkFolderModal />
->>>>>>> ae345b0c
       </DndProvider>
 
       <PagePresentationModal />
