--- conflicted
+++ resolved
@@ -1,187 +1,157 @@
-<<<<<<< HEAD
-import dynamic from 'next/dynamic';
+import dynamic from "next/dynamic";
+import type { JSX, ReactNode } from 'react';
 
 // eslint-disable-next-line no-restricted-imports
-import { PageAccessoriesModalLazyLoaded } from '~/client/components/PageAccessoriesModal';
+import { PageAccessoriesModalLazyLoaded } from "~/client/components/PageAccessoriesModal";
 // eslint-disable-next-line no-restricted-imports
-import { PageDeleteModalLazyLoaded } from '~/client/components/PageDeleteModal';
+import { PageDeleteModalLazyLoaded } from "~/client/components/PageDeleteModal";
 // eslint-disable-next-line no-restricted-imports
-import { PageDuplicateModalLazyLoaded } from '~/client/components/PageDuplicateModal';
+import { PageDuplicateModalLazyLoaded } from "~/client/components/PageDuplicateModal";
 // eslint-disable-next-line no-restricted-imports
-import { PageRenameModalLazyLoaded } from '~/client/components/PageRenameModal';
+import { PageRenameModalLazyLoaded } from "~/client/components/PageRenameModal";
 // eslint-disable-next-line no-restricted-imports
-import { ShortcutsModalLazyLoaded } from '~/client/components/ShortcutsModal';
-
-=======
-import type { JSX, ReactNode } from 'react';
-import dynamic from 'next/dynamic';
-
->>>>>>> f2b9f8f1
-import { RawLayout } from './RawLayout';
-
-import styles from './BasicLayout.module.scss';
+import { ShortcutsModalLazyLoaded } from "~/client/components/ShortcutsModal";
+import styles from "./BasicLayout.module.scss";
+import { RawLayout } from "./RawLayout";
 
 const AiAssistantSidebar = dynamic(
-  () =>
-    import(
-      '~/features/openai/client/components/AiAssistant/AiAssistantSidebar/AiAssistantSidebar'
-    ).then((mod) => mod.AiAssistantSidebar),
-  { ssr: false },
+	() =>
+		import(
+			"~/features/openai/client/components/AiAssistant/AiAssistantSidebar/AiAssistantSidebar"
+		).then((mod) => mod.AiAssistantSidebar),
+	{ ssr: false },
 );
 
-const moduleClass = styles['grw-basic-layout'] ?? '';
+const moduleClass = styles["grw-basic-layout"] ?? "";
 
 const Sidebar = dynamic(
-  () => import('~/client/components/Sidebar').then((mod) => mod.Sidebar),
-  { ssr: false },
+	() => import("~/client/components/Sidebar").then((mod) => mod.Sidebar),
+	{ ssr: false },
 );
 
 const AlertSiteUrlUndefined = dynamic(
-  () =>
-    import('~/client/components/AlertSiteUrlUndefined').then(
-      (mod) => mod.AlertSiteUrlUndefined,
-    ),
-  { ssr: false },
+	() =>
+		import("~/client/components/AlertSiteUrlUndefined").then(
+			(mod) => mod.AlertSiteUrlUndefined,
+		),
+	{ ssr: false },
 );
 const DeleteAttachmentModal = dynamic(
-  () =>
-    import('~/client/components/PageAttachment/DeleteAttachmentModal').then(
-      (mod) => mod.DeleteAttachmentModal,
-    ),
-  { ssr: false },
+	() =>
+		import("~/client/components/PageAttachment/DeleteAttachmentModal").then(
+			(mod) => mod.DeleteAttachmentModal,
+		),
+	{ ssr: false },
 );
 const HotkeysManager = dynamic(
-  () => import('~/client/components/Hotkeys/HotkeysManager'),
-  { ssr: false },
+	() => import("~/client/components/Hotkeys/HotkeysManager"),
+	{ ssr: false },
 );
 const GrowiNavbarBottom = dynamic(
-  () =>
-    import('~/client/components/Navbar/GrowiNavbarBottom').then(
-      (mod) => mod.GrowiNavbarBottom,
-    ),
-  { ssr: false },
-);
-const ShortcutsModal = dynamic(
-  () => import('~/client/components/ShortcutsModal'),
-  { ssr: false },
+	() =>
+		import("~/client/components/Navbar/GrowiNavbarBottom").then(
+			(mod) => mod.GrowiNavbarBottom,
+		),
+	{ ssr: false },
 );
 const SystemVersion = dynamic(
-  () => import('~/client/components/SystemVersion'),
-  { ssr: false },
+	() => import("~/client/components/SystemVersion"),
+	{ ssr: false },
 );
 const PutbackPageModal = dynamic(
-  () => import('~/client/components/PutbackPageModal'),
-  { ssr: false },
+	() => import("~/client/components/PutbackPageModal"),
+	{ ssr: false },
 );
 // Page modals
 const PageCreateModal = dynamic(
-  () => import('~/client/components/PageCreateModal'),
-  { ssr: false },
-);
-const PageDuplicateModal = dynamic(
-  () => import('~/client/components/PageDuplicateModal'),
-  { ssr: false },
-);
-const PageDeleteModal = dynamic(
-  () => import('~/client/components/PageDeleteModal'),
-  { ssr: false },
-);
-const PageRenameModal = dynamic(
-  () => import('~/client/components/PageRenameModal'),
-  { ssr: false },
+	() => import("~/client/components/PageCreateModal"),
+	{ ssr: false },
 );
 const PagePresentationModal = dynamic(
-  () => import('~/client/components/PagePresentationModal'),
-  { ssr: false },
-);
-const PageAccessoriesModal = dynamic(
-  () =>
-    import('~/client/components/PageAccessoriesModal').then(
-      (mod) => mod.PageAccessoriesModal,
-    ),
-  { ssr: false },
+	() => import("~/client/components/PagePresentationModal"),
+	{ ssr: false },
 );
 const GrantedGroupsInheritanceSelectModal = dynamic(
-  () => import('~/client/components/GrantedGroupsInheritanceSelectModal'),
-  { ssr: false },
+	() => import("~/client/components/GrantedGroupsInheritanceSelectModal"),
+	{ ssr: false },
 );
 const DeleteBookmarkFolderModal = dynamic(
-  () =>
-    import('~/client/components/DeleteBookmarkFolderModal').then(
-      (mod) => mod.DeleteBookmarkFolderModal,
-    ),
-  { ssr: false },
+	() =>
+		import("~/client/components/DeleteBookmarkFolderModal").then(
+			(mod) => mod.DeleteBookmarkFolderModal,
+		),
+	{ ssr: false },
 );
 const SearchModal = dynamic(
-  () => import('~/features/search/client/components/SearchModal'),
-  { ssr: false },
+	() => import("~/features/search/client/components/SearchModal"),
+	{ ssr: false },
 );
 const PageBulkExportSelectModal = dynamic(
-  () =>
-    import(
-      '~/features/page-bulk-export/client/components/PageBulkExportSelectModal'
-    ),
-  { ssr: false },
+	() =>
+		import(
+			"~/features/page-bulk-export/client/components/PageBulkExportSelectModal"
+		),
+	{ ssr: false },
 );
 
 const AiAssistantManagementModal = dynamic(
-  () =>
-    import(
-      '~/features/openai/client/components/AiAssistant/AiAssistantManagementModal/AiAssistantManagementModal'
-    ).then((mod) => mod.AiAssistantManagementModal),
-  { ssr: false },
+	() =>
+		import(
+			"~/features/openai/client/components/AiAssistant/AiAssistantManagementModal/AiAssistantManagementModal"
+		).then((mod) => mod.AiAssistantManagementModal),
+	{ ssr: false },
 );
 const PageSelectModal = dynamic(
-  () =>
-    import('~/client/components/PageSelectModal/PageSelectModal').then(
-      (mod) => mod.PageSelectModal,
-    ),
-  { ssr: false },
+	() =>
+		import("~/client/components/PageSelectModal/PageSelectModal").then(
+			(mod) => mod.PageSelectModal,
+		),
+	{ ssr: false },
 );
 
 type Props = {
-  children?: ReactNode;
-  className?: string;
+	children?: ReactNode;
+	className?: string;
 };
 
 export const BasicLayout = ({ children, className }: Props): JSX.Element => {
-  return (
-    <RawLayout className={`${moduleClass} ${className ?? ''}`}>
-      <div className="page-wrapper flex-row">
-        <div className="z-2 d-print-none">
-          <Sidebar />
-        </div>
+	return (
+		<RawLayout className={`${moduleClass} ${className ?? ""}`}>
+			<div className="page-wrapper flex-row">
+				<div className="z-2 d-print-none">
+					<Sidebar />
+				</div>
 
-        <div className="d-flex flex-grow-1 flex-column mw-0 z-1">
-          {/* neccessary for nested {children} make expanded */}
-          <AlertSiteUrlUndefined />
-          {children}
-        </div>
+				<div className="d-flex flex-grow-1 flex-column mw-0 z-1">
+					{/* neccessary for nested {children} make expanded */}
+					<AlertSiteUrlUndefined />
+					{children}
+				</div>
 
-        <AiAssistantSidebar />
-      </div>
+				<AiAssistantSidebar />
+			</div>
 
-      <GrowiNavbarBottom />
-      <SearchModal />
+			<GrowiNavbarBottom />
+			<SearchModal />
 
-      <PageCreateModal />
-      <PageDuplicateModalLazyLoaded />
-      <PageDeleteModalLazyLoaded />
-      <PageRenameModalLazyLoaded />
-      <PageAccessoriesModalLazyLoaded />
-      <DeleteAttachmentModal />
-      <DeleteBookmarkFolderModal />
-      <PutbackPageModal />
-      <PageSelectModal />
-      <AiAssistantManagementModal />
+			<PageCreateModal />
+			<PageDuplicateModalLazyLoaded />
+			<PageDeleteModalLazyLoaded />
+			<PageRenameModalLazyLoaded />
+			<PageAccessoriesModalLazyLoaded />
+			<DeleteAttachmentModal />
+			<DeleteBookmarkFolderModal />
+			<PutbackPageModal />
+			<PageSelectModal />
+			<AiAssistantManagementModal />
 
-      <PagePresentationModal />
-      <HotkeysManager />
+			<PagePresentationModal />
+			<HotkeysManager />
 
-      <ShortcutsModalLazyLoaded />
-      <PageBulkExportSelectModal />
-      <GrantedGroupsInheritanceSelectModal />
-      <SystemVersion showShortcutsButton />
-    </RawLayout>
-  );
+			<ShortcutsModalLazyLoaded />
+			<PageBulkExportSelectModal />
+			<GrantedGroupsInheritanceSelectModal />
+			<SystemVersion showShortcutsButton />
+		</RawLayout>
+	);
 };