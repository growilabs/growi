--- conflicted
+++ resolved
@@ -23,16 +23,6 @@
 const SystemVersion = dynamic(() => import('~/client/components/SystemVersion'), { ssr: false });
 const PutbackPageModal = dynamic(() => import('~/client/components/PutbackPageModal'), { ssr: false });
 // Page modals
-<<<<<<< HEAD
-const PageCreateModal = dynamic(() => import('../PageCreateModal'), { ssr: false });
-const PageDuplicateModal = dynamic(() => import('../PageDuplicateModal'), { ssr: false });
-const PageDeleteModal = dynamic(() => import('../PageDeleteModal'), { ssr: false });
-const PageRenameModal = dynamic(() => import('../PageRenameModal'), { ssr: false });
-const PagePresentationModal = dynamic(() => import('../PagePresentationModal'), { ssr: false });
-const PageAccessoriesModal = dynamic(() => import('../PageAccessoriesModal').then(mod => mod.PageAccessoriesModal), { ssr: false });
-const DeleteBookmarkFolderModal = dynamic(() => import('../DeleteBookmarkFolderModal').then(mod => mod.DeleteBookmarkFolderModal), { ssr: false });
-const WorkflowModal = dynamic(() => import('~/features/approval-workflow/client/components/WorkflowModal'), { ssr: false });
-=======
 const PageCreateModal = dynamic(() => import('~/client/components/PageCreateModal'), { ssr: false });
 const PageDuplicateModal = dynamic(() => import('~/client/components/PageDuplicateModal'), { ssr: false });
 const PageDeleteModal = dynamic(() => import('~/client/components/PageDeleteModal'), { ssr: false });
@@ -43,8 +33,8 @@
 const DeleteBookmarkFolderModal = dynamic(
   () => import('~/client/components/DeleteBookmarkFolderModal').then(mod => mod.DeleteBookmarkFolderModal), { ssr: false },
 );
->>>>>>> b3c445e7
 const SearchModal = dynamic(() => import('../../features/search/client/components/SearchModal'), { ssr: false });
+const WorkflowModal = dynamic(() => import('~/features/approval-workflow/client/components/WorkflowModal'), { ssr: false });
 
 
 type Props = {
@@ -69,19 +59,6 @@
 
       <GrowiNavbarBottom />
 
-<<<<<<< HEAD
-        <PageCreateModal />
-        <PageDuplicateModal />
-        <PageDeleteModal />
-        <PageRenameModal />
-        <PageAccessoriesModal />
-        <DeleteAttachmentModal />
-        <DeleteBookmarkFolderModal />
-        <PutbackPageModal />
-        <WorkflowModal />
-        <SearchModal />
-      </DndProvider>
-=======
       <PageCreateModal />
       <PageDuplicateModal />
       <PageDeleteModal />
@@ -91,7 +68,7 @@
       <DeleteBookmarkFolderModal />
       <PutbackPageModal />
       <SearchModal />
->>>>>>> b3c445e7
+      <WorkflowModal />
 
       <PagePresentationModal />
       <HotkeysManager />
