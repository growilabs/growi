import type { JSX, ReactNode } from 'react';
import React from 'react';
import Image from 'next/image';

import { useAppTitle } from '~/states/global';

import GrowiLogo from '../Common/GrowiLogo';
import { RawLayout } from './RawLayout';

import commonStyles from './NoLoginLayout.module.scss';

type Props = {
  className?: string;
  children?: ReactNode;
};

<<<<<<< HEAD
  const appTitle = useAppTitle();
=======
export const NoLoginLayout = ({ children, className }: Props): JSX.Element => {
  const { data: appTitle } = useAppTitle();
>>>>>>> ea178e5a

  const classNames: string[] = [''];
  if (className != null) {
    classNames.push(className);
  }

  return (
    <RawLayout className={`nologin ${commonStyles.nologin} ${classNames}`}>
      <div className="d-flex align-items-center vh-100 mt-0 flex-row">
        <div className="main container-fluid">
          <div className="row">
            <div className="col-md-12 position-relative">
              <div className="nologin-header mx-auto rounded-4 rounded-bottom-0">
                <div className="d-flex justify-content-center align-items-center">
                  <GrowiLogo />
                  <Image
                    width={128.48}
                    height={28}
                    src="/images/growi-brand-logo-login.svg"
                    alt="GROWI"
                    className="growi-logo-type my-3"
                  />
                </div>
                {appTitle !== 'GROWI' ? (
                  <h2 className="fs-4 text-center text-white">{appTitle}</h2>
                ) : null}
                <div className="noLogin-form-errors px-3"></div>
              </div>
              {children}
            </div>
          </div>
        </div>
      </div>
    </RawLayout>
  );
};<|MERGE_RESOLUTION|>--- conflicted
+++ resolved
@@ -1,25 +1,19 @@
+import Image from 'next/image';
 import type { JSX, ReactNode } from 'react';
-import React from 'react';
-import Image from 'next/image';
 
 import { useAppTitle } from '~/states/global';
 
 import GrowiLogo from '../Common/GrowiLogo';
+import commonStyles from './NoLoginLayout.module.scss';
 import { RawLayout } from './RawLayout';
-
-import commonStyles from './NoLoginLayout.module.scss';
 
 type Props = {
   className?: string;
   children?: ReactNode;
 };
 
-<<<<<<< HEAD
-  const appTitle = useAppTitle();
-=======
 export const NoLoginLayout = ({ children, className }: Props): JSX.Element => {
   const { data: appTitle } = useAppTitle();
->>>>>>> ea178e5a
 
   const classNames: string[] = [''];
   if (className != null) {
