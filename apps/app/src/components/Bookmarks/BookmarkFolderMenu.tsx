import React, { useCallback, useMemo, useState } from 'react';

import { getCustomModifiers } from '@growi/ui/dist/utils';
import { useTranslation } from 'next-i18next';
import { DropdownItem, DropdownMenu, UncontrolledDropdown } from 'reactstrap';

import { addBookmarkToFolder, toggleBookmark } from '~/client/util/bookmark-utils';
import { toastError } from '~/client/util/toastr';
import { IBookmarkInfo } from '~/interfaces/bookmark-info';
import { useSWRBookmarkInfo, useSWRxUserBookmarks } from '~/stores/bookmark';
import { useSWRxBookmarkFolderAndChild } from '~/stores/bookmark-folder';
import { useCurrentUser } from '~/stores/context';
import { useSWRxPageInfo } from '~/stores/page';

import { BookmarkFolderMenuItem } from './BookmarkFolderMenuItem';

export const BookmarkFolderMenu: React.FC<{children?: React.ReactNode, bookmarkInfo: IBookmarkInfo }> = ({ children, bookmarkInfo }): JSX.Element => {
  const { t } = useTranslation();

  const [selectedItem, setSelectedItem] = useState<string | null>(null);
  const [isOpen, setIsOpen] = useState(false);

  const { data: currentUser } = useCurrentUser();
  const { data: bookmarkFolders, mutate: mutateBookmarkFolders } = useSWRxBookmarkFolderAndChild(currentUser?._id);
  const { mutate: mutateBookmarkInfo } = useSWRBookmarkInfo(bookmarkInfo.pageId);

  const { mutate: mutateUserBookmarks } = useSWRxUserBookmarks(currentUser?._id);
  const { mutate: mutatePageInfo } = useSWRxPageInfo(bookmarkInfo.pageId);

  const isBookmarked = bookmarkInfo.isBookmarked ?? false;

  const isBookmarkFolderExists = useMemo((): boolean => {
    return bookmarkFolders != null && bookmarkFolders.length > 0;
  }, [bookmarkFolders]);

  const toggleBookmarkHandler = useCallback(async() => {
    try {
      await toggleBookmark(bookmarkInfo.pageId, isBookmarked);
    }
    catch (err) {
      toastError(err);
    }
  }, [bookmarkInfo.pageId, isBookmarked]);

  const onUnbookmarkHandler = useCallback(async() => {
    await toggleBookmarkHandler();
    setIsOpen(false);
    setSelectedItem(null);
    mutateUserBookmarks();
    mutateBookmarkInfo();
    mutateBookmarkFolders();
    mutatePageInfo();
  }, [mutateBookmarkFolders, mutateBookmarkInfo, mutatePageInfo, mutateUserBookmarks, toggleBookmarkHandler]);

  const toggleHandler = useCallback(async() => {
    setIsOpen(!isOpen);

    if (isOpen && bookmarkFolders != null) {
      bookmarkFolders.forEach((bookmarkFolder) => {
        bookmarkFolder.bookmarks.forEach((bookmark) => {
          if (bookmark.page._id === bookmarkInfo.pageId) {
            setSelectedItem(bookmarkFolder._id);
          }
        });
      });
    }

    if (selectedItem == null) {
      setSelectedItem('root');
    }

    if (!isOpen && !isBookmarked) {
      try {
        await toggleBookmarkHandler();
        mutateUserBookmarks();
        mutateBookmarkInfo();
        mutatePageInfo();
      }
      catch (err) {
        toastError(err);
      }
    }
  },
  [isOpen, bookmarkFolders, selectedItem, isBookmarked, bookmarkInfo.pageId, toggleBookmarkHandler, mutateUserBookmarks, mutateBookmarkInfo, mutatePageInfo]);

  const onMenuItemClickHandler = useCallback(async(e, itemId: string) => {
    e.stopPropagation();

    setSelectedItem(itemId);

    try {
      await addBookmarkToFolder(bookmarkInfo.pageId, itemId === 'root' ? null : itemId);
      mutateUserBookmarks();
      mutateBookmarkFolders();
      mutateBookmarkInfo();
    }
    catch (err) {
      toastError(err);
    }
  }, [bookmarkInfo.pageId, mutateUserBookmarks, mutateBookmarkFolders, mutateBookmarkInfo]);

  const renderBookmarkMenuItem = () => {
    return (
      <>
        <DropdownItem
          toggle={false}
          onClick={onUnbookmarkHandler}
          className={'grw-bookmark-folder-menu-item text-danger'}
        >
          <i className="fa fa-bookmark"></i>{' '}
          <span className="mx-2 ">
            {t('bookmark_folder.cancel_bookmark')}
          </span>
        </DropdownItem>

        {isBookmarkFolderExists && (
          <>
            <DropdownItem divider />
            <div key="root">
              <div
                className="dropdown-item grw-bookmark-folder-menu-item list-group-item list-group-item-action border-0 py-0"
                tabIndex={0}
                role="menuitem"
                onClick={e => onMenuItemClickHandler(e, 'root')}
              >
                <BookmarkFolderMenuItem
                  itemId="root"
                  itemName={t('bookmark_folder.root')}
                  isSelected={selectedItem === 'root'}
                />
              </div>
            </div>
            {bookmarkFolders?.map(folder => (
<<<<<<< HEAD
              <React.Fragment key={`bookmark-folders-${folder._id}`}>
                <div key={folder._id}>
                  <div
                    className="dropdown-item grw-bookmark-folder-menu-item list-group-item list-group-item-action border-0 py-0"
                    style={{ paddingLeft: '40px' }}
                    tabIndex={0}
                    role="menuitem"
                    onClick={e => onMenuItemClickHandler(e, folder._id)}
                  >
                    <BookmarkFolderMenuItem
                      itemId={folder._id}
                      itemName={folder.name}
                      isSelected={selectedItem === folder._id}
                    />
                  </div>
=======
              <div key={folder._id}>
                <div
                  className="dropdown-item grw-bookmark-folder-menu-item list-group-item list-group-item-action border-0 py-0"
                  style={{ paddingLeft: '40px' }}
                  tabIndex={0}
                  role="menuitem"
                  onClick={e => onMenuItemClickHandler(e, folder._id)}
                >
                  <BookmarkFolderMenuItem
                    itemId={folder._id}
                    itemName={folder.name}
                    isSelected={selectedItem === folder._id}
                  />
>>>>>>> ff32edf9
                </div>
                {folder.children?.map(child => (
                  <div key={child._id}>
                    <div
                      className='dropdown-item grw-bookmark-folder-menu-item list-group-item list-group-item-action border-0 py-0'
                      style={{ paddingLeft: '60px' }}
                      tabIndex={0}
                      role="menuitem"
                      onClick={e => onMenuItemClickHandler(e, child._id)}
                    >
                      <BookmarkFolderMenuItem
                        itemId={child._id}
                        itemName={child.name}
                        isSelected={selectedItem === child._id}
                      />
                    </div>
<<<<<<< HEAD
                  ))}
                </>
              </React.Fragment>
=======
                  </div>
                ))}
              </div>
>>>>>>> ff32edf9
            ))}
          </>
        )}
      </>
    );
  };

  return (
    <UncontrolledDropdown
      isOpen={isOpen}
      onToggle={toggleHandler}
      direction={isBookmarkFolderExists ? 'up' : 'down'}
      className='grw-bookmark-folder-dropdown'
    >
      {children}
      <DropdownMenu
        right
        persist
        positionFixed
        className='grw-bookmark-folder-menu'
        modifiers={getCustomModifiers(true)}
      >
        { renderBookmarkMenuItem() }
      </DropdownMenu>
    </UncontrolledDropdown>
  );
};<|MERGE_RESOLUTION|>--- conflicted
+++ resolved
@@ -108,7 +108,7 @@
           className={'grw-bookmark-folder-menu-item text-danger'}
         >
           <i className="fa fa-bookmark"></i>{' '}
-          <span className="mx-2 ">
+          <span className="mx-2">
             {t('bookmark_folder.cancel_bookmark')}
           </span>
         </DropdownItem>
@@ -121,7 +121,7 @@
                 className="dropdown-item grw-bookmark-folder-menu-item list-group-item list-group-item-action border-0 py-0"
                 tabIndex={0}
                 role="menuitem"
-                onClick={e => onMenuItemClickHandler(e, 'root')}
+                onClick={(e) => onMenuItemClickHandler(e, 'root')}
               >
                 <BookmarkFolderMenuItem
                   itemId="root"
@@ -130,8 +130,7 @@
                 />
               </div>
             </div>
-            {bookmarkFolders?.map(folder => (
-<<<<<<< HEAD
+            {bookmarkFolders?.map((folder) => (
               <React.Fragment key={`bookmark-folders-${folder._id}`}>
                 <div key={folder._id}>
                   <div
@@ -139,7 +138,7 @@
                     style={{ paddingLeft: '40px' }}
                     tabIndex={0}
                     role="menuitem"
-                    onClick={e => onMenuItemClickHandler(e, folder._id)}
+                    onClick={(e) => onMenuItemClickHandler(e, folder._id)}
                   >
                     <BookmarkFolderMenuItem
                       itemId={folder._id}
@@ -147,30 +146,15 @@
                       isSelected={selectedItem === folder._id}
                     />
                   </div>
-=======
-              <div key={folder._id}>
-                <div
-                  className="dropdown-item grw-bookmark-folder-menu-item list-group-item list-group-item-action border-0 py-0"
-                  style={{ paddingLeft: '40px' }}
-                  tabIndex={0}
-                  role="menuitem"
-                  onClick={e => onMenuItemClickHandler(e, folder._id)}
-                >
-                  <BookmarkFolderMenuItem
-                    itemId={folder._id}
-                    itemName={folder.name}
-                    isSelected={selectedItem === folder._id}
-                  />
->>>>>>> ff32edf9
                 </div>
-                {folder.children?.map(child => (
+                {folder.children?.map((child) => (
                   <div key={child._id}>
                     <div
                       className='dropdown-item grw-bookmark-folder-menu-item list-group-item list-group-item-action border-0 py-0'
                       style={{ paddingLeft: '60px' }}
                       tabIndex={0}
                       role="menuitem"
-                      onClick={e => onMenuItemClickHandler(e, child._id)}
+                      onClick={(e) => onMenuItemClickHandler(e, child._id)}
                     >
                       <BookmarkFolderMenuItem
                         itemId={child._id}
@@ -178,15 +162,9 @@
                         isSelected={selectedItem === child._id}
                       />
                     </div>
-<<<<<<< HEAD
-                  ))}
-                </>
-              </React.Fragment>
-=======
                   </div>
                 ))}
-              </div>
->>>>>>> ff32edf9
+              </React.Fragment>
             ))}
           </>
         )}
