import React, { useCallback, useMemo, useState } from 'react';

// import { getCustomModifiers } from '@growi/ui/dist/utils';
import { useTranslation } from 'next-i18next';
import { DropdownItem, DropdownMenu, UncontrolledDropdown } from 'reactstrap';

import { addBookmarkToFolder, toggleBookmark } from '~/client/util/bookmark-utils';
import { toastError } from '~/client/util/toastr';
import { useSWRMUTxCurrentUserBookmarks } from '~/stores/bookmark';
import { useSWRxBookmarkFolderAndChild } from '~/stores/bookmark-folder';
import { useCurrentUser } from '~/stores/context';
import { useSWRMUTxPageInfo } from '~/stores/page';

import { BookmarkFolderMenuItem } from './BookmarkFolderMenuItem';


type BookmarkFolderMenuProps = {
  isOpen: boolean,
  pageId: string,
  isBookmarked: boolean,
  onToggle?: () => void,
  onUnbookmark?: () => void,
  children?: React.ReactNode,
}

export const BookmarkFolderMenu = (props: BookmarkFolderMenuProps): JSX.Element => {
  const {
    isOpen, pageId, isBookmarked, onToggle, onUnbookmark, children,
  } = props;

  const { t } = useTranslation();

  const [selectedItem, setSelectedItem] = useState<string | null>(null);

  const { data: currentUser } = useCurrentUser();
  const { data: bookmarkFolders, mutate: mutateBookmarkFolders } = useSWRxBookmarkFolderAndChild(currentUser?._id);

  const { trigger: mutateCurrentUserBookmarks } = useSWRMUTxCurrentUserBookmarks();
  const { trigger: mutatePageInfo } = useSWRMUTxPageInfo(pageId);

  const isBookmarkFolderExists = useMemo((): boolean => {
    return bookmarkFolders != null && bookmarkFolders.length > 0;
  }, [bookmarkFolders]);

  const toggleBookmarkHandler = useCallback(async() => {
    try {
      await toggleBookmark(pageId, isBookmarked);
    }
    catch (err) {
      toastError(err);
    }
  }, [isBookmarked, pageId]);

  const onUnbookmarkHandler = useCallback(async() => {
    if (onUnbookmark != null) {
      onUnbookmark();
    }
    await toggleBookmarkHandler();
    setSelectedItem(null);
    mutateCurrentUserBookmarks();
    mutateBookmarkFolders();
    mutatePageInfo();
  }, [onUnbookmark, toggleBookmarkHandler, mutateCurrentUserBookmarks, mutateBookmarkFolders, mutatePageInfo]);

  const toggleHandler = useCallback(async() => {
    // on close
    if (isOpen && bookmarkFolders != null) {
      bookmarkFolders.forEach((bookmarkFolder) => {
        bookmarkFolder.bookmarks.forEach((bookmark) => {
          if (bookmark.page._id === pageId) {
            setSelectedItem(bookmarkFolder._id);
          }
        });
      });
    }

    if (onToggle != null) {
      onToggle();
    }

    if (selectedItem == null) {
      setSelectedItem('root');
    }

    if (!isOpen && !isBookmarked) {
      try {
        await toggleBookmarkHandler();
        mutateCurrentUserBookmarks();
        mutatePageInfo();
      }
      catch (err) {
        toastError(err);
      }
    }
  },
  [isOpen, bookmarkFolders, onToggle, selectedItem, isBookmarked, pageId, toggleBookmarkHandler, mutateCurrentUserBookmarks, mutatePageInfo]);

  const onMenuItemClickHandler = useCallback(async(e, itemId: string) => {
    e.stopPropagation();

    setSelectedItem(itemId);

    try {
      await addBookmarkToFolder(pageId, itemId === 'root' ? null : itemId);
      mutateCurrentUserBookmarks();
      mutateBookmarkFolders();
      mutatePageInfo();
    }
    catch (err) {
      toastError(err);
    }
  }, [pageId, mutateCurrentUserBookmarks, mutateBookmarkFolders, mutatePageInfo]);

  const renderBookmarkMenuItem = () => {
    return (
      <>
        <DropdownItem
          toggle={false}
          onClick={onUnbookmarkHandler}
          className="grw-bookmark-folder-menu-item text-danger"
        >
          <i className="fa fa-bookmark"></i>{' '}
          <span className="mx-2">
            {t('bookmark_folder.cancel_bookmark')}
          </span>
        </DropdownItem>

        {isBookmarkFolderExists && (
          <>
            <DropdownItem divider />
            <div key="root">
              <div
                className="dropdown-item grw-bookmark-folder-menu-item list-group-item list-group-item-action border-0 py-0"
                tabIndex={0}
                role="menuitem"
                onClick={e => onMenuItemClickHandler(e, 'root')}
              >
                <BookmarkFolderMenuItem
                  itemId="root"
                  itemName={t('bookmark_folder.root')}
                  isSelected={selectedItem === 'root'}
                />
              </div>
            </div>
            {bookmarkFolders?.map(folder => (
              <React.Fragment key={`bookmark-folders-${folder._id}`}>
                <div
                  className="dropdown-item grw-bookmark-folder-menu-item list-group-item list-group-item-action border-0 py-0"
                  style={{ paddingLeft: '40px' }}
                  tabIndex={0}
                  role="menuitem"
                  onClick={e => onMenuItemClickHandler(e, folder._id)}
                >
                  <BookmarkFolderMenuItem
                    itemId={folder._id}
                    itemName={folder.name}
                    isSelected={selectedItem === folder._id}
                  />
                </div>
                {folder.children?.map(child => (
                  <div key={child._id}>
                    <div
                      className="dropdown-item grw-bookmark-folder-menu-item list-group-item list-group-item-action border-0 py-0"
                      style={{ paddingLeft: '60px' }}
                      tabIndex={0}
                      role="menuitem"
                      onClick={e => onMenuItemClickHandler(e, child._id)}
                    >
                      <BookmarkFolderMenuItem
                        itemId={child._id}
                        itemName={child.name}
                        isSelected={selectedItem === child._id}
                      />
                    </div>
                  </div>
                ))}
              </React.Fragment>
            ))}
          </>
        )}
      </>
    );
  };

  return (
    <UncontrolledDropdown
      isOpen={isOpen}
      onToggle={toggleHandler}
      direction={isBookmarkFolderExists ? 'up' : 'down'}
      className="grw-bookmark-folder-dropdown"
    >
      {children}
      <DropdownMenu
        end
        persist
<<<<<<< HEAD
        strategy='fixed'
        className='grw-bookmark-folder-menu'
=======
        positionFixed
        className="grw-bookmark-folder-menu"
        // TODO: activate (https://redmine.weseek.co.jp/issues/128468)
        // modifiers={getCustomModifiers(true)}
>>>>>>> d4b2d3e4
      >
        { renderBookmarkMenuItem() }
      </DropdownMenu>
    </UncontrolledDropdown>
  );
};<|MERGE_RESOLUTION|>--- conflicted
+++ resolved
@@ -1,6 +1,5 @@
 import React, { useCallback, useMemo, useState } from 'react';
 
-// import { getCustomModifiers } from '@growi/ui/dist/utils';
 import { useTranslation } from 'next-i18next';
 import { DropdownItem, DropdownMenu, UncontrolledDropdown } from 'reactstrap';
 
@@ -193,15 +192,8 @@
       <DropdownMenu
         end
         persist
-<<<<<<< HEAD
-        strategy='fixed'
-        className='grw-bookmark-folder-menu'
-=======
-        positionFixed
+        strategy="fixed"
         className="grw-bookmark-folder-menu"
-        // TODO: activate (https://redmine.weseek.co.jp/issues/128468)
-        // modifiers={getCustomModifiers(true)}
->>>>>>> d4b2d3e4
       >
         { renderBookmarkMenuItem() }
       </DropdownMenu>
