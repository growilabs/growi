import React, { useCallback, useMemo, useState } from 'react';

// import { getCustomModifiers } from '@growi/ui/dist/utils';
import { useTranslation } from 'next-i18next';
import { DropdownItem, DropdownMenu, UncontrolledDropdown } from 'reactstrap';

import { addBookmarkToFolder, toggleBookmark } from '~/client/util/bookmark-utils';
import { toastError } from '~/client/util/toastr';
import { useSWRMUTxCurrentUserBookmarks } from '~/stores/bookmark';
import { useSWRxBookmarkFolderAndChild } from '~/stores/bookmark-folder';
import { useCurrentUser } from '~/stores/context';
import { useSWRMUTxPageInfo } from '~/stores/page';

import { BookmarkFolderMenuItem } from './BookmarkFolderMenuItem';


type BookmarkFolderMenuProps = {
  isOpen: boolean,
  pageId: string,
  isBookmarked: boolean,
  onToggle?: () => void,
  onUnbookmark?: () => void,
  children?: React.ReactNode,
}

export const BookmarkFolderMenu = (props: BookmarkFolderMenuProps): JSX.Element => {
  const {
    isOpen, pageId, isBookmarked, onToggle, onUnbookmark, children,
  } = props;

  const { t } = useTranslation();

  const [selectedItem, setSelectedItem] = useState<string | null>(null);

  const { data: currentUser } = useCurrentUser();
  const { data: bookmarkFolders, mutate: mutateBookmarkFolders } = useSWRxBookmarkFolderAndChild(currentUser?._id);

  const { trigger: mutateCurrentUserBookmarks } = useSWRMUTxCurrentUserBookmarks();
  const { trigger: mutatePageInfo } = useSWRMUTxPageInfo(pageId);

  const isBookmarkFolderExists = useMemo((): boolean => {
    return bookmarkFolders != null && bookmarkFolders.length > 0;
  }, [bookmarkFolders]);

  const toggleBookmarkHandler = useCallback(async() => {
    try {
      await toggleBookmark(pageId, isBookmarked);
    }
    catch (err) {
      toastError(err);
    }
  }, [isBookmarked, pageId]);

  const onUnbookmarkHandler = useCallback(async() => {
    if (onUnbookmark != null) {
      onUnbookmark();
    }
    await toggleBookmarkHandler();
    setSelectedItem(null);
    mutateCurrentUserBookmarks();
    mutateBookmarkFolders();
    mutatePageInfo();
  }, [onUnbookmark, toggleBookmarkHandler, mutateCurrentUserBookmarks, mutateBookmarkFolders, mutatePageInfo]);

  const toggleHandler = useCallback(async() => {
    // on close
    if (isOpen && bookmarkFolders != null) {
      bookmarkFolders.forEach((bookmarkFolder) => {
        bookmarkFolder.bookmarks.forEach((bookmark) => {
          if (bookmark.page._id === pageId) {
            setSelectedItem(bookmarkFolder._id);
          }
        });
      });
    }

    if (onToggle != null) {
      onToggle();
    }

    if (selectedItem == null) {
      setSelectedItem('root');
    }

    if (!isOpen && !isBookmarked) {
      try {
        await toggleBookmarkHandler();
        mutateCurrentUserBookmarks();
        mutatePageInfo();
      }
      catch (err) {
        toastError(err);
      }
    }
  },
  [isOpen, bookmarkFolders, onToggle, selectedItem, isBookmarked, pageId, toggleBookmarkHandler, mutateCurrentUserBookmarks, mutatePageInfo]);

  const onMenuItemClickHandler = useCallback(async(e, itemId: string) => {
    e.stopPropagation();

    setSelectedItem(itemId);

    try {
      await addBookmarkToFolder(pageId, itemId === 'root' ? null : itemId);
      mutateCurrentUserBookmarks();
      mutateBookmarkFolders();
      mutatePageInfo();
    }
    catch (err) {
      toastError(err);
    }
  }, [pageId, mutateCurrentUserBookmarks, mutateBookmarkFolders, mutatePageInfo]);

  const renderBookmarkMenuItem = () => {
    return (
      <>
        <DropdownItem
          toggle={false}
          onClick={onUnbookmarkHandler}
          className="grw-bookmark-folder-menu-item text-danger"
        >
          <i className="fa fa-bookmark"></i>{' '}
          <span className="mx-2">
            {t('bookmark_folder.cancel_bookmark')}
          </span>
        </DropdownItem>

        {isBookmarkFolderExists && (
          <>
            <DropdownItem divider />
            <div key="root">
              <div
                className="dropdown-item grw-bookmark-folder-menu-item list-group-item list-group-item-action border-0 py-0"
                tabIndex={0}
                role="menuitem"
                onClick={e => onMenuItemClickHandler(e, 'root')}
              >
                <BookmarkFolderMenuItem
                  itemId="root"
                  itemName={t('bookmark_folder.root')}
                  isSelected={selectedItem === 'root'}
                />
              </div>
            </div>
            {bookmarkFolders?.map(folder => (
              <React.Fragment key={`bookmark-folders-${folder._id}`}>
                <div
                  className="dropdown-item grw-bookmark-folder-menu-item list-group-item list-group-item-action border-0 py-0"
                  style={{ paddingLeft: '40px' }}
                  tabIndex={0}
                  role="menuitem"
                  onClick={e => onMenuItemClickHandler(e, folder._id)}
                >
                  <BookmarkFolderMenuItem
                    itemId={folder._id}
                    itemName={folder.name}
                    isSelected={selectedItem === folder._id}
                  />
                </div>
                {folder.children?.map(child => (
                  <div key={child._id}>
                    <div
                      className="dropdown-item grw-bookmark-folder-menu-item list-group-item list-group-item-action border-0 py-0"
                      style={{ paddingLeft: '60px' }}
                      tabIndex={0}
                      role="menuitem"
                      onClick={e => onMenuItemClickHandler(e, child._id)}
                    >
                      <BookmarkFolderMenuItem
                        itemId={child._id}
                        itemName={child.name}
                        isSelected={selectedItem === child._id}
                      />
                    </div>
                  </div>
                ))}
              </React.Fragment>
            ))}
          </>
        )}
      </>
    );
  };

  return (
    <UncontrolledDropdown
      isOpen={isOpen}
      onToggle={toggleHandler}
      direction={isBookmarkFolderExists ? 'up' : 'down'}
      className="grw-bookmark-folder-dropdown"
    >
      {children}
      <DropdownMenu
        right
        persist
        positionFixed
<<<<<<< HEAD
        className='grw-bookmark-folder-menu'
        // TODO: activate (https://redmine.weseek.co.jp/issues/128468)
        // modifiers={getCustomModifiers(true)}
=======
        className="grw-bookmark-folder-menu"
        modifiers={getCustomModifiers(true)}
>>>>>>> 52427483
      >
        { renderBookmarkMenuItem() }
      </DropdownMenu>
    </UncontrolledDropdown>
  );
};<|MERGE_RESOLUTION|>--- conflicted
+++ resolved
@@ -194,14 +194,9 @@
         right
         persist
         positionFixed
-<<<<<<< HEAD
-        className='grw-bookmark-folder-menu'
+        className="grw-bookmark-folder-menu"
         // TODO: activate (https://redmine.weseek.co.jp/issues/128468)
         // modifiers={getCustomModifiers(true)}
-=======
-        className="grw-bookmark-folder-menu"
-        modifiers={getCustomModifiers(true)}
->>>>>>> 52427483
       >
         { renderBookmarkMenuItem() }
       </DropdownMenu>
