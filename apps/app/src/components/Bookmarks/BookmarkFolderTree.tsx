
import React, { useCallback } from 'react';

import { useTranslation } from 'next-i18next';

import { toastError, toastSuccess } from '~/client/util/toastr';
import { IPageToDeleteWithMeta } from '~/interfaces/page';
import { OnDeletedFunction } from '~/interfaces/ui';
import { useSWRxUserBookmarks, useSWRBookmarkInfo } from '~/stores/bookmark';
import { useSWRxBookmarkFolderAndChild } from '~/stores/bookmark-folder';
<<<<<<< HEAD
import { useIsReadOnlyUser } from '~/stores/context';
import { usePageDeleteModal, usePutBackPageModal } from '~/stores/modal';
import { useSWRxCurrentPage, mutateAllPageInfo } from '~/stores/page';
=======
import { useIsReadOnlyUser, useCurrentUser } from '~/stores/context';
import { usePageDeleteModal } from '~/stores/modal';
import { useSWRxCurrentPage } from '~/stores/page';
>>>>>>> ff32edf9

import { BookmarkFolderItem } from './BookmarkFolderItem';
import { BookmarkItem } from './BookmarkItem';

import styles from './BookmarkFolderTree.module.scss';
import { unlink } from '~/client/services/page-operation';
import { useRouter } from 'next/router';

// type DragItemDataType = {
//   bookmarkFolder: BookmarkFolderItems
//   level: number
//   parentFolder: BookmarkFolderItems | null
//  } & IPageHasId

type Props = {
  isUserHomePage?: boolean,
  userId?: string,
  isOperable: boolean,
}

export const BookmarkFolderTree: React.FC<Props> = (props: Props) => {
  const { isUserHomePage, userId } = props;

  // const acceptedTypes: DragItemType[] = [DRAG_ITEM_TYPE.FOLDER, DRAG_ITEM_TYPE.BOOKMARK];
  const { t } = useTranslation();
<<<<<<< HEAD
  const router = useRouter();
=======

  // In order to update the bookmark information in the sidebar when bookmarking or unbookmarking a page on someone else's user homepage
  const { data: currentUser } = useCurrentUser();
  const shouldMutateCurrentUserbookmarks = currentUser?._id !== userId;

>>>>>>> ff32edf9
  const { data: isReadOnlyUser } = useIsReadOnlyUser();
  const { data: currentPage } = useSWRxCurrentPage();
  const { mutate: mutateBookmarkInfo } = useSWRBookmarkInfo(currentPage?._id);
  const { data: bookmarkFolders, mutate: mutateBookmarkFolders } = useSWRxBookmarkFolderAndChild(userId);
  const { data: userBookmarks, mutate: mutateUserBookmarks } = useSWRxUserBookmarks(userId);
  const { mutate: mutateCurrentUserBookmarks } = useSWRxUserBookmarks(shouldMutateCurrentUserbookmarks ? currentUser?._id : undefined);
  const { open: openDeleteModal } = usePageDeleteModal();
  const { open: openPutBackPageModal } = usePutBackPageModal();

  const bookmarkFolderTreeMutation = useCallback(() => {
    mutateUserBookmarks();
    mutateCurrentUserBookmarks();
    mutateBookmarkInfo();
    mutateBookmarkFolders();
  }, [mutateBookmarkFolders, mutateBookmarkInfo, mutateCurrentUserBookmarks, mutateUserBookmarks]);

<<<<<<< HEAD
  const onClickDeleteBookmarkHandler = useCallback((pageToDelete: IPageToDeleteWithMeta) => {

=======
  const onClickDeleteMenuItemHandler = useCallback((pageToDelete: IPageToDeleteWithMeta) => {
>>>>>>> ff32edf9
    const pageDeletedHandler: OnDeletedFunction = (pathOrPathsToDelete, _isRecursively, isCompletely) => {
      if (typeof pathOrPathsToDelete !== 'string') return;
      toastSuccess(isCompletely ? t('deleted_pages_completely', { path: pathOrPathsToDelete }) : t('deleted_pages', { path: pathOrPathsToDelete }));
      bookmarkFolderTreeMutation();
      mutateAllPageInfo();
      if (pageToDelete.data._id === currentPage?._id && _isRecursively) {
        router.push(`/trash${currentPage.path}`);
      }
    };
    openDeleteModal([pageToDelete], { onDeleted: pageDeletedHandler });
  }, [openDeleteModal, t, bookmarkFolderTreeMutation, router, mutateAllPageInfo]);

  /* TODO: update in bookmarks folder v2. */
  // const itemDropHandler = async(item: DragItemDataType, dragType: string | null | symbol) => {
  //   if (dragType === DRAG_ITEM_TYPE.FOLDER) {
  //     try {
  //       await updateBookmarkFolder(item.bookmarkFolder._id, item.bookmarkFolder.name, null);
  //       await mutateBookmarkData();
  //       toastSuccess(t('toaster.update_successed', { target: t('bookmark_folder.bookmark_folder'), ns: 'commons' }));
  //     }
  //     catch (err) {
  //       toastError(err);
  //     }
  //   }
  //   else {
  //     try {
  //       await addBookmarkToFolder(item._id, null);
  //       await mutateUserBookmarks();
  //       toastSuccess(t('toaster.add_succeeded', { target: t('bookmark_folder.bookmark'), ns: 'commons' }));
  //     }
  //     catch (err) {
  //       toastError(err);
  //     }
  //   }

  // };
  // const isDroppable = (item: DragItemDataType, dragType: string | null | symbol) => {
  //   if (dragType === DRAG_ITEM_TYPE.FOLDER) {
  //     const isRootFolder = item.level === 0;
  //     return !isRootFolder;
  //   }
  //   const isRootBookmark = item.parentFolder == null;
  //   return !isRootBookmark;

  // };
  const putBackClickHandler = useCallback(async(pagePath: string) => {
    const bookmarkedPage = userBookmarks?.filter(userBookmark => userBookmark._id === pagePath)[0];
    if (bookmarkedPage != null) {
      const { _id: pageId, path } = bookmarkedPage;
      const putBackedHandler = async() => {
        try {
          await unlink(path);
          mutateAllPageInfo();
          bookmarkFolderTreeMutation();
          // Redirect to original page if current page id equal to bookmarked page
          if (bookmarkedPage._id === currentPage?._id) {
            router.push(`/${pageId}`);
          }
          toastSuccess(t('page_has_been_reverted', { path }));
        }
        catch (err) {
          toastError(err);
        }

      };
      openPutBackPageModal({ pageId, path }, { onPutBacked: putBackedHandler });
    }
  }, [userBookmarks, openPutBackPageModal, mutateAllPageInfo]);


  return (
    <div className={`grw-folder-tree-container ${styles['grw-folder-tree-container']}` } >
      <ul className={`grw-foldertree ${styles['grw-foldertree']} list-group px-2 py-2`}>
        {bookmarkFolders?.map((bookmarkFolder) => {
          return (
            <BookmarkFolderItem
              key={bookmarkFolder._id}
              isReadOnlyUser={!!isReadOnlyUser}
              isOperable={props.isOperable}
              bookmarkFolder={bookmarkFolder}
              isOpen={false}
              level={0}
              root={bookmarkFolder._id}
              isUserHomePage={isUserHomePage}
              onClickDeleteMenuItemHandler={onClickDeleteMenuItemHandler}
              bookmarkFolderTreeMutation={bookmarkFolderTreeMutation}
            />
          );
        })}
        {userBookmarks?.map(userBookmark => (
          <div key={userBookmark._id} className="grw-foldertree-item-container grw-root-bookmarks">
            <BookmarkItem
              key={userBookmark._id}
              isReadOnlyUser={!!isReadOnlyUser}
              isOperable={props.isOperable}
              bookmarkedPage={userBookmark}
              level={0}
              parentFolder={null}
              canMoveToRoot={false}
              onClickDeleteMenuItemHandler={onClickDeleteMenuItemHandler}
              bookmarkFolderTreeMutation={bookmarkFolderTreeMutation}
              onPagePutBacked={putBackClickHandler}
            />
          </div>
        ))}
      </ul>
      {/* TODO: update in bookmarks folder v2. Also delete drop_item_here in translation.json, if don't need it. */}
      {/* {bookmarkFolderData != null && bookmarkFolderData.length > 0 && (
        <DragAndDropWrapper
          useDropMode={true}
          type={acceptedTypes}
          onDropItem={itemDropHandler}
          isDropable={isDroppable}
        >
          <div className="grw-drop-item-area">
            <div className="d-flex flex-column align-items-center">
              {t('bookmark_folder.drop_item_here')}
            </div>
          </div>
        </DragAndDropWrapper>
      )} */}
    </div>
  );
};<|MERGE_RESOLUTION|>--- conflicted
+++ resolved
@@ -8,15 +8,9 @@
 import { OnDeletedFunction } from '~/interfaces/ui';
 import { useSWRxUserBookmarks, useSWRBookmarkInfo } from '~/stores/bookmark';
 import { useSWRxBookmarkFolderAndChild } from '~/stores/bookmark-folder';
-<<<<<<< HEAD
-import { useIsReadOnlyUser } from '~/stores/context';
+import { useIsReadOnlyUser, useCurrentUser } from '~/stores/context';
 import { usePageDeleteModal, usePutBackPageModal } from '~/stores/modal';
 import { useSWRxCurrentPage, mutateAllPageInfo } from '~/stores/page';
-=======
-import { useIsReadOnlyUser, useCurrentUser } from '~/stores/context';
-import { usePageDeleteModal } from '~/stores/modal';
-import { useSWRxCurrentPage } from '~/stores/page';
->>>>>>> ff32edf9
 
 import { BookmarkFolderItem } from './BookmarkFolderItem';
 import { BookmarkItem } from './BookmarkItem';
@@ -42,15 +36,12 @@
 
   // const acceptedTypes: DragItemType[] = [DRAG_ITEM_TYPE.FOLDER, DRAG_ITEM_TYPE.BOOKMARK];
   const { t } = useTranslation();
-<<<<<<< HEAD
   const router = useRouter();
-=======
 
   // In order to update the bookmark information in the sidebar when bookmarking or unbookmarking a page on someone else's user homepage
   const { data: currentUser } = useCurrentUser();
   const shouldMutateCurrentUserbookmarks = currentUser?._id !== userId;
 
->>>>>>> ff32edf9
   const { data: isReadOnlyUser } = useIsReadOnlyUser();
   const { data: currentPage } = useSWRxCurrentPage();
   const { mutate: mutateBookmarkInfo } = useSWRBookmarkInfo(currentPage?._id);
@@ -67,12 +58,7 @@
     mutateBookmarkFolders();
   }, [mutateBookmarkFolders, mutateBookmarkInfo, mutateCurrentUserBookmarks, mutateUserBookmarks]);
 
-<<<<<<< HEAD
-  const onClickDeleteBookmarkHandler = useCallback((pageToDelete: IPageToDeleteWithMeta) => {
-
-=======
   const onClickDeleteMenuItemHandler = useCallback((pageToDelete: IPageToDeleteWithMeta) => {
->>>>>>> ff32edf9
     const pageDeletedHandler: OnDeletedFunction = (pathOrPathsToDelete, _isRecursively, isCompletely) => {
       if (typeof pathOrPathsToDelete !== 'string') return;
       toastSuccess(isCompletely ? t('deleted_pages_completely', { path: pathOrPathsToDelete }) : t('deleted_pages', { path: pathOrPathsToDelete }));
