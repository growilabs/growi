--- conflicted
+++ resolved
@@ -6,11 +6,8 @@
 import { useTranslation } from 'react-i18next';
 import { UncontrolledTooltip, DropdownToggle } from 'reactstrap';
 
-<<<<<<< HEAD
-import { unbookmark, unlink } from '~/client/services/page-operation';
-=======
-import { bookmark, unbookmark } from '~/client/services/page-operation';
->>>>>>> ff32edf9
+
+import { bookmark, unbookmark, unlink } from '~/client/services/page-operation';
 import { addBookmarkToFolder, renamePage } from '~/client/util/bookmark-utils';
 import { ValidationTarget } from '~/client/util/input-validator';
 import { toastError, toastSuccess } from '~/client/util/toastr';
@@ -35,14 +32,9 @@
   level: number,
   parentFolder: BookmarkFolderItems | null,
   canMoveToRoot: boolean,
-<<<<<<< HEAD
-  onClickDeleteBookmarkHandler: (pageToDelete: IPageToDeleteWithMeta) => void,
+  onClickDeleteMenuItemHandler: (pageToDelete: IPageToDeleteWithMeta) => void,
   bookmarkFolderTreeMutation: () => void,
-  onPagePutBacked?: OnPutBackedFunction
-=======
-  onClickDeleteMenuItemHandler: (pageToDelete: IPageToDeleteWithMeta) => void,
-  bookmarkFolderTreeMutation: () => void
->>>>>>> ff32edf9
+  onPagePutBacked?: OnPutBackedFunction,
 }
 
 export const BookmarkItem = (props: Props): JSX.Element => {
@@ -53,24 +45,15 @@
   const router = useRouter();
 
   const {
-<<<<<<< HEAD
-    isReadOnlyUser, isOperable, bookmarkedPage, onClickDeleteBookmarkHandler,
+    isReadOnlyUser, isOperable, bookmarkedPage, onClickDeleteMenuItemHandler,
     parentFolder, level, canMoveToRoot, bookmarkFolderTreeMutation, onPagePutBacked,
-=======
-    isReadOnlyUser, isOperable, bookmarkedPage, onClickDeleteMenuItemHandler,
-    parentFolder, level, canMoveToRoot, bookmarkFolderTreeMutation,
->>>>>>> ff32edf9
   } = props;
   const { open: openPutBackPageModal } = usePutBackPageModal();
   const [isRenameInputShown, setRenameInputShown] = useState(false);
 
-<<<<<<< HEAD
-  const { data: fetchedPageInfo } = useSWRxPageInfo(bookmarkedPage._id);
+  const { data: pageInfo, mutate: mutatePageInfo } = useSWRxPageInfo(bookmarkedPage._id);
   const { data: currentPage } = useSWRxCurrentPage();
 
-=======
-  const { data: pageInfo, mutate: mutatePageInfo } = useSWRxPageInfo(bookmarkedPage._id);
->>>>>>> ff32edf9
   const dPagePath = new DevidedPagePath(bookmarkedPage.path, false, true);
   const { latter: pageTitle, former: formerPagePath } = dPagePath;
   const bookmarkItemId = `bookmark-item-${bookmarkedPage._id}`;
@@ -196,14 +179,9 @@
             onClickBookmarkMenuItem={bookmarkMenuItemClickHandler}
             onClickRenameMenuItem={renameMenuItemClickHandler}
             onClickDeleteMenuItem={deleteMenuItemClickHandler}
-<<<<<<< HEAD
             onClickRevertMenuItem={putBackClickHandler}
             additionalMenuItemOnTopRenderer={canMoveToRoot
               ? () => <BookmarkMoveToRootBtn pageId={bookmarkedPage._id} onClickMoveToRootHandler={onClickMoveToRootHandler} />
-=======
-            additionalMenuItemOnTopRenderer={canMoveToRoot && isOperable
-              ? () => <BookmarkMoveToRootBtn pageId={bookmarkedPage._id} onClickMoveToRootHandler={onClickMoveToRootHandler}/>
->>>>>>> ff32edf9
               : undefined}
           >
             <DropdownToggle color="transparent" className="border-0 rounded btn-page-item-control p-0 grw-visible-on-hover mr-1">
