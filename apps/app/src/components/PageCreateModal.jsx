--- conflicted
+++ resolved
@@ -21,11 +21,7 @@
 import styles from './PageCreateModal.module.scss';
 
 const {
-<<<<<<< HEAD
-  userPageRoot, isCreatablePage, generateEditorPath, isUsersHomepage,
-=======
-  isCreatablePage, generateEditorPath, isUsersHomePage,
->>>>>>> 579e6f64
+  isCreatablePage, generateEditorPath, isUsersHomepage,
 } = pagePathUtils;
 
 const PageCreateModal = () => {
@@ -39,13 +35,8 @@
 
   const { data: isReachable } = useIsSearchServiceReachable();
   const pathname = path || '';
-<<<<<<< HEAD
-  const userPageRootPath = userPageRoot(currentUser);
+  const userHomepagePath = pagePathUtils.userHomepagePath(currentUser);
   const isCreatable = isCreatablePage(pathname) || isUsersHomepage(pathname);
-=======
-  const userHomepagePath = pagePathUtils.userHomepagePath(currentUser);
-  const isCreatable = isCreatablePage(pathname) || isUsersHomePage(pathname);
->>>>>>> 579e6f64
   const pageNameInputInitialValue = isCreatable ? pathUtils.addTrailingSlash(pathname) : '/';
   const now = format(new Date(), 'yyyy/MM/dd');
 
