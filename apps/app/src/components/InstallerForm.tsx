import {
  FormEventHandler, memo, useCallback, useState,
} from 'react';

import { Lang, AllLang } from '@growi/core';
import { useTranslation } from 'next-i18next';
import { useRouter } from 'next/router';

import { i18n as i18nConfig } from '^/config/next-i18next.config';

import { apiv3Post } from '~/client/util/apiv3-client';
import { toastError } from '~/client/util/toastr';

const InstallerForm = memo((): JSX.Element => {
  const { t, i18n } = useTranslation();

  const router = useRouter();

  const isSupportedLang = AllLang.includes(i18n.language as Lang);

  const [isValidUserName, setValidUserName] = useState(true);
  const [isLoading, setIsLoading] = useState(false);
  const [currentLocale, setCurrentLocale] = useState(isSupportedLang ? i18n.language : Lang.en_US);

  const checkUserName = useCallback(async(event) => {
    const axios = require('axios').create({
      headers: {
        'Content-Type': 'application/json',
        'X-Requested-With': 'XMLHttpRequest',
      },
      responseType: 'json',
    });
    const res = await axios.get('/_api/v3/check-username', { params: { username: event.target.value } });
    setValidUserName(res.data.valid);
  }, []);

  const onClickLanguageItem = useCallback((locale) => {
    i18n.changeLanguage(locale);
    setCurrentLocale(locale);
  }, [i18n]);

  const submitHandler: FormEventHandler = useCallback(async(e: any) => {
    e.preventDefault();

    setIsLoading(true);

    const formData = e.target.elements;

    const {
      'registerForm[username]': { value: username },
      'registerForm[name]': { value: name },
      'registerForm[email]': { value: email },
      'registerForm[password]': { value: password },
    } = formData;

    const data = {
      registerForm: {
        username,
        name,
        email,
        password,
        'app:globalLang': currentLocale,
      },
    };

    try {
      await apiv3Post('/installer', data);
      router.push('/');
    }
    catch (errs) {
      const err = errs[0];
      const code = err.code;
      setIsLoading(false);

      if (code === 'failed_to_login_after_install') {
        toastError(t('installer.failed_to_login_after_install'));
        setTimeout(() => { router.push('/login') }, 700); // Wait 700 ms to show toastr
      }

      toastError(t('installer.failed_to_install'));
    }
  }, [currentLocale, router, t]);

  const hasErrorClass = isValidUserName ? '' : ' has-error';
  const unavailableUserId = isValidUserName
    ? ''
    : <span><span className="material-symbols-outlined">block</span>{ t('installer.unavaliable_user_id') }</span>;

  return (
    <div data-testid="installerForm" className={`nologin-dialog p-3 mx-auto${hasErrorClass}`}>
      <div className="row">
        <div className="col-md-12">
          <p className="alert alert-success">
            <strong>{ t('installer.create_initial_account') }</strong><br />
            <small>{ t('installer.initial_account_will_be_administrator_automatically') }</small>
          </p>
        </div>
      </div>
      <div className="row">
        <form role="form" id="register-form" className="col-md-12" onSubmit={submitHandler}>
          <div className="dropdown mb-3">
<<<<<<< HEAD
            <div className="input-group">
              <div className=" dropdown-with-icon">
                <span className="material-symbols-outlined">bubble_chart</span>
              </div>
=======
            <div className="input-group dropdown-with-icon">
              <span className="input-group-text"><i className="icon-bubbles" /></span>
>>>>>>> 2f868714
              <button
                type="button"
                className="btn btn-secondary dropdown-toggle form-control text-end rounded-end"
                id="dropdownLanguage"
                data-testid="dropdownLanguage"
                data-bs-toggle="dropdown"
                aria-haspopup="true"
                aria-expanded="true"
              >
                <span className="float-start">
                  {t('meta.display_name')}
                </span>
              </button>
              <input
                type="hidden"
                name="registerForm[app:globalLang]"
              />
              <div className="dropdown-menu" aria-labelledby="dropdownLanguage">
                {
                  i18nConfig.locales.map((locale) => {
                    let fixedT;
                    if (i18n != null) {
                      fixedT = i18n.getFixedT(locale);
                      i18n.loadLanguages(i18nConfig.locales);
                    }

                    return (
                      <button
                        key={locale}
                        data-testid={`dropdownLanguageMenu-${locale}`}
                        className="dropdown-item"
                        type="button"
                        onClick={() => { onClickLanguageItem(locale) }}
                      >
                        {fixedT?.('meta.display_name')}
                      </button>
                    );
                  })
                }
              </div>
            </div>
          </div>

          <div className={`input-group mb-3${hasErrorClass}`}>
            <span className="input-group-text"></span><span className="material-symbols-outlined">person</span>
            <input
              data-testid="tiUsername"
              type="text"
              className="form-control"
              placeholder={t('User ID')}
              name="registerForm[username]"
              // onBlur={checkUserName} // need not to check username before installation -- 2020.07.24 Yuki Takei
              required
            />
          </div>
          <p className="form-text">{ unavailableUserId }</p>

          <div className="input-group mb-3">
            <span className="input-group-text"></span><span className="material-symbols-outlined">sell</span>
            <input
              data-testid="tiName"
              type="text"
              className="form-control"
              placeholder={t('Name')}
              name="registerForm[name]"
              required
            />
          </div>

          <div className="input-group mb-3">
            <span className="input-group-text"></span><span className="material-symbols-outlined">mail</span>
            <input
              data-testid="tiEmail"
              type="email"
              className="form-control"
              placeholder={t('Email')}
              name="registerForm[email]"
              required
            />
          </div>

          <div className="input-group mb-3">
            <span className="input-group-text"></span> <span className="material-symbols-outlined">lock</span>
            <input
              data-testid="tiPassword"
              type="password"
              className="form-control"
              placeholder={t('Password')}
              name="registerForm[password]"
              required
            />
          </div>

          <div className="input-group mt-4 d-flex justify-content-center">
            <button
              data-testid="btnSubmit"
              type="submit"
              className="btn-fill btn btn-register"
              id="register"
              disabled={isLoading}
            >
              <div className="eff"></div>
              <span className="btn-label"><i className={isLoading ? 'fa fa-spinner fa-pulse me-1' : 'icon-user-follow'} /></span>
              <span className="btn-label-text">{ t('Create') }</span>
            </button>
          </div>

          <div>
            <a href="https://growi.org" className="link-growi-org">
              <span className="growi">GROWI</span>.<span className="org">org</span>
            </a>
          </div>

        </form>
      </div>
    </div>
  );
});

InstallerForm.displayName = 'InstallerForm';

export default InstallerForm;<|MERGE_RESOLUTION|>--- conflicted
+++ resolved
@@ -99,15 +99,8 @@
       <div className="row">
         <form role="form" id="register-form" className="col-md-12" onSubmit={submitHandler}>
           <div className="dropdown mb-3">
-<<<<<<< HEAD
-            <div className="input-group">
-              <div className=" dropdown-with-icon">
-                <span className="material-symbols-outlined">bubble_chart</span>
-              </div>
-=======
             <div className="input-group dropdown-with-icon">
-              <span className="input-group-text"><i className="icon-bubbles" /></span>
->>>>>>> 2f868714
+              <span className="input-group-text"></span><span className="material-symbols-outlined">bubble_chart</span>
               <button
                 type="button"
                 className="btn btn-secondary dropdown-toggle form-control text-end rounded-end"
