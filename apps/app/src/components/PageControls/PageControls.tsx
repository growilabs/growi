--- conflicted
+++ resolved
@@ -80,11 +80,7 @@
     pageInfo,
     pageId, revisionId, path, shareLinkId, expandContentWidth,
     disableSeenUserInfoPopover, showPageControlDropdown, forceHideMenuItems, additionalMenuItemRenderer,
-<<<<<<< HEAD
-    onClickDuplicateMenuItem, onClickRenameMenuItem, onClickDeleteMenuItem, onClickSwitchContentWidth, onClickWorkflowMenuItem,
-=======
-    onClickEditTagsButton, onClickDuplicateMenuItem, onClickRenameMenuItem, onClickDeleteMenuItem, onClickSwitchContentWidth,
->>>>>>> 51fdf79f
+    onClickEditTagsButton, onClickDuplicateMenuItem, onClickRenameMenuItem, onClickDeleteMenuItem, onClickSwitchContentWidth, onClickWorkflowMenuItem,
   } = props;
 
   const { data: isGuestUser } = useIsGuestUser();
