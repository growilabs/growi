import React, {
  memo, useCallback, useEffect, useMemo, useRef,
} from 'react';

import type {
  IPageInfoForOperation, IPageToDeleteWithMeta, IPageToRenameWithMeta,
} from '@growi/core';
import {
  isIPageInfoForEntity, isIPageInfoForOperation,
} from '@growi/core';
import { useRect } from '@growi/ui/dist/utils';
import { useTranslation } from 'next-i18next';
import { DropdownItem } from 'reactstrap';

import {
  toggleLike, toggleSubscribe,
} from '~/client/services/page-operation';
import { toastError } from '~/client/util/toastr';
import { useIsGuestUser, useIsReadOnlyUser } from '~/stores/context';
import { useTagEditModal, type IPageForPageDuplicateModal } from '~/stores/modal';
import {
  EditorMode, useEditorMode, useIsDeviceLargerThanMd, usePageControlsX,
} from '~/stores/ui';
import loggerFactory from '~/utils/logger';

import { useSWRxPageInfo, useSWRxTagsInfo } from '../../stores/page';
import { useSWRxUsersList } from '../../stores/user';
import type { AdditionalMenuItemsRendererProps, ForceHideMenuItems } from '../Common/Dropdown/PageItemControl';
import {
  MenuItemType,
  PageItemControl,
} from '../Common/Dropdown/PageItemControl';

import { BookmarkButtons } from './BookmarkButtons';
import LikeButtons from './LikeButtons';
import SearchButton from './SearchButton';
import SeenUserInfo from './SeenUserInfo';
import SubscribeButton from './SubscribeButton';


import styles from './PageControls.module.scss';

const logger = loggerFactory('growi:components/PageControls');


type TagsProps = {
  onClickEditTagsButton: () => void,
}

const Tags = (props: TagsProps): JSX.Element => {
  const { onClickEditTagsButton } = props;
  const { t } = useTranslation();

  return (
    <div className="grw-tag-labels-container d-flex align-items-center">
      <button
        type="button"
        className="btn btn-sm btn-outline-neutral-secondary"
        onClick={onClickEditTagsButton}
      >
<<<<<<< HEAD
        <span className="material-symbols-outlined me-sm-1">local_offer</span>
        <span className="d-none d-sm-inline">Tags</span>
=======
        <span className="material-symbols-outlined me-1">local_offer</span>
        {t('Tags')}
>>>>>>> 5351db14
      </button>
    </div>
  );
};

type WideViewMenuItemProps = AdditionalMenuItemsRendererProps & {
  onClickMenuItem: (newValue: boolean) => void,
  expandContentWidth?: boolean,
}

const WideViewMenuItem = (props: WideViewMenuItemProps): JSX.Element => {
  const { t } = useTranslation();

  const {
    onClickMenuItem, expandContentWidth,
  } = props;

  return (
    <DropdownItem
      onClick={() => onClickMenuItem(!(expandContentWidth))}
      className="grw-page-control-dropdown-item"
    >
      <div className="form-check form-switch ms-1">
        <input
          id="switchContentWidth"
          className="form-check-input"
          type="checkbox"
          checked={expandContentWidth}
          onChange={() => {}}
        />
        <label className="form-label form-check-label" htmlFor="switchContentWidth">
          { t('wide_view') }
        </label>
      </div>
    </DropdownItem>
  );
};


type CommonProps = {
  pageId: string,
  shareLinkId?: string | null,
  revisionId?: string | null,
  path?: string | null,
  expandContentWidth?: boolean,
  disableSeenUserInfoPopover?: boolean,
  hideSubControls?: boolean,
  showPageControlDropdown?: boolean,
  forceHideMenuItems?: ForceHideMenuItems,
  additionalMenuItemRenderer?: React.FunctionComponent<AdditionalMenuItemsRendererProps>,
  onClickDuplicateMenuItem?: (pageToDuplicate: IPageForPageDuplicateModal) => void,
  onClickRenameMenuItem?: (pageToRename: IPageToRenameWithMeta) => void,
  onClickDeleteMenuItem?: (pageToDelete: IPageToDeleteWithMeta) => void,
  onClickSwitchContentWidth?: (pageId: string, value: boolean) => void,
}

type PageControlsSubstanceProps = CommonProps & {
  pageInfo: IPageInfoForOperation,
  onClickEditTagsButton: () => void,
}

const PageControlsSubstance = (props: PageControlsSubstanceProps): JSX.Element => {
  const {
    pageInfo,
    pageId, revisionId, path, shareLinkId, expandContentWidth,
    disableSeenUserInfoPopover, hideSubControls, showPageControlDropdown, forceHideMenuItems, additionalMenuItemRenderer,
    onClickEditTagsButton, onClickDuplicateMenuItem, onClickRenameMenuItem, onClickDeleteMenuItem, onClickSwitchContentWidth,
  } = props;

  const { data: isGuestUser } = useIsGuestUser();
  const { data: isReadOnlyUser } = useIsReadOnlyUser();
  const { data: editorMode } = useEditorMode();
  const { data: isDeviceLargerThanMd } = useIsDeviceLargerThanMd();

  const { mutate: mutatePageInfo } = useSWRxPageInfo(pageId, shareLinkId);

  const likerIds = isIPageInfoForEntity(pageInfo) ? (pageInfo.likerIds ?? []).slice(0, 15) : [];
  const seenUserIds = isIPageInfoForEntity(pageInfo) ? (pageInfo.seenUserIds ?? []).slice(0, 15) : [];

  const { mutateAndSave: mutatePageControlsX } = usePageControlsX();

  const pageControlsRef = useRef<HTMLDivElement>(null);
  const [pageControlsRect] = useRect(pageControlsRef);

  useEffect(() => {
    if (pageControlsRect?.x == null) {
      return;
    }
    mutatePageControlsX(pageControlsRect.x);
  }, [pageControlsRect?.x, mutatePageControlsX]);


  // Put in a mixture of seenUserIds and likerIds data to make the cache work
  const { data: usersList } = useSWRxUsersList([...likerIds, ...seenUserIds]);
  const likers = usersList != null ? usersList.filter(({ _id }) => likerIds.includes(_id)).slice(0, 15) : [];
  const seenUsers = usersList != null ? usersList.filter(({ _id }) => seenUserIds.includes(_id)).slice(0, 15) : [];

  const subscribeClickhandler = useCallback(async() => {
    if (isGuestUser ?? true) {
      return;
    }
    if (!isIPageInfoForOperation(pageInfo)) {
      return;
    }

    await toggleSubscribe(pageId, pageInfo.subscriptionStatus);
    mutatePageInfo();
  }, [isGuestUser, mutatePageInfo, pageId, pageInfo]);

  const likeClickhandler = useCallback(async() => {
    if (isGuestUser ?? true) {
      return;
    }
    if (!isIPageInfoForOperation(pageInfo)) {
      return;
    }

    await toggleLike(pageId, pageInfo.isLiked);
    mutatePageInfo();
  }, [isGuestUser, mutatePageInfo, pageId, pageInfo]);

  const duplicateMenuItemClickHandler = useCallback(async(_pageId: string): Promise<void> => {
    if (onClickDuplicateMenuItem == null || path == null) {
      return;
    }
    const page: IPageForPageDuplicateModal = { pageId, path };

    onClickDuplicateMenuItem(page);
  }, [onClickDuplicateMenuItem, pageId, path]);

  const renameMenuItemClickHandler = useCallback(async(_pageId: string): Promise<void> => {
    if (onClickRenameMenuItem == null || path == null) {
      return;
    }

    const page: IPageToRenameWithMeta = {
      data: {
        _id: pageId,
        revision: revisionId ?? null,
        path,
      },
      meta: pageInfo,
    };

    onClickRenameMenuItem(page);
  }, [onClickRenameMenuItem, pageId, pageInfo, path, revisionId]);

  const deleteMenuItemClickHandler = useCallback(async(_pageId: string): Promise<void> => {
    if (onClickDeleteMenuItem == null || path == null) {
      return;
    }

    const pageToDelete: IPageToDeleteWithMeta = {
      data: {
        _id: pageId,
        revision: revisionId ?? null,
        path,
      },
      meta: pageInfo,
    };

    onClickDeleteMenuItem(pageToDelete);
  }, [onClickDeleteMenuItem, pageId, pageInfo, path, revisionId]);

  const switchContentWidthClickHandler = useCallback(async(newValue: boolean) => {
    if (onClickSwitchContentWidth == null || (isGuestUser ?? true) || (isReadOnlyUser ?? true)) {
      logger.warn('Could not switch content width', {
        onClickSwitchContentWidth: onClickSwitchContentWidth == null ? 'null' : 'not null',
        isGuestUser,
        isReadOnlyUser,
      });
      return;
    }
    if (!isIPageInfoForEntity(pageInfo)) {
      return;
    }
    try {
      onClickSwitchContentWidth(pageId, newValue);
    }
    catch (err) {
      toastError(err);
    }
  }, [isGuestUser, isReadOnlyUser, onClickSwitchContentWidth, pageId, pageInfo]);

  const additionalMenuItemOnTopRenderer = useMemo(() => {
    if (!isIPageInfoForEntity(pageInfo)) {
      return undefined;
    }
    const wideviewMenuItemRenderer = (props: WideViewMenuItemProps) => {

      return <WideViewMenuItem {...props} onClickMenuItem={switchContentWidthClickHandler} expandContentWidth={expandContentWidth} />;
    };
    return wideviewMenuItemRenderer;
  }, [pageInfo, switchContentWidthClickHandler, expandContentWidth]);

  if (!isIPageInfoForEntity(pageInfo)) {
    return <></>;
  }

  const {
    sumOfLikers, sumOfSeenUsers, isLiked,
  } = pageInfo;

  const forceHideMenuItemsWithAdditions = [
    ...(forceHideMenuItems ?? []),
    MenuItemType.BOOKMARK,
    MenuItemType.REVERT,
  ];

  const _isIPageInfoForOperation = isIPageInfoForOperation(pageInfo);
  const isViewMode = editorMode === EditorMode.View;

  return (
    <div className={`${styles['grw-page-controls']} hstack gap-2`} ref={pageControlsRef}>
      { isViewMode && isDeviceLargerThanMd && (
        <SearchButton />
      )}

      {revisionId != null && !isViewMode && _isIPageInfoForOperation && (
        <Tags
          onClickEditTagsButton={onClickEditTagsButton}
        />
      )}

      { !hideSubControls && (
        <div className={`hstack gap-1 ${isViewMode && editorMode === EditorMode.View ? '' : 'd-none d-lg-flex'}`}>
          {revisionId != null && _isIPageInfoForOperation && (
            <SubscribeButton
              status={pageInfo.subscriptionStatus}
              onClick={subscribeClickhandler}
            />
          )}
          {revisionId != null && _isIPageInfoForOperation && (
            <LikeButtons
              onLikeClicked={likeClickhandler}
              sumOfLikers={sumOfLikers}
              isLiked={isLiked}
              likers={likers}
            />
          )}
          {revisionId != null && _isIPageInfoForOperation && (
            <BookmarkButtons
              pageId={pageId}
              isBookmarked={pageInfo.isBookmarked}
              bookmarkCount={pageInfo.bookmarkCount}
            />
          )}
          {revisionId != null && (
            <SeenUserInfo
              seenUsers={seenUsers}
              sumOfSeenUsers={sumOfSeenUsers}
              disabled={disableSeenUserInfoPopover}
            />
          ) }
        </div>
      ) }

      { showPageControlDropdown && _isIPageInfoForOperation && (
        <PageItemControl
          pageId={pageId}
          pageInfo={pageInfo}
          isEnableActions={!isGuestUser}
          isReadOnlyUser={!!isReadOnlyUser}
          forceHideMenuItems={forceHideMenuItemsWithAdditions}
          additionalMenuItemOnTopRenderer={!isReadOnlyUser ? additionalMenuItemOnTopRenderer : undefined}
          additionalMenuItemRenderer={additionalMenuItemRenderer}
          onClickRenameMenuItem={renameMenuItemClickHandler}
          onClickDuplicateMenuItem={duplicateMenuItemClickHandler}
          onClickDeleteMenuItem={deleteMenuItemClickHandler}
        />
      )}
    </div>
  );
};

type PageControlsProps = CommonProps;

export const PageControls = memo((props: PageControlsProps): JSX.Element => {
  const {
    pageId, revisionId, shareLinkId,
    ...rest
  } = props;

  const { data: pageInfo, error } = useSWRxPageInfo(pageId ?? null, shareLinkId);
  const { data: tagsInfoData } = useSWRxTagsInfo(pageId);
  const { open: openTagEditModal } = useTagEditModal();

  const onClickEditTagsButton = useCallback(() => {
    if (tagsInfoData == null || revisionId == null) {
      return;
    }
    openTagEditModal(tagsInfoData.tags, pageId, revisionId);
  }, [pageId, revisionId, tagsInfoData, openTagEditModal]);

  if (error != null) {
    return <></>;
  }

  if (!isIPageInfoForEntity(pageInfo)) {
    return <></>;
  }

  return (
    <PageControlsSubstance
      pageInfo={pageInfo}
      pageId={pageId}
      revisionId={revisionId}
      onClickEditTagsButton={onClickEditTagsButton}
      {...rest}
    />
  );
});<|MERGE_RESOLUTION|>--- conflicted
+++ resolved
@@ -58,13 +58,8 @@
         className="btn btn-sm btn-outline-neutral-secondary"
         onClick={onClickEditTagsButton}
       >
-<<<<<<< HEAD
         <span className="material-symbols-outlined me-sm-1">local_offer</span>
-        <span className="d-none d-sm-inline">Tags</span>
-=======
-        <span className="material-symbols-outlined me-1">local_offer</span>
-        {t('Tags')}
->>>>>>> 5351db14
+        <span className="d-none d-sm-inline">{t('Tags')}</span>
       </button>
     </div>
   );
