--- conflicted
+++ resolved
@@ -8,11 +8,8 @@
 import {
   isIPageInfoForEntity, isIPageInfoForOperation,
 } from '@growi/core';
-<<<<<<< HEAD
-=======
 import { useRect } from '@growi/ui/dist/utils';
 import { useTranslation } from 'next-i18next';
->>>>>>> 68c7fa1c
 import { DropdownItem } from 'reactstrap';
 
 import {
@@ -96,13 +93,8 @@
   const {
     pageInfo,
     pageId, revisionId, path, shareLinkId, expandContentWidth,
-<<<<<<< HEAD
-    disableSeenUserInfoPopover, showPageControlDropdown, forceHideMenuItems, additionalMenuItemRenderer,
+    disableSeenUserInfoPopover, hideSubControls, showPageControlDropdown, forceHideMenuItems, additionalMenuItemRenderer,
     onClickEditTagsButton, onClickDuplicateMenuItem, onClickRenameMenuItem, onClickDeleteMenuItem, onClickSwitchContentWidth, onClickWorkflowMenuItem,
-=======
-    disableSeenUserInfoPopover, hideSubControls, showPageControlDropdown, forceHideMenuItems, additionalMenuItemRenderer,
-    onClickEditTagsButton, onClickDuplicateMenuItem, onClickRenameMenuItem, onClickDeleteMenuItem, onClickSwitchContentWidth,
->>>>>>> 68c7fa1c
   } = props;
 
   const { data: isGuestUser } = useIsGuestUser();
@@ -242,7 +234,7 @@
       );
     };
     return TopMenuItemRenderer;
-  }, [pageInfo, switchContentWidthClickHandler, workflowMenuItemClickHandler, expandContentWidth]);
+  }, [pageInfo, switchContentWidthClickHandler, expandContentWidth, pageId, workflowMenuItemClickHandler]);
 
   if (!isIPageInfoForEntity(pageInfo)) {
     return <></>;
