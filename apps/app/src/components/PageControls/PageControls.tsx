import React, {
  memo, useCallback, useEffect, useMemo, useRef,
} from 'react';

import type {
  IPageInfoForOperation, IPageToDeleteWithMeta, IPageToRenameWithMeta,
} from '@growi/core';
import {
  isIPageInfoForEntity, isIPageInfoForOperation,
} from '@growi/core';
import { useRect } from '@growi/ui/dist/utils';
import { useTranslation } from 'next-i18next';
import { DropdownItem } from 'reactstrap';

import {
  toggleLike, toggleSubscribe,
} from '~/client/services/page-operation';
import { toastError } from '~/client/util/toastr';
import { useIsGuestUser, useIsReadOnlyUser } from '~/stores/context';
import { useTagEditModal, type IPageForPageDuplicateModal } from '~/stores/modal';
import {
  EditorMode, useEditorMode, useIsDeviceLargerThanMd, usePageControlsX,
} from '~/stores/ui';
import loggerFactory from '~/utils/logger';

import { useSWRxPageInfo, useSWRxTagsInfo } from '../../stores/page';
import { useSWRxUsersList } from '../../stores/user';
import type { AdditionalMenuItemsRendererProps, ForceHideMenuItems } from '../Common/Dropdown/PageItemControl';
import {
  MenuItemType,
  PageItemControl,
} from '../Common/Dropdown/PageItemControl';

import { BookmarkButtons } from './BookmarkButtons';
import LikeButtons from './LikeButtons';
import SearchButton from './SearchButton';
import SeenUserInfo from './SeenUserInfo';
import SubscribeButton from './SubscribeButton';


import styles from './PageControls.module.scss';


const logger = loggerFactory('growi:components/PageControls');


type TagsProps = {
  onClickEditTagsButton: () => void,
}

const Tags = (props: TagsProps): JSX.Element => {
  const { onClickEditTagsButton } = props;
  const { t } = useTranslation('');

  return (
    <div className="grw-tag-labels-container d-flex align-items-center">
      <button
        type="button"
        className="btn btn-sm btn-outline-neutral-secondary"
        onClick={onClickEditTagsButton}
      >
        <span className="material-symbols-outlined me-1">local_offer</span>
<<<<<<< HEAD
        <div className="mb-0">{t('Tags')}</div>
=======
        Tags
>>>>>>> ef2e2d8e
      </button>
    </div>
  );
};

type WideViewMenuItemProps = AdditionalMenuItemsRendererProps & {
  onClickMenuItem: (newValue: boolean) => void,
  expandContentWidth?: boolean,
}

const WideViewMenuItem = (props: WideViewMenuItemProps): JSX.Element => {
  const { t } = useTranslation();

  const {
    onClickMenuItem, expandContentWidth,
  } = props;

  return (
    <DropdownItem
      onClick={() => onClickMenuItem(!(expandContentWidth))}
      className="grw-page-control-dropdown-item"
    >
      <div className="form-check form-switch ms-1">
        <input
          id="switchContentWidth"
          className="form-check-input"
          type="checkbox"
          checked={expandContentWidth}
          onChange={() => {}}
        />
        <label className="form-label form-check-label" htmlFor="switchContentWidth">
          { t('wide_view') }
        </label>
      </div>
    </DropdownItem>
  );
};


type CommonProps = {
  pageId: string,
  shareLinkId?: string | null,
  revisionId?: string | null,
  path?: string | null,
  expandContentWidth?: boolean,
  disableSeenUserInfoPopover?: boolean,
  hideSubControls?: boolean,
  showPageControlDropdown?: boolean,
  forceHideMenuItems?: ForceHideMenuItems,
  additionalMenuItemRenderer?: React.FunctionComponent<AdditionalMenuItemsRendererProps>,
  onClickDuplicateMenuItem?: (pageToDuplicate: IPageForPageDuplicateModal) => void,
  onClickRenameMenuItem?: (pageToRename: IPageToRenameWithMeta) => void,
  onClickDeleteMenuItem?: (pageToDelete: IPageToDeleteWithMeta) => void,
  onClickSwitchContentWidth?: (pageId: string, value: boolean) => void,
}

type PageControlsSubstanceProps = CommonProps & {
  pageInfo: IPageInfoForOperation,
  onClickEditTagsButton: () => void,
}

const PageControlsSubstance = (props: PageControlsSubstanceProps): JSX.Element => {
  const {
    pageInfo,
    pageId, revisionId, path, shareLinkId, expandContentWidth,
    disableSeenUserInfoPopover, hideSubControls, showPageControlDropdown, forceHideMenuItems, additionalMenuItemRenderer,
    onClickEditTagsButton, onClickDuplicateMenuItem, onClickRenameMenuItem, onClickDeleteMenuItem, onClickSwitchContentWidth,
  } = props;

  const { data: isGuestUser } = useIsGuestUser();
  const { data: isReadOnlyUser } = useIsReadOnlyUser();
  const { data: editorMode } = useEditorMode();
  const { data: isDeviceLargerThanMd } = useIsDeviceLargerThanMd();

  const { mutate: mutatePageInfo } = useSWRxPageInfo(pageId, shareLinkId);

  const likerIds = isIPageInfoForEntity(pageInfo) ? (pageInfo.likerIds ?? []).slice(0, 15) : [];
  const seenUserIds = isIPageInfoForEntity(pageInfo) ? (pageInfo.seenUserIds ?? []).slice(0, 15) : [];

  const { mutateAndSave: mutatePageControlsX } = usePageControlsX();

  const pageControlsRef = useRef<HTMLDivElement>(null);
  const [pageControlsRect] = useRect(pageControlsRef);

  useEffect(() => {
    if (pageControlsRect?.x == null) {
      return;
    }
    mutatePageControlsX(pageControlsRect.x);
  }, [pageControlsRect?.x, mutatePageControlsX]);


  // Put in a mixture of seenUserIds and likerIds data to make the cache work
  const { data: usersList } = useSWRxUsersList([...likerIds, ...seenUserIds]);
  const likers = usersList != null ? usersList.filter(({ _id }) => likerIds.includes(_id)).slice(0, 15) : [];
  const seenUsers = usersList != null ? usersList.filter(({ _id }) => seenUserIds.includes(_id)).slice(0, 15) : [];

  const subscribeClickhandler = useCallback(async() => {
    if (isGuestUser ?? true) {
      return;
    }
    if (!isIPageInfoForOperation(pageInfo)) {
      return;
    }

    await toggleSubscribe(pageId, pageInfo.subscriptionStatus);
    mutatePageInfo();
  }, [isGuestUser, mutatePageInfo, pageId, pageInfo]);

  const likeClickhandler = useCallback(async() => {
    if (isGuestUser ?? true) {
      return;
    }
    if (!isIPageInfoForOperation(pageInfo)) {
      return;
    }

    await toggleLike(pageId, pageInfo.isLiked);
    mutatePageInfo();
  }, [isGuestUser, mutatePageInfo, pageId, pageInfo]);

  const duplicateMenuItemClickHandler = useCallback(async(_pageId: string): Promise<void> => {
    if (onClickDuplicateMenuItem == null || path == null) {
      return;
    }
    const page: IPageForPageDuplicateModal = { pageId, path };

    onClickDuplicateMenuItem(page);
  }, [onClickDuplicateMenuItem, pageId, path]);

  const renameMenuItemClickHandler = useCallback(async(_pageId: string): Promise<void> => {
    if (onClickRenameMenuItem == null || path == null) {
      return;
    }

    const page: IPageToRenameWithMeta = {
      data: {
        _id: pageId,
        revision: revisionId ?? null,
        path,
      },
      meta: pageInfo,
    };

    onClickRenameMenuItem(page);
  }, [onClickRenameMenuItem, pageId, pageInfo, path, revisionId]);

  const deleteMenuItemClickHandler = useCallback(async(_pageId: string): Promise<void> => {
    if (onClickDeleteMenuItem == null || path == null) {
      return;
    }

    const pageToDelete: IPageToDeleteWithMeta = {
      data: {
        _id: pageId,
        revision: revisionId ?? null,
        path,
      },
      meta: pageInfo,
    };

    onClickDeleteMenuItem(pageToDelete);
  }, [onClickDeleteMenuItem, pageId, pageInfo, path, revisionId]);

  const switchContentWidthClickHandler = useCallback(async(newValue: boolean) => {
    if (onClickSwitchContentWidth == null || (isGuestUser ?? true) || (isReadOnlyUser ?? true)) {
      logger.warn('Could not switch content width', {
        onClickSwitchContentWidth: onClickSwitchContentWidth == null ? 'null' : 'not null',
        isGuestUser,
        isReadOnlyUser,
      });
      return;
    }
    if (!isIPageInfoForEntity(pageInfo)) {
      return;
    }
    try {
      onClickSwitchContentWidth(pageId, newValue);
    }
    catch (err) {
      toastError(err);
    }
  }, [isGuestUser, isReadOnlyUser, onClickSwitchContentWidth, pageId, pageInfo]);

  const additionalMenuItemOnTopRenderer = useMemo(() => {
    if (!isIPageInfoForEntity(pageInfo)) {
      return undefined;
    }
    const wideviewMenuItemRenderer = (props: WideViewMenuItemProps) => {

      return <WideViewMenuItem {...props} onClickMenuItem={switchContentWidthClickHandler} expandContentWidth={expandContentWidth} />;
    };
    return wideviewMenuItemRenderer;
  }, [pageInfo, switchContentWidthClickHandler, expandContentWidth]);

  if (!isIPageInfoForEntity(pageInfo)) {
    return <></>;
  }

  const {
    sumOfLikers, sumOfSeenUsers, isLiked,
  } = pageInfo;

  const forceHideMenuItemsWithAdditions = [
    ...(forceHideMenuItems ?? []),
    MenuItemType.BOOKMARK,
    MenuItemType.REVERT,
  ];

  const _isIPageInfoForOperation = isIPageInfoForOperation(pageInfo);
  const isViewMode = editorMode === EditorMode.View;

  return (
    <div className={`${styles['grw-page-controls']} hstack gap-2`} ref={pageControlsRef}>
      { isDeviceLargerThanMd && (
        <SearchButton />
      )}

      {revisionId != null && !isViewMode && _isIPageInfoForOperation && (
        <Tags
          onClickEditTagsButton={onClickEditTagsButton}
        />
      )}

      { !hideSubControls && (
        <div className="hstack gap-1">
          {revisionId != null && _isIPageInfoForOperation && (
            <SubscribeButton
              status={pageInfo.subscriptionStatus}
              onClick={subscribeClickhandler}
            />
          )}
          {revisionId != null && _isIPageInfoForOperation && (
            <LikeButtons
              onLikeClicked={likeClickhandler}
              sumOfLikers={sumOfLikers}
              isLiked={isLiked}
              likers={likers}
            />
          )}
          {revisionId != null && _isIPageInfoForOperation && (
            <BookmarkButtons
              pageId={pageId}
              isBookmarked={pageInfo.isBookmarked}
              bookmarkCount={pageInfo.bookmarkCount}
            />
          )}
          {revisionId != null && (
            <SeenUserInfo
              seenUsers={seenUsers}
              sumOfSeenUsers={sumOfSeenUsers}
              disabled={disableSeenUserInfoPopover}
            />
          ) }
        </div>
      ) }

      { showPageControlDropdown && _isIPageInfoForOperation && (
        <PageItemControl
          pageId={pageId}
          pageInfo={pageInfo}
          isEnableActions={!isGuestUser}
          isReadOnlyUser={!!isReadOnlyUser}
          forceHideMenuItems={forceHideMenuItemsWithAdditions}
          additionalMenuItemOnTopRenderer={!isReadOnlyUser ? additionalMenuItemOnTopRenderer : undefined}
          additionalMenuItemRenderer={additionalMenuItemRenderer}
          onClickRenameMenuItem={renameMenuItemClickHandler}
          onClickDuplicateMenuItem={duplicateMenuItemClickHandler}
          onClickDeleteMenuItem={deleteMenuItemClickHandler}
        />
      )}
    </div>
  );
};

type PageControlsProps = CommonProps;

export const PageControls = memo((props: PageControlsProps): JSX.Element => {
  const {
    pageId, revisionId, shareLinkId,
    ...rest
  } = props;

  const { data: pageInfo, error } = useSWRxPageInfo(pageId ?? null, shareLinkId);
  const { data: tagsInfoData } = useSWRxTagsInfo(pageId);
  const { open: openTagEditModal } = useTagEditModal();

  const onClickEditTagsButton = useCallback(() => {
    if (tagsInfoData == null || revisionId == null) {
      return;
    }
    openTagEditModal(tagsInfoData.tags, pageId, revisionId);
  }, [pageId, revisionId, tagsInfoData, openTagEditModal]);

  if (error != null) {
    return <></>;
  }

  if (!isIPageInfoForEntity(pageInfo)) {
    return <></>;
  }

  return (
    <PageControlsSubstance
      pageInfo={pageInfo}
      pageId={pageId}
      revisionId={revisionId}
      onClickEditTagsButton={onClickEditTagsButton}
      {...rest}
    />
  );
});<|MERGE_RESOLUTION|>--- conflicted
+++ resolved
@@ -60,11 +60,7 @@
         onClick={onClickEditTagsButton}
       >
         <span className="material-symbols-outlined me-1">local_offer</span>
-<<<<<<< HEAD
-        <div className="mb-0">{t('Tags')}</div>
-=======
-        Tags
->>>>>>> ef2e2d8e
+
       </button>
     </div>
   );
