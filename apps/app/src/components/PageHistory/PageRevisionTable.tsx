import React, {
  useEffect, useRef, useState,
} from 'react';

import type { IRevisionHasId, IRevisionHasPageId } from '@growi/core';
import { useTranslation } from 'next-i18next';

import { useSWRxInfinitePageRevisions } from '~/stores/page';

import { RevisionComparer } from '../RevisionComparer/RevisionComparer';

import { Revision } from './Revision';

import styles from './PageRevisionTable.module.scss';

type PageRevisionTableProps = {
  sourceRevisionId?: string
  targetRevisionId?: string
  onClose: () => void,
  currentPageId: string
  currentPagePath: string
}

export const PageRevisionTable = (props: PageRevisionTableProps): JSX.Element => {
  const { t } = useTranslation();

  const REVISIONS_PER_PAGE = 10;

  const {
    sourceRevisionId, targetRevisionId, onClose, currentPageId, currentPagePath,
  } = props;

  // Load all data if source revision id and target revision id not null
  const revisionPerPage = (sourceRevisionId != null && targetRevisionId != null) ? 0 : REVISIONS_PER_PAGE;
  const swrInifiniteResponse = useSWRxInfinitePageRevisions(currentPageId, revisionPerPage);


  const {
    data, size, error, setSize, isValidating,
  } = swrInifiniteResponse;

  const revisions = data && data[0].revisions;
  const oldestRevision = revisions && revisions[revisions.length - 1];

  // First load
  const isLoadingInitialData = !data && !error;
  const isLoadingMore = isLoadingInitialData
    || (isValidating && data != null && typeof data[size - 1] === 'undefined');
  const isReachingEnd = (revisionPerPage === 0) || !!(data != null && data[data.length - 1]?.revisions.length < REVISIONS_PER_PAGE);

  const [sourceRevision, setSourceRevision] = useState<IRevisionHasPageId>();
  const [targetRevision, setTargetRevision] = useState<IRevisionHasPageId>();

  const tbodyRef = useRef<HTMLTableSectionElement>(null);


  useEffect(() => {
    if (revisions != null) {
      if (sourceRevisionId != null && targetRevisionId != null) {
        const sourceRevision = revisions.filter(revision => revision._id === sourceRevisionId)[0];
        const targetRevision = revisions.filter(revision => revision._id === targetRevisionId)[0];
        setSourceRevision(sourceRevision);
        setTargetRevision(targetRevision);
      }
      else {
        const latestRevision = revisions != null ? revisions[0] : null;
        if (latestRevision != null) {
          setSourceRevision(latestRevision);
          setTargetRevision(latestRevision);
        }
      }
    }
  }, [revisions, sourceRevisionId, targetRevisionId]);

  useEffect(() => {
    // Apply ref to tbody
    const tbody = tbodyRef.current;
    const handleScroll = () => {
      const offset = 30; // Threshold before scroll actually reaching the end
      if (tbody) {
        // Scroll end
        const isEnd = tbody.scrollTop + tbody.clientHeight + offset >= tbody.scrollHeight;
        if (isEnd && !isLoadingMore && !isReachingEnd) {
          setSize(size + 1);
        }
      }
    };
    if (tbody) {
      tbody.addEventListener('scroll', handleScroll);
    }
    return () => {
      if (tbody) {
        tbody.removeEventListener('scroll', handleScroll);
      }
    };
  }, [isLoadingMore, isReachingEnd, setSize, size]);


  const onChangeSourceInvoked: React.Dispatch<React.SetStateAction<IRevisionHasId | undefined>> = (revision: IRevisionHasPageId) => {
    setSourceRevision(revision);
  };
  const onChangeTargetInvoked: React.Dispatch<React.SetStateAction<IRevisionHasId | undefined>> = (revision: IRevisionHasPageId) => {
    setTargetRevision(revision);
  };


  const renderRow = (revision: IRevisionHasPageId, previousRevision: IRevisionHasPageId, latestRevision: IRevisionHasPageId,
      isOldestRevision: boolean, hasDiff: boolean) => {

    const revisionId = revision._id;

    const handleCompareLatestRevisionButton = () => {
      onChangeSourceInvoked(revision);
      onChangeTargetInvoked(latestRevision);
    };

    const handleComparePreviousRevisionButton = () => {
      onChangeSourceInvoked(previousRevision);
      onChangeTargetInvoked(revision);
    };

    return (
      <tr className="d-flex" key={`revision-history-${revisionId}`}>
        <td className="col" key={`revision-history-top-${revisionId}`}>
          <div className="d-lg-flex">
            <Revision
              revision={revision}
              isLatestRevision={revision === latestRevision}
              hasDiff={hasDiff}
              currentPageId={currentPageId}
              currentPagePath={currentPagePath}
              key={`revision-history-rev-${revisionId}`}
              onClose={onClose}
            />
            {hasDiff && (
              <div className="ml-md-3 mt-auto">
                <div className="btn-group">
                  <button
                    type="button"
                    className="btn btn-outline-secondary btn-sm"
                    onClick={handleCompareLatestRevisionButton}
                  >
                    {t('page_history.compare_latest')}
                  </button>
                  <button
                    type="button"
                    className="btn btn-outline-secondary btn-sm"
                    onClick={handleComparePreviousRevisionButton}
                    disabled={isOldestRevision}
                  >
                    {t('page_history.compare_previous')}
                  </button>
                </div>
              </div>
            )}
          </div>
        </td>
        <td className="col-1">
          {(hasDiff || revisionId === sourceRevision?._id) && (
            <div className="form-check form-check-inline mr-0">
              <input
                type="radio"
                className="form-check-input"
                id={`compareSource-${revisionId}`}
                name="compareSource"
                value={revisionId}
                checked={revisionId === sourceRevision?._id}
                onChange={() => onChangeSourceInvoked(revision)}
              />
<<<<<<< HEAD
              <label className="form-label custom-control-label" htmlFor={`compareSource-${revisionId}`} />
=======
              <label className="form-check-label" htmlFor={`compareSource-${revisionId}`} />
>>>>>>> 7fdd274e
            </div>
          )}
        </td>
        <td className="col-2">
          {(hasDiff || revisionId === targetRevision?._id) && (
            <div className="form-check form-check-inline mr-0">
              <input
                type="radio"
                className="form-check-input"
                id={`compareTarget-${revisionId}`}
                name="compareTarget"
                value={revisionId}
                checked={revisionId === targetRevision?._id}
                onChange={() => onChangeTargetInvoked(revision)}
              />
<<<<<<< HEAD
              <label className="form-label custom-control-label" htmlFor={`compareTarget-${revisionId}`} />
=======
              <label className="form-check-label" htmlFor={`compareTarget-${revisionId}`} />
>>>>>>> 7fdd274e
            </div>
          )}
        </td>
      </tr>
    );
  };

  return (
    <>
      <table className={`${styles['revision-history-table']} table revision-history-table`}>
        <thead>
          <tr className="d-flex">
            <th className="col">{t('page_history.revision')}</th>
            <th className="col-1">{t('page_history.comparing_source')}</th>
            <th className="col-2">{t('page_history.comparing_target')}</th>
          </tr>
        </thead>
        <tbody className="overflow-auto d-block" ref={tbodyRef}>
          {revisions != null && data != null && data.map(apiResult => apiResult.revisions).flat()
            .map((revision, idx) => {
              const previousRevision = (idx + 1 < revisions?.length) ? revisions[idx + 1] : revision;

              const isOldestRevision = revision === oldestRevision;
              const latestRevision = revisions[0];

              // set 'true' if undefined for backward compatibility
              const hasDiff = revision.hasDiffToPrev !== false;
              return renderRow(revision, previousRevision, latestRevision, isOldestRevision, hasDiff);
            })
          }
        </tbody>
      </table>

      {sourceRevision != null && targetRevision != null && (
        <RevisionComparer
          sourceRevision={sourceRevision}
          targetRevision={targetRevision}
          currentPageId={currentPageId}
          currentPagePath={currentPagePath}
          onClose={onClose}
        />
      )
      }
    </>
  );

};<|MERGE_RESOLUTION|>--- conflicted
+++ resolved
@@ -167,11 +167,7 @@
                 checked={revisionId === sourceRevision?._id}
                 onChange={() => onChangeSourceInvoked(revision)}
               />
-<<<<<<< HEAD
-              <label className="form-label custom-control-label" htmlFor={`compareSource-${revisionId}`} />
-=======
-              <label className="form-check-label" htmlFor={`compareSource-${revisionId}`} />
->>>>>>> 7fdd274e
+              <label className="form-label form-check-label" htmlFor={`compareSource-${revisionId}`} />
             </div>
           )}
         </td>
@@ -187,11 +183,7 @@
                 checked={revisionId === targetRevision?._id}
                 onChange={() => onChangeTargetInvoked(revision)}
               />
-<<<<<<< HEAD
-              <label className="form-label custom-control-label" htmlFor={`compareTarget-${revisionId}`} />
-=======
-              <label className="form-check-label" htmlFor={`compareTarget-${revisionId}`} />
->>>>>>> 7fdd274e
+              <label className="form-label form-check-label" htmlFor={`compareTarget-${revisionId}`} />
             </div>
           )}
         </td>
