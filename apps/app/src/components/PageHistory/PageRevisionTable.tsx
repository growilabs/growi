import React, {
  useEffect, useRef, useState,
} from 'react';

import type { IRevisionHasId, IRevisionHasPageId } from '@growi/core';
import { useTranslation } from 'next-i18next';

import { useSWRxInfinitePageRevisions } from '~/stores/page';

import { RevisionComparer } from '../RevisionComparer/RevisionComparer';

import { Revision } from './Revision';

import styles from './PageRevisionTable.module.scss';

type PageRevisionTableProps = {
  sourceRevisionId?: string
  targetRevisionId?: string
  onClose: () => void,
  currentPageId: string
  currentPagePath: string
}

export const PageRevisionTable = (props: PageRevisionTableProps): JSX.Element => {
  const { t } = useTranslation();

  const REVISIONS_PER_PAGE = 10;

  const {
    sourceRevisionId, targetRevisionId, onClose, currentPageId, currentPagePath,
  } = props;

  // Load all data if source revision id and target revision id not null
  const revisionPerPage = (sourceRevisionId != null && targetRevisionId != null) ? 0 : REVISIONS_PER_PAGE;
  const swrInifiniteResponse = useSWRxInfinitePageRevisions(currentPageId, revisionPerPage);


  const {
    data, size, error, setSize, isValidating,
  } = swrInifiniteResponse;

  const revisions = data && data[0].revisions;
  const oldestRevision = revisions && revisions[revisions.length - 1];

  // First load
  const isLoadingInitialData = !data && !error;
  const isLoadingMore = isLoadingInitialData
    || (isValidating && data != null && typeof data[size - 1] === 'undefined');
  const isReachingEnd = (revisionPerPage === 0) || !!(data != null && data[data.length - 1]?.revisions.length < REVISIONS_PER_PAGE);

  const [sourceRevision, setSourceRevision] = useState<IRevisionHasPageId>();
  const [targetRevision, setTargetRevision] = useState<IRevisionHasPageId>();

  const tbodyRef = useRef<HTMLTableSectionElement>(null);


  useEffect(() => {
    if (revisions != null) {
      if (sourceRevisionId != null && targetRevisionId != null) {
        const sourceRevision = revisions.filter(revision => revision._id === sourceRevisionId)[0];
        const targetRevision = revisions.filter(revision => revision._id === targetRevisionId)[0];
        setSourceRevision(sourceRevision);
        setTargetRevision(targetRevision);
      }
      else {
        const latestRevision = revisions != null ? revisions[0] : null;
        if (latestRevision != null) {
          setSourceRevision(latestRevision);
          setTargetRevision(latestRevision);
        }
      }
    }
  }, [revisions, sourceRevisionId, targetRevisionId]);

  useEffect(() => {
    // Apply ref to tbody
    const tbody = tbodyRef.current;
    const handleScroll = () => {
      const offset = 30; // Threshold before scroll actually reaching the end
      if (tbody) {
        // Scroll end
        const isEnd = tbody.scrollTop + tbody.clientHeight + offset >= tbody.scrollHeight;
        if (isEnd && !isLoadingMore && !isReachingEnd) {
          setSize(size + 1);
        }
      }
    };
    if (tbody) {
      tbody.addEventListener('scroll', handleScroll);
    }
    return () => {
      if (tbody) {
        tbody.removeEventListener('scroll', handleScroll);
      }
    };
  }, [isLoadingMore, isReachingEnd, setSize, size]);


  const onChangeSourceInvoked: React.Dispatch<React.SetStateAction<IRevisionHasId | undefined>> = (revision: IRevisionHasPageId) => {
    setSourceRevision(revision);
  };
  const onChangeTargetInvoked: React.Dispatch<React.SetStateAction<IRevisionHasId | undefined>> = (revision: IRevisionHasPageId) => {
    setTargetRevision(revision);
  };


  const renderRow = (revision: IRevisionHasPageId, previousRevision: IRevisionHasPageId, latestRevision: IRevisionHasPageId,
      isOldestRevision: boolean, hasDiff: boolean) => {

    const revisionId = revision._id;

    const handleCompareLatestRevisionButton = () => {
      onChangeSourceInvoked(revision);
      onChangeTargetInvoked(latestRevision);
    };

    const handleComparePreviousRevisionButton = () => {
      onChangeSourceInvoked(previousRevision);
      onChangeTargetInvoked(revision);
    };

    return (
      <tr className="d-flex" key={`revision-history-${revisionId}`}>
        <td className="col" key={`revision-history-top-${revisionId}`}>
          <div className="d-lg-flex">
            <Revision
              revision={revision}
              isLatestRevision={revision === latestRevision}
              hasDiff={hasDiff}
              currentPageId={currentPageId}
              currentPagePath={currentPagePath}
              key={`revision-history-rev-${revisionId}`}
              onClose={onClose}
            />
            {hasDiff && (
              <div className="ms-md-3 mt-auto">
                <div className="btn-group">
                  <button
                    type="button"
                    className="btn btn-outline-secondary btn-sm"
                    onClick={handleCompareLatestRevisionButton}
                  >
                    {t('page_history.compare_latest')}
                  </button>
                  <button
                    type="button"
                    className="btn btn-outline-secondary btn-sm"
                    onClick={handleComparePreviousRevisionButton}
                    disabled={isOldestRevision}
                  >
                    {t('page_history.compare_previous')}
                  </button>
                </div>
              </div>
            )}
          </div>
        </td>
        <td className="col-1">
          {(hasDiff || revisionId === sourceRevision?._id) && (
<<<<<<< HEAD
            <div className="form-check form-check-inline mr-0">
=======
            <div className="custom-control custom-radio custom-control-inline me-0">
>>>>>>> 64a40b74
              <input
                type="radio"
                className="form-check-input"
                id={`compareSource-${revisionId}`}
                name="compareSource"
                value={revisionId}
                checked={revisionId === sourceRevision?._id}
                onChange={() => onChangeSourceInvoked(revision)}
              />
              <label className="form-label form-check-label" htmlFor={`compareSource-${revisionId}`} />
            </div>
          )}
        </td>
        <td className="col-2">
          {(hasDiff || revisionId === targetRevision?._id) && (
<<<<<<< HEAD
            <div className="form-check form-check-inline mr-0">
=======
            <div className="custom-control custom-radio custom-control-inline me-0">
>>>>>>> 64a40b74
              <input
                type="radio"
                className="form-check-input"
                id={`compareTarget-${revisionId}`}
                name="compareTarget"
                value={revisionId}
                checked={revisionId === targetRevision?._id}
                onChange={() => onChangeTargetInvoked(revision)}
              />
              <label className="form-label form-check-label" htmlFor={`compareTarget-${revisionId}`} />
            </div>
          )}
        </td>
      </tr>
    );
  };

  return (
    <>
      <table className={`${styles['revision-history-table']} table revision-history-table`}>
        <thead>
          <tr className="d-flex">
            <th className="col">{t('page_history.revision')}</th>
            <th className="col-1">{t('page_history.comparing_source')}</th>
            <th className="col-2">{t('page_history.comparing_target')}</th>
          </tr>
        </thead>
        <tbody className="overflow-auto d-block" ref={tbodyRef}>
          {revisions != null && data != null && data.map(apiResult => apiResult.revisions).flat()
            .map((revision, idx) => {
              const previousRevision = (idx + 1 < revisions?.length) ? revisions[idx + 1] : revision;

              const isOldestRevision = revision === oldestRevision;
              const latestRevision = revisions[0];

              // set 'true' if undefined for backward compatibility
              const hasDiff = revision.hasDiffToPrev !== false;
              return renderRow(revision, previousRevision, latestRevision, isOldestRevision, hasDiff);
            })
          }
        </tbody>
      </table>

      {sourceRevision != null && targetRevision != null && (
        <RevisionComparer
          sourceRevision={sourceRevision}
          targetRevision={targetRevision}
          currentPageId={currentPageId}
          currentPagePath={currentPagePath}
          onClose={onClose}
        />
      )
      }
    </>
  );

};<|MERGE_RESOLUTION|>--- conflicted
+++ resolved
@@ -157,11 +157,7 @@
         </td>
         <td className="col-1">
           {(hasDiff || revisionId === sourceRevision?._id) && (
-<<<<<<< HEAD
-            <div className="form-check form-check-inline mr-0">
-=======
-            <div className="custom-control custom-radio custom-control-inline me-0">
->>>>>>> 64a40b74
+            <div className="form-check form-check-inline me-0">
               <input
                 type="radio"
                 className="form-check-input"
@@ -177,11 +173,7 @@
         </td>
         <td className="col-2">
           {(hasDiff || revisionId === targetRevision?._id) && (
-<<<<<<< HEAD
-            <div className="form-check form-check-inline mr-0">
-=======
-            <div className="custom-control custom-radio custom-control-inline me-0">
->>>>>>> 64a40b74
+            <div className="form-check form-check-inline me-0">
               <input
                 type="radio"
                 className="form-check-input"
