import React, {
  useCallback, useEffect, useState,
} from 'react';

import assert from 'assert';

import { Lang } from '@growi/core';
import {
  extractSupportedLocales, getLocalizedTemplate, type TemplateSummary,
} from '@growi/pluginkit/dist/v4';
import { useTranslation } from 'next-i18next';
import {
  Modal,
  ModalHeader,
  ModalBody,
  ModalFooter,
  UncontrolledDropdown,
  DropdownToggle,
  DropdownMenu,
  DropdownItem,
} from 'reactstrap';

import { useSWRxTemplate, useSWRxTemplates } from '~/features/templates/stores';
import { useTemplateModal, type TemplateModalStatus } from '~/stores/modal';
import { usePersonalSettings } from '~/stores/personal-settings';
import { usePreviewOptions } from '~/stores/renderer';
import loggerFactory from '~/utils/logger';

import Preview from '../PageEditor/Preview';

import { useFormatter } from './use-formatter';


import styles from './TemplateModal.module.scss';


const logger = loggerFactory('growi:components:TemplateModal');


function constructTemplateId(templateSummary: TemplateSummary): string {
  const defaultTemplate = templateSummary.default;

  return `${defaultTemplate.pluginId ?? ''}_${defaultTemplate.id}`;
}

type TemplateSummaryItemProps = {
  templateSummary: TemplateSummary,
  selectedLocale?: string,
  onClick?: () => void,
  isSelected?: boolean,
  usersDefaultLang?: Lang,
}

const TemplateListGroupItem: React.FC<TemplateSummaryItemProps> = ({
  templateSummary,
  onClick,
  isSelected,
  usersDefaultLang,
}) => {
  const localizedTemplate = getLocalizedTemplate(templateSummary, usersDefaultLang);
  const templateLocales = extractSupportedLocales(templateSummary);

  assert(localizedTemplate?.isValid);

  return (
    <a
      className={`list-group-item list-group-item-action ${isSelected ? 'active' : ''}`}
      onClick={onClick}
      aria-current="true"
    >
<<<<<<< HEAD
      <h4 className="mb-1 d-flex">
        <span className="d-inline-block text-truncate">{localizedTemplate.title}</span>
        {localizedTemplate.pluginId != null ? <i className="icon-fw icon-puzzle ml-2 text-muted"></i> : ''}
=======
      {/* TODO: [テンプレート名が長すぎる場合に省略して表示させる](https://redmine.weseek.co.jp/issues/127116) */}
      <h4 className="mb-1">{localizedTemplate.title}
        {localizedTemplate.pluginId != null ? <i className="icon-fw icon-puzzle ml-2 text-muted small"></i> : ''}
>>>>>>> b5e465b7
      </h4>
      <p className="mb-2">{localizedTemplate.desc}</p>
      { templateLocales != null && Array.from(templateLocales).map(locale => (
        <span key={locale} className="badge border rounded-pill text-muted mr-1">{locale}</span>
      ))}
    </a>
  );
};


const TemplateDropdownItem: React.FC<TemplateSummaryItemProps> = ({
  templateSummary,
  onClick,
  usersDefaultLang,
}) => {

  const localizedTemplate = getLocalizedTemplate(templateSummary, usersDefaultLang);
  const templateLocales = extractSupportedLocales(templateSummary);

  assert(localizedTemplate?.isValid);

  return (
    <DropdownItem
      onClick={onClick}
      className="px-4 py-3"
    >
<<<<<<< HEAD
      <h4 className="mb-1 d-flex">
        <span className="d-inline-block text-truncate">{localizedTemplate.title}</span>
        {localizedTemplate.pluginId != null ? <i className="icon-fw icon-puzzle ml-2 text-muted"></i> : ''}
=======
      {/* TODO: [テンプレート名が長すぎる場合に省略して表示させる](https://redmine.weseek.co.jp/issues/127116) */}
      <h4 className="mb-1 text-wrap">{localizedTemplate.title}
        {localizedTemplate.pluginId != null ? <i className="icon-fw icon-puzzle ml-2 text-muted small"></i> : ''}
>>>>>>> b5e465b7
      </h4>
      <p className="mb-1 text-wrap">{localizedTemplate.desc}</p>
      { templateLocales != null && Array.from(templateLocales).map(locale => (
        <span key={locale} className="badge border rounded-pill text-muted mr-1">{locale}</span>
      ))}
    </DropdownItem>
  );
};

type TemplateModalSubstanceProps = {
  templateModalStatus: TemplateModalStatus,
  close: () => void,
}

const TemplateModalSubstance = (props: TemplateModalSubstanceProps): JSX.Element => {
  const { templateModalStatus, close } = props;

  const { t } = useTranslation(['translation', 'commons']);

  const { data: personalSettingsInfo } = usePersonalSettings();
  const { data: rendererOptions } = usePreviewOptions();
  const { data: templateSummaries, isLoading } = useSWRxTemplates();

  const [selectedTemplateSummary, setSelectedTemplateSummary] = useState<TemplateSummary>();
  const [selectedTemplateLocale, setSelectedTemplateLocale] = useState<string>();

  const { data: selectedTemplateMarkdown } = useSWRxTemplate(selectedTemplateSummary, selectedTemplateLocale);

  const { format } = useFormatter();

  const usersDefaultLang = personalSettingsInfo?.lang;
  const selectedLocalizedTemplate = getLocalizedTemplate(selectedTemplateSummary, usersDefaultLang);
  const selectedTemplateLocales = extractSupportedLocales(selectedTemplateSummary);

  const submitHandler = useCallback((markdown?: string) => {
    if (markdown == null) {
      return;
    }

    if (templateModalStatus.onSubmit == null) {
      close();
      return;
    }

    templateModalStatus.onSubmit(format(selectedTemplateMarkdown));
    close();
  }, [close, format, selectedTemplateMarkdown, templateModalStatus]);

  const onClickHandler = useCallback((
      templateSummary: TemplateSummary,
  ) => {
    let localeToSet: string | Lang | undefined;

    if (selectedTemplateLocale != null && selectedTemplateLocale in templateSummary) {
      localeToSet = selectedTemplateLocale;
    }
    else if (usersDefaultLang != null && usersDefaultLang in templateSummary) {
      localeToSet = usersDefaultLang;
    }
    else {
      localeToSet = undefined;
    }

    setSelectedTemplateLocale(localeToSet);
    setSelectedTemplateSummary(templateSummary);
  }, [selectedTemplateLocale, usersDefaultLang]);

  useEffect(() => {
    if (!templateModalStatus.isOpened) {
      setSelectedTemplateSummary(undefined);
      setSelectedTemplateLocale(undefined);
    }
  }, [templateModalStatus.isOpened]);

  return (
    <div data-testid='template-modal'>
      <ModalHeader tag="h4" toggle={close} className="bg-primary text-light">
        {t('template.modal_label.Select template')}
      </ModalHeader>
      <ModalBody className="container">
        <div className="row">
          {/* List Group */}
          <div className="d-none d-lg-block col-lg-4">

            { isLoading && (
              <div className='h-100 d-flex justify-content-center align-items-center'>
                <i className="fa fa-2x fa-spinner fa-pulse text-muted mx-auto"></i>
              </div>
            ) }

            <div className="list-group">
              { templateSummaries != null && templateSummaries.map((templateSummary) => {
                const templateId = constructTemplateId(templateSummary);
                const isSelected = selectedTemplateSummary != null && constructTemplateId(selectedTemplateSummary) === templateId;

                return (
                  <TemplateListGroupItem
                    key={templateId}
                    templateSummary={templateSummary}
                    onClick={() => onClickHandler(templateSummary)}
                    isSelected={isSelected}
                    usersDefaultLang={usersDefaultLang}
                  />
                );
              }) }
            </div>
          </div>
          {/* Dropdown */}
          <div className='d-lg-none col mb-3'>
            <UncontrolledDropdown>
              <DropdownToggle caret type="button" outline className='w-100 text-right' disabled={isLoading}>
                <span className="float-left">
                  { (() => {
                    if (isLoading) {
                      return 'Loading..';
                    }

                    return selectedLocalizedTemplate != null && selectedLocalizedTemplate.isValid
                      ? selectedLocalizedTemplate.title
                      : t('Select template');
                  })() }
                </span>
              </DropdownToggle>
              <DropdownMenu role="menu" className={`p-0 mw-100 ${styles['dm-templates']}`}>
                { templateSummaries != null && templateSummaries.map((templateSummary) => {
                  const templateId = constructTemplateId(templateSummary);

                  return (
                    <TemplateDropdownItem
                      key={templateId}
                      templateSummary={templateSummary}
                      onClick={() => onClickHandler(templateSummary)}
                      usersDefaultLang={usersDefaultLang}
                    />
                  );
                }) }
              </DropdownMenu>
            </UncontrolledDropdown>
          </div>
          <div className="col-12 col-lg-8">
            <div className='row mb-2 mb-lg-0'>
              <div className="col-6">
                <h3>{t('preview')}</h3>
              </div>
              <div className="col-6 d-flex justify-content-end">
                <UncontrolledDropdown>
                  <DropdownToggle caret type="button" outline className='float-right' disabled={selectedTemplateSummary == null}>
                    <span className="float-left">{selectedTemplateLocale != null ? selectedTemplateLocale : t('Language')}</span>
                  </DropdownToggle>
                  <DropdownMenu className="dropdown-menu" role="menu">
                    { selectedTemplateLocales != null && Array.from(selectedTemplateLocales).map((locale) => {
                      return (
                        <DropdownItem
                          key={locale}
                          onClick={() => setSelectedTemplateLocale(locale)}>
                          <span>{locale}</span>
                        </DropdownItem>
                      );
                    }) }
                  </DropdownMenu>
                </UncontrolledDropdown>
              </div>
            </div>
            <div className='card'>
              <div className="card-body" style={{ height: '400px', overflowY: 'auto' }}>
                { rendererOptions != null && selectedTemplateSummary != null && (
                  <Preview rendererOptions={rendererOptions} markdown={format(selectedTemplateMarkdown)}/>
                ) }
              </div>
            </div>
          </div>
        </div>
      </ModalBody>
      <ModalFooter>
        <button type="button" className="btn btn-outline-secondary mx-1" onClick={close}>
          {t('Cancel')}
        </button>
        <button
          type="submit"
          className="btn btn-primary mx-1"
          onClick={() => submitHandler(selectedTemplateMarkdown)}
          disabled={selectedTemplateSummary == null}>
          {t('commons:Insert')}
        </button>
      </ModalFooter>
    </div>
  );
};


export const TemplateModal = (): JSX.Element => {
  const { data: templateModalStatus, close } = useTemplateModal();

  if (templateModalStatus == null) {
    return <></>;
  }

  return (
    <Modal className="link-edit-modal" isOpen={templateModalStatus.isOpened} toggle={close} size="xl" autoFocus={false}>
      { templateModalStatus.isOpened && (
        <TemplateModalSubstance templateModalStatus={templateModalStatus} close={close} />
      ) }
    </Modal>
  );
};<|MERGE_RESOLUTION|>--- conflicted
+++ resolved
@@ -68,15 +68,9 @@
       onClick={onClick}
       aria-current="true"
     >
-<<<<<<< HEAD
       <h4 className="mb-1 d-flex">
         <span className="d-inline-block text-truncate">{localizedTemplate.title}</span>
-        {localizedTemplate.pluginId != null ? <i className="icon-fw icon-puzzle ml-2 text-muted"></i> : ''}
-=======
-      {/* TODO: [テンプレート名が長すぎる場合に省略して表示させる](https://redmine.weseek.co.jp/issues/127116) */}
-      <h4 className="mb-1">{localizedTemplate.title}
         {localizedTemplate.pluginId != null ? <i className="icon-fw icon-puzzle ml-2 text-muted small"></i> : ''}
->>>>>>> b5e465b7
       </h4>
       <p className="mb-2">{localizedTemplate.desc}</p>
       { templateLocales != null && Array.from(templateLocales).map(locale => (
@@ -103,15 +97,9 @@
       onClick={onClick}
       className="px-4 py-3"
     >
-<<<<<<< HEAD
       <h4 className="mb-1 d-flex">
         <span className="d-inline-block text-truncate">{localizedTemplate.title}</span>
-        {localizedTemplate.pluginId != null ? <i className="icon-fw icon-puzzle ml-2 text-muted"></i> : ''}
-=======
-      {/* TODO: [テンプレート名が長すぎる場合に省略して表示させる](https://redmine.weseek.co.jp/issues/127116) */}
-      <h4 className="mb-1 text-wrap">{localizedTemplate.title}
         {localizedTemplate.pluginId != null ? <i className="icon-fw icon-puzzle ml-2 text-muted small"></i> : ''}
->>>>>>> b5e465b7
       </h4>
       <p className="mb-1 text-wrap">{localizedTemplate.desc}</p>
       { templateLocales != null && Array.from(templateLocales).map(locale => (
