import React, {
  useCallback, useEffect, useState,
} from 'react';

import assert from 'assert';

import { Lang } from '@growi/core';
import {
  getTemplateLocales, getLocalizedTemplate, type TemplateSummary, type TemplateStatus,
} from '@growi/pluginkit/dist/v4';
import { useTranslation } from 'next-i18next';
import {
  Modal,
  ModalHeader,
  ModalBody,
  ModalFooter,
  UncontrolledDropdown,
  DropdownToggle,
  DropdownMenu,
  DropdownItem,
} from 'reactstrap';

import { useSWRxTemplate, useSWRxTemplates } from '~/features/templates/stores';
import { useTemplateModal, type TemplateModalStatus } from '~/stores/modal';
import { usePersonalSettings } from '~/stores/personal-settings';
import { usePreviewOptions } from '~/stores/renderer';
import loggerFactory from '~/utils/logger';

import Preview from '../PageEditor/Preview';

import { useFormatter } from './use-formatter';

const logger = loggerFactory('growi:components:TemplateModal');


function constructTemplateId(templateSummary: TemplateSummary): string {
  const defaultTemplate = templateSummary.default;

  return `${defaultTemplate.pluginId ?? ''}_${defaultTemplate.id}`;
}

type TemplateItemProps = {
  templateId: string,
  onClick: () => void,
  isSelected: boolean,
  localizedTemplate?: TemplateStatus,
  templateLocales?: Set<string>,
}

const TemplateItem: React.FC<TemplateItemProps> = ({
  templateId,
  onClick,
  isSelected,
  localizedTemplate,
  templateLocales,
}) => {

  assert(localizedTemplate?.isValid);

  return (
    <a
      key={templateId}
      className={`list-group-item list-group-item-action ${isSelected ? 'active' : ''}`}
      onClick={onClick}
      aria-current="true"
    >
      <h4 className="mb-1">{localizedTemplate.title}</h4>
      <p className="mb-2">{localizedTemplate.desc}</p>
      { templateLocales != null && Array.from(templateLocales).map(locale => (
        <span key={locale} className="badge border rounded-pill text-muted mr-1">{locale}</span>
      ))}
    </a>
  );
};

<<<<<<< HEAD
type TemplateMenuProps = {
  templateSummaries: TemplateSummary[],
  onClickHandler: (templateSummary: TemplateSummary) => void,
  usersDefaultLang?: Lang,
  selectedTemplateSummary?: TemplateSummary,
}

const TemplateMenu: React.FC<TemplateMenuProps> = ({
  templateSummaries,
  onClickHandler,
  usersDefaultLang,
  selectedTemplateSummary,
}) => {
  return (
    <>
      {templateSummaries.map((templateSummary) => {
        const templateId = constructTemplateId(templateSummary);
        const isSelected = selectedTemplateSummary != null && constructTemplateId(selectedTemplateSummary) === templateId;
        const localizedTemplate = getLocalizedTemplate(templateSummary, undefined, usersDefaultLang);
        const templateLocales = getTemplateLocales(templateSummary);

        return (
          <TemplateItem
            key={templateId}
            templateId={templateId}
            onClick={() => onClickHandler(templateSummary)}
            isSelected={isSelected}
            localizedTemplate={localizedTemplate}
            templateLocales={templateLocales}
          />
        );
      })}
    </>
  );
};

export const TemplateModal = (): JSX.Element => {
  const { t } = useTranslation(['translation', 'commons']);
=======
>>>>>>> 9d224844

type TemplateModalSubstanceProps = {
  templateModalStatus: TemplateModalStatus,
  close: () => void,
}

const TemplateModalSubstance = (props: TemplateModalSubstanceProps): JSX.Element => {
  const { templateModalStatus, close } = props;

  const { t } = useTranslation(['translation', 'commons']);

  const { data: personalSettingsInfo } = usePersonalSettings();
  const { data: rendererOptions } = usePreviewOptions();
  const { data: templateSummaries } = useSWRxTemplates();

  const [selectedTemplateSummary, setSelectedTemplateSummary] = useState<TemplateSummary>();
  const [selectedTemplateLocale, setSelectedTemplateLocale] = useState<string>();

  const { data: selectedTemplateMarkdown } = useSWRxTemplate(selectedTemplateSummary, selectedTemplateLocale);

  const { format } = useFormatter();

  const usersDefaultLang = personalSettingsInfo?.lang;
  const selectedLocalizedTemplate = getLocalizedTemplate(selectedTemplateSummary, undefined, usersDefaultLang);
  const selectedTemplateLocales = getTemplateLocales(selectedTemplateSummary);

  const submitHandler = useCallback((markdown?: string) => {
    if (templateModalStatus == null || markdown == null) {
      return;
    }

    if (templateModalStatus.onSubmit == null) {
      close();
      return;
    }

    templateModalStatus.onSubmit(format(selectedTemplateMarkdown));
    close();
  }, [close, format, selectedTemplateMarkdown, templateModalStatus]);

  const onClickHandler = useCallback((
      templateSummary: TemplateSummary,
  ) => {
    let localeToSet: string | Lang | undefined;

    if (selectedTemplateLocale != null && selectedTemplateLocale in templateSummary) {
      localeToSet = selectedTemplateLocale;
    }
    else if (usersDefaultLang != null && usersDefaultLang in templateSummary) {
      localeToSet = usersDefaultLang;
    }
    else {
      localeToSet = undefined;
    }

    setSelectedTemplateLocale(localeToSet);
    setSelectedTemplateSummary(templateSummary);
  }, [selectedTemplateLocale, usersDefaultLang]);

  useEffect(() => {
    if (!templateModalStatus?.isOpened) {
      setSelectedTemplateSummary(undefined);
      setSelectedTemplateLocale(undefined);
    }
  }, [templateModalStatus?.isOpened]);

  if (templateSummaries == null) {
    return <></>;
  }

  return (
    <>
      <ModalHeader tag="h4" toggle={close} className="bg-primary text-light">
        {t('template.modal_label.Select template')}
      </ModalHeader>
      <ModalBody className="container">
        <div className="row">
          {/* List Group */}
          <div className="d-none d-lg-block col-lg-4">
            <div className="list-group">
              <TemplateMenu
                templateSummaries={templateSummaries}
                onClickHandler={onClickHandler}
                usersDefaultLang={usersDefaultLang}
                selectedTemplateSummary={selectedTemplateSummary}
              />
            </div>
          </div>
          {/* Dropdown */}
          <div className='d-lg-none col mb-3'>
            <UncontrolledDropdown>
              <DropdownToggle caret type="button" outline className='w-100 text-right'>
                <span className="float-left">
                  {selectedLocalizedTemplate != null && selectedLocalizedTemplate.isValid
                    ? selectedLocalizedTemplate.title
                    : t('Select template')}
                </span>
              </DropdownToggle>
              <DropdownMenu role="menu" className='p-0'>
                <TemplateMenu
                  templateSummaries={templateSummaries}
                  onClickHandler={onClickHandler}
                  usersDefaultLang={usersDefaultLang}
                  selectedTemplateSummary={selectedTemplateSummary}
                />
              </DropdownMenu>
            </UncontrolledDropdown>
          </div>
          <div className="col-12 col-lg-8">
            <div className='row mb-2 mb-lg-0'>
              <div className="col-6">
                <h3>{t('preview')}</h3>
              </div>
              <div className="col-6 d-flex justify-content-end">
                <UncontrolledDropdown>
                  <DropdownToggle caret type="button" outline className='float-right' disabled={selectedTemplateSummary == null}>
                    <span className="float-left">{selectedTemplateLocale != null ? selectedTemplateLocale : t('Language')}</span>
                  </DropdownToggle>
                  <DropdownMenu className="dropdown-menu" role="menu">
                    { selectedTemplateLocales != null && Array.from(selectedTemplateLocales).map((locale) => {
                      return (
                        <DropdownItem
                          key={locale}
                          onClick={() => setSelectedTemplateLocale(locale)}>
                          <span>{locale}</span>
                        </DropdownItem>
                      );
                    }) }
                  </DropdownMenu>
                </UncontrolledDropdown>
              </div>
            </div>
            <div className='card'>
              <div className="card-body" style={{ height: '400px', overflowY: 'auto' }}>
                { rendererOptions != null && selectedTemplateSummary != null && (
                  <Preview rendererOptions={rendererOptions} markdown={format(selectedTemplateMarkdown)}/>
                ) }
              </div>
            </div>
          </div>
        </div>
      </ModalBody>
      <ModalFooter>
        <button type="button" className="btn btn-outline-secondary mx-1" onClick={close}>
          {t('Cancel')}
        </button>
        <button
          type="submit"
          className="btn btn-primary mx-1"
          onClick={() => submitHandler(selectedTemplateMarkdown)}
          disabled={selectedTemplateSummary == null}>
          {t('commons:Insert')}
        </button>
      </ModalFooter>
    </>
  );
};


export const TemplateModal = (): JSX.Element => {
  const { data: templateModalStatus, close } = useTemplateModal();

  if (templateModalStatus == null) {
    return <></>;
  }

  return (
    <Modal className="link-edit-modal" isOpen={templateModalStatus.isOpened} toggle={close} size="xl" autoFocus={false}>
      { templateModalStatus.isOpened && (
        <TemplateModalSubstance templateModalStatus={templateModalStatus} close={close} />
      ) }
    </Modal>
  );
};<|MERGE_RESOLUTION|>--- conflicted
+++ resolved
@@ -73,7 +73,6 @@
   );
 };
 
-<<<<<<< HEAD
 type TemplateMenuProps = {
   templateSummaries: TemplateSummary[],
   onClickHandler: (templateSummary: TemplateSummary) => void,
@@ -109,11 +108,6 @@
     </>
   );
 };
-
-export const TemplateModal = (): JSX.Element => {
-  const { t } = useTranslation(['translation', 'commons']);
-=======
->>>>>>> 9d224844
 
 type TemplateModalSubstanceProps = {
   templateModalStatus: TemplateModalStatus,
