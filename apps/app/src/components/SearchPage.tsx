import React, {
  useCallback, useEffect, useMemo, useRef, useState,
} from 'react';


import { useTranslation } from 'next-i18next';
import { useRouter } from 'next/router';


import { ISelectableAll, ISelectableAndIndeterminatable } from '~/client/interfaces/selectable-all';
import { IFormattedSearchResult } from '~/interfaces/search';
import { useIsSearchServiceReachable, useShowPageLimitationL } from '~/stores/context';
import { ISearchConditions, ISearchConfigurations, useSWRxSearch } from '~/stores/search';

import { NotAvailableForGuest } from './NotAvailableForGuest';
import { NotAvailableForReadOnlyUser } from './NotAvailableForReadOnlyUser';
import PaginationWrapper from './PaginationWrapper';
import { OperateAllControl } from './SearchPage/OperateAllControl';
import SearchControl from './SearchPage/SearchControl';
import { IReturnSelectedPageIds, SearchPageBase, usePageDeleteModalForBulkDeletion } from './SearchPage/SearchPageBase';


// TODO: replace with "customize:showPageLimitationS"
const INITIAL_PAGIONG_SIZE = 20;


/**
 * SearchResultListHead
 */

type SearchResultListHeadProps = {
  searchResult: IFormattedSearchResult,
  searchingKeyword: string,
  offset: number,
  pagingSize: number,
  onPagingSizeChanged: (size: number) => void,
}

const SearchResultListHead = React.memo((props: SearchResultListHeadProps): JSX.Element => {
  const { t } = useTranslation();

  const {
    searchResult, searchingKeyword, offset, pagingSize,
    onPagingSizeChanged,
  } = props;

  const { took, total, hitsCount } = searchResult.meta;
  const leftNum = offset + 1;
  const rightNum = offset + hitsCount;

  if (total === 0) {
    return (
      <div className="d-flex justify-content-center h2 text-muted my-5">
        0 {t('search_result.page_number_unit')}
      </div>
    );
  }

  return (
    <div className="d-flex align-items-center justify-content-between">
      <div className="text-nowrap">
        {t('search_result.result_meta')}
        <span className="search-result-keyword ms-2">{`${searchingKeyword}`}</span>
        <span className="ms-3">{`${leftNum}-${rightNum}`} / {total}</span>
        { took != null && (
          // blackout 70px rectangle in VRT
          <span data-vrt-blackout className="ms-3 text-muted d-inline-block" style={{ minWidth: '70px' }}>({took}ms)</span>
        ) }
      </div>
<<<<<<< HEAD
      <div className="input-group flex-nowrap search-result-select-group ml-auto d-md-flex d-none">
        <div>
          <label className="form-label input-group-text text-muted" htmlFor="inputGroupSelect01">{t('search_result.number_of_list_to_display')}</label>
=======
      <div className="input-group flex-nowrap search-result-select-group ms-auto d-md-flex d-none">
        <div className="input-group-prepend">
          <label className="input-group-text text-muted" htmlFor="inputGroupSelect01">{t('search_result.number_of_list_to_display')}</label>
>>>>>>> 64a40b74
        </div>
        <select
          defaultValue={pagingSize}
          className="form-select"
          id="inputGroupSelect01"
          onChange={e => onPagingSizeChanged(Number(e.target.value))}
        >
          {[20, 50, 100, 200].map((limit) => {
            return <option key={limit} value={limit}>{limit} {t('search_result.page_number_unit')}</option>;
          })}
        </select>
      </div>
    </div>
  );
});

SearchResultListHead.displayName = 'SearchResultListHead';


export const SearchPage = (): JSX.Element => {
  const { t } = useTranslation();
  const { data: showPageLimitationL } = useShowPageLimitationL();

  // routerRef solve the problem of infinite redrawing that occurs with routers
  const router = useRouter();
  const routerRef = useRef(router);

  // parse URL Query
  const queries = router.query.q;
  const initQ = (Array.isArray(queries) ? queries.join(' ') : queries) ?? '';

  const [keyword, setKeyword] = useState<string>(initQ);
  const [offset, setOffset] = useState<number>(0);
  const [limit, setLimit] = useState<number>(showPageLimitationL ?? INITIAL_PAGIONG_SIZE);
  const [configurationsByControl, setConfigurationsByControl] = useState<Partial<ISearchConfigurations>>({});
  const selectAllControlRef = useRef<ISelectableAndIndeterminatable|null>(null);
  const searchPageBaseRef = useRef<ISelectableAll & IReturnSelectedPageIds|null>(null);

  const { data: isSearchServiceReachable } = useIsSearchServiceReachable();

  const { data, conditions, mutate } = useSWRxSearch(keyword, null, {
    ...configurationsByControl,
    offset,
    limit,
  });

  const searchInvokedHandler = useCallback((_keyword: string, newConfigurations: Partial<ISearchConfigurations>) => {
    setKeyword(_keyword);
    setOffset(0);
    setConfigurationsByControl(newConfigurations);
  }, []);

  const selectAllCheckboxChangedHandler = useCallback((isChecked: boolean) => {
    const instance = searchPageBaseRef.current;

    if (instance == null) {
      return;
    }

    if (isChecked) {
      instance.selectAll();
    }
    else {
      instance.deselectAll();
    }
  }, []);

  const selectedPagesByCheckboxesChangedHandler = useCallback((selectedCount: number, totalCount: number) => {
    const instance = selectAllControlRef.current;

    if (instance == null) {
      return;
    }

    if (selectedCount === 0) {
      instance.deselect();
    }
    else if (selectedCount === totalCount) {
      instance.select();
    }
    else {
      instance.setIndeterminate();
    }
  }, []);

  const pagingSizeChangedHandler = useCallback((pagingSize: number) => {
    setOffset(0);
    setLimit(pagingSize);
    mutate();
  }, [mutate]);

  const pagingNumberChangedHandler = useCallback((activePage: number) => {
    setOffset((activePage - 1) * limit);
    mutate();
  }, [limit, mutate]);

  const initialSearchConditions: Partial<ISearchConditions> = useMemo(() => {
    return {
      keyword,
      limit: INITIAL_PAGIONG_SIZE,
    };
  }, [keyword]);

  // for bulk deletion
  const deleteAllButtonClickedHandler = usePageDeleteModalForBulkDeletion(data, searchPageBaseRef, () => mutate());

  // push state
  useEffect(() => {
    const newUrl = new URL('/_search', 'http://example.com');
    newUrl.searchParams.append('q', keyword);
    routerRef.current.push(`${newUrl.pathname}${newUrl.search}`, '', { shallow: true });
  }, [keyword, routerRef]);

  // browser back and forward
  useEffect(() => {
    routerRef.current.beforePopState(({ url }) => {
      const newUrl = new URL(url, 'https://exmple.com');
      const newKeyword = newUrl.searchParams.get('q');
      if (newKeyword != null) {
        setKeyword(newKeyword);
      }
      return true;
    });
  }, [setKeyword, routerRef]);

  const hitsCount = data?.meta.hitsCount;

  const allControl = useMemo(() => {
    const isDisabled = hitsCount === 0;

    return (
      <NotAvailableForGuest>
        <NotAvailableForReadOnlyUser>
          <OperateAllControl
            ref={selectAllControlRef}
            isCheckboxDisabled={isDisabled}
            onCheckboxChanged={selectAllCheckboxChangedHandler}
          >
            <button
              type="button"
              className="btn btn-outline-danger text-nowrap border-0 px-2"
              disabled={isDisabled}
              onClick={deleteAllButtonClickedHandler}
            >
              <i className="icon-fw icon-trash"></i>
              {t('search_result.delete_all_selected_page')}
            </button>
          </OperateAllControl>
        </NotAvailableForReadOnlyUser>
      </NotAvailableForGuest>
    );
  }, [deleteAllButtonClickedHandler, hitsCount, selectAllCheckboxChangedHandler, t]);

  const searchControl = useMemo(() => {
    if (!isSearchServiceReachable) {
      return <></>;
    }
    return (
      <SearchControl
        isSearchServiceReachable={isSearchServiceReachable}
        isEnableSort
        isEnableFilter
        initialSearchConditions={initialSearchConditions}
        onSearchInvoked={searchInvokedHandler}
        allControl={allControl}
      />
    );
  }, [allControl, initialSearchConditions, isSearchServiceReachable, searchInvokedHandler]);

  const searchResultListHead = useMemo(() => {
    if (data == null) {
      return <></>;
    }
    return (
      <SearchResultListHead
        searchResult={data}
        searchingKeyword={keyword}
        offset={offset}
        pagingSize={limit}
        onPagingSizeChanged={pagingSizeChangedHandler}
      />
    );
  }, [data, keyword, limit, offset, pagingSizeChangedHandler]);

  const searchPager = useMemo(() => {
    // when pager is not needed
    if (data == null || data.meta.hitsCount === data.meta.total) {
      return <></>;
    }

    const { total } = data.meta;
    const { offset, limit } = conditions;

    return (
      <PaginationWrapper
        activePage={Math.floor(offset / limit) + 1}
        totalItemsCount={total}
        pagingLimit={limit}
        changePage={pagingNumberChangedHandler}
      />
    );
  }, [conditions, data, pagingNumberChangedHandler]);

  return (
    <SearchPageBase
      ref={searchPageBaseRef}
      pages={data?.data}
      searchingKeyword={keyword}
      onSelectedPagesByCheckboxesChanged={selectedPagesByCheckboxesChangedHandler}
      // Components
      searchControl={searchControl}
      searchResultListHead={searchResultListHead}
      searchPager={searchPager}
    />
  );
};<|MERGE_RESOLUTION|>--- conflicted
+++ resolved
@@ -67,15 +67,9 @@
           <span data-vrt-blackout className="ms-3 text-muted d-inline-block" style={{ minWidth: '70px' }}>({took}ms)</span>
         ) }
       </div>
-<<<<<<< HEAD
-      <div className="input-group flex-nowrap search-result-select-group ml-auto d-md-flex d-none">
+      <div className="input-group flex-nowrap search-result-select-group ms-auto d-md-flex d-none">
         <div>
           <label className="form-label input-group-text text-muted" htmlFor="inputGroupSelect01">{t('search_result.number_of_list_to_display')}</label>
-=======
-      <div className="input-group flex-nowrap search-result-select-group ms-auto d-md-flex d-none">
-        <div className="input-group-prepend">
-          <label className="input-group-text text-muted" htmlFor="inputGroupSelect01">{t('search_result.number_of_list_to_display')}</label>
->>>>>>> 64a40b74
         </div>
         <select
           defaultValue={pagingSize}
