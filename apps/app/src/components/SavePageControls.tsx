import React, { useCallback } from 'react';

import EventEmitter from 'events';

<<<<<<< HEAD
import { pagePathUtils } from '@growi/core/dist/utils';
=======
import { isTopPage, isUsersProtectedPages } from '@growi/core/dist/utils/page-path-utils';
>>>>>>> 349ded52
import { useTranslation } from 'next-i18next';
import {
  UncontrolledButtonDropdown, Button,
  DropdownToggle, DropdownMenu, DropdownItem,
} from 'reactstrap';

import type { IPageGrantData } from '~/interfaces/page';
import {
  useIsEditable, useIsAclEnabled,
} from '~/stores/context';
import { useWaitingSaveProcessing } from '~/stores/editor';
import { useSWRxCurrentPage } from '~/stores/page';
import { useSelectedGrant } from '~/stores/ui';
import loggerFactory from '~/utils/logger';

import GrantSelector from './SavePageControls/GrantSelector';


declare global {
  // eslint-disable-next-line vars-on-top, no-var
  var globalEmitter: EventEmitter;
}


const logger = loggerFactory('growi:SavePageControls');

export type SavePageControlsProps = {
  slackChannels: string
}

export const SavePageControls = (props: SavePageControlsProps): JSX.Element | null => {
  const { slackChannels } = props;
  const { t } = useTranslation();
  const { data: currentPage } = useSWRxCurrentPage();
  const { data: isEditable } = useIsEditable();
  const { data: isAclEnabled } = useIsAclEnabled();
  const { data: grantData, mutate: mutateGrant } = useSelectedGrant();
  const { data: _isWaitingSaveProcessing } = useWaitingSaveProcessing();

  const isWaitingSaveProcessing = _isWaitingSaveProcessing === true; // ignore undefined

  const updateGrantHandler = useCallback((grantData: IPageGrantData): void => {
    mutateGrant(grantData);
  }, [mutateGrant]);

  const save = useCallback(async(): Promise<void> => {
    // save
    globalEmitter.emit('saveAndReturnToView', { slackChannels });
  }, [slackChannels]);

  const saveAndOverwriteScopesOfDescendants = useCallback(() => {
    // save
    globalEmitter.emit('saveAndReturnToView', { overwriteScopesOfDescendants: true, slackChannels });
  }, [slackChannels]);


  if (isEditable == null || isAclEnabled == null || grantData == null) {
    return null;
  }

  if (!isEditable) {
    return null;
  }

  const { grant, grantedGroup } = grantData;

  const isGrantSelectorDisabledPage = isTopPage(currentPage?.path ?? '') || isUsersProtectedPages(currentPage?.path ?? '');
  const labelSubmitButton = (currentPage != null && !currentPage.isEmpty) ? t('Update') : t('Create');
  const labelOverwriteScopes = t('page_edit.overwrite_scopes', { operation: labelSubmitButton });

  return (
    <div className="d-flex align-items-center form-inline flex-nowrap">

      {isAclEnabled
        && (
          <div className="mr-2">
            <GrantSelector
              grant={grant}
              disabled={isGrantSelectorDisabledPage}
              grantGroupId={grantedGroup?.id}
              grantGroupName={grantedGroup?.name}
              onUpdateGrant={updateGrantHandler}
            />
          </div>
        )
      }

      <UncontrolledButtonDropdown direction="up">
        <Button
          id="caret" data-testid="save-page-btn"
          color="primary"
          className="btn-submit"
          onClick={save}
          disabled={isWaitingSaveProcessing}
        >
          {isWaitingSaveProcessing && (
            <i className="fa fa-spinner fa-pulse mr-1"></i>
          )}
          {labelSubmitButton}
        </Button>
        <DropdownToggle caret color="primary" disabled={isWaitingSaveProcessing} />
        <DropdownMenu right>
          <DropdownItem onClick={saveAndOverwriteScopesOfDescendants}>
            {labelOverwriteScopes}
          </DropdownItem>
        </DropdownMenu>
      </UncontrolledButtonDropdown>

    </div>
  );
};<|MERGE_RESOLUTION|>--- conflicted
+++ resolved
@@ -2,11 +2,7 @@
 
 import EventEmitter from 'events';
 
-<<<<<<< HEAD
-import { pagePathUtils } from '@growi/core/dist/utils';
-=======
 import { isTopPage, isUsersProtectedPages } from '@growi/core/dist/utils/page-path-utils';
->>>>>>> 349ded52
 import { useTranslation } from 'next-i18next';
 import {
   UncontrolledButtonDropdown, Button,
