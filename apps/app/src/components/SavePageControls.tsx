--- conflicted
+++ resolved
@@ -10,11 +10,6 @@
   DropdownToggle, DropdownMenu, DropdownItem, Modal,
 } from 'reactstrap';
 
-<<<<<<< HEAD
-import { toastSuccess, toastError } from '~/client/util/toastr';
-=======
-import type { IPageGrantData } from '~/interfaces/page';
->>>>>>> fcc855bb
 import {
   useIsEditable, useIsAclEnabled,
   useIsSlackConfigured,
