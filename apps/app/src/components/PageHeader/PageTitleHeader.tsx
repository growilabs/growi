import type { FC } from 'react';
import { useState, useCallback, useEffect } from 'react';

import nodePath from 'path';

import type { IPagePopulatedToShowRevision } from '@growi/core';
import { DevidedPagePath } from '@growi/core/dist/models';
import { pathUtils } from '@growi/core/dist/utils';
import { isMovablePage } from '@growi/core/dist/utils/page-path-utils';
import { useTranslation } from 'next-i18next';

import { ValidationTarget } from '~/client/util/input-validator';

import ClosableTextInput from '../Common/ClosableTextInput';
import { CopyDropdown } from '../Common/CopyDropdown';
import { usePagePathRenameHandler } from '../PageEditor/page-path-rename-utils';


import styles from './PageTitleHeader.module.scss';

const moduleClass = styles['page-title-header'] ?? '';
const borderColorClass = styles['page-title-header-border-color'] ?? '';

type Props = {
  currentPage: IPagePopulatedToShowRevision,
  className?: string,
};

export const PageTitleHeader: FC<Props> = (props) => {
  const { t } = useTranslation();
  const { currentPage } = props;

  const currentPagePath = currentPage.path;

  const isMovable = isMovablePage(currentPagePath);

  const dPagePath = new DevidedPagePath(currentPage.path, true);
  const pageTitle = dPagePath.latter;

  const [isRenameInputShown, setRenameInputShown] = useState(false);
  const [editedPagePath, setEditedPagePath] = useState(currentPagePath);

  const pagePathRenameHandler = usePagePathRenameHandler(currentPage);

  const editedPageTitle = nodePath.basename(editedPagePath);

  // TODO: https://redmine.weseek.co.jp/issues/142729
  // https://regex101.com/r/Wg2Hh6/1
  const untitledPageRegex = /^Untitled-\d+$/;

  const isNewlyCreatedPage = (currentPage.wip && currentPage.latestRevision == null && untitledPageRegex.test(editedPageTitle)) ?? false;

  const onRenameFinish = useCallback(() => {
    setRenameInputShown(false);
  }, []);

  const onRenameFailure = useCallback(() => {
    setRenameInputShown(true);
  }, []);

  const onInputChange = useCallback((inputText: string) => {
    const newPageTitle = pathUtils.removeHeadingSlash(inputText);
    const parentPagePath = pathUtils.addTrailingSlash(nodePath.dirname(currentPage.path));
    const newPagePath = nodePath.resolve(parentPagePath, newPageTitle);

    setEditedPagePath(newPagePath);
  }, [currentPage?.path, setEditedPagePath]);

  const onPressEnter = useCallback(() => {
    pagePathRenameHandler(editedPagePath, onRenameFinish, onRenameFailure);
  }, [editedPagePath, onRenameFailure, onRenameFinish, pagePathRenameHandler]);

  const onPressEscape = useCallback(() => {
    setEditedPagePath(currentPagePath);
    setRenameInputShown(false);
  }, [currentPagePath]);

  const onClickPageTitle = useCallback(() => {
    if (!isMovable) {
      return;
    }

    setEditedPagePath(currentPagePath);
    setRenameInputShown(true);
  }, [currentPagePath, isMovable]);

  useEffect(() => {
    if (isNewlyCreatedPage) {
      setRenameInputShown(true);
    }
  }, [currentPage._id, isNewlyCreatedPage]);

  return (
    <div className={`d-flex ${moduleClass} ${props.className ?? ''} position-relative`}>
      <div className="me-1 d-inline-block overflow-hidden">
        { isRenameInputShown && (
          <div className="position-absolute w-100">
            <ClosableTextInput
<<<<<<< HEAD
              useAutosizeInput
              value={isNewlyCreatedPage ? '' : editedPageTitle}
=======
              value={editedPageTitle}
>>>>>>> 7ff0ace2
              placeholder={t('Input page name')}
              inputClassName="fs-4"
              onPressEnter={onPressEnter}
              onPressEscape={onPressEscape}
              onChange={onInputChange}
              onClickOutside={() => { setRenameInputShown(false) }}
              validationTarget={ValidationTarget.PAGE}
            />
          </div>
        ) }
        <h1
          className={`mb-0 px-2 fs-4
            ${isRenameInputShown ? 'invisible' : ''} text-truncate
            ${isMovable ? 'border border-2 rounded-2' : ''} ${borderColorClass}
          `}
          onClick={onClickPageTitle}
        >
          {pageTitle}
        </h1>
      </div>

      <div className={`${isRenameInputShown ? 'invisible' : ''} d-flex align-items-center`}>
        { currentPage.wip && (
          <span className="badge rounded-pill text-bg-secondary ms-2">WIP</span>
        )}

        <CopyDropdown
          pageId={currentPage._id}
          pagePath={currentPage.path}
          dropdownToggleId={`copydropdown-${currentPage._id}`}
          dropdownToggleClassName="p-1"
        >
          <span className="material-symbols-outlined fs-6">content_paste</span>
        </CopyDropdown>
      </div>
    </div>
  );
};<|MERGE_RESOLUTION|>--- conflicted
+++ resolved
@@ -96,12 +96,8 @@
         { isRenameInputShown && (
           <div className="position-absolute w-100">
             <ClosableTextInput
-<<<<<<< HEAD
               useAutosizeInput
               value={isNewlyCreatedPage ? '' : editedPageTitle}
-=======
-              value={editedPageTitle}
->>>>>>> 7ff0ace2
               placeholder={t('Input page name')}
               inputClassName="fs-4"
               onPressEnter={onPressEnter}
