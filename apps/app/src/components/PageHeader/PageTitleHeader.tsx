--- conflicted
+++ resolved
@@ -30,15 +30,6 @@
 
   const editedPageTitle = nodePath.basename(editedPagePath);
 
-<<<<<<< HEAD
-  const onRenameFinish = () => {
-    setRenameInputShown(false);
-  };
-
-  const onRenameFailure = () => {
-    setRenameInputShown(true);
-  };
-=======
   const onRenameFinish = useCallback(() => {
     setRenameInputShown(false);
   }, []);
@@ -46,7 +37,6 @@
   const onRenameFailure = useCallback(() => {
     setRenameInputShown(true);
   }, []);
->>>>>>> c067c05d
 
   const onInputChange = useCallback((inputText: string) => {
     const parentPagePath = pathUtils.addTrailingSlash(nodePath.dirname(currentPage.path));
@@ -55,25 +45,6 @@
     setEditedPagePath(newPagePath);
   }, [currentPage?.path, setEditedPagePath]);
 
-<<<<<<< HEAD
-  const onPressEnter = () => {
-    pagePathRenameHandler(editedPagePath, onRenameFinish, onRenameFailure);
-  };
-
-  const onPressEscape = () => {
-    setEditedPagePath(currentPagePath);
-    setRenameInputShown(false);
-  };
-
-  const onClickButton = () => {
-    pagePathRenameHandler(editedPagePath, onRenameFinish, onRenameFailure);
-  };
-
-  const onClickPageTitle = () => {
-    setEditedPagePath(currentPagePath);
-    setRenameInputShown(true);
-  };
-=======
   const onPressEnter = useCallback(() => {
     pagePathRenameHandler(editedPagePath, onRenameFinish, onRenameFailure);
   }, [editedPagePath, onRenameFailure, onRenameFinish, pagePathRenameHandler]);
@@ -91,7 +62,6 @@
     setEditedPagePath(currentPagePath);
     setRenameInputShown(true);
   }, [currentPagePath]);
->>>>>>> c067c05d
 
   const PageTitle = <div onClick={onClickPageTitle}>{pageTitle}</div>;
 
