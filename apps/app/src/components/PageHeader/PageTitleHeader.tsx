import type { FC } from 'react';
import { useState, useCallback } from 'react';

import nodePath from 'path';

import type { IPagePopulatedToShowRevision } from '@growi/core';
import { DevidedPagePath } from '@growi/core/dist/models';
import { pathUtils } from '@growi/core/dist/utils';
import { useTranslation } from 'next-i18next';

import { ValidationTarget } from '~/client/util/input-validator';

import ClosableTextInput from '../Common/ClosableTextInput';
<<<<<<< HEAD
import { usePagePathRenameHandler } from '../PageEditor/page-path-rename-utils';

import type { Props } from './PagePathHeader';
=======
import { CopyDropdown } from '../Common/CopyDropdown';

import { usePagePathRenameHandler } from './page-header-utils';
>>>>>>> e572c892

import styles from './PageTitleHeader.module.scss';

const moduleClass = styles['page-title-header'];

type Props = {
  currentPage: IPagePopulatedToShowRevision,
  className?: string,
};

export const PageTitleHeader: FC<Props> = (props) => {
  const { t } = useTranslation();
  const { currentPage } = props;

  const currentPagePath = currentPage.path;

  const dPagePath = new DevidedPagePath(currentPage.path, true);
  const pageTitle = dPagePath.latter;

  const [isRenameInputShown, setRenameInputShown] = useState(false);
  const [editedPagePath, setEditedPagePath] = useState(currentPagePath);

  const pagePathRenameHandler = usePagePathRenameHandler(currentPage);

  const editedPageTitle = nodePath.basename(editedPagePath);

  const onRenameFinish = useCallback(() => {
    setRenameInputShown(false);
  }, []);

  const onRenameFailure = useCallback(() => {
    setRenameInputShown(true);
  }, []);

  const onInputChange = useCallback((inputText: string) => {
    const parentPagePath = pathUtils.addTrailingSlash(nodePath.dirname(currentPage.path));
    const newPagePath = nodePath.resolve(parentPagePath, inputText);

    setEditedPagePath(newPagePath);
  }, [currentPage?.path, setEditedPagePath]);

  const onPressEnter = useCallback(() => {
    pagePathRenameHandler(editedPagePath, onRenameFinish, onRenameFailure);
  }, [editedPagePath, onRenameFailure, onRenameFinish, pagePathRenameHandler]);

  const onPressEscape = useCallback(() => {
    setEditedPagePath(currentPagePath);
    setRenameInputShown(false);
  }, [currentPagePath]);

  const onClickPageTitle = useCallback(() => {
    setEditedPagePath(currentPagePath);
    setRenameInputShown(true);
  }, [currentPagePath]);


  return (
    <div className={`d-flex align-items-center ${moduleClass} ${props.className ?? ''}`}>
      <div className="me-1">
        { isRenameInputShown && (
          <div className="position-absolute">
            <ClosableTextInput
              useAutosizeInput
              value={editedPageTitle}
              placeholder={t('Input page name')}
              inputClassName="fs-4"
              onPressEnter={onPressEnter}
              onPressEscape={onPressEscape}
              onChange={onInputChange}
              onClickOutside={() => setRenameInputShown(false)}
              validationTarget={ValidationTarget.PAGE}
            />
          </div>
        ) }
        <h1 className={`mb-0 fs-4 ${isRenameInputShown ? 'invisible' : ''}`} onClick={onClickPageTitle}>
          {pageTitle}
        </h1>
      </div>

      <div className={`${isRenameInputShown ? 'invisible' : ''}`}>
        <CopyDropdown
          pageId={currentPage._id}
          pagePath={currentPage.path}
          dropdownToggleId={`copydropdown-${currentPage._id}`}
          dropdownToggleClassName="ms-2 p-1"
        >
          <span className="material-symbols-outlined fs-6">content_paste</span>
        </CopyDropdown>
      </div>
    </div>
  );
};<|MERGE_RESOLUTION|>--- conflicted
+++ resolved
@@ -11,15 +11,8 @@
 import { ValidationTarget } from '~/client/util/input-validator';
 
 import ClosableTextInput from '../Common/ClosableTextInput';
-<<<<<<< HEAD
+import { CopyDropdown } from '../Common/CopyDropdown';
 import { usePagePathRenameHandler } from '../PageEditor/page-path-rename-utils';
-
-import type { Props } from './PagePathHeader';
-=======
-import { CopyDropdown } from '../Common/CopyDropdown';
-
-import { usePagePathRenameHandler } from './page-header-utils';
->>>>>>> e572c892
 
 import styles from './PageTitleHeader.module.scss';
 
