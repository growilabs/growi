import { useCallback } from 'react';
import type { Dispatch, SetStateAction, FC } from 'react';

import type { IPagePopulatedToShowRevision } from '@growi/core';
import { useTranslation } from 'next-i18next';

import { ValidationTarget } from '~/client/util/input-validator';

import ClosableTextInput from '../Common/ClosableTextInput';

import { usePagePathRenameHandler } from './page-header-utils';

export type editedPagePathState = {
  editedPagePath: string
  setEditedPagePath: Dispatch<SetStateAction<string>>
}

type StateHandler = {
  isRenameInputShown: boolean
  setRenameInputShown: Dispatch<SetStateAction<boolean>>
}

type Props = {
  currentPage: IPagePopulatedToShowRevision
  stateHandler: StateHandler
  editedPagePathState: editedPagePathState
  inputValue: string
  CustomComponent: JSX.Element
  handleInputChange?: (string) => void
}

export const TextInputForPageTitleAndPath: FC<Props> = (props) => {
  const {
    currentPage, stateHandler, inputValue, CustomComponent, handleInputChange, editedPagePathState,
  } = props;

  const { t } = useTranslation();

  const { isRenameInputShown, setRenameInputShown } = stateHandler;
<<<<<<< HEAD
  const { editedPagePath, setEditedPagePath } = editedPagePathHandler;
=======
  const { setEditedPagePath } = editedPagePathState;
>>>>>>> 42881b68

  const onRenameFinish = () => {
    setRenameInputShown(false);
  };

  const onRenameFailure = () => {
    setRenameInputShown(true);
  };

  const pagePathRenameHandler = usePagePathRenameHandler(currentPage, onRenameFinish, onRenameFailure);

  const onPressEnter = useCallback(() => {
    pagePathRenameHandler(editedPagePath);
  }, [editedPagePath, pagePathRenameHandler]);

  const onPressEscape = useCallback(() => {
    setEditedPagePath(currentPage.path);
    setRenameInputShown(false);
  }, [currentPage.path, setEditedPagePath, setRenameInputShown]);

  return (
    <>
      {isRenameInputShown ? (
        <div className="flex-fill">
          <ClosableTextInput
            value={inputValue}
            placeholder={t('Input page name')}
            onPressEnter={onPressEnter}
            onPressEscape={onPressEscape}
            validationTarget={ValidationTarget.PAGE}
            handleInputChange={handleInputChange}
          />
        </div>
      ) : (
        <>{ CustomComponent }</>
      )}
    </>
  );
};<|MERGE_RESOLUTION|>--- conflicted
+++ resolved
@@ -37,11 +37,8 @@
   const { t } = useTranslation();
 
   const { isRenameInputShown, setRenameInputShown } = stateHandler;
-<<<<<<< HEAD
+
   const { editedPagePath, setEditedPagePath } = editedPagePathHandler;
-=======
-  const { setEditedPagePath } = editedPagePathState;
->>>>>>> 42881b68
 
   const onRenameFinish = () => {
     setRenameInputShown(false);
