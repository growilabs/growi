import { useCallback } from 'react';
import type { Dispatch, SetStateAction, FC } from 'react';

import type { IPagePopulatedToShowRevision } from '@growi/core';
import { useTranslation } from 'next-i18next';

import { ValidationTarget } from '~/client/util/input-validator';

import ClosableTextInput from '../Common/ClosableTextInput';


import type { editedPagePathHandler } from './PageHeader';
import { usePagePathRenameHandler } from './page-header-utils';


type StateHandler = {
  isRenameInputShown: boolean
  setRenameInputShown: Dispatch<SetStateAction<boolean>>
}

type Props = {
  currentPage: IPagePopulatedToShowRevision
  stateHandler: StateHandler
  editedPagePathHandler: editedPagePathHandler
  inputValue: string
  CustomComponent: JSX.Element
  handleInputChange?: (string) => void
}

export const TextInputForPageTitleAndPath: FC<Props> = (props) => {
  const {
    currentPage, stateHandler, inputValue, CustomComponent, handleInputChange, editedPagePathHandler,
  } = props;

  const { t } = useTranslation();

  const { isRenameInputShown, setRenameInputShown } = stateHandler;
<<<<<<< HEAD
  const { editingPagePath, setEditingPagePath } = editingPagePathHandler;
=======
  const { setEditedPagePath } = editedPagePathHandler;
>>>>>>> 34a753df

  const onRenameFinish = () => {
    setRenameInputShown(false);
  };

  const onRenameFailure = () => {
    setRenameInputShown(true);
  };

  const pagePathRenameHandler = usePagePathRenameHandler(currentPage, onRenameFinish, onRenameFailure);

  const onPressEnter = useCallback(() => {
    pagePathRenameHandler(editingPagePath);
  }, [editingPagePath, pagePathRenameHandler]);

  const onPressEscape = useCallback(() => {
    setEditedPagePath(currentPage.path);
    setRenameInputShown(false);
  }, [currentPage.path, setEditedPagePath, setRenameInputShown]);

  return (
    <>
      {isRenameInputShown ? (
        <div className="flex-fill">
          <ClosableTextInput
            value={inputValue}
            placeholder={t('Input page name')}
            onPressEnter={onPressEnter}
            onPressEscape={onPressEscape}
            validationTarget={ValidationTarget.PAGE}
            handleInputChange={handleInputChange}
          />
        </div>
      ) : (
        <>{ CustomComponent }</>
      )}
    </>
  );
};<|MERGE_RESOLUTION|>--- conflicted
+++ resolved
@@ -35,11 +35,7 @@
   const { t } = useTranslation();
 
   const { isRenameInputShown, setRenameInputShown } = stateHandler;
-<<<<<<< HEAD
-  const { editingPagePath, setEditingPagePath } = editingPagePathHandler;
-=======
-  const { setEditedPagePath } = editedPagePathHandler;
->>>>>>> 34a753df
+  const { editedPagePath, setEditedPagePath } = editedPagePathHandler;
 
   const onRenameFinish = () => {
     setRenameInputShown(false);
@@ -52,8 +48,8 @@
   const pagePathRenameHandler = usePagePathRenameHandler(currentPage, onRenameFinish, onRenameFailure);
 
   const onPressEnter = useCallback(() => {
-    pagePathRenameHandler(editingPagePath);
-  }, [editingPagePath, pagePathRenameHandler]);
+    pagePathRenameHandler(editedPagePath);
+  }, [editedPagePath, pagePathRenameHandler]);
 
   const onPressEscape = useCallback(() => {
     setEditedPagePath(currentPage.path);
