--- conflicted
+++ resolved
@@ -11,19 +11,11 @@
 import { usePageSelectModal } from '~/stores/modal';
 
 import ClosableTextInput from '../Common/ClosableTextInput';
-<<<<<<< HEAD
-import { PagePathNav } from '../Common/PagePathNav';
+import { PagePathHierarchicalLink } from '../Common/PagePathHierarchicalLink';
 import { usePagePathRenameHandler } from '../PageEditor/page-path-rename-utils';
 import { PageSelectModal } from '../PageSelectModal/PageSelectModal';
 
-=======
-import { PagePathHierarchicalLink } from '../Common/PagePathHierarchicalLink';
-import { PageSelectModal } from '../PageSelectModal/PageSelectModal';
-
-import { usePagePathRenameHandler } from './page-header-utils';
-
 import styles from './PagePathHeader.module.scss';
->>>>>>> e572c892
 
 const moduleClass = styles['page-path-header'];
 
@@ -74,36 +66,10 @@
   }, [parentPagePath]);
 
   const onClickEditButton = useCallback(() => {
-<<<<<<< HEAD
-    if (isRenameInputShown) {
-      pagePathRenameHandler(editedPagePath, onRenameFinish, onRenameFailure);
-    }
-    else {
-      setEditedPagePath(currentPagePath);
-      setRenameInputShown(true);
-    }
-  }, [currentPagePath, editedPagePath, isRenameInputShown, onRenameFailure, onRenameFinish, pagePathRenameHandler]);
-
-  const isOpened = PageSelectModalData?.isOpened ?? false;
-  const isViewMode = editorMode === EditorMode.View;
-  const isEditorMode = !isViewMode;
-
-  const PagePath = useMemo(() => (
-    <PagePathNav
-      pageId={currentPage._id}
-      pagePath={currentPagePath}
-      isSingleLineMode={isEditorMode}
-    />
-  ), [currentPage._id, currentPagePath, isEditorMode]);
-
-
-  const buttonStyle = isButtonsShown ? '' : 'd-none';
-=======
     // reset
     setEditingParentPagePath(parentPagePath);
     setRenameInputShown(true);
   }, [parentPagePath]);
->>>>>>> e572c892
 
   const clickOutSideHandler = useCallback((e) => {
     const container = document.getElementById('page-path-header');
