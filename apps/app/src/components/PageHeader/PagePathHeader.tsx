--- conflicted
+++ resolved
@@ -4,12 +4,8 @@
 import nodePath from 'path';
 
 import type { IPagePopulatedToShowRevision } from '@growi/core';
-<<<<<<< HEAD
-import { pathUtils } from '@growi/core/dist/utils';
-=======
 import { DevidedPagePath } from '@growi/core/dist/models';
 import { normalizePath } from '@growi/core/dist/utils/path-utils';
->>>>>>> f0bc95e1
 import { useTranslation } from 'next-i18next';
 
 import { ValidationTarget } from '~/client/util/input-validator';
@@ -34,16 +30,10 @@
   const { t } = useTranslation();
   const { currentPage } = props;
 
-<<<<<<< HEAD
-  const currentPagePath = currentPage.path;
-  const parentPagePath = pathUtils.addTrailingSlash(nodePath.dirname(currentPagePath));
-  const pageTitle = nodePath.basename(currentPagePath) || '/';
-=======
   const dPagePath = new DevidedPagePath(currentPage.path, true);
   const parentPagePath = dPagePath.former;
 
   const linkedPagePath = new LinkedPagePath(parentPagePath);
->>>>>>> f0bc95e1
 
   const [isRenameInputShown, setRenameInputShown] = useState(false);
   const [isHover, setHover] = useState(false);
@@ -63,14 +53,8 @@
   }, []);
 
   const onInputChange = useCallback((inputText: string) => {
-<<<<<<< HEAD
-    const newPagePath = nodePath.resolve(inputText, pageTitle);
-    setEditedPagePath(newPagePath);
-  }, [pageTitle]);
-=======
     setEditingParentPagePath(inputText);
   }, []);
->>>>>>> f0bc95e1
 
   const onPressEnter = useCallback(() => {
     const pathToRename = normalizePath(`${editingParentPagePath}/${dPagePath.latter}`);
@@ -84,36 +68,10 @@
   }, [parentPagePath]);
 
   const onClickEditButton = useCallback(() => {
-<<<<<<< HEAD
-    if (isRenameInputShown) {
-      pagePathRenameHandler(editedPagePath, onRenameFinish, onRenameFailure);
-    }
-    else {
-      setEditedPagePath(currentPagePath);
-      setRenameInputShown(true);
-    }
-  }, [currentPagePath, editedPagePath, isRenameInputShown, onRenameFailure, onRenameFinish, pagePathRenameHandler]);
-
-  const isOpened = PageSelectModalData?.isOpened ?? false;
-  const isViewMode = editorMode === EditorMode.View;
-  const isEditorMode = !isViewMode;
-
-  const PagePath = useMemo(() => (
-    <PagePathNav
-      pageId={currentPage._id}
-      pagePath={parentPagePath}
-      isSingleLineMode={isEditorMode}
-    />
-  ), [currentPage._id, parentPagePath, isEditorMode]);
-
-
-  const buttonStyle = isButtonsShown ? '' : 'd-none';
-=======
     // reset
     setEditingParentPagePath(parentPagePath);
     setRenameInputShown(true);
   }, [parentPagePath]);
->>>>>>> f0bc95e1
 
   const clickOutSideHandler = useCallback((e) => {
     const container = document.getElementById('page-path-header');
@@ -143,38 +101,6 @@
       onMouseEnter={() => setHover(true)}
       onMouseLeave={() => setHover(false)}
     >
-<<<<<<< HEAD
-      <div className="row">
-        <div
-          className="col-4"
-          onMouseEnter={() => setButtonShown(true)}
-        >
-          {isRenameInputShown ? (
-            <div className="flex-fill">
-              <ClosableTextInput
-                value={parentPagePath}
-                placeholder={t('Input page name')}
-                onPressEnter={onPressEnter}
-                onPressEscape={onPressEscape}
-                validationTarget={ValidationTarget.PAGE}
-                handleInputChange={onInputChange}
-              />
-            </div>
-          ) : (
-            <>{ PagePath }</>
-          )}
-        </div>
-        <div className={`${buttonStyle} col-4 row`}>
-          <div className="col-4">
-            <button type="button" onClick={onClickEditButton}>
-              {isRenameInputShown ? <span className="material-symbols-outlined">check_circle</span> : <span className="material-symbols-outlined">edit</span>}
-            </button>
-          </div>
-          <div className="col-4">
-            <button type="button" onClick={openPageSelectModal}>
-              <span className="material-symbols-outlined">account_tree</span>
-            </button>
-=======
       <div className="me-2">
         { isRenameInputShown && (
           <div className="position-absolute">
@@ -188,7 +114,6 @@
               onChange={onInputChange}
               validationTarget={ValidationTarget.PAGE}
             />
->>>>>>> f0bc95e1
           </div>
         ) }
         <div className={`${isRenameInputShown ? 'invisible' : ''}`}>
