import {
  useMemo, useState, useEffect, useCallback,
} from 'react';
import type { FC } from 'react';

import type { IPagePopulatedToShowRevision } from '@growi/core';
import { useTranslation } from 'next-i18next';

import { ValidationTarget } from '~/client/util/input-validator';
import { usePageSelectModal } from '~/stores/modal';
import { EditorMode, useEditorMode } from '~/stores/ui';

import ClosableTextInput from '../Common/ClosableTextInput';
import { PagePathNav } from '../Common/PagePathNav';
import { PageSelectModal } from '../PageSelectModal/PageSelectModal';

import { usePagePathRenameHandler } from './page-header-utils';


export type Props = {
  currentPage: IPagePopulatedToShowRevision
}

export const PagePathHeader: FC<Props> = (props) => {
  const { currentPage } = props;

  const currentPagePath = currentPage.path;

  const [isRenameInputShown, setRenameInputShown] = useState(false);
  const [isButtonsShown, setButtonShown] = useState(false);
  const [editedPagePath, setEditedPagePath] = useState(currentPagePath);

  const { data: editorMode } = useEditorMode();
  const { data: PageSelectModalData, open: openPageSelectModal } = usePageSelectModal();

  const pagePathRenameHandler = usePagePathRenameHandler(currentPage);

  const { t } = useTranslation();

<<<<<<< HEAD
  const onRenameFinish = () => {
=======
  const onRenameFinish = useCallback(() => {
>>>>>>> c067c05d
    setRenameInputShown(false);
  }, []);

  const onRenameFailure = useCallback(() => {
    setRenameInputShown(true);
  }, []);

  const onInputChange = useCallback((inputText: string) => {
    setEditedPagePath(inputText);
  }, []);

<<<<<<< HEAD
  const onInputChange = (inputText: string) => {
    setEditedPagePath(inputText);
  };

  const onPressEnter = () => {
    pagePathRenameHandler(editedPagePath, onRenameFinish, onRenameFailure);
  };

  const onPressEscape = () => {
    setEditedPagePath(currentPagePath);
    setRenameInputShown(false);
  };

  const onClickEditButton = useCallback(() => {
    if (isRenameInputShown) {
      pagePathRenameHandler(editedPagePath, onRenameFinish, onRenameFailure);
    }
    else {
      setEditedPagePath(currentPagePath);
      setRenameInputShown(true);
    }
  }, [currentPagePath, editedPagePath, isRenameInputShown, pagePathRenameHandler]);

  const isOpened = PageSelectModalData?.isOpened ?? false;
  const isViewMode = editorMode === EditorMode.View;
  const isEditorMode = !isViewMode;

  const PagePath = useMemo(() => (
    <PagePathNav
      pageId={currentPage._id}
      pagePath={currentPagePath}
      isSingleLineMode={isEditorMode}
    />
  ), [currentPage._id, currentPagePath, isEditorMode]);

=======
  const onPressEnter = useCallback(() => {
    pagePathRenameHandler(editedPagePath, onRenameFinish, onRenameFailure);
  }, [editedPagePath, onRenameFailure, onRenameFinish, pagePathRenameHandler]);

  const onPressEscape = useCallback(() => {
    setEditedPagePath(currentPagePath);
    setRenameInputShown(false);
  }, [currentPagePath]);

  const onClickEditButton = useCallback(() => {
    if (isRenameInputShown) {
      pagePathRenameHandler(editedPagePath, onRenameFinish, onRenameFailure);
    }
    else {
      setEditedPagePath(currentPagePath);
      setRenameInputShown(true);
    }
  }, [currentPagePath, editedPagePath, isRenameInputShown, pagePathRenameHandler]);

  const isOpened = PageSelectModalData?.isOpened ?? false;
  const isViewMode = editorMode === EditorMode.View;
  const isEditorMode = !isViewMode;

  const PagePath = useMemo(() => (
    <PagePathNav
      pageId={currentPage._id}
      pagePath={currentPagePath}
      isSingleLineMode={isEditorMode}
    />
  ), [currentPage._id, currentPagePath, isEditorMode]);

>>>>>>> c067c05d

  const buttonStyle = isButtonsShown ? '' : 'd-none';

  const clickOutSideHandler = useCallback((e) => {
    const container = document.getElementById('page-path-header');

    if (container && !container.contains(e.target)) {
      setRenameInputShown(false);
    }
  }, []);

  useEffect(() => {
    document.addEventListener('click', clickOutSideHandler);

    return () => {
      document.removeEventListener('click', clickOutSideHandler);
    };
  }, []);


  return (
    <div
      id="page-path-header"
      onMouseLeave={() => setButtonShown(false)}
    >
      <div className="row">
        <div
          className="col-4"
          onMouseEnter={() => setButtonShown(true)}
        >
          {isRenameInputShown ? (
            <div className="flex-fill">
              <ClosableTextInput
                value={editedPagePath}
                placeholder={t('Input page name')}
                onPressEnter={onPressEnter}
                onPressEscape={onPressEscape}
                validationTarget={ValidationTarget.PAGE}
                handleInputChange={onInputChange}
              />
            </div>
          ) : (
            <>{ PagePath }</>
          )}
        </div>
        <div className={`${buttonStyle} col-4 row`}>
          <div className="col-4">
            <button type="button" onClick={onClickEditButton}>
              {isRenameInputShown ? <span className="material-symbols-outlined">check_circle</span> : <span className="material-symbols-outlined">edit</span>}
            </button>
          </div>
          <div className="col-4">
            <button type="button" onClick={openPageSelectModal}>
              <span className="material-symbols-outlined">account_tree</span>
            </button>
          </div>
        </div>
        {isOpened
          && (
            <PageSelectModal />
          )}
      </div>
    </div>
  );
};<|MERGE_RESOLUTION|>--- conflicted
+++ resolved
@@ -37,11 +37,7 @@
 
   const { t } = useTranslation();
 
-<<<<<<< HEAD
-  const onRenameFinish = () => {
-=======
   const onRenameFinish = useCallback(() => {
->>>>>>> c067c05d
     setRenameInputShown(false);
   }, []);
 
@@ -53,43 +49,6 @@
     setEditedPagePath(inputText);
   }, []);
 
-<<<<<<< HEAD
-  const onInputChange = (inputText: string) => {
-    setEditedPagePath(inputText);
-  };
-
-  const onPressEnter = () => {
-    pagePathRenameHandler(editedPagePath, onRenameFinish, onRenameFailure);
-  };
-
-  const onPressEscape = () => {
-    setEditedPagePath(currentPagePath);
-    setRenameInputShown(false);
-  };
-
-  const onClickEditButton = useCallback(() => {
-    if (isRenameInputShown) {
-      pagePathRenameHandler(editedPagePath, onRenameFinish, onRenameFailure);
-    }
-    else {
-      setEditedPagePath(currentPagePath);
-      setRenameInputShown(true);
-    }
-  }, [currentPagePath, editedPagePath, isRenameInputShown, pagePathRenameHandler]);
-
-  const isOpened = PageSelectModalData?.isOpened ?? false;
-  const isViewMode = editorMode === EditorMode.View;
-  const isEditorMode = !isViewMode;
-
-  const PagePath = useMemo(() => (
-    <PagePathNav
-      pageId={currentPage._id}
-      pagePath={currentPagePath}
-      isSingleLineMode={isEditorMode}
-    />
-  ), [currentPage._id, currentPagePath, isEditorMode]);
-
-=======
   const onPressEnter = useCallback(() => {
     pagePathRenameHandler(editedPagePath, onRenameFinish, onRenameFailure);
   }, [editedPagePath, onRenameFailure, onRenameFinish, pagePathRenameHandler]);
@@ -121,7 +80,6 @@
     />
   ), [currentPage._id, currentPagePath, isEditorMode]);
 
->>>>>>> c067c05d
 
   const buttonStyle = isButtonsShown ? '' : 'd-none';
 
