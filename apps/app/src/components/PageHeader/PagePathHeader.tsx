--- conflicted
+++ resolved
@@ -56,24 +56,12 @@
   const isEditorMode = !isViewMode;
 
   const PagePath = useMemo(() => (
-<<<<<<< HEAD
-    <>
-      {currentPagePath != null && (
-        <PagePathNav
-          pagePath={parentPagePath}
-          isSingleLineMode={isEditorMode}
-        />
-      )}
-    </>
-  ), [currentPagePath, isEditorMode, parentPagePath]);
-=======
     <PagePathNav
       pageId={currentPage._id}
       pagePath={currentPagePath}
       isSingleLineMode={isEditorMode}
     />
   ), [currentPage._id, currentPagePath, isEditorMode]);
->>>>>>> 42881b68
 
   const handleInputChange = (inputText: string) => {
     const editingParentPagePath = inputText;
@@ -121,13 +109,8 @@
           <TextInputForPageTitleAndPath
             currentPage={currentPage}
             stateHandler={stateHandler}
-<<<<<<< HEAD
-            editedPagePathHandler={editedPagePathHandler}
-            inputValue={parentPagePath}
-=======
             editedPagePathState={editedPagePathState}
             inputValue={editedPagePath}
->>>>>>> 42881b68
             CustomComponent={PagePath}
             handleInputChange={handleInputChange}
           />
