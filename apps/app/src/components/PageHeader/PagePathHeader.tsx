--- conflicted
+++ resolved
@@ -67,13 +67,7 @@
   ), [currentPagePath, isEditorMode, parentPagePath]);
 
   const handleInputChange = (inputText: string) => {
-<<<<<<< HEAD
-    const editingParentPagePath = inputText;
-    const newPagePath = nodePath.resolve(editingParentPagePath, pageTitle);
-    setEditingPagePath(newPagePath);
-=======
     setEditedPagePath(inputText);
->>>>>>> 34a753df
   };
 
   const handleEditButtonClick = () => {
@@ -116,13 +110,8 @@
           <TextInputForPageTitleAndPath
             currentPage={currentPage}
             stateHandler={stateHandler}
-<<<<<<< HEAD
-            editingPagePathHandler={editingPagePathHandler}
-            inputValue={parentPagePath}
-=======
             editedPagePathHandler={editedPagePathHandler}
             inputValue={editedPagePath}
->>>>>>> 34a753df
             CustomComponent={PagePath}
             handleInputChange={handleInputChange}
           />
