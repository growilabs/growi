--- conflicted
+++ resolved
@@ -141,11 +141,7 @@
     <div className={`flex-expand-horiz ${className}`} onMouseLeave={mouseLeaveHandler}>
       <Nav onPrimaryItemHover={primaryItemHoverHandler} />
       <div
-<<<<<<< HEAD
-        className={`sidebar-contents-container flex-grow-1 overflow-x-hidden ${openClass}`}
-=======
         className={`sidebar-contents-container flex-grow-1 overflow-y-auto overflow-x-hidden ${closedClass} ${openedClass}`}
->>>>>>> 25c99578
         style={{ width: collapsibleContentsWidth }}
       >
         {children}
