--- conflicted
+++ resolved
@@ -91,25 +91,6 @@
   const disableResizing = isResizeDisabled || isDrawerMode || isCollapsedMode;
 
   return (
-<<<<<<< HEAD
-    <div className="data-layout-container">
-      <div className="navigation transition-enabled">
-        <div className="grw-navigation-wrap">
-          <SidebarNav />
-          <div className="sidebar-contents-container">
-            <ResizableArea
-              width={resizableAreaWidth}
-              minWidth={sidebarMinWidth}
-              disabled={disableResizing}
-              onResize={resizeHandler}
-              onResizeDone={resizeDoneHandler}
-              onCollapsed={collapsedByResizableAreaHandler}
-            >
-              <SidebarContents />
-            </ResizableArea>
-          </div>
-        </div>
-=======
     <div className="grw-navigation-wrap">
       <SidebarNav />
       <div className="sidebar-contents-container">
@@ -123,7 +104,6 @@
         >
           <SidebarContents />
         </ResizableArea>
->>>>>>> e81f2ab7
       </div>
     </div>
   );
