@use '@growi/core-styles/scss/bootstrap/init' as bs;
@use '~/styles/variables' as var;
@use '~/styles/mixins';
@use '../button-styles';

.btn-toggle-collapse :global {
  @extend %btn-basis;

  $height: var.$grw-sidebar-nav-width; // declare $height with the same value as the sidebar nav width

  height: $height;
}

// icon
.btn-toggle-collapse :global {
  .material-symbols-outlined {
    transition: transform 0.25s;

    // rotation
    &.rotate180 {
      transform: rotate(180deg);
    }
  }
}

// Hide when editing
<<<<<<< HEAD
@include mixins.at-editing() {
=======
@include mixins.editing {
>>>>>>> 1620dcd2
  .btn-toggle-collapse {
    visibility: hidden;
  }
}


// == Colors
.btn-toggle-collapse {
  &:global {
    &.btn.btn-primary {
      @extend %btn-primary-color-vars;

      --bs-btn-hover-color: color-mix(in srgb, var(
        --grw-sidebar-nav-btn-hover-color,
        var(
          --grw-sidebar-nav-btn-color,
          var(--bs-btn-color)
        )) 90%,
        transparent);
    }
  }
}

@include bs.color-mode(light) {
  .btn-toggle-collapse {
    &:global {
      &.btn.btn-primary {
        --bs-btn-color: color-mix(in srgb, var(--grw-sidebar-nav-btn-color, var(--bs-gray-500)) 50%, transparent);
        --bs-btn-hover-bg: var(--grw-sidebar-nav-btn-hover-bg, var(--grw-highlight-300));
      }
    }
  }
}

@include bs.color-mode(dark) {
  .btn-toggle-collapse {
    &:global {
      &.btn.btn-primary {
        --bs-btn-color: color-mix(in srgb, var(--grw-sidebar-nav-btn-color, var(--bs-gray-600)) 50%, transparent);
        --bs-btn-hover-bg: var(--grw-sidebar-nav-btn-hover-bg, var(--grw-highlight-700));
      }
    }
  }
}<|MERGE_RESOLUTION|>--- conflicted
+++ resolved
@@ -24,11 +24,7 @@
 }
 
 // Hide when editing
-<<<<<<< HEAD
 @include mixins.at-editing() {
-=======
-@include mixins.editing {
->>>>>>> 1620dcd2
   .btn-toggle-collapse {
     visibility: hidden;
   }
