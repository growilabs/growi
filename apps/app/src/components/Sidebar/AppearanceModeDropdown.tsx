--- conflicted
+++ resolved
@@ -88,11 +88,7 @@
                   checked={isEditMode ? !isPreferDrawerModeOnEdit : !isPreferDrawerMode}
                   onChange={e => preferDrawerModeSwitchModifiedHandler(!e.target.checked, isEditMode)}
                 />
-<<<<<<< HEAD
-                <label className="form-label custom-control-label" htmlFor={isEditMode ? 'swSidebarModeOnEditor' : 'swSidebarMode'}></label>
-=======
-                <label className="form-check-label" htmlFor={isEditMode ? 'swSidebarModeOnEditor' : 'swSidebarMode'}></label>
->>>>>>> 7fdd274e
+                <label className="form-label form-check-label" htmlFor={isEditMode ? 'swSidebarModeOnEditor' : 'swSidebarMode'}></label>
               </div>
               <IconWithTooltip id={isEditMode ? 'iwt-sidebar-editor-dock' : 'iwt-sidebar-dock'} label="Dock" additionalClasses="grw-sidebar-mode-icon">
                 <SidebarDockIcon />
@@ -147,26 +143,16 @@
                       disabled={useOsSettings}
                       onChange={e => userPreferenceSwitchModifiedHandler(e.target.checked)}
                     />
-<<<<<<< HEAD
-                    <label className="form-label custom-control-label" htmlFor="swUserPreference"></label>
-=======
-                    <label className="form-check-label" htmlFor="swUserPreference"></label>
->>>>>>> 7fdd274e
+                    <label className="form-label form-check-label" htmlFor="swUserPreference"></label>
                   </div>
                   <IconWithTooltip id="iwt-dark" label="Dark" additionalClasses={useOsSettings ? 'grw-color-mode-icon-muted' : 'grw-color-mode-icon'}>
                     <MoonIcon />
                   </IconWithTooltip>
                 </div>
               </div>
-<<<<<<< HEAD
               <div>
                 <div className="col-auto">
-                  <div className="custom-control custom-checkbox">
-=======
-              <div className="form-row">
-                <div className="form-group col-auto">
                   <div className="form-check">
->>>>>>> 7fdd274e
                     <input
                       id="cbFollowOs"
                       className="form-check-input"
@@ -174,11 +160,7 @@
                       checked={useOsSettings}
                       onChange={e => followOsCheckboxModifiedHandler(e.target.checked)}
                     />
-<<<<<<< HEAD
-                    <label className="form-label custom-control-label text-nowrap" htmlFor="cbFollowOs">{t('personal_dropdown.use_os_settings')}</label>
-=======
-                    <label className="form-check-label text-nowrap" htmlFor="cbFollowOs">{t('personal_dropdown.use_os_settings')}</label>
->>>>>>> 7fdd274e
+                    <label className="form-label form-check-label text-nowrap" htmlFor="cbFollowOs">{t('personal_dropdown.use_os_settings')}</label>
                   </div>
                 </div>
               </div>
