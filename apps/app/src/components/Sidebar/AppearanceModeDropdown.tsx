import React, {
  FC, useCallback, useRef,
} from 'react';

import { useTranslation } from 'next-i18next';
import { useRipple } from 'react-use-ripple';
import { UncontrolledTooltip } from 'reactstrap';

import { useUserUISettings } from '~/client/services/user-ui-settings';
import { usePreferDrawerModeByUser, usePreferDrawerModeOnEditByUser } from '~/stores/ui';
import { Themes, useNextThemes } from '~/stores/use-next-themes';

import MoonIcon from '../Icons/MoonIcon';
import SidebarDockIcon from '../Icons/SidebarDockIcon';
import SidebarDrawerIcon from '../Icons/SidebarDrawerIcon';
import SunIcon from '../Icons/SunIcon';

type AppearanceModeDropdownProps = {
  isAuthenticated: boolean,
}
export const AppearanceModeDropdown:FC<AppearanceModeDropdownProps> = (props: AppearanceModeDropdownProps) => {

  const { t } = useTranslation('commons');

  const { isAuthenticated } = props;

  const {
    setTheme, resolvedTheme, useOsSettings, isDarkMode, isForcedByGrowiTheme,
  } = useNextThemes();
  const { data: isPreferDrawerMode, update: updatePreferDrawerMode } = usePreferDrawerModeByUser();
  const { data: isPreferDrawerModeOnEdit, mutate: mutatePreferDrawerModeOnEdit } = usePreferDrawerModeOnEditByUser();
  const { scheduleToPut } = useUserUISettings();

  // ripple
  const buttonRef = useRef(null);
  useRipple(buttonRef, { rippleColor: 'rgba(255, 255, 255, 0.3)' });

  const preferDrawerModeSwitchModifiedHandler = useCallback((preferDrawerMode: boolean, isEditMode: boolean) => {
    if (isEditMode) {
      mutatePreferDrawerModeOnEdit(preferDrawerMode);
      scheduleToPut({ preferDrawerModeOnEditByUser: preferDrawerMode });
    }
    else {
      updatePreferDrawerMode(preferDrawerMode);
    }
  }, [updatePreferDrawerMode, mutatePreferDrawerModeOnEdit, scheduleToPut]);

  const followOsCheckboxModifiedHandler = useCallback((isChecked: boolean) => {
    if (isChecked) {
      setTheme(Themes.SYSTEM);
    }
    else {
      setTheme(resolvedTheme ?? Themes.LIGHT);
    }
  }, [resolvedTheme, setTheme]);

  const userPreferenceSwitchModifiedHandler = useCallback((isDarkMode: boolean) => {
    setTheme(isDarkMode ? Themes.DARK : Themes.LIGHT);
  }, [setTheme]);

  /* eslint-disable react/prop-types */
  const IconWithTooltip = ({
    id, label, children, additionalClasses,
  }) => (
    <>
      <div id={id} className={`px-2 grw-icon-container ${additionalClasses != null ? additionalClasses : ''}`}>{children}</div>
      <UncontrolledTooltip placement="bottom" fade={false} target={id}>{label}</UncontrolledTooltip>
    </>
  );

  const dropdownDivider = <div className="dropdown-divider"></div>;

  const renderSidebarModeSwitch = useCallback((isEditMode: boolean) => {
    return (
      <>
        <h6 className="dropdown-header">{t(isEditMode ? 'personal_dropdown.sidebar_mode_editor' : 'personal_dropdown.sidebar_mode')}</h6>
        <form className="px-4">
          <div className="justify-content-center">
            <div className="col-auto mb-0 d-flex align-items-center">
              <IconWithTooltip id={isEditMode ? 'iwt-sidebar-editor-drawer' : 'iwt-sidebar-drawer'} label="Drawer" additionalClasses="grw-sidebar-mode-icon">
                <SidebarDrawerIcon />
              </IconWithTooltip>
<<<<<<< HEAD
              <div className="form-check form-switch form-check-secondary ml-2">
=======
              <div className="custom-control custom-switch custom-checkbox-secondary ms-2">
>>>>>>> 64a40b74
                <input
                  id={isEditMode ? 'swSidebarModeOnEditor' : 'swSidebarMode'}
                  className="form-check-input"
                  type="checkbox"
                  checked={isEditMode ? !isPreferDrawerModeOnEdit : !isPreferDrawerMode}
                  onChange={e => preferDrawerModeSwitchModifiedHandler(!e.target.checked, isEditMode)}
                />
                <label className="form-label form-check-label" htmlFor={isEditMode ? 'swSidebarModeOnEditor' : 'swSidebarMode'}></label>
              </div>
              <IconWithTooltip id={isEditMode ? 'iwt-sidebar-editor-dock' : 'iwt-sidebar-dock'} label="Dock" additionalClasses="grw-sidebar-mode-icon">
                <SidebarDockIcon />
              </IconWithTooltip>
            </div>
          </div>
        </form>
      </>
    );
  }, [isPreferDrawerMode, isPreferDrawerModeOnEdit, preferDrawerModeSwitchModifiedHandler, t]);

  return (
    <div className="dropend">
      {/* setting button */}
      {/* remove .dropdown-toggle for hide caret */}
      {/* See https://stackoverflow.com/a/44577512/13183572 */}
      <button className="btn btn-primary" type="button" data-bs-toggle="dropdown" ref={buttonRef} aria-haspopup="true">
        <i className="material-icons">settings</i>
      </button>

      {/* dropdown */}
      <div className="dropdown-menu">

        {/* sidebar mode */}
        {renderSidebarModeSwitch(false)}

        {/* side bar mode on editor */}
        {isAuthenticated && (
          <>
            {dropdownDivider}
            {renderSidebarModeSwitch(true)}
          </>
        )}

        {/* color mode */}
        { !isForcedByGrowiTheme && (
          <>
            {dropdownDivider}
            <h6 className="dropdown-header">{t('personal_dropdown.color_mode')}</h6>
            <form className="px-4">
              <div className="justify-content-center">
                <div className="col-auto d-flex align-items-center">
                  <IconWithTooltip id="iwt-light" label="Light" additionalClasses={useOsSettings ? 'grw-color-mode-icon-muted' : 'grw-color-mode-icon'}>
                    <SunIcon />
                  </IconWithTooltip>
<<<<<<< HEAD
                  <div className="form-check form-switch form-check-secondary ml-2">
=======
                  <div className="custom-control custom-switch custom-checkbox-secondary ms-2">
>>>>>>> 64a40b74
                    <input
                      id="swUserPreference"
                      className="form-check-input"
                      type="checkbox"
                      checked={isDarkMode}
                      disabled={useOsSettings}
                      onChange={e => userPreferenceSwitchModifiedHandler(e.target.checked)}
                    />
                    <label className="form-label form-check-label" htmlFor="swUserPreference"></label>
                  </div>
                  <IconWithTooltip id="iwt-dark" label="Dark" additionalClasses={useOsSettings ? 'grw-color-mode-icon-muted' : 'grw-color-mode-icon'}>
                    <MoonIcon />
                  </IconWithTooltip>
                </div>
              </div>
              <div>
                <div className="col-auto">
                  <div className="form-check">
                    <input
                      id="cbFollowOs"
                      className="form-check-input"
                      type="checkbox"
                      checked={useOsSettings}
                      onChange={e => followOsCheckboxModifiedHandler(e.target.checked)}
                    />
                    <label className="form-label form-check-label text-nowrap" htmlFor="cbFollowOs">{t('personal_dropdown.use_os_settings')}</label>
                  </div>
                </div>
              </div>
            </form>
          </>
        ) }

      </div>

    </div>
  );

};<|MERGE_RESOLUTION|>--- conflicted
+++ resolved
@@ -80,11 +80,7 @@
               <IconWithTooltip id={isEditMode ? 'iwt-sidebar-editor-drawer' : 'iwt-sidebar-drawer'} label="Drawer" additionalClasses="grw-sidebar-mode-icon">
                 <SidebarDrawerIcon />
               </IconWithTooltip>
-<<<<<<< HEAD
-              <div className="form-check form-switch form-check-secondary ml-2">
-=======
-              <div className="custom-control custom-switch custom-checkbox-secondary ms-2">
->>>>>>> 64a40b74
+              <div className="form-check form-switch form-check-secondary ms-2">
                 <input
                   id={isEditMode ? 'swSidebarModeOnEditor' : 'swSidebarMode'}
                   className="form-check-input"
@@ -138,11 +134,7 @@
                   <IconWithTooltip id="iwt-light" label="Light" additionalClasses={useOsSettings ? 'grw-color-mode-icon-muted' : 'grw-color-mode-icon'}>
                     <SunIcon />
                   </IconWithTooltip>
-<<<<<<< HEAD
-                  <div className="form-check form-switch form-check-secondary ml-2">
-=======
-                  <div className="custom-control custom-switch custom-checkbox-secondary ms-2">
->>>>>>> 64a40b74
+                  <div className="form-check form-switch form-check-secondary ms-2">
                     <input
                       id="swUserPreference"
                       className="form-check-input"
