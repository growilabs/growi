import { useState } from 'react';

import { pagePathUtils } from '@growi/core/dist/utils';
import { UserPicture } from '@growi/ui/dist/components';
import { useTranslation } from 'next-i18next';
import dynamic from 'next/dynamic';
import Link from 'next/link';
import {
  UncontrolledDropdown, DropdownToggle, DropdownMenu, DropdownItem,
} from 'reactstrap';

import { apiv3Post } from '~/client/util/apiv3-client';
import { toastError } from '~/client/util/toastr';
import { useCurrentUser } from '~/stores/context';

import { SkeletonItem } from './SkeletonItem';

import styles from './PersonalDropdown.module.scss';

const ProactiveQuestionnaireModal = dynamic(() => import('~/features/questionnaire/client/components/ProactiveQuestionnaireModal'), { ssr: false });

export const PersonalDropdown = (): JSX.Element => {
  const { t } = useTranslation('commons');
  const { data: currentUser } = useCurrentUser();

  const [isQuestionnaireModalOpen, setQuestionnaireModalOpen] = useState(false);

  if (currentUser == null) {
    return <SkeletonItem />;
  }

  const logoutHandler = async() => {
    try {
      await apiv3Post('/logout');
      window.location.reload();
    }
    catch (err) {
      toastError(err);
    }
  };

  return (
    <>
      <UncontrolledDropdown
        direction="end"
      >
        <DropdownToggle
          className="btn btn-primary"
          data-testid="personal-dropdown-button"
        >
          <UserPicture user={currentUser} noLink noTooltip />
        </DropdownToggle>

        <DropdownMenu
          container="body"
          data-testid="personal-dropdown-menu"
          className={styles['personal-dropdown-menu']}
        >
          <DropdownItem className={styles['personal-dropdown-header']}>
            <div className="mt-2 mb-3">
              <UserPicture user={currentUser} size="lg" noLink noTooltip />
            </div>
            <div className="ms-1 fs-6">{currentUser.name}</div>
            <div className="d-flex align-items-center my-2">
              <small className="material-symbols-outlined me-1 pb-0 fs-6">person</small>
              <span>{currentUser.username}</span>
            </div>
            <div className="d-flex align-items-center">
              <span className="material-symbols-outlined me-1 pb-0 fs-6">mail</span>
              <span className="item-text-email">{currentUser.email}</span>
            </div>
          </DropdownItem>

          <DropdownItem className="my-3" divider />

<<<<<<< HEAD
          <Link
            href={pagePathUtils.userHomepagePath(currentUser)}
            data-testid="grw-personal-dropdown-menu-user-home"
          >
            <DropdownItem>
              <span className="text-muted">
                <span className="material-symbols-outlined me-1">home</span>{t('personal_dropdown.home')}
=======
          <DropdownItem className={`my-1 ${styles['personal-dropdown-item']}`}>
            <Link
              href={pagePathUtils.userHomepagePath(currentUser)}
              data-testid="grw-personal-dropdown-menu-user-home"
            >
              <span className="d-flex align-items-center">
                <span className="item-icon material-symbols-outlined me-2 pb-0 fs-6">home</span>
                <span className="item-text">{t('personal_dropdown.home')}</span>
>>>>>>> 5231789e
              </span>
            </DropdownItem>
          </Link>

<<<<<<< HEAD
          <Link
            href="/me"
            data-testid="grw-personal-dropdown-menu-user-settings"
          >
            <DropdownItem>
              <span className="text-muted">
                <span className="material-symbols-outlined me-1">build</span>{t('personal_dropdown.settings')}
=======
          <DropdownItem className={`my-1 ${styles['personal-dropdown-item']}`}>
            <Link
              href="/me"
              data-testid="grw-personal-dropdown-menu-user-settings"
            >
              <span className="d-flex align-items-center">
                <span className="item-icon material-symbols-outlined me-2 pb-0 fs-6">discover_tune</span>
                <span className="item-text">{t('personal_dropdown.settings')}</span>
>>>>>>> 5231789e
              </span>
            </DropdownItem>
          </Link>

          <DropdownItem
            data-testid="grw-proactive-questionnaire-modal-toggle-btn"
            onClick={() => setQuestionnaireModalOpen(true)}
            className={`my-1 ${styles['personal-dropdown-item']}`}
          >
            <span className="d-flex align-items-center">
              <span className="item-icon material-symbols-outlined me-2 pb-0 fs-6">edit_note</span>
              <span className="item-text">{t('personal_dropdown.feedback')}</span>
            </span>
          </DropdownItem>

          <DropdownItem onClick={logoutHandler} className={`my-1 ${styles['personal-dropdown-item']}`}>
            <span className="d-flex align-items-center">
              <span className="item-icon material-symbols-outlined me-2 pb-0 fs-6">logout</span>
              <span className="item-text">{t('Sign out')}</span>
            </span>
          </DropdownItem>
        </DropdownMenu>
      </UncontrolledDropdown>

      <ProactiveQuestionnaireModal isOpen={isQuestionnaireModalOpen} onClose={() => setQuestionnaireModalOpen(false)} />
    </>
  );

};<|MERGE_RESOLUTION|>--- conflicted
+++ resolved
@@ -73,46 +73,26 @@
 
           <DropdownItem className="my-3" divider />
 
-<<<<<<< HEAD
           <Link
             href={pagePathUtils.userHomepagePath(currentUser)}
             data-testid="grw-personal-dropdown-menu-user-home"
           >
-            <DropdownItem>
-              <span className="text-muted">
-                <span className="material-symbols-outlined me-1">home</span>{t('personal_dropdown.home')}
-=======
-          <DropdownItem className={`my-1 ${styles['personal-dropdown-item']}`}>
-            <Link
-              href={pagePathUtils.userHomepagePath(currentUser)}
-              data-testid="grw-personal-dropdown-menu-user-home"
-            >
+            <DropdownItem className={`my-1 ${styles['personal-dropdown-item']}`}>
               <span className="d-flex align-items-center">
                 <span className="item-icon material-symbols-outlined me-2 pb-0 fs-6">home</span>
                 <span className="item-text">{t('personal_dropdown.home')}</span>
->>>>>>> 5231789e
               </span>
             </DropdownItem>
           </Link>
 
-<<<<<<< HEAD
           <Link
             href="/me"
             data-testid="grw-personal-dropdown-menu-user-settings"
           >
-            <DropdownItem>
-              <span className="text-muted">
-                <span className="material-symbols-outlined me-1">build</span>{t('personal_dropdown.settings')}
-=======
-          <DropdownItem className={`my-1 ${styles['personal-dropdown-item']}`}>
-            <Link
-              href="/me"
-              data-testid="grw-personal-dropdown-menu-user-settings"
-            >
+            <DropdownItem className={`my-1 ${styles['personal-dropdown-item']}`}>
               <span className="d-flex align-items-center">
                 <span className="item-icon material-symbols-outlined me-2 pb-0 fs-6">discover_tune</span>
                 <span className="item-text">{t('personal_dropdown.settings')}</span>
->>>>>>> 5231789e
               </span>
             </DropdownItem>
           </Link>
