import React, {
  FC, memo, useCallback,
} from 'react';

import Link from 'next/link';

import { useUserUISettings } from '~/client/services/user-ui-settings';
import { SidebarContentsType } from '~/interfaces/ui';
<<<<<<< HEAD
import { useIsAdmin } from '~/stores/context';
=======
import { useCurrentUser, useGrowiCloudUri } from '~/stores/context';
>>>>>>> 5069948b
import { useCurrentSidebarContents } from '~/stores/ui';

import styles from './SidebarNav.module.scss';


type PrimaryItemProps = {
  contents: SidebarContentsType,
  label: string,
  iconName: string,
  onItemSelected: (contents: SidebarContentsType) => void,
}

const PrimaryItem: FC<PrimaryItemProps> = (props: PrimaryItemProps) => {
  const {
    contents, label, iconName, onItemSelected,
  } = props;

  const { data: currentContents, mutate } = useCurrentSidebarContents();
  const { scheduleToPut } = useUserUISettings();

  const isSelected = contents === currentContents;

  const itemSelectedHandler = useCallback(() => {
    if (onItemSelected != null) {
      onItemSelected(contents);
    }

    mutate(contents, false);

    scheduleToPut({ currentSidebarContents: contents });
  }, [contents, mutate, onItemSelected, scheduleToPut]);

  const labelForTestId = label.toLowerCase().replace(' ', '-');

  return (
    <button
      type="button"
      data-testid={`grw-sidebar-nav-primary-${labelForTestId}`}
      className={`d-block btn btn-primary ${isSelected ? 'active' : ''}`}
      onClick={itemSelectedHandler}
    >
      <i className="material-icons">{iconName}</i>
    </button>
  );
};

type SecondaryItemProps = {
  label: string,
  href: string,
  iconName: string,
  isBlank?: boolean,
}

const SecondaryItem: FC<SecondaryItemProps> = memo((props: SecondaryItemProps) => {
  const { iconName, href, isBlank } = props;

  return (
    <Link
      href={href}
      className="d-block btn btn-primary"
      target={`${isBlank ? '_blank' : ''}`}
      prefetch={false}
    >
      <i className="material-icons">{iconName}</i>
    </Link>
  );
});
SecondaryItem.displayName = 'SecondaryItem';


type Props = {
  onItemSelected: (contents: SidebarContentsType) => void,
}

export const SidebarNav: FC<Props> = (props: Props) => {
<<<<<<< HEAD
  const { data: isAdmin } = useIsAdmin();
=======

  const { data: currentUser } = useCurrentUser();
  const { data: growiCloudUri } = useGrowiCloudUri();

  const [isAdmin, setAdmin] = useState(false);

>>>>>>> 5069948b
  const { onItemSelected } = props;

  return (
    <div className={`grw-sidebar-nav ${styles['grw-sidebar-nav']}`} data-vrt-blackout-sidebar-nav>
      <div className="grw-sidebar-nav-primary-container">
        {/* eslint-disable max-len */}
        <PrimaryItem contents={SidebarContentsType.TREE} label="Page Tree" iconName="format_list_bulleted" onItemSelected={onItemSelected} />
        <PrimaryItem contents={SidebarContentsType.CUSTOM} label="Custom Sidebar" iconName="code" onItemSelected={onItemSelected} />
        <PrimaryItem contents={SidebarContentsType.RECENT} label="Recent Changes" iconName="update" onItemSelected={onItemSelected} />
        {/* <PrimaryItem id="tag" label="Tags" iconName="icon-tag" /> */}
        {/* <PrimaryItem id="favorite" label="Favorite" iconName="fa fa-bookmark-o" /> */}
        <PrimaryItem contents={SidebarContentsType.TAG} label="Tags" iconName="local_offer" onItemSelected={onItemSelected} />
        {/* <PrimaryItem id="favorite" label="Favorite" iconName="icon-star" /> */}
        {/* eslint-enable max-len */}
        <PrimaryItem contents={SidebarContentsType.BOOKMARKS} label="Bookmarks" iconName="bookmark" onItemSelected={onItemSelected} />
      </div>
      <div className="grw-sidebar-nav-secondary-container">
        {isAdmin && <SecondaryItem label="Admin" iconName="settings" href="/admin" />}
        {/* <SecondaryItem label="Draft" iconName="file_copy" href="/me/drafts" /> */}
        <SecondaryItem label="Help" iconName="help" href={ growiCloudUri != null ? 'https://growi.cloud/help/' : 'https://docs.growi.org' } isBlank />
        <SecondaryItem label="Trash" iconName="delete" href="/trash" />
      </div>
    </div>
  );

};<|MERGE_RESOLUTION|>--- conflicted
+++ resolved
@@ -6,11 +6,7 @@
 
 import { useUserUISettings } from '~/client/services/user-ui-settings';
 import { SidebarContentsType } from '~/interfaces/ui';
-<<<<<<< HEAD
-import { useIsAdmin } from '~/stores/context';
-=======
-import { useCurrentUser, useGrowiCloudUri } from '~/stores/context';
->>>>>>> 5069948b
+import { useIsAdmin, useGrowiCloudUri } from '~/stores/context';
 import { useCurrentSidebarContents } from '~/stores/ui';
 
 import styles from './SidebarNav.module.scss';
@@ -86,16 +82,9 @@
 }
 
 export const SidebarNav: FC<Props> = (props: Props) => {
-<<<<<<< HEAD
   const { data: isAdmin } = useIsAdmin();
-=======
-
-  const { data: currentUser } = useCurrentUser();
   const { data: growiCloudUri } = useGrowiCloudUri();
 
-  const [isAdmin, setAdmin] = useState(false);
-
->>>>>>> 5069948b
   const { onItemSelected } = props;
 
   return (
