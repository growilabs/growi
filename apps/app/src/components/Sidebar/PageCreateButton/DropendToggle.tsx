import { DropdownToggle } from 'reactstrap';

import { Hexagon } from './Hexagon';

import styles from './DropendToggle.module.scss';


const moduleClass = styles['btn-toggle'];


<<<<<<< HEAD
type Props = {
  className?: string
}

export const DropendToggle = (props: Props): JSX.Element => {

=======
export const DropendToggle = (): JSX.Element => {
>>>>>>> 8e733f1f
  return (
    <DropdownToggle
      color="primary"
      className={`position-absolute z-1 ${moduleClass}`}
      aria-expanded={false}
    >
      <Hexagon />
      <div className="hitarea position-absolute" />
      <span className="icon material-symbols-outlined position-absolute">chevron_right</span>
    </DropdownToggle>
  );
};<|MERGE_RESOLUTION|>--- conflicted
+++ resolved
@@ -8,16 +8,7 @@
 const moduleClass = styles['btn-toggle'];
 
 
-<<<<<<< HEAD
-type Props = {
-  className?: string
-}
-
-export const DropendToggle = (props: Props): JSX.Element => {
-
-=======
 export const DropendToggle = (): JSX.Element => {
->>>>>>> 8e733f1f
   return (
     <DropdownToggle
       color="primary"
