import { DropdownToggle } from 'reactstrap';

import { Hexagon } from './Hexagon';

import styles from './DropendToggle.module.scss';


const moduleClass = styles['btn-toggle'];


type Props = {
  className?: string
}

export const DropendToggle = (props: Props): JSX.Element => {

  return (
    <DropdownToggle
<<<<<<< HEAD
      className={`position-absolute ${moduleClass} btn btn-primary ${props.className ?? ''}`}
      data-testid="grw-sidebar-nav-dropend-toggle"
=======
      className={`position-absolute ${moduleClass} btn btn-primary z-1 ${props.className ?? ''}`}
>>>>>>> 9d796711
    >
      <Hexagon />
      <div className="hitarea position-absolute" />
      <span className="icon material-symbols-outlined position-absolute">chevron_right</span>
    </DropdownToggle>
  );
};<|MERGE_RESOLUTION|>--- conflicted
+++ resolved
@@ -16,12 +16,7 @@
 
   return (
     <DropdownToggle
-<<<<<<< HEAD
-      className={`position-absolute ${moduleClass} btn btn-primary ${props.className ?? ''}`}
-      data-testid="grw-sidebar-nav-dropend-toggle"
-=======
       className={`position-absolute ${moduleClass} btn btn-primary z-1 ${props.className ?? ''}`}
->>>>>>> 9d796711
     >
       <Hexagon />
       <div className="hitarea position-absolute" />
