--- conflicted
+++ resolved
@@ -16,13 +16,9 @@
 import { useOnNewButtonClicked, useOnTodaysButtonClicked } from './hooks';
 
 export const PageCreateButton = React.memo((): JSX.Element => {
-<<<<<<< HEAD
-  const { data: currentPagePath, isLoading } = useCurrentPagePath();
-=======
   const { t } = useTranslation('commons');
 
-  const { data: currentPage, isLoading } = useSWRxCurrentPage();
->>>>>>> 4094b695
+  const { data: currentPagePath, isLoading } = useCurrentPagePath();
   const { data: currentUser } = useCurrentUser();
 
   const [isHovered, setIsHovered] = useState(false);
