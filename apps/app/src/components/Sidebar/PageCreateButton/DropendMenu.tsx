--- conflicted
+++ resolved
@@ -31,12 +31,7 @@
       data-testid="grw-page-create-button-dropend-menu"
     >
       <DropdownItem
-<<<<<<< HEAD
-        onClick={onClickCreateNewPageButtonHandler}
-        data-testid="grw-sidebar-nav-page-create-dropdown-item"
-=======
         onClick={onClickCreateNewPage}
->>>>>>> 698490a8
       >
         {t('create_page_dropdown.new_page')}
       </DropdownItem>
@@ -53,33 +48,12 @@
           <DropdownItem divider />
           <li><span className="text-muted px-3">{t('create_page_dropdown.todays.desc')}</span></li>
           <DropdownItem
-<<<<<<< HEAD
-            onClick={onClickCreateTodaysButtonHandler}
-            data-testid="grw-sidebar-nav-today-page-create-dropdown-item"
-=======
             onClick={onClickCreateTodaysMemo}
->>>>>>> 698490a8
           >
             {todaysPath}
           </DropdownItem>
         </>
       )}
-<<<<<<< HEAD
-      <DropdownItem divider />
-      <li><span className="text-muted text-nowrap px-3">{t('create_page_dropdown.template.desc')}</span></li>
-      <DropdownItem
-        onClick={() => onClickTemplateButtonHandler('_template')}
-        data-testid="grw-sidebar-nav-children-template-create-dropdown-item"
-      >
-        {t('create_page_dropdown.template.children')}
-      </DropdownItem>
-      <DropdownItem
-        onClick={() => onClickTemplateButtonHandler('__template')}
-        data-testid="grw-sidebar-nav-descendants-template-create-dropdown-item"
-      >
-        {t('create_page_dropdown.template.descendants')}
-      </DropdownItem>
-=======
 
       { onClickCreateTemplate != null && (
         <>
@@ -97,7 +71,6 @@
           </DropdownItem>
         </>
       ) }
->>>>>>> 698490a8
     </DropdownMenu>
   );
 });
