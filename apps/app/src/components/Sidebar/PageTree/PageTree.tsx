--- conflicted
+++ resolved
@@ -19,17 +19,9 @@
   const [isWipPageShown, setIsWipPageShown] = useState(true);
 
   return (
-<<<<<<< HEAD
-    // TODO : #139425 Match the space specification method to others
-    // ref.  https://redmine.weseek.co.jp/issues/139425
-    <div className="px-3">
-      <div className="grw-sidebar-content-header py-3 d-flex">
-        <h3 className="mb-0">{t('Page Tree')}</h3>
-=======
     <div className="pt-4 pb-3 px-3">
       <div className="grw-sidebar-content-header d-flex">
         <h4 className="mb-0">{t('Page Tree')}</h4>
->>>>>>> a818930c
         <Suspense>
           <PageTreeHeader
             isWipPageShown={isWipPageShown}
