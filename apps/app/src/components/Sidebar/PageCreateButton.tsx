import React, { useCallback, useState } from 'react';

import { useRouter } from 'next/router';

import { createPage } from '~/client/services/page-operation';
import { toastError } from '~/client/util/toastr';
import { useSWRxCurrentPage } from '~/stores/page';
import loggerFactory from '~/utils/logger';

const logger = loggerFactory('growi:cli:PageCreateButton');

export const PageCreateButton = React.memo((): JSX.Element => {
  const router = useRouter();
  const { data: currentPage, isLoading } = useSWRxCurrentPage();

  const [isHovered, setIsHovered] = useState(false);
  const [isCreating, setIsCreating] = useState(false);

  const onMouseEnterHandler = () => {
    setIsHovered(true);
  };

  const onMouseLeaveHandler = () => {
    setIsHovered(false);
  };

<<<<<<< HEAD
  const iconName = 'create';
  const onCreateNewPageButtonHandler = useCallback(async() => {
    if (isLoading) return;

    try {
      setIsCreating(true);

      const parentPath = currentPage == null
        ? '/'
        : currentPage.path;

      const params = {
        isSlackEnabled: false,
        slackChannels: '',
        grant: currentPage?.grant || 1,
        pageTags: [],
        grantUserGroupId: currentPage?.grantedGroup?._id,
        shouldGeneratePath: true,
      };

      const response = await createPage(parentPath, '', params);

      router.push(`${response.page.id}#edit`);
    }
    catch (err) {
      logger.warn(err);
      toastError(err);
    }
    finally {
      setIsCreating(false);
    }
  }, [currentPage, isLoading, router]);
=======
  const isSelected = true;
  // TODO: create page directly
  // TODO: https://redmine.weseek.co.jp/issues/132680s
  const onCreateNewPageButtonHandler = useCallback(() => {
    // router.push(`${router.pathname}#edit`);
  }, [router]);
>>>>>>> db92a066
  const onCreateTodaysButtonHandler = useCallback(() => {
    // router.push(`${router.pathname}#edit`);
  }, [router]);
  const onTemplateForChildrenButtonHandler = useCallback(() => {
    // router.push(`${router.pathname}/_template#edit`);
  }, [router]);
  const onTemplateForDescendantsButtonHandler = useCallback(() => {
    // router.push(`${router.pathname}/__template#edit`);
  }, [router]);

  // TODO: update button design
  // https://redmine.weseek.co.jp/issues/132683
  // TODO: i18n
  // https://redmine.weseek.co.jp/issues/132681
  return (
    <div
      className="d-flex flex-row"
      onMouseEnter={onMouseEnterHandler}
      onMouseLeave={onMouseLeaveHandler}
    >
      <div className="btn-group">
        <button
          className="d-block btn btn-primary"
          onClick={onCreateNewPageButtonHandler}
          type="button"
          data-testid="grw-sidebar-nav-page-create-button"
          disabled={isCreating}
        >
          <i className="material-symbols-outlined">edit</i>
        </button>
      </div>
      {isHovered && (
        <div className="btn-group dropend">
          <button
            className="btn btn-secondary dropdown-toggle dropdown-toggle-split position-absolute"
            type="button"
            data-bs-toggle="dropdown"
            aria-expanded="false"
          />
          <ul className="dropdown-menu">
            <li>
              <button
                className="dropdown-item"
                onClick={onCreateNewPageButtonHandler}
                type="button"
                disabled={isCreating}
              >
                Create New Page
              </button>
            </li>
            <li><hr className="dropdown-divider" /></li>
            <li><span className="text-muted px-3">Create today&apos;s ...</span></li>
            {/* TODO: show correct create today's page path */}
            {/* https://redmine.weseek.co.jp/issues/132682 */}
            <li>
              <button
                className="dropdown-item"
                onClick={onCreateTodaysButtonHandler}
                type="button"
              >
                Create today&apos;s
              </button>
            </li>
            <li><hr className="dropdown-divider" /></li>
            <li><span className="text-muted px-3">Child page template</span></li>
            <li>
              <button
                className="dropdown-item"
                onClick={onTemplateForChildrenButtonHandler}
                type="button"
              >
                Template for children
              </button>
            </li>
            <li>
              <button
                className="dropdown-item"
                onClick={onTemplateForDescendantsButtonHandler}
                type="button"
              >
                Template for descendants
              </button>
            </li>
          </ul>
        </div>
      )}
    </div>
  );
});
PageCreateButton.displayName = 'PageCreateButton';<|MERGE_RESOLUTION|>--- conflicted
+++ resolved
@@ -24,8 +24,6 @@
     setIsHovered(false);
   };
 
-<<<<<<< HEAD
-  const iconName = 'create';
   const onCreateNewPageButtonHandler = useCallback(async() => {
     if (isLoading) return;
 
@@ -57,14 +55,6 @@
       setIsCreating(false);
     }
   }, [currentPage, isLoading, router]);
-=======
-  const isSelected = true;
-  // TODO: create page directly
-  // TODO: https://redmine.weseek.co.jp/issues/132680s
-  const onCreateNewPageButtonHandler = useCallback(() => {
-    // router.push(`${router.pathname}#edit`);
-  }, [router]);
->>>>>>> db92a066
   const onCreateTodaysButtonHandler = useCallback(() => {
     // router.push(`${router.pathname}#edit`);
   }, [router]);
