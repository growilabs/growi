--- conflicted
+++ resolved
@@ -1,6 +1,4 @@
-import React, {
-  SyntheticEvent, RefObject,
-} from 'react';
+import React from 'react';
 
 import type { RendererOptions } from '~/interfaces/renderer-options';
 
@@ -33,18 +31,8 @@
 
   return (
     <div
-<<<<<<< HEAD
-      className={`${moduleClass} page-editor-preview-body ${fluidLayoutClass} ${pagePath === '/Sidebar' ? 'preview-sidebar' : ''}`}
-      ref={ref}
-      onScroll={(event: SyntheticEvent<HTMLDivElement>) => {
-        if (props.onScroll != null) {
-          props.onScroll(event.currentTarget.scrollTop);
-        }
-      }}
-=======
       className={`${moduleClass} ${fluidLayoutClass} ${pagePath === '/Sidebar' ? 'preview-sidebar' : ''}`}
       style={{ paddingBottom: pastEnd }}
->>>>>>> 68e576dd
     >
       { markdown != null && (
         <RevisionRenderer rendererOptions={rendererOptions} markdown={markdown}></RevisionRenderer>
