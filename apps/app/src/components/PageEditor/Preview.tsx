--- conflicted
+++ resolved
@@ -1,7 +1,4 @@
-<<<<<<< HEAD
-=======
 import type { CSSProperties } from 'react';
->>>>>>> fcc855bb
 import React from 'react';
 
 import type { RendererOptions } from '~/interfaces/renderer-options';
