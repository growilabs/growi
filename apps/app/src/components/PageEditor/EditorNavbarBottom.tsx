--- conflicted
+++ resolved
@@ -56,24 +56,6 @@
     setSlackChannelsStr(slackChannels);
   }, []);
 
-<<<<<<< HEAD
-
-  const renderExpandButton = () => (
-    <div className="d-md-none ms-2">
-      <button
-        type="button"
-        className="btn btn-outline-secondary btn-expand border-0 material-symbols-outlined"
-        onClick={() => setExpanded(!isExpanded)}
-      >
-        {isExpanded ? 'expand_more' : 'expand_less'}
-      </button>
-    </div>
-  );
-
-  const isCollapsedOptionsSelectorEnabled = !isDeviceLargerThanLg;
-
-=======
->>>>>>> 1ce9d709
   return (
     <div data-testid="grw-editor-navbar-bottom">
       {/* Collapsed SlackNotification */}
