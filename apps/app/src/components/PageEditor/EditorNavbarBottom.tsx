--- conflicted
+++ resolved
@@ -105,11 +105,7 @@
           { isDeviceSmallerThanMd && renderDrawerButton() }
           { isOptionsSelectorEnabled && !isDeviceSmallerThanMd && <OptionsSelector /> }
         </form>
-<<<<<<< HEAD
-        <form className="flex-nowrap ml-auto">
-=======
-        <form className="form-inline flex-nowrap ms-auto">
->>>>>>> 64a40b74
+        <form className="flex-nowrap ms-auto">
           {/* Responsive Design for the SlackNotification */}
           {/* Button or the normal Slack banner */}
           {isSlackConfigured && (isDeviceSmallerThanMd ? (
@@ -145,11 +141,7 @@
         <Collapse isOpen={isExpanded}>
           <div className="px-2"> {/* set padding for border-top */}
             <div className={`navbar navbar-expand border-top px-0 ${additionalClasses.join(' ')}`}>
-<<<<<<< HEAD
-              <form className="ml-auto">
-=======
-              <form className="form-inline ms-auto">
->>>>>>> 64a40b74
+              <form className="ms-auto">
                 <OptionsSelector />
               </form>
             </div>
