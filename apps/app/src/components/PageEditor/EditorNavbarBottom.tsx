--- conflicted
+++ resolved
@@ -9,36 +9,10 @@
 
 const EditorNavbarBottom = (): JSX.Element => {
   return (
-<<<<<<< HEAD
-    <div data-testid="grw-editor-navbar-bottom">
-      <div className={`flex-expand-horiz align-items-center px-2 px-md-3 ${moduleClass}`}>
+    <div className="border-top" data-testid="grw-editor-navbar-bottom">
+      <div className={`flex-expand-horiz align-items-center px-2 py-1 py-md-2 px-md-3 ${moduleClass}`}>
         <form className="m-2 me-auto">
           <OptionsSelector />
-=======
-    <div className="border-top" data-testid="grw-editor-navbar-bottom">
-      {/* Collapsed SlackNotification */}
-      {isSlackConfigured && (
-        <Collapse isOpen={isSlackExpanded && !isDeviceLargerThanLg}>
-          <nav className={`navbar navbar-expand-lg border-top ${moduleClass}`}>
-            {isSlackEnabled != null
-            && (
-              <SlackNotification
-                isSlackEnabled={isSlackEnabled}
-                slackChannels={slackChannelsStr}
-                onEnabledFlagChange={isSlackEnabledToggleHandler}
-                onChannelChange={slackChannelsChangedHandler}
-                id="idForEditorNavbarBottomForMobile"
-              />
-            )
-            }
-          </nav>
-        </Collapse>
-      )
-      }
-      <div className={`flex-expand-horiz align-items-center px-2 py-1 py-md-2 px-md-3 ${moduleClass}`}>
-        <form>
-          <OptionsSelector collapsed={!isDeviceLargerThanMd} />
->>>>>>> 3b7d35db
         </form>
         <form className="m-2">
           <SavePageControls />
