--- conflicted
+++ resolved
@@ -219,31 +219,9 @@
   }, [editorSettings, t, update]);
 
   return (
-<<<<<<< HEAD
-    <div className="my-0">
-      <Dropdown
-        direction="up"
-        className="grw-editor-configuration-dropdown"
-        isOpen={isCddMenuOpened}
-        toggle={() => setCddMenuOpened(!isCddMenuOpened)}
-      >
-
-        <DropdownToggle color="outline-secondary" caret>
-          <span className="material-symbols-outlined">settings</span>
-        </DropdownToggle>
-
-        <DropdownMenu container="body">
-          {renderActiveLineMenuItem()}
-          {renderMarkdownTableAutoFormattingMenuItem()}
-          {/* <DropdownItem divider /> */}
-        </DropdownMenu>
-
-      </Dropdown>
-=======
     <div className="mx-3 mt-1">
       {renderActiveLineMenuItem()}
       {renderMarkdownTableAutoFormattingMenuItem()}
->>>>>>> 1ce9d709
     </div>
   );
 });
