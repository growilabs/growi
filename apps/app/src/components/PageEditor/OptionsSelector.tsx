import React, {
  memo, useCallback, useMemo, useState,
} from 'react';

import {
  type EditorTheme, type KeyMapMode, DEFAULT_KEYMAP, DEFAULT_THEME,
} from '@growi/editor';
import { useTranslation } from 'next-i18next';
import Image from 'next/image';
import {
  Dropdown, DropdownToggle, DropdownMenu, Input, FormGroup,
} from 'reactstrap';

import { useIsIndentSizeForced } from '~/stores/context';
import { useEditorSettings, useCurrentIndentSize } from '~/stores/editor';
import {
  useIsDeviceLargerThanMd,
} from '~/stores/ui';

type RadioListItemProps = {
  onClick: () => void,
  icon?: React.ReactNode,
  text: string,
  checked?: boolean
}

const RadioListItem = (props: RadioListItemProps): JSX.Element => {
  const {
    onClick, icon, text, checked,
  } = props;
  return (
    <li className="list-group-item border-0 d-flex align-items-center">
      <input
        onClick={onClick}
        className="form-check-input me-3"
        type="radio"
        name="listGroupRadio"
        id={`editor_config_radio_item_${text}`}
        checked={checked}
      />
      {icon}
      <label className="form-check-label stretched-link fs-6" htmlFor={`editor_config_radio_item_${text}`}>{text}</label>
    </li>
  );
};


type SelectorProps = {
  header: string,
  onClickBefore: () => void,
  items: JSX.Element,
}

const Selector = (props: SelectorProps): JSX.Element => {

  const { header, onClickBefore, items } = props;
  return (
    <div className="d-flex flex-column w-100">
      <button type="button" className="btn border-0 d-flex align-items-center text-muted ms-2" onClick={onClickBefore}>
        <span className="material-symbols-outlined fs-5 py-0 me-1">navigate_before</span>
        <label>{header}</label>
      </button>
      <hr className="my-1" />
      <ul className="list-group d-flex ms-2">
        { items }
      </ul>
    </div>
  );

};


type EditorThemeToLabel = {
  [key in EditorTheme]: string;
}

const EDITORTHEME_LABEL_MAP: EditorThemeToLabel = {
  defaultlight: 'DefaultLight',
  eclipse: 'Eclipse',
  basic: 'Basic',
  ayu: 'Ayu',
  rosepine: 'Rosé Pine',
  defaultdark: 'DefaultDark',
  material: 'Material',
  nord: 'Nord',
  cobalt: 'Cobalt',
  kimbie: 'Kimbie',
};

const ThemeSelector = memo(({ onClickBefore }: {onClickBefore: () => void}): JSX.Element => {

  const { t } = useTranslation();
  const { data: editorSettings, update } = useEditorSettings();
  const selectedTheme = editorSettings?.theme ?? DEFAULT_THEME;

  const listItems = useMemo(() => (
    <>
      { (Object.keys(EDITORTHEME_LABEL_MAP) as EditorTheme[]).map((theme) => {
        const themeLabel = EDITORTHEME_LABEL_MAP[theme];
        return (
          <RadioListItem onClick={() => update({ theme })} text={themeLabel} checked={theme === selectedTheme} />
        );
      }) }
    </>
  ), [update, selectedTheme]);

  return (
    <Selector header={t('page_edit.theme')} onClickBefore={onClickBefore} items={listItems} />
  );
});
ThemeSelector.displayName = 'ThemeSelector';


type KeyMapModeToLabel = {
  [key in KeyMapMode]: string;
}

const KEYMAP_LABEL_MAP: KeyMapModeToLabel = {
  default: 'Default',
  vim: 'Vim',
  emacs: 'Emacs',
  vscode: 'Visual Studio Code',
};

const KeymapSelector = memo(({ onClickBefore }: {onClickBefore: () => void}): JSX.Element => {

  const { t } = useTranslation();
  const { data: editorSettings, update } = useEditorSettings();
  const selectedKeymapMode = editorSettings?.keymapMode ?? DEFAULT_KEYMAP;

  const listItems = useMemo(() => (
    <>
      { (Object.keys(KEYMAP_LABEL_MAP) as KeyMapMode[]).map((keymapMode) => {
        const keymapLabel = KEYMAP_LABEL_MAP[keymapMode];
        const icon = (keymapMode !== 'default')
          ? <Image src={`/images/icons/${keymapMode}.png`} width={16} height={16} className="me-2" alt={keymapMode} />
          : null;
        return (
          <RadioListItem onClick={() => update({ keymapMode })} icon={icon} text={keymapLabel} checked={keymapMode === selectedKeymapMode} />
        );
      }) }
    </>
  ), [update, selectedKeymapMode]);


  return (
    <Selector header={t('page_edit.keymap')} onClickBefore={onClickBefore} items={listItems} />
  );
});
KeymapSelector.displayName = 'KeymapSelector';


const TYPICAL_INDENT_SIZE = [2, 4];

const IndentSizeSelector = memo(({ onClickBefore }: {onClickBefore: () => void}): JSX.Element => {

  const { t } = useTranslation();
  const { data: currentIndentSize, mutate: mutateCurrentIndentSize } = useCurrentIndentSize();

  const listItems = useMemo(() => (
    <>
      { TYPICAL_INDENT_SIZE.map((indent) => {
        return (
          <RadioListItem onClick={() => mutateCurrentIndentSize(indent)} text={indent.toString()} checked={indent === currentIndentSize} />
        );
      }) }
    </>
  ), [currentIndentSize, mutateCurrentIndentSize]);

  return (
    <Selector header={t('page_edit.indent')} onClickBefore={onClickBefore} items={listItems} />
  );
});
IndentSizeSelector.displayName = 'IndentSizeSelector';


type SwitchItemProps = {
  onClick: () => void,
  checked: boolean,
  text: string,
};
const SwitchItem = memo((props: SwitchItemProps): JSX.Element => {
  const { onClick, checked, text } = props;
  return (
    <FormGroup switch>
      <Input type="switch" checked={checked} onClick={onClick} />
      <label>{text}</label>
    </FormGroup>

  );
});

const ConfigurationSelector = memo((): JSX.Element => {
  const { t } = useTranslation();

  const { data: editorSettings, update } = useEditorSettings();

  const renderActiveLineMenuItem = useCallback(() => {
    if (editorSettings == null) {
      return <></>;
    }

    const isActive = editorSettings.styleActiveLine;

    return (
      <SwitchItem onClick={() => update({ styleActiveLine: !isActive })} checked={isActive} text={t('page_edit.Show active line')} />
    );
  }, [editorSettings, update, t]);

  const renderMarkdownTableAutoFormattingMenuItem = useCallback(() => {
    if (editorSettings == null) {
      return <></>;
    }

    const isActive = editorSettings.autoFormatMarkdownTable;

    return (
      <SwitchItem onClick={() => update({ autoFormatMarkdownTable: !isActive })} checked={isActive} text={t('page_edit.auto_format_table')} />
    );
  }, [editorSettings, t, update]);

  return (
    <div className="mx-3 mt-1">
      {renderActiveLineMenuItem()}
      {renderMarkdownTableAutoFormattingMenuItem()}
    </div>
  );
});
ConfigurationSelector.displayName = 'ConfigurationSelector';


type ChangeStateButtonProps = {
  onClick: () => void,
  header: string,
  data: string,
  disabled?: boolean,
}
const ChangeStateButton = memo((props: ChangeStateButtonProps): JSX.Element => {
  const {
    onClick, header, data, disabled,
  } = props;
  return (
    <button type="button" className="d-flex align-items-center btn btn-sm border-0 my-1" disabled={disabled} onClick={onClick}>
      <label className="ms-2 me-auto">{header}</label>
      <label className="text-muted d-flex align-items-center ms-2 me-1">
        {data}
        <span className="material-symbols-outlined fs-5 py-0">navigate_next</span>
      </label>
    </button>
  );
});


const OptionsStatus = {
  Home: 'Home',
  Theme: 'Theme',
  Keymap: 'Keymap',
  Indent: 'Indent',
} as const;
type OptionStatus = typeof OptionsStatus[keyof typeof OptionsStatus];

export const OptionsSelector = (): JSX.Element => {

  const { t } = useTranslation();

  const [dropdownOpen, setDropdownOpen] = useState(false);

  const [status, setStatus] = useState<OptionStatus>(OptionsStatus.Home);
  const { data: editorSettings } = useEditorSettings();
  const { data: currentIndentSize } = useCurrentIndentSize();
  const { data: isIndentSizeForced } = useIsIndentSizeForced();
  const { data: isDeviceLargerThanMd } = useIsDeviceLargerThanMd();

  if (editorSettings == null || currentIndentSize == null || isIndentSizeForced == null) {
    return <></>;
  }

  return (
    <Dropdown isOpen={dropdownOpen} toggle={() => { setStatus(OptionsStatus.Home); setDropdownOpen(!dropdownOpen) }} direction="up" className="">
      <DropdownToggle
<<<<<<< HEAD
        className={`btn btn-outline-neutral-secondary d-flex align-items-center justify-content-center
              ${isDeviceLargerThanMd ? 'border border-secondary' : 'border-0'}
=======
        className={`btn btn-sm btn-outline-neutral-secondary d-flex align-items-center justify-content-center
              ${collapsed ? 'border-0' : 'border border-secondary'}
>>>>>>> 3b7d35db
              ${dropdownOpen ? 'active' : ''}
              `}
      >
        <span className="material-symbols-outlined py-0 fs-5"> settings </span>
        {
          isDeviceLargerThanMd
            ? <label className="ms-1 me-1">{t('page_edit.editor_config')}</label>
            : <></>
        }
      </DropdownToggle>
      <DropdownMenu container="body">
        {
          status === OptionsStatus.Home && (
            <div className="d-flex flex-column">
              <label className="text-muted ms-3">
                {t('page_edit.editor_config')}
              </label>
              <hr className="my-1" />
              <ChangeStateButton
                onClick={() => setStatus(OptionsStatus.Theme)}
                header={t('page_edit.theme')}
                data={EDITORTHEME_LABEL_MAP[editorSettings.theme ?? ''] ?? ''}
              />
              <hr className="my-1" />
              <ChangeStateButton
                onClick={() => setStatus(OptionsStatus.Keymap)}
                header={t('page_edit.keymap')}
                data={KEYMAP_LABEL_MAP[editorSettings.keymapMode ?? ''] ?? ''}
              />
              <hr className="my-1" />
              <ChangeStateButton
                disabled={isIndentSizeForced}
                onClick={() => setStatus(OptionsStatus.Indent)}
                header={t('page_edit.indent')}
                data={currentIndentSize.toString() ?? ''}
              />
              <hr className="my-1" />
              <ConfigurationSelector />
            </div>
          )
        }
        { status === OptionsStatus.Theme && (
          <ThemeSelector onClickBefore={() => setStatus(OptionsStatus.Home)} />
        )
        }
        { status === OptionsStatus.Keymap && (
          <KeymapSelector onClickBefore={() => setStatus(OptionsStatus.Home)} />
        )
        }
        { status === OptionsStatus.Indent && (
          <IndentSizeSelector onClickBefore={() => setStatus(OptionsStatus.Home)} />
        )
        }
      </DropdownMenu>
    </Dropdown>
  );
};<|MERGE_RESOLUTION|>--- conflicted
+++ resolved
@@ -278,13 +278,8 @@
   return (
     <Dropdown isOpen={dropdownOpen} toggle={() => { setStatus(OptionsStatus.Home); setDropdownOpen(!dropdownOpen) }} direction="up" className="">
       <DropdownToggle
-<<<<<<< HEAD
-        className={`btn btn-outline-neutral-secondary d-flex align-items-center justify-content-center
+        className={`btn btn-sm btn-outline-neutral-secondary d-flex align-items-center justify-content-center
               ${isDeviceLargerThanMd ? 'border border-secondary' : 'border-0'}
-=======
-        className={`btn btn-sm btn-outline-neutral-secondary d-flex align-items-center justify-content-center
-              ${collapsed ? 'border-0' : 'border border-secondary'}
->>>>>>> 3b7d35db
               ${dropdownOpen ? 'active' : ''}
               `}
       >
