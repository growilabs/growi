import React, {
  memo, useCallback, useMemo, useState,
} from 'react';

import {
  type EditorTheme, type KeyMapMode, DEFAULT_KEYMAP, DEFAULT_THEME,
} from '@growi/editor';
import { useTranslation } from 'next-i18next';
import Image from 'next/image';
import {
  Dropdown, DropdownToggle, DropdownMenu, Input, FormGroup,
} from 'reactstrap';

import { useIsIndentSizeForced } from '~/stores/context';
import { useEditorSettings, useCurrentIndentSize } from '~/stores/editor';
import {
  useIsDeviceLargerThanMd,
} from '~/stores/ui';

type RadioListItemProps = {
  onClick: () => void,
  icon?: React.ReactNode,
  text: string,
  checked?: boolean
}

const RadioListItem = (props: RadioListItemProps): JSX.Element => {
  const {
    onClick, icon, text, checked,
  } = props;
  return (
    <li className="list-group-item border-0 d-flex align-items-center">
      <input
        onClick={onClick}
        className="form-check-input me-3"
        type="radio"
        name="listGroupRadio"
        id={`editor_config_radio_item_${text}`}
        checked={checked}
      />
      {icon}
      <label className="form-check-label stretched-link fs-6" htmlFor={`editor_config_radio_item_${text}`}>{text}</label>
    </li>
  );
};


type SelectorProps = {
  header: string,
  onClickBefore: () => void,
  items: JSX.Element,
}

const Selector = (props: SelectorProps): JSX.Element => {

  const { header, onClickBefore, items } = props;
  return (
    <div className="d-flex flex-column w-100">
      <button type="button" className="btn border-0 d-flex align-items-center text-muted ms-2" onClick={onClickBefore}>
        <span className="material-symbols-outlined fs-5 py-0 me-1">navigate_before</span>
        <label>{header}</label>
      </button>
      <hr className="my-1" />
      <ul className="list-group d-flex ms-2">
        { items }
      </ul>
    </div>
  );

};


type EditorThemeToLabel = {
  [key in EditorTheme]: string;
}

const EDITORTHEME_LABEL_MAP: EditorThemeToLabel = {
  defaultlight: 'DefaultLight',
  eclipse: 'Eclipse',
  basic: 'Basic',
  ayu: 'Ayu',
  rosepine: 'Rosé Pine',
  defaultdark: 'DefaultDark',
  material: 'Material',
  nord: 'Nord',
  cobalt: 'Cobalt',
  kimbie: 'Kimbie',
};

const ThemeSelector = memo(({ onClickBefore }: {onClickBefore: () => void}): JSX.Element => {

  const { t } = useTranslation();
  const { data: editorSettings, update } = useEditorSettings();
  const selectedTheme = editorSettings?.theme ?? DEFAULT_THEME;

  const listItems = useMemo(() => (
    <>
      { (Object.keys(EDITORTHEME_LABEL_MAP) as EditorTheme[]).map((theme) => {
        const themeLabel = EDITORTHEME_LABEL_MAP[theme];
        return (
          <RadioListItem onClick={() => update({ theme })} text={themeLabel} checked={theme === selectedTheme} />
        );
      }) }
    </>
  ), [update, selectedTheme]);

  return (
    <Selector header={t('page_edit.theme')} onClickBefore={onClickBefore} items={listItems} />
  );
});
ThemeSelector.displayName = 'ThemeSelector';


type KeyMapModeToLabel = {
  [key in KeyMapMode]: string;
}

const KEYMAP_LABEL_MAP: KeyMapModeToLabel = {
  default: 'Default',
  vim: 'Vim',
  emacs: 'Emacs',
  vscode: 'Visual Studio Code',
};

const KeymapSelector = memo(({ onClickBefore }: {onClickBefore: () => void}): JSX.Element => {

  const { t } = useTranslation();
  const { data: editorSettings, update } = useEditorSettings();
  const selectedKeymapMode = editorSettings?.keymapMode ?? DEFAULT_KEYMAP;

  const listItems = useMemo(() => (
    <>
      { (Object.keys(KEYMAP_LABEL_MAP) as KeyMapMode[]).map((keymapMode) => {
        const keymapLabel = KEYMAP_LABEL_MAP[keymapMode];
        const icon = (keymapMode !== 'default')
          ? <Image src={`/images/icons/${keymapMode}.png`} width={16} height={16} className="me-2" alt={keymapMode} />
          : null;
        return (
          <RadioListItem onClick={() => update({ keymapMode })} icon={icon} text={keymapLabel} checked={keymapMode === selectedKeymapMode} />
        );
      }) }
    </>
  ), [update, selectedKeymapMode]);


  return (
    <Selector header={t('page_edit.keymap')} onClickBefore={onClickBefore} items={listItems} />
  );
});
KeymapSelector.displayName = 'KeymapSelector';


const TYPICAL_INDENT_SIZE = [2, 4];

const IndentSizeSelector = memo(({ onClickBefore }: {onClickBefore: () => void}): JSX.Element => {

  const { t } = useTranslation();
  const { data: currentIndentSize, mutate: mutateCurrentIndentSize } = useCurrentIndentSize();

  const listItems = useMemo(() => (
    <>
      { TYPICAL_INDENT_SIZE.map((indent) => {
        return (
          <RadioListItem onClick={() => mutateCurrentIndentSize(indent)} text={indent.toString()} checked={indent === currentIndentSize} />
        );
      }) }
    </>
  ), [currentIndentSize, mutateCurrentIndentSize]);

  return (
    <Selector header={t('page_edit.indent')} onClickBefore={onClickBefore} items={listItems} />
  );
});
IndentSizeSelector.displayName = 'IndentSizeSelector';


type SwitchItemProps = {
  onClick: () => void,
  checked: boolean,
  text: string,
};
const SwitchItem = memo((props: SwitchItemProps): JSX.Element => {
  const { onClick, checked, text } = props;
  return (
    <FormGroup switch>
      <Input type="switch" checked={checked} onClick={onClick} />
      <label>{text}</label>
    </FormGroup>

  );
});

const ConfigurationSelector = memo((): JSX.Element => {
  const { t } = useTranslation();

  const { data: editorSettings, update } = useEditorSettings();

  const renderActiveLineMenuItem = useCallback(() => {
    if (editorSettings == null) {
      return <></>;
    }

    const isActive = editorSettings.styleActiveLine;

    return (
      <SwitchItem onClick={() => update({ styleActiveLine: !isActive })} checked={isActive} text={t('page_edit.Show active line')} />
    );
  }, [editorSettings, update, t]);

  const renderMarkdownTableAutoFormattingMenuItem = useCallback(() => {
    if (editorSettings == null) {
      return <></>;
    }

    const isActive = editorSettings.autoFormatMarkdownTable;

    return (
      <SwitchItem onClick={() => update({ autoFormatMarkdownTable: !isActive })} checked={isActive} text={t('page_edit.auto_format_table')} />
    );
  }, [editorSettings, t, update]);

  return (
    <div className="mx-3 mt-1">
      {renderActiveLineMenuItem()}
      {renderMarkdownTableAutoFormattingMenuItem()}
    </div>
  );
});
ConfigurationSelector.displayName = 'ConfigurationSelector';


type ChangeStateButtonProps = {
  onClick: () => void,
  header: string,
  data: string,
  disabled?: boolean,
}
const ChangeStateButton = memo((props: ChangeStateButtonProps): JSX.Element => {
  const {
    onClick, header, data, disabled,
  } = props;
  return (
    <button type="button" className="d-flex align-items-center btn btn-sm border-0 my-1" disabled={disabled} onClick={onClick}>
      <label className="ms-2 me-auto">{header}</label>
      <label className="text-muted d-flex align-items-center ms-2 me-1">
        {data}
        <span className="material-symbols-outlined fs-5 py-0">navigate_next</span>
      </label>
    </button>
  );
});


const OptionsStatus = {
  Home: 'Home',
  Theme: 'Theme',
  Keymap: 'Keymap',
  Indent: 'Indent',
} as const;
type OptionStatus = typeof OptionsStatus[keyof typeof OptionsStatus];

export const OptionsSelector = (): JSX.Element => {

  const { t } = useTranslation();

  const [dropdownOpen, setDropdownOpen] = useState(false);

  const [status, setStatus] = useState<OptionStatus>(OptionsStatus.Home);
  const { data: editorSettings } = useEditorSettings();
  const { data: currentIndentSize } = useCurrentIndentSize();
  const { data: isIndentSizeForced } = useIsIndentSizeForced();
  const { data: isDeviceLargerThanMd } = useIsDeviceLargerThanMd();

  if (editorSettings == null || currentIndentSize == null || isIndentSizeForced == null) {
    return <></>;
  }

  return (
    <Dropdown isOpen={dropdownOpen} toggle={() => { setStatus(OptionsStatus.Home); setDropdownOpen(!dropdownOpen) }} direction="up" className="">
      <DropdownToggle
        className={`btn btn-outline-neutral-secondary d-flex align-items-center justify-content-center
              ${isDeviceLargerThanMd ? 'border border-secondary' : 'border-0'}
              ${dropdownOpen ? 'active' : ''}
              `}
      >
        <span className="material-symbols-outlined py-0 fs-5"> settings </span>
        {
<<<<<<< HEAD
          isDeviceLargerThanMd
            ? <label className="ms-1 me-1">Editor Config</label>
            : <></>
=======
          collapsed ? <></>
            : <label className="ms-1 me-1">{t('page_edit.editor_config')}</label>
>>>>>>> 16867d39
        }
      </DropdownToggle>
      <DropdownMenu container="body">
        {
          status === OptionsStatus.Home && (
            <div className="d-flex flex-column">
              <label className="text-muted ms-3">
                {t('page_edit.editor_config')}
              </label>
              <hr className="my-1" />
              <ChangeStateButton
                onClick={() => setStatus(OptionsStatus.Theme)}
                header={t('page_edit.theme')}
                data={EDITORTHEME_LABEL_MAP[editorSettings.theme ?? ''] ?? ''}
              />
              <hr className="my-1" />
              <ChangeStateButton
                onClick={() => setStatus(OptionsStatus.Keymap)}
                header={t('page_edit.keymap')}
                data={KEYMAP_LABEL_MAP[editorSettings.keymapMode ?? ''] ?? ''}
              />
              <hr className="my-1" />
              <ChangeStateButton
                disabled={isIndentSizeForced}
                onClick={() => setStatus(OptionsStatus.Indent)}
                header={t('page_edit.indent')}
                data={currentIndentSize.toString() ?? ''}
              />
              <hr className="my-1" />
              <ConfigurationSelector />
            </div>
          )
        }
        { status === OptionsStatus.Theme && (
          <ThemeSelector onClickBefore={() => setStatus(OptionsStatus.Home)} />
        )
        }
        { status === OptionsStatus.Keymap && (
          <KeymapSelector onClickBefore={() => setStatus(OptionsStatus.Home)} />
        )
        }
        { status === OptionsStatus.Indent && (
          <IndentSizeSelector onClickBefore={() => setStatus(OptionsStatus.Home)} />
        )
        }
      </DropdownMenu>
    </Dropdown>
  );
};<|MERGE_RESOLUTION|>--- conflicted
+++ resolved
@@ -16,6 +16,11 @@
 import {
   useIsDeviceLargerThanMd,
 } from '~/stores/ui';
+
+import {
+  DEFAULT_THEME, DEFAULT_KEYMAP,
+} from '../../interfaces/editor-settings';
+
 
 type RadioListItemProps = {
   onClick: () => void,
@@ -260,6 +265,7 @@
 type OptionStatus = typeof OptionsStatus[keyof typeof OptionsStatus];
 
 export const OptionsSelector = (): JSX.Element => {
+export const OptionsSelector = ({ collapsed }: {collapsed?: boolean}): JSX.Element => {
 
   const { t } = useTranslation();
 
@@ -285,14 +291,9 @@
       >
         <span className="material-symbols-outlined py-0 fs-5"> settings </span>
         {
-<<<<<<< HEAD
           isDeviceLargerThanMd
-            ? <label className="ms-1 me-1">Editor Config</label>
+            ? <label className="ms-1 me-1">{t('page_edit.editor_config')}</label>
             : <></>
-=======
-          collapsed ? <></>
-            : <label className="ms-1 me-1">{t('page_edit.editor_config')}</label>
->>>>>>> 16867d39
         }
       </DropdownToggle>
       <DropdownMenu container="body">
