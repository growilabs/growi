import type { CSSProperties } from 'react';
import React, {
  useCallback, useEffect, useLayoutEffect, useMemo, useRef, useState,
} from 'react';

import type EventEmitter from 'events';
import nodePath from 'path';

<<<<<<< HEAD
import type { IPageHasId } from '@growi/core';
=======
import { type IPageHasId, Origin } from '@growi/core';
>>>>>>> 33fcd196
import { useGlobalSocket } from '@growi/core/dist/swr';
import { pathUtils } from '@growi/core/dist/utils';
import {
  CodeMirrorEditorMain, GlobalCodeMirrorEditorKey,
  useCodeMirrorEditorIsolated, useResolvedThemeForEditor,
} from '@growi/editor';
import { useRect } from '@growi/ui/dist/utils';
import detectIndent from 'detect-indent';
import { useTranslation } from 'next-i18next';
import { throttle, debounce } from 'throttle-debounce';


import { useShouldExpandContent } from '~/client/services/layout';
import { useUpdateStateAfterSave, updatePage } from '~/client/services/page-operation';
import { apiv3Get, apiv3PostForm } from '~/client/util/apiv3-client';
import { toastError, toastSuccess } from '~/client/util/toastr';
import { SocketEventName } from '~/interfaces/websocket';
import {
  useDefaultIndentSize, useCurrentUser,
  useCurrentPathname, useIsEnabledAttachTitleHeader,
  useIsEditable, useIsIndentSizeForced,
  useAcceptedUploadFileType,
} from '~/stores/context';
import {
  useEditorSettings,
  useCurrentIndentSize, usePageTagsForEditors,
  useIsConflict,
  useEditingMarkdown,
  useWaitingSaveProcessing,
} from '~/stores/editor';
import { useConflictDiffModal } from '~/stores/modal';
import {
  useCurrentPagePath, useSWRMUTxCurrentPage, useSWRxCurrentPage, useSWRxTagsInfo, useCurrentPageId, useIsNotFound, useIsLatestRevision, useTemplateBodyData,
} from '~/stores/page';
import { mutatePageTree } from '~/stores/page-listing';
import {
  useRemoteRevisionId,
  useRemoteRevisionBody,
  useRemoteRevisionLastUpdatedAt,
  useRemoteRevisionLastUpdateUser,
} from '~/stores/remote-latest-page';
import { usePreviewOptions } from '~/stores/renderer';
import {
  EditorMode,
  useEditorMode, useSelectedGrant,
} from '~/stores/ui';
import { useEditingUsers } from '~/stores/use-editing-users';
import { useNextThemes } from '~/stores/use-next-themes';
import loggerFactory from '~/utils/logger';

import { EditorNavbar } from './EditorNavbar';
import EditorNavbarBottom from './EditorNavbarBottom';
import Preview from './Preview';
import { scrollEditor, scrollPreview } from './ScrollSyncHelper';

import '@growi/editor/dist/style.css';

// import { ConflictDiffModal } from './PageEditor/ConflictDiffModal';
// import { ConflictDiffModal } from './ConflictDiffModal';

const logger = loggerFactory('growi:PageEditor');


declare global {
  // eslint-disable-next-line vars-on-top, no-var
  var globalEmitter: EventEmitter;
}

// for scrolling
let isOriginOfScrollSyncEditor = false;
let isOriginOfScrollSyncPreview = false;

type Props = {
  visibility?: boolean,
}

export const PageEditor = React.memo((props: Props): JSX.Element => {

  const { t } = useTranslation();

  const previewRef = useRef<HTMLDivElement>(null);
  const [previewRect] = useRect(previewRef);

  const { data: isNotFound } = useIsNotFound();
  const { data: pageId } = useCurrentPageId();
  const { data: currentPagePath } = useCurrentPagePath();
  const { data: currentPathname } = useCurrentPathname();
  const { data: currentPage } = useSWRxCurrentPage();
  const { trigger: mutateCurrentPage } = useSWRMUTxCurrentPage();
  const { data: grantData } = useSelectedGrant();
  const { sync: syncTagsInfoForEditor } = usePageTagsForEditors(pageId);
  const { mutate: mutateTagsInfo } = useSWRxTagsInfo(pageId);
  const { data: editingMarkdown, mutate: mutateEditingMarkdown } = useEditingMarkdown();
  const { data: isEnabledAttachTitleHeader } = useIsEnabledAttachTitleHeader();
  const { data: templateBodyData } = useTemplateBodyData();
  const { data: isEditable } = useIsEditable();
  const { mutate: mutateWaitingSaveProcessing } = useWaitingSaveProcessing();
  const { data: editorMode, mutate: mutateEditorMode } = useEditorMode();
  const { data: isIndentSizeForced } = useIsIndentSizeForced();
  const { data: currentIndentSize, mutate: mutateCurrentIndentSize } = useCurrentIndentSize();
  const { data: defaultIndentSize } = useDefaultIndentSize();
  const { data: acceptedUploadFileType } = useAcceptedUploadFileType();
  const { data: conflictDiffModalStatus, close: closeConflictDiffModal } = useConflictDiffModal();
  const { data: editorSettings } = useEditorSettings();
  const { mutate: mutateIsLatestRevision } = useIsLatestRevision();
  const { mutate: mutateRemotePageId } = useRemoteRevisionId();
  const { mutate: mutateRemoteRevisionId } = useRemoteRevisionBody();
  const { mutate: mutateRemoteRevisionLastUpdatedAt } = useRemoteRevisionLastUpdatedAt();
  const { mutate: mutateRemoteRevisionLastUpdateUser } = useRemoteRevisionLastUpdateUser();
  const { data: user } = useCurrentUser();
  const { onEditorsUpdated } = useEditingUsers();

  const { data: socket } = useGlobalSocket();

  const { data: rendererOptions } = usePreviewOptions();
  const { mutate: mutateIsConflict } = useIsConflict();

  const { mutate: mutateResolvedTheme } = useResolvedThemeForEditor();

  const shouldExpandContent = useShouldExpandContent(currentPage);

  const updateStateAfterSave = useUpdateStateAfterSave(pageId, { supressEditingMarkdownMutation: true });

  const { resolvedTheme } = useNextThemes();
  mutateResolvedTheme({ themeData: resolvedTheme });

  const currentRevisionId = currentPage?.revision?._id;

  const initialValueRef = useRef('');
  const initialValue = useMemo(() => {
    if (!isNotFound) {
      return editingMarkdown ?? '';
    }

    let initialValue = '';
    if (isEnabledAttachTitleHeader && currentPathname != null) {
      const pageTitle = nodePath.basename(currentPathname);
      initialValue += `${pathUtils.attachTitleHeader(pageTitle)}\n`;
    }
    if (templateBodyData != null) {
      initialValue += `${templateBodyData}\n`;
    }

    return initialValue;

  }, [isNotFound, currentPathname, editingMarkdown, isEnabledAttachTitleHeader, templateBodyData]);

  useEffect(() => {
    // set to ref
    initialValueRef.current = initialValue;
  }, [initialValue]);
  const [markdownToPreview, setMarkdownToPreview] = useState<string>(initialValue);
  const setMarkdownPreviewWithDebounce = useMemo(() => debounce(100, throttle(150, (value: string) => {
    setMarkdownToPreview(value);
  })), []);

  const markdownChangedHandler = useCallback((value: string) => {
    setMarkdownPreviewWithDebounce(value);
  }, [setMarkdownPreviewWithDebounce]);


  const { data: codeMirrorEditor } = useCodeMirrorEditorIsolated(GlobalCodeMirrorEditorKey.MAIN);


  const checkIsConflict = useCallback((data) => {
    const { s2cMessagePageUpdated } = data;

    const isConflict = markdownToPreview !== s2cMessagePageUpdated.revisionBody;

    mutateIsConflict(isConflict);

  }, [markdownToPreview, mutateIsConflict]);

  useEffect(() => {
    if (socket == null) { return }

    socket.on(SocketEventName.PageUpdated, checkIsConflict);

    return () => {
      socket.off(SocketEventName.PageUpdated, checkIsConflict);
    };

  }, [socket, checkIsConflict]);

  const save = useCallback(async(opts?: {slackChannels: string, overwriteScopesOfDescendants?: boolean}): Promise<IPageHasId | null> => {
    if (pageId == null || currentRevisionId == null || grantData == null) {
      logger.error('Some materials to save are invalid', {
        pageId, currentRevisionId, grantData,
      });
      throw new Error('Some materials to save are invalid');
    }

    try {
      mutateWaitingSaveProcessing(true);

      const { page } = await updatePage({
        pageId,
        body: codeMirrorEditor?.getDoc() ?? '',
        grant: grantData?.grant,
        origin: Origin.Editor,
        userRelatedGrantUserGroupIds: grantData?.userRelatedGrantedGroups?.map((group) => {
          return { item: group.id, type: group.type };
        }),
        ...(opts ?? {}),
      });

      // to sync revision id with page tree: https://github.com/weseek/growi/pull/7227
      mutatePageTree();

      return page;
    }
    catch (error) {
      logger.error('failed to save', error);
      toastError(error);
      if (error.code === 'conflict') {
        mutateRemotePageId(error.data.revisionId);
        mutateRemoteRevisionId(error.data.revisionBody);
        mutateRemoteRevisionLastUpdatedAt(error.data.createdAt);
        mutateRemoteRevisionLastUpdateUser(error.data.user);
      }
      return null;
    }
    finally {
      mutateWaitingSaveProcessing(false);
    }

  // eslint-disable-next-line max-len
  }, [codeMirrorEditor, grantData, pageId, currentRevisionId, mutateWaitingSaveProcessing, mutateRemotePageId, mutateRemoteRevisionId, mutateRemoteRevisionLastUpdatedAt, mutateRemoteRevisionLastUpdateUser]);

  const saveAndReturnToViewHandler = useCallback(async(opts: {slackChannels: string, overwriteScopesOfDescendants?: boolean}) => {
    const page = await save(opts);
    if (page == null) {
      return;
    }

    mutateEditorMode(EditorMode.View);
    updateStateAfterSave?.();
  }, [mutateEditorMode, save, updateStateAfterSave]);

  const saveWithShortcut = useCallback(async() => {
    const page = await save();
    if (page == null) {
      return;
    }

    toastSuccess(t('toaster.save_succeeded'));
    updateStateAfterSave?.();
  }, [save, t, updateStateAfterSave]);


  // the upload event handler
  const uploadHandler = useCallback((files: File[]) => {
    files.forEach(async(file) => {
      try {
        const { data: resLimit } = await apiv3Get('/attachment/limit', { fileSize: file.size });

        if (!resLimit.isUploadable) {
          throw new Error(resLimit.errorMessage);
        }

        const formData = new FormData();
        formData.append('file', file);
        if (pageId != null) {
          formData.append('page_id', pageId);
        }

        const { data: resAdd } = await apiv3PostForm('/attachment', formData);

        const attachment = resAdd.attachment;
        const fileName = attachment.originalName;

        let insertText = `[${fileName}](${attachment.filePathProxied})\n`;
        // when image
        if (attachment.fileFormat.startsWith('image/')) {
          // modify to "![fileName](url)" syntax
          insertText = `!${insertText}`;
        }

        codeMirrorEditor?.insertText(insertText);
      }
      catch (e) {
        logger.error('failed to upload', e);
        toastError(e);
      }
    });

  }, [codeMirrorEditor, pageId]);

  const scrollEditorHandler = useCallback(() => {
    if (codeMirrorEditor?.view?.scrollDOM == null || previewRef.current == null) {
      return;
    }

    if (isOriginOfScrollSyncPreview) {
      isOriginOfScrollSyncPreview = false;
      return;
    }

    isOriginOfScrollSyncEditor = true;
    scrollEditor(codeMirrorEditor.view.scrollDOM, previewRef.current);
  }, [codeMirrorEditor]);

  const scrollEditorHandlerThrottle = useMemo(() => throttle(25, scrollEditorHandler), [scrollEditorHandler]);

  const scrollPreviewHandler = useCallback(() => {
    if (codeMirrorEditor?.view?.scrollDOM == null || previewRef.current == null) {
      return;
    }

    if (isOriginOfScrollSyncEditor) {
      isOriginOfScrollSyncEditor = false;
      return;
    }

    isOriginOfScrollSyncPreview = true;
    scrollPreview(codeMirrorEditor.view.scrollDOM, previewRef.current);
  }, [codeMirrorEditor]);

  const scrollPreviewHandlerThrottle = useMemo(() => throttle(25, scrollPreviewHandler), [scrollPreviewHandler]);

  const afterResolvedHandler = useCallback(async() => {
    // get page data from db
    const pageData = await mutateCurrentPage();

    // update tag
    await mutateTagsInfo(); // get from DB
    syncTagsInfoForEditor(); // sync global state for client

    // clear isConflict
    mutateIsConflict(false);

    // set resolved markdown in editing markdown
    const markdown = pageData?.revision?.body ?? '';
    mutateEditingMarkdown(markdown);

  }, [mutateCurrentPage, mutateEditingMarkdown, mutateIsConflict, mutateTagsInfo, syncTagsInfoForEditor]);

  // initial caret line
  useEffect(() => {
    codeMirrorEditor?.setCaretLine();
  }, [codeMirrorEditor]);

  // set handler to save and return to View
  useEffect(() => {
    globalEmitter.on('saveAndReturnToView', saveAndReturnToViewHandler);

    return function cleanup() {
      globalEmitter.removeListener('saveAndReturnToView', saveAndReturnToViewHandler);
    };
  }, [saveAndReturnToViewHandler]);

  // set handler to focus
  useLayoutEffect(() => {
    if (editorMode === EditorMode.Editor) {
      codeMirrorEditor?.focus();
    }
  }, [codeMirrorEditor, editorMode]);

  // Detect indent size from contents (only when users are allowed to change it)
  useEffect(() => {
    // do nothing if the indent size fixed
    if (isIndentSizeForced == null || isIndentSizeForced) {
      mutateCurrentIndentSize(undefined);
      return;
    }

    // detect from markdown
    if (initialValue != null) {
      const detectedIndent = detectIndent(initialValue);
      if (detectedIndent.type === 'space' && new Set([2, 4]).has(detectedIndent.amount)) {
        mutateCurrentIndentSize(detectedIndent.amount);
      }
    }
  }, [initialValue, isIndentSizeForced, mutateCurrentIndentSize]);

  // set handler to set caret line
  useEffect(() => {
    const handler = (lineNumber?: number) => {
      codeMirrorEditor?.setCaretLine(lineNumber);

      // TODO: scroll to the caret line
    };
    globalEmitter.on('setCaretLine', handler);

    return function cleanup() {
      globalEmitter.removeListener('setCaretLine', handler);
    };
  }, [codeMirrorEditor]);

  // TODO: Check the reproduction conditions that made this code necessary and confirm reproduction
  // // when transitioning to a different page, if the initialValue is the same,
  // // UnControlled CodeMirror value does not reset, so explicitly set the value to initialValue
  // const onRouterChangeComplete = useCallback(() => {
  //   codeMirrorEditor?.initDoc(ydoc?.getText('codemirror').toString());
  //   codeMirrorEditor?.setCaretLine();
  // }, [codeMirrorEditor, ydoc]);

  // useEffect(() => {
  //   router.events.on('routeChangeComplete', onRouterChangeComplete);
  //   return () => {
  //     router.events.off('routeChangeComplete', onRouterChangeComplete);
  //   };
  // }, [onRouterChangeComplete, router.events]);

  const pastEndStyle: CSSProperties | undefined = useMemo(() => {
    if (previewRect == null) {
      return undefined;
    }

    const previewRectHeight = previewRect.height;

    // containerHeight - 1.5 line height
    return { paddingBottom: `calc(${previewRectHeight}px - 2em)` };
  }, [previewRect]);

  if (!isEditable) {
    return <></>;
  }

  if (rendererOptions == null) {
    return <></>;
  }

  return (
    <div data-testid="page-editor" id="page-editor" className={`flex-expand-vert ${props.visibility ? '' : 'd-none'}`}>

      <EditorNavbar />

      <div className={`flex-expand-horiz ${props.visibility ? '' : 'd-none'}`}>
        <div className="page-editor-editor-container flex-expand-vert">
          <CodeMirrorEditorMain
            onChange={markdownChangedHandler}
            onSave={saveWithShortcut}
            onUpload={uploadHandler}
            acceptedUploadFileType={acceptedUploadFileType}
            onScroll={scrollEditorHandlerThrottle}
            indentSize={currentIndentSize ?? defaultIndentSize}
            user={user ?? undefined}
            pageId={pageId ?? undefined}
            initialValue={initialValue}
            onEditorsUpdated={onEditorsUpdated}
            editorTheme={editorSettings?.theme}
            editorKeymap={editorSettings?.keymapMode}
          />
        </div>
        <div
          ref={previewRef}
          onScroll={scrollPreviewHandlerThrottle}
          className="page-editor-preview-container flex-expand-vert d-none d-lg-flex"
        >
          <Preview
            rendererOptions={rendererOptions}
            markdown={markdownToPreview}
            pagePath={currentPagePath}
            expandContentWidth={shouldExpandContent}
            style={pastEndStyle}
          />
        </div>
        {/*
        <ConflictDiffModal
          isOpen={conflictDiffModalStatus?.isOpened}
          onClose={() => closeConflictDiffModal()}
          markdownOnEdit={markdownToPreview}
          optionsToSave={optionsToSave}
          afterResolvedHandler={afterResolvedHandler}
        />
        */}
      </div>

      <EditorNavbarBottom />

    </div>
  );
});
PageEditor.displayName = 'PageEditor';<|MERGE_RESOLUTION|>--- conflicted
+++ resolved
@@ -6,11 +6,7 @@
 import type EventEmitter from 'events';
 import nodePath from 'path';
 
-<<<<<<< HEAD
-import type { IPageHasId } from '@growi/core';
-=======
 import { type IPageHasId, Origin } from '@growi/core';
->>>>>>> 33fcd196
 import { useGlobalSocket } from '@growi/core/dist/swr';
 import { pathUtils } from '@growi/core/dist/utils';
 import {
