import React, {
  useCallback, useEffect, useLayoutEffect, useMemo, useRef, useState,
} from 'react';

import EventEmitter from 'events';
import nodePath from 'path';

import type { IPageHasId } from '@growi/core';
import { pathUtils } from '@growi/core/dist/utils';
import { CodeMirrorEditorMain, GlobalCodeMirrorEditorKey, useCodeMirrorEditorIsolated } from '@growi/editor';
import detectIndent from 'detect-indent';
import { useTranslation } from 'next-i18next';
import { useRouter } from 'next/router';
import { throttle, debounce } from 'throttle-debounce';

import { useUpdateStateAfterSave, useSaveOrUpdate } from '~/client/services/page-operation';
import { apiGet, apiPostForm } from '~/client/util/apiv1-client';
import { toastError, toastSuccess } from '~/client/util/toastr';
import { OptionsToSave } from '~/interfaces/page-operation';
import { SocketEventName } from '~/interfaces/websocket';
import {
  useDefaultIndentSize,
  useCurrentPathname, useIsEnabledAttachTitleHeader,
  useIsEditable, useIsUploadableFile, useIsUploadableImage, useIsIndentSizeForced,
} from '~/stores/context';
import {
  useCurrentIndentSize, useIsSlackEnabled, usePageTagsForEditors,
  useIsEnabledUnsavedWarning,
  useIsConflict,
  useEditingMarkdown,
  useWaitingSaveProcessing,
} from '~/stores/editor';
import { useConflictDiffModal } from '~/stores/modal';
import {
  useCurrentPagePath, useSWRMUTxCurrentPage, useSWRxCurrentPage, useSWRxTagsInfo, useCurrentPageId, useIsNotFound, useIsLatestRevision, useTemplateBodyData,
} from '~/stores/page';
import { mutatePageTree } from '~/stores/page-listing';
import {
  useRemoteRevisionId,
  useRemoteRevisionBody,
  useRemoteRevisionLastUpdatedAt,
  useRemoteRevisionLastUpdateUser,
} from '~/stores/remote-latest-page';
import { usePreviewOptions } from '~/stores/renderer';
import {
  EditorMode,
  useEditorMode, useSelectedGrant,
} from '~/stores/ui';
import { useGlobalSocket } from '~/stores/websocket';
import loggerFactory from '~/utils/logger';


// import { ConflictDiffModal } from './PageEditor/ConflictDiffModal';
// import { ConflictDiffModal } from './ConflictDiffModal';
// import Editor from './Editor';
import Preview from './Preview';
import scrollSyncHelper from './ScrollSyncHelper';

import '@growi/editor/dist/style.css';


const logger = loggerFactory('growi:PageEditor');


declare global {
  // eslint-disable-next-line vars-on-top, no-var
  var globalEmitter: EventEmitter;
}


// for scrolling
let lastScrolledDateWithCursor: Date | null = null;
let isOriginOfScrollSyncEditor = false;
let isOriginOfScrollSyncPreview = false;


type Props = {
  visibility?: boolean,
}

export const PageEditor = React.memo((props: Props): JSX.Element => {

  const { t } = useTranslation();
  const router = useRouter();

  const previewRef = useRef<HTMLDivElement>(null);
  const codeMirrorEditorContainerRef = useRef<HTMLDivElement>(null);

  const { data: isNotFound } = useIsNotFound();
  const { data: pageId, mutate: mutateCurrentPageId } = useCurrentPageId();
  const { data: currentPagePath } = useCurrentPagePath();
  const { data: currentPathname } = useCurrentPathname();
  const { data: currentPage } = useSWRxCurrentPage();
  const { trigger: mutateCurrentPage } = useSWRMUTxCurrentPage();
  const { data: grantData } = useSelectedGrant();
  const { data: pageTags, sync: syncTagsInfoForEditor } = usePageTagsForEditors(pageId);
  const { mutate: mutateTagsInfo } = useSWRxTagsInfo(pageId);
  const { data: editingMarkdown, mutate: mutateEditingMarkdown } = useEditingMarkdown();
  const { data: isEnabledAttachTitleHeader } = useIsEnabledAttachTitleHeader();
  const { data: templateBodyData } = useTemplateBodyData();
  const { data: isEditable } = useIsEditable();
  const { mutate: mutateWaitingSaveProcessing } = useWaitingSaveProcessing();
  const { data: editorMode, mutate: mutateEditorMode } = useEditorMode();
  const { data: isSlackEnabled } = useIsSlackEnabled();
  const { data: isIndentSizeForced } = useIsIndentSizeForced();
  const { data: currentIndentSize, mutate: mutateCurrentIndentSize } = useCurrentIndentSize();
  const { data: defaultIndentSize } = useDefaultIndentSize();
  const { data: isUploadableFile } = useIsUploadableFile();
  const { data: isUploadableImage } = useIsUploadableImage();
  const { data: conflictDiffModalStatus, close: closeConflictDiffModal } = useConflictDiffModal();
  const { mutate: mutateIsLatestRevision } = useIsLatestRevision();
  const { mutate: mutateRemotePageId } = useRemoteRevisionId();
  const { mutate: mutateRemoteRevisionId } = useRemoteRevisionBody();
  const { mutate: mutateRemoteRevisionLastUpdatedAt } = useRemoteRevisionLastUpdatedAt();
  const { mutate: mutateRemoteRevisionLastUpdateUser } = useRemoteRevisionLastUpdateUser();

  const { data: socket } = useGlobalSocket();

  const { data: rendererOptions } = usePreviewOptions();
  const { mutate: mutateIsEnabledUnsavedWarning } = useIsEnabledUnsavedWarning();
  const { mutate: mutateIsConflict } = useIsConflict();

  const saveOrUpdate = useSaveOrUpdate();
  const updateStateAfterSave = useUpdateStateAfterSave(pageId, { supressEditingMarkdownMutation: true });


  // TODO: remove workaround
  // for https://redmine.weseek.co.jp/issues/125923
  const [createdPageRevisionIdWithAttachment, setCreatedPageRevisionIdWithAttachment] = useState();

  // TODO: remove workaround
  // for https://redmine.weseek.co.jp/issues/125923
  const currentRevisionId = currentPage?.revision?._id ?? createdPageRevisionIdWithAttachment;

  const initialValueRef = useRef('');
  const initialValue = useMemo(() => {
    if (!isNotFound) {
      return editingMarkdown ?? '';
    }

    let initialValue = '';
    if (isEnabledAttachTitleHeader && currentPathname != null) {
      const pageTitle = nodePath.basename(currentPathname);
      initialValue += `${pathUtils.attachTitleHeader(pageTitle)}\n`;
    }
    if (templateBodyData != null) {
      initialValue += `${templateBodyData}\n`;
    }

    return initialValue;

  }, [isNotFound, currentPathname, editingMarkdown, isEnabledAttachTitleHeader, templateBodyData]);

  useEffect(() => {
    // set to ref
    initialValueRef.current = initialValue;
  }, [initialValue]);


  const [markdownToPreview, setMarkdownToPreview] = useState<string>(initialValue);
  const setMarkdownPreviewWithDebounce = useMemo(() => debounce(100, throttle(150, (value: string) => {
    setMarkdownToPreview(value);
  })), []);
  const mutateIsEnabledUnsavedWarningWithDebounce = useMemo(() => debounce(600, throttle(900, (value: string) => {
    // Displays an unsaved warning alert
    mutateIsEnabledUnsavedWarning(value !== initialValueRef.current);
  })), [mutateIsEnabledUnsavedWarning]);

  const markdownChangedHandler = useCallback((value: string) => {
    setMarkdownPreviewWithDebounce(value);
    mutateIsEnabledUnsavedWarningWithDebounce(value);
  }, [mutateIsEnabledUnsavedWarningWithDebounce, setMarkdownPreviewWithDebounce]);


  const { data: codeMirrorEditor } = useCodeMirrorEditorIsolated(GlobalCodeMirrorEditorKey.MAIN);


  const checkIsConflict = useCallback((data) => {
    const { s2cMessagePageUpdated } = data;

    const isConflict = markdownToPreview !== s2cMessagePageUpdated.revisionBody;

    mutateIsConflict(isConflict);

  }, [markdownToPreview, mutateIsConflict]);

  // TODO: remove workaround
  // for https://redmine.weseek.co.jp/issues/125923
  useEffect(() => {
    setCreatedPageRevisionIdWithAttachment(undefined);
  }, [router]);

  useEffect(() => {
    if (socket == null) { return }

    socket.on(SocketEventName.PageUpdated, checkIsConflict);

    return () => {
      socket.off(SocketEventName.PageUpdated, checkIsConflict);
    };

  }, [socket, checkIsConflict]);

  const optionsToSave = useMemo((): OptionsToSave | undefined => {
    if (grantData == null) {
      return;
    }
    const optionsToSave = {
      isSlackEnabled: isSlackEnabled ?? false,
      slackChannels: '', // set in save method by opts in SavePageControlls.tsx
      grant: grantData.grant,
      pageTags: pageTags ?? [],
      grantUserGroupId: grantData.grantedGroup?.id,
      grantUserGroupName: grantData.grantedGroup?.name,
    };
    return optionsToSave;
  }, [grantData, isSlackEnabled, pageTags]);


  const save = useCallback(async(opts?: {slackChannels: string, overwriteScopesOfDescendants?: boolean}): Promise<IPageHasId | null> => {
    if (currentPathname == null || optionsToSave == null) {
      logger.error('Some materials to save are invalid', { grantData, isSlackEnabled, currentPathname });
      throw new Error('Some materials to save are invalid');
    }

    const options = Object.assign(optionsToSave, opts);

    try {
      mutateWaitingSaveProcessing(true);

      const { page } = await saveOrUpdate(
        codeMirrorEditor?.getDoc() ?? '',
        { pageId, path: currentPagePath || currentPathname, revisionId: currentRevisionId },
        options,
      );

      // to sync revision id with page tree: https://github.com/weseek/growi/pull/7227
      mutatePageTree();

      return page;
    }
    catch (error) {
      logger.error('failed to save', error);
      toastError(error);
      if (error.code === 'conflict') {
        mutateRemotePageId(error.data.revisionId);
        mutateRemoteRevisionId(error.data.revisionBody);
        mutateRemoteRevisionLastUpdatedAt(error.data.createdAt);
        mutateRemoteRevisionLastUpdateUser(error.data.user);
      }
      return null;
    }
    finally {
      mutateWaitingSaveProcessing(false);
    }

  }, [
    codeMirrorEditor,
    currentPathname, optionsToSave, grantData, isSlackEnabled, saveOrUpdate, pageId,
    currentPagePath, currentRevisionId,
    mutateWaitingSaveProcessing, mutateRemotePageId, mutateRemoteRevisionId, mutateRemoteRevisionLastUpdatedAt, mutateRemoteRevisionLastUpdateUser,
  ]);

  const saveAndReturnToViewHandler = useCallback(async(opts: {slackChannels: string, overwriteScopesOfDescendants?: boolean}) => {
    const page = await save(opts);
    if (page == null) {
      return;
    }

    if (isNotFound) {
      await router.push(`/${page._id}`);
    }
    else {
      updateStateAfterSave?.();
    }
    mutateEditorMode(EditorMode.View);
  }, [save, isNotFound, mutateEditorMode, router, updateStateAfterSave]);

  const saveWithShortcut = useCallback(async() => {
    const page = await save();
    if (page == null) {
      return;
    }

    if (isNotFound) {
      await router.push(`/${page._id}#edit`);
    }
    else {
      updateStateAfterSave?.();
    }
    toastSuccess(t('toaster.save_succeeded'));
    mutateEditorMode(EditorMode.Editor);

  }, [isNotFound, mutateEditorMode, router, save, t, updateStateAfterSave]);


  /**
   * the upload event handler
   * @param {any} file
   */
  const uploadHandler = useCallback((args: File | File[]) => {
    const files = Array.isArray(args)
      ? args
      : [args];

    files.forEach(async(file) => {
      try {
        // eslint-disable-next-line @typescript-eslint/no-explicit-any
        let res: any = await apiGet('/attachments.limit', {
          fileSize: file.size,
        });

        if (!res.isUploadable) {
          throw new Error(res.errorMessage);
        }

        const formData = new FormData();
        // const { pageId, path } = pageContainer.state;
        formData.append('file', file);
        if (currentPagePath != null) {
          formData.append('path', currentPagePath);
        }
        if (pageId != null) {
          formData.append('page_id', pageId);
        }
        if (pageId == null) {
          formData.append('page_body', codeMirrorEditor?.getDoc() ?? '');
        }

        res = await apiPostForm('/attachments.add', formData);
        const attachment = res.attachment;
        const fileName = attachment.originalName;

        let insertText = `[${fileName}](${attachment.filePathProxied})\n`;
        // when image
        if (attachment.fileFormat.startsWith('image/')) {
        // modify to "![fileName](url)" syntax
          insertText = `!${insertText}`;
        }
        // TODO: implement
        // refs: https://redmine.weseek.co.jp/issues/126528
        // editorRef.current.insertText(insertText);
        // codeMirrorEditor?.view?.state.replaceSelection(insertText);
        codeMirrorEditor?.insertText(insertText);

        // when if created newly
        // Not using 'mutateGrant' to inherit the grant of the parent page
        if (res.pageCreated) {
          logger.info('Page is created', res.page._id);
          globalEmitter.emit('resetInitializedHackMdStatus');
          mutateIsLatestRevision(true);
          setCreatedPageRevisionIdWithAttachment(res.page.revision);
          await mutateCurrentPageId(res.page._id);
          await mutateCurrentPage();
        }
      }
      catch (e) {
        logger.error('failed to upload', e);
        toastError(e);
      }
      finally {
      }

    });

<<<<<<< HEAD
=======
      let insertText = `[${fileName}](${attachment.filePathProxied})`;
      // when image
      if (attachment.fileFormat.startsWith('image/')) {
        // modify to "![fileName](url)" syntax
        insertText = `!${insertText}`;
      }
      // TODO: implement
      // refs: https://redmine.weseek.co.jp/issues/126528
      // editorRef.current.insertText(insertText);

      // when if created newly
      // Not using 'mutateGrant' to inherit the grant of the parent page
      if (res.pageCreated) {
        logger.info('Page is created', res.page._id);
        mutateIsLatestRevision(true);
        setCreatedPageRevisionIdWithAttachment(res.page.revision);
        await mutateCurrentPageId(res.page._id);
        await mutateCurrentPage();
      }
    }
    catch (e) {
      logger.error('failed to upload', e);
      toastError(e);
    }
    finally {
      // TODO: implement
      // refs: https://redmine.weseek.co.jp/issues/126528
      // editorRef.current.terminateUploadingState();
    }
>>>>>>> b2b2b5a4
  }, [codeMirrorEditor, currentPagePath, mutateCurrentPage, mutateCurrentPageId, mutateIsLatestRevision, pageId]);


  const scrollPreviewByEditorLine = useCallback((line: number) => {
    if (previewRef.current == null) {
      return;
    }

    // prevent circular invocation
    if (isOriginOfScrollSyncPreview) {
      isOriginOfScrollSyncPreview = false; // turn off the flag
      return;
    }

    // turn on the flag
    isOriginOfScrollSyncEditor = true;
    scrollSyncHelper.scrollPreview(previewRef.current, line);
  }, []);
  const scrollPreviewByEditorLineWithThrottle = useMemo(() => throttle(20, scrollPreviewByEditorLine), [scrollPreviewByEditorLine]);

  /**
   * the scroll event handler from codemirror
   * @param {any} data {left, top, width, height, clientWidth, clientHeight} object that represents the current scroll position,
   *                    the size of the scrollable area, and the size of the visible area (minus scrollbars).
   *                    And data.line is also available that is added by Editor component
   * @see https://codemirror.net/doc/manual.html#events
   */
  const editorScrolledHandler = useCallback(({ line }: { line: number }) => {
    // prevent scrolling
    //   if the elapsed time from last scroll with cursor is shorter than 40ms
    const now = new Date();
    if (lastScrolledDateWithCursor != null && now.getTime() - lastScrolledDateWithCursor.getTime() < 40) {
      return;
    }

    scrollPreviewByEditorLineWithThrottle(line);
  }, [scrollPreviewByEditorLineWithThrottle]);

  /**
   * scroll Preview element by cursor moving
   * @param {number} line
   */
  const scrollPreviewByCursorMoving = useCallback((line: number) => {
    if (previewRef.current == null) {
      return;
    }

    // prevent circular invocation
    if (isOriginOfScrollSyncPreview) {
      isOriginOfScrollSyncPreview = false; // turn off the flag
      return;
    }

    // turn on the flag
    isOriginOfScrollSyncEditor = true;
    if (previewRef.current != null) {
      scrollSyncHelper.scrollPreviewToRevealOverflowing(previewRef.current, line);
    }
  }, []);
  const scrollPreviewByCursorMovingWithThrottle = useMemo(() => throttle(20, scrollPreviewByCursorMoving), [scrollPreviewByCursorMoving]);

  /**
   * the scroll event handler from codemirror
   * @param {number} line
   * @see https://codemirror.net/doc/manual.html#events
   */
  const editorScrollCursorIntoViewHandler = useCallback((line: number) => {
    // record date
    lastScrolledDateWithCursor = new Date();
    scrollPreviewByCursorMovingWithThrottle(line);
  }, [scrollPreviewByCursorMovingWithThrottle]);

  /**
   * scroll Editor component by scroll event of Preview component
   * @param {number} offset
   */
  // const scrollEditorByPreviewScroll = useCallback((offset: number) => {
  //   if (editorRef.current == null || previewRef.current == null) {
  //     return;
  //   }

  //   // prevent circular invocation
  //   if (isOriginOfScrollSyncEditor) {
  //     isOriginOfScrollSyncEditor = false; // turn off the flag
  //     return;
  //   }

  //   // turn on the flag
  //   // eslint-disable-next-line @typescript-eslint/no-unused-vars
  //   isOriginOfScrollSyncPreview = true;

  //   scrollSyncHelper.scrollEditor(editorRef.current, previewRef.current, offset);
  // }, []);
  // const scrollEditorByPreviewScrollWithThrottle = useMemo(() => throttle(20, scrollEditorByPreviewScroll), [scrollEditorByPreviewScroll]);

  const afterResolvedHandler = useCallback(async() => {
    // get page data from db
    const pageData = await mutateCurrentPage();

    // update tag
    await mutateTagsInfo(); // get from DB
    syncTagsInfoForEditor(); // sync global state for client

    // clear isConflict
    mutateIsConflict(false);

    // set resolved markdown in editing markdown
    const markdown = pageData?.revision.body ?? '';
    mutateEditingMarkdown(markdown);

  }, [mutateCurrentPage, mutateEditingMarkdown, mutateIsConflict, mutateTagsInfo, syncTagsInfoForEditor]);


  // initialize
  useEffect(() => {
    if (initialValue == null) {
      return;
    }
    codeMirrorEditor?.initDoc(initialValue);
    setMarkdownToPreview(initialValue);
    mutateIsEnabledUnsavedWarning(false);
  }, [codeMirrorEditor, initialValue, mutateIsEnabledUnsavedWarning]);

  // initial caret line
  useEffect(() => {
    codeMirrorEditor?.setCaretLine();
  }, [codeMirrorEditor]);

  // set handler to set caret line
  useEffect(() => {
    const handler = (line) => {
      codeMirrorEditor?.setCaretLine(line);

      if (previewRef.current != null) {
        scrollSyncHelper.scrollPreview(previewRef.current, line);
      }
    };
    globalEmitter.on('setCaretLine', handler);

    return function cleanup() {
      globalEmitter.removeListener('setCaretLine', handler);
    };
  }, [codeMirrorEditor]);

  // set handler to save and return to View
  useEffect(() => {
    globalEmitter.on('saveAndReturnToView', saveAndReturnToViewHandler);

    return function cleanup() {
      globalEmitter.removeListener('saveAndReturnToView', saveAndReturnToViewHandler);
    };
  }, [saveAndReturnToViewHandler]);

  // set handler to focus
  useLayoutEffect(() => {
    if (editorMode === EditorMode.Editor) {
      codeMirrorEditor?.focus();
    }
  }, [codeMirrorEditor, editorMode]);

  // Detect indent size from contents (only when users are allowed to change it)
  useEffect(() => {
    // do nothing if the indent size fixed
    if (isIndentSizeForced == null || isIndentSizeForced) {
      mutateCurrentIndentSize(undefined);
      return;
    }

    // detect from markdown
    if (initialValue != null) {
      const detectedIndent = detectIndent(initialValue);
      if (detectedIndent.type === 'space' && new Set([2, 4]).has(detectedIndent.amount)) {
        mutateCurrentIndentSize(detectedIndent.amount);
      }
    }
  }, [initialValue, isIndentSizeForced, mutateCurrentIndentSize]);

  // when transitioning to a different page, if the initialValue is the same,
  // UnControlled CodeMirror value does not reset, so explicitly set the value to initialValue
  const onRouterChangeComplete = useCallback(() => {
    codeMirrorEditor?.initDoc(initialValue);
    codeMirrorEditor?.setCaretLine();
  }, [codeMirrorEditor, initialValue]);

  useEffect(() => {
    router.events.on('routeChangeComplete', onRouterChangeComplete);
    return () => {
      router.events.off('routeChangeComplete', onRouterChangeComplete);
    };
  }, [onRouterChangeComplete, router.events]);

  if (!isEditable) {
    return <></>;
  }

  if (rendererOptions == null) {
    return <></>;
  }

  const isUploadable = isUploadableImage || isUploadableFile;

  return (
    <div data-testid="page-editor" id="page-editor" className={`flex-expand-horiz ${props.visibility ? '' : 'd-none'}`}>
      <div className="page-editor-editor-container flex-expand-vert">
        {/* <Editor
          ref={editorRef}
          value={initialValue}
          isUploadable={isUploadable}
          isUploadableFile={isUploadableFile}
          indentSize={currentIndentSize}
          onScroll={editorScrolledHandler}
          onScrollCursorIntoView={editorScrollCursorIntoViewHandler}
          onChange={markdownChangedHandler}
          onUpload={uploadHandler}
          onSave={saveWithShortcut}
        /> */}
        <CodeMirrorEditorMain
          onChange={markdownChangedHandler}
          onSave={saveWithShortcut}
          onUpload={uploadHandler}
          indentSize={currentIndentSize ?? defaultIndentSize}
        />
      </div>
      <div className="page-editor-preview-container flex-expand-vert d-none d-lg-flex">
        <Preview
          ref={previewRef}
          rendererOptions={rendererOptions}
          markdown={markdownToPreview}
          pagePath={currentPagePath}
          // TODO: implement
          // refs: https://redmine.weseek.co.jp/issues/126519
          // onScroll={offset => scrollEditorByPreviewScrollWithThrottle(offset)}
        />
      </div>
      {/*
      <ConflictDiffModal
        isOpen={conflictDiffModalStatus?.isOpened}
        onClose={() => closeConflictDiffModal()}
        markdownOnEdit={markdownToPreview}
        optionsToSave={optionsToSave}
        afterResolvedHandler={afterResolvedHandler}
      />
       */}
    </div>
  );
});
PageEditor.displayName = 'PageEditor';<|MERGE_RESOLUTION|>--- conflicted
+++ resolved
@@ -347,7 +347,6 @@
         // Not using 'mutateGrant' to inherit the grant of the parent page
         if (res.pageCreated) {
           logger.info('Page is created', res.page._id);
-          globalEmitter.emit('resetInitializedHackMdStatus');
           mutateIsLatestRevision(true);
           setCreatedPageRevisionIdWithAttachment(res.page.revision);
           await mutateCurrentPageId(res.page._id);
@@ -360,41 +359,8 @@
       }
       finally {
       }
-
     });
 
-<<<<<<< HEAD
-=======
-      let insertText = `[${fileName}](${attachment.filePathProxied})`;
-      // when image
-      if (attachment.fileFormat.startsWith('image/')) {
-        // modify to "![fileName](url)" syntax
-        insertText = `!${insertText}`;
-      }
-      // TODO: implement
-      // refs: https://redmine.weseek.co.jp/issues/126528
-      // editorRef.current.insertText(insertText);
-
-      // when if created newly
-      // Not using 'mutateGrant' to inherit the grant of the parent page
-      if (res.pageCreated) {
-        logger.info('Page is created', res.page._id);
-        mutateIsLatestRevision(true);
-        setCreatedPageRevisionIdWithAttachment(res.page.revision);
-        await mutateCurrentPageId(res.page._id);
-        await mutateCurrentPage();
-      }
-    }
-    catch (e) {
-      logger.error('failed to upload', e);
-      toastError(e);
-    }
-    finally {
-      // TODO: implement
-      // refs: https://redmine.weseek.co.jp/issues/126528
-      // editorRef.current.terminateUploadingState();
-    }
->>>>>>> b2b2b5a4
   }, [codeMirrorEditor, currentPagePath, mutateCurrentPage, mutateCurrentPageId, mutateIsLatestRevision, pageId]);
 
 
