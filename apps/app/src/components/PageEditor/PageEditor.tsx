--- conflicted
+++ resolved
@@ -578,15 +578,12 @@
           onSave={saveWithShortcut}
           onUpload={uploadHandler}
           indentSize={currentIndentSize ?? defaultIndentSize}
-<<<<<<< HEAD
           pageId={pageId}
           userName={user?.name}
           socket={socket}
           initialValue={initialValue}
           setMarkdownToPreview={setMarkdownToPreview}
-=======
           acceptedFileType={acceptedFileType}
->>>>>>> 25467b56
         />
       </div>
       <div className="page-editor-preview-container flex-expand-vert d-none d-lg-flex">
