import type { CSSProperties } from 'react';
import React, {
  useCallback, useEffect, useLayoutEffect, useMemo, useRef, useState,
} from 'react';

import type EventEmitter from 'events';
import nodePath from 'path';

import { type IPageHasId, Origin } from '@growi/core';
import { useGlobalSocket } from '@growi/core/dist/swr';
import { pathUtils } from '@growi/core/dist/utils';
import {
  CodeMirrorEditorMain, GlobalCodeMirrorEditorKey,
  useCodeMirrorEditorIsolated, useResolvedThemeForEditor,
} from '@growi/editor';
import { useRect } from '@growi/ui/dist/utils';
import detectIndent from 'detect-indent';
import { useTranslation } from 'next-i18next';
import { throttle, debounce } from 'throttle-debounce';


import { useShouldExpandContent } from '~/client/services/layout';
import { useUpdateStateAfterSave, updatePage } from '~/client/services/page-operation';
import { apiv3Get, apiv3PostForm } from '~/client/util/apiv3-client';
import { toastError, toastSuccess } from '~/client/util/toastr';
import { SocketEventName } from '~/interfaces/websocket';
import {
  useDefaultIndentSize, useCurrentUser,
  useCurrentPathname, useIsEnabledAttachTitleHeader,
  useIsEditable, useIsIndentSizeForced,
  useAcceptedUploadFileType,
} from '~/stores/context';
import {
  useEditorSettings,
  useCurrentIndentSize, usePageTagsForEditors,
  useIsConflict,
  useEditingMarkdown,
  useWaitingSaveProcessing,
} from '~/stores/editor';
import { useConflictDiffModal } from '~/stores/modal';
import {
  useCurrentPagePath, useSWRMUTxCurrentPage, useSWRxCurrentPage, useSWRxTagsInfo, useCurrentPageId, useIsNotFound, useIsLatestRevision, useTemplateBodyData,
} from '~/stores/page';
import { mutatePageTree } from '~/stores/page-listing';
import {
  useRemoteRevisionId,
  useRemoteRevisionBody,
  useRemoteRevisionLastUpdatedAt,
  useRemoteRevisionLastUpdateUser,
} from '~/stores/remote-latest-page';
import { usePreviewOptions } from '~/stores/renderer';
import {
  EditorMode,
  useEditorMode, useSelectedGrant,
} from '~/stores/ui';
import { useEditingUsers } from '~/stores/use-editing-users';
import { useNextThemes } from '~/stores/use-next-themes';
import loggerFactory from '~/utils/logger';

import { PageHeader } from '../PageHeader/PageHeader';

// import { ConflictDiffModal } from './PageEditor/ConflictDiffModal';
// import { ConflictDiffModal } from './ConflictDiffModal';
import EditorNavbarBottom from './EditorNavbarBottom';
import Preview from './Preview';
import { scrollEditor, scrollPreview } from './ScrollSyncHelper';

import '@growi/editor/dist/style.css';


const logger = loggerFactory('growi:PageEditor');


declare global {
  // eslint-disable-next-line vars-on-top, no-var
  var globalEmitter: EventEmitter;
}

// for scrolling
let isOriginOfScrollSyncEditor = false;
let isOriginOfScrollSyncPreview = false;

type Props = {
  visibility?: boolean,
}

export const PageEditor = React.memo((props: Props): JSX.Element => {

  const { t } = useTranslation();

  const previewRef = useRef<HTMLDivElement>(null);
  const [previewRect] = useRect(previewRef);

  const { data: isNotFound } = useIsNotFound();
  const { data: pageId } = useCurrentPageId();
  const { data: currentPagePath } = useCurrentPagePath();
  const { data: currentPathname } = useCurrentPathname();
  const { data: currentPage } = useSWRxCurrentPage();
  const { trigger: mutateCurrentPage } = useSWRMUTxCurrentPage();
  const { data: grantData } = useSelectedGrant();
  const { sync: syncTagsInfoForEditor } = usePageTagsForEditors(pageId);
  const { mutate: mutateTagsInfo } = useSWRxTagsInfo(pageId);
  const { data: editingMarkdown, mutate: mutateEditingMarkdown } = useEditingMarkdown();
  const { data: isEnabledAttachTitleHeader } = useIsEnabledAttachTitleHeader();
  const { data: templateBodyData } = useTemplateBodyData();
  const { data: isEditable } = useIsEditable();
  const { mutate: mutateWaitingSaveProcessing } = useWaitingSaveProcessing();
  const { data: editorMode, mutate: mutateEditorMode } = useEditorMode();
  const { data: isIndentSizeForced } = useIsIndentSizeForced();
  const { data: currentIndentSize, mutate: mutateCurrentIndentSize } = useCurrentIndentSize();
  const { data: defaultIndentSize } = useDefaultIndentSize();
  const { data: acceptedUploadFileType } = useAcceptedUploadFileType();
  const { data: conflictDiffModalStatus, close: closeConflictDiffModal } = useConflictDiffModal();
  const { data: editorSettings } = useEditorSettings();
  const { mutate: mutateIsLatestRevision } = useIsLatestRevision();
  const { mutate: mutateRemotePageId } = useRemoteRevisionId();
  const { mutate: mutateRemoteRevisionId } = useRemoteRevisionBody();
  const { mutate: mutateRemoteRevisionLastUpdatedAt } = useRemoteRevisionLastUpdatedAt();
  const { mutate: mutateRemoteRevisionLastUpdateUser } = useRemoteRevisionLastUpdateUser();
  const { data: user } = useCurrentUser();
  const { onEditorsUpdated } = useEditingUsers();

  const { data: socket } = useGlobalSocket();

  const { data: rendererOptions } = usePreviewOptions();
  const { mutate: mutateIsConflict } = useIsConflict();

  const { mutate: mutateResolvedTheme } = useResolvedThemeForEditor();

  const shouldExpandContent = useShouldExpandContent(currentPage);

  const updateStateAfterSave = useUpdateStateAfterSave(pageId, { supressEditingMarkdownMutation: true });

  const { resolvedTheme } = useNextThemes();
  mutateResolvedTheme({ themeData: resolvedTheme });

  const currentRevisionId = currentPage?.revision?._id;

  const initialValueRef = useRef('');
  const initialValue = useMemo(() => {
    if (!isNotFound) {
      return editingMarkdown ?? '';
    }

    let initialValue = '';
    if (isEnabledAttachTitleHeader && currentPathname != null) {
      const pageTitle = nodePath.basename(currentPathname);
      initialValue += `${pathUtils.attachTitleHeader(pageTitle)}\n`;
    }
    if (templateBodyData != null) {
      initialValue += `${templateBodyData}\n`;
    }

    return initialValue;

  }, [isNotFound, currentPathname, editingMarkdown, isEnabledAttachTitleHeader, templateBodyData]);

  useEffect(() => {
    // set to ref
    initialValueRef.current = initialValue;
  }, [initialValue]);
  const [markdownToPreview, setMarkdownToPreview] = useState<string>(initialValue);
  const setMarkdownPreviewWithDebounce = useMemo(() => debounce(100, throttle(150, (value: string) => {
    setMarkdownToPreview(value);
  })), []);

  const markdownChangedHandler = useCallback((value: string) => {
    setMarkdownPreviewWithDebounce(value);
  }, [setMarkdownPreviewWithDebounce]);


  const { data: codeMirrorEditor } = useCodeMirrorEditorIsolated(GlobalCodeMirrorEditorKey.MAIN);


  const checkIsConflict = useCallback((data) => {
    const { s2cMessagePageUpdated } = data;

    const isConflict = markdownToPreview !== s2cMessagePageUpdated.revisionBody;

    mutateIsConflict(isConflict);

  }, [markdownToPreview, mutateIsConflict]);

  useEffect(() => {
    if (socket == null) { return }

    socket.on(SocketEventName.PageUpdated, checkIsConflict);

    return () => {
      socket.off(SocketEventName.PageUpdated, checkIsConflict);
    };

  }, [socket, checkIsConflict]);

  const save = useCallback(async(opts?: {slackChannels: string, overwriteScopesOfDescendants?: boolean}): Promise<IPageHasId | null> => {
    if (pageId == null || currentRevisionId == null || grantData == null) {
      logger.error('Some materials to save are invalid', {
        pageId, currentRevisionId, grantData,
      });
      throw new Error('Some materials to save are invalid');
    }

    try {
      mutateWaitingSaveProcessing(true);

      const { page } = await updatePage({
        pageId,
        body: codeMirrorEditor?.getDoc() ?? '',
        grant: grantData?.grant,
        origin: Origin.Editor,
        userRelatedGrantUserGroupIds: grantData?.userRelatedGrantedGroups?.map((group) => {
          return { item: group.id, type: group.type };
        }),
        ...(opts ?? {}),
      });

      // to sync revision id with page tree: https://github.com/weseek/growi/pull/7227
      mutatePageTree();

      return page;
    }
    catch (error) {
      logger.error('failed to save', error);
      toastError(error);
      if (error.code === 'conflict') {
        mutateRemotePageId(error.data.revisionId);
        mutateRemoteRevisionId(error.data.revisionBody);
        mutateRemoteRevisionLastUpdatedAt(error.data.createdAt);
        mutateRemoteRevisionLastUpdateUser(error.data.user);
      }
      return null;
    }
    finally {
      mutateWaitingSaveProcessing(false);
    }

  // eslint-disable-next-line max-len
  }, [codeMirrorEditor, grantData, pageId, currentRevisionId, mutateWaitingSaveProcessing, mutateRemotePageId, mutateRemoteRevisionId, mutateRemoteRevisionLastUpdatedAt, mutateRemoteRevisionLastUpdateUser]);

  const saveAndReturnToViewHandler = useCallback(async(opts: {slackChannels: string, overwriteScopesOfDescendants?: boolean}) => {
    const page = await save(opts);
    if (page == null) {
      return;
    }

    mutateEditorMode(EditorMode.View);
    updateStateAfterSave?.();
  }, [mutateEditorMode, save, updateStateAfterSave]);

  const saveWithShortcut = useCallback(async() => {
    const page = await save();
    if (page == null) {
      return;
    }

    toastSuccess(t('toaster.save_succeeded'));
    updateStateAfterSave?.();
  }, [save, t, updateStateAfterSave]);


  // the upload event handler
  const uploadHandler = useCallback((files: File[]) => {
    files.forEach(async(file) => {
      try {
        const { data: resLimit } = await apiv3Get('/attachment/limit', { fileSize: file.size });

        if (!resLimit.isUploadable) {
          throw new Error(resLimit.errorMessage);
        }

        const formData = new FormData();
        formData.append('file', file);
        if (pageId != null) {
          formData.append('page_id', pageId);
        }

        const { data: resAdd } = await apiv3PostForm('/attachment', formData);

        const attachment = resAdd.attachment;
        const fileName = attachment.originalName;

        let insertText = `[${fileName}](${attachment.filePathProxied})\n`;
        // when image
        if (attachment.fileFormat.startsWith('image/')) {
          // modify to "![fileName](url)" syntax
          insertText = `!${insertText}`;
        }

        codeMirrorEditor?.insertText(insertText);
      }
      catch (e) {
        logger.error('failed to upload', e);
        toastError(e);
      }
    });

  }, [codeMirrorEditor, pageId]);

  const scrollEditorHandler = useCallback(() => {
    if (codeMirrorEditor?.view?.scrollDOM == null || previewRef.current == null) {
      return;
    }

    if (isOriginOfScrollSyncPreview) {
      isOriginOfScrollSyncPreview = false;
      return;
    }

    isOriginOfScrollSyncEditor = true;
    scrollEditor(codeMirrorEditor.view.scrollDOM, previewRef.current);
  }, [codeMirrorEditor]);

  const scrollEditorHandlerThrottle = useMemo(() => throttle(25, scrollEditorHandler), [scrollEditorHandler]);

  const scrollPreviewHandler = useCallback(() => {
    if (codeMirrorEditor?.view?.scrollDOM == null || previewRef.current == null) {
      return;
    }

    if (isOriginOfScrollSyncEditor) {
      isOriginOfScrollSyncEditor = false;
      return;
    }

    isOriginOfScrollSyncPreview = true;
    scrollPreview(codeMirrorEditor.view.scrollDOM, previewRef.current);
  }, [codeMirrorEditor]);

  const scrollPreviewHandlerThrottle = useMemo(() => throttle(25, scrollPreviewHandler), [scrollPreviewHandler]);

  const afterResolvedHandler = useCallback(async() => {
    // get page data from db
    const pageData = await mutateCurrentPage();

    // update tag
    await mutateTagsInfo(); // get from DB
    syncTagsInfoForEditor(); // sync global state for client

    // clear isConflict
    mutateIsConflict(false);

    // set resolved markdown in editing markdown
    const markdown = pageData?.revision?.body ?? '';
    mutateEditingMarkdown(markdown);

  }, [mutateCurrentPage, mutateEditingMarkdown, mutateIsConflict, mutateTagsInfo, syncTagsInfoForEditor]);

  // initial caret line
  useEffect(() => {
    codeMirrorEditor?.setCaretLine();
  }, [codeMirrorEditor]);

  // set handler to save and return to View
  useEffect(() => {
    globalEmitter.on('saveAndReturnToView', saveAndReturnToViewHandler);

    return function cleanup() {
      globalEmitter.removeListener('saveAndReturnToView', saveAndReturnToViewHandler);
    };
  }, [saveAndReturnToViewHandler]);

  // set handler to focus
  useLayoutEffect(() => {
    if (editorMode === EditorMode.Editor) {
      codeMirrorEditor?.focus();
    }
  }, [codeMirrorEditor, editorMode]);

  // Detect indent size from contents (only when users are allowed to change it)
  useEffect(() => {
    // do nothing if the indent size fixed
    if (isIndentSizeForced == null || isIndentSizeForced) {
      mutateCurrentIndentSize(undefined);
      return;
    }

    // detect from markdown
    if (initialValue != null) {
      const detectedIndent = detectIndent(initialValue);
      if (detectedIndent.type === 'space' && new Set([2, 4]).has(detectedIndent.amount)) {
        mutateCurrentIndentSize(detectedIndent.amount);
      }
    }
  }, [initialValue, isIndentSizeForced, mutateCurrentIndentSize]);

  // set handler to set caret line
  useEffect(() => {
    const handler = (lineNumber?: number) => {
      codeMirrorEditor?.setCaretLine(lineNumber);

      // TODO: scroll to the caret line
    };
    globalEmitter.on('setCaretLine', handler);

    return function cleanup() {
      globalEmitter.removeListener('setCaretLine', handler);
    };
  }, [codeMirrorEditor]);

  // TODO: Check the reproduction conditions that made this code necessary and confirm reproduction
  // // when transitioning to a different page, if the initialValue is the same,
  // // UnControlled CodeMirror value does not reset, so explicitly set the value to initialValue
  // const onRouterChangeComplete = useCallback(() => {
  //   codeMirrorEditor?.initDoc(ydoc?.getText('codemirror').toString());
  //   codeMirrorEditor?.setCaretLine();
  // }, [codeMirrorEditor, ydoc]);

  // useEffect(() => {
  //   router.events.on('routeChangeComplete', onRouterChangeComplete);
  //   return () => {
  //     router.events.off('routeChangeComplete', onRouterChangeComplete);
  //   };
  // }, [onRouterChangeComplete, router.events]);

  const pastEndStyle: CSSProperties | undefined = useMemo(() => {
    if (previewRect == null) {
      return undefined;
    }

    const previewRectHeight = previewRect.height;

    // containerHeight - 1.5 line height
    return { paddingBottom: `calc(${previewRectHeight}px - 2em)` };
  }, [previewRect]);

  if (!isEditable) {
    return <></>;
  }

  if (rendererOptions == null) {
    return <></>;
  }

  return (
    <div data-testid="page-editor" id="page-editor" className={`flex-expand-vert ${props.visibility ? '' : 'd-none'}`}>
      <div className="px-4 py-2">
        <PageHeader />
      </div>
      <div className={`flex-expand-horiz ${props.visibility ? '' : 'd-none'}`}>
        <div className="page-editor-editor-container flex-expand-vert">
          <CodeMirrorEditorMain
            onChange={markdownChangedHandler}
            onSave={saveWithShortcut}
            onUpload={uploadHandler}
            acceptedUploadFileType={acceptedUploadFileType}
            onScroll={scrollEditorHandlerThrottle}
            indentSize={currentIndentSize ?? defaultIndentSize}
            user={user ?? undefined}
            pageId={pageId ?? undefined}
            initialValue={initialValue}
<<<<<<< HEAD
            onOpenEditor={markdown => setMarkdownToPreview(markdown)}
            editorSettings={editorSettings}
=======
>>>>>>> 33fcd196
            onEditorsUpdated={onEditorsUpdated}
          />
        </div>
        <div
          ref={previewRef}
          onScroll={scrollPreviewHandlerThrottle}
          className="page-editor-preview-container flex-expand-vert d-none d-lg-flex"
        >
          <Preview
            rendererOptions={rendererOptions}
            markdown={markdownToPreview}
            pagePath={currentPagePath}
            expandContentWidth={shouldExpandContent}
            style={pastEndStyle}
          />
        </div>
        {/*
        <ConflictDiffModal
          isOpen={conflictDiffModalStatus?.isOpened}
          onClose={() => closeConflictDiffModal()}
          markdownOnEdit={markdownToPreview}
          optionsToSave={optionsToSave}
          afterResolvedHandler={afterResolvedHandler}
        />
        */}
      </div>
      <EditorNavbarBottom />
    </div>
  );
});
PageEditor.displayName = 'PageEditor';<|MERGE_RESOLUTION|>--- conflicted
+++ resolved
@@ -448,11 +448,8 @@
             user={user ?? undefined}
             pageId={pageId ?? undefined}
             initialValue={initialValue}
-<<<<<<< HEAD
             onOpenEditor={markdown => setMarkdownToPreview(markdown)}
             editorSettings={editorSettings}
-=======
->>>>>>> 33fcd196
             onEditorsUpdated={onEditorsUpdated}
           />
         </div>
