--- conflicted
+++ resolved
@@ -560,38 +560,9 @@
   }
 
   return (
-<<<<<<< HEAD
-    <div data-testid="page-editor" id="page-editor" className={`flex-expand-horiz ${props.visibility ? '' : 'd-none'}`}>
-      <div className="page-editor-editor-container flex-expand-vert">
-        {/* <Editor
-          ref={editorRef}
-          value={initialValue}
-          isUploadable={isUploadable}
-          isUploadableFile={isUploadableFile}
-          indentSize={currentIndentSize}
-          onScroll={editorScrolledHandler}
-          onScrollCursorIntoView={editorScrollCursorIntoViewHandler}
-          onChange={markdownChangedHandler}
-          onUpload={uploadHandler}
-          onSave={saveWithShortcut}
-        /> */}
-        <CodeMirrorEditorMain
-          onChange={markdownChangedHandler}
-          onSave={saveWithShortcut}
-          onUpload={uploadHandler}
-          indentSize={currentIndentSize ?? defaultIndentSize}
-          pageId={pageId}
-          userName={user?.name}
-          socket={socket}
-          initialValue={initialValue}
-          setMarkdownToPreview={setMarkdownToPreview}
-          acceptedFileType={acceptedFileType}
-        />
-=======
     <div data-testid="page-editor" id="page-editor" className={`flex-expand-vert ${props.visibility ? '' : 'd-none'}`}>
       <div className="flex-expand-vert justify-content-center align-items-center" style={{ minHeight: '72px' }}>
         <div>Header</div>
->>>>>>> ebc53ebc
       </div>
       <div className={`flex-expand-horiz ${props.visibility ? '' : 'd-none'}`}>
         <div className="page-editor-editor-container flex-expand-vert">
@@ -612,6 +583,11 @@
             onSave={saveWithShortcut}
             onUpload={uploadHandler}
             indentSize={currentIndentSize ?? defaultIndentSize}
+            pageId={pageId}
+            userName={user?.name}
+            socket={socket}
+            initialValue={initialValue}
+            setMarkdownToPreview={setMarkdownToPreview}
             acceptedFileType={acceptedFileType}
           />
         </div>
