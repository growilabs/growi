import React, {
  useCallback, useEffect, useLayoutEffect, useMemo, useRef, useState,
} from 'react';

import EventEmitter from 'events';
import nodePath from 'path';

<<<<<<< HEAD
import { indentUnit } from '@codemirror/language';
import { keymap } from '@codemirror/view';
=======
>>>>>>> 44471e9c
import type { IPageHasId } from '@growi/core';
import { pathUtils } from '@growi/core/dist/utils';
import { CodeMirrorEditorMain, GlobalCodeMirrorEditorKey, useCodeMirrorEditorIsolated } from '@growi/editor';
import detectIndent from 'detect-indent';
import { useTranslation } from 'next-i18next';
import { useRouter } from 'next/router';
import { throttle, debounce } from 'throttle-debounce';

import { useUpdateStateAfterSave, useSaveOrUpdate } from '~/client/services/page-operation';
import { apiGet, apiPostForm } from '~/client/util/apiv1-client';
import { toastError, toastSuccess } from '~/client/util/toastr';
import { OptionsToSave } from '~/interfaces/page-operation';
import { SocketEventName } from '~/interfaces/websocket';
import {
  useCurrentPathname, useIsEnabledAttachTitleHeader,
  useIsEditable, useIsUploadableFile, useIsUploadableImage, useIsIndentSizeForced,
} from '~/stores/context';
import {
  useCurrentIndentSize, useIsSlackEnabled, usePageTagsForEditors,
  useIsEnabledUnsavedWarning,
  useIsConflict,
  useEditingMarkdown,
  useWaitingSaveProcessing,
} from '~/stores/editor';
import { useConflictDiffModal } from '~/stores/modal';
import {
  useCurrentPagePath, useSWRMUTxCurrentPage, useSWRxCurrentPage, useSWRxTagsInfo, useCurrentPageId, useIsNotFound, useIsLatestRevision, useTemplateBodyData,
} from '~/stores/page';
import { mutatePageTree } from '~/stores/page-listing';
import {
  useRemoteRevisionId,
  useRemoteRevisionBody,
  useRemoteRevisionLastUpdatedAt,
  useRemoteRevisionLastUpdateUser,
} from '~/stores/remote-latest-page';
import { usePreviewOptions } from '~/stores/renderer';
import {
  EditorMode,
  useEditorMode, useSelectedGrant,
} from '~/stores/ui';
import { useGlobalSocket } from '~/stores/websocket';
import loggerFactory from '~/utils/logger';


// import { ConflictDiffModal } from './PageEditor/ConflictDiffModal';
// import { ConflictDiffModal } from './ConflictDiffModal';
// import Editor from './Editor';
import Preview from './Preview';
import scrollSyncHelper from './ScrollSyncHelper';

import '@growi/editor/dist/style.css';


const logger = loggerFactory('growi:PageEditor');


declare global {
  // eslint-disable-next-line vars-on-top, no-var
  var globalEmitter: EventEmitter;
}


// for scrolling
let lastScrolledDateWithCursor: Date | null = null;
let isOriginOfScrollSyncEditor = false;
let isOriginOfScrollSyncPreview = false;


type Props = {
  visibility?: boolean,
}

export const PageEditor = React.memo((props: Props): JSX.Element => {

  const { t } = useTranslation();
  const router = useRouter();

  const previewRef = useRef<HTMLDivElement>(null);
  const codeMirrorEditorContainerRef = useRef<HTMLDivElement>(null);

  const { data: isNotFound } = useIsNotFound();
  const { data: pageId, mutate: mutateCurrentPageId } = useCurrentPageId();
  const { data: currentPagePath } = useCurrentPagePath();
  const { data: currentPathname } = useCurrentPathname();
  const { data: currentPage } = useSWRxCurrentPage();
  const { trigger: mutateCurrentPage } = useSWRMUTxCurrentPage();
  const { data: grantData } = useSelectedGrant();
  const { data: pageTags, sync: syncTagsInfoForEditor } = usePageTagsForEditors(pageId);
  const { mutate: mutateTagsInfo } = useSWRxTagsInfo(pageId);
  const { data: editingMarkdown, mutate: mutateEditingMarkdown } = useEditingMarkdown();
  const { data: isEnabledAttachTitleHeader } = useIsEnabledAttachTitleHeader();
  const { data: templateBodyData } = useTemplateBodyData();
  const { data: isEditable } = useIsEditable();
  const { mutate: mutateWaitingSaveProcessing } = useWaitingSaveProcessing();
  const { data: editorMode, mutate: mutateEditorMode } = useEditorMode();
  const { data: isSlackEnabled } = useIsSlackEnabled();
  const { data: isIndentSizeForced } = useIsIndentSizeForced();
  const { data: currentIndentSize, mutate: mutateCurrentIndentSize } = useCurrentIndentSize();
  const { data: isUploadableFile } = useIsUploadableFile();
  const { data: isUploadableImage } = useIsUploadableImage();
  const { data: conflictDiffModalStatus, close: closeConflictDiffModal } = useConflictDiffModal();
  const { mutate: mutateIsLatestRevision } = useIsLatestRevision();
  const { mutate: mutateRemotePageId } = useRemoteRevisionId();
  const { mutate: mutateRemoteRevisionId } = useRemoteRevisionBody();
  const { mutate: mutateRemoteRevisionLastUpdatedAt } = useRemoteRevisionLastUpdatedAt();
  const { mutate: mutateRemoteRevisionLastUpdateUser } = useRemoteRevisionLastUpdateUser();

  const { data: socket } = useGlobalSocket();

  const { data: rendererOptions } = usePreviewOptions();
  const { mutate: mutateIsEnabledUnsavedWarning } = useIsEnabledUnsavedWarning();
  const { mutate: mutateIsConflict } = useIsConflict();

  const saveOrUpdate = useSaveOrUpdate();
  const updateStateAfterSave = useUpdateStateAfterSave(pageId, { supressEditingMarkdownMutation: true });


  // TODO: remove workaround
  // for https://redmine.weseek.co.jp/issues/125923
  const [createdPageRevisionIdWithAttachment, setCreatedPageRevisionIdWithAttachment] = useState();

  // TODO: remove workaround
  // for https://redmine.weseek.co.jp/issues/125923
  const currentRevisionId = currentPage?.revision?._id ?? createdPageRevisionIdWithAttachment;

  const initialValueRef = useRef('');
  const initialValue = useMemo(() => {
    if (!isNotFound) {
      return editingMarkdown ?? '';
    }

    let initialValue = '';
    if (isEnabledAttachTitleHeader && currentPathname != null) {
      const pageTitle = nodePath.basename(currentPathname);
      initialValue += `${pathUtils.attachTitleHeader(pageTitle)}\n`;
    }
    if (templateBodyData != null) {
      initialValue += `${templateBodyData}\n`;
    }

    return initialValue;

  }, [isNotFound, currentPathname, editingMarkdown, isEnabledAttachTitleHeader, templateBodyData]);

  useEffect(() => {
    // set to ref
    initialValueRef.current = initialValue;
  }, [initialValue]);


  const [markdownToPreview, setMarkdownToPreview] = useState<string>(initialValue);
  const setMarkdownPreviewWithDebounce = useMemo(() => debounce(100, throttle(150, (value: string) => {
    setMarkdownToPreview(value);
  })), []);
  const mutateIsEnabledUnsavedWarningWithDebounce = useMemo(() => debounce(600, throttle(900, (value: string) => {
    // Displays an unsaved warning alert
    mutateIsEnabledUnsavedWarning(value !== initialValueRef.current);
  })), [mutateIsEnabledUnsavedWarning]);

  const markdownChangedHandler = useCallback((value: string) => {
    setMarkdownPreviewWithDebounce(value);
    mutateIsEnabledUnsavedWarningWithDebounce(value);
  }, [mutateIsEnabledUnsavedWarningWithDebounce, setMarkdownPreviewWithDebounce]);


  const { data: codeMirrorEditor } = useCodeMirrorEditorIsolated(GlobalCodeMirrorEditorKey.MAIN);


  const checkIsConflict = useCallback((data) => {
    const { s2cMessagePageUpdated } = data;

    const isConflict = markdownToPreview !== s2cMessagePageUpdated.revisionBody;

    mutateIsConflict(isConflict);

  }, [markdownToPreview, mutateIsConflict]);

  // TODO: remove workaround
  // for https://redmine.weseek.co.jp/issues/125923
  useEffect(() => {
    setCreatedPageRevisionIdWithAttachment(undefined);
  }, [router]);

  useEffect(() => {
    if (socket == null) { return }

    socket.on(SocketEventName.PageUpdated, checkIsConflict);

    return () => {
      socket.off(SocketEventName.PageUpdated, checkIsConflict);
    };

  }, [socket, checkIsConflict]);

  const optionsToSave = useMemo((): OptionsToSave | undefined => {
    if (grantData == null) {
      return;
    }
    const optionsToSave = {
      isSlackEnabled: isSlackEnabled ?? false,
      slackChannels: '', // set in save method by opts in SavePageControlls.tsx
      grant: grantData.grant,
      pageTags: pageTags ?? [],
      grantUserGroupId: grantData.grantedGroup?.id,
      grantUserGroupName: grantData.grantedGroup?.name,
    };
    return optionsToSave;
  }, [grantData, isSlackEnabled, pageTags]);


  const save = useCallback(async(opts?: {slackChannels: string, overwriteScopesOfDescendants?: boolean}): Promise<IPageHasId | null> => {
    if (currentPathname == null || optionsToSave == null) {
      logger.error('Some materials to save are invalid', { grantData, isSlackEnabled, currentPathname });
      throw new Error('Some materials to save are invalid');
    }

    const options = Object.assign(optionsToSave, opts);

    try {
      mutateWaitingSaveProcessing(true);

      const { page } = await saveOrUpdate(
        codeMirrorEditor?.getDoc() ?? '',
        { pageId, path: currentPagePath || currentPathname, revisionId: currentRevisionId },
        options,
      );

      // to sync revision id with page tree: https://github.com/weseek/growi/pull/7227
      mutatePageTree();

      return page;
    }
    catch (error) {
      logger.error('failed to save', error);
      toastError(error);
      if (error.code === 'conflict') {
        mutateRemotePageId(error.data.revisionId);
        mutateRemoteRevisionId(error.data.revisionBody);
        mutateRemoteRevisionLastUpdatedAt(error.data.createdAt);
        mutateRemoteRevisionLastUpdateUser(error.data.user);
      }
      return null;
    }
    finally {
      mutateWaitingSaveProcessing(false);
    }

  }, [
    codeMirrorEditor,
    currentPathname, optionsToSave, grantData, isSlackEnabled, saveOrUpdate, pageId,
    currentPagePath, currentRevisionId,
    mutateWaitingSaveProcessing, mutateRemotePageId, mutateRemoteRevisionId, mutateRemoteRevisionLastUpdatedAt, mutateRemoteRevisionLastUpdateUser,
  ]);

  const saveAndReturnToViewHandler = useCallback(async(opts: {slackChannels: string, overwriteScopesOfDescendants?: boolean}) => {
    const page = await save(opts);
    if (page == null) {
      return;
    }

    if (isNotFound) {
      await router.push(`/${page._id}`);
    }
    else {
      updateStateAfterSave?.();
    }
    mutateEditorMode(EditorMode.View);
  }, [save, isNotFound, mutateEditorMode, router, updateStateAfterSave]);

  const saveWithShortcut = useCallback(async() => {
    const page = await save();
    if (page == null) {
      return;
    }

    if (isNotFound) {
      await router.push(`/${page._id}#edit`);
    }
    else {
      updateStateAfterSave?.();
    }
    toastSuccess(t('toaster.save_succeeded'));
    mutateEditorMode(EditorMode.Editor);

  }, [isNotFound, mutateEditorMode, router, save, t, updateStateAfterSave]);


  /**
   * the upload event handler
   * @param {any} file
   */
  const uploadHandler = useCallback(async(file) => {
    try {
      // eslint-disable-next-line @typescript-eslint/no-explicit-any
      let res: any = await apiGet('/attachments.limit', {
        fileSize: file.size,
      });

      if (!res.isUploadable) {
        throw new Error(res.errorMessage);
      }

      const formData = new FormData();
      // const { pageId, path } = pageContainer.state;
      formData.append('file', file);
      if (currentPagePath != null) {
        formData.append('path', currentPagePath);
      }
      if (pageId != null) {
        formData.append('page_id', pageId);
      }
      if (pageId == null) {
        formData.append('page_body', codeMirrorEditor?.getDoc() ?? '');
      }

      res = await apiPostForm('/attachments.add', formData);
      const attachment = res.attachment;
      const fileName = attachment.originalName;

      let insertText = `[${fileName}](${attachment.filePathProxied})`;
      // when image
      if (attachment.fileFormat.startsWith('image/')) {
        // modify to "![fileName](url)" syntax
        insertText = `!${insertText}`;
      }
      // TODO: implement
      // refs: https://redmine.weseek.co.jp/issues/126528
      // editorRef.current.insertText(insertText);

      // when if created newly
      // Not using 'mutateGrant' to inherit the grant of the parent page
      if (res.pageCreated) {
        logger.info('Page is created', res.page._id);
        globalEmitter.emit('resetInitializedHackMdStatus');
        mutateIsLatestRevision(true);
        setCreatedPageRevisionIdWithAttachment(res.page.revision);
        await mutateCurrentPageId(res.page._id);
        await mutateCurrentPage();
      }
    }
    catch (e) {
      logger.error('failed to upload', e);
      toastError(e);
    }
    finally {
      // TODO: implement
      // refs: https://redmine.weseek.co.jp/issues/126528
      // editorRef.current.terminateUploadingState();
    }
  }, [codeMirrorEditor, currentPagePath, mutateCurrentPage, mutateCurrentPageId, mutateIsLatestRevision, pageId]);


  const scrollPreviewByEditorLine = useCallback((line: number) => {
    if (previewRef.current == null) {
      return;
    }

    // prevent circular invocation
    if (isOriginOfScrollSyncPreview) {
      isOriginOfScrollSyncPreview = false; // turn off the flag
      return;
    }

    // turn on the flag
    isOriginOfScrollSyncEditor = true;
    scrollSyncHelper.scrollPreview(previewRef.current, line);
  }, []);
  const scrollPreviewByEditorLineWithThrottle = useMemo(() => throttle(20, scrollPreviewByEditorLine), [scrollPreviewByEditorLine]);

  /**
   * the scroll event handler from codemirror
   * @param {any} data {left, top, width, height, clientWidth, clientHeight} object that represents the current scroll position,
   *                    the size of the scrollable area, and the size of the visible area (minus scrollbars).
   *                    And data.line is also available that is added by Editor component
   * @see https://codemirror.net/doc/manual.html#events
   */
  const editorScrolledHandler = useCallback(({ line }: { line: number }) => {
    // prevent scrolling
    //   if the elapsed time from last scroll with cursor is shorter than 40ms
    const now = new Date();
    if (lastScrolledDateWithCursor != null && now.getTime() - lastScrolledDateWithCursor.getTime() < 40) {
      return;
    }

    scrollPreviewByEditorLineWithThrottle(line);
  }, [scrollPreviewByEditorLineWithThrottle]);

  /**
   * scroll Preview element by cursor moving
   * @param {number} line
   */
  const scrollPreviewByCursorMoving = useCallback((line: number) => {
    if (previewRef.current == null) {
      return;
    }

    // prevent circular invocation
    if (isOriginOfScrollSyncPreview) {
      isOriginOfScrollSyncPreview = false; // turn off the flag
      return;
    }

    // turn on the flag
    isOriginOfScrollSyncEditor = true;
    if (previewRef.current != null) {
      scrollSyncHelper.scrollPreviewToRevealOverflowing(previewRef.current, line);
    }
  }, []);
  const scrollPreviewByCursorMovingWithThrottle = useMemo(() => throttle(20, scrollPreviewByCursorMoving), [scrollPreviewByCursorMoving]);

  /**
   * the scroll event handler from codemirror
   * @param {number} line
   * @see https://codemirror.net/doc/manual.html#events
   */
  const editorScrollCursorIntoViewHandler = useCallback((line: number) => {
    // record date
    lastScrolledDateWithCursor = new Date();
    scrollPreviewByCursorMovingWithThrottle(line);
  }, [scrollPreviewByCursorMovingWithThrottle]);

  /**
   * scroll Editor component by scroll event of Preview component
   * @param {number} offset
   */
  // const scrollEditorByPreviewScroll = useCallback((offset: number) => {
  //   if (editorRef.current == null || previewRef.current == null) {
  //     return;
  //   }

  //   // prevent circular invocation
  //   if (isOriginOfScrollSyncEditor) {
  //     isOriginOfScrollSyncEditor = false; // turn off the flag
  //     return;
  //   }

  //   // turn on the flag
  //   // eslint-disable-next-line @typescript-eslint/no-unused-vars
  //   isOriginOfScrollSyncPreview = true;

  //   scrollSyncHelper.scrollEditor(editorRef.current, previewRef.current, offset);
  // }, []);
  // const scrollEditorByPreviewScrollWithThrottle = useMemo(() => throttle(20, scrollEditorByPreviewScroll), [scrollEditorByPreviewScroll]);

  const afterResolvedHandler = useCallback(async() => {
    // get page data from db
    const pageData = await mutateCurrentPage();

    // update tag
    await mutateTagsInfo(); // get from DB
    syncTagsInfoForEditor(); // sync global state for client

    // clear isConflict
    mutateIsConflict(false);

    // set resolved markdown in editing markdown
    const markdown = pageData?.revision.body ?? '';
    mutateEditingMarkdown(markdown);

  }, [mutateCurrentPage, mutateEditingMarkdown, mutateIsConflict, mutateTagsInfo, syncTagsInfoForEditor]);


  // initialize
  useEffect(() => {
    if (initialValue == null) {
      return;
    }
    codeMirrorEditor?.initDoc(initialValue);
    setMarkdownToPreview(initialValue);
    mutateIsEnabledUnsavedWarning(false);
  }, [codeMirrorEditor, initialValue, mutateIsEnabledUnsavedWarning]);

  // initial caret line
  useEffect(() => {
    codeMirrorEditor?.setCaretLine();
  }, [codeMirrorEditor]);

  // set handler to set caret line
  useEffect(() => {
    const handler = (line) => {
      codeMirrorEditor?.setCaretLine(line);

      if (previewRef.current != null) {
        scrollSyncHelper.scrollPreview(previewRef.current, line);
      }
    };
    globalEmitter.on('setCaretLine', handler);

    return function cleanup() {
      globalEmitter.removeListener('setCaretLine', handler);
    };
  }, [codeMirrorEditor]);

  // set handler to save and return to View
  useEffect(() => {
    globalEmitter.on('saveAndReturnToView', saveAndReturnToViewHandler);

    return function cleanup() {
      globalEmitter.removeListener('saveAndReturnToView', saveAndReturnToViewHandler);
    };
  }, [saveAndReturnToViewHandler]);

  // set handler to focus
  useLayoutEffect(() => {
    if (editorMode === EditorMode.Editor) {
      codeMirrorEditor?.focus();
    }
  }, [codeMirrorEditor, editorMode]);

  // Detect indent size from contents (only when users are allowed to change it)
  useEffect(() => {
    // do nothing if the indent size fixed
    if (isIndentSizeForced == null || isIndentSizeForced) {
      return;
    }

    // detect from markdown
    if (initialValue != null) {
      const detectedIndent = detectIndent(initialValue);
      if (detectedIndent.type === 'space' && new Set([2, 4]).has(detectedIndent.amount)) {
        mutateCurrentIndentSize(detectedIndent.amount);
      }
    }
  }, [initialValue, isIndentSizeForced, mutateCurrentIndentSize]);

  // Change indentUnit size
  useEffect(() => {
    const extension = indentUnit.of(' '.repeat(currentIndentSize ?? 4));

    const cleanupFunction = codeMirrorEditor?.appendExtension(extension);

    return cleanupFunction;

  }, [codeMirrorEditor, currentIndentSize]);


  // when transitioning to a different page, if the initialValue is the same,
  // UnControlled CodeMirror value does not reset, so explicitly set the value to initialValue
  const onRouterChangeComplete = useCallback(() => {
    codeMirrorEditor?.initDoc(initialValue);
    codeMirrorEditor?.setCaretLine();
  }, [codeMirrorEditor, initialValue]);

  useEffect(() => {
    router.events.on('routeChangeComplete', onRouterChangeComplete);
    return () => {
      router.events.off('routeChangeComplete', onRouterChangeComplete);
    };
  }, [onRouterChangeComplete, router.events]);

  if (!isEditable) {
    return <></>;
  }

  if (rendererOptions == null) {
    return <></>;
  }

  const isUploadable = isUploadableImage || isUploadableFile;

  return (
    <div data-testid="page-editor" id="page-editor" className={`flex-expand-horiz ${props.visibility ? '' : 'd-none'}`}>
      <div className="page-editor-editor-container flex-expand-vert">
        {/* <Editor
          ref={editorRef}
          value={initialValue}
          isUploadable={isUploadable}
          isUploadableFile={isUploadableFile}
          indentSize={currentIndentSize}
          onScroll={editorScrolledHandler}
          onScrollCursorIntoView={editorScrollCursorIntoViewHandler}
          onChange={markdownChangedHandler}
          onUpload={uploadHandler}
          onSave={saveWithShortcut}
        /> */}
        <CodeMirrorEditorMain
          onChange={markdownChangedHandler}
          onSave={saveWithShortcut}
        />
      </div>
      <div className="page-editor-preview-container flex-expand-vert d-none d-lg-flex">
        <Preview
          ref={previewRef}
          rendererOptions={rendererOptions}
          markdown={markdownToPreview}
          pagePath={currentPagePath}
          // TODO: implement
          // refs: https://redmine.weseek.co.jp/issues/126519
          // onScroll={offset => scrollEditorByPreviewScrollWithThrottle(offset)}
        />
      </div>
      {/*
      <ConflictDiffModal
        isOpen={conflictDiffModalStatus?.isOpened}
        onClose={() => closeConflictDiffModal()}
        markdownOnEdit={markdownToPreview}
        optionsToSave={optionsToSave}
        afterResolvedHandler={afterResolvedHandler}
      />
       */}
    </div>
  );
});
PageEditor.displayName = 'PageEditor';<|MERGE_RESOLUTION|>--- conflicted
+++ resolved
@@ -5,11 +5,8 @@
 import EventEmitter from 'events';
 import nodePath from 'path';
 
-<<<<<<< HEAD
 import { indentUnit } from '@codemirror/language';
 import { keymap } from '@codemirror/view';
-=======
->>>>>>> 44471e9c
 import type { IPageHasId } from '@growi/core';
 import { pathUtils } from '@growi/core/dist/utils';
 import { CodeMirrorEditorMain, GlobalCodeMirrorEditorKey, useCodeMirrorEditorIsolated } from '@growi/editor';
