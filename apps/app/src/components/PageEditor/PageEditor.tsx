import React, {
  useCallback, useEffect, useLayoutEffect, useMemo, useRef, useState,
} from 'react';

import EventEmitter from 'events';
import nodePath from 'path';

import type { IPageHasId } from '@growi/core';
import { useGlobalSocket } from '@growi/core/dist/swr';
import { pathUtils } from '@growi/core/dist/utils';
import {
  CodeMirrorEditorMain, GlobalCodeMirrorEditorKey, AcceptedUploadFileType,
  useCodeMirrorEditorIsolated, useResolvedThemeForEditor,
} from '@growi/editor';
import detectIndent from 'detect-indent';
import { useTranslation } from 'next-i18next';
import { useRouter } from 'next/router';
import { throttle, debounce } from 'throttle-debounce';


import { useShouldExpandContent } from '~/client/services/layout';
import { useUpdateStateAfterSave, useSaveOrUpdate } from '~/client/services/page-operation';
import { apiv3Get, apiv3PostForm } from '~/client/util/apiv3-client';
import { toastError, toastSuccess } from '~/client/util/toastr';
import { OptionsToSave } from '~/interfaces/page-operation';
import { SocketEventName } from '~/interfaces/websocket';
import {
  useDefaultIndentSize, useCurrentUser,
  useCurrentPathname, useIsEnabledAttachTitleHeader,
  useIsEditable, useIsUploadAllFileAllowed, useIsUploadEnabled, useIsIndentSizeForced,
} from '~/stores/context';
import {
  useEditorSettings,
  useCurrentIndentSize, useIsSlackEnabled, usePageTagsForEditors,
  useIsEnabledUnsavedWarning,
  useIsConflict,
  useEditingMarkdown,
  useWaitingSaveProcessing,
} from '~/stores/editor';
import { useConflictDiffModal } from '~/stores/modal';
import {
  useCurrentPagePath, useSWRMUTxCurrentPage, useSWRxCurrentPage, useSWRxTagsInfo, useCurrentPageId, useIsNotFound, useIsLatestRevision, useTemplateBodyData,
} from '~/stores/page';
import { mutatePageTree } from '~/stores/page-listing';
import {
  useRemoteRevisionId,
  useRemoteRevisionBody,
  useRemoteRevisionLastUpdatedAt,
  useRemoteRevisionLastUpdateUser,
} from '~/stores/remote-latest-page';
import { usePreviewOptions } from '~/stores/renderer';
import {
  EditorMode,
  useEditorMode, useSelectedGrant,
} from '~/stores/ui';
import { useNextThemes } from '~/stores/use-next-themes';
import loggerFactory from '~/utils/logger';

import { PageHeader } from '../PageHeader/PageHeader';

// import { ConflictDiffModal } from './PageEditor/ConflictDiffModal';
// import { ConflictDiffModal } from './ConflictDiffModal';
// import Editor from './Editor';
import EditorNavbarBottom from './EditorNavbarBottom';
import Preview from './Preview';
import { scrollEditor, scrollPreview } from './ScrollSyncHelper';

import '@growi/editor/dist/style.css';


const logger = loggerFactory('growi:PageEditor');


declare global {
  // eslint-disable-next-line vars-on-top, no-var
  var globalEmitter: EventEmitter;
}

// for scrolling
let isOriginOfScrollSyncEditor = false;
let isOriginOfScrollSyncPreview = false;

type Props = {
  visibility?: boolean,
}

export const PageEditor = React.memo((props: Props): JSX.Element => {

  const { t } = useTranslation();
  const router = useRouter();

  const previewRef = useRef<HTMLDivElement>(null);
  const codeMirrorEditorContainerRef = useRef<HTMLDivElement>(null);

  const { data: isNotFound } = useIsNotFound();
  const { data: pageId, mutate: mutateCurrentPageId } = useCurrentPageId();
  const { data: currentPagePath } = useCurrentPagePath();
  const { data: currentPathname } = useCurrentPathname();
  const { data: currentPage } = useSWRxCurrentPage();
  const { trigger: mutateCurrentPage } = useSWRMUTxCurrentPage();
  const { data: grantData } = useSelectedGrant();
  const { sync: syncTagsInfoForEditor } = usePageTagsForEditors(pageId);
  const { mutate: mutateTagsInfo } = useSWRxTagsInfo(pageId);
  const { data: editingMarkdown, mutate: mutateEditingMarkdown } = useEditingMarkdown();
  const { data: isEnabledAttachTitleHeader } = useIsEnabledAttachTitleHeader();
  const { data: templateBodyData } = useTemplateBodyData();
  const { data: isEditable } = useIsEditable();
  const { mutate: mutateWaitingSaveProcessing } = useWaitingSaveProcessing();
  const { data: editorMode, mutate: mutateEditorMode } = useEditorMode();
  const { data: isSlackEnabled } = useIsSlackEnabled();
  const { data: isIndentSizeForced } = useIsIndentSizeForced();
  const { data: currentIndentSize, mutate: mutateCurrentIndentSize } = useCurrentIndentSize();
  const { data: defaultIndentSize } = useDefaultIndentSize();
  const { data: isUploadAllFileAllowed } = useIsUploadAllFileAllowed();
  const { data: isUploadEnabled } = useIsUploadEnabled();
  const { data: conflictDiffModalStatus, close: closeConflictDiffModal } = useConflictDiffModal();
  const { data: editorSettings } = useEditorSettings();
  const { mutate: mutateIsLatestRevision } = useIsLatestRevision();
  const { mutate: mutateRemotePageId } = useRemoteRevisionId();
  const { mutate: mutateRemoteRevisionId } = useRemoteRevisionBody();
  const { mutate: mutateRemoteRevisionLastUpdatedAt } = useRemoteRevisionLastUpdatedAt();
  const { mutate: mutateRemoteRevisionLastUpdateUser } = useRemoteRevisionLastUpdateUser();
  const { data: user } = useCurrentUser();

  const { data: socket } = useGlobalSocket();

  const { data: rendererOptions } = usePreviewOptions();
  const { mutate: mutateIsEnabledUnsavedWarning } = useIsEnabledUnsavedWarning();
  const { mutate: mutateIsConflict } = useIsConflict();

  const { mutate: mutateResolvedTheme } = useResolvedThemeForEditor();

  const shouldExpandContent = useShouldExpandContent(currentPage);

  const saveOrUpdate = useSaveOrUpdate();
  const updateStateAfterSave = useUpdateStateAfterSave(pageId, { supressEditingMarkdownMutation: true });

  const { resolvedTheme } = useNextThemes();
  mutateResolvedTheme(resolvedTheme);

  // TODO: remove workaround
  // for https://redmine.weseek.co.jp/issues/125923
  const [createdPageRevisionIdWithAttachment, setCreatedPageRevisionIdWithAttachment] = useState();

  // TODO: remove workaround
  // for https://redmine.weseek.co.jp/issues/125923
  const currentRevisionId = currentPage?.revision?._id ?? createdPageRevisionIdWithAttachment;

  const initialValueRef = useRef('');
  const initialValue = useMemo(() => {
    if (!isNotFound) {
      return editingMarkdown ?? '';
    }

    let initialValue = '';
    if (isEnabledAttachTitleHeader && currentPathname != null) {
      const pageTitle = nodePath.basename(currentPathname);
      initialValue += `${pathUtils.attachTitleHeader(pageTitle)}\n`;
    }
    if (templateBodyData != null) {
      initialValue += `${templateBodyData}\n`;
    }

    return initialValue;

  }, [isNotFound, currentPathname, editingMarkdown, isEnabledAttachTitleHeader, templateBodyData]);

  useEffect(() => {
    // set to ref
    initialValueRef.current = initialValue;
  }, [initialValue]);


  const [markdownToPreview, setMarkdownToPreview] = useState<string>(initialValue);
  const setMarkdownPreviewWithDebounce = useMemo(() => debounce(100, throttle(150, (value: string) => {
    setMarkdownToPreview(value);
  })), []);
  // const mutateIsEnabledUnsavedWarningWithDebounce = useMemo(() => debounce(600, throttle(900, (value: string) => {
  //   // Displays an unsaved warning alert
  //   mutateIsEnabledUnsavedWarning(value !== initialValueRef.current);
  // })), [mutateIsEnabledUnsavedWarning]);

  const markdownChangedHandler = useCallback((value: string) => {
    setMarkdownPreviewWithDebounce(value);
    // mutateIsEnabledUnsavedWarningWithDebounce(value);
  // }, [mutateIsEnabledUnsavedWarningWithDebounce, setMarkdownPreviewWithDebounce]);
  }, [setMarkdownPreviewWithDebounce]);


  const { data: codeMirrorEditor } = useCodeMirrorEditorIsolated(GlobalCodeMirrorEditorKey.MAIN);


  const checkIsConflict = useCallback((data) => {
    const { s2cMessagePageUpdated } = data;

    const isConflict = markdownToPreview !== s2cMessagePageUpdated.revisionBody;

    mutateIsConflict(isConflict);

  }, [markdownToPreview, mutateIsConflict]);

  // TODO: remove workaround
  // for https://redmine.weseek.co.jp/issues/125923
  useEffect(() => {
    setCreatedPageRevisionIdWithAttachment(undefined);
  }, [router]);

  useEffect(() => {
    if (socket == null) { return }

    socket.on(SocketEventName.PageUpdated, checkIsConflict);

    return () => {
      socket.off(SocketEventName.PageUpdated, checkIsConflict);
    };

  }, [socket, checkIsConflict]);

  const optionsToSave = useMemo((): OptionsToSave | undefined => {
    if (grantData == null) {
      return;
    }
    const grantedGroups = grantData.grantedGroups?.map((group) => {
      return { item: group.id, type: group.type };
    });
    const optionsToSave = {
      isSlackEnabled: isSlackEnabled ?? false,
      slackChannels: '', // set in save method by opts in SavePageControlls.tsx
      grant: grantData.grant,
      // pageTags: pageTags ?? [],
      grantUserGroupIds: grantedGroups,
    };
    return optionsToSave;
  }, [grantData, isSlackEnabled]);


  const save = useCallback(async(opts?: {slackChannels: string, overwriteScopesOfDescendants?: boolean}): Promise<IPageHasId | null> => {
    if (currentPathname == null || optionsToSave == null) {
      logger.error('Some materials to save are invalid', { grantData, isSlackEnabled, currentPathname });
      throw new Error('Some materials to save are invalid');
    }

    const options = Object.assign(optionsToSave, opts);

    try {
      mutateWaitingSaveProcessing(true);

      const { page } = await saveOrUpdate(
        codeMirrorEditor?.getDoc() ?? '',
        { pageId, path: currentPagePath || currentPathname, revisionId: currentRevisionId },
        options,
      );

      // to sync revision id with page tree: https://github.com/weseek/growi/pull/7227
      mutatePageTree();

      return page;
    }
    catch (error) {
      logger.error('failed to save', error);
      toastError(error);
      if (error.code === 'conflict') {
        mutateRemotePageId(error.data.revisionId);
        mutateRemoteRevisionId(error.data.revisionBody);
        mutateRemoteRevisionLastUpdatedAt(error.data.createdAt);
        mutateRemoteRevisionLastUpdateUser(error.data.user);
      }
      return null;
    }
    finally {
      mutateWaitingSaveProcessing(false);
    }

  }, [
    codeMirrorEditor,
    currentPathname, optionsToSave, grantData, isSlackEnabled, saveOrUpdate, pageId,
    currentPagePath, currentRevisionId,
    mutateWaitingSaveProcessing, mutateRemotePageId, mutateRemoteRevisionId, mutateRemoteRevisionLastUpdatedAt, mutateRemoteRevisionLastUpdateUser,
  ]);

  const saveAndReturnToViewHandler = useCallback(async(opts: {slackChannels: string, overwriteScopesOfDescendants?: boolean}) => {
    const page = await save(opts);
    if (page == null) {
      return;
    }

    if (isNotFound) {
      await router.push(`/${page._id}`);
    }
    else {
      updateStateAfterSave?.();
    }
    mutateEditorMode(EditorMode.View);
  }, [save, isNotFound, mutateEditorMode, router, updateStateAfterSave]);

  const saveWithShortcut = useCallback(async() => {
    const page = await save();
    if (page == null) {
      return;
    }

    if (isNotFound) {
      await router.push(`/${page._id}#edit`);
    }
    else {
      updateStateAfterSave?.();
    }
    toastSuccess(t('toaster.save_succeeded'));
    mutateEditorMode(EditorMode.Editor);

  }, [isNotFound, mutateEditorMode, router, save, t, updateStateAfterSave]);


  // the upload event handler
  const uploadHandler = useCallback((files: File[]) => {
    files.forEach(async(file) => {
      try {
        const { data: resLimit } = await apiv3Get('/attachment/limit', { fileSize: file.size });

        if (!resLimit.isUploadable) {
          throw new Error(resLimit.errorMessage);
        }

        const formData = new FormData();
        formData.append('file', file);
        if (pageId != null) {
          formData.append('page_id', pageId);
        }

        const { data: resAdd } = await apiv3PostForm('/attachment', formData);

        const attachment = resAdd.attachment;
        const fileName = attachment.originalName;

        let insertText = `[${fileName}](${attachment.filePathProxied})\n`;
        // when image
        if (attachment.fileFormat.startsWith('image/')) {
          // modify to "![fileName](url)" syntax
          insertText = `!${insertText}`;
        }

        codeMirrorEditor?.insertText(insertText);
      }
      catch (e) {
        logger.error('failed to upload', e);
        toastError(e);
      }
    });

  }, [codeMirrorEditor, pageId]);

  const acceptedFileType = useMemo(() => {
    if (!isUploadEnabled) {
      return AcceptedUploadFileType.NONE;
    }
    if (isUploadAllFileAllowed) {
      return AcceptedUploadFileType.ALL;
    }
    return AcceptedUploadFileType.IMAGE;
  }, [isUploadAllFileAllowed, isUploadEnabled]);


  const scrollEditorHandler = useCallback(() => {
    if (codeMirrorEditor?.view?.scrollDOM == null || previewRef.current == null) {
      return;
    }

    if (isOriginOfScrollSyncPreview) {
      isOriginOfScrollSyncPreview = false;
      return;
    }

    isOriginOfScrollSyncEditor = true;
    scrollEditor(codeMirrorEditor.view.scrollDOM, previewRef.current);
  }, [codeMirrorEditor, previewRef]);

  const scrollEditorHandlerThrottle = useMemo(() => throttle(25, scrollEditorHandler), [scrollEditorHandler]);

  const scrollPreviewHandler = useCallback(() => {
    if (codeMirrorEditor?.view?.scrollDOM == null || previewRef.current == null) {
      return;
    }

    if (isOriginOfScrollSyncEditor) {
      isOriginOfScrollSyncEditor = false;
      return;
    }

    isOriginOfScrollSyncPreview = true;
    scrollPreview(codeMirrorEditor.view.scrollDOM, previewRef.current);
  }, [codeMirrorEditor, previewRef]);

  const scrollPreviewHandlerThrottle = useMemo(() => throttle(25, scrollPreviewHandler), [scrollPreviewHandler]);

  const afterResolvedHandler = useCallback(async() => {
    // get page data from db
    const pageData = await mutateCurrentPage();

    // update tag
    await mutateTagsInfo(); // get from DB
    syncTagsInfoForEditor(); // sync global state for client

    // clear isConflict
    mutateIsConflict(false);

    // set resolved markdown in editing markdown
    const markdown = pageData?.revision.body ?? '';
    mutateEditingMarkdown(markdown);

  }, [mutateCurrentPage, mutateEditingMarkdown, mutateIsConflict, mutateTagsInfo, syncTagsInfoForEditor]);

  // initial caret line
  useEffect(() => {
    codeMirrorEditor?.setCaretLine();
  }, [codeMirrorEditor]);

  // set handler to save and return to View
  useEffect(() => {
    globalEmitter.on('saveAndReturnToView', saveAndReturnToViewHandler);

    return function cleanup() {
      globalEmitter.removeListener('saveAndReturnToView', saveAndReturnToViewHandler);
    };
  }, [saveAndReturnToViewHandler]);

  // set handler to focus
  useLayoutEffect(() => {
    if (editorMode === EditorMode.Editor) {
      codeMirrorEditor?.focus();
    }
  }, [codeMirrorEditor, editorMode]);

  // Detect indent size from contents (only when users are allowed to change it)
  useEffect(() => {
    // do nothing if the indent size fixed
    if (isIndentSizeForced == null || isIndentSizeForced) {
      mutateCurrentIndentSize(undefined);
      return;
    }

    // detect from markdown
    if (initialValue != null) {
      const detectedIndent = detectIndent(initialValue);
      if (detectedIndent.type === 'space' && new Set([2, 4]).has(detectedIndent.amount)) {
        mutateCurrentIndentSize(detectedIndent.amount);
      }
    }
  }, [initialValue, isIndentSizeForced, mutateCurrentIndentSize]);


  // TODO: Check the reproduction conditions that made this code necessary and confirm reproduction
  // // when transitioning to a different page, if the initialValue is the same,
  // // UnControlled CodeMirror value does not reset, so explicitly set the value to initialValue
  // const onRouterChangeComplete = useCallback(() => {
  //   codeMirrorEditor?.initDoc(ydoc?.getText('codemirror').toString());
  //   codeMirrorEditor?.setCaretLine();
  // }, [codeMirrorEditor, ydoc]);

  // useEffect(() => {
  //   router.events.on('routeChangeComplete', onRouterChangeComplete);
  //   return () => {
  //     router.events.off('routeChangeComplete', onRouterChangeComplete);
  //   };
  // }, [onRouterChangeComplete, router.events]);

  if (!isEditable) {
    return <></>;
  }

  if (rendererOptions == null) {
    return <></>;
  }

  return (
    <div data-testid="page-editor" id="page-editor" className={`flex-expand-vert ${props.visibility ? '' : 'd-none'}`}>
      <div className="flex-expand-vert justify-content-center" style={{ minHeight: '72px' }}>
        <PageHeader />
      </div>
      <div className={`flex-expand-horiz ${props.visibility ? '' : 'd-none'}`}>
        <div className="page-editor-editor-container flex-expand-vert">
          {/* <Editor
            ref={editorRef}
            value={initialValue}
            isUploadable={isUploadable}
            isUploadAllFileAllowed={isUploadAllFileAllowed}
            indentSize={currentIndentSize}
            onScroll={editorScrolledHandler}
            onScrollCursorIntoView={editorScrollCursorIntoViewHandler}
            onChange={markdownChangedHandler}
            onUpload={uploadHandler}
            onSave={saveWithShortcut}
          /> */}
          <CodeMirrorEditorMain
            onChange={markdownChangedHandler}
            onSave={saveWithShortcut}
            onUpload={uploadHandler}
<<<<<<< HEAD
            acceptedFileType={acceptedFileType}
            indentSize={currentIndentSize ?? defaultIndentSize}
            userName={user?.name}
            pageId={pageId ?? undefined}
            initialValue={initialValue}
            onOpenEditor={markdown => setMarkdownToPreview(markdown)}
=======
            onScroll={scrollEditorHandlerThrottle}
            indentSize={currentIndentSize ?? defaultIndentSize}
            acceptedFileType={acceptedFileType}
            editorTheme={editorSettings?.theme}
>>>>>>> 690a51df
          />
        </div>
        <div ref={previewRef} onScroll={scrollPreviewHandlerThrottle} className="page-editor-preview-container flex-expand-vert d-none d-lg-flex">
          <Preview
            rendererOptions={rendererOptions}
            markdown={markdownToPreview}
            pagePath={currentPagePath}
            expandContentWidth={shouldExpandContent}
            // TODO: Dynamic changes by height or resizing the last element
            pastEnd={500}
          />
        </div>
        {/*
        <ConflictDiffModal
          isOpen={conflictDiffModalStatus?.isOpened}
          onClose={() => closeConflictDiffModal()}
          markdownOnEdit={markdownToPreview}
          optionsToSave={optionsToSave}
          afterResolvedHandler={afterResolvedHandler}
        />
        */}
      </div>
      <EditorNavbarBottom />
    </div>
  );
});
PageEditor.displayName = 'PageEditor';<|MERGE_RESOLUTION|>--- conflicted
+++ resolved
@@ -2,7 +2,7 @@
   useCallback, useEffect, useLayoutEffect, useMemo, useRef, useState,
 } from 'react';
 
-import EventEmitter from 'events';
+import type EventEmitter from 'events';
 import nodePath from 'path';
 
 import type { IPageHasId } from '@growi/core';
@@ -22,7 +22,7 @@
 import { useUpdateStateAfterSave, useSaveOrUpdate } from '~/client/services/page-operation';
 import { apiv3Get, apiv3PostForm } from '~/client/util/apiv3-client';
 import { toastError, toastSuccess } from '~/client/util/toastr';
-import { OptionsToSave } from '~/interfaces/page-operation';
+import type { OptionsToSave } from '~/interfaces/page-operation';
 import { SocketEventName } from '~/interfaces/websocket';
 import {
   useDefaultIndentSize, useCurrentUser,
@@ -494,19 +494,14 @@
             onChange={markdownChangedHandler}
             onSave={saveWithShortcut}
             onUpload={uploadHandler}
-<<<<<<< HEAD
             acceptedFileType={acceptedFileType}
+            onScroll={scrollEditorHandlerThrottle}
             indentSize={currentIndentSize ?? defaultIndentSize}
             userName={user?.name}
             pageId={pageId ?? undefined}
             initialValue={initialValue}
             onOpenEditor={markdown => setMarkdownToPreview(markdown)}
-=======
-            onScroll={scrollEditorHandlerThrottle}
-            indentSize={currentIndentSize ?? defaultIndentSize}
-            acceptedFileType={acceptedFileType}
             editorTheme={editorSettings?.theme}
->>>>>>> 690a51df
           />
         </div>
         <div ref={previewRef} onScroll={scrollPreviewHandlerThrottle} className="page-editor-preview-container flex-expand-vert d-none d-lg-flex">
