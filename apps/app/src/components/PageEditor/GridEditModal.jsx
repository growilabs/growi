--- conflicted
+++ resolved
@@ -101,11 +101,7 @@
             checked={this.state.responsiveSize === responsiveSizeForMap[0]}
             onChange={e => this.checkResposiveSize(responsiveSizeForMap[0])}
           />
-<<<<<<< HEAD
-          <label className="form-label custom-control-label" htmlFor={responsiveSizeForMap[1].displayText}>
-=======
-          <label className="form-check-label" htmlFor={responsiveSizeForMap[1].displayText}>
->>>>>>> 7fdd274e
+          <label className="form-label form-check-label" htmlFor={responsiveSizeForMap[1].displayText}>
             {t(responsiveSizeForMap[1].displayText)}
           </label>
         </div>
