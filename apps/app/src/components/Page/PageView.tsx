import React, {
  useEffect, useMemo, useRef, useState,
} from 'react';

<<<<<<< HEAD

import type { IPagePopulatedToShowRevision } from '@growi/core';
import { isUsersHomePage } from '@growi/core/dist/utils/page-path-utils';
=======
import type { IPagePopulatedToShowRevision } from '@growi/core';
import { isUsersHomepage } from '@growi/core/dist/utils/page-path-utils';
>>>>>>> 349ded52
import dynamic from 'next/dynamic';

import type { RendererConfig } from '~/interfaces/services/renderer';
import { generateSSRViewOptions } from '~/services/renderer/renderer';
import {
  useIsForbidden, useIsIdenticalPath, useIsNotCreatable,
} from '~/stores/context';
import { useSWRxCurrentPage, useIsNotFound } from '~/stores/page';
import { useViewOptions } from '~/stores/renderer';
import { useIsMobile } from '~/stores/ui';


import type { CommentsProps } from '../Comments';
import { MainPane } from '../Layout/MainPane';
import { PageAlerts } from '../PageAlert/PageAlerts';
import { PageContentFooter } from '../PageContentFooter';
import type { PageSideContentsProps } from '../PageSideContents';
import { UserInfo } from '../User/UserInfo';
import type { UsersHomepageFooterProps } from '../UsersHomepageFooter';

import RevisionRenderer from './RevisionRenderer';

import styles from './PageView.module.scss';


const NotCreatablePage = dynamic(() => import('../NotCreatablePage').then(mod => mod.NotCreatablePage), { ssr: false });
const ForbiddenPage = dynamic(() => import('../ForbiddenPage'), { ssr: false });
const NotFoundPage = dynamic(() => import('../NotFoundPage'), { ssr: false });
const PageSideContents = dynamic<PageSideContentsProps>(() => import('../PageSideContents').then(mod => mod.PageSideContents), { ssr: false });
const PageContentsUtilities = dynamic(() => import('./PageContentsUtilities').then(mod => mod.PageContentsUtilities), { ssr: false });
const Comments = dynamic<CommentsProps>(() => import('../Comments').then(mod => mod.Comments), { ssr: false });
const UsersHomepageFooter = dynamic<UsersHomepageFooterProps>(() => import('../UsersHomepageFooter')
  .then(mod => mod.UsersHomepageFooter), { ssr: false });
const IdenticalPathPage = dynamic(() => import('../IdenticalPathPage').then(mod => mod.IdenticalPathPage), { ssr: false });


type Props = {
  pagePath: string,
  rendererConfig: RendererConfig,
  initialPage?: IPagePopulatedToShowRevision,
}

export const PageView = (props: Props): JSX.Element => {

  const commentsContainerRef = useRef<HTMLDivElement>(null);

  const [isCommentsLoaded, setCommentsLoaded] = useState(false);

  const {
    pagePath, initialPage, rendererConfig,
  } = props;

  const { data: isIdenticalPathPage } = useIsIdenticalPath();
  const { data: isForbidden } = useIsForbidden();
  const { data: isNotCreatable } = useIsNotCreatable();
  const { data: isNotFoundMeta } = useIsNotFound();
  const { data: isMobile } = useIsMobile();

  const { data: pageBySWR } = useSWRxCurrentPage();
  const { data: viewOptions } = useViewOptions();

  const page = pageBySWR ?? initialPage;
  const isNotFound = isNotFoundMeta || page?.revision == null;
  const isUsersHomepagePath = isUsersHomepage(pagePath);


  // ***************************  Auto Scroll  ***************************
  useEffect(() => {
    // do nothing if hash is empty
    const { hash } = window.location;
    if (hash.length === 0) {
      return;
    }

    const targetId = hash.slice(1);

    const target = document.getElementById(decodeURIComponent(targetId));
    target?.scrollIntoView();

  }, [isCommentsLoaded]);
  // *******************************  end  *******************************

  const specialContents = useMemo(() => {
    if (isIdenticalPathPage) {
      return <IdenticalPathPage />;
    }
    if (isForbidden) {
      return <ForbiddenPage />;
    }
    if (isNotCreatable) {
      return <NotCreatablePage />;
    }
  }, [isForbidden, isIdenticalPathPage, isNotCreatable]);

  const sideContents = !isNotFound && !isNotCreatable
    ? (
      <PageSideContents page={page} />
    )
    : null;

  const footerContents = !isIdenticalPathPage && !isNotFound
    ? (
      <>
        <div id="comments-container" ref={commentsContainerRef}>
          <Comments
            pageId={page._id}
            pagePath={pagePath}
            revision={page.revision}
            onLoaded={() => setCommentsLoaded(true)}
          />
        </div>
        {(isUsersHomepagePath && page.creator != null) && (
          <UsersHomepageFooter creatorId={page.creator._id} />
        )}
        <PageContentFooter page={page} />
      </>
    )
    : null;

  const Contents = () => {
    if (isNotFound) {
      return <NotFoundPage path={pagePath} />;
    }

    const rendererOptions = viewOptions ?? generateSSRViewOptions(rendererConfig, pagePath);
    const markdown = page.revision.body;

    return (
      <>
        <PageContentsUtilities />
        <RevisionRenderer rendererOptions={rendererOptions} markdown={markdown} />
      </>
    );
  };

  return (
    <MainPane
      sideContents={sideContents}
      footerContents={footerContents}
    >
      <PageAlerts />

      {specialContents}
      {specialContents == null && (
        <>
          {(isUsersHomepagePath && page?.creator != null) && <UserInfo author={page.creator} />}
          <div className={`mb-5 ${isMobile ? `page-mobile ${styles['page-mobile']}` : ''}`}>
            <Contents />
          </div>
        </>
      )}

    </MainPane>
  );
};<|MERGE_RESOLUTION|>--- conflicted
+++ resolved
@@ -2,14 +2,8 @@
   useEffect, useMemo, useRef, useState,
 } from 'react';
 
-<<<<<<< HEAD
-
-import type { IPagePopulatedToShowRevision } from '@growi/core';
-import { isUsersHomePage } from '@growi/core/dist/utils/page-path-utils';
-=======
 import type { IPagePopulatedToShowRevision } from '@growi/core';
 import { isUsersHomepage } from '@growi/core/dist/utils/page-path-utils';
->>>>>>> 349ded52
 import dynamic from 'next/dynamic';
 
 import type { RendererConfig } from '~/interfaces/services/renderer';
