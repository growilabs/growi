import React, {
  useEffect, useMemo, useRef, useState,
} from 'react';


import { type IPagePopulatedToShowRevision, pagePathUtils } from '@growi/core';
import dynamic from 'next/dynamic';

import type { RendererConfig } from '~/interfaces/services/renderer';
import { generateSSRViewOptions } from '~/services/renderer/renderer';
import {
  useIsForbidden, useIsIdenticalPath, useIsNotCreatable,
} from '~/stores/context';
import { useSWRxCurrentPage, useIsNotFound } from '~/stores/page';
import { useViewOptions } from '~/stores/renderer';
import { useIsMobile } from '~/stores/ui';


import type { CommentsProps } from '../Comments';
import { MainPane } from '../Layout/MainPane';
import { PageAlerts } from '../PageAlert/PageAlerts';
import { PageContentFooter } from '../PageContentFooter';
import type { PageSideContentsProps } from '../PageSideContents';
import { UserInfo } from '../User/UserInfo';
import type { UsersHomepageFooterProps } from '../UsersHomepageFooter';

import RevisionRenderer from './RevisionRenderer';

import styles from './PageView.module.scss';


const { isUsersHomepage } = pagePathUtils;


const NotCreatablePage = dynamic(() => import('../NotCreatablePage').then(mod => mod.NotCreatablePage), { ssr: false });
const ForbiddenPage = dynamic(() => import('../ForbiddenPage'), { ssr: false });
const NotFoundPage = dynamic(() => import('../NotFoundPage'), { ssr: false });
const PageSideContents = dynamic<PageSideContentsProps>(() => import('../PageSideContents').then(mod => mod.PageSideContents), { ssr: false });
const PageContentsUtilities = dynamic(() => import('./PageContentsUtilities').then(mod => mod.PageContentsUtilities), { ssr: false });
const Comments = dynamic<CommentsProps>(() => import('../Comments').then(mod => mod.Comments), { ssr: false });
const UsersHomepageFooter = dynamic<UsersHomepageFooterProps>(() => import('../UsersHomepageFooter')
  .then(mod => mod.UsersHomepageFooter), { ssr: false });
const IdenticalPathPage = dynamic(() => import('../IdenticalPathPage').then(mod => mod.IdenticalPathPage), { ssr: false });


type Props = {
  pagePath: string,
  rendererConfig: RendererConfig,
  initialPage?: IPagePopulatedToShowRevision,
}

export const PageView = (props: Props): JSX.Element => {

  const commentsContainerRef = useRef<HTMLDivElement>(null);

  const [isCommentsLoaded, setCommentsLoaded] = useState(false);

  const {
    pagePath, initialPage, rendererConfig,
  } = props;

  const { data: isIdenticalPathPage } = useIsIdenticalPath();
  const { data: isForbidden } = useIsForbidden();
  const { data: isNotCreatable } = useIsNotCreatable();
  const { data: isNotFoundMeta } = useIsNotFound();
  const { data: isMobile } = useIsMobile();

  const { data: pageBySWR } = useSWRxCurrentPage();
  const { data: viewOptions } = useViewOptions();

  const page = pageBySWR ?? initialPage;
  const isNotFound = isNotFoundMeta || page?.revision == null;
  const isUsersHomepagePath = isUsersHomepage(pagePath);


  // ***************************  Auto Scroll  ***************************
  useEffect(() => {
    // do nothing if hash is empty
    const { hash } = window.location;
    if (hash.length === 0) {
      return;
    }

    const targetId = hash.slice(1);

    const target = document.getElementById(decodeURIComponent(targetId));
    target?.scrollIntoView();

  }, [isCommentsLoaded]);
  // *******************************  end  *******************************

  const specialContents = useMemo(() => {
    if (isIdenticalPathPage) {
      return <IdenticalPathPage />;
    }
    if (isForbidden) {
      return <ForbiddenPage />;
    }
    if (isNotCreatable) {
      return <NotCreatablePage />;
    }
  }, [isForbidden, isIdenticalPathPage, isNotCreatable]);

  const sideContents = !isNotFound && !isNotCreatable
    ? (
      <PageSideContents page={page} />
    )
    : null;

  const footerContents = !isIdenticalPathPage && !isNotFound
    ? (
      <>
        <div id="comments-container" ref={commentsContainerRef}>
          <Comments
            pageId={page._id}
            pagePath={pagePath}
            revision={page.revision}
            onLoaded={() => setCommentsLoaded(true)}
          />
        </div>
<<<<<<< HEAD
        { (isUsersHomepagePath && page.creator != null) && (
          <UsersHomepageFooter creatorId={page.creator._id}/>
        ) }
=======
        {(isUsersHomePagePath && page.creator != null) && (
          <UsersHomePageFooter creatorId={page.creator._id} />
        )}
>>>>>>> c185ee71
        <PageContentFooter page={page} />
      </>
    )
    : null;

  const Contents = () => {
    if (isNotFound) {
      return <NotFoundPage path={pagePath} />;
    }

    const rendererOptions = viewOptions ?? generateSSRViewOptions(rendererConfig, pagePath);
    const markdown = page.revision.body;

    return (
      <>
        <PageContentsUtilities />
        <RevisionRenderer rendererOptions={rendererOptions} markdown={markdown} />
      </>
    );
  };

  return (
    <MainPane
      sideContents={sideContents}
      footerContents={footerContents}
    >
      <PageAlerts />

      {specialContents}
      {specialContents == null && (
        <>
<<<<<<< HEAD
          { (isUsersHomepagePath && page?.creator != null) && <UserInfo author={page.creator} /> }
=======
          {(isUsersHomePagePath && page?.creator != null) && <UserInfo author={page.creator} />}
>>>>>>> c185ee71
          <div className={`mb-5 ${isMobile ? `page-mobile ${styles['page-mobile']}` : ''}`}>
            <Contents />
          </div>
        </>
      )}

    </MainPane>
  );
};<|MERGE_RESOLUTION|>--- conflicted
+++ resolved
@@ -118,15 +118,9 @@
             onLoaded={() => setCommentsLoaded(true)}
           />
         </div>
-<<<<<<< HEAD
-        { (isUsersHomepagePath && page.creator != null) && (
-          <UsersHomepageFooter creatorId={page.creator._id}/>
-        ) }
-=======
-        {(isUsersHomePagePath && page.creator != null) && (
-          <UsersHomePageFooter creatorId={page.creator._id} />
+        {(isUsersHomepagePath && page.creator != null) && (
+          <UsersHomepageFooter creatorId={page.creator._id} />
         )}
->>>>>>> c185ee71
         <PageContentFooter page={page} />
       </>
     )
@@ -158,11 +152,7 @@
       {specialContents}
       {specialContents == null && (
         <>
-<<<<<<< HEAD
-          { (isUsersHomepagePath && page?.creator != null) && <UserInfo author={page.creator} /> }
-=======
-          {(isUsersHomePagePath && page?.creator != null) && <UserInfo author={page.creator} />}
->>>>>>> c185ee71
+          {(isUsersHomepagePath && page?.creator != null) && <UserInfo author={page.creator} />}
           <div className={`mb-5 ${isMobile ? `page-mobile ${styles['page-mobile']}` : ''}`}>
             <Contents />
           </div>
