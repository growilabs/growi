--- conflicted
+++ resolved
@@ -2,9 +2,8 @@
   useEffect, useMemo, useRef, useState,
 } from 'react';
 
-
 import type { IPagePopulatedToShowRevision } from '@growi/core';
-import { isUsersHomePage } from '@growi/core/dist/utils/page-path-utils';
+import { isUsersHomepage } from '@growi/core/dist/utils/page-path-utils';
 import dynamic from 'next/dynamic';
 
 import type { RendererConfig } from '~/interfaces/services/renderer';
@@ -30,12 +29,6 @@
 import styles from './PageView.module.scss';
 
 
-<<<<<<< HEAD
-const { isUsersHomepage } = pagePathUtils;
-
-
-=======
->>>>>>> 205bee11
 const NotCreatablePage = dynamic(() => import('../NotCreatablePage').then(mod => mod.NotCreatablePage), { ssr: false });
 const ForbiddenPage = dynamic(() => import('../ForbiddenPage'), { ssr: false });
 const NotFoundPage = dynamic(() => import('../NotFoundPage'), { ssr: false });
