import React, { useEffect, useState } from 'react';

import dynamic from 'next/dynamic';
import { ErrorBoundary, FallbackProps } from 'react-error-boundary';
import ReactMarkdown from 'react-markdown';
import { ReactMarkdownOptions } from 'react-markdown/lib/react-markdown';
import remarkFrontmatter from 'remark-frontmatter';
import remarkParse from 'remark-parse';
import remarkStringify from 'remark-stringify';
import { unified } from 'unified';
import { visit } from 'unist-util-visit';


import type { RendererOptions } from '~/interfaces/renderer-options';
import loggerFactory from '~/utils/logger';

import 'katex/dist/katex.min.css';


const logger = loggerFactory('components:Page:RevisionRenderer');


type Props = {
  rendererOptions: RendererOptions,
  markdown: string,
  additionalClassName?: string,
  isSlidesOverviewEnabled?: boolean,
}

const ErrorFallback: React.FC<FallbackProps> = React.memo(({ error, resetErrorBoundary }) => {
  return (
    <div role="alert">
      <p>Something went wrong:</p>
      <pre>{error.message}</pre>
      <button className='btn btn-primary' onClick={resetErrorBoundary}>Reload</button>
    </div>
  );
});
ErrorFallback.displayName = 'ErrorFallback';

const Slides = dynamic(() => import('@growi/presentation').then(mod => mod.Slides), { ssr: false });

const RevisionRenderer = React.memo((props: Props): JSX.Element => {

  const {
    rendererOptions, markdown, additionalClassName, isSlidesOverviewEnabled,
  } = props;

<<<<<<< HEAD
  type presentationSlideStyle = 'marp' | 'true' | null;
  const [slideStyle, setSlideStyle] = useState<presentationSlideStyle>(null);

  useEffect(() => {
    unified()
      .use(remarkParse)
      .use(remarkStringify)
      .use(remarkFrontmatter, ['yaml'])
      .use(() => (tree) => {
        setSlideStyle(null);
        visit(tree, (node) => {
          if (node.type === 'yaml') {
            for (const line of node.value?.split('\n')) {
            // node.value is "presentation:true\ntitle: hoge\nclass: fuga" etc..
              const parts = line.split(':');
              if (parts.length !== 2) {
                continue;
              }
              const key = parts[0].trim();
              const value = parts[1].trim();
              if (key === 'presentation') {
                setSlideStyle(
                  value === 'marp' || value === 'true' ? value : null,
                );
              }
              else if (key === 'marp' && value === 'true') {
                setSlideStyle('marp');
              }
            }
          }
        });
      })
      .process(markdown);
  }, [markdown, setSlideStyle]);

  if (slideStyle != null) {
=======
  const [hasSlideFlag, setHasSlideFlag] = useState<boolean>();
  const [hasMarpFlag, setHasMarpFlag] = useState<boolean>();

  // use useEffect to avoid ssr
  useEffect(() => {
    if (isSlidesOverviewEnabled) {
      const processMarkdown = () => (tree) => {
        setHasSlideFlag(false);
        setHasMarpFlag(false);
        visit(tree, 'yaml', (node) => {
          if (node.value != null) {
            const lines = node.value.split('\n');

            lines.forEach((line) => {
              const [key, value] = line.split(':').map(part => part.trim());

              if (key === 'slide' && value === 'true') {
                setHasSlideFlag(true);
              }
              else if (key === 'marp' && value === 'true') {
                setHasMarpFlag(true);
              }
            });
          }
        });
      };

      unified()
        .use(remarkParse)
        .use(remarkStringify)
        .use(remarkFrontmatter, ['yaml'])
        .use(processMarkdown)
        .process(markdown);
    }
  }, [markdown, setHasSlideFlag, setHasMarpFlag, isSlidesOverviewEnabled]);

  if (isSlidesOverviewEnabled && (hasSlideFlag || hasMarpFlag)) {
>>>>>>> 95cd13b4
    const options = {
      rendererOptions: rendererOptions as ReactMarkdownOptions,
      isDarkMode: false,
      disableSeparationsByHeader: false,
<<<<<<< HEAD
=======
      hasMarpFlag,
>>>>>>> 95cd13b4
    };
    return (
      <Slides
        options={options}
<<<<<<< HEAD
        slideStyle={slideStyle}
=======
        hasMarpFlag={hasMarpFlag}
>>>>>>> 95cd13b4
      >{markdown}</Slides>
    );
  }

  return (
    <ErrorBoundary FallbackComponent={ErrorFallback}>
      <ReactMarkdown
        {...rendererOptions}
        className={`wiki ${additionalClassName ?? ''}`}
      >
        {markdown}
      </ReactMarkdown>
    </ErrorBoundary>
  );
});

RevisionRenderer.displayName = 'RevisionRenderer';

export default RevisionRenderer;<|MERGE_RESOLUTION|>--- conflicted
+++ resolved
@@ -46,44 +46,6 @@
     rendererOptions, markdown, additionalClassName, isSlidesOverviewEnabled,
   } = props;
 
-<<<<<<< HEAD
-  type presentationSlideStyle = 'marp' | 'true' | null;
-  const [slideStyle, setSlideStyle] = useState<presentationSlideStyle>(null);
-
-  useEffect(() => {
-    unified()
-      .use(remarkParse)
-      .use(remarkStringify)
-      .use(remarkFrontmatter, ['yaml'])
-      .use(() => (tree) => {
-        setSlideStyle(null);
-        visit(tree, (node) => {
-          if (node.type === 'yaml') {
-            for (const line of node.value?.split('\n')) {
-            // node.value is "presentation:true\ntitle: hoge\nclass: fuga" etc..
-              const parts = line.split(':');
-              if (parts.length !== 2) {
-                continue;
-              }
-              const key = parts[0].trim();
-              const value = parts[1].trim();
-              if (key === 'presentation') {
-                setSlideStyle(
-                  value === 'marp' || value === 'true' ? value : null,
-                );
-              }
-              else if (key === 'marp' && value === 'true') {
-                setSlideStyle('marp');
-              }
-            }
-          }
-        });
-      })
-      .process(markdown);
-  }, [markdown, setSlideStyle]);
-
-  if (slideStyle != null) {
-=======
   const [hasSlideFlag, setHasSlideFlag] = useState<boolean>();
   const [hasMarpFlag, setHasMarpFlag] = useState<boolean>();
 
@@ -121,24 +83,16 @@
   }, [markdown, setHasSlideFlag, setHasMarpFlag, isSlidesOverviewEnabled]);
 
   if (isSlidesOverviewEnabled && (hasSlideFlag || hasMarpFlag)) {
->>>>>>> 95cd13b4
     const options = {
       rendererOptions: rendererOptions as ReactMarkdownOptions,
       isDarkMode: false,
       disableSeparationsByHeader: false,
-<<<<<<< HEAD
-=======
       hasMarpFlag,
->>>>>>> 95cd13b4
     };
     return (
       <Slides
         options={options}
-<<<<<<< HEAD
-        slideStyle={slideStyle}
-=======
         hasMarpFlag={hasMarpFlag}
->>>>>>> 95cd13b4
       >{markdown}</Slides>
     );
   }
