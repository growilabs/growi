--- conflicted
+++ resolved
@@ -1,18 +1,10 @@
-<<<<<<< HEAD
-import type { IUserHasId } from '@growi/core';
-=======
->>>>>>> c3ea9adb
 import type { GetServerSidePropsContext } from 'next';
 import { serverSideTranslations } from 'next-i18next/serverSideTranslations';
 
 import type { CrowiRequest } from '~/interfaces/crowi-request';
 import type { CommonProps } from '~/pages/utils/commons';
 import {
-<<<<<<< HEAD
-  getServerSideCommonProps, getNextI18NextConfig, type CommonProps,
-=======
   getServerSideCommonProps, getNextI18NextConfig,
->>>>>>> c3ea9adb
 } from '~/pages/utils/commons';
 
 
