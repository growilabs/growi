--- conflicted
+++ resolved
@@ -22,7 +22,6 @@
   /** @type {string[]} */
   const scopedPackages = [];
 
-<<<<<<< HEAD
   nodeModulesPaths.forEach((nodeModulesPath) => {
     fs.readdirSync(nodeModulesPath)
       .filter(name => scopes.includes(name))
@@ -30,40 +29,21 @@
         fs.readdirSync(path.resolve(nodeModulesPath, scope))
           .filter(name => !name.startsWith('.'))
           .forEach((folderName) => {
-            const { name } = require(path.resolve(
+            const packageJsonPath = path.resolve(
               nodeModulesPath,
               scope,
               folderName,
               'package.json',
-            ));
-            if (!opts.ignorePackageNames.includes(name)) {
-              scopedPackages.push(name);
-            }
+            );
+          if (fs.existsSync(packageJsonPath)) {
+            const { name } = require(packageJsonPath);
+              if (!opts.ignorePackageNames.includes(name)) {
+                scopedPackages.push(name);
+              }
+          }
           });
       });
   });
-=======
-  fs.readdirSync(nodeModulesPath)
-    .filter(name => scopes.includes(name))
-    .forEach((scope) => {
-      fs.readdirSync(path.resolve(nodeModulesPath, scope))
-        .filter(name => !name.startsWith('.'))
-        .forEach((folderName) => {
-          const packageJsonPath = path.resolve(
-            nodeModulesPath,
-            scope,
-            folderName,
-            'package.json',
-          );
-          if (fs.existsSync(packageJsonPath)) {
-            const { name } = require(packageJsonPath);
-            if (!opts.ignorePackageNames.includes(name)) {
-              scopedPackages.push(name);
-            }
-          }
-        });
-    });
->>>>>>> e0ffd831
 
   return scopedPackages;
 };
@@ -75,40 +55,24 @@
   /** @type {string[]} */
   const prefixedPackages = [];
 
-<<<<<<< HEAD
   nodeModulesPaths.forEach((nodeModulesPath) => {
     fs.readdirSync(nodeModulesPath)
       .filter(name => prefixes.some(prefix => name.startsWith(prefix)))
       .filter(name => !name.startsWith('.'))
       .forEach((folderName) => {
-        const { name } = require(path.resolve(
+        const packageJsonPath = path.resolve(
           nodeModulesPath,
           folderName,
           'package.json',
-        ));
-        if (!opts.ignorePackageNames.includes(name)) {
-          prefixedPackages.push(name);
-        }
+        );
+      if (fs.existsSync(packageJsonPath)) {
+        const { name } = require(packageJsonPath);
+          if (!opts.ignorePackageNames.includes(name)) {
+            prefixedPackages.push(name);
+          }
+      }
       });
   });
-=======
-  fs.readdirSync(nodeModulesPath)
-    .filter(name => prefixes.some(prefix => name.startsWith(prefix)))
-    .filter(name => !name.startsWith('.'))
-    .forEach((folderName) => {
-      const packageJsonPath = path.resolve(
-        nodeModulesPath,
-        folderName,
-        'package.json',
-      );
-      if (fs.existsSync(packageJsonPath)) {
-        const { name } = require(packageJsonPath);
-        if (!opts.ignorePackageNames.includes(name)) {
-          prefixedPackages.push(name);
-        }
-      }
-    });
->>>>>>> e0ffd831
 
   return prefixedPackages;
 };