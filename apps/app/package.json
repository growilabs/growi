--- conflicted
+++ resolved
@@ -318,11 +318,8 @@
     "@types/react-input-autosize": "^2.2.4",
     "@types/react-scroll": "^1.8.4",
     "@types/react-stickynode": "^4.0.3",
-<<<<<<< HEAD
     "@types/react-syntax-highlighter": "^15.5.13",
-=======
     "@types/supertest": "^6.0.3",
->>>>>>> 39b4e6ca
     "@types/testing-library__dom": "^7.5.0",
     "@types/throttle-debounce": "^5.0.1",
     "@types/unist": "^3.0.3",
