/**
 * @type {import('eslint').Linter.Config}
 */
module.exports = {
  extends: [
    'next/core-web-vitals',
    'weseek/react',
  ],
  plugins: [
  ],
  ignorePatterns: [
    'dist/**',
    '**/dist/**',
    'transpiled/**',
    'public/**',
    'src/linter-checker/**',
    'tmp/**',
    'next-env.d.ts',
    'next.config.js',
    'playwright.config.ts',
    'test/integration/global-setup.js',
    'test/integration/global-teardown.js',
    'test/integration/setup-crowi.ts',
    'test/integration/crowi/**',
    'test/integration/middlewares/**',
    'test/integration/migrations/**',
    'test/integration/models/**',
    'test/integration/setup.js',
    'bin/**',
    'config/**',
    'src/linter-checker/**',
    'src/migrations/**',
    'src/features/callout/**',
    'src/features/comment/**',
    'src/features/templates/**',
<<<<<<< HEAD
    'src/states/**',
=======
    'src/features/mermaid/**',
    'src/features/search/**',
    'src/features/plantuml/**',
    'src/features/external-user-group/**',
    'src/features/opentelemetry/**',
>>>>>>> 2b171fe7
  ],
  settings: {
    // resolve path aliases by eslint-import-resolver-typescript
    'import/resolver': {
      typescript: {},
    },
  },
  rules: {
    'no-restricted-imports': ['error', {
      name: 'axios',
      message: 'Please use src/utils/axios instead.',
    }],
    '@typescript-eslint/no-var-requires': 'off',

    // set 'warn' temporarily -- 2021.08.02 Yuki Takei
    '@typescript-eslint/no-use-before-define': ['warn'],
    '@typescript-eslint/no-this-alias': ['warn'],
  },
  overrides: [
    {
      // enable the rule specifically for JavaScript files
      files: ['*.js', '*.mjs', '*.jsx'],
      rules: {
        // set 'warn' temporarily -- 2023.08.14 Yuki Takei
        'react/prop-types': 'warn',
        // set 'warn' temporarily -- 2023.08.14 Yuki Takei
        'no-unused-vars': ['warn'],
      },
    },
    {
      // enable the rule specifically for TypeScript files
      files: ['*.ts', '*.mts', '*.tsx'],
      rules: {
        'no-unused-vars': 'off',
        // set 'warn' temporarily -- 2023.08.14 Yuki Takei
        'react/prop-types': 'warn',
        // set 'warn' temporarily -- 2022.07.25 Yuki Takei
        '@typescript-eslint/explicit-module-boundary-types': ['warn'],
      },
    },
  ],
};<|MERGE_RESOLUTION|>--- conflicted
+++ resolved
@@ -33,15 +33,12 @@
     'src/features/callout/**',
     'src/features/comment/**',
     'src/features/templates/**',
-<<<<<<< HEAD
-    'src/states/**',
-=======
     'src/features/mermaid/**',
     'src/features/search/**',
     'src/features/plantuml/**',
     'src/features/external-user-group/**',
     'src/features/opentelemetry/**',
->>>>>>> 2b171fe7
+    'src/states/**',
   ],
   settings: {
     // resolve path aliases by eslint-import-resolver-typescript
