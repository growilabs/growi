--- conflicted
+++ resolved
@@ -52,11 +52,8 @@
     'src/utils/**',
     'src/components/**',
     'src/services/**',
-<<<<<<< HEAD
     'src/states/**',
-=======
     'src/stores/**',
->>>>>>> 87e53e8a
     'src/pages/**',
     'src/server/crowi/**',
     'src/server/events/**',
