/**
 * @type {import('eslint').Linter.Config}
 */
module.exports = {
  extends: [
    'next/core-web-vitals',
    'weseek/react',
  ],
  plugins: [
  ],
  ignorePatterns: [
    'dist/**',
    '**/dist/**',
    'transpiled/**',
    'public/**',
    'src/linter-checker/**',
    'tmp/**',
    'next-env.d.ts',
    'next.config.js',
    'playwright.config.ts',
    'test/integration/global-setup.js',
    'test/integration/global-teardown.js',
    'test/integration/setup-crowi.ts',
    'test/integration/crowi/**',
    'test/integration/middlewares/**',
    'test/integration/migrations/**',
    'test/integration/models/**',
    'test/integration/setup.js',
    'bin/**',
    'config/**',
    'src/linter-checker/**',
    'src/migrations/**',
    'src/features/callout/**',
    'src/features/comment/**',
    'src/features/templates/**',
    'src/features/mermaid/**',
    'src/features/search/**',
    'src/features/plantuml/**',
    'src/features/external-user-group/**',
    'src/features/page-bulk-export/**',
    'src/features/opentelemetry/**',
    'src/stores-universal/**',
    'src/interfaces/**',
<<<<<<< HEAD
    'src/states/**',
=======
    'src/utils/**',
>>>>>>> dda7d14c
  ],
  settings: {
    // resolve path aliases by eslint-import-resolver-typescript
    'import/resolver': {
      typescript: {},
    },
  },
  rules: {
    'no-restricted-imports': ['error', {
      name: 'axios',
      message: 'Please use src/utils/axios instead.',
    }],
    '@typescript-eslint/no-var-requires': 'off',

    // set 'warn' temporarily -- 2021.08.02 Yuki Takei
    '@typescript-eslint/no-use-before-define': ['warn'],
    '@typescript-eslint/no-this-alias': ['warn'],
  },
  overrides: [
    {
      // enable the rule specifically for JavaScript files
      files: ['*.js', '*.mjs', '*.jsx'],
      rules: {
        // set 'warn' temporarily -- 2023.08.14 Yuki Takei
        'react/prop-types': 'warn',
        // set 'warn' temporarily -- 2023.08.14 Yuki Takei
        'no-unused-vars': ['warn'],
      },
    },
    {
      // enable the rule specifically for TypeScript files
      files: ['*.ts', '*.mts', '*.tsx'],
      rules: {
        'no-unused-vars': 'off',
        // set 'warn' temporarily -- 2023.08.14 Yuki Takei
        'react/prop-types': 'warn',
        // set 'warn' temporarily -- 2022.07.25 Yuki Takei
        '@typescript-eslint/explicit-module-boundary-types': ['warn'],
      },
    },
  ],
};<|MERGE_RESOLUTION|>--- conflicted
+++ resolved
@@ -41,11 +41,8 @@
     'src/features/opentelemetry/**',
     'src/stores-universal/**',
     'src/interfaces/**',
-<<<<<<< HEAD
+    'src/utils/**',
     'src/states/**',
-=======
-    'src/utils/**',
->>>>>>> dda7d14c
   ],
   settings: {
     // resolve path aliases by eslint-import-resolver-typescript
