--- conflicted
+++ resolved
@@ -60,14 +60,7 @@
     },
   },
   rules: {
-<<<<<<< HEAD
     'space-before-function-paren': 'off',
-    'no-restricted-imports': ['error', {
-      name: 'axios',
-      message: 'Please use src/utils/axios instead.',
-    }],
-=======
->>>>>>> 871a4b63
     '@typescript-eslint/no-var-requires': 'off',
 
     // set 'warn' temporarily -- 2021.08.02 Yuki Takei
