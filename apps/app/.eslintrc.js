/**
 * @type {import('eslint').Linter.Config}
 */
module.exports = {
  extends: ['next/core-web-vitals', 'weseek/react'],
  plugins: [],
  ignorePatterns: [
    'dist/**',
    '**/dist/**',
    'transpiled/**',
    'public/**',
    'src/linter-checker/**',
    'tmp/**',
    'next-env.d.ts',
    'next.config.js',
    'playwright.config.ts',
    'test/integration/global-setup.js',
    'test/integration/global-teardown.js',
    'test/integration/setup-crowi.ts',
    'test/integration/crowi/**',
    'test/integration/middlewares/**',
    'test/integration/migrations/**',
    'test/integration/models/**',
    'test/integration/service/**',
    'test/integration/setup.js',
    'test-with-vite/**',
    'public/**',
    'bin/**',
    'config/**',
    'src/styles/**',
    'src/linter-checker/**',
    'src/migrations/**',
    'src/models/**',
    'src/features/callout/**',
    'src/features/comment/**',
    'src/features/templates/**',
    'src/features/mermaid/**',
    'src/features/search/**',
    'src/features/plantuml/**',
    'src/features/external-user-group/**',
    'src/features/page-bulk-export/**',
    'src/features/growi-plugin/**',
    'src/features/opentelemetry/**',
    'src/features/rate-limiter/**',
    'src/stores-universal/**',
    'src/interfaces/**',
    'src/utils/**',
    'src/components/**',
    'src/services/**',
<<<<<<< HEAD
    'src/stores/**',
=======
    'src/pages/**',
>>>>>>> d61b637c
  ],
  settings: {
    // resolve path aliases by eslint-import-resolver-typescript
    'import/resolver': {
      typescript: {},
    },
  },
  rules: {
    '@typescript-eslint/no-var-requires': 'off',

    // set 'warn' temporarily -- 2021.08.02 Yuki Takei
    '@typescript-eslint/no-use-before-define': ['warn'],
    '@typescript-eslint/no-this-alias': ['warn'],
  },
  overrides: [
    {
      // enable the rule specifically for JavaScript files
      files: ['*.js', '*.mjs', '*.jsx'],
      rules: {
        // set 'warn' temporarily -- 2023.08.14 Yuki Takei
        'react/prop-types': 'warn',
        // set 'warn' temporarily -- 2023.08.14 Yuki Takei
        'no-unused-vars': ['warn'],
      },
    },
    {
      // enable the rule specifically for TypeScript files
      files: ['*.ts', '*.mts', '*.tsx'],
      rules: {
        'no-unused-vars': 'off',
        // set 'warn' temporarily -- 2023.08.14 Yuki Takei
        'react/prop-types': 'warn',
        // set 'warn' temporarily -- 2022.07.25 Yuki Takei
        '@typescript-eslint/explicit-module-boundary-types': ['warn'],
      },
    },
  ],
};<|MERGE_RESOLUTION|>--- conflicted
+++ resolved
@@ -47,11 +47,8 @@
     'src/utils/**',
     'src/components/**',
     'src/services/**',
-<<<<<<< HEAD
     'src/stores/**',
-=======
     'src/pages/**',
->>>>>>> d61b637c
   ],
   settings: {
     // resolve path aliases by eslint-import-resolver-typescript
