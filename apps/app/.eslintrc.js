--- conflicted
+++ resolved
@@ -49,11 +49,8 @@
     'src/stores-universal/**',
     'src/interfaces/**',
     'src/utils/**',
-<<<<<<< HEAD
     'src/components/**',
-=======
     'src/services/**',
->>>>>>> 8de4f1fd
   ],
   settings: {
     // resolve path aliases by eslint-import-resolver-typescript
