--- conflicted
+++ resolved
@@ -37,11 +37,8 @@
     'src/features/search/**',
     'src/features/plantuml/**',
     'src/features/external-user-group/**',
-<<<<<<< HEAD
     'src/features/page-bulk-export/**',
-=======
     'src/features/opentelemetry/**',
->>>>>>> 2b171fe7
   ],
   settings: {
     // resolve path aliases by eslint-import-resolver-typescript
